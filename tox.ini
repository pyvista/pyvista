[tox]
min_version = 4.25
requires =
    tox-uv>=1

env_list =
    py3.11-numpy_latest-vtk_9.2.6
    py3.12-numpy_latest-vtk_9.3.1
    py3.13-numpy_latest-vtk_9.4.2
    py3.13-numpy_nightly-vtk_latest
    py3.{10-13}
    py3.{10-13}-vtk_dev

# ================= DEFAULT ENVIRONMENTS =================
[testenv]
description = Run the tests for python {basepython}
package =
    cov: editable # Otherwise, the coverage is not computed correctly
    !cov: wheel
wheel_build_env = .pkg

passenv =
    PYVISTA*
    TRAME*
    JUPYTER*
    PLOT_SKIP*
    DISPLAY
    XAUTHORITY
    ALLOW_PLOTTING
    PYTEST*
    GITHUB*
    *SSL*
    COVERAGE*
    CI*
    MESA*
    VTK*
    DISPLAY*

setenv =
    TOX_ROOT = {tox_root}
    PYTEST_ADDOPTS = --color=yes -v

dependency_groups = test
deps =
    numpy_1.23: numpy ~= 1.23.0
    numpy_1.26: numpy ~= 1.26.0
    vtk_9.2.2: vtk == 9.2.2
    vtk_9.2.6: vtk == 9.2.6
    vtk_9.3.1: vtk == 9.3.1
    vtk_9.4.2: vtk == 9.4.2

commands_pre=
    numpy_nightly: uv pip uninstall numpy matplotlib
    numpy_nightly: uv pip install --pre --no-deps -i https://pypi.anaconda.org/scientific-python-nightly-wheels/simple matplotlib numpy
    vtk_dev: uv pip install --upgrade vtk --pre --no-cache --extra-index-url https://wheels.vtk.org
    {[testenv]software_report_cmdline}

commands =
    {[testenv]all_testing_cmdline}

cov_flags =
    --cov \
    pyvista \
    --cov-config \
    {tox_root}{/}pyproject.toml \
    --cov-context \
    test \
    --cov-report \
    term:skip-covered \
    --cov-report \
    xml:coverage_{env_name}.xml \
    --cov-report \
    html:coverage_{env_name}

test_downloads = --test_downloads
disallow_unused_cache = --disallow_unused_cache
core_flags = --ignore=tests/plotting {[testenv]test_downloads}
plotting_flags = tests/plotting {[testenv]disallow_unused_cache}
all_flags = {[testenv]test_downloads} {[testenv]disallow_unused_cache}

all_testing_cmdline =
    !cov-core: pytest {[testenv]core_flags} {posargs}
    !cov-plotting: pytest {[testenv]plotting_flags} {posargs}
    cov-core: pytest {[testenv]core_flags} {[testenv]cov_flags} {posargs}
    cov-plotting: pytest {[testenv]plotting_flags} {[testenv]cov_flags} {posargs}
    !cov-!plotting-!core: pytest {[testenv]all_flags}  {posargs}

software_report_cmdline=
    python -c "import pyvista;print(pyvista.Report(gpu=False));from pyvista import examples;print('User data path:', examples.USER_DATA_PATH)"

<<<<<<< HEAD
# ================= DOCTESTING ENVIRONMENTS =================
[testenv:doctest-{modules,local}]
description =
    modules: Run doctest-modules with pytest
    local: Run doctest using docstring local namespace
basepython = py3.13
setenv =
    PYVISTA_OFF_SCREEN = true
    PYTEST_ADDOPTS = --color=yes -v {env:PARALLEL:}
commands =
	modules: pytest --doctest-modules {env_site_packages_dir}{/}pyvista {posargs}
    local: python tests/check_doctest_names.py
=======
# ================= INTEGRATION ENVIRONMENTS =================
[testenv:integration-{trame,geovista,mne,pyvistaqt}]
description =
    trame: Run the integration tests for trame
    mne: Run the integration tests for mne
    geovista: Run the integration tests for geovista
    pyvistaqt: Run the integration tests for pyvistaqt

skip_install = true # added since commands_pre that install the target package might override the current pyvista installation
basepython =
    pyvistaqt: py3.12
    trame,mne,geovista: py3.13
dependency_groups =
    !mne: {[testenv]dependency_groups}
deps =
    mne: numpy
    mne: scipy
    mne: matplotlib
    mne: nibabel
    mne: qtpy
    mne: ipympl
    mne: ipyevents
    mne: pytest
    mne: pytest-cov
    mne: pytest-harvest
    mne: pytest-timeout
    mne: sphinx-gallery
    mne: nbformat
    mne: nbclient
    mne: imageio
    mne: imageio-ffmpeg
    mne,pyvistaqt: PyQt6-Qt6!=6.6.0,!=6.7.0
    mne,pyvistaqt: PyQt6!=6.6.0

setenv =
    GEOVISTA_HOME = {temp_dir}{/}geovista
    MNE_HOME = {temp_dir}{/}mne
    PYVISTAQT_HOME = {temp_dir}{/}pyvistaqt
    XDG_CACHE_HOME = {temp_dir}{/}.cache # for geovista pooch downloads
    XDG_DATA_HOME = {temp_dir}{/}.data # for cartopy url downloads
    GEOVISTA_POOCH_MUTE = true

    _GEOVISTA_ARGS = {env:GEOVISTA_HOME}{/}tests \
        --rootdir={env:GEOVISTA_HOME} \
        --image_cache_dir={env:GEOVISTA_HOME}{/}tests{/}plotting{/}image_cache

    _MNE_ARGS = {env:MNE_HOME}{/}mne{/}viz{/}_brain \
        {env:MNE_HOME}{/}mne{/}viz{/}tests{/}test_3d.py \
        {env:MNE_HOME}{/}mne{/}viz{/}backends \
        --rootdir={env:MNE_HOME}

    _PYVISTAQT_ARGS = {env:PYVISTAQT_HOME}/tests \
        --rootdir={env:PYVISTAQT_HOME}

allowlist_externals =
    git
    sh
    bash

change_dir =
    trame: examples_trame
    geovista,mne: {tox_root}

platform =
    mne: linux

commands_pre =
    # TRAME SETUP
    trame: uv pip install -r requirements.txt

    # GEOVISTA SETUP
    geovista: git clone https://github.com/bjlittle/geovista.git {env:GEOVISTA_HOME} --single-branch
    geovista: uv pip install {env:GEOVISTA_HOME}[test,exam,cmap]
    geovista: cartopy_feature_download physical --output {env:XDG_DATA_HOME}{/}cartopy --no-warn
    geovista: geovista download --all --decompress

    # MNE-PYTHON SETUP
    mne: git clone --depth=1 https://github.com/mne-tools/mne-python.git {env:MNE_HOME} --branch main --single-branch
    mne: bash -c 'if [ "$GITHUB_ACTIONS" = "true" ]; then {env:MNE_HOME}{/}tools{/}setup_xvfb.sh ; fi'
    mne: uv pip install git+https://github.com/pyvista/pyvistaqt.git
    mne: uv pip install {env:MNE_HOME}
    mne: mne sys_info -p
    mne: bash -c "cd {env:MNE_HOME} && ./tools/get_testing_version.sh"
    mne: bash -c "cd {env:MNE_HOME} && ./tools/github_actions_download.sh"
    mne: python -c "import pyvista; assert not pyvista.OFF_SCREEN, f'{pyvista.OFF_SCREEN=} should be False'"

    # PYVISTAQT SETUP
    pyvistaqt: git clone https://github.com/pyvista/pyvistaqt.git {env:PYVISTAQT_HOME} --single-branch
    pyvistaqt: uv pip install {env:PYVISTAQT_HOME} -r {env:PYVISTAQT_HOME}{/}requirements_test.txt

    # COMMON SETUP (CURRENT PYVISTA VERSION INSTALLATION)
    uv pip install {tox_root}

commands =
    trame: pytest --color=yes -v tests {posargs}
    geovista: pytest --color=yes -v {env:_GEOVISTA_ARGS} {posargs}
    mne: pytest --color=yes -v {env:_MNE_ARGS} {posargs}
    pyvistaqt: pytest --color=yes -v {env:_PYVISTAQT_ARGS} {posargs}

commands_post =
    geovista: python -c "import shutil,os,stat;shutil.rmtree(os.environ['GEOVISTA_HOME'], onerror=lambda func, path, _: (os.chmod(path, stat.S_IWRITE), func(path)))"
    mne: python -c "import shutil,os,stat;shutil.rmtree(os.environ['MNE_HOME'], onerror=lambda func, path, _: (os.chmod(path, stat.S_IWRITE), func(path)))"
    pyvistaqt: python -c "import shutil,os,stat;shutil.rmtree(os.environ['PYVISTAQT_HOME'], onerror=lambda func, path, _: (os.chmod(path, stat.S_IWRITE), func(path)))"
>>>>>>> d5ab21c8
<|MERGE_RESOLUTION|>--- conflicted
+++ resolved
@@ -88,20 +88,6 @@
 software_report_cmdline=
     python -c "import pyvista;print(pyvista.Report(gpu=False));from pyvista import examples;print('User data path:', examples.USER_DATA_PATH)"
 
-<<<<<<< HEAD
-# ================= DOCTESTING ENVIRONMENTS =================
-[testenv:doctest-{modules,local}]
-description =
-    modules: Run doctest-modules with pytest
-    local: Run doctest using docstring local namespace
-basepython = py3.13
-setenv =
-    PYVISTA_OFF_SCREEN = true
-    PYTEST_ADDOPTS = --color=yes -v {env:PARALLEL:}
-commands =
-	modules: pytest --doctest-modules {env_site_packages_dir}{/}pyvista {posargs}
-    local: python tests/check_doctest_names.py
-=======
 # ================= INTEGRATION ENVIRONMENTS =================
 [testenv:integration-{trame,geovista,mne,pyvistaqt}]
 description =
@@ -205,4 +191,16 @@
     geovista: python -c "import shutil,os,stat;shutil.rmtree(os.environ['GEOVISTA_HOME'], onerror=lambda func, path, _: (os.chmod(path, stat.S_IWRITE), func(path)))"
     mne: python -c "import shutil,os,stat;shutil.rmtree(os.environ['MNE_HOME'], onerror=lambda func, path, _: (os.chmod(path, stat.S_IWRITE), func(path)))"
     pyvistaqt: python -c "import shutil,os,stat;shutil.rmtree(os.environ['PYVISTAQT_HOME'], onerror=lambda func, path, _: (os.chmod(path, stat.S_IWRITE), func(path)))"
->>>>>>> d5ab21c8
+
+# ================= DOCTESTING ENVIRONMENTS =================
+[testenv:doctest-{modules,local}]
+description =
+    modules: Run doctest-modules with pytest
+    local: Run doctest using docstring local namespace
+basepython = py3.13
+setenv =
+    PYVISTA_OFF_SCREEN = true
+    PYTEST_ADDOPTS = --color=yes -v {env:PARALLEL:}
+commands =
+	modules: pytest --doctest-modules {env_site_packages_dir}{/}pyvista {posargs}
+    local: python tests/check_doctest_names.py