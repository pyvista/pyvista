[tox]
min_version = 4.25
requires =
    tox-uv>=1

env_list =
    py3.11-numpy_latest-vtk_9.2.6
    py3.12-numpy_latest-vtk_9.3.1
    py3.13-numpy_latest-vtk_9.4.2
    py3.13-numpy_nightly-vtk_latest
    py3.{10-13}
    py3.{10-13}-vtk_dev

# ================= DEFAULT ENVIRONMENTS =================
[testenv]
description = Run the tests for python {basepython}
package =
    cov: editable # Otherwise, the coverage is not computed correctly
    !cov: wheel
wheel_build_env = .pkg

passenv =
    PYVISTA*
    TRAME*
    JUPYTER*
    PLOT_SKIP*
    DISPLAY
    XAUTHORITY
    ALLOW_PLOTTING
    PYTEST*
    GITHUB*
    *SSL*
    COVERAGE*
    CI*
    MESA*
    VTK*
    DISPLAY*

setenv =
    TOX_ROOT = {tox_root}
    PYTEST_ADDOPTS = --color=yes -v

dependency_groups = test
deps =
    numpy_1.23: numpy ~= 1.23.0
    numpy_1.26: numpy ~= 1.26.0
    vtk_9.2.2: vtk == 9.2.2
    vtk_9.2.6: vtk == 9.2.6
    vtk_9.3.1: vtk == 9.3.1
    vtk_9.4.2: vtk == 9.4.2

commands_pre=
    numpy_nightly: uv pip uninstall numpy matplotlib
    numpy_nightly: uv pip install --pre --no-deps -i https://pypi.anaconda.org/scientific-python-nightly-wheels/simple matplotlib numpy
    vtk_dev: uv pip install --upgrade vtk --pre --no-cache --extra-index-url https://wheels.vtk.org
    {[testenv]software_report_cmdline}

commands =
    {[testenv]all_testing_cmdline}

cov_flags =
    --cov \
    pyvista \
    --cov-config \
    {tox_root}{/}pyproject.toml \
    --cov-context \
    test \
    --cov-report \
    term:skip-covered \
    --cov-report \
    xml:coverage_{env_name}.xml \
    --cov-report \
    html:coverage_{env_name}

test_downloads = --test_downloads
disallow_unused_cache = --disallow_unused_cache
core_flags = --ignore=tests/plotting {[testenv]test_downloads}
plotting_flags = tests/plotting {[testenv]disallow_unused_cache}
all_flags = {[testenv]test_downloads} {[testenv]disallow_unused_cache}

all_testing_cmdline =
    !cov-core: pytest {[testenv]core_flags} {posargs}
    !cov-plotting: pytest {[testenv]plotting_flags} {posargs}
    cov-core: pytest {[testenv]core_flags} {[testenv]cov_flags} {posargs}
    cov-plotting: pytest {[testenv]plotting_flags} {[testenv]cov_flags} {posargs}
    !cov-!plotting-!core: pytest {[testenv]all_flags}  {posargs}

software_report_cmdline=
    python -c "import pyvista;print(pyvista.Report(gpu=False));from pyvista import examples;print('User data path:', examples.USER_DATA_PATH)"

# ================= INTEGRATION ENVIRONMENTS =================
[testenv:integration-{trame,geovista,mne,pyvistaqt}]
description =
    trame: Run the integration tests for trame
    mne: Run the integration tests for mne
    geovista: Run the integration tests for geovista
    pyvistaqt: Run the integration tests for pyvistaqt

skip_install = true # added since commands_pre that install the target package might override the current pyvista installation
basepython =
    pyvistaqt: py3.12
    trame,mne,geovista: py3.13
dependency_groups =
    !mne: {[testenv]dependency_groups}
deps =
    mne: numpy
    mne: scipy
    mne: matplotlib
    mne: nibabel
    mne: qtpy
    mne: ipympl
    mne: ipyevents
    mne: pytest
    mne: pytest-cov
    mne: pytest-harvest
    mne: pytest-timeout
    mne: sphinx-gallery
    mne: nbformat
    mne: nbclient
    mne: imageio
    mne: imageio-ffmpeg
    mne,pyvistaqt: PyQt6-Qt6!=6.6.0,!=6.7.0
    mne,pyvistaqt: PyQt6!=6.6.0

setenv =
    GEOVISTA_HOME = {temp_dir}{/}geovista
    MNE_HOME = {temp_dir}{/}mne
    PYVISTAQT_HOME = {temp_dir}{/}pyvistaqt
    XDG_CACHE_HOME = {temp_dir}{/}.cache # for geovista pooch downloads
    XDG_DATA_HOME = {temp_dir}{/}.data # for cartopy url downloads
    GEOVISTA_POOCH_MUTE = true

    _GEOVISTA_ARGS = {env:GEOVISTA_HOME}{/}tests \
        --rootdir={env:GEOVISTA_HOME} \
        --image_cache_dir={env:GEOVISTA_HOME}{/}tests{/}plotting{/}image_cache

    _MNE_ARGS = {env:MNE_HOME}{/}mne{/}viz{/}_brain \
        {env:MNE_HOME}{/}mne{/}viz{/}tests{/}test_3d.py \
        {env:MNE_HOME}{/}mne{/}viz{/}backends \
        --rootdir={env:MNE_HOME}

    _PYVISTAQT_ARGS = {env:PYVISTAQT_HOME}/tests \
        --rootdir={env:PYVISTAQT_HOME}

allowlist_externals =
    git
    sh
    bash

change_dir =
    trame: examples_trame
    geovista,mne: {tox_root}

platform =
    mne: linux

commands_pre =
    # TRAME SETUP
    trame: uv pip install -r requirements.txt

    # GEOVISTA SETUP
    geovista: git clone https://github.com/bjlittle/geovista.git {env:GEOVISTA_HOME} --single-branch
    geovista: uv pip install {env:GEOVISTA_HOME}[test,exam,cmap]
    geovista: cartopy_feature_download physical --output {env:XDG_DATA_HOME}{/}cartopy --no-warn
    geovista: geovista download --all --decompress

    # MNE-PYTHON SETUP
    mne: git clone --depth=1 https://github.com/mne-tools/mne-python.git {env:MNE_HOME} --branch main --single-branch
    mne: bash -c 'if [ "$GITHUB_ACTIONS" = "true" ]; then {env:MNE_HOME}{/}tools{/}setup_xvfb.sh ; fi'
    mne: uv pip install git+https://github.com/pyvista/pyvistaqt.git
    mne: uv pip install {env:MNE_HOME}
    mne: mne sys_info -p
    mne: bash -c "cd {env:MNE_HOME} && ./tools/get_testing_version.sh"
    mne: bash -c "cd {env:MNE_HOME} && ./tools/github_actions_download.sh"
    mne: python -c "import pyvista; assert not pyvista.OFF_SCREEN, f'{pyvista.OFF_SCREEN=} should be False'"

    # PYVISTAQT SETUP
    pyvistaqt: git clone https://github.com/pyvista/pyvistaqt.git {env:PYVISTAQT_HOME} --single-branch
    pyvistaqt: uv pip install {env:PYVISTAQT_HOME} -r {env:PYVISTAQT_HOME}{/}requirements_test.txt

    # COMMON SETUP (CURRENT PYVISTA VERSION INSTALLATION)
    uv pip install {tox_root}

commands =
    trame: pytest --color=yes -v tests {posargs}
    geovista: pytest --color=yes -v {env:_GEOVISTA_ARGS} {posargs}
    mne: pytest --color=yes -v {env:_MNE_ARGS} {posargs}
    pyvistaqt: pytest --color=yes -v {env:_PYVISTAQT_ARGS} {posargs}

commands_post =
    geovista: python -c "import shutil,os,stat;shutil.rmtree(os.environ['GEOVISTA_HOME'], onerror=lambda func, path, _: (os.chmod(path, stat.S_IWRITE), func(path)))"
    mne: python -c "import shutil,os,stat;shutil.rmtree(os.environ['MNE_HOME'], onerror=lambda func, path, _: (os.chmod(path, stat.S_IWRITE), func(path)))"
    pyvistaqt: python -c "import shutil,os,stat;shutil.rmtree(os.environ['PYVISTAQT_HOME'], onerror=lambda func, path, _: (os.chmod(path, stat.S_IWRITE), func(path)))"

<<<<<<< HEAD
# ================= TYPING ENVIRONMENT =================
[testenv:mypy]
description = Run mypy type checks
basepython = py3.13
setenv =
  MYPY_FORCE_COLOR = 1
  TERM = xterm-color
dependency_groups = typing
commands = mypy
=======
# ================= DOCTESTING ENVIRONMENTS =================
[testenv:doctest-{modules,local}]
description =
    modules: Run doctest-modules with pytest
    local: Run doctest using docstring local namespace
basepython = py3.13
setenv =
    PYVISTA_OFF_SCREEN = true
    PYTEST_ADDOPTS = --color=yes -v {env:PARALLEL:}
commands =
	modules: pytest --doctest-modules {env_site_packages_dir}{/}pyvista {posargs}
    local: python tests/check_doctest_names.py
>>>>>>> eff20166
<|MERGE_RESOLUTION|>--- conflicted
+++ resolved
@@ -192,7 +192,7 @@
     mne: python -c "import shutil,os,stat;shutil.rmtree(os.environ['MNE_HOME'], onerror=lambda func, path, _: (os.chmod(path, stat.S_IWRITE), func(path)))"
     pyvistaqt: python -c "import shutil,os,stat;shutil.rmtree(os.environ['PYVISTAQT_HOME'], onerror=lambda func, path, _: (os.chmod(path, stat.S_IWRITE), func(path)))"
 
-<<<<<<< HEAD
+
 # ================= TYPING ENVIRONMENT =================
 [testenv:mypy]
 description = Run mypy type checks
@@ -202,7 +202,7 @@
   TERM = xterm-color
 dependency_groups = typing
 commands = mypy
-=======
+
 # ================= DOCTESTING ENVIRONMENTS =================
 [testenv:doctest-{modules,local}]
 description =
@@ -214,5 +214,4 @@
     PYTEST_ADDOPTS = --color=yes -v {env:PARALLEL:}
 commands =
 	modules: pytest --doctest-modules {env_site_packages_dir}{/}pyvista {posargs}
-    local: python tests/check_doctest_names.py
->>>>>>> eff20166
+    local: python tests/check_doctest_names.py