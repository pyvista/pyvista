--- conflicted
+++ resolved
@@ -130,15 +130,12 @@
     elif vtk_subclass is pv.plotting.background_renderer.BackgroundRenderer:
         kwargs['parent'] = pv.Plotter()
         kwargs['image_path'] = pv.examples.logofile
-<<<<<<< HEAD
-    elif issubclass(vtk_subclass, pv.plotting.render_window_interactor.CaptureInteractorStyle):
-        kwargs['render_window_interactor'] = pv.Plotter().iren
-=======
     elif vtk_subclass is pv.pyvista_ndarray:
         vtk_attr_camel_case = 'GetName'
         vtk_attr_snake_case = 'name'
         kwargs['array'] = pv.vtk_points(np.eye(3)).GetData()
->>>>>>> e99523f5
+    elif issubclass(vtk_subclass, pv.plotting.render_window_interactor.CaptureInteractorStyle):
+        kwargs['render_window_interactor'] = pv.Plotter().iren
 
     instance = try_init_object(vtk_subclass, kwargs)
 
