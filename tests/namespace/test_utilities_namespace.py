from __future__ import annotations

import importlib
from pathlib import Path

import pytest

from pyvista.core.errors import PyVistaDeprecationWarning

namespace_data = Path(__file__).parent / 'namespace-utilities.txt'
with namespace_data.open() as f:
    namespace = f.read().splitlines()
    # ignore commented data
    namespace = [n.split(', ')[0] for n in namespace if not n.startswith('#')]


@pytest.mark.parametrize('name', namespace)
def test_utilities_namespace(name):
<<<<<<< HEAD
    with pytest.warns(
        PyVistaDeprecationWarning, match='The `pyvista.utilities` module has been deprecated'
    ):
        import pyvista.utilities as utilities  # noqa: PLR0402
=======
    import pyvista.utilities as utilities  # noqa: PLR0402
>>>>>>> 2b15a0f8

    with pytest.warns(PyVistaDeprecationWarning):
        assert hasattr(utilities, name)


@pytest.mark.parametrize(
    'name',
    [
        'algorithms',
        'arrays',
        'cell_type_helper',
        'cells',
        'common',
        'docs',
        'errors',
        'features',
        'fileio',
        'geometric_objects',
        'helpers',
        'misc',
        'parametric_objects',
        'reader',
        'regression',
        'sphinx_gallery',
        'transformations',
        'wrappers',
        'xvfb',
    ],
)
def test_utilities_modules(name):
    # Smoke test to make sure same modules still exist
    importlib.import_module(f'pyvista.utilities.{name}')


def _import_all_utilities():
    """Import all utilities to test deprecated namespace imports."""
    import pyvista.utilities  # noqa: F401

    # Import specific items to ensure they exist
    from pyvista.utilities import NORMALS  # noqa: F401
    from pyvista.utilities import abstract_class  # noqa: F401
    from pyvista.utilities import assert_empty_kwargs  # noqa: F401
    from pyvista.utilities import conditional_decorator  # noqa: F401
    from pyvista.utilities import convert_string_array  # noqa: F401
    from pyvista.utilities import generate_plane  # noqa: F401
    from pyvista.utilities import get_array  # noqa: F401
    from pyvista.utilities import get_array_association  # noqa: F401
    from pyvista.utilities import get_vtk_type  # noqa: F401
    from pyvista.utilities import threaded  # noqa: F401
    from pyvista.utilities import try_callback  # noqa: F401
    from pyvista.utilities import xvfb  # noqa: F401
    from pyvista.utilities.algorithms import add_ids_algorithm  # noqa: F401
    from pyvista.utilities.algorithms import algorithm_to_mesh_handler  # noqa: F401
    from pyvista.utilities.algorithms import crinkle_algorithm  # noqa: F401
    from pyvista.utilities.algorithms import outline_algorithm  # noqa: F401
    from pyvista.utilities.algorithms import pointset_to_polydata_algorithm  # noqa: F401
    from pyvista.utilities.algorithms import set_algorithm_input  # noqa: F401
    from pyvista.utilities.errors import GPUInfo  # noqa: F401
    from pyvista.utilities.geometric_objects import Arrow  # noqa: F401
    from pyvista.utilities.geometric_objects import Cylinder  # noqa: F401
    from pyvista.utilities.geometric_objects import PlatonicSolid  # noqa: F401
    from pyvista.utilities.helpers import vtk_id_list_to_array  # noqa: F401
    from pyvista.utilities.sphinx_gallery import _get_sg_image_scraper  # noqa: F401
    from pyvista.utilities.xvfb import start_xvfb  # noqa: F401


def test_common_utilities_import_paths():
    # These are `pyvista.utilities` imports found via search on GitHub
    # across multiple public repositories
<<<<<<< HEAD
    with pytest.warns(
        PyVistaDeprecationWarning, match='The `pyvista.utilities` module has been deprecated'
    ):
        from pyvista.utilities import NORMALS  # noqa: F401
        from pyvista.utilities import abstract_class  # noqa: F401
        from pyvista.utilities import assert_empty_kwargs  # noqa: F401
        from pyvista.utilities import conditional_decorator  # noqa: F401
        from pyvista.utilities import convert_string_array  # noqa: F401
        from pyvista.utilities import generate_plane  # noqa: F401
        from pyvista.utilities import get_array  # noqa: F401
        from pyvista.utilities import get_array_association  # noqa: F401
        from pyvista.utilities import get_vtk_type  # noqa: F401
        from pyvista.utilities import threaded  # noqa: F401
        from pyvista.utilities import try_callback  # noqa: F401
        from pyvista.utilities import xvfb  # noqa: F401
        from pyvista.utilities.algorithms import add_ids_algorithm  # noqa: F401
        from pyvista.utilities.algorithms import algorithm_to_mesh_handler  # noqa: F401
        from pyvista.utilities.algorithms import crinkle_algorithm  # noqa: F401
        from pyvista.utilities.algorithms import outline_algorithm  # noqa: F401
        from pyvista.utilities.algorithms import pointset_to_polydata_algorithm  # noqa: F401
        from pyvista.utilities.algorithms import set_algorithm_input  # noqa: F401
        from pyvista.utilities.errors import GPUInfo  # noqa: F401
        from pyvista.utilities.geometric_objects import Arrow  # noqa: F401
        from pyvista.utilities.geometric_objects import Cylinder  # noqa: F401
        from pyvista.utilities.geometric_objects import PlatonicSolid  # noqa: F401
        from pyvista.utilities.helpers import vtk_id_list_to_array  # noqa: F401
        from pyvista.utilities.sphinx_gallery import _get_sg_image_scraper  # noqa: F401
        from pyvista.utilities.xvfb import start_xvfb  # noqa: F401
=======
    with pytest.warns(PyVistaDeprecationWarning):
        _import_all_utilities()
>>>>>>> 2b15a0f8


def test_failure_to_find():
    module = importlib.import_module('pyvista.utilities')
    with pytest.raises(
        AttributeError,
        match=r'Module `pyvista\.utilities` has been deprecated '
        r'and we could not automatically find',
    ):
        _ = module.this_does_not_exist<|MERGE_RESOLUTION|>--- conflicted
+++ resolved
@@ -16,14 +16,10 @@
 
 @pytest.mark.parametrize('name', namespace)
 def test_utilities_namespace(name):
-<<<<<<< HEAD
     with pytest.warns(
         PyVistaDeprecationWarning, match='The `pyvista.utilities` module has been deprecated'
     ):
         import pyvista.utilities as utilities  # noqa: PLR0402
-=======
-    import pyvista.utilities as utilities  # noqa: PLR0402
->>>>>>> 2b15a0f8
 
     with pytest.warns(PyVistaDeprecationWarning):
         assert hasattr(utilities, name)
@@ -93,7 +89,6 @@
 def test_common_utilities_import_paths():
     # These are `pyvista.utilities` imports found via search on GitHub
     # across multiple public repositories
-<<<<<<< HEAD
     with pytest.warns(
         PyVistaDeprecationWarning, match='The `pyvista.utilities` module has been deprecated'
     ):
@@ -122,10 +117,6 @@
         from pyvista.utilities.helpers import vtk_id_list_to_array  # noqa: F401
         from pyvista.utilities.sphinx_gallery import _get_sg_image_scraper  # noqa: F401
         from pyvista.utilities.xvfb import start_xvfb  # noqa: F401
-=======
-    with pytest.warns(PyVistaDeprecationWarning):
-        _import_all_utilities()
->>>>>>> 2b15a0f8
 
 
 def test_failure_to_find():
