--- conflicted
+++ resolved
@@ -1,4 +1,5 @@
 """Test examples that do not require downloading."""
+import pyvista as pv
 from pyvista import examples
 
 
@@ -44,562 +45,18 @@
 def test_load_tetbeam():
     mesh = examples.load_tetbeam()
     assert mesh.n_cells
-<<<<<<< HEAD
-    assert (mesh.celltypes == 10).all()
-=======
     assert (mesh.celltypes == 10).all()
 
 
 def test_sphere_with_texture_map():
-    sphere = pyvista.examples.planets._sphere_with_texture_map()
-    assert isinstance(sphere, pyvista.PolyData)
+    sphere = pv.examples.planets._sphere_with_texture_map()
+    assert isinstance(sphere, pv.PolyData)
     assert 'Texture Coordinates' in sphere.point_data
     assert sphere['Texture Coordinates'].shape == (sphere.n_points, 2)
 
 
 def test_load_earth():
-    mesh = pyvista.examples.planets.load_earth()
-    assert isinstance(mesh, pyvista.PolyData)
+    mesh = pv.examples.planets.load_earth()
+    assert isinstance(mesh, pv.PolyData)
     assert mesh.n_cells
-    assert mesh.textures["surface"]
-
-
-if TEST_DOWNLOADS:
-
-    def test_download_single_sphere_animation():
-        data = examples.download_single_sphere_animation()
-        assert data.n_blocks
-
-    def test_download_masonry_texture():
-        data = examples.download_masonry_texture()
-        assert isinstance(data, vtk.vtkTexture)
-
-    def test_download_usa_texture():
-        data = examples.download_usa_texture()
-        assert isinstance(data, vtk.vtkTexture)
-
-    def test_download_usa():
-        data = examples.download_usa()
-        assert np.any(data.points)
-
-    def test_download_st_helens():
-        data = examples.download_st_helens()
-        assert data.n_points
-
-    def test_download_bunny():
-        data = examples.download_bunny()
-        assert data.n_points
-
-    def test_download_cow():
-        data = examples.download_cow()
-        assert data.n_points
-
-    def test_download_faults():
-        data = examples.download_faults()
-        assert data.n_points
-
-    def test_download_tensors():
-        data = examples.download_tensors()
-        assert data.n_points
-
-    def test_download_head():
-        data = examples.download_head()
-        assert data.n_points
-
-    def test_download_bolt_nut():
-        data = examples.download_bolt_nut()
-        assert isinstance(data, pyvista.MultiBlock)
-
-    def test_download_clown():
-        data = examples.download_clown()
-        assert data.n_points
-
-    def test_download_exodus():
-        data = examples.download_exodus()
-        assert data.n_blocks
-
-    def test_download_nefertiti():
-        data = examples.download_nefertiti()
-        assert data.n_cells
-
-    def test_download_blood_vessels():
-        """Tests the parallel VTU reader"""
-        data = examples.download_blood_vessels()
-        assert isinstance(data, pyvista.UnstructuredGrid)
-
-    def test_download_bunny_coarse():
-        data = examples.download_bunny_coarse()
-        assert data.n_cells
-
-    def test_download_cow_head():
-        data = examples.download_cow_head()
-        assert data.n_cells
-
-    def test_download_knee_full():
-        data = examples.download_knee_full()
-        assert data.n_cells
-
-    def test_download_iron_protein():
-        data = examples.download_iron_protein()
-        assert data.n_cells
-
-    def test_download_tetra_dc_mesh():
-        data = examples.download_tetra_dc_mesh()
-        assert data.n_blocks
-
-    def test_download_tetrahedron():
-        data = examples.download_tetrahedron()
-        assert data.n_cells
-
-    def test_download_saddle_surface():
-        data = examples.download_saddle_surface()
-        assert data.n_cells
-
-    def test_download_foot_bones():
-        data = examples.download_foot_bones()
-        assert data.n_cells
-
-    def test_download_guitar():
-        data = examples.download_guitar()
-        assert data.n_cells
-
-    def test_download_quadratic_pyramid():
-        data = examples.download_quadratic_pyramid()
-        assert data.n_cells
-
-    def test_download_bird():
-        data = examples.download_bird()
-        assert data.n_cells
-
-    def test_download_bird_texture():
-        data = examples.download_bird_texture()
-        assert isinstance(data, vtk.vtkTexture)
-
-    def test_download_office():
-        data = examples.download_office()
-        assert data.n_cells
-
-    def test_download_horse_points():
-        data = examples.download_horse_points()
-        assert data.n_points
-
-    def test_download_horse():
-        data = examples.download_horse()
-        assert data.n_cells
-
-    def test_download_cake_easy():
-        data = examples.download_cake_easy()
-        assert data.n_cells
-
-    def test_download_cake_easy_texture():
-        data = examples.download_cake_easy_texture()
-        assert isinstance(data, vtk.vtkTexture)
-
-    def test_download_can_crushed_hdf():
-        path = examples.download_can_crushed_hdf(load=False)
-        assert os.path.isfile(path)
-        dataset = examples.download_can_crushed_hdf()
-        assert isinstance(dataset, pyvista.UnstructuredGrid)
-
-    def test_download_rectilinear_grid():
-        data = examples.download_rectilinear_grid()
-        assert data.n_cells
-
-    def test_download_gourds():
-        data = examples.download_gourds()
-        assert data.n_cells
-        data = examples.download_gourds(zoom=True)
-        assert data.n_cells
-
-    def test_download_gourds_texture():
-        data = examples.download_gourds_texture()
-        assert isinstance(data, vtk.vtkTexture)
-        data = examples.download_gourds_texture(zoom=True)
-        assert isinstance(data, vtk.vtkTexture)
-
-    def test_download_unstructured_grid():
-        data = examples.download_unstructured_grid()
-        assert data.n_cells
-
-    def test_download_letter_k():
-        data = examples.download_letter_k()
-        assert data.n_cells
-
-    def test_download_letter_a():
-        data = examples.download_letter_a()
-        assert data.n_cells
-
-    def test_download_poly_line():
-        data = examples.download_poly_line()
-        assert data.n_cells
-
-    def test_download_cad_model():
-        data = examples.download_cad_model()
-        assert data.n_cells
-
-    def test_download_frog():
-        data = examples.download_frog()
-        assert data.n_cells
-
-    def test_download_chest():
-        data = examples.download_chest()
-        assert data.n_cells
-
-    def test_download_brain_atlas_with_sides():
-        data = examples.download_brain_atlas_with_sides()
-        assert data.n_cells
-
-    def test_download_prostate():
-        data = examples.download_prostate()
-        assert data.n_cells
-
-    def test_download_filled_contours():
-        data = examples.download_filled_contours()
-        assert data.n_cells
-
-    def test_download_doorman():
-        data = examples.download_doorman()
-        assert data.n_cells
-
-    def test_download_mug():
-        data = examples.download_mug()
-        assert data.n_blocks
-
-    def test_download_oblique_cone():
-        data = examples.download_oblique_cone()
-        assert data.n_cells
-
-    def test_download_emoji():
-        data = examples.download_emoji()
-        assert data.n_cells
-
-    def test_download_emoji_texture():
-        data = examples.download_emoji_texture()
-        assert isinstance(data, vtk.vtkTexture)
-
-    def test_download_teapot():
-        data = examples.download_teapot()
-        assert data.n_cells
-
-    def test_download_brain():
-        data = examples.download_brain()
-        assert data.n_cells
-
-    def test_download_structured_grid():
-        data = examples.download_structured_grid()
-        assert data.n_cells
-
-    def test_download_structured_grid_two():
-        data = examples.download_structured_grid_two()
-        assert data.n_cells
-
-    def test_download_trumpet():
-        data = examples.download_trumpet()
-        assert data.n_cells
-
-    def test_download_face():
-        data = examples.download_face()
-        assert data.n_cells
-
-    def test_download_sky_box_nz():
-        data = examples.download_sky_box_nz()
-        assert data.n_cells
-
-    def test_download_sky_box_nz_texture():
-        data = examples.download_sky_box_nz_texture()
-        assert isinstance(data, vtk.vtkTexture)
-
-    def test_download_disc_quads():
-        data = examples.download_disc_quads()
-        assert data.n_cells
-
-    def test_download_honolulu():
-        data = examples.download_honolulu()
-        assert data.n_cells
-
-    def test_download_motor():
-        data = examples.download_motor()
-        assert data.n_cells
-
-    def test_download_tri_quadratic_hexahedron():
-        data = examples.download_tri_quadratic_hexahedron()
-        assert data.n_cells
-
-    def test_download_human():
-        data = examples.download_human()
-        assert data.n_cells
-
-    def test_download_vtk():
-        data = examples.download_vtk()
-        assert data.n_cells
-
-    def test_download_spider():
-        data = examples.download_spider()
-        assert data.n_cells
-
-    def test_download_carotid():
-        data = examples.download_carotid()
-        assert data.n_cells
-
-    def test_download_carburetor():
-        data = examples.download_carburetor()
-        assert isinstance(data, pyvista.PolyData)
-        assert data.n_faces
-
-    def test_download_blow():
-        data = examples.download_blow()
-        assert data.n_cells
-
-    def test_download_shark():
-        data = examples.download_shark()
-        assert data.n_cells
-
-    def test_download_dragon():
-        data = examples.download_dragon()
-        assert data.n_cells
-
-    def test_download_armadillo():
-        data = examples.download_armadillo()
-        assert data.n_cells
-
-    def test_download_gears():
-        data = examples.download_gears()
-        assert data.n_cells
-
-    def test_download_torso():
-        data = examples.download_torso()
-        assert data.n_cells
-
-    def test_download_kitchen():
-        data = examples.download_kitchen()
-        assert data.n_cells
-
-    def test_download_kitchen_split():
-        data = examples.download_kitchen(split=True)
-        assert data.n_blocks
-
-    def test_download_backward_facing_step():
-        data = examples.download_backward_facing_step()
-        assert data.n_blocks
-
-    # def test_download_topo_global():
-    #     data = examples.download_topo_global()
-    #     assert data.n_cells
-    #
-    # def test_download_topo_land():
-    #     data = examples.download_topo_land()
-    #     assert data.n_cells
-
-    def test_download_coastlines():
-        data = examples.download_coastlines()
-        assert data.n_cells
-
-    def test_download_knee():
-        data = examples.download_knee()
-        assert data.n_cells
-
-    def test_download_lidar():
-        data = examples.download_lidar()
-        assert data.n_cells
-
-    def test_pine_roots():
-        data = examples.download_pine_roots()
-        assert data.n_points
-
-    def test_download_dicom_stack():
-        data = examples.download_dicom_stack()
-        assert isinstance(data, pyvista.UniformGrid)
-        assert all([data.n_points, data.n_cells])
-
-    def test_vrml_download_teapot():
-        filename = examples.vrml.download_teapot()
-        assert os.path.isfile(filename)
-
-    def test_vrml_download_sextant():
-        filename = examples.vrml.download_sextant()
-        assert os.path.isfile(filename)
-
-    def test_download_cavity():
-        filename = examples.download_cavity(load=False)
-        assert os.path.isfile(filename)
-
-        dataset = examples.download_cavity(load=True)
-        assert isinstance(dataset, pyvista.MultiBlock)
-
-    def test_download_lucy():
-        filename = examples.download_lucy(load=False)
-        assert os.path.isfile(filename)
-
-        dataset = examples.download_lucy(load=True)
-        assert isinstance(dataset, pyvista.PolyData)
-
-    def test_angular_sector():
-        filename = examples.download_angular_sector(load=False)
-        assert os.path.isfile(filename)
-
-        dataset = examples.download_angular_sector(load=True)
-        assert isinstance(dataset, pyvista.UnstructuredGrid)
-
-    def test_mount_damavand():
-        filename = examples.download_mount_damavand(load=False)
-        assert os.path.isfile(filename)
-
-        dataset = examples.download_mount_damavand(load=True)
-        assert isinstance(dataset, pyvista.PolyData)
-
-    def test_download_cubemap_space_4k():
-        dataset = examples.download_cubemap_space_4k()
-        assert isinstance(dataset, pyvista.Texture)
-
-    def test_download_cubemap_space_16k():
-        dataset = examples.download_cubemap_space_16k()
-        assert isinstance(dataset, pyvista.Texture)
-
-    def test_particles_lethe():
-        filename = examples.download_particles_lethe(load=False)
-        assert os.path.isfile(filename)
-
-        dataset = examples.download_particles_lethe(load=True)
-        assert isinstance(dataset, pyvista.UnstructuredGrid)
-
-    def test_cubemap_park():
-        dataset = examples.download_cubemap_park()
-        assert isinstance(dataset, pyvista.Texture)
-
-    def test_gif_simple():
-        filename = examples.download_gif_simple(load=False)
-        assert os.path.isfile(filename)
-        assert filename.endswith('gif')
-
-        dataset = examples.download_gif_simple(load=True)
-        assert isinstance(dataset, pyvista.UniformGrid)
-        assert 'frame0' in dataset.point_data
-
-    def test_fea_bracket():
-        filename = examples.download_fea_bracket(load=False)
-        assert os.path.isfile(filename)
-        assert filename.endswith('vtu')
-
-        dataset = examples.download_fea_bracket(load=True)
-        assert isinstance(dataset, pyvista.UnstructuredGrid)
-        assert 'Equivalent (von-Mises) Stress (psi)' in dataset.cell_data
-
-    def test_black_vase():
-        filename = examples.download_black_vase(load=False)
-        assert os.path.isfile(filename)
-        assert filename.endswith('vtp')
-
-        dataset = examples.download_black_vase(load=True)
-        assert isinstance(dataset, pyvista.PolyData)
-        assert dataset.n_points > 1_000_000
-
-    def test_ivan_angel():
-        filename = examples.download_ivan_angel(load=False)
-        assert os.path.isfile(filename)
-        assert filename.endswith('vtp')
-
-        dataset = examples.download_ivan_angel(load=True)
-        assert isinstance(dataset, pyvista.PolyData)
-        assert dataset.n_points > 1_000_000
-
-    def test_bird_bath():
-        filename = examples.download_bird_bath(load=False)
-        assert os.path.isfile(filename)
-        assert filename.endswith('vtp')
-
-        dataset = examples.download_bird_bath(load=True)
-        assert isinstance(dataset, pyvista.PolyData)
-        assert dataset.n_points > 1_000_000
-
-    def test_owl():
-        filename = examples.download_owl(load=False)
-        assert os.path.isfile(filename)
-        assert filename.endswith('vtp')
-
-        dataset = examples.download_owl(load=True)
-        assert isinstance(dataset, pyvista.PolyData)
-        assert dataset.n_points > 1_000_000
-
-    def test_plastic_vase():
-        filename = examples.download_plastic_vase(load=False)
-        assert os.path.isfile(filename)
-        assert filename.endswith('vtp')
-
-        dataset = examples.download_plastic_vase(load=True)
-        assert isinstance(dataset, pyvista.PolyData)
-        assert dataset.n_points > 1_000_000
-
-    def test_sea_vase():
-        filename = examples.download_sea_vase(load=False)
-        assert os.path.isfile(filename)
-        assert filename.endswith('vtp')
-
-        dataset = examples.download_sea_vase(load=True)
-        assert isinstance(dataset, pyvista.PolyData)
-        assert dataset.n_points > 1_000_000
-
-    def test_cad_model_case():
-        filename = examples.download_cad_model_case(load=False)
-        assert os.path.isfile(filename)
-        assert filename.endswith('vtp')
-
-        dataset = examples.download_cad_model_case(load=True)
-        assert isinstance(dataset, pyvista.PolyData)
-        assert dataset.n_points == 7677
-
-    def test_load_sun():
-        mesh = examples.planets.load_sun()
-        assert mesh.n_cells
-        assert mesh.textures["atmosphere"]
-
-    def test_load_moon():
-        mesh = examples.planets.load_moon()
-        assert mesh.n_cells
-        assert mesh.textures["surface"]
-
-    def test_load_mercury():
-        mesh = examples.planets.load_mercury()
-        assert mesh.n_cells
-        assert mesh.textures["surface"]
-
-    def test_load_venus():
-        mesh = examples.planets.load_venus()
-        assert mesh.n_cells
-        assert mesh.textures["surface"]
-        assert mesh.textures["atmosphere"]
-
-    def test_load_mars():
-        mesh = examples.planets.load_mars()
-        assert mesh.n_cells
-        assert mesh.textures["surface"]
-
-    def test_load_jupiter():
-        mesh = examples.planets.load_jupiter()
-        assert mesh.n_cells
-        assert mesh.textures["atmosphere"]
-
-    def test_load_saturn():
-        mesh = examples.planets.load_saturn()
-        assert mesh.n_cells
-        assert mesh.textures["atmosphere"]
-
-    def test_load_saturn_rings():
-        mesh = examples.planets.load_saturn_rings()
-        assert mesh.n_cells
-        assert mesh.textures["atmosphere"]
-
-    def test_load_uranus():
-        mesh = examples.planets.load_uranus()
-        assert mesh.n_cells
-        assert mesh.textures["atmosphere"]
-
-    def test_load_neptune():
-        mesh = examples.planets.load_neptune()
-        assert mesh.n_cells
-        assert mesh.textures["atmosphere"]
-
-    def test_load_pluto():
-        mesh = examples.planets.load_pluto()
-        assert mesh.n_cells
-        assert mesh.textures["surface"]
->>>>>>> 16755b72
+    assert mesh.textures["surface"]