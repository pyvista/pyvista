"""Test downloading files.

Enable these tests with:

pytest --test_downloads

"""

from __future__ import annotations

import os
from pathlib import Path
from typing import TYPE_CHECKING
import warnings

import numpy as np
import pytest
from pytest_cases import parametrize
import requests

import pyvista as pv
from pyvista import examples

if TYPE_CHECKING:
    import pytest_mock

if 'TEST_DOWNLOADS' in os.environ:
    warnings.warn('"TEST_DOWNLOADS" has been deprecated. Use `pytest --test_downloads`')

pytestmark = pytest.mark.needs_download
skip_9_1_0 = pytest.mark.needs_vtk_version(9, 1, 0)


def _on_ci():
    return os.environ.get('CI', 'false').lower() == 'true'


def _cache_missing():
    """Test if a cache-miss occurred in CI, inducing that the user
    env variable is pointing to either an non-existing or empty directory.
    """
    if (var_name := examples.downloads._VTK_DATA_VARNAME) not in (env := os.environ):
        return False

    root = Path(env[var_name])
    if not root.is_dir():
        return False
    return any(root.iterdir())


@pytest.fixture(scope='module', autouse=True)
def check_cache_on_ci():
    if not (_on_ci() and _cache_missing()):
        return

    assert examples.downloads._FILE_CACHE, (
        'Expected `_FILE_CACHE` to be True on CI when no cache-miss occurred. '
        f'Source is set to {examples.downloads.SOURCE}'
    )


@pytest.fixture(autouse=True)
def requests_fixture(mocker: pytest_mock.MockerFixture):
    """Mock the requests.get method to make sure HTTP requests are not emitted on CI,
    since can cause flakiness dut to GH rate limits.
    """
    if not (_on_ci() and _cache_missing()):
        yield
        return

    spy = mocker.spy(requests, 'get')
    yield
    assert spy.call_count == 0, spy.mock_calls


def test_download_single_sphere_animation():
    filename = examples.download_single_sphere_animation(load=False)
    assert Path(filename).is_file()

    data = examples.download_single_sphere_animation()
    assert data.n_blocks


def test_download_masonry_texture():
    data = examples.download_masonry_texture()
    assert isinstance(data, pv.Texture)


def test_download_usa_texture():
    data = examples.download_usa_texture()
    assert isinstance(data, pv.Texture)


def test_download_usa():
    data = examples.download_usa()
    assert np.any(data.points)


def test_download_st_helens():
    data = examples.download_st_helens()
    assert data.n_points


def test_download_bunny():
    data = examples.download_bunny()
    assert data.n_points


def test_download_cow():
    data = examples.download_cow()
    assert data.n_points


def test_download_faults():
    data = examples.download_faults()
    assert data.n_points


def test_download_tensors():
    data = examples.download_tensors()
    assert data.n_points


def test_download_head():
    data = examples.download_head()
    assert data.n_points


def test_download_bolt_nut():
    filenames = examples.download_bolt_nut(load=False)
    assert Path(filenames[0]).is_file()
    assert Path(filenames[1]).is_file()

    data = examples.download_bolt_nut()
    assert isinstance(data, pv.MultiBlock)


def test_download_clown():
    data = examples.download_clown()
    assert data.n_points


def test_download_exodus():
    data = examples.download_exodus()
    assert data.n_blocks


def test_download_fea_hertzian_contact_cylinder():
    filename = examples.download_fea_hertzian_contact_cylinder(load=False)
    assert Path(filename).is_file()

    data = examples.download_fea_hertzian_contact_cylinder()
    assert data.n_cells


def test_download_nefertiti():
    filename = examples.download_nefertiti(load=False)
    assert Path(filename).is_file()

    data = examples.download_nefertiti()
    assert data.n_cells


def test_download_blood_vessels():
    """Tests the parallel VTU reader"""
    filename = examples.download_blood_vessels(load=False)
    assert Path(filename).is_file()

    data = examples.download_blood_vessels()
    assert isinstance(data, pv.UnstructuredGrid)
    assert data.active_vectors_name == 'velocity'


def test_download_bunny_coarse():
    data = examples.download_bunny_coarse()
    assert data.n_cells


def test_download_cow_head():
    data = examples.download_cow_head()
    assert data.n_cells


def test_download_knee_full():
    data = examples.download_knee_full()
    assert data.n_cells


def test_download_iron_protein():
    data = examples.download_iron_protein()
    assert data.n_cells


def test_download_tetra_dc_mesh():
    data = examples.download_tetra_dc_mesh()
    assert data.n_blocks == 2
    assert data.keys() == ['forward', 'inverse']
    assert data['forward'].active_scalars_name == 'Resistivity(log10)-fwd'
    assert data['inverse'].active_scalars_name == 'Resistivity(log10)'


def test_download_tetrahedron():
    data = examples.download_tetrahedron()
    assert data.n_cells


def test_download_saddle_surface():
    data = examples.download_saddle_surface()
    assert data.n_cells


def test_download_foot_bones():
    data = examples.download_foot_bones()
    assert data.n_cells


def test_download_guitar():
    data = examples.download_guitar()
    assert data.n_cells


def test_download_quadratic_pyramid():
    data = examples.download_quadratic_pyramid()
    assert data.n_cells


def test_download_bird():
    data = examples.download_bird()
    assert data.n_cells


def test_download_bird_texture():
    data = examples.download_bird_texture()
    assert isinstance(data, pv.Texture)


def test_download_office():
    data = examples.download_office()
    assert data.n_cells


def test_download_horse_points():
    data = examples.download_horse_points()
    assert data.n_points


def test_download_horse():
    data = examples.download_horse()
    assert data.n_cells


def test_download_cake_easy():
    data = examples.download_cake_easy()
    assert data.n_cells


def test_download_cake_easy_texture():
    data = examples.download_cake_easy_texture()
    assert isinstance(data, pv.Texture)


@skip_9_1_0
def test_download_can_crushed_hdf():
    path = examples.download_can_crushed_hdf(load=False)
    assert Path(path).is_file()
    dataset = examples.download_can_crushed_hdf()
    assert isinstance(dataset, pv.UnstructuredGrid)


def test_download_can_crushed_vtu():
    path = examples.download_can_crushed_vtu(load=False)
    assert Path(path).is_file()
    dataset = examples.download_can_crushed_vtu()
    assert isinstance(dataset, pv.UnstructuredGrid)


def test_download_rectilinear_grid():
    data = examples.download_rectilinear_grid()
    assert data.n_cells


def test_download_gourds():
    data = examples.download_gourds()
    assert data.n_cells
    data = examples.download_gourds(zoom=True)
    assert data.n_cells


def test_download_gourds_texture():
    data = examples.download_gourds_texture()
    assert isinstance(data, pv.Texture)
    data = examples.download_gourds_texture(zoom=True)
    assert isinstance(data, pv.Texture)


def test_download_unstructured_grid():
    data = examples.download_unstructured_grid()
    assert data.n_cells


def test_download_letter_k():
    data = examples.download_letter_k()
    assert data.n_cells


def test_download_letter_a():
    data = examples.download_letter_a()
    assert data.n_cells


def test_download_poly_line():
    data = examples.download_poly_line()
    assert data.n_cells


def test_download_cad_model():
    data = examples.download_cad_model()
    assert data.n_cells


def test_download_frog():
    data = examples.download_frog()
    assert data.n_cells


def test_download_chest():
    data = examples.download_chest()
    assert data.n_cells


def test_download_prostate():
    data = examples.download_prostate()
    assert data.n_cells


def test_download_filled_contours():
    data = examples.download_filled_contours()
    assert data.n_cells


def test_download_doorman():
    data = examples.download_doorman()
    assert data.n_cells


def test_download_mug():
    data = examples.download_mug()
    assert data.n_blocks


def test_download_oblique_cone():
    data = examples.download_oblique_cone()
    assert data.n_cells


def test_download_emoji():
    data = examples.download_emoji()
    assert data.n_cells


def test_download_emoji_texture():
    data = examples.download_emoji_texture()
    assert isinstance(data, pv.Texture)


def test_download_teapot():
    data = examples.download_teapot()
    assert data.n_cells


def test_download_brain():
    data = examples.download_brain()
    assert data.n_cells


def test_download_structured_grid():
    data = examples.download_structured_grid()
    assert data.n_cells


def test_download_structured_grid_two():
    data = examples.download_structured_grid_two()
    assert data.n_cells


def test_download_trumpet():
    data = examples.download_trumpet()
    assert data.n_cells


def test_download_face():
    data = examples.download_face()
    assert data.n_cells


def test_download_sky_box_nz():
    data = examples.download_sky_box_nz()
    assert data.n_cells


def test_download_sky_box_nz_texture():
    data = examples.download_sky_box_nz_texture()
    assert isinstance(data, pv.Texture)


def test_download_disc_quads():
    data = examples.download_disc_quads()
    assert data.n_cells


def test_download_honolulu():
    data = examples.download_honolulu()
    assert data.n_cells


def test_download_motor():
    data = examples.download_motor()
    assert data.n_cells


def test_download_tri_quadratic_hexahedron():
    data = examples.download_tri_quadratic_hexahedron()
    path = examples.download_tri_quadratic_hexahedron(load=False)
    assert data.n_cells
    assert data.n_arrays == 0
    assert pv.read(path).n_arrays != 0


def test_download_human():
    data = examples.download_human()
    assert data.n_cells


def test_download_vtk():
    data = examples.download_vtk()
    assert data.n_cells


def test_download_spider():
    data = examples.download_spider()
    assert data.n_cells


def test_download_carotid():
    filename = examples.download_carotid(load=False)
    assert Path(filename).is_file()

    data = examples.download_carotid()
    assert data.n_cells


def test_download_blow():
    data = examples.download_blow()
    assert data.n_cells


def test_download_shark():
    data = examples.download_shark()
    assert data.n_cells


def test_download_dragon():
    data = examples.download_dragon()
    assert data.n_cells


def test_download_armadillo():
    data = examples.download_armadillo()
    assert data.n_cells


def test_download_gears():
    data = examples.download_gears()
    assert data.n_cells


def test_download_torso():
    data = examples.download_torso()
    assert data.n_cells


def test_download_kitchen():
    filename = examples.download_kitchen(load=False)
    assert Path(filename).is_file()

    data = examples.download_kitchen()
    assert data.n_cells


def test_download_kitchen_split():
    data = examples.download_kitchen(split=True)
    assert data.n_blocks


def test_download_backward_facing_step():
    filename = examples.download_backward_facing_step(load=False)
    assert Path(filename).is_file()

    data = examples.download_backward_facing_step()
    assert data.n_blocks


def test_download_topo_global():
    data = examples.download_topo_global()
    assert isinstance(data, pv.PolyData)
    assert data.n_cells


def test_download_topo_land():
    data = examples.download_topo_land()
    assert isinstance(data, pv.PolyData)
    assert data.n_cells


def test_download_coastlines():
    data = examples.download_coastlines()
    assert data.n_cells


def test_download_knee():
    data = examples.download_knee()
    assert data.n_cells


def test_download_lidar():
    data = examples.download_lidar()
    assert data.n_cells


def test_download_pine_roots():
    data = examples.download_pine_roots()
    assert data.n_points


def test_download_dicom_stack():
    filename = examples.download_dicom_stack(load=False)
    assert Path(filename).is_dir()

    data = examples.download_dicom_stack()
    assert isinstance(data, pv.ImageData)
    assert all([data.n_points, data.n_cells])


def test_download_teapot_vrml():
    filename = examples.vrml.download_teapot()
    assert Path(filename).is_file()


def test_download_sextant_vrml():
    filename = examples.vrml.download_sextant()
    assert Path(filename).is_file()


def test_download_cavity():
    filename = examples.download_cavity(load=False)
    assert Path(filename).is_file()

    dataset = examples.download_cavity(load=True)
    assert isinstance(dataset, pv.MultiBlock)


def test_download_openfoam_tubes():
    filename = examples.download_openfoam_tubes(load=False)
    assert Path(filename).is_file()

    dataset = examples.download_openfoam_tubes(load=True)
    assert isinstance(dataset, pv.MultiBlock)


def test_download_lucy():
    filename = examples.download_lucy(load=False)
    assert Path(filename).is_file()

    dataset = examples.download_lucy(load=True)
    assert isinstance(dataset, pv.PolyData)


def test_download_pump_bracket():
    filename = examples.download_pump_bracket(load=False)
    assert Path(filename).is_file()

    dataset = examples.download_pump_bracket(load=True)
    assert isinstance(dataset, pv.UnstructuredGrid)
    assert len(dataset.point_data) == 10


def test_download_electronics_cooling():
    filenames = examples.download_electronics_cooling(load=False)
    for filename in filenames:
        assert Path(filename).is_file()

    structure, air = examples.download_electronics_cooling(load=True)
    assert isinstance(structure, pv.PolyData)
    assert isinstance(air, pv.UnstructuredGrid)


def test_download_angular_sector():
    filename = examples.download_angular_sector(load=False)
    assert Path(filename).is_file()

    dataset = examples.download_angular_sector(load=True)
    assert isinstance(dataset, pv.UnstructuredGrid)


def test_download_mount_damavand():
    filename = examples.download_mount_damavand(load=False)
    assert Path(filename).is_file()

    dataset = examples.download_mount_damavand(load=True)
    assert isinstance(dataset, pv.PolyData)


def test_download_cubemap_space_4k():
    dataset = examples.download_cubemap_space_4k()
    assert isinstance(dataset, pv.Texture)


def test_download_cubemap_space_16k():
    dataset = examples.download_cubemap_space_16k()
    assert isinstance(dataset, pv.Texture)


def test_download_particles_lethe():
    filename = examples.download_particles_lethe(load=False)
    assert Path(filename).is_file()

    dataset = examples.download_particles_lethe(load=True)
    assert isinstance(dataset, pv.UnstructuredGrid)


def test_download_cubemap_park():
    dataset = examples.download_cubemap_park()
    assert isinstance(dataset, pv.Texture)


def test_download_gif_simple():
    filename = examples.download_gif_simple(load=False)
    assert Path(filename).is_file()
    assert filename.endswith('gif')

    dataset = examples.download_gif_simple(load=True)
    assert isinstance(dataset, pv.ImageData)
    assert 'frame0' in dataset.point_data


@parametrize(high_resolution=[True, False])
def test_download_black_vase(high_resolution: bool):
    filename = examples.download_black_vase(load=False, high_resolution=high_resolution)
    assert Path(filename).is_file()
    assert filename.endswith('vtp')

    dataset = examples.download_black_vase(load=True, high_resolution=high_resolution)
    assert isinstance(dataset, pv.PolyData)
    assert dataset.n_points == 17_337 if not high_resolution else 1_611_789


@parametrize(high_resolution=[True, False])
def test_download_ivan_angel(high_resolution: bool):
    filename = examples.download_ivan_angel(load=False, high_resolution=high_resolution)
    assert Path(filename).is_file()
    assert filename.endswith('vtp')

    dataset = examples.download_ivan_angel(load=True, high_resolution=high_resolution)
    assert isinstance(dataset, pv.PolyData)
    assert dataset.n_points == 18_412 if not high_resolution else 1_811_531


@parametrize(high_resolution=[True, False])
def test_download_bird_bath(high_resolution: bool):
    filename = examples.download_bird_bath(load=False, high_resolution=high_resolution)
    assert Path(filename).is_file()
    assert filename.endswith('vtp')

    dataset = examples.download_bird_bath(load=True, high_resolution=high_resolution)
    assert isinstance(dataset, pv.PolyData)
    assert dataset.n_points == 18_796 if not high_resolution else 1_831_383


@parametrize(high_resolution=[True, False])
def test_download_owl(high_resolution: bool):
    filename = examples.download_owl(load=False, high_resolution=high_resolution)
    assert Path(filename).is_file()
    assert filename.endswith('vtp')

    dataset = examples.download_owl(load=True, high_resolution=high_resolution)
    assert isinstance(dataset, pv.PolyData)
    assert dataset.n_points == 12442 if not high_resolution else 1_221_756


@parametrize(high_resolution=[True, False])
def test_download_plastic_vase(high_resolution: bool):
    filename = examples.download_plastic_vase(load=False, high_resolution=high_resolution)
    assert Path(filename).is_file()
    assert filename.endswith('vtp')

    dataset = examples.download_plastic_vase(load=True, high_resolution=high_resolution)
    assert isinstance(dataset, pv.PolyData)
    assert dataset.n_points == 18238 if not high_resolution else 1_796_805


@parametrize(high_resolution=[True, False])
def test_download_sea_vase(high_resolution: bool):
    filename = examples.download_sea_vase(load=False, high_resolution=high_resolution)
    assert Path(filename).is_file()
    assert filename.endswith('vtp')

    dataset = examples.download_sea_vase(load=True, high_resolution=high_resolution)
    assert isinstance(dataset, pv.PolyData)
    assert dataset.n_points == 18_063 if not high_resolution else 1_810_012


def test_download_sparse_points():
    filename = examples.download_sparse_points(load=False)
    assert Path(filename).is_file()
    assert filename.endswith('txt')

    dataset = examples.download_sparse_points(load=True)
    assert isinstance(dataset, pv.PolyData)
    assert dataset.n_points == 16


def test_download_puppy():
    dataset = examples.download_puppy()
    assert isinstance(dataset, pv.ImageData)
    assert dataset.n_points > 1_000_000


def test_download_puppy_texture():
    dataset = examples.download_puppy_texture()
    assert isinstance(dataset, pv.Texture)


def test_download_gourds_pnm():
    dataset = examples.download_gourds_pnm()
    assert isinstance(dataset, pv.ImageData)


def test_download_model_with_variance():
    dataset = examples.download_model_with_variance()
    assert isinstance(dataset, pv.UnstructuredGrid)


def test_download_thermal_probes():
    dataset = examples.download_thermal_probes()
    assert isinstance(dataset, pv.PolyData)


def test_download_turbine_blade():
    dataset = examples.download_turbine_blade()
    assert isinstance(dataset, pv.PolyData)


def test_download_crater_topo():
    dataset = examples.download_crater_topo()
    assert isinstance(dataset, pv.ImageData)


def test_download_crater_imagery():
    dataset = examples.download_crater_imagery()
    assert isinstance(dataset, pv.Texture)


def test_download_dolfin():
    dataset = examples.download_dolfin()
    assert isinstance(dataset, pv.UnstructuredGrid)


def test_download_meshio_xdmf():
    dataset = examples.download_meshio_xdmf()
    assert isinstance(dataset, pv.MultiBlock)


def test_download_damavand_volcano():
    filename = examples.download_damavand_volcano(load=False)
    assert Path(filename).is_file()

    dataset = examples.download_damavand_volcano()
    assert isinstance(dataset, pv.ImageData)


def test_download_delaunay_example():
    dataset = examples.download_delaunay_example()
    assert isinstance(dataset, pv.PolyData)


def test_download_embryo():
    filename = examples.download_embryo(load=False)
    assert Path(filename).is_file()

    dataset = examples.download_embryo()
    assert isinstance(dataset, pv.ImageData)
    assert not np.any(dataset['SLCImage'] == 255)


def test_download_antarctica_velocity():
    dataset = examples.download_antarctica_velocity()
    assert isinstance(dataset, pv.PolyData)


def test_download_room_surface_mesh():
    dataset = examples.download_room_surface_mesh()
    assert isinstance(dataset, pv.PolyData)


def test_download_beach():
    dataset = examples.download_beach()
    assert isinstance(dataset, pv.ImageData)


def test_download_rgba_texture():
    dataset = examples.download_rgba_texture()
    assert isinstance(dataset, pv.Texture)


def test_download_vtk_logo():
    dataset = examples.download_vtk_logo()
    assert isinstance(dataset, pv.Texture)


def test_download_gpr_data_array():
    filename = examples.download_gpr_data_array(load=False)
    assert Path(filename).is_file()

    dataset = examples.download_gpr_data_array()
    assert isinstance(dataset, np.ndarray)


def test_download_gpr_path():
    filename = examples.download_gpr_path(load=False)
    assert Path(filename).is_file()

    dataset = examples.download_gpr_path()
    assert isinstance(dataset, pv.PolyData)


def test_download_woman():
    dataset = examples.download_woman()
    assert isinstance(dataset, pv.PolyData)


def test_download_lobster():
    dataset = examples.download_lobster()
    assert isinstance(dataset, pv.PolyData)


def test_download_face2():
    dataset = examples.download_face2()
    assert isinstance(dataset, pv.PolyData)


def test_download_urn():
    dataset = examples.download_urn()
    assert isinstance(dataset, pv.PolyData)


def test_download_pepper():
    dataset = examples.download_pepper()
    assert isinstance(dataset, pv.PolyData)


def test_download_drill():
    dataset = examples.download_drill()
    assert isinstance(dataset, pv.PolyData)


@parametrize(high_resolution=[True, False])
def test_download_action_figure(high_resolution: bool):
    dataset = examples.download_action_figure(high_resolution=high_resolution)
    assert isinstance(dataset, pv.PolyData)


def test_download_notch_stress():
    dataset = examples.download_notch_stress()
    assert isinstance(dataset, pv.UnstructuredGrid)


def test_download_notch_displacement():
    dataset = examples.download_notch_displacement()
    assert isinstance(dataset, pv.UnstructuredGrid)


def test_download_louis_louvre():
    dataset = examples.download_louis_louvre()
    assert isinstance(dataset, pv.PolyData)


def test_download_cylinder_crossflow():
    filename = examples.download_cylinder_crossflow(load=False)
    assert Path(filename).is_file()

    dataset = examples.download_cylinder_crossflow()
    assert isinstance(dataset, pv.MultiBlock)


def test_download_naca():
    filename = examples.download_naca(load=False)
    assert Path(filename).is_file()

    dataset = examples.download_naca()
    assert isinstance(dataset, pv.MultiBlock)


def test_download_lshape():
    filename = examples.download_lshape(load=False)
    assert Path(filename).is_file()

    dataset = examples.download_lshape()
    assert isinstance(dataset, pv.MultiBlock)


def test_download_wavy():
    filename = examples.download_wavy(load=False)
    assert Path(filename).is_file()

    dataset = examples.download_wavy()
    assert isinstance(dataset, pv.MultiBlock)


def test_download_dual_sphere_animation():
    filename = examples.download_dual_sphere_animation(load=False)
    assert Path(filename).is_file()

    dataset = examples.download_dual_sphere_animation()
    assert isinstance(dataset, pv.MultiBlock)


@skip_9_1_0
def test_download_cgns_structured():
    filename = examples.download_cgns_structured(load=False)
    assert Path(filename).is_file()

    dataset = examples.download_cgns_structured()
    assert isinstance(dataset, pv.MultiBlock)


def test_download_tecplot_ascii():
    filename = examples.download_tecplot_ascii(load=False)
    assert Path(filename).is_file()

    dataset = examples.download_tecplot_ascii()
    assert isinstance(dataset, pv.MultiBlock)


@skip_9_1_0
def test_download_cgns_multi():
    filename = examples.download_cgns_multi(load=False)
    assert Path(filename).is_file()

    dataset = examples.download_cgns_multi()
    assert isinstance(dataset, pv.MultiBlock)


def test_download_parched_canal_4k():
    dataset = examples.download_parched_canal_4k()
    assert isinstance(dataset, pv.Texture)


def test_download_cells_nd():
    dataset = examples.download_cells_nd()
    assert isinstance(dataset, pv.UnstructuredGrid)


def test_download_moonlanding_image():
    dataset = examples.download_moonlanding_image()
    assert isinstance(dataset, pv.ImageData)


<<<<<<< HEAD
def test_download_gltf_milk_truck():
    filename = examples.gltf.download_milk_truck()
    assert Path(filename).is_file()
    pl = pv.Plotter()
    pl.import_gltf(filename)


def test_download_gltf_damaged_helmet():
    filename = examples.gltf.download_damaged_helmet()
    assert Path(filename).is_file()
    pl = pv.Plotter()
    pl.import_gltf(filename)


@pytest.mark.needs_vtk_version(
    less_than=(9, 1),
    reason='Skip until glTF extension KHR_texture_transform is supported.',
)
def test_download_gltf_sheen_chair():
    match = (
        'glTF extension KHR_texture_transform is required in this model, '
        'but not supported by this loader.'
    )
    filename = examples.gltf.download_sheen_chair()
    assert Path(filename).is_file()
    pl = pv.Plotter()
    with pytest.warns(pv.VTKOutputMessageWarning, match=match):
        pl.import_gltf(filename)


def test_download_gltf_gearbox():
    filename = examples.gltf.download_gearbox()
    assert Path(filename).is_file()
    pl = pv.Plotter()
    pl.import_gltf(filename)


def test_download_gltf_avocado():
    filename = examples.gltf.download_avocado()
    assert Path(filename).is_file()
    pl = pv.Plotter()
    pl.import_gltf(filename)


=======
>>>>>>> 13935cf3
@skip_9_1_0
def test_download_cloud_dark_matter():
    filename = examples.download_cloud_dark_matter(load=False)
    assert Path(filename).is_file()
    assert filename.endswith('npy')

    dataset = examples.download_cloud_dark_matter(load=True)
    assert isinstance(dataset, pv.DataSet)
    assert dataset.n_points == 32314


@skip_9_1_0
def test_download_cloud_dark_matter_dense():
    filename = examples.download_cloud_dark_matter_dense(load=False)
    assert Path(filename).is_file()
    assert filename.endswith('npy')

    dataset = examples.download_cloud_dark_matter_dense(load=True)
    assert isinstance(dataset, pv.DataSet)
    assert dataset.n_points == 2062256


def test_download_stars_cloud_hyg():
    filename = examples.download_stars_cloud_hyg(load=False)
    assert Path(filename).is_file()
    assert filename.endswith('vtp')

    dataset = examples.download_stars_cloud_hyg(load=True)
    assert isinstance(dataset, pv.PolyData)
    assert dataset.n_points == 107857


def test_download_cad_model_case():
    filename = examples.download_cad_model_case(load=False)
    assert Path(filename).is_file()
    assert filename.endswith('vtp')

    dataset = examples.download_cad_model_case(load=True)
    assert isinstance(dataset, pv.PolyData)
    assert dataset.n_points == 7677


def test_download_aero_bracket():
    filename = examples.download_aero_bracket(load=False)
    assert Path(filename).is_file()
    assert filename.endswith('vtu')

    dataset = examples.download_aero_bracket(load=True)
    assert isinstance(dataset, pv.UnstructuredGrid)
    assert len(dataset.point_data.keys()) == 3


def test_download_coil_magnetic_field():
    filename = examples.download_coil_magnetic_field(load=False)
    assert Path(filename).is_file()
    assert filename.endswith('vti')

    dataset = examples.download_coil_magnetic_field(load=True)
    assert isinstance(dataset, pv.ImageData)
    assert dataset.n_points == 531441


def test_load_sun():
    mesh = examples.planets.load_sun()
    assert mesh.n_cells


def test_load_moon():
    mesh = examples.planets.load_moon()
    assert mesh.n_cells


def test_load_mercury():
    mesh = examples.planets.load_mercury()
    assert mesh.n_cells


def test_load_venus():
    mesh = examples.planets.load_venus()
    assert mesh.n_cells


def test_load_mars():
    mesh = examples.planets.load_mars()
    assert mesh.n_cells


def test_load_jupiter():
    mesh = examples.planets.load_jupiter()
    assert mesh.n_cells


def test_load_saturn():
    mesh = examples.planets.load_saturn()
    assert mesh.n_cells


def test_load_saturn_rings():
    mesh = examples.planets.load_saturn_rings()
    assert mesh.n_cells


def test_load_uranus():
    mesh = examples.planets.load_uranus()
    assert mesh.n_cells


def test_load_neptune():
    mesh = examples.planets.load_neptune()
    assert mesh.n_cells


def test_load_pluto():
    mesh = examples.planets.load_pluto()
    assert mesh.n_cells


def test_download_nek5000():
    filename = examples.download_nek5000(load=False)
    assert Path(filename).is_file()
    assert filename.endswith('nek5000')

    # nek5000 reader can only be used with vtk >= 9.3
    if pv.vtk_version_info >= (9, 3):
        nek_reader = pv.get_reader(filename)
        assert nek_reader.number_time_points == 11

        nek_data = examples.download_nek5000(load=True)
        assert isinstance(nek_data, pv.UnstructuredGrid)


@pytest.mark.skip_windows
def test_download_biplane():
    filename = examples.download_biplane(load=False)
    assert Path(filename).is_file()
    assert filename.endswith('exo')

    biplane = examples.download_biplane()
    assert isinstance(biplane, pv.MultiBlock)


def test_download_head2():
    filename = examples.download_head_2(load=False)
    assert Path(filename).is_file()
    assert filename.endswith('vti')

    biplane = examples.download_head_2()
    assert isinstance(biplane, pv.ImageData)


def test_download_great_white_shark():
    filename = examples.download_great_white_shark(load=False)
    assert (p := Path(filename)).is_file()
    assert p.suffix == '.stl'

    shark = examples.download_great_white_shark()
    assert isinstance(shark, pv.PolyData)


def test_download_grey_nurse_shark():
    filename = examples.download_grey_nurse_shark(load=False)
    assert (p := Path(filename)).is_file()
    assert p.suffix == '.stl'

    shark = examples.download_grey_nurse_shark()
    assert isinstance(shark, pv.PolyData)


def test_download_carburetor():
    filename = examples.download_carburetor(load=False)
    assert (p := Path(filename)).is_file()
    assert p.suffix == '.ply'

    carburetor = examples.download_carburetor()
    assert isinstance(carburetor, pv.PolyData)


def test_download_dikhololo_night():
    filename = examples.download_dikhololo_night(load=False)
    assert (p := Path(filename)).is_file()
    assert p.suffix == '.hdr'

    mesh = examples.download_dikhololo_night()
    assert isinstance(mesh, pv.Texture)


def test_download_victorian_goblet_face_illusion():
    filename = examples.download_victorian_goblet_face_illusion(load=False)
    assert (p := Path(filename)).is_file()
    assert p.suffix == '.stl'

    mesh = examples.download_victorian_goblet_face_illusion()
    assert isinstance(mesh, pv.PolyData)


def test_download_reservoir():
    filename = examples.download_reservoir(load=False)
    assert (p := Path(filename)).is_file()
    assert p.suffix == '.vtu'

    mesh = examples.download_reservoir()
    assert isinstance(mesh, pv.ExplicitStructuredGrid)


@parametrize(high_resolution=[True, False])
def test_download_whole_body_ct_male(high_resolution: bool):
    filename = examples.download_whole_body_ct_male(load=False, high_resolution=high_resolution)

    if not high_resolution:
        assert (p := (Path(filename))).is_file()
        assert p.suffix == '.vtm'

    dataset: pv.MultiBlock = examples.download_whole_body_ct_male(
        load=True, high_resolution=high_resolution
    )
    assert isinstance(dataset, pv.MultiBlock)
    npoints = max(b.n_points for b in dataset.recursive_iterator())
    assert npoints == 6_988_800 if not high_resolution else 56_012_800


@parametrize(high_resolution=[True, False])
def test_download_whole_body_ct_female(high_resolution: bool):
    filename = examples.download_whole_body_ct_female(load=False, high_resolution=high_resolution)

    if not high_resolution:
        assert (p := (Path(filename))).is_file()
        assert p.suffix == '.vtm'

    dataset = examples.download_whole_body_ct_female(load=True, high_resolution=high_resolution)
    assert isinstance(dataset, pv.MultiBlock)
    npoints = max(b.n_points for b in dataset.recursive_iterator())
    assert npoints == 6_937_600 if not high_resolution else 55_603_200


def test_download_headsq():
    filename = examples.download_headsq(load=False)
    assert (p := Path(filename)).is_file()
    assert p.suffix == '.nhdr'

    mesh = examples.download_headsq()
    assert isinstance(mesh, pv.ImageData)


def test_download_t3_grid_0():
    filename = examples.download_t3_grid_0(load=False)
    assert (p := Path(filename)).is_file()
    assert p.suffix == '.mnc'

    mesh = examples.download_t3_grid_0()
    assert isinstance(mesh, pv.ImageData)


def test_download_full_head():
    filename = examples.download_full_head(load=False)
    assert (p := Path(filename)).is_file()
    assert p.suffix == '.mhd'

    mesh = examples.download_full_head()
    assert isinstance(mesh, pv.ImageData)


def test_download_fea_bracket():
    filename = examples.download_fea_bracket(load=False)
    assert (p := Path(filename)).is_file()
    assert p.suffix == '.vtu'

    mesh = examples.download_fea_bracket()
    assert isinstance(mesh, pv.UnstructuredGrid)


def test_download_yinyang():
    filename = examples.download_yinyang(load=False)
    assert (p := Path(filename)).is_file()
    assert p.suffix == '.png'

    mesh = examples.download_yinyang()
    assert isinstance(mesh, pv.ImageData)<|MERGE_RESOLUTION|>--- conflicted
+++ resolved
@@ -965,53 +965,6 @@
     assert isinstance(dataset, pv.ImageData)
 
 
-<<<<<<< HEAD
-def test_download_gltf_milk_truck():
-    filename = examples.gltf.download_milk_truck()
-    assert Path(filename).is_file()
-    pl = pv.Plotter()
-    pl.import_gltf(filename)
-
-
-def test_download_gltf_damaged_helmet():
-    filename = examples.gltf.download_damaged_helmet()
-    assert Path(filename).is_file()
-    pl = pv.Plotter()
-    pl.import_gltf(filename)
-
-
-@pytest.mark.needs_vtk_version(
-    less_than=(9, 1),
-    reason='Skip until glTF extension KHR_texture_transform is supported.',
-)
-def test_download_gltf_sheen_chair():
-    match = (
-        'glTF extension KHR_texture_transform is required in this model, '
-        'but not supported by this loader.'
-    )
-    filename = examples.gltf.download_sheen_chair()
-    assert Path(filename).is_file()
-    pl = pv.Plotter()
-    with pytest.warns(pv.VTKOutputMessageWarning, match=match):
-        pl.import_gltf(filename)
-
-
-def test_download_gltf_gearbox():
-    filename = examples.gltf.download_gearbox()
-    assert Path(filename).is_file()
-    pl = pv.Plotter()
-    pl.import_gltf(filename)
-
-
-def test_download_gltf_avocado():
-    filename = examples.gltf.download_avocado()
-    assert Path(filename).is_file()
-    pl = pv.Plotter()
-    pl.import_gltf(filename)
-
-
-=======
->>>>>>> 13935cf3
 @skip_9_1_0
 def test_download_cloud_dark_matter():
     filename = examples.download_cloud_dark_matter(load=False)
