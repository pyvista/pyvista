--- conflicted
+++ resolved
@@ -1,11 +1,8 @@
-<<<<<<< HEAD
-# ruff: noqa: PTH102, PTH107, PTH112, PTH113, PTH117, PTH118, PTH119
-=======
->>>>>>> 0fb3d3f9
 from __future__ import annotations
 
 from dataclasses import dataclass
 import inspect
+from itertools import starmap
 import os
 from pathlib import Path
 import shutil
@@ -81,7 +78,7 @@
     }
     # Remove special case which is not a dataset function
     dataset_functions.pop('download_file', None)
-    [add_to_dict(name, func) for name, func in dataset_functions.items()]
+    list(starmap(add_to_dict, dataset_functions.items()))
 
     # Collect all `_dataset_<name>` file loaders
     dataset_file_loaders = {
@@ -89,7 +86,7 @@
         for name, item in module_members.items()
         if name.startswith('_dataset_') and isinstance(item, _DatasetLoader)
     }
-    [add_to_dict(name, func) for name, func in dataset_file_loaders.items()]
+    list(starmap(add_to_dict, dataset_file_loaders.items()))
 
     # Flatten dict
     test_cases_list: list[DatasetLoaderTestCase] = []
