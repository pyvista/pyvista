--- conflicted
+++ resolved
@@ -14,73 +14,6 @@
 )
 
 
-<<<<<<< HEAD
-@dataclass
-class ExampleTestCaseData:
-    dataset_name: str
-    download_func: Tuple[str, FunctionType]
-    load_func: Tuple[str, Union[_SingleFileDownloadableLoadable, _MultiFileDownloadableLoadable]]
-
-
-def _generate_dataset_loader_test_cases() -> List[ExampleTestCaseData]:
-    """Generate a list of test cases with all download functions and file loaders"""
-
-    test_cases_dict: Dict = {}
-
-    def add_to_dict(func_name: str, func: Callable[[], Any]):
-        # Function for stuffing example functions into a dict.
-        # We use a dict to allow for any entry to be made based on example name alone.
-        # This way, we can defer checking for any mismatch between the download functions
-        # and file loaders to test time.
-        nonlocal test_cases_dict
-        if func_name.startswith('_dataset_'):
-            case_name = func_name.split('_dataset_')[1]
-            key = 'load_func'
-        elif func_name.startswith('download_'):
-            case_name = func_name.split('download_')[1]
-            key = 'download_func'
-        else:
-            raise RuntimeError(f'Invalid case specified: {(func_name, func)}')
-        test_cases_dict.setdefault(case_name, {})
-        test_cases_dict[case_name][key] = (func_name, func)
-
-    module_members = dict(inspect.getmembers(pv.examples.downloads))
-
-    # Collect all `download_<name>` functions
-    download_dataset_functions = {
-        name: item
-        for name, item in module_members.items()
-        if name.startswith('download_') and isinstance(item, FunctionType)
-    }
-    del download_dataset_functions['download_file']
-    [add_to_dict(name, func) for name, func in download_dataset_functions.items()]
-
-    # Collect all `_dataset_<name>` file loaders
-    dataset_file_loaders = {
-        name: item
-        for name, item in module_members.items()
-        if name.startswith('_dataset_')
-        and isinstance(item, (_SingleFileDownloadableLoadable, _MultiFileDownloadableLoadable))
-    }
-    [add_to_dict(name, func) for name, func in dataset_file_loaders.items()]
-
-    # Flatten dict
-    test_cases_list: List[ExampleTestCaseData] = []
-    for name, content in sorted(test_cases_dict.items()):
-        download_func = content.setdefault('download_func', None)
-        load_func = content.setdefault('load_func', None)
-        test_case = ExampleTestCaseData(
-            dataset_name=name,
-            download_func=download_func,
-            load_func=load_func,
-        )
-        test_cases_list.append(test_case)
-
-    return test_cases_list
-
-
-=======
->>>>>>> 5e2e5b2c
 def pytest_generate_tests(metafunc):
     """Generate parametrized tests."""
     if 'test_case' in metafunc.fixturenames:
