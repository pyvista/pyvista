from dataclasses import dataclass
import inspect
import os
<<<<<<< HEAD
from pathlib import PureWindowsPath
=======
from pathlib import Path, PureWindowsPath
import shutil
>>>>>>> 3c59ed0e
from types import FunctionType
from typing import Any, Callable, Dict, List, Tuple, Union

import pytest

import pyvista as pv
from pyvista import examples
from pyvista.examples import downloads
from pyvista.examples._dataset_loader import (
    _MultiFileDownloadableLoadable,
    _SingleFileDownloadableLoadable,
)


@dataclass
class ExampleTestCaseData:
    name: str
    download_func: Tuple[str, FunctionType]
    load_func: Tuple[str, Union[_SingleFileDownloadableLoadable, _MultiFileDownloadableLoadable]]


def _generate_dataset_loader_test_cases() -> List[ExampleTestCaseData]:
    """Generate a list of test cases with all download functions and file loaders"""

    test_cases_dict: Dict = {}

    def add_to_dict(func_name: str, func: Callable[[], Any]) -> List[ExampleTestCaseData]:
        # Function for stuffing example functions into a dict.
        # We use a dict to allow for any entry to be made based on example name alone.
        # This way, we can defer checking for any mismatch between the download functions
        # and file loaders to test time.
        nonlocal test_cases_dict
        if func_name.startswith('_dataset_'):
            case_name = func_name.split('_dataset_')[1]
            key = 'load_func'
        elif func_name.startswith('download_'):
            case_name = func_name.split('download_')[1]
            key = 'download_func'
        else:
            raise RuntimeError(f'Invalid case specified: {(func_name, func)}')
        test_cases_dict.setdefault(case_name, {})
        test_cases_dict[case_name][key] = (func_name, func)

    module_members = dict(inspect.getmembers(pv.examples.downloads))

    # Collect all `download_<name>` functions
    download_dataset_functions = {
        name: item
        for name, item in module_members.items()
        if name.startswith('download_') and isinstance(item, FunctionType)
    }
    del download_dataset_functions['download_file']
    [add_to_dict(name, func) for name, func in download_dataset_functions.items()]

    # Collect all `_dataset_<name>` file loaders
    example_file_loaders = {
        name: item
        for name, item in module_members.items()
        if name.startswith('_dataset_')
        and isinstance(item, (_SingleFileDownloadableLoadable, _MultiFileDownloadableLoadable))
    }
    [add_to_dict(name, func) for name, func in example_file_loaders.items()]

    # Flatten dict
    test_cases_list: List[ExampleTestCaseData] = []
    for name, content in sorted(test_cases_dict.items()):
        download_func = content.setdefault('download_func', None)
        load_func = content.setdefault('load_func', None)
        test_case = ExampleTestCaseData(name=name, download_func=download_func, load_func=load_func)
        test_cases_list.append(test_case)

    return test_cases_list


def pytest_generate_tests(metafunc):
    """Generate parametrized tests."""
    if 'test_case' in metafunc.fixturenames:
        # Generate a separate test case for each downloadable example
        test_cases = _generate_dataset_loader_test_cases()
        ids = [case.name for case in test_cases]
        metafunc.parametrize('test_case', test_cases, ids=ids)


def _get_mismatch_fail_msg(test_case: ExampleTestCaseData):
    if test_case.download_func is None:
        return (
            f"A file loader:\n\t\'{test_case.load_func[0]}\'\n\t{test_case.load_func[1]}\n"
            f"was found but is missing a corresponding download function.\n\n"
            f"Expected to find a function named:\n\t\'download_{test_case.name}\'\nGot: {test_case.download_func}"
        )
    elif test_case.load_func is None:
        return (
            f"A download function:\n\t\'{test_case.download_func[0]}\'\n\t{test_case.download_func[1]}\n"
            f"was found but is missing a corresponding file loader.\n\n"
            f"Expected to find a loader named:\n\t\'_dataset_{test_case.name}\'\nGot: {test_case.load_func}"
        )
    else:
        return None


def test_dataset_loader_name_matches_download_name(test_case: ExampleTestCaseData):
    if (msg := _get_mismatch_fail_msg(test_case)) is not None:
        pytest.fail(msg)


def test_delete_downloads(tmpdir):
    # change the path so we don't delete the examples cache
    old_path = examples.downloads.USER_DATA_PATH
    try:
        examples.downloads.USER_DATA_PATH = str(tmpdir.mkdir("tmpdir"))
        assert Path(examples.downloads.USER_DATA_PATH).is_dir()
        tmp_file = str(Path(examples.downloads.USER_DATA_PATH) / 'tmp.txt')
        with Path(tmp_file).open('w') as fid:
            fid.write('test')
        examples.delete_downloads()
        assert Path(examples.downloads.USER_DATA_PATH).is_dir()
        assert not Path(tmp_file).is_file()
    finally:
        examples.downloads.USER_DATA_PATH = old_path


def test_delete_downloads_does_not_exist(tmpdir):
    # change the path so we don't delete the examples cache
    old_path = examples.downloads.USER_DATA_PATH
    new_path = str(tmpdir.join('doesnotexist'))

    try:
        # delete_downloads for a missing directory should not fail.
        examples.downloads.USER_DATA_PATH = new_path
        assert not Path(examples.downloads.USER_DATA_PATH).is_dir()
        examples.delete_downloads()
    finally:
        examples.downloads.USER_DATA_PATH = old_path


def test_file_from_files(tmpdir):
    path = str(tmpdir)
    fnames = [
        str(Path(path) / 'tmp2.txt'),
        str(Path(path) / 'tmp1.txt'),
        str(Path(path) / 'tmp0.txt'),
        str(Path(path) / 'tmp' / 'tmp2.txt'),
        str(Path(path) / '/__MACOSX/'),
    ]

    with pytest.raises(FileNotFoundError):
        fname = examples.downloads.file_from_files('potato.txt', fnames)

    fname = examples.downloads.file_from_files('tmp1.txt', fnames)
    if os.name == 'nt':
        assert PureWindowsPath(fname) == PureWindowsPath(fnames[1])
    else:
        assert fname == fnames[1]

    with pytest.raises(RuntimeError, match='Ambiguous'):
        fname = examples.downloads.file_from_files('tmp2.txt', fnames)


def test_file_copier(tmpdir):
    input_file = str(tmpdir.join('tmp0.txt'))
    output_file = str(tmpdir.join('tmp1.txt'))

    with Path(input_file).open('w') as fid:
        fid.write('hello world')

    examples.downloads._file_copier(input_file, output_file, None)
    assert Path(output_file).is_file()

    with pytest.raises(FileNotFoundError):
        examples.downloads._file_copier('not a file', output_file, None)


def test_local_file_cache(tmpdir):
    """Ensure that pyvista.examples.downloads can work with a local cache."""
    basename = Path(examples.planefile).name
    dirname = str(Path(examples.planefile).parent)
    downloads.FETCHER.registry[basename] = None

    try:
        downloads.FETCHER.base_url = dirname + '/'
        downloads.FETCHER.registry[basename] = None
        downloads._FILE_CACHE = True
<<<<<<< HEAD
        path = downloads._download_and_read(basename, load=False)
        assert os.path.isfile(path)

        dataset = downloads._download_and_read(basename, load=True)
        assert isinstance(dataset, pv.DataSet)
        os.remove(path)
=======
        filename = downloads._download_and_read(basename, load=False)
        assert Path(filename).is_file()

        dataset = downloads._download_and_read(basename, load=True)
        assert isinstance(dataset, pv.DataSet)
        Path(filename).unlink()
>>>>>>> 3c59ed0e

    finally:
        downloads.FETCHER.base_url = "https://github.com/pyvista/vtk-data/raw/master/Data/"
        downloads._FILE_CACHE = False
<<<<<<< HEAD
        downloads.FETCHER.registry.pop(basename, None)
=======
        downloads.FETCHER.registry.pop(basename, None)


@pytest.fixture()
def examples_local_repository_tmp_dir(tmp_path):
    """Create a local repository with a bunch of examples available for download."""

    # setup
    repository_path = str(Path(tmp_path) / 'repo')
    Path(repository_path).mkdir()

    downloadable_basenames = [
        'airplane.ply',
        'hexbeam.vtk',
        'sphere.ply',
        'uniform.vtk',
        'rectilinear.vtk',
        'globe.vtk',
        '2k_earth_daymap.jpg',
        'channels.vti',
        'pyvista_logo.png',
    ]

    # copy datasets from the pyvista repo to the local repository
    [
        shutil.copyfile(
            str(Path(pyvista.examples.dir_path) / base), str(Path(repository_path) / base)
        )
        for base in downloadable_basenames
    ]

    # create a zipped copy of the datasets and include the zip with repository
    shutil.make_archive(str(Path(tmp_path) / 'archive'), 'zip', repository_path)
    shutil.move(str(Path(tmp_path) / 'archive.zip'), str(Path(repository_path) / 'archive.zip'))
    downloadable_basenames.append('archive.zip')

    # initialize downloads fetcher
    for base in downloadable_basenames:
        downloads.FETCHER.registry[base] = None
    downloads.FETCHER.base_url = str(repository_path) + '/'
    downloads._FILE_CACHE = True

    # make sure any "downloaded" files (moved from repo -> cache) are cleared
    cached_filenames = [str(Path(downloads.FETCHER.path) / base) for base in downloadable_basenames]
    [Path(file).unlink() for file in cached_filenames if Path(file).is_file()]

    yield repository_path

    # teardown
    downloads.FETCHER.base_url = "https://github.com/pyvista/vtk-data/raw/master/Data/"
    downloads._FILE_CACHE = False
    [downloads.FETCHER.registry.pop(base, None) for base in downloadable_basenames]

    # make sure any "downloaded" files (moved from repo -> cache) are cleared afterward
    [Path(file).unlink() for file in cached_filenames if Path(file).is_file()]


@pytest.mark.parametrize('use_archive', [True, False])
@pytest.mark.parametrize(
    'FileLoader', [_SingleFileLoadable, _SingleFileDownloadable, _SingleFileDownloadableLoadable]
)
def test_single_file_loader(FileLoader, use_archive, examples_local_repository_tmp_dir):
    basename = 'pyvista_logo.png'
    if use_archive and isinstance(FileLoader, _Downloadable):
        file_loader = FileLoader('archive.zip', target_file=basename)
        expected_path_is_absolute = False
    else:
        file_loader = FileLoader(basename)
        expected_path_is_absolute = True

    # test initial filename
    filename = file_loader.filename
    assert Path(filename).name == basename
    assert not Path(filename).is_file()

    if expected_path_is_absolute:
        assert Path(filename).is_absolute()
    else:
        assert not Path(filename).is_absolute()

    # test download
    if isinstance(file_loader, (_SingleFileDownloadable, _SingleFileDownloadableLoadable)):
        assert isinstance(file_loader, _Downloadable)
        filename_download = file_loader.download()
        assert Path(filename_download).is_file()
        assert Path(filename_download).is_absolute()
        assert file_loader.filename == filename_download
    else:
        with pytest.raises(AttributeError):
            file_loader.download()
        # download manually to continue test
        downloads.download_file(basename)

    # test load
    if isinstance(file_loader, (_SingleFileLoadable, _SingleFileDownloadableLoadable)):
        assert isinstance(file_loader, _Loadable)
        dataset = file_loader.load()
        assert isinstance(dataset, pv.DataSet)
    else:
        with pytest.raises(AttributeError):
            file_loader.load()

    assert Path(file_loader.filename).is_file()


@pytest.mark.parametrize('load_func', [_load_as_multiblock, _load_and_merge, None])
def test_multi_file_loader(examples_local_repository_tmp_dir, load_func):
    basename_loaded1 = 'airplane.ply'
    basename_loaded2 = 'hexbeam.vtk'
    basename_not_loaded = 'pyvista_logo.png'

    file_loaded1 = _SingleFileDownloadableLoadable(basename_loaded1)
    file_loaded2 = _SingleFileDownloadableLoadable(basename_loaded2)
    file_not_loaded = _SingleFileDownloadable(basename_not_loaded)

    expected_airplane = examples.load_airplane()
    expected_hexbeam = examples.load_hexbeam()

    def files_func():
        return file_loaded1, file_loaded2, file_not_loaded

    multi_file_loader = _MultiFileDownloadableLoadable(files_func, load_func=load_func)
    # test files func is not called when initialized
    assert multi_file_loader._file_loaders_ is None

    filename = multi_file_loader.filename
    assert multi_file_loader._file_loaders_ is not None
    assert isinstance(filename, tuple)
    assert [Path(file).is_absolute() for file in filename]
    assert len(filename) == 3

    filename_loadable = multi_file_loader.filename_loadable
    assert isinstance(filename_loadable, tuple)
    assert [Path(file).is_absolute() for file in filename_loadable]
    assert len(filename_loadable) == 2
    assert basename_not_loaded not in filename_loadable

    # test download
    filename_download = multi_file_loader.download()
    assert filename_download == filename
    assert [Path(file).is_file() for file in filename_download]

    # test load
    dataset = multi_file_loader.load()
    if load_func is None:
        assert isinstance(dataset, tuple)
        assert np.array_equal(dataset[0].points, expected_airplane.points)
        assert np.array_equal(dataset[1].points, expected_hexbeam.points)
        assert len(dataset) == 2
    elif load_func is _load_as_multiblock:
        assert isinstance(dataset, pv.MultiBlock)
        assert dataset.keys() == ['airplane', 'hexbeam']
        assert np.array_equal(dataset[0].points, expected_airplane.points)
        assert np.array_equal(dataset[1].points, expected_hexbeam.points)
        assert len(dataset) == 2
    elif load_func is _load_and_merge:
        assert isinstance(dataset, pv.UnstructuredGrid)
        expected = pv.merge((expected_airplane, expected_hexbeam))
        assert np.array_equal(dataset.points, expected.points)


def test_file_loader_file_props():
    # test single file
    example = downloads._example_cow
    example.download()
    assert Path(example.filename).is_file()
    assert example.total_size == '59.0 KiB'
    assert example.extension == '.vtp'
    assert type(example.reader) is pv.XMLPolyDataReader

    # test multiple files, but only one is loaded
    example = downloads._example_head
    example.download()
    assert all(Path(file).is_file() for file in example.filename)
    assert example.total_size == '122.3 KiB'
    assert example.extension == ('.mhd', '.raw')
    assert pv.get_ext(example.filename[0]) == '.mhd'
    assert pv.get_ext(example.filename[1]) == '.raw'
    assert type(example.reader) is pv.MetaImageReader

    # test directory (cubemap)
    example = downloads._example_cubemap_park
    example.download()
    assert Path(example.filename).is_dir()
    assert example.total_size == '591.9 KiB'
    assert example.extension == '.jpg'
    assert example.reader is None

    # test directory (dicom stack)
    example = downloads._example_dicom_stack
    example.download()
    assert Path(example.filename).is_dir()
    assert example.total_size == '1.5 MiB'
    assert example.extension == '.dcm'
    assert type(example.reader) is pv.DICOMReader
>>>>>>> 3c59ed0e
<|MERGE_RESOLUTION|>--- conflicted
+++ resolved
@@ -1,12 +1,7 @@
 from dataclasses import dataclass
 import inspect
 import os
-<<<<<<< HEAD
-from pathlib import PureWindowsPath
-=======
 from pathlib import Path, PureWindowsPath
-import shutil
->>>>>>> 3c59ed0e
 from types import FunctionType
 from typing import Any, Callable, Dict, List, Tuple, Union
 
@@ -189,221 +184,15 @@
         downloads.FETCHER.base_url = dirname + '/'
         downloads.FETCHER.registry[basename] = None
         downloads._FILE_CACHE = True
-<<<<<<< HEAD
-        path = downloads._download_and_read(basename, load=False)
-        assert os.path.isfile(path)
 
-        dataset = downloads._download_and_read(basename, load=True)
-        assert isinstance(dataset, pv.DataSet)
-        os.remove(path)
-=======
         filename = downloads._download_and_read(basename, load=False)
         assert Path(filename).is_file()
 
         dataset = downloads._download_and_read(basename, load=True)
         assert isinstance(dataset, pv.DataSet)
         Path(filename).unlink()
->>>>>>> 3c59ed0e
 
     finally:
         downloads.FETCHER.base_url = "https://github.com/pyvista/vtk-data/raw/master/Data/"
         downloads._FILE_CACHE = False
-<<<<<<< HEAD
-        downloads.FETCHER.registry.pop(basename, None)
-=======
-        downloads.FETCHER.registry.pop(basename, None)
-
-
-@pytest.fixture()
-def examples_local_repository_tmp_dir(tmp_path):
-    """Create a local repository with a bunch of examples available for download."""
-
-    # setup
-    repository_path = str(Path(tmp_path) / 'repo')
-    Path(repository_path).mkdir()
-
-    downloadable_basenames = [
-        'airplane.ply',
-        'hexbeam.vtk',
-        'sphere.ply',
-        'uniform.vtk',
-        'rectilinear.vtk',
-        'globe.vtk',
-        '2k_earth_daymap.jpg',
-        'channels.vti',
-        'pyvista_logo.png',
-    ]
-
-    # copy datasets from the pyvista repo to the local repository
-    [
-        shutil.copyfile(
-            str(Path(pyvista.examples.dir_path) / base), str(Path(repository_path) / base)
-        )
-        for base in downloadable_basenames
-    ]
-
-    # create a zipped copy of the datasets and include the zip with repository
-    shutil.make_archive(str(Path(tmp_path) / 'archive'), 'zip', repository_path)
-    shutil.move(str(Path(tmp_path) / 'archive.zip'), str(Path(repository_path) / 'archive.zip'))
-    downloadable_basenames.append('archive.zip')
-
-    # initialize downloads fetcher
-    for base in downloadable_basenames:
-        downloads.FETCHER.registry[base] = None
-    downloads.FETCHER.base_url = str(repository_path) + '/'
-    downloads._FILE_CACHE = True
-
-    # make sure any "downloaded" files (moved from repo -> cache) are cleared
-    cached_filenames = [str(Path(downloads.FETCHER.path) / base) for base in downloadable_basenames]
-    [Path(file).unlink() for file in cached_filenames if Path(file).is_file()]
-
-    yield repository_path
-
-    # teardown
-    downloads.FETCHER.base_url = "https://github.com/pyvista/vtk-data/raw/master/Data/"
-    downloads._FILE_CACHE = False
-    [downloads.FETCHER.registry.pop(base, None) for base in downloadable_basenames]
-
-    # make sure any "downloaded" files (moved from repo -> cache) are cleared afterward
-    [Path(file).unlink() for file in cached_filenames if Path(file).is_file()]
-
-
-@pytest.mark.parametrize('use_archive', [True, False])
-@pytest.mark.parametrize(
-    'FileLoader', [_SingleFileLoadable, _SingleFileDownloadable, _SingleFileDownloadableLoadable]
-)
-def test_single_file_loader(FileLoader, use_archive, examples_local_repository_tmp_dir):
-    basename = 'pyvista_logo.png'
-    if use_archive and isinstance(FileLoader, _Downloadable):
-        file_loader = FileLoader('archive.zip', target_file=basename)
-        expected_path_is_absolute = False
-    else:
-        file_loader = FileLoader(basename)
-        expected_path_is_absolute = True
-
-    # test initial filename
-    filename = file_loader.filename
-    assert Path(filename).name == basename
-    assert not Path(filename).is_file()
-
-    if expected_path_is_absolute:
-        assert Path(filename).is_absolute()
-    else:
-        assert not Path(filename).is_absolute()
-
-    # test download
-    if isinstance(file_loader, (_SingleFileDownloadable, _SingleFileDownloadableLoadable)):
-        assert isinstance(file_loader, _Downloadable)
-        filename_download = file_loader.download()
-        assert Path(filename_download).is_file()
-        assert Path(filename_download).is_absolute()
-        assert file_loader.filename == filename_download
-    else:
-        with pytest.raises(AttributeError):
-            file_loader.download()
-        # download manually to continue test
-        downloads.download_file(basename)
-
-    # test load
-    if isinstance(file_loader, (_SingleFileLoadable, _SingleFileDownloadableLoadable)):
-        assert isinstance(file_loader, _Loadable)
-        dataset = file_loader.load()
-        assert isinstance(dataset, pv.DataSet)
-    else:
-        with pytest.raises(AttributeError):
-            file_loader.load()
-
-    assert Path(file_loader.filename).is_file()
-
-
-@pytest.mark.parametrize('load_func', [_load_as_multiblock, _load_and_merge, None])
-def test_multi_file_loader(examples_local_repository_tmp_dir, load_func):
-    basename_loaded1 = 'airplane.ply'
-    basename_loaded2 = 'hexbeam.vtk'
-    basename_not_loaded = 'pyvista_logo.png'
-
-    file_loaded1 = _SingleFileDownloadableLoadable(basename_loaded1)
-    file_loaded2 = _SingleFileDownloadableLoadable(basename_loaded2)
-    file_not_loaded = _SingleFileDownloadable(basename_not_loaded)
-
-    expected_airplane = examples.load_airplane()
-    expected_hexbeam = examples.load_hexbeam()
-
-    def files_func():
-        return file_loaded1, file_loaded2, file_not_loaded
-
-    multi_file_loader = _MultiFileDownloadableLoadable(files_func, load_func=load_func)
-    # test files func is not called when initialized
-    assert multi_file_loader._file_loaders_ is None
-
-    filename = multi_file_loader.filename
-    assert multi_file_loader._file_loaders_ is not None
-    assert isinstance(filename, tuple)
-    assert [Path(file).is_absolute() for file in filename]
-    assert len(filename) == 3
-
-    filename_loadable = multi_file_loader.filename_loadable
-    assert isinstance(filename_loadable, tuple)
-    assert [Path(file).is_absolute() for file in filename_loadable]
-    assert len(filename_loadable) == 2
-    assert basename_not_loaded not in filename_loadable
-
-    # test download
-    filename_download = multi_file_loader.download()
-    assert filename_download == filename
-    assert [Path(file).is_file() for file in filename_download]
-
-    # test load
-    dataset = multi_file_loader.load()
-    if load_func is None:
-        assert isinstance(dataset, tuple)
-        assert np.array_equal(dataset[0].points, expected_airplane.points)
-        assert np.array_equal(dataset[1].points, expected_hexbeam.points)
-        assert len(dataset) == 2
-    elif load_func is _load_as_multiblock:
-        assert isinstance(dataset, pv.MultiBlock)
-        assert dataset.keys() == ['airplane', 'hexbeam']
-        assert np.array_equal(dataset[0].points, expected_airplane.points)
-        assert np.array_equal(dataset[1].points, expected_hexbeam.points)
-        assert len(dataset) == 2
-    elif load_func is _load_and_merge:
-        assert isinstance(dataset, pv.UnstructuredGrid)
-        expected = pv.merge((expected_airplane, expected_hexbeam))
-        assert np.array_equal(dataset.points, expected.points)
-
-
-def test_file_loader_file_props():
-    # test single file
-    example = downloads._example_cow
-    example.download()
-    assert Path(example.filename).is_file()
-    assert example.total_size == '59.0 KiB'
-    assert example.extension == '.vtp'
-    assert type(example.reader) is pv.XMLPolyDataReader
-
-    # test multiple files, but only one is loaded
-    example = downloads._example_head
-    example.download()
-    assert all(Path(file).is_file() for file in example.filename)
-    assert example.total_size == '122.3 KiB'
-    assert example.extension == ('.mhd', '.raw')
-    assert pv.get_ext(example.filename[0]) == '.mhd'
-    assert pv.get_ext(example.filename[1]) == '.raw'
-    assert type(example.reader) is pv.MetaImageReader
-
-    # test directory (cubemap)
-    example = downloads._example_cubemap_park
-    example.download()
-    assert Path(example.filename).is_dir()
-    assert example.total_size == '591.9 KiB'
-    assert example.extension == '.jpg'
-    assert example.reader is None
-
-    # test directory (dicom stack)
-    example = downloads._example_dicom_stack
-    example.download()
-    assert Path(example.filename).is_dir()
-    assert example.total_size == '1.5 MiB'
-    assert example.extension == '.dcm'
-    assert type(example.reader) is pv.DICOMReader
->>>>>>> 3c59ed0e
+        downloads.FETCHER.registry.pop(basename, None)