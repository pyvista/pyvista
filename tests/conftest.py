from __future__ import annotations

import faulthandler
import functools
from importlib import metadata
from inspect import BoundArguments
from inspect import Parameter
from inspect import Signature
import os
import platform
import re

import numpy as np
from numpy.random import default_rng
import pytest

import pyvista as pv
from pyvista import examples
from pyvista.core._vtk_core import VersionInfo
from pyvista.plotting.utilities.gl_checks import uses_egl

pv.OFF_SCREEN = True

NUMPY_VERSION_INFO = VersionInfo(
    major=int(np.__version__.split('.')[0]),
    minor=int(np.__version__.split('.')[1]),
    micro=int(np.__version__.split('.')[2]),
)

<<<<<<< HEAD
FILTERED_VTK_MESSAGES = ['libOSMesa not found', 'Failed to load EGL']
FILTERED_VTK_PATTERNS = [re.compile(pattern) for pattern in FILTERED_VTK_MESSAGES]
=======
faulthandler.enable()
>>>>>>> 658be8da


def flaky_test(
    test_function=None, *, times: int = 3, exceptions: tuple[Exception, ...] = (AssertionError,)
):
    """Decorator for re-trying flaky tests.

    Parameters
    ----------
    test_function : optional
        Flaky test function. This parameter exists to allow using `@flaky_test`
        instead of `@flaky_test(). It should not be used when applying the decorator
        and can safely be ignored.

    times : int, default: 3
        Number of times to try to test.

    exceptions : tuple[Exception, ...], default: (AssertionError,)
        Exceptions which will cause the test to be re-tried. By default, tests are only
        retried for assertion errors. Customize this to retry for other exceptions
        depending on the cause(s) of the flaky test, e.g. `(ValueError, TypeError)`.

    """
    if test_function is None:
        # Allow decorator is called without parentheses
        return lambda func: flaky_test(func, times=times, exceptions=exceptions)

    @functools.wraps(test_function)
    def wrapper(*args, **kwargs):
        for i in range(times):
            try:
                test_function(*args, **kwargs)
            except exceptions as e:
                func_name = test_function.__name__
                module_name = test_function.__module__
                error_name = e.__class__.__name__
                msg = (
                    f'FLAKY TEST FAILED (Attempt {i + 1} of {times}) - '
                    f'{module_name}::{func_name} - {error_name}'
                )
                if i == times - 1:
                    print(msg)
                    raise  # Re-raise the last failure if all retries fail
                else:
                    print(msg + ', retrying...')
            else:
                return  # Exit if the test passes

    return wrapper


@pytest.fixture
def global_variables_reset():
    tmp_screenshots = pv.ON_SCREENSHOT
    tmp_figurepath = pv.FIGURE_PATH
    yield
    pv.ON_SCREENSHOT = tmp_screenshots
    pv.FIGURE_PATH = tmp_figurepath


@pytest.fixture(autouse=True)
def catch_vtk_errors(request):
    """Raise a RuntimeError when vtk errors are emitted."""
    if request.node.get_closest_marker('skip_catch_vtk_errors'):
        yield
        return

    def filter_vtk_message(errors: list[str]) -> list[str]:
        return [
            err
            for err in errors
            if not any(pattern.search(err) for pattern in FILTERED_VTK_PATTERNS)
        ]

    with pyvista.VtkErrorCatcher() as catcher:
        yield catcher
    if getattr(catcher, 'skip', False):
        return

    events = catcher.events
    if events:
        messages = [repr(e) for e in events]

        # Remove any globally filtered events
        messages = filter_vtk_message(messages)
        if (n_msg := len(messages)) > 0:
            msg_start = (
                f'{n_msg} {"error/warning was" if n_msg == 1 else "errors/warnings were"} '
                f'caught by {catcher.__class__.__name__} during test execution:'
            )
            messages_formatted = '\n'.join(messages)
            msg_end = (
                'The offending VTK call (e.g. `obj.Update()`) should be wrapped and called using '
                '`pyvista.vtk_message_policy._call_function()` instead.\n'
                'Then, use `pytest.raises` or `pytest.warns` to catch the error(s) or use '
                "`pyvista.vtk_verbosity('off') to fully silence vtk errors/warnings.`\n"
            )
            msg = f'{msg_start}\n{messages_formatted}\n\n{msg_end}'
            raise RuntimeError(msg)


@pytest.fixture(scope='session', autouse=True)
def set_mpl():
    """Avoid matplotlib windows popping up."""
    try:
        import matplotlib as mpl
    except ImportError:
        pass
    else:
        mpl.rcdefaults()
        mpl.use('agg', force=True)


@pytest.fixture(autouse=True)
def reset_global_state():
    # Default is to allow new 'private' attributes for downstream packages,
    # but for PyVista itself we enforce no new attributes
    pv.allow_new_attributes(False)
    assert pv.allow_new_attributes() is False

    yield

    pv.vtk_snake_case('error')
    assert pv.vtk_snake_case() == 'error'

    pv.vtk_verbosity('info')
    assert pv.vtk_verbosity() == 'info'

    pv.allow_new_attributes(False)
    assert pv.allow_new_attributes() is False

<<<<<<< HEAD
    pyvista.vtk_message_policy('warning')
    assert pyvista.vtk_message_policy() == 'warning'

    pyvista.PICKLE_FORMAT = 'vtk'
=======
    pv.PICKLE_FORMAT = 'vtk'
>>>>>>> 658be8da


@pytest.fixture
def cube():
    return pv.Cube()


@pytest.fixture
def airplane():
    return examples.load_airplane()


@pytest.fixture
def rectilinear():
    return examples.load_rectilinear()


@pytest.fixture
def sphere():
    return examples.load_sphere()


@pytest.fixture
def uniform():
    return examples.load_uniform()


@pytest.fixture
def ant():
    return examples.load_ant()


@pytest.fixture
def globe():
    return examples.load_globe()


@pytest.fixture
def hexbeam():
    return examples.load_hexbeam()


@pytest.fixture
def tetbeam():
    return examples.load_tetbeam()


@pytest.fixture
def struct_grid():
    x, y, z = np.meshgrid(
        np.arange(-10, 10, 2, dtype=np.float32),
        np.arange(-10, 10, 2, dtype=np.float32),
        np.arange(-10, 10, 2, dtype=np.float32),
    )
    return pv.StructuredGrid(x, y, z)


@pytest.fixture
def plane():
    return pv.Plane(direction=(0, 0, -1))


@pytest.fixture
def spline():
    return examples.load_spline()


@pytest.fixture
def random_hills():
    return examples.load_random_hills()


@pytest.fixture
def tri_cylinder():
    """Triangulated cylinder"""
    return pv.Cylinder().triangulate()


@pytest.fixture
def datasets():
    return [
        examples.load_uniform(),  # ImageData
        examples.load_rectilinear(),  # RectilinearGrid
        examples.load_hexbeam(),  # UnstructuredGrid
        examples.load_airplane(),  # PolyData
        examples.load_structured(),  # StructuredGrid
    ]


@pytest.fixture
def multiblock_poly():
    # format and order of data (including missing) is intentional
    mesh_a = pv.Sphere(center=(0, 0, 0), direction=(0, 0, -1))
    mesh_a['data_a'] = mesh_a.points[:, 0] * 10
    mesh_a['data_b'] = mesh_a.points[:, 1] * 10
    mesh_a['cell_data'] = mesh_a.cell_centers().points[:, 0]
    mesh_a.point_data.set_array(mesh_a.points[:, 2] * 10, 'all_data')

    mesh_b = pv.Sphere(center=(1, 0, 0), direction=(0, 0, -1))
    mesh_b['data_a'] = mesh_b.points[:, 0] * 10
    mesh_b['data_b'] = mesh_b.points[:, 1] * 10
    mesh_b['cell_data'] = mesh_b.cell_centers().points[:, 0]
    mesh_b.point_data.set_array(mesh_b.points[:, 2] * 10, 'all_data')

    mesh_c = pv.Sphere(center=(2, 0, 0), direction=(0, 0, -1))
    mesh_c.point_data.set_array(mesh_c.points, 'multi-comp')
    mesh_c.point_data.set_array(mesh_c.points[:, 2] * 10, 'all_data')

    mblock = pv.MultiBlock()
    mblock.append(mesh_a)
    mblock.append(mesh_b)
    mblock.append(mesh_c)
    return mblock


@pytest.fixture
def datasets_vtk9():
    return [
        examples.load_explicit_structured(),
    ]


@pytest.fixture
def pointset():
    rng = default_rng(0)
    points = rng.random((10, 3))
    return pv.PointSet(points)


@pytest.fixture
def multiblock_all(datasets):
    """Return datasets fixture combined in a pyvista multiblock."""
    return pv.MultiBlock(datasets)


@pytest.fixture
def multiblock_all_with_nested_and_none(datasets, multiblock_all):
    """Return datasets fixture combined in a pyvista multiblock."""
    multiblock_all.append(None)
    return pv.MultiBlock([*datasets, None, multiblock_all])


@pytest.fixture
def noise_2d():
    freq = [10, 5, 0]
    noise = pv.perlin_noise(1, freq, (0, 0, 0))
    return pv.sample_function(noise, bounds=(0, 10, 0, 10, 0, 10), dim=(2**4, 2**4, 1))


@pytest.fixture
def texture():
    # create a basic texture by plotting a sphere and converting the image
    # buffer to a texture
    pl = pv.Plotter(window_size=(300, 200), lighting=None)
    mesh = pv.Sphere()
    pl.add_mesh(mesh, scalars=range(mesh.n_points), show_scalar_bar=False)
    pl.background_color = 'w'
    return pv.Texture(pl.screenshot())


@pytest.fixture
def image(texture):
    return texture.to_image()


def pytest_addoption(parser):
    parser.addoption('--test_downloads', action='store_true', default=False)


def _check_args_kwargs_marker(item_mark: pytest.Mark, sig: Signature):
    """Test for a given args and kwargs for a mark using its signature"""

    try:
        bounds = sig.bind(*item_mark.args, **item_mark.kwargs)
    except TypeError as e:
        msg = (
            f'Marker `{item_mark.name}` called with incorrect arguments.\n'
            f'Signature should be: @pytest.mark.{item_mark.name}{sig}'
        )
        raise ValueError(msg) from e
    else:
        bounds.apply_defaults()
        return bounds


def _get_min_max_vtk_version(
    item_mark: pytest.Mark,
    sig: Signature,
) -> tuple[tuple[int] | None, tuple[int] | None, BoundArguments]:
    bounds = _check_args_kwargs_marker(item_mark=item_mark, sig=sig)

    def _pad_version(val: tuple[int] | None):
        if val is None:
            return val

        if (l := len(val)) == (expected := 3):
            return val

        if l > expected:
            msg = f'Version tuple incorrect length (needs <= {expected})'
            raise ValueError(msg)

        return val + (0,) * (expected - l)

    # Distinguish scenarios from positional arguments
    if (len(args := bounds.arguments['args']) > 0) and (bounds.arguments['at_least'] is not None):
        msg = (
            f'Cannot specify both *args and `at_least` keyword argument to '
            f'`{item_mark.name}` marker.'
        )
        raise ValueError(msg)

    if len(args) > 0:
        min_version = args[0] if len(args) == 1 and isinstance(args[0], tuple) else args
        return _pad_version(min_version), _pad_version(bounds.arguments['less_than']), bounds

    _min = bounds.arguments['at_least']
    _max = bounds.arguments['less_than']

    if _max is None and _min is None:
        msg = (
            f'Need to specify either `at_least` or `less_than` keyword arguments to '
            f'`{item_mark.name}` marker.'
        )
        raise ValueError(msg)

    return _pad_version(_min), _pad_version(_max), bounds


def pytest_runtest_setup(item: pytest.Item):
    """Custom setup to handle skips based on VTK version.

    See custom marks in pyproject.toml.
    """
    needs_vtk_version = 'needs_vtk_version'
    # this test needs a given VTK version
    for item_mark in item.iter_markers(needs_vtk_version):
        sig = Signature(
            [
                Parameter(
                    'args',
                    kind=Parameter.VAR_POSITIONAL,
                    annotation=int | tuple[int],
                ),
                Parameter(
                    'at_least',
                    kind=Parameter.KEYWORD_ONLY,
                    annotation=tuple[int] | None,
                    default=None,
                ),
                Parameter(
                    'less_than',
                    kind=Parameter.KEYWORD_ONLY,
                    default=None,
                    annotation=tuple[int] | None,
                ),
                Parameter(
                    'reason',
                    kind=Parameter.KEYWORD_ONLY,
                    default=None,
                    annotation=str | None,
                ),
            ]
        )
        _min, _max, bounds = _get_min_max_vtk_version(item_mark=item_mark, sig=sig)
        _min = (_min,) if isinstance(_min, int) else _min
        _max = (_max,) if isinstance(_max, int) else _max

        if (_min is not None and _min <= pv._MIN_SUPPORTED_VTK_VERSION) or (
            _max is not None and _max <= pv._MIN_SUPPORTED_VTK_VERSION
        ):
            msg = (
                f'The {needs_vtk_version!r} marker is no longer necessary\n'
                f'and can be removed from test {item}.'
            )
            raise pv.VTKVersionError(msg)

        curr_version = pv.vtk_version_info

        if _max is None and curr_version < _min:
            reason = item_mark.kwargs.get(
                'reason', f'Test needs VTK version >= {_min}, current is {curr_version}.'
            )
            pytest.skip(reason=reason)

        if _min is None and curr_version >= _max:
            reason = item_mark.kwargs.get(
                'reason', f'Test needs VTK version < {_max}, current is {curr_version}.'
            )
            pytest.skip(reason=reason)

        if _min is not None and _max is not None:
            if _min > _max:
                msg = 'Cannot specify a minimum version greater than the maximum one.'
                raise ValueError(msg)

            if curr_version < _min or curr_version >= _max:
                reason = item_mark.kwargs.get(
                    'reason',
                    f'Test needs {_min} <= VTK version < {_max}, current is {curr_version}.',
                )
                pytest.skip(reason=reason)

    if item_mark := item.get_closest_marker('skip_egl'):
        sig = Signature(
            [
                Parameter(
                    r := 'reason',
                    kind=Parameter.POSITIONAL_OR_KEYWORD,
                    default='Test fails when using OSMesa/EGL VTK build',
                    annotation=str,
                )
            ]
        )

        bounds = _check_args_kwargs_marker(item_mark=item_mark, sig=sig)
        if uses_egl():
            pytest.skip(bounds.arguments[r])

    if item_mark := item.get_closest_marker('skip_windows'):
        sig = Signature(
            [
                Parameter(
                    r := 'reason',
                    kind=Parameter.POSITIONAL_OR_KEYWORD,
                    default='Test fails on Windows',
                    annotation=str,
                )
            ]
        )

        bounds = _check_args_kwargs_marker(item_mark=item_mark, sig=sig)
        if os.name == 'nt':
            pytest.skip(bounds.arguments[r])

    if item_mark := item.get_closest_marker('skip_mac'):
        sig = Signature(
            [
                Parameter(
                    r := 'reason',
                    kind=Parameter.POSITIONAL_OR_KEYWORD,
                    default='Test fails on MacOS',
                    annotation=str,
                ),
                Parameter(
                    p := 'processor',
                    kind=Parameter.KEYWORD_ONLY,
                    default=None,
                    annotation=str | None,
                ),
                Parameter(
                    m := 'machine',
                    kind=Parameter.KEYWORD_ONLY,
                    default=None,
                    annotation=str | None,
                ),
            ]
        )

        bounds = _check_args_kwargs_marker(item_mark=item_mark, sig=sig)

        should_skip = platform.system() == 'Darwin'
        if (proc := bounds.arguments[p]) is not None:
            should_skip &= proc == platform.processor()

        if (machine := bounds.arguments[m]) is not None:
            should_skip &= machine == platform.machine()

        if should_skip:
            pytest.skip(bounds.arguments[r])

    test_downloads = item.config.getoption(flag := '--test_downloads')
    if item.get_closest_marker('needs_download') and not test_downloads:
        pytest.skip(f'Downloads not enabled with {flag}')


def pytest_report_header(config):  # noqa: ARG001
    """Header for pytest to show versions of required and optional packages."""
    required = []
    extra = {}
    for item in metadata.requires('pyvista'):
        pkg_name = re.findall(r'[a-z0-9_\-]+', item, re.IGNORECASE)[0]
        if pkg_name == 'pyvista':
            continue
        elif res := re.findall('extra == [\'"](.+)[\'"]', item):
            assert len(res) == 1, item
            pkg_extra = res[0]
            if pkg_extra not in extra:
                extra[pkg_extra] = []
            extra[pkg_extra].append(pkg_name)
        else:
            required.append(pkg_name)

    lines = []
    items = []
    for name in required:
        try:
            version = metadata.version(name)
            items.append(f'{name}-{version}')
        except metadata.PackageNotFoundError:
            items.append(f'{name} (not found)')
    lines.append('required packages: ' + ', '.join(items))

    not_found = []
    for pkg_extra in extra.keys():  # noqa: PLC0206
        installed = []
        for name in extra[pkg_extra]:
            try:
                version = metadata.version(name)
                installed.append(f'{name}-{version}')
            except metadata.PackageNotFoundError:
                not_found.append(name)
        if installed:
            plrl = 's' if len(installed) != 1 else ''
            comma_lst = ', '.join(installed)
            lines.append(f'optional {pkg_extra!r} package{plrl}: {comma_lst}')
    if not_found:
        plrl = 's' if len(not_found) != 1 else ''
        comma_lst = ', '.join(not_found)
        lines.append(f'optional package{plrl} not found: {comma_lst}')
    return '\n'.join(lines)<|MERGE_RESOLUTION|>--- conflicted
+++ resolved
@@ -27,12 +27,10 @@
     micro=int(np.__version__.split('.')[2]),
 )
 
-<<<<<<< HEAD
+faulthandler.enable()
+
 FILTERED_VTK_MESSAGES = ['libOSMesa not found', 'Failed to load EGL']
 FILTERED_VTK_PATTERNS = [re.compile(pattern) for pattern in FILTERED_VTK_MESSAGES]
-=======
-faulthandler.enable()
->>>>>>> 658be8da
 
 
 def flaky_test(
@@ -107,7 +105,7 @@
             if not any(pattern.search(err) for pattern in FILTERED_VTK_PATTERNS)
         ]
 
-    with pyvista.VtkErrorCatcher() as catcher:
+    with pv.VtkErrorCatcher() as catcher:
         yield catcher
     if getattr(catcher, 'skip', False):
         return
@@ -164,14 +162,10 @@
     pv.allow_new_attributes(False)
     assert pv.allow_new_attributes() is False
 
-<<<<<<< HEAD
-    pyvista.vtk_message_policy('warning')
-    assert pyvista.vtk_message_policy() == 'warning'
-
-    pyvista.PICKLE_FORMAT = 'vtk'
-=======
+    pv.vtk_message_policy('warning')
+    assert pv.vtk_message_policy() == 'warning'
+
     pv.PICKLE_FORMAT = 'vtk'
->>>>>>> 658be8da
 
 
 @pytest.fixture
