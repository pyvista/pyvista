import numpy as np
from numpy.random import default_rng
from pytest import fixture, skip

import pyvista
from pyvista import examples

pyvista.OFF_SCREEN = True


@fixture(scope='session', autouse=True)
def set_mpl():
    """Avoid matplotlib windows popping up."""
    try:
        import matplotlib
    except ImportError:
        pass
    else:
        matplotlib.use('agg', force=True)


@fixture()
def cube():
    return pyvista.Cube()


@fixture()
def airplane():
    return examples.load_airplane()


@fixture()
def rectilinear():
    return examples.load_rectilinear()


@fixture()
def sphere():
    return examples.load_sphere()


@fixture()
def uniform():
    return examples.load_uniform()


@fixture()
def ant():
    return examples.load_ant()


@fixture()
def globe():
    return examples.load_globe()


@fixture()
def hexbeam():
    return examples.load_hexbeam()


@fixture()
def tetbeam():
    return examples.load_tetbeam()


@fixture()
def struct_grid():
    x, y, z = np.meshgrid(
        np.arange(-10, 10, 2, dtype=np.float32),
        np.arange(-10, 10, 2, dtype=np.float32),
        np.arange(-10, 10, 2, dtype=np.float32),
    )
    return pyvista.StructuredGrid(x, y, z)


@fixture()
def plane():
    return pyvista.Plane()


@fixture()
def spline():
    return examples.load_spline()


@fixture()
def tri_cylinder():
    """Triangulated cylinder"""
    return pyvista.Cylinder().triangulate()


@fixture()
def datasets():
    return [
        examples.load_uniform(),  # UniformGrid
        examples.load_rectilinear(),  # RectilinearGrid
        examples.load_hexbeam(),  # UnstructuredGrid
        examples.load_airplane(),  # PolyData
        examples.load_structured(),  # StructuredGrid
    ]


@fixture()
<<<<<<< HEAD
def multiblock_poly():
    # format and order of data (including missing) is intentional
    mesh_a = pyvista.Sphere(center=(0, 0, 0))
    mesh_a['data_a'] = mesh_a.points[:, 0] * 10
    mesh_a['data_b'] = mesh_a.points[:, 1] * 10
    mesh_a['cell_data'] = mesh_a.cell_centers().points[:, 0]
    mesh_a.point_data.set_array(mesh_a.points[:, 2] * 10, 'all_data')

    mesh_b = pyvista.Sphere(center=(1, 0, 0))
    mesh_b['data_a'] = mesh_b.points[:, 0] * 10
    mesh_b['data_b'] = mesh_b.points[:, 1] * 10
    mesh_b['cell_data'] = mesh_b.cell_centers().points[:, 0]
    mesh_b.point_data.set_array(mesh_b.points[:, 2] * 10, 'all_data')

    mesh_c = pyvista.Sphere(center=(2, 0, 0))
    mesh_c.point_data.set_array(mesh_c.points, 'multi-comp')
    mesh_c.point_data.set_array(mesh_c.points[:, 2] * 10, 'all_data')

    mblock = pyvista.MultiBlock()
    mblock.append(mesh_a)
    mblock.append(mesh_b)
    mblock.append(mesh_c)
    return mblock
=======
def datasets_vtk9():
    return [
        examples.load_explicit_structured(),
    ]
>>>>>>> e610eee5


@fixture()
def pointset():
    rng = default_rng(0)
    points = rng.random((10, 3))
    return pyvista.PointSet(points)


@fixture()
def multiblock_all(datasets):
    """Return datasets fixture combined in a pyvista multiblock."""
    return pyvista.MultiBlock(datasets)


@fixture()
def noise_2d():
    freq = [10, 5, 0]
    noise = pyvista.perlin_noise(1, freq, (0, 0, 0))
    return pyvista.sample_function(noise, bounds=(0, 10, 0, 10, 0, 10), dim=(2**4, 2**4, 1))


def pytest_addoption(parser):
    parser.addoption("--reset_image_cache", action='store_true', default=False)
    parser.addoption("--ignore_image_cache", action='store_true', default=False)
    parser.addoption("--fail_extra_image_cache", action='store_true', default=False)


def pytest_runtest_setup(item):
    """Custom setup to handle skips based on VTK version.

    See pytest.mark.needs_vtk9 and pytest.mark.needs_vtk_version
    in pytest.ini.

    """
    for mark in item.iter_markers('needs_vtk9'):
        # this test needs VTK 9 or newer
        if not pyvista._vtk.VTK9:
            skip('Test needs VTK 9 or newer.')
    for mark in item.iter_markers('needs_vtk_version'):
        # this test needs the given VTK version
        # allow both needs_vtk_version(9, 1) and needs_vtk_version((9, 1))
        args = mark.args
        if len(args) == 1 and isinstance(args[0], tuple):
            version_needed = args[0]
        else:
            version_needed = args
        if pyvista.vtk_version_info < version_needed:
            version_str = '.'.join(map(str, version_needed))
            skip(f'Test needs VTK {version_str} or newer.')<|MERGE_RESOLUTION|>--- conflicted
+++ resolved
@@ -102,7 +102,6 @@
 
 
 @fixture()
-<<<<<<< HEAD
 def multiblock_poly():
     # format and order of data (including missing) is intentional
     mesh_a = pyvista.Sphere(center=(0, 0, 0))
@@ -126,12 +125,13 @@
     mblock.append(mesh_b)
     mblock.append(mesh_c)
     return mblock
-=======
+
+
+@fixture()
 def datasets_vtk9():
     return [
         examples.load_explicit_structured(),
     ]
->>>>>>> e610eee5
 
 
 @fixture()
