--- conflicted
+++ resolved
@@ -103,15 +103,14 @@
     return pyvista.PointSet(points)
 
 
-<<<<<<< HEAD
 @fixture()
 def noise_2d():
     freq = [10, 5, 0]
     noise = pyvista.perlin_noise(1, freq, (0, 0, 0))
     return pyvista.sample_function(noise, bounds=(0, 10, 0, 10, 0, 10), dim=(2**4, 2**4, 1))
-=======
+
+
 def pytest_addoption(parser):
     parser.addoption("--reset_image_cache", action='store_true', default=False)
     parser.addoption("--ignore_image_cache", action='store_true', default=False)
-    parser.addoption("--fail_extra_image_cache", action='store_true', default=False)
->>>>>>> 34236f5a
+    parser.addoption("--fail_extra_image_cache", action='store_true', default=False)