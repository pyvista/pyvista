from __future__ import annotations

import functools
from importlib import metadata
from inspect import BoundArguments
from inspect import Parameter
from inspect import Signature
import os
from pathlib import Path
import platform
import re
from typing import Optional
from typing import Union

import numpy as np
from numpy.random import default_rng
import pytest

import pyvista
from pyvista import examples
from pyvista.core._vtk_core import VersionInfo
from pyvista.plotting.utilities.gl_checks import uses_egl

ORIGINAL_ENV = os.environ.copy()
pyvista.OFF_SCREEN = True

NUMPY_VERSION_INFO = VersionInfo(
    major=int(np.__version__.split('.')[0]),
    minor=int(np.__version__.split('.')[1]),
    micro=int(np.__version__.split('.')[2]),
)


def add_xdist_group_marker(request, group: str):
    request.node.add_marker(pytest.mark.xdist_group(group))


def flaky_test(
    test_function=None, *, times: int = 3, exceptions: tuple[Exception, ...] = (AssertionError,)
):
    """Decorator for re-trying flaky tests.

    Parameters
    ----------
    test_function : optional
        Flaky test function. This parameter exists to allow using `@flaky_test`
        instead of `@flaky_test(). It should not be used when applying the decorator
        and can safely be ignored.

    times : int, default: 3
        Number of times to try to test.

    exceptions : tuple[Exception, ...], default: (AssertionError,)
        Exceptions which will cause the test to be re-tried. By default, tests are only
        retried for assertion errors. Customize this to retry for other exceptions
        depending on the cause(s) of the flaky test, e.g. `(ValueError, TypeError)`.

    """
    if test_function is None:
        # Allow decorator is called without parentheses
        return lambda func: flaky_test(func, times=times, exceptions=exceptions)

    @functools.wraps(test_function)
    def wrapper(*args, **kwargs):
        for i in range(times):
            try:
                test_function(*args, **kwargs)
            except exceptions as e:
                func_name = test_function.__name__
                module_name = test_function.__module__
                error_name = e.__class__.__name__
                msg = (
                    f'FLAKY TEST FAILED (Attempt {i + 1} of {times}) - '
                    f'{module_name}::{func_name} - {error_name}'
                )
                if i == times - 1:
                    print(msg)
                    raise  # Re-raise the last failure if all retries fail
                else:
                    print(msg + ', retrying...')
            else:
                return  # Exit if the test passes

    return wrapper


@pytest.fixture
def global_variables_reset():
    tmp_screenshots = pyvista.ON_SCREENSHOT
    tmp_figurepath = pyvista.FIGURE_PATH
    yield
    pyvista.ON_SCREENSHOT = tmp_screenshots
    pyvista.FIGURE_PATH = tmp_figurepath


@pytest.fixture(autouse=True)
def reset_os_environ():
    def reset_env():
        os.environ.clear()
        os.environ.update(ORIGINAL_ENV)
        os.environ.update(preserved)

    # Determine which keys pytest or system has added that we should keep
    preserved = {key: os.environ[key] for key in os.environ if key not in ORIGINAL_ENV}

    reset_env()
    yield
    reset_env()


@pytest.fixture(scope='session', autouse=True)
def set_mpl():
    """Avoid matplotlib windows popping up."""
    try:
        import matplotlib as mpl
    except ImportError:
        pass
    else:
        mpl.rcdefaults()
        mpl.use('agg', force=True)


@pytest.fixture(autouse=True)
def reset_global_state():
    yield

    pyvista.vtk_snake_case('error')
    assert pyvista.vtk_snake_case() == 'error'

    pyvista.vtk_verbosity('info')
    assert pyvista.vtk_verbosity() == 'info'

    pyvista.PICKLE_FORMAT = 'vtk'


@pytest.fixture
def cube():
    return pyvista.Cube()


@pytest.fixture
def airplane(request):
    add_xdist_group_marker(request, 'fileio')
    return examples.load_airplane()


@pytest.fixture
def rectilinear(request):
    add_xdist_group_marker(request, 'fileio')
    return examples.load_rectilinear()


@pytest.fixture
def sphere(request):
    add_xdist_group_marker(request, 'fileio')
    return examples.load_sphere()


@pytest.fixture
def uniform(request):
    add_xdist_group_marker(request, 'fileio')
    return examples.load_uniform()


@pytest.fixture
def ant(request):
    add_xdist_group_marker(request, 'fileio')
    return examples.load_ant()


@pytest.fixture
def globe(request):
    add_xdist_group_marker(request, 'fileio')
    return examples.load_globe()


@pytest.fixture
def globe_texture(request):
    add_xdist_group_marker(request, 'fileio')
    return examples.load_globe_texture()


@pytest.fixture
def mapfile(request):
    add_xdist_group_marker(request, 'fileio')
    return examples.mapfile


@pytest.fixture
def vtk_logo(request):
    add_xdist_group_marker(request, 'fileio')
    return examples.download_vtk_logo()


@pytest.fixture
def vtk_logo_filename(request):
    add_xdist_group_marker(request, 'fileio')
    return examples.download_file('vtk.png')


@pytest.fixture
def hexbeam(request):
    add_xdist_group_marker(request, 'fileio')
    return examples.load_hexbeam()


@pytest.fixture
<<<<<<< HEAD
def cow(request):
    add_xdist_group_marker(request, 'fileio')
    return examples.download_cow()


@pytest.fixture
def grid(request):
    add_xdist_group_marker(request, 'fileio')
    return pyvista.UnstructuredGrid(examples.hexbeamfile)


@pytest.fixture
=======
>>>>>>> 8b1b5896
def tetbeam():
    return examples.load_tetbeam()


@pytest.fixture
def struct_grid():
    x, y, z = np.meshgrid(
        np.arange(-10, 10, 2, dtype=np.float32),
        np.arange(-10, 10, 2, dtype=np.float32),
        np.arange(-10, 10, 2, dtype=np.float32),
    )
    return pyvista.StructuredGrid(x, y, z)


@pytest.fixture
def structured():
    # No need to mark xdist_group since this does not load from file
    return examples.load_structured()


@pytest.fixture
def plane():
    return pyvista.Plane(direction=(0, 0, -1))


@pytest.fixture
def spline():
    return examples.load_spline()


@pytest.fixture
def random_hills():
    return examples.load_random_hills()


@pytest.fixture
def tri_cylinder():
    """Triangulated cylinder"""
    return pyvista.Cylinder().triangulate()


@pytest.fixture
def masonry_texture():
    return examples.download_masonry_texture()


@pytest.fixture
def puppy_texture():
    return examples.download_puppy_texture()


@pytest.fixture
def doorman_filename(request):
    add_xdist_group_marker(request, 'fileio')
    return Path(examples.download_doorman(load=False))


@pytest.fixture
def oblique_cone(request):
    add_xdist_group_marker(request, 'fileio')
    return examples.download_oblique_cone()


@pytest.fixture
def bunny_coarse(request):
    add_xdist_group_marker(request, 'fileio')
    return examples.download_bunny_coarse()


@pytest.fixture
def datasets(request):
    add_xdist_group_marker(request, 'fileio')
    return [
        examples.load_uniform(),  # ImageData
        examples.load_rectilinear(),  # RectilinearGrid
        examples.load_hexbeam(),  # UnstructuredGrid
        examples.load_airplane(),  # PolyData
        examples.load_structured(),  # StructuredGrid
    ]


@pytest.fixture
def multiblock_poly():
    # format and order of data (including missing) is intentional
    mesh_a = pyvista.Sphere(center=(0, 0, 0), direction=(0, 0, -1))
    mesh_a['data_a'] = mesh_a.points[:, 0] * 10
    mesh_a['data_b'] = mesh_a.points[:, 1] * 10
    mesh_a['cell_data'] = mesh_a.cell_centers().points[:, 0]
    mesh_a.point_data.set_array(mesh_a.points[:, 2] * 10, 'all_data')

    mesh_b = pyvista.Sphere(center=(1, 0, 0), direction=(0, 0, -1))
    mesh_b['data_a'] = mesh_b.points[:, 0] * 10
    mesh_b['data_b'] = mesh_b.points[:, 1] * 10
    mesh_b['cell_data'] = mesh_b.cell_centers().points[:, 0]
    mesh_b.point_data.set_array(mesh_b.points[:, 2] * 10, 'all_data')

    mesh_c = pyvista.Sphere(center=(2, 0, 0), direction=(0, 0, -1))
    mesh_c.point_data.set_array(mesh_c.points, 'multi-comp')
    mesh_c.point_data.set_array(mesh_c.points[:, 2] * 10, 'all_data')

    mblock = pyvista.MultiBlock()
    mblock.append(mesh_a)
    mblock.append(mesh_b)
    mblock.append(mesh_c)
    return mblock


@pytest.fixture
def datasets_vtk9(request):
    add_xdist_group_marker(request, 'fileio')
    return [
        examples.load_explicit_structured(),
    ]


@pytest.fixture
def pointset():
    rng = default_rng(0)
    points = rng.random((10, 3))
    return pyvista.PointSet(points)


@pytest.fixture
def multiblock_all(datasets):
    """Return datasets fixture combined in a pyvista multiblock."""
    return pyvista.MultiBlock(datasets)


@pytest.fixture
def multiblock_all_with_nested_and_none(datasets, multiblock_all):
    """Return datasets fixture combined in a pyvista multiblock."""
    multiblock_all.append(None)
    return pyvista.MultiBlock([*datasets, None, multiblock_all])


@pytest.fixture
def noise_2d():
    freq = [10, 5, 0]
    noise = pyvista.perlin_noise(1, freq, (0, 0, 0))
    return pyvista.sample_function(noise, bounds=(0, 10, 0, 10, 0, 10), dim=(2**4, 2**4, 1))


@pytest.fixture
def texture():
    # create a basic texture by plotting a sphere and converting the image
    # buffer to a texture
    pl = pyvista.Plotter(window_size=(300, 200), lighting=None)
    mesh = pyvista.Sphere()
    pl.add_mesh(mesh, scalars=range(mesh.n_points), show_scalar_bar=False)
    pl.background_color = 'w'
    return pyvista.Texture(pl.screenshot())


@pytest.fixture
def image(texture):
    return texture.to_image()


def pytest_addoption(parser):
    parser.addoption('--test_downloads', action='store_true', default=False)


def pytest_configure(config: pytest.Config):
    """Add filterwarnings for vtk < 9.1 and numpy bool deprecation"""
    warnings = config.getini('filterwarnings')

    if pyvista.vtk_version_info < (9, 1):
        warnings.append(
            r'ignore:.*np\.bool.{1} is a deprecated alias for the builtin '
            r'.{1}bool.*:DeprecationWarning'
        )


def _check_args_kwargs_marker(item_mark: pytest.Mark, sig: Signature):
    """Test for a given args and kwargs for a mark using its signature"""

    try:
        bounds = sig.bind(*item_mark.args, **item_mark.kwargs)
    except TypeError as e:
        msg = (
            f'Marker `{item_mark.name}` called with incorrect arguments.\n'
            f'Signature should be: @pytest.mark.{item_mark.name}{sig}'
        )
        raise ValueError(msg) from e
    else:
        bounds.apply_defaults()
        return bounds


def _get_min_max_vtk_version(
    item_mark: pytest.Mark,
    sig: Signature,
) -> tuple[tuple[int] | None, tuple[int] | None, BoundArguments]:
    bounds = _check_args_kwargs_marker(item_mark=item_mark, sig=sig)

    def _pad_version(val: tuple[int] | None):
        if val is None:
            return val

        if (l := len(val)) == (expected := 3):
            return val

        if l > expected:
            msg = f'Version tuple incorrect length (needs <= {expected})'
            raise ValueError(msg)

        return val + (0,) * (expected - l)

    # Distinguish scenarios from positional arguments
    if (len(args := bounds.arguments['args']) > 0) and (bounds.arguments['at_least'] is not None):
        msg = (
            f'Cannot specify both *args and `at_least` keyword argument to '
            f'`{item_mark.name}` marker.'
        )
        raise ValueError(msg)

    if len(args) > 0:
        min_version = args[0] if len(args) == 1 and isinstance(args[0], tuple) else args
        return _pad_version(min_version), _pad_version(bounds.arguments['less_than']), bounds

    _min = bounds.arguments['at_least']
    _max = bounds.arguments['less_than']

    if _max is None and _min is None:
        msg = (
            f'Need to specify either `at_least` or `less_than` keyword arguments to '
            f'`{item_mark.name}` marker.'
        )
        raise ValueError(msg)

    return _pad_version(_min), _pad_version(_max), bounds


def pytest_runtest_setup(item: pytest.Item):
    """Custom setup to handle skips based on VTK version.

    See custom marks in pyproject.toml.
    """

    # this test needs a given VTK version
    for item_mark in item.iter_markers('needs_vtk_version'):
        sig = Signature(
            [
                Parameter(
                    'args',
                    kind=Parameter.VAR_POSITIONAL,
                    annotation=Union[int, tuple[int]],
                ),
                Parameter(
                    'at_least',
                    kind=Parameter.KEYWORD_ONLY,
                    annotation=Optional[tuple[int]],
                    default=None,
                ),
                Parameter(
                    'less_than',
                    kind=Parameter.KEYWORD_ONLY,
                    default=None,
                    annotation=Optional[tuple[int]],
                ),
                Parameter(
                    'reason',
                    kind=Parameter.KEYWORD_ONLY,
                    default=None,
                    annotation=Optional[str],
                ),
            ]
        )
        _min, _max, bounds = _get_min_max_vtk_version(item_mark=item_mark, sig=sig)
        _min = (_min,) if isinstance(_min, int) else _min
        _max = (_max,) if isinstance(_max, int) else _max

        curr_version = pyvista.vtk_version_info

        if _max is None and curr_version < _min:
            reason = item_mark.kwargs.get(
                'reason', f'Test needs VTK version >= {_min}, current is {curr_version}.'
            )
            pytest.skip(reason=reason)

        if _min is None and curr_version >= _max:
            reason = item_mark.kwargs.get(
                'reason', f'Test needs VTK version < {_max}, current is {curr_version}.'
            )
            pytest.skip(reason=reason)

        if _min is not None and _max is not None:
            if _min > _max:
                msg = 'Cannot specify a minimum version greater than the maximum one.'
                raise ValueError(msg)

            if curr_version < _min or curr_version >= _max:
                reason = item_mark.kwargs.get(
                    'reason',
                    f'Test needs {_min} <= VTK version < {_max}, current is {curr_version}.',
                )
                pytest.skip(reason=reason)

    if item_mark := item.get_closest_marker('skip_egl'):
        sig = Signature(
            [
                Parameter(
                    r := 'reason',
                    kind=Parameter.POSITIONAL_OR_KEYWORD,
                    default='Test fails when using OSMesa/EGL VTK build',
                    annotation=str,
                )
            ]
        )

        bounds = _check_args_kwargs_marker(item_mark=item_mark, sig=sig)
        if uses_egl():
            pytest.skip(bounds.arguments[r])

    if item_mark := item.get_closest_marker('skip_windows'):
        sig = Signature(
            [
                Parameter(
                    r := 'reason',
                    kind=Parameter.POSITIONAL_OR_KEYWORD,
                    default='Test fails on Windows',
                    annotation=str,
                )
            ]
        )

        bounds = _check_args_kwargs_marker(item_mark=item_mark, sig=sig)
        if os.name == 'nt':
            pytest.skip(bounds.arguments[r])

    if item_mark := item.get_closest_marker('skip_mac'):
        sig = Signature(
            [
                Parameter(
                    r := 'reason',
                    kind=Parameter.POSITIONAL_OR_KEYWORD,
                    default='Test fails on MacOS',
                    annotation=str,
                ),
                Parameter(
                    p := 'processor',
                    kind=Parameter.KEYWORD_ONLY,
                    default=None,
                    annotation=Union[str, None],
                ),
                Parameter(
                    m := 'machine',
                    kind=Parameter.KEYWORD_ONLY,
                    default=None,
                    annotation=Union[str, None],
                ),
            ]
        )

        bounds = _check_args_kwargs_marker(item_mark=item_mark, sig=sig)

        should_skip = platform.system() == 'Darwin'
        if (proc := bounds.arguments[p]) is not None:
            should_skip &= proc == platform.processor()

        if (machine := bounds.arguments[m]) is not None:
            should_skip &= machine == platform.machine()

        if should_skip:
            pytest.skip(bounds.arguments[r])

    test_downloads = item.config.getoption(flag := '--test_downloads')
    if item.get_closest_marker('needs_download') and not test_downloads:
        pytest.skip(f'Downloads not enabled with {flag}')


def pytest_report_header(config):  # noqa: ARG001
    """Header for pytest to show versions of required and optional packages."""
    required = []
    extra = {}
    for item in metadata.requires('pyvista'):
        pkg_name = re.findall(r'[a-z0-9_\-]+', item, re.IGNORECASE)[0]
        if pkg_name == 'pyvista':
            continue
        elif res := re.findall('extra == [\'"](.+)[\'"]', item):
            assert len(res) == 1, item
            pkg_extra = res[0]
            if pkg_extra not in extra:
                extra[pkg_extra] = []
            extra[pkg_extra].append(pkg_name)
        else:
            required.append(pkg_name)

    lines = []
    items = []
    for name in required:
        try:
            version = metadata.version(name)
            items.append(f'{name}-{version}')
        except metadata.PackageNotFoundError:
            items.append(f'{name} (not found)')
    lines.append('required packages: ' + ', '.join(items))

    not_found = []
    for pkg_extra in extra.keys():  # noqa: PLC0206
        installed = []
        for name in extra[pkg_extra]:
            try:
                version = metadata.version(name)
                installed.append(f'{name}-{version}')
            except metadata.PackageNotFoundError:
                not_found.append(name)
        if installed:
            plrl = 's' if len(installed) != 1 else ''
            comma_lst = ', '.join(installed)
            lines.append(f'optional {pkg_extra!r} package{plrl}: {comma_lst}')
    if not_found:
        plrl = 's' if len(not_found) != 1 else ''
        comma_lst = ', '.join(not_found)
        lines.append(f'optional package{plrl} not found: {comma_lst}')
    return '\n'.join(lines)<|MERGE_RESOLUTION|>--- conflicted
+++ resolved
@@ -205,21 +205,12 @@
 
 
 @pytest.fixture
-<<<<<<< HEAD
 def cow(request):
     add_xdist_group_marker(request, 'fileio')
     return examples.download_cow()
 
 
 @pytest.fixture
-def grid(request):
-    add_xdist_group_marker(request, 'fileio')
-    return pyvista.UnstructuredGrid(examples.hexbeamfile)
-
-
-@pytest.fixture
-=======
->>>>>>> 8b1b5896
 def tetbeam():
     return examples.load_tetbeam()
 
