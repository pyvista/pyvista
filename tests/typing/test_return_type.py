from __future__ import annotations

import inspect
from typing import TYPE_CHECKING

import numpy as np
import pytest

import pyvista as pv
from pyvista.core.errors import VTKVersionError

if TYPE_CHECKING:
    from types import ModuleType
    from typing import Iterable


def get_classes_with_attribute(attr: str) -> tuple[tuple[str], tuple[type]]:
    """Return all classes (type and name) with a specific attribute."""
    class_types: list[type] = []

    def _get_classes_from_module(module: ModuleType) -> list[type]:
        keys = module.__dict__.keys()
        for module_item in keys:
            module_attr = getattr(module, module_item)
            try:
                issubclass(module_attr, object)
            except TypeError:
                pass  # not a class
            else:
                if hasattr(module_attr, attr):
                    class_types.append(module_attr)

    # Get from core and plotting separately since plotting module has a lazy importer
    _get_classes_from_module(pv.core)
    _get_classes_from_module(pv.plotting)

    # Sort and return names and types as separate tuples
    dict_ = {class_.__name__: class_ for class_ in class_types}
    sorted_dict = {key: dict_[key] for key in sorted(dict_.keys())}
    return tuple(sorted_dict.keys()), tuple(sorted_dict.values())


def pytest_generate_tests(metafunc):
    """Generate parametrized tests."""
    if 'class_with_bounds' in metafunc.fixturenames:
        # Generate a separate test for any class that has bounds
        class_names, class_types = get_classes_with_attribute('bounds')

        # List all the classes explicitly
        expected_names = [
            'Actor',
            'AxesAssembly',
            'AxesAssemblySymmetric',
            'BasePlotter',
            'BoxSource',
            'Cell',
            'CompositePolyDataMapper',
            'CubeAxesActor',
            'CubeSource',
            'DataSet',
            'DataSetMapper',
            'ExplicitStructuredGrid',
            'FixedPointVolumeRayCastMapper',
            'GPUVolumeRayCastMapper',
            'Grid',
            'ImageData',
            'Label',
            'MultiBlock',
            'OpenGLGPUVolumeRayCastMapper',
            'OrthogonalPlanesSource',
            'PlanesAssembly',
            'Plotter',
            'PointGaussianMapper',
            'PointGrid',
            'PointSet',
            'PolyData',
            'Prop3D',
            'RectilinearGrid',
            'Renderer',
            'SmartVolumeMapper',
            'StructuredGrid',
            'UnstructuredGrid',
            'UnstructuredGridVolumeRayCastMapper',
            'Volume',
        ]
        assert sorted(class_names) == sorted(expected_names)

        metafunc.parametrize('class_with_bounds', class_types, ids=class_names)

    if 'class_with_center' in metafunc.fixturenames:
        # Generate a separate test for any class that has a center
        class_names, class_types = get_classes_with_attribute('center')
        metafunc.parametrize('class_with_center', class_types, ids=class_names)

<<<<<<< HEAD
=======
def get_property_return_type(prop: property):
    members = inspect.getmembers(prop)
    for member in members:
        name, func = member
        if name == 'fget':
            return func.__annotations__['return']
    return None


def test_bounds_tuple(class_with_bounds):
    # Define kwargs as required for some cases.
    kwargs = {}
    if class_with_bounds is pv.CubeAxesActor:
        kwargs['camera'] = pv.Camera()
    elif class_with_bounds is pv.Renderer:
        kwargs['parent'] = pv.Plotter()
>>>>>>> 268a326a

def is_all_floats(iterable: Iterable):
    """Return True if input only has built-in floats."""
    return all(isinstance(item, float) and not isinstance(item, np.generic) for item in iterable)


def try_init_object(class_, kwargs):
    # Init object but skip if abstract
    try:
        instance = class_(**kwargs)
    except VTKVersionError:
        pytest.skip('VTK Version not supported.')
    except TypeError as e:
        if 'abstract' in repr(e):
            pytest.skip('Class is abstract.')
        raise
    return instance


def get_property_return_type(prop: property):
    members = inspect.getmembers(prop)
    for member in members:
        name, func = member
        if name == 'fget':
            return func.__annotations__['return']
    return None


def test_bounds_tuple(class_with_bounds):
    # Define kwargs as required for some cases.
    kwargs = {}
    if class_with_bounds is pv.CubeAxesActor:
        kwargs['camera'] = pv.Camera()
    elif class_with_bounds is pv.Renderer:
        kwargs['parent'] = pv.Plotter()

    instance = try_init_object(class_with_bounds, kwargs)

    # Do test
    bounds = instance.bounds
    assert len(bounds) == 6
    assert isinstance(bounds, pv.BoundsTuple)
<<<<<<< HEAD
    assert is_all_floats(bounds)


def test_center_tuple(class_with_center):
    # Define kwargs as required for some cases.
    kwargs = {}
    if class_with_center is pv.Renderer:
        kwargs['parent'] = pv.Plotter()

    # Init object but skip if abstract
    instance = try_init_object(class_with_center, kwargs)

    # Test type at runtime
    center = instance.center
    assert len(center) == 3
    assert isinstance(center, tuple)
    assert is_all_floats(center)

    # Test type annotations
    return_type = get_property_return_type(class_with_center.center)
    assert return_type == 'tuple[float, float, float]'
=======
    # Make sure we have built-in floats
    assert all(isinstance(bnd, float) and not isinstance(bnd, np.generic) for bnd in bounds)

    # Test type annotations
    return_type = get_property_return_type(class_with_bounds.bounds)
    assert return_type == 'BoundsTuple'
>>>>>>> 268a326a
<|MERGE_RESOLUTION|>--- conflicted
+++ resolved
@@ -92,8 +92,7 @@
         class_names, class_types = get_classes_with_attribute('center')
         metafunc.parametrize('class_with_center', class_types, ids=class_names)
 
-<<<<<<< HEAD
-=======
+
 def get_property_return_type(prop: property):
     members = inspect.getmembers(prop)
     for member in members:
@@ -110,7 +109,7 @@
         kwargs['camera'] = pv.Camera()
     elif class_with_bounds is pv.Renderer:
         kwargs['parent'] = pv.Plotter()
->>>>>>> 268a326a
+
 
 def is_all_floats(iterable: Iterable):
     """Return True if input only has built-in floats."""
@@ -153,8 +152,11 @@
     bounds = instance.bounds
     assert len(bounds) == 6
     assert isinstance(bounds, pv.BoundsTuple)
-<<<<<<< HEAD
     assert is_all_floats(bounds)
+
+    # Test type annotations
+    return_type = get_property_return_type(class_with_bounds.bounds)
+    assert return_type == 'BoundsTuple'
 
 
 def test_center_tuple(class_with_center):
@@ -163,7 +165,6 @@
     if class_with_center is pv.Renderer:
         kwargs['parent'] = pv.Plotter()
 
-    # Init object but skip if abstract
     instance = try_init_object(class_with_center, kwargs)
 
     # Test type at runtime
@@ -175,11 +176,3 @@
     # Test type annotations
     return_type = get_property_return_type(class_with_center.center)
     assert return_type == 'tuple[float, float, float]'
-=======
-    # Make sure we have built-in floats
-    assert all(isinstance(bnd, float) and not isinstance(bnd, np.generic) for bnd in bounds)
-
-    # Test type annotations
-    return_type = get_property_return_type(class_with_bounds.bounds)
-    assert return_type == 'BoundsTuple'
->>>>>>> 268a326a
