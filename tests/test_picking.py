--- conflicted
+++ resolved
@@ -10,12 +10,7 @@
     pytestmark = pytest.mark.skip
 
 
-<<<<<<< HEAD
-@skip_no_vtk9
-=======
-@pytest.mark.needs_vtk9
-@pytest.mark.skipif(NO_PLOTTING, reason="Requires system to support plotting")
->>>>>>> e827dcc1
+@pytest.mark.needs_vtk9
 def test_cell_picking():
     with pytest.raises(AttributeError, match="mesh"):
         plotter = pyvista.Plotter()
