""" test pyvista.utilities """
import os
import pathlib
import shutil
import unittest.mock as mock
import warnings

import numpy as np
import pytest
import vtk

import pyvista
from pyvista import examples as ex
from pyvista.utilities import (
    GPUInfo,
    Observer,
    cells,
    check_valid_vector,
    errors,
    fileio,
    helpers,
    transformations,
)


def test_version():
    assert "major" in str(pyvista.vtk_version_info)
    ver = vtk.vtkVersion()
    assert ver.GetVTKMajorVersion() == pyvista.vtk_version_info.major
    assert ver.GetVTKMinorVersion() == pyvista.vtk_version_info.minor
    assert ver.GetVTKBuildVersion() == pyvista.vtk_version_info.micro
    ver_tup = (
        ver.GetVTKMajorVersion(),
        ver.GetVTKMinorVersion(),
        ver.GetVTKBuildVersion(),
    )
    assert ver_tup == pyvista.vtk_version_info
    assert pyvista.vtk_version_info >= (0, 0, 0)


def test_createvectorpolydata_error():
    orig = np.random.random((3, 1))
    vec = np.random.random((3, 1))
    with pytest.raises(ValueError):
        helpers.vector_poly_data(orig, vec)


def test_createvectorpolydata_1D():
    orig = np.random.random(3)
    vec = np.random.random(3)
    vdata = helpers.vector_poly_data(orig, vec)
    assert np.any(vdata.points)
    assert np.any(vdata.point_data['vectors'])


def test_createvectorpolydata():
    orig = np.random.random((100, 3))
    vec = np.random.random((100, 3))
    vdata = helpers.vector_poly_data(orig, vec)
    assert np.any(vdata.points)
    assert np.any(vdata.point_data['vectors'])


@pytest.mark.parametrize('use_pathlib', [True, False])
def test_read(tmpdir, use_pathlib):
    fnames = (ex.antfile, ex.planefile, ex.hexbeamfile, ex.spherefile, ex.uniformfile, ex.rectfile)
    if use_pathlib:
        fnames = [pathlib.Path(fname) for fname in fnames]
    types = (
        pyvista.PolyData,
        pyvista.PolyData,
        pyvista.UnstructuredGrid,
        pyvista.PolyData,
        pyvista.UniformGrid,
        pyvista.RectilinearGrid,
    )
    for i, filename in enumerate(fnames):
        obj = fileio.read(filename)
        assert isinstance(obj, types[i])
    # Now test the standard_reader_routine
    for i, filename in enumerate(fnames):
        # Pass attrs to for the standard_reader_routine to be used
        obj = fileio.read(filename, attrs={'DebugOn': None})
        assert isinstance(obj, types[i])
    # this is also tested for each mesh types init from file tests
    filename = str(tmpdir.mkdir("tmpdir").join('tmp.npy'))
    arr = np.random.rand(10, 10)
    np.save(filename, arr)
    with pytest.raises(IOError):
        _ = pyvista.read(filename)
    # read non existing file
    with pytest.raises(IOError):
        _ = pyvista.read('this_file_totally_does_not_exist.vtk')
    # Now test reading lists of files as multi blocks
    multi = pyvista.read(fnames)
    assert isinstance(multi, pyvista.MultiBlock)
    assert multi.n_blocks == len(fnames)
    nested = [ex.planefile, [ex.hexbeamfile, ex.uniformfile]]

    multi = pyvista.read(nested)
    assert isinstance(multi, pyvista.MultiBlock)
    assert multi.n_blocks == 2
    assert isinstance(multi[1], pyvista.MultiBlock)
    assert multi[1].n_blocks == 2


def test_read_force_ext(tmpdir):
    fnames = (ex.antfile, ex.planefile, ex.hexbeamfile, ex.spherefile, ex.uniformfile, ex.rectfile)
    types = (
        pyvista.PolyData,
        pyvista.PolyData,
        pyvista.UnstructuredGrid,
        pyvista.PolyData,
        pyvista.UniformGrid,
        pyvista.RectilinearGrid,
    )

    dummy_extension = '.dummy'
    for fname, type in zip(fnames, types):
        root, original_ext = os.path.splitext(fname)
        _, name = os.path.split(root)
        new_fname = tmpdir / name + '.' + dummy_extension
        shutil.copy(fname, new_fname)
        data = fileio.read(new_fname, force_ext=original_ext)
        assert isinstance(data, type)


def test_read_force_ext_wrong_extension(tmpdir):
    # try to read a .vtu file as .vts
    # vtkXMLStructuredGridReader throws a VTK error about the validity of the XML file
    # the returned dataset is empty
    fname = tmpdir / 'airplane.vtu'
    ex.load_airplane().cast_to_unstructured_grid().save(fname)
    with warnings.catch_warnings():
        warnings.simplefilter("ignore")
        data = fileio.read(fname, force_ext='.vts')
    assert data.n_points == 0

    # try to read a .ply file as .vtm
    # vtkXMLMultiBlockDataReader throws a VTK error about the validity of the XML file
    # the returned dataset is empty
    fname = ex.planefile
    with warnings.catch_warnings():
        warnings.simplefilter("ignore")
        data = fileio.read(fname, force_ext='.vtm')
    assert len(data) == 0


@mock.patch('pyvista.utilities.fileio.standard_reader_routine')
def test_read_legacy(srr_mock):
    srr_mock.return_value = pyvista.read(ex.planefile)
    pyvista.read_legacy('legacy.vtk')
    args, kwargs = srr_mock.call_args
    reader = args[0]
    assert isinstance(reader, vtk.vtkDataSetReader)
    assert reader.GetFileName().endswith('legacy.vtk')

    # check error is raised when no data returned
    srr_mock.reset_mock()
    srr_mock.return_value = None
    with pytest.raises(RuntimeError):
        pyvista.read_legacy('legacy.vtk')


@mock.patch('pyvista.utilities.fileio.read_legacy')
def test_pyvista_read_legacy(read_legacy_mock):
    # check that reading a file with extension .vtk calls `read_legacy`
    # use the globefile as a dummy because pv.read() checks for the existence of the file
    pyvista.read(ex.globefile)
    args, kwargs = read_legacy_mock.call_args
    filename = args[0]
    assert filename == ex.globefile


@mock.patch('pyvista.utilities.fileio.read_exodus')
def test_pyvista_read_exodus(read_exodus_mock):
    # check that reading a file with extension .e calls `read_exodus`
    # use the globefile as a dummy because pv.read() checks for the existence of the file
    pyvista.read(ex.globefile, force_ext='.e')
    args, kwargs = read_exodus_mock.call_args
    filename = args[0]
    assert filename == ex.globefile


@pytest.mark.parametrize('auto_detect', (True, False))
@mock.patch('pyvista.utilities.fileio.standard_reader_routine')
def test_read_plot3d(srr_mock, auto_detect):
    # with grid only
    pyvista.read_plot3d(filename='grid.in', auto_detect=auto_detect)
    srr_mock.assert_called_once()
    args, kwargs = srr_mock.call_args
    reader = args[0]
    assert isinstance(reader, vtk.vtkMultiBlockPLOT3DReader)
    assert reader.GetFileName().endswith('grid.in')
    assert kwargs['filename'] is None
    assert kwargs['attrs'] == {'SetAutoDetectFormat': auto_detect}

    # with grid and q
    srr_mock.reset_mock()
    pyvista.read_plot3d(filename='grid.in', q_filenames='q1.save', auto_detect=auto_detect)
    args, kwargs = srr_mock.call_args
    reader = args[0]
    assert isinstance(reader, vtk.vtkMultiBlockPLOT3DReader)
    assert reader.GetFileName().endswith('grid.in')
    assert args[0].GetQFileName().endswith('q1.save')
    assert kwargs['filename'] is None
    assert kwargs['attrs'] == {'SetAutoDetectFormat': auto_detect}


def test_get_array():
    grid = pyvista.UnstructuredGrid(ex.hexbeamfile)
    # add array to both point/cell data with same name
    carr = np.random.rand(grid.n_cells)
    grid.cell_data.set_array(carr, 'test_data')
    parr = np.random.rand(grid.n_points)
    grid.point_data.set_array(parr, 'test_data')
    # add other data
    oarr = np.random.rand(grid.n_points)
    grid.point_data.set_array(oarr, 'other')
    farr = np.random.rand(grid.n_points * grid.n_cells)
    grid.field_data.set_array(farr, 'field_data')
    assert np.allclose(carr, helpers.get_array(grid, 'test_data', preference='cell'))
    assert np.allclose(parr, helpers.get_array(grid, 'test_data', preference='point'))
    assert np.allclose(oarr, helpers.get_array(grid, 'other'))
    assert helpers.get_array(grid, 'foo') is None
    assert helpers.get_array(grid, 'test_data', preference='field') is None
    assert np.allclose(farr, helpers.get_array(grid, 'field_data', preference='field'))


def test_is_inside_bounds():
    data = ex.load_uniform()
    bnds = data.bounds
    assert helpers.is_inside_bounds((0.5, 0.5, 0.5), bnds)
    assert not helpers.is_inside_bounds((12, 5, 5), bnds)
    assert not helpers.is_inside_bounds((5, 12, 5), bnds)
    assert not helpers.is_inside_bounds((5, 5, 12), bnds)
    assert not helpers.is_inside_bounds((12, 12, 12), bnds)


def test_get_sg_image_scraper():
    scraper = pyvista._get_sg_image_scraper()
    assert isinstance(scraper, pyvista.Scraper)
    assert callable(scraper)


def test_voxelize():
    mesh = pyvista.PolyData(ex.load_uniform().points)
    vox = pyvista.voxelize(mesh, 0.5)
    assert vox.n_cells


def test_voxelize_non_uniform_desnity():
    mesh = pyvista.PolyData(ex.load_uniform().points)
    vox = pyvista.voxelize(mesh, [0.5, 0.3, 0.2])
    assert vox.n_cells


def test_voxelize_throws_when_density_is_not_length_3():
    with pytest.raises(ValueError) as e:
        mesh = pyvista.PolyData(ex.load_uniform().points)
        _ = pyvista.voxelize(mesh, [0.5, 0.3])
    assert "not enough values to unpack" in str(e.value)


def test_report():
    report = pyvista.Report(gpu=True)
    assert report is not None
    report = pyvista.Report(gpu=False)
    assert report is not None


def test_line_segments_from_points():
    points = np.array([[0, 0, 0], [1, 0, 0], [1, 0, 0], [1, 1, 0]])
    poly = pyvista.line_segments_from_points(points)
    assert poly.n_cells == 2
    assert poly.n_points == 4
    cells = poly.lines
    assert np.allclose(cells[:3], [2, 0, 1])
    assert np.allclose(cells[3:], [2, 2, 3])


def test_lines_from_points():
    points = np.array([[0, 0, 0], [1, 0, 0], [1, 1, 0]])
    poly = pyvista.lines_from_points(points)
    assert poly.n_cells == 2
    assert poly.n_points == 3
    cells = poly.lines
    assert np.allclose(cells[:3], [2, 0, 1])
    assert np.allclose(cells[3:], [2, 1, 2])


def test_grid_from_sph_coords():
    x = np.arange(0.0, 360.0, 40.0)  # longitude
    y = np.arange(0.0, 181.0, 60.0)  # colatitude
    z = [1]  # elevation (radius)
    g = pyvista.grid_from_sph_coords(x, y, z)
    assert g.n_cells == 24
    assert g.n_points == 36
    assert np.allclose(
        g.bounds,
        [
            -0.8137976813493738,
            0.8660254037844387,
            -0.8528685319524434,
            0.8528685319524433,
            -1.0,
            1.0,
        ],
    )
    assert np.allclose(g.points[1], [0.8660254037844386, 0.0, 0.5])
    z = np.linspace(10, 30, 3)
    g = pyvista.grid_from_sph_coords(x, y, z)
    assert g.n_cells == 48
    assert g.n_points == 108
    assert np.allclose(g.points[0], [0.0, 0.0, 10.0])


def test_transform_vectors_sph_to_cart():
    lon = np.arange(0.0, 360.0, 40.0)  # longitude
    lat = np.arange(0.0, 181.0, 60.0)  # colatitude
    lev = [1]  # elevation (radius)
    u, v = np.meshgrid(lon, lat, indexing="ij")
    w = u**2 - v**2
    uu, vv, ww = pyvista.transform_vectors_sph_to_cart(lon, lat, lev, u, v, w)
    assert np.allclose(
        [uu[-1, -1], vv[-1, -1], ww[-1, -1]],
        [67.80403533828323, 360.8359915416445, -70000.0],
    )


def test_vtkmatrix_to_from_array():
    rng = np.random.default_rng()
    array3x3 = rng.integers(0, 10, size=(3, 3))
    matrix = pyvista.vtkmatrix_from_array(array3x3)
    assert isinstance(matrix, vtk.vtkMatrix3x3)
    for i in range(3):
        for j in range(3):
            assert matrix.GetElement(i, j) == array3x3[i, j]

    array = pyvista.array_from_vtkmatrix(matrix)
    assert isinstance(array, np.ndarray)
    assert array.shape == (3, 3)
    for i in range(3):
        for j in range(3):
            assert array[i, j] == matrix.GetElement(i, j)

    array4x4 = rng.integers(0, 10, size=(4, 4))
    matrix = pyvista.vtkmatrix_from_array(array4x4)
    assert isinstance(matrix, vtk.vtkMatrix4x4)
    for i in range(4):
        for j in range(4):
            assert matrix.GetElement(i, j) == array4x4[i, j]

    array = pyvista.array_from_vtkmatrix(matrix)
    assert isinstance(array, np.ndarray)
    assert array.shape == (4, 4)
    for i in range(4):
        for j in range(4):
            assert array[i, j] == matrix.GetElement(i, j)

    # invalid cases
    with pytest.raises(ValueError):
        matrix = pyvista.vtkmatrix_from_array(np.arange(3 * 4).reshape(3, 4))
    with pytest.raises(TypeError):
        invalid = vtk.vtkTransform()
        array = pyvista.array_from_vtkmatrix(invalid)


def test_assert_empty_kwargs():
    kwargs = {}
    assert errors.assert_empty_kwargs(**kwargs)
    with pytest.raises(TypeError):
        kwargs = {"foo": 6}
        errors.assert_empty_kwargs(**kwargs)
    with pytest.raises(TypeError):
        kwargs = {"foo": 6, "goo": "bad"}
        errors.assert_empty_kwargs(**kwargs)


def test_convert_id_list():
    ids = np.array([4, 5, 8])
    id_list = vtk.vtkIdList()
    id_list.SetNumberOfIds(len(ids))
    for i, v in enumerate(ids):
        id_list.SetId(i, v)
    converted = helpers.vtk_id_list_to_array(id_list)
    assert np.allclose(converted, ids)


def test_progress_monitor():
    mesh = pyvista.Sphere()
    ugrid = mesh.delaunay_3d(progress_bar=True)
    assert isinstance(ugrid, pyvista.UnstructuredGrid)


def test_observer():
    msg = "KIND: In PATH, line 0\nfoo (ADDRESS): ALERT"
    obs = Observer()
    ret = obs.parse_message("foo")
    assert ret[3] == "foo"
    ret = obs.parse_message(msg)
    assert ret[3] == "ALERT"
    for kind in ["WARNING", "ERROR"]:
        obs.log_message(kind, "foo")
    obs(obj=None, event=None, message=msg)
    assert obs.has_event_occurred()
    assert obs.get_message() == "ALERT"
    assert obs.get_message(etc=True) == msg

    alg = vtk.vtkSphereSource()
    alg.GetExecutive()
    obs.observe(alg)
    with pytest.raises(RuntimeError, match="algorithm"):
        obs.observe(alg)


def test_gpuinfo():
    gpuinfo = GPUInfo()
    _repr = gpuinfo.__repr__()
    _repr_html = gpuinfo._repr_html_()
    assert isinstance(_repr, str) and len(_repr) > 1
    assert isinstance(_repr_html, str) and len(_repr_html) > 1

    # test corrupted internal infos
    gpuinfo._gpu_info = 'foo'
    for func_name in ['renderer', 'version', 'vendor']:
        with pytest.raises(RuntimeError, match=func_name):
            getattr(gpuinfo, func_name)()


def test_check_valid_vector():
    with pytest.raises(ValueError, match="length three"):
        check_valid_vector([0, 1])
    check_valid_vector([0, 1, 2])


def test_cells_dict_utils():

    # No pyvista object
    with pytest.raises(ValueError):
        cells.get_mixed_cells(None)

    with pytest.raises(ValueError):
        cells.get_mixed_cells(np.zeros(shape=[3, 3]))

    cells_arr = np.array([3, 0, 1, 2, 3, 3, 4, 5])
    cells_types = np.array([vtk.VTK_TRIANGLE] * 2)

    assert np.all(
        cells.generate_cell_offsets(cells_arr, cells_types)
        == cells.generate_cell_offsets(cells_arr, cells_types)
    )

    # Non-integer type
    with pytest.raises(ValueError):
        cells.generate_cell_offsets(cells_arr, cells_types.astype(np.float32))

    with pytest.raises(ValueError):
        cells.generate_cell_offsets_loop(cells_arr, cells_types.astype(np.float32))

    # Inconsistency of cell array lengths
    with pytest.raises(ValueError):
        cells.generate_cell_offsets(np.array(cells_arr.tolist() + [6]), cells_types)

    with pytest.raises(ValueError):
        cells.generate_cell_offsets_loop(np.array(cells_arr.tolist() + [6]), cells_types)

    with pytest.raises(ValueError):
        cells.generate_cell_offsets(cells_arr, np.array(cells_types.tolist() + [vtk.VTK_TRIANGLE]))

    with pytest.raises(ValueError):
        cells.generate_cell_offsets_loop(
            cells_arr, np.array(cells_types.tolist() + [vtk.VTK_TRIANGLE])
        )

    # Unknown cell type
    np.all(
        cells.generate_cell_offsets(cells_arr, cells_types)
        == cells.generate_cell_offsets(cells_arr, np.array([255, 255]))
    )


def test_apply_transformation_to_points():
    mesh = ex.load_airplane()
    points = mesh.points
    points_orig = points.copy()

    # identity 3 x 3
    tf = np.eye(3)
    points_new = transformations.apply_transformation_to_points(tf, points, inplace=False)
    assert points_new == pytest.approx(points)

    # identity 4 x 4
    tf = np.eye(4)
    points_new = transformations.apply_transformation_to_points(tf, points, inplace=False)
    assert points_new == pytest.approx(points)

    # scale in-place
    tf = np.eye(4) * 2
    tf[3, 3] = 1
    r = transformations.apply_transformation_to_points(tf, points, inplace=True)
    assert r is None
    assert mesh.points == pytest.approx(2 * points_orig)


def _generate_vtk_err():
    """Simple operation which generates a VTK error."""
    x, y, z = np.meshgrid(np.arange(-10, 10, 0.5), np.arange(-10, 10, 0.5), np.arange(-10, 10, 0.5))
    mesh = pyvista.StructuredGrid(x, y, z)
    x2, y2, z2 = np.meshgrid(np.arange(-1, 1, 0.5), np.arange(-1, 1, 0.5), np.arange(-1, 1, 0.5))
    mesh2 = pyvista.StructuredGrid(x2, y2, z2)

    alg = vtk.vtkStreamTracer()
    obs = pyvista.Observer()
    obs.observe(alg)
    alg.SetInputDataObject(mesh)
    alg.SetSourceData(mesh2)
    alg.Update()


def test_vtk_error_catcher():
    # raise_errors: False
    error_catcher = pyvista.utilities.errors.VtkErrorCatcher()
    with error_catcher:
        _generate_vtk_err()
        _generate_vtk_err()
    assert len(error_catcher.events) == 2

    # raise_errors: False, no error
    error_catcher = pyvista.utilities.errors.VtkErrorCatcher()
    with error_catcher:
        pass

    # raise_errors: True
    error_catcher = pyvista.utilities.errors.VtkErrorCatcher(raise_errors=True)
    with pytest.raises(RuntimeError):
        with error_catcher:
            _generate_vtk_err()
    assert len(error_catcher.events) == 1

    # raise_errors: True, no error
    error_catcher = pyvista.utilities.errors.VtkErrorCatcher(raise_errors=True)
    with error_catcher:
        pass


def test_axis_angle_rotation():
    # rotate cube corners around body diagonal
    points = np.array(
        [
            [1, 0, 0],
            [0, 1, 0],
            [0, 0, 1],
        ]
    )
    axis = [1, 1, 1]

    # no-op case
    angle = 360
    trans = transformations.axis_angle_rotation(axis, angle)
    actual = transformations.apply_transformation_to_points(trans, points)
    assert np.array_equal(actual, points)

    # default origin
    angle = np.radians(120)
    expected = points[[1, 2, 0], :]
    trans = transformations.axis_angle_rotation(axis, angle, deg=False)
    actual = transformations.apply_transformation_to_points(trans, points)
    assert np.allclose(actual, expected)

    # non-default origin
    p0 = [-2, -3, 4]
    points += p0
    expected += p0
    trans = transformations.axis_angle_rotation(axis, angle, point=p0, deg=False)
    actual = transformations.apply_transformation_to_points(trans, points)
    assert np.allclose(actual, expected)

    # invalid cases
    with pytest.raises(ValueError):
        transformations.axis_angle_rotation([1, 0, 0, 0], angle)
    with pytest.raises(ValueError):
        transformations.axis_angle_rotation(axis, angle, point=[1, 0, 0, 0])
    with pytest.raises(ValueError):
        transformations.axis_angle_rotation([0, 0, 0], angle)


def test_reflection():
    # reflect points of a square across a diagonal
    points = np.array(
        [
            [1, 1, 0],
            [-1, 1, 0],
            [-1, -1, 0],
            [1, -1, 0],
        ]
    )
    normal = [1, 1, 0]

    # default origin
    expected = points[[2, 1, 0, 3], :]
    trans = transformations.reflection(normal)
    actual = transformations.apply_transformation_to_points(trans, points)
    assert np.allclose(actual, expected)

    # non-default origin
    p0 = [1, 1, 0]
    expected += 2 * np.array(p0)
    trans = transformations.reflection(normal, point=p0)
    actual = transformations.apply_transformation_to_points(trans, points)
    assert np.allclose(actual, expected)

    # invalid cases
    with pytest.raises(ValueError):
        transformations.reflection([1, 0, 0, 0])
    with pytest.raises(ValueError):
        transformations.reflection(normal, point=[1, 0, 0, 0])
    with pytest.raises(ValueError):
        transformations.reflection([0, 0, 0])


def test_merge(sphere, cube, datasets):
    with pytest.raises(TypeError, match="Expected a sequence"):
        pyvista.merge(None)

    with pytest.raises(ValueError, match="Expected at least one"):
        pyvista.merge([])

    with pytest.raises(TypeError, match="Expected pyvista.DataSet"):
        pyvista.merge([None, sphere])

    # check polydata
    merged_poly = pyvista.merge([sphere, cube])
    assert isinstance(merged_poly, pyvista.PolyData)
    assert merged_poly.n_points == sphere.n_points + cube.n_points

    merged = pyvista.merge([sphere, sphere], merge_points=True)
    assert merged.n_points == sphere.n_points

    merged = pyvista.merge([sphere, sphere], merge_points=False)
    assert merged.n_points == sphere.n_points * 2

    # check unstructured
    merged_ugrid = pyvista.merge(datasets, merge_points=False)
    assert isinstance(merged_ugrid, pyvista.UnstructuredGrid)
    assert merged_ugrid.n_points == sum([ds.n_points for ds in datasets])
    # check main has priority
    sphere_a = sphere.copy()
    sphere_b = sphere.copy()
    sphere_a['data'] = np.zeros(sphere_a.n_points)
    sphere_b['data'] = np.ones(sphere_a.n_points)

    merged = pyvista.merge(
        [sphere_a, sphere_b],
        merge_points=True,
        main_has_priority=False,
    )
    assert np.allclose(merged['data'], 1)

    merged = pyvista.merge(
        [sphere_a, sphere_b],
        merge_points=True,
        main_has_priority=True,
    )
<<<<<<< HEAD
    assert np.allclose(merged['data'], 0)


def test_color():
    name, name2 = "blue", "b"
    i_rgba, f_rgba = (0, 0, 255, 255), (0.0, 0.0, 1.0, 1.0)
    h = "0000ffff"
    i_opacity, f_opacity, h_opacity = 153, 0.6, "99"
    invalid_colors = ((300, 0, 0), (0, -10, 0), (0, 0, 1.5), (-0.5, 0, 0), (0, 0), "#hh0000", "invalid_name")
    i_types = (int, np.int16, np.int32, np.int64, np.uint8, np.uint16, np.uint32, np.uint64)
    f_types = (float, np.float16, np.float32, np.float64)
    h_prefixes = ("", "0x", "#")
    assert pyvista.Color(name) == i_rgba
    assert pyvista.Color(name2) == i_rgba
    # Check integer types
    for i_type in i_types:
        i_color = [i_type(c) for c in i_rgba]
        # Check list, tuple and numpy array
        assert pyvista.Color(i_color) == i_rgba
        assert pyvista.Color(tuple(i_color)) == i_rgba
        assert pyvista.Color(np.asarray(i_color, dtype=i_type)) == i_rgba
    # Check float types
    for f_type in f_types:
        f_color = [f_type(c) for c in f_rgba]
        # Check list, tuple and numpy array
        assert pyvista.Color(f_color) == i_rgba
        assert pyvista.Color(tuple(f_color)) == i_rgba
        assert pyvista.Color(np.asarray(f_color, dtype=f_type)) == i_rgba
    # Check hex
    for h_prefix in h_prefixes:
        assert pyvista.Color(h_prefix + h) == i_rgba
    # Check opacity
    for opacity in (i_opacity, f_opacity, h_opacity):
        # No opacity in color provided => use opacity
        assert pyvista.Color(name, opacity) == (*i_rgba[:3], i_opacity)
        # Opacity in color provided => overwrite using opacity
        assert pyvista.Color(i_rgba, opacity) == (*i_rgba[:3], i_opacity)
    # Check default_opacity
    for opacity in (i_opacity, f_opacity, h_opacity):
        # No opacity in color provided => use default_opacity
        assert pyvista.Color(name, default_opacity=opacity) == (*i_rgba[:3], i_opacity)
        # Opacity in color provided => keep that opacity
        assert pyvista.Color(i_rgba, default_opacity=opacity) == i_rgba
    # Check default_color
    assert pyvista.Color(None, default_color=name) == i_rgba
    # Check invalid colors
    for invalid_color in invalid_colors:
        with pytest.raises(ValueError):
            pyvista.Color(invalid_color)
    # Check hex and name getters
    assert pyvista.Color(name).hex == f'#{h}'
    assert pyvista.Color('paraview').name == 'paraview'
=======
    assert np.allclose(merged['data'], 0)
>>>>>>> 135fedcd
<|MERGE_RESOLUTION|>--- conflicted
+++ resolved
@@ -662,7 +662,6 @@
         merge_points=True,
         main_has_priority=True,
     )
-<<<<<<< HEAD
     assert np.allclose(merged['data'], 0)
 
 
@@ -714,7 +713,4 @@
             pyvista.Color(invalid_color)
     # Check hex and name getters
     assert pyvista.Color(name).hex == f'#{h}'
-    assert pyvista.Color('paraview').name == 'paraview'
-=======
-    assert np.allclose(merged['data'], 0)
->>>>>>> 135fedcd
+    assert pyvista.Color('paraview').name == 'paraview'