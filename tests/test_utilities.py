""" test pyvista.utilities """
import itertools
import os
import pathlib
import pickle
import shutil
import unittest.mock as mock
import warnings

import numpy as np
import pytest
import vtk

import pyvista
from pyvista import examples as ex
from pyvista.plotting import system_supports_plotting
from pyvista.utilities import (
    GPUInfo,
    Observer,
    cells,
    check_valid_vector,
    errors,
    fileio,
    helpers,
    transformations,
)
from pyvista.utilities.misc import PyvistaDeprecationWarning, has_duplicates, raise_has_duplicates

skip_no_plotting = pytest.mark.skipif(
    not system_supports_plotting(), reason="Requires system to support plotting"
)


def test_version():
    assert "major" in str(pyvista.vtk_version_info)
    ver = vtk.vtkVersion()
    assert ver.GetVTKMajorVersion() == pyvista.vtk_version_info.major
    assert ver.GetVTKMinorVersion() == pyvista.vtk_version_info.minor
    assert ver.GetVTKBuildVersion() == pyvista.vtk_version_info.micro
    ver_tup = (
        ver.GetVTKMajorVersion(),
        ver.GetVTKMinorVersion(),
        ver.GetVTKBuildVersion(),
    )
    assert ver_tup == pyvista.vtk_version_info
    assert pyvista.vtk_version_info >= (0, 0, 0)


def test_createvectorpolydata_error():
    orig = np.random.random((3, 1))
    vec = np.random.random((3, 1))
    with pytest.raises(ValueError):
        helpers.vector_poly_data(orig, vec)


def test_createvectorpolydata_1D():
    orig = np.random.random(3)
    vec = np.random.random(3)
    vdata = helpers.vector_poly_data(orig, vec)
    assert np.any(vdata.points)
    assert np.any(vdata.point_data['vectors'])


def test_createvectorpolydata():
    orig = np.random.random((100, 3))
    vec = np.random.random((100, 3))
    vdata = helpers.vector_poly_data(orig, vec)
    assert np.any(vdata.points)
    assert np.any(vdata.point_data['vectors'])


@pytest.mark.parametrize('use_pathlib', [True, False])
def test_read(tmpdir, use_pathlib):
    fnames = (ex.antfile, ex.planefile, ex.hexbeamfile, ex.spherefile, ex.uniformfile, ex.rectfile)
    if use_pathlib:
        fnames = [pathlib.Path(fname) for fname in fnames]
    types = (
        pyvista.PolyData,
        pyvista.PolyData,
        pyvista.UnstructuredGrid,
        pyvista.PolyData,
        pyvista.UniformGrid,
        pyvista.RectilinearGrid,
    )
    for i, filename in enumerate(fnames):
        obj = fileio.read(filename)
        assert isinstance(obj, types[i])
    # Now test the standard_reader_routine
    for i, filename in enumerate(fnames):
        # Pass attrs to for the standard_reader_routine to be used
        with pytest.warns(PyvistaDeprecationWarning):
            obj = fileio.read(filename, attrs={'DebugOn': None})
        assert isinstance(obj, types[i])
    # this is also tested for each mesh types init from file tests
    filename = str(tmpdir.mkdir("tmpdir").join('tmp.npy'))
    arr = np.random.rand(10, 10)
    np.save(filename, arr)
    with pytest.raises(IOError):
        _ = pyvista.read(filename)
    # read non existing file
    with pytest.raises(IOError):
        _ = pyvista.read('this_file_totally_does_not_exist.vtk')
    # Now test reading lists of files as multi blocks
    multi = pyvista.read(fnames)
    assert isinstance(multi, pyvista.MultiBlock)
    assert multi.n_blocks == len(fnames)
    nested = [ex.planefile, [ex.hexbeamfile, ex.uniformfile]]

    multi = pyvista.read(nested)
    assert isinstance(multi, pyvista.MultiBlock)
    assert multi.n_blocks == 2
    assert isinstance(multi[1], pyvista.MultiBlock)
    assert multi[1].n_blocks == 2


def test_read_force_ext(tmpdir):
    fnames = (ex.antfile, ex.planefile, ex.hexbeamfile, ex.spherefile, ex.uniformfile, ex.rectfile)
    types = (
        pyvista.PolyData,
        pyvista.PolyData,
        pyvista.UnstructuredGrid,
        pyvista.PolyData,
        pyvista.UniformGrid,
        pyvista.RectilinearGrid,
    )

    dummy_extension = '.dummy'
    for fname, type in zip(fnames, types):
        root, original_ext = os.path.splitext(fname)
        _, name = os.path.split(root)
        new_fname = tmpdir / name + '.' + dummy_extension
        shutil.copy(fname, new_fname)
        data = fileio.read(new_fname, force_ext=original_ext)
        assert isinstance(data, type)


@mock.patch('pyvista.BaseReader.read')
@mock.patch('pyvista.BaseReader.reader')
def test_read_attrs(mock_reader, mock_read):
    """Test passing attrs in read."""
    with pytest.warns(PyvistaDeprecationWarning):
        pyvista.read(ex.antfile, attrs={'test': 'test_arg'})
    mock_reader.test.assert_called_once_with('test_arg')

    mock_reader.reset_mock()
    with pytest.warns(PyvistaDeprecationWarning):
        pyvista.read(ex.antfile, attrs={'test': ['test_arg1', 'test_arg2']})
    mock_reader.test.assert_called_once_with('test_arg1', 'test_arg2')


@mock.patch('pyvista.BaseReader.read')
@mock.patch('pyvista.BaseReader.reader')
@mock.patch('pyvista.BaseReader.show_progress')
def test_read_progress_bar(mock_show_progress, mock_reader, mock_read):
    """Test passing attrs in read."""
    pyvista.read(ex.antfile, progress_bar=True)
    mock_show_progress.assert_called_once()


def test_read_force_ext_wrong_extension(tmpdir):
    # try to read a .vtu file as .vts
    # vtkXMLStructuredGridReader throws a VTK error about the validity of the XML file
    # the returned dataset is empty
    fname = tmpdir / 'airplane.vtu'
    ex.load_airplane().cast_to_unstructured_grid().save(fname)
    with warnings.catch_warnings():
        warnings.simplefilter("ignore")
        data = fileio.read(fname, force_ext='.vts')
    assert data.n_points == 0

    # try to read a .ply file as .vtm
    # vtkXMLMultiBlockDataReader throws a VTK error about the validity of the XML file
    # the returned dataset is empty
    fname = ex.planefile
    with warnings.catch_warnings():
        warnings.simplefilter("ignore")
        data = fileio.read(fname, force_ext='.vtm')
    assert len(data) == 0

    fname = ex.planefile
    with pytest.raises(IOError):
        fileio.read(fname, force_ext='.not_supported')


@mock.patch('pyvista.utilities.fileio.read')
def test_read_legacy(read_mock):
    with pytest.warns(PyvistaDeprecationWarning):
        pyvista.read_legacy(ex.globefile, progress_bar=False)
    read_mock.assert_called_once_with(ex.globefile, progress_bar=False)


@mock.patch('pyvista.utilities.fileio.read_exodus')
def test_pyvista_read_exodus(read_exodus_mock):
    # check that reading a file with extension .e calls `read_exodus`
    # use the globefile as a dummy because pv.read() checks for the existence of the file
    pyvista.read(ex.globefile, force_ext='.e')
    args, kwargs = read_exodus_mock.call_args
    filename = args[0]
    assert filename == ex.globefile


@pytest.mark.parametrize('auto_detect', (True, False))
@mock.patch('pyvista.utilities.reader.BaseReader.read')
@mock.patch('pyvista.utilities.reader.BaseReader.path')
def test_read_plot3d(path_mock, read_mock, auto_detect):
    # with grid only
    with pytest.warns(PyvistaDeprecationWarning):
        pyvista.read_plot3d(filename='grid.in', auto_detect=auto_detect)
    read_mock.assert_called_once()

    # with grid and q
    read_mock.reset_mock()
    with pytest.warns(PyvistaDeprecationWarning):
        pyvista.read_plot3d(filename='grid.in', q_filenames='q1.save', auto_detect=auto_detect)
    read_mock.assert_called_once()


def test_get_array():
    grid = pyvista.UnstructuredGrid(ex.hexbeamfile)
    # add array to both point/cell data with same name
    carr = np.random.rand(grid.n_cells)
    grid.cell_data.set_array(carr, 'test_data')
    parr = np.random.rand(grid.n_points)
    grid.point_data.set_array(parr, 'test_data')
    # add other data
    oarr = np.random.rand(grid.n_points)
    grid.point_data.set_array(oarr, 'other')
    farr = np.random.rand(grid.n_points * grid.n_cells)
    grid.field_data.set_array(farr, 'field_data')
    assert np.allclose(carr, helpers.get_array(grid, 'test_data', preference='cell'))
    assert np.allclose(parr, helpers.get_array(grid, 'test_data', preference='point'))
    assert np.allclose(oarr, helpers.get_array(grid, 'other'))
    assert helpers.get_array(grid, 'foo') is None
    assert helpers.get_array(grid, 'test_data', preference='field') is None
    assert np.allclose(farr, helpers.get_array(grid, 'field_data', preference='field'))
    # invalid inputs
    with pytest.raises(TypeError):
        helpers.get_array(grid, 'test_data', preference={'invalid'})
    with pytest.raises(ValueError):
        helpers.get_array(grid, 'test_data', preference='invalid')
    with pytest.raises(ValueError):
        helpers.get_array(grid, 'test_data', preference='row')
    # test raw VTK input
    grid_vtk = vtk.vtkUnstructuredGrid()
    grid_vtk.DeepCopy(grid)
    helpers.get_array(grid_vtk, 'test_data')
    helpers.get_array(grid_vtk, 'foo')


def test_is_inside_bounds():
    data = ex.load_uniform()
    bnds = data.bounds
    assert helpers.is_inside_bounds((0.5, 0.5, 0.5), bnds)
    assert not helpers.is_inside_bounds((12, 5, 5), bnds)
    assert not helpers.is_inside_bounds((5, 12, 5), bnds)
    assert not helpers.is_inside_bounds((5, 5, 12), bnds)
    assert not helpers.is_inside_bounds((12, 12, 12), bnds)


def test_get_sg_image_scraper():
    scraper = pyvista._get_sg_image_scraper()
    assert isinstance(scraper, pyvista.Scraper)
    assert callable(scraper)


def test_voxelize():
    mesh = pyvista.PolyData(ex.load_uniform().points)
    vox = pyvista.voxelize(mesh, 0.5)
    assert vox.n_cells


def test_voxelize_non_uniform_desnity():
    mesh = pyvista.PolyData(ex.load_uniform().points)
    vox = pyvista.voxelize(mesh, [0.5, 0.3, 0.2])
    assert vox.n_cells


def test_voxelize_throws_when_density_is_not_length_3():
    with pytest.raises(ValueError) as e:
        mesh = pyvista.PolyData(ex.load_uniform().points)
        _ = pyvista.voxelize(mesh, [0.5, 0.3])
    assert "not enough values to unpack" in str(e.value)


def test_report():
    report = pyvista.Report(gpu=True)
    assert report is not None
    report = pyvista.Report(gpu=False)
    assert report is not None


def test_line_segments_from_points():
    points = np.array([[0, 0, 0], [1, 0, 0], [1, 0, 0], [1, 1, 0]])
    poly = pyvista.line_segments_from_points(points)
    assert poly.n_cells == 2
    assert poly.n_points == 4
    cells = poly.lines
    assert np.allclose(cells[:3], [2, 0, 1])
    assert np.allclose(cells[3:], [2, 2, 3])


def test_lines_from_points():
    points = np.array([[0, 0, 0], [1, 0, 0], [1, 1, 0]])
    poly = pyvista.lines_from_points(points)
    assert poly.n_cells == 2
    assert poly.n_points == 3
    cells = poly.lines
    assert np.allclose(cells[:3], [2, 0, 1])
    assert np.allclose(cells[3:], [2, 1, 2])


def test_grid_from_sph_coords():
    x = np.arange(0.0, 360.0, 40.0)  # longitude
    y = np.arange(0.0, 181.0, 60.0)  # colatitude
    z = [1]  # elevation (radius)
    g = pyvista.grid_from_sph_coords(x, y, z)
    assert g.n_cells == 24
    assert g.n_points == 36
    assert np.allclose(
        g.bounds,
        [
            -0.8137976813493738,
            0.8660254037844387,
            -0.8528685319524434,
            0.8528685319524433,
            -1.0,
            1.0,
        ],
    )
    assert np.allclose(g.points[1], [0.8660254037844386, 0.0, 0.5])
    z = np.linspace(10, 30, 3)
    g = pyvista.grid_from_sph_coords(x, y, z)
    assert g.n_cells == 48
    assert g.n_points == 108
    assert np.allclose(g.points[0], [0.0, 0.0, 10.0])


def test_transform_vectors_sph_to_cart():
    lon = np.arange(0.0, 360.0, 40.0)  # longitude
    lat = np.arange(0.0, 181.0, 60.0)  # colatitude
    lev = [1]  # elevation (radius)
    u, v = np.meshgrid(lon, lat, indexing="ij")
    w = u**2 - v**2
    uu, vv, ww = pyvista.transform_vectors_sph_to_cart(lon, lat, lev, u, v, w)
    assert np.allclose(
        [uu[-1, -1], vv[-1, -1], ww[-1, -1]],
        [67.80403533828323, 360.8359915416445, -70000.0],
    )


def test_vtkmatrix_to_from_array():
    rng = np.random.default_rng()
    array3x3 = rng.integers(0, 10, size=(3, 3))
    matrix = pyvista.vtkmatrix_from_array(array3x3)
    assert isinstance(matrix, vtk.vtkMatrix3x3)
    for i in range(3):
        for j in range(3):
            assert matrix.GetElement(i, j) == array3x3[i, j]

    array = pyvista.array_from_vtkmatrix(matrix)
    assert isinstance(array, np.ndarray)
    assert array.shape == (3, 3)
    for i in range(3):
        for j in range(3):
            assert array[i, j] == matrix.GetElement(i, j)

    array4x4 = rng.integers(0, 10, size=(4, 4))
    matrix = pyvista.vtkmatrix_from_array(array4x4)
    assert isinstance(matrix, vtk.vtkMatrix4x4)
    for i in range(4):
        for j in range(4):
            assert matrix.GetElement(i, j) == array4x4[i, j]

    array = pyvista.array_from_vtkmatrix(matrix)
    assert isinstance(array, np.ndarray)
    assert array.shape == (4, 4)
    for i in range(4):
        for j in range(4):
            assert array[i, j] == matrix.GetElement(i, j)

    # invalid cases
    with pytest.raises(ValueError):
        matrix = pyvista.vtkmatrix_from_array(np.arange(3 * 4).reshape(3, 4))
    with pytest.raises(TypeError):
        invalid = vtk.vtkTransform()
        array = pyvista.array_from_vtkmatrix(invalid)


def test_assert_empty_kwargs():
    kwargs = {}
    assert errors.assert_empty_kwargs(**kwargs)
    with pytest.raises(TypeError):
        kwargs = {"foo": 6}
        errors.assert_empty_kwargs(**kwargs)
    with pytest.raises(TypeError):
        kwargs = {"foo": 6, "goo": "bad"}
        errors.assert_empty_kwargs(**kwargs)


def test_convert_id_list():
    ids = np.array([4, 5, 8])
    id_list = vtk.vtkIdList()
    id_list.SetNumberOfIds(len(ids))
    for i, v in enumerate(ids):
        id_list.SetId(i, v)
    converted = helpers.vtk_id_list_to_array(id_list)
    assert np.allclose(converted, ids)


def test_progress_monitor():
    mesh = pyvista.Sphere()
    ugrid = mesh.delaunay_3d(progress_bar=True)
    assert isinstance(ugrid, pyvista.UnstructuredGrid)


def test_observer():
    msg = "KIND: In PATH, line 0\nfoo (ADDRESS): ALERT"
    obs = Observer()
    ret = obs.parse_message("foo")
    assert ret[3] == "foo"
    ret = obs.parse_message(msg)
    assert ret[3] == "ALERT"
    for kind in ["WARNING", "ERROR"]:
        obs.log_message(kind, "foo")
    obs(obj=None, event=None, message=msg)
    assert obs.has_event_occurred()
    assert obs.get_message() == "ALERT"
    assert obs.get_message(etc=True) == msg

    alg = vtk.vtkSphereSource()
    alg.GetExecutive()
    obs.observe(alg)
    with pytest.raises(RuntimeError, match="algorithm"):
        obs.observe(alg)


@skip_no_plotting
def test_gpuinfo():
    gpuinfo = GPUInfo()
    _repr = gpuinfo.__repr__()
    _repr_html = gpuinfo._repr_html_()
    assert isinstance(_repr, str) and len(_repr) > 1
    assert isinstance(_repr_html, str) and len(_repr_html) > 1

    # test corrupted internal infos
    gpuinfo._gpu_info = 'foo'
    for func_name in ['renderer', 'version', 'vendor']:
        with pytest.raises(RuntimeError, match=func_name):
            getattr(gpuinfo, func_name)()


def test_check_valid_vector():
    with pytest.raises(ValueError, match="length three"):
        check_valid_vector([0, 1])
    check_valid_vector([0, 1, 2])


def test_cells_dict_utils():

    # No pyvista object
    with pytest.raises(ValueError):
        cells.get_mixed_cells(None)

    with pytest.raises(ValueError):
        cells.get_mixed_cells(np.zeros(shape=[3, 3]))

    cells_arr = np.array([3, 0, 1, 2, 3, 3, 4, 5])
    cells_types = np.array([vtk.VTK_TRIANGLE] * 2)

    assert np.array_equal(
        cells.generate_cell_offsets(cells_arr, cells_types),
        cells.generate_cell_offsets_loop(cells_arr, cells_types),
    )

    # Non-integer type
    with pytest.raises(ValueError):
        cells.generate_cell_offsets(cells_arr, cells_types.astype(np.float32))

    with pytest.raises(ValueError):
        cells.generate_cell_offsets_loop(cells_arr, cells_types.astype(np.float32))

    # Inconsistency of cell array lengths
    with pytest.raises(ValueError):
        cells.generate_cell_offsets(np.array(cells_arr.tolist() + [6]), cells_types)

    with pytest.raises(ValueError):
        cells.generate_cell_offsets_loop(np.array(cells_arr.tolist() + [6]), cells_types)

    with pytest.raises(ValueError):
        cells.generate_cell_offsets(cells_arr, np.array(cells_types.tolist() + [vtk.VTK_TRIANGLE]))

    with pytest.raises(ValueError):
        cells.generate_cell_offsets_loop(
            cells_arr, np.array(cells_types.tolist() + [vtk.VTK_TRIANGLE])
        )

    # Unknown cell type
    np.all(
        cells.generate_cell_offsets(cells_arr, cells_types)
        == cells.generate_cell_offsets(cells_arr, np.array([255, 255]))
    )


def test_apply_transformation_to_points():
    mesh = ex.load_airplane()
    points = mesh.points
    points_orig = points.copy()

    # identity 3 x 3
    tf = np.eye(3)
    points_new = transformations.apply_transformation_to_points(tf, points, inplace=False)
    assert points_new == pytest.approx(points)

    # identity 4 x 4
    tf = np.eye(4)
    points_new = transformations.apply_transformation_to_points(tf, points, inplace=False)
    assert points_new == pytest.approx(points)

    # scale in-place
    tf = np.eye(4) * 2
    tf[3, 3] = 1
    r = transformations.apply_transformation_to_points(tf, points, inplace=True)
    assert r is None
    assert mesh.points == pytest.approx(2 * points_orig)


def _generate_vtk_err():
    """Simple operation which generates a VTK error."""
    x, y, z = np.meshgrid(np.arange(-10, 10, 0.5), np.arange(-10, 10, 0.5), np.arange(-10, 10, 0.5))
    mesh = pyvista.StructuredGrid(x, y, z)
    x2, y2, z2 = np.meshgrid(np.arange(-1, 1, 0.5), np.arange(-1, 1, 0.5), np.arange(-1, 1, 0.5))
    mesh2 = pyvista.StructuredGrid(x2, y2, z2)

    alg = vtk.vtkStreamTracer()
    obs = pyvista.Observer()
    obs.observe(alg)
    alg.SetInputDataObject(mesh)
    alg.SetSourceData(mesh2)
    alg.Update()


def test_vtk_error_catcher():
    # raise_errors: False
    error_catcher = pyvista.utilities.errors.VtkErrorCatcher()
    with error_catcher:
        _generate_vtk_err()
        _generate_vtk_err()
    assert len(error_catcher.events) == 2

    # raise_errors: False, no error
    error_catcher = pyvista.utilities.errors.VtkErrorCatcher()
    with error_catcher:
        pass

    # raise_errors: True
    error_catcher = pyvista.utilities.errors.VtkErrorCatcher(raise_errors=True)
    with pytest.raises(RuntimeError):
        with error_catcher:
            _generate_vtk_err()
    assert len(error_catcher.events) == 1

    # raise_errors: True, no error
    error_catcher = pyvista.utilities.errors.VtkErrorCatcher(raise_errors=True)
    with error_catcher:
        pass


def test_axis_angle_rotation():
    # rotate cube corners around body diagonal
    points = np.array(
        [
            [1, 0, 0],
            [0, 1, 0],
            [0, 0, 1],
        ]
    )
    axis = [1, 1, 1]

    # no-op case
    angle = 360
    trans = transformations.axis_angle_rotation(axis, angle)
    actual = transformations.apply_transformation_to_points(trans, points)
    assert np.array_equal(actual, points)

    # default origin
    angle = np.radians(120)
    expected = points[[1, 2, 0], :]
    trans = transformations.axis_angle_rotation(axis, angle, deg=False)
    actual = transformations.apply_transformation_to_points(trans, points)
    assert np.allclose(actual, expected)

    # non-default origin
    p0 = [-2, -3, 4]
    points += p0
    expected += p0
    trans = transformations.axis_angle_rotation(axis, angle, point=p0, deg=False)
    actual = transformations.apply_transformation_to_points(trans, points)
    assert np.allclose(actual, expected)

    # invalid cases
    with pytest.raises(ValueError):
        transformations.axis_angle_rotation([1, 0, 0, 0], angle)
    with pytest.raises(ValueError):
        transformations.axis_angle_rotation(axis, angle, point=[1, 0, 0, 0])
    with pytest.raises(ValueError):
        transformations.axis_angle_rotation([0, 0, 0], angle)


def test_reflection():
    # reflect points of a square across a diagonal
    points = np.array(
        [
            [1, 1, 0],
            [-1, 1, 0],
            [-1, -1, 0],
            [1, -1, 0],
        ]
    )
    normal = [1, 1, 0]

    # default origin
    expected = points[[2, 1, 0, 3], :]
    trans = transformations.reflection(normal)
    actual = transformations.apply_transformation_to_points(trans, points)
    assert np.allclose(actual, expected)

    # non-default origin
    p0 = [1, 1, 0]
    expected += 2 * np.array(p0)
    trans = transformations.reflection(normal, point=p0)
    actual = transformations.apply_transformation_to_points(trans, points)
    assert np.allclose(actual, expected)

    # invalid cases
    with pytest.raises(ValueError):
        transformations.reflection([1, 0, 0, 0])
    with pytest.raises(ValueError):
        transformations.reflection(normal, point=[1, 0, 0, 0])
    with pytest.raises(ValueError):
        transformations.reflection([0, 0, 0])


def test_merge(sphere, cube, datasets):
    with pytest.raises(TypeError, match="Expected a sequence"):
        pyvista.merge(None)

    with pytest.raises(ValueError, match="Expected at least one"):
        pyvista.merge([])

    with pytest.raises(TypeError, match="Expected pyvista.DataSet"):
        pyvista.merge([None, sphere])

    # check polydata
    merged_poly = pyvista.merge([sphere, cube])
    assert isinstance(merged_poly, pyvista.PolyData)
    assert merged_poly.n_points == sphere.n_points + cube.n_points

    merged = pyvista.merge([sphere, sphere], merge_points=True)
    assert merged.n_points == sphere.n_points

    merged = pyvista.merge([sphere, sphere], merge_points=False)
    assert merged.n_points == sphere.n_points * 2

    # check unstructured
    merged_ugrid = pyvista.merge(datasets, merge_points=False)
    assert isinstance(merged_ugrid, pyvista.UnstructuredGrid)
    assert merged_ugrid.n_points == sum([ds.n_points for ds in datasets])
    # check main has priority
    sphere_a = sphere.copy()
    sphere_b = sphere.copy()
    sphere_a['data'] = np.zeros(sphere_a.n_points)
    sphere_b['data'] = np.ones(sphere_a.n_points)

    merged = pyvista.merge(
        [sphere_a, sphere_b],
        merge_points=True,
        main_has_priority=False,
    )
    assert np.allclose(merged['data'], 1)

    merged = pyvista.merge(
        [sphere_a, sphere_b],
        merge_points=True,
        main_has_priority=True,
    )
    assert np.allclose(merged['data'], 0)


def test_color():
    name, name2 = "blue", "b"
    i_rgba, f_rgba = (0, 0, 255, 255), (0.0, 0.0, 1.0, 1.0)
    h = "0000ffff"
    i_opacity, f_opacity, h_opacity = 153, 0.6, "99"
    invalid_colors = (
        (300, 0, 0),
        (0, -10, 0),
        (0, 0, 1.5),
        (-0.5, 0, 0),
        (0, 0),
        "#hh0000",
        "invalid_name",
        {"invalid_name": 100},
    )
    invalid_opacities = (275, -50, 2.4, -1.2, "#zz")
    i_types = (int, np.int16, np.int32, np.int64, np.uint8, np.uint16, np.uint32, np.uint64)
    f_types = (float, np.float16, np.float32, np.float64)
    h_prefixes = ("", "0x", "#")
    assert pyvista.Color(name) == i_rgba
    assert pyvista.Color(name2) == i_rgba
    # Check integer types
    for i_type in i_types:
        i_color = [i_type(c) for c in i_rgba]
        # Check list, tuple and numpy array
        assert pyvista.Color(i_color) == i_rgba
        assert pyvista.Color(tuple(i_color)) == i_rgba
        assert pyvista.Color(np.asarray(i_color, dtype=i_type)) == i_rgba
    # Check float types
    for f_type in f_types:
        f_color = [f_type(c) for c in f_rgba]
        # Check list, tuple and numpy array
        assert pyvista.Color(f_color) == i_rgba
        assert pyvista.Color(tuple(f_color)) == i_rgba
        assert pyvista.Color(np.asarray(f_color, dtype=f_type)) == i_rgba
    # Check hex
    for h_prefix in h_prefixes:
        assert pyvista.Color(h_prefix + h) == i_rgba
    # Check dict
    for channels in itertools.product(*pyvista.Color.CHANNEL_NAMES):
        dct = dict(zip(channels, i_rgba))
        assert pyvista.Color(dct) == i_rgba
    # Check opacity
    for opacity in (i_opacity, f_opacity, h_opacity):
        # No opacity in color provided => use opacity
        assert pyvista.Color(name, opacity) == (*i_rgba[:3], i_opacity)
        # Opacity in color provided => overwrite using opacity
        assert pyvista.Color(i_rgba, opacity) == (*i_rgba[:3], i_opacity)
    # Check default_opacity
    for opacity in (i_opacity, f_opacity, h_opacity):
        # No opacity in color provided => use default_opacity
        assert pyvista.Color(name, default_opacity=opacity) == (*i_rgba[:3], i_opacity)
        # Opacity in color provided => keep that opacity
        assert pyvista.Color(i_rgba, default_opacity=opacity) == i_rgba
    # Check default_color
    assert pyvista.Color(None, default_color=name) == i_rgba
    # Check invalid colors and opacities
    for invalid_color in invalid_colors:
        with pytest.raises(ValueError):
            pyvista.Color(invalid_color)
    for invalid_opacity in invalid_opacities:
        with pytest.raises(ValueError):
            pyvista.Color('b', invalid_opacity)
    # Check hex and name getters
    assert pyvista.Color(name).hex_rgba == f'#{h}'
    assert pyvista.Color(name).hex_rgb == f'#{h[:-2]}'
    assert pyvista.Color('b').name == 'blue'
    # Check sRGB conversion
    assert pyvista.Color('gray', 0.5).linear_to_srgb() == '#bcbcbcbc'
    assert pyvista.Color('#bcbcbcbc').srgb_to_linear() == '#80808080'
    # Check iteration and indexing
    c = pyvista.Color(i_rgba)
    assert all(ci == fi for ci, fi in zip(c, f_rgba))
    for i, cnames in enumerate(pyvista.Color.CHANNEL_NAMES):
        assert c[i] == f_rgba[i]
        assert all(c[i] == c[cname] for cname in cnames)
    assert c[-1] == f_rgba[-1]
    assert c[1:3] == f_rgba[1:3]
    with pytest.raises(TypeError):
        c[None]  # Invalid index type
    with pytest.raises(ValueError):
        c["invalid_name"]  # Invalid string index
    with pytest.raises(IndexError):
        c[4]  # Invalid integer index


def test_convert_array():
    arr = np.arange(4).astype('O')
    arr2 = pyvista.utilities.convert_array(arr, array_type=np.dtype('O'))
    assert arr2.GetNumberOfValues() == 4

    # https://github.com/pyvista/pyvista/issues/2370
    arr3 = pyvista.utilities.convert_array(
        pickle.loads(pickle.dumps(np.arange(4).astype('O'))), array_type=np.dtype('O')
    )
    assert arr3.GetNumberOfValues() == 4

    # check lists work
    my_list = [1, 2, 3]
    arr4 = pyvista.utilities.convert_array(my_list)
    assert arr4.GetNumberOfValues() == len(my_list)


def test_has_duplicates():
    assert not has_duplicates(np.arange(100))
    assert has_duplicates(np.array([0, 1, 2, 2]))
    assert has_duplicates(np.array([[0, 1, 2], [0, 1, 2]]))

    with pytest.raises(ValueError):
        raise_has_duplicates(np.array([0, 1, 2, 2]))


def test_copy_vtk_array():
    with pytest.raises(TypeError, match='Invalid type'):
        pyvista.utilities.misc.copy_vtk_array([1, 2, 3])

<<<<<<< HEAD
    value = 10
    arr = vtk.vtkFloatArray()
    arr.SetNumberOfValues(2)
    arr.SetValue(0, value)
    arr_copy = pyvista.utilities.misc.copy_vtk_array(arr, deep=True)
    arr_copy.GetValue(0)
    assert value == arr_copy.GetValue(0)

    arr_copy_not_deep = pyvista.utilities.misc.copy_vtk_array(arr, deep=False)
    new_value = 5
    arr.SetValue(1, new_value)
    arr_copy.GetValue(1)
    assert new_value == arr_copy_not_deep.GetValue(1)
=======
    value_0 = 10
    value_1 = 10
    arr = vtk.vtkFloatArray()
    arr.SetNumberOfValues(2)
    arr.SetValue(0, value_0)
    arr.SetValue(1, value_1)
    arr_copy = pyvista.utilities.misc.copy_vtk_array(arr, deep=True)
    assert arr_copy.GetNumberOfValues()
    assert value_0 == arr_copy.GetValue(0)

    arr_copy_shallow = pyvista.utilities.misc.copy_vtk_array(arr, deep=False)
    new_value = 5
    arr.SetValue(1, new_value)
    assert value_1 == arr_copy.GetValue(1)
    assert new_value == arr_copy_shallow.GetValue(1)
>>>>>>> ffba268b
<|MERGE_RESOLUTION|>--- conflicted
+++ resolved
@@ -802,21 +802,6 @@
     with pytest.raises(TypeError, match='Invalid type'):
         pyvista.utilities.misc.copy_vtk_array([1, 2, 3])
 
-<<<<<<< HEAD
-    value = 10
-    arr = vtk.vtkFloatArray()
-    arr.SetNumberOfValues(2)
-    arr.SetValue(0, value)
-    arr_copy = pyvista.utilities.misc.copy_vtk_array(arr, deep=True)
-    arr_copy.GetValue(0)
-    assert value == arr_copy.GetValue(0)
-
-    arr_copy_not_deep = pyvista.utilities.misc.copy_vtk_array(arr, deep=False)
-    new_value = 5
-    arr.SetValue(1, new_value)
-    arr_copy.GetValue(1)
-    assert new_value == arr_copy_not_deep.GetValue(1)
-=======
     value_0 = 10
     value_1 = 10
     arr = vtk.vtkFloatArray()
@@ -831,5 +816,4 @@
     new_value = 5
     arr.SetValue(1, new_value)
     assert value_1 == arr_copy.GetValue(1)
-    assert new_value == arr_copy_shallow.GetValue(1)
->>>>>>> ffba268b
+    assert new_value == arr_copy_shallow.GetValue(1)