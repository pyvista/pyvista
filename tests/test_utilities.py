--- conflicted
+++ resolved
@@ -189,16 +189,6 @@
     grid = pyvista.UnstructuredGrid(ex.hexbeamfile)
     # add array to both point/cell data with same name
     carr = np.random.rand(grid.n_cells)
-<<<<<<< HEAD
-    grid.cell_arrays.set_array(carr, 'test_data')
-    parr = np.random.rand(grid.n_points)
-    grid.point_arrays.set_array(parr, 'test_data')
-    # add other data
-    oarr = np.random.rand(grid.n_points)
-    grid.point_arrays.set_array(oarr, 'other')
-    farr = np.random.rand(grid.n_points * grid.n_cells)
-    grid.field_arrays.set_array(farr, 'field_data')
-=======
     grid.cell_data.set_array(carr, 'test_data')
     parr = np.random.rand(grid.n_points)
     grid.point_data.set_array(parr, 'test_data')
@@ -207,7 +197,6 @@
     grid.point_data.set_array(oarr, 'other')
     farr = np.random.rand(grid.n_points * grid.n_cells)
     grid.field_data.set_array(farr, 'field_data')
->>>>>>> 790b7b4f
     assert np.allclose(carr, helpers.get_array(grid, 'test_data', preference='cell'))
     assert np.allclose(parr, helpers.get_array(grid, 'test_data', preference='point'))
     assert np.allclose(oarr, helpers.get_array(grid, 'other'))
