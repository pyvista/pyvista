--- conflicted
+++ resolved
@@ -602,7 +602,52 @@
         transformations.reflection([0, 0, 0])
 
 
-<<<<<<< HEAD
+def test_merge(sphere, cube, datasets):
+    with pytest.raises(TypeError, match="Expected a sequence"):
+        pyvista.merge(None)
+
+    with pytest.raises(ValueError, match="Expected at least one"):
+        pyvista.merge([])
+
+    with pytest.raises(TypeError, match="Expected pyvista.DataSet"):
+        pyvista.merge([None, sphere])
+
+    # check polydata
+    merged_poly = pyvista.merge([sphere, cube])
+    assert isinstance(merged_poly, pyvista.PolyData)
+    assert merged_poly.n_points == sphere.n_points + cube.n_points
+
+    merged = pyvista.merge([sphere, sphere], merge_points=True)
+    assert merged.n_points == sphere.n_points
+
+    merged = pyvista.merge([sphere, sphere], merge_points=False)
+    assert merged.n_points == sphere.n_points*2
+
+    # check unstructured
+    merged_ugrid = pyvista.merge(datasets, merge_points=False)
+    assert isinstance(merged_ugrid, pyvista.UnstructuredGrid)
+    assert merged_ugrid.n_points == sum([ds.n_points for ds in datasets])
+    # check main has priority
+    sphere_a = sphere.copy()
+    sphere_b = sphere.copy()
+    sphere_a['data'] = np.zeros(sphere_a.n_points)
+    sphere_b['data'] = np.ones(sphere_a.n_points)
+
+    merged = pyvista.merge(
+        [sphere_a, sphere_b],
+        merge_points=True,
+        main_has_priority=False,
+    )
+    assert np.allclose(merged['data'], 1)
+
+    merged = pyvista.merge(
+        [sphere_a, sphere_b],
+        merge_points=True,
+        main_has_priority=True,
+    )
+    assert np.allclose(merged['data'], 0)
+
+
 def test_color():
     name, name2 = "blue", "b"
     i_rgba, f_rgba = (0, 0, 255, 255), (0.0, 0.0, 1.0, 1.0)
@@ -640,50 +685,4 @@
     # Check invalid colors
     for invalid_color in invalid_colors:
         with pytest.raises(ValueError):
-            pyvista.Color(invalid_color)
-=======
-def test_merge(sphere, cube, datasets):
-    with pytest.raises(TypeError, match="Expected a sequence"):
-        pyvista.merge(None)
-
-    with pytest.raises(ValueError, match="Expected at least one"):
-        pyvista.merge([])
-
-    with pytest.raises(TypeError, match="Expected pyvista.DataSet"):
-        pyvista.merge([None, sphere])
-
-    # check polydata
-    merged_poly = pyvista.merge([sphere, cube])
-    assert isinstance(merged_poly, pyvista.PolyData)
-    assert merged_poly.n_points == sphere.n_points + cube.n_points
-
-    merged = pyvista.merge([sphere, sphere], merge_points=True)
-    assert merged.n_points == sphere.n_points
-
-    merged = pyvista.merge([sphere, sphere], merge_points=False)
-    assert merged.n_points == sphere.n_points*2
-
-    # check unstructured
-    merged_ugrid = pyvista.merge(datasets, merge_points=False)
-    assert isinstance(merged_ugrid, pyvista.UnstructuredGrid)
-    assert merged_ugrid.n_points == sum([ds.n_points for ds in datasets])
-    # check main has priority
-    sphere_a = sphere.copy()
-    sphere_b = sphere.copy()
-    sphere_a['data'] = np.zeros(sphere_a.n_points)
-    sphere_b['data'] = np.ones(sphere_a.n_points)
-
-    merged = pyvista.merge(
-        [sphere_a, sphere_b],
-        merge_points=True,
-        main_has_priority=False,
-    )
-    assert np.allclose(merged['data'], 1)
-
-    merged = pyvista.merge(
-        [sphere_a, sphere_b],
-        merge_points=True,
-        main_has_priority=True,
-    )
-    assert np.allclose(merged['data'], 0)
->>>>>>> 576466e1
+            pyvista.Color(invalid_color)