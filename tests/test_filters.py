import sys

import numpy as np
import pytest

import pyvista
from pyvista import examples

try:
    import matplotlib.pyplot as plt
    HAS_MATPLOTLIB = True
except:
    HAS_MATPLOTLIB = False

DATASETS = [
    examples.load_uniform(), # UniformGrid
    examples.load_rectilinear(), # RectilinearGrid
    examples.load_hexbeam(), # UnstructuredGrid
    examples.load_airplane(), # PolyData
    examples.load_structured(), # StructuredGrid
]
normals = ['x', 'y', '-z', (1,1,1), (3.3, 5.4, 0.8)]

COMPOSITE = pyvista.MultiBlock(DATASETS, deep=True)

skip_py2_nobind = pytest.mark.skipif(int(sys.version[0]) < 3,
                                     reason="Python 2 doesn't support binding methods")


@pytest.fixture(scope='module')
def uniform_vec():
    nx, ny, nz = 20, 15, 5
    origin = (-(nx - 1)*0.1/2, -(ny - 1)*0.1/2, -(nz - 1)*0.1/2)
    mesh = pyvista.UniformGrid((nx, ny, nz), (.1, .1, .1), origin)
    mesh['vectors'] = mesh.points
    return mesh


def test_datasetfilters_init():
    with pytest.raises(TypeError):
        pyvista.core.filters.DataSetFilters()


def test_clip_filter():
    """This tests the clip filter on all datatypes available filters"""
    for i, dataset in enumerate(DATASETS):
        clp = dataset.clip(normal=normals[i], invert=True)
        assert clp is not None
        if isinstance(dataset, pyvista.PolyData):
            assert isinstance(clp, pyvista.PolyData)
        else:
            assert isinstance(clp, pyvista.UnstructuredGrid)


@skip_py2_nobind
def test_clip_filter_composite():
    # Now test composite data structures
    output = COMPOSITE.clip(normal=normals[0], invert=False)
    assert output.n_blocks == COMPOSITE.n_blocks


def test_clip_box():
    for i, dataset in enumerate(DATASETS):
        clp = dataset.clip_box(invert=True)
        assert clp is not None
        assert isinstance(clp, pyvista.UnstructuredGrid)
    dataset = examples.load_airplane()
    # test length 3 bounds
    result = dataset.clip_box(bounds=(900, 900, 200), invert=False)
    dataset = examples.load_uniform()
    result = dataset.clip_box(bounds=0.5)
    assert result.n_cells
    with pytest.raises(ValueError):
        dataset.clip_box(bounds=(5, 6,))
    # allow Sequence but not Iterable bounds
    with pytest.raises(TypeError):
        dataset.clip_box(bounds={5, 6, 7})
    # Test with a poly data box
    mesh = examples.load_airplane()
    box = pyvista.Cube(center=(0.9e3, 0.2e3, mesh.center[2]),
                       x_length=500, y_length=500, z_length=500)
    box.rotate_z(33)
    result = mesh.clip_box(box, invert=False)
    assert result.n_cells
    result = mesh.clip_box(box, invert=True)
    assert result.n_cells

    with pytest.raises(ValueError):
        dataset.clip_box(bounds=pyvista.Sphere())


@skip_py2_nobind
def test_clip_box_composite():
    # Now test composite data structures
    output = COMPOSITE.clip_box(invert=False)
    assert output.n_blocks == COMPOSITE.n_blocks


def test_clip_surface():
    surface = pyvista.Cone(direction=(0,0,-1),
                           height=3.0, radius=1, resolution=50, )
    xx = yy = zz = 1 - np.linspace(0, 51, 11) * 2 / 50
    dataset = pyvista.RectilinearGrid(xx, yy, zz)
    clipped = dataset.clip_surface(surface, invert=False)
    assert isinstance(clipped, pyvista.UnstructuredGrid)
    clipped = dataset.clip_surface(surface, invert=False, compute_distance=True)
    assert isinstance(clipped, pyvista.UnstructuredGrid)
    assert 'implicit_distance' in clipped.array_names
    clipped = dataset.clip_surface(surface.cast_to_unstructured_grid(),)
    assert isinstance(clipped, pyvista.UnstructuredGrid)
    assert 'implicit_distance' in clipped.array_names


def test_clip_closed_surface():
    closed_surface = pyvista.Sphere()
    clipped = closed_surface.clip_closed_surface()
    assert closed_surface.n_open_edges == 0
    open_surface = closed_surface.clip()
    with pytest.raises(ValueError):
        _ = open_surface.clip_closed_surface()


def test_implicit_distance():
    surface = pyvista.Cone(direction=(0,0,-1),
                           height=3.0, radius=1, resolution=50, )
    xx = yy = zz = 1 - np.linspace(0, 51, 11) * 2 / 50
    dataset = pyvista.RectilinearGrid(xx, yy, zz)
    res = dataset.compute_implicit_distance(surface)
    assert "implicit_distance" in res.point_arrays
    dataset.compute_implicit_distance(surface, inplace=True)
    assert "implicit_distance" in dataset.point_arrays


def test_slice_filter():
    """This tests the slice filter on all datatypes available filters"""
    for i, dataset in enumerate(DATASETS):
        slc = dataset.slice(normal=normals[i])
        assert slc is not None
        assert isinstance(slc, pyvista.PolyData)
    dataset = examples.load_uniform()
    slc = dataset.slice(contour=True)
    assert slc is not None
    assert isinstance(slc, pyvista.PolyData)
    result = dataset.slice(origin=(10, 15, 15))
    assert result.n_points < 1


@skip_py2_nobind
def test_slice_filter_composite():
    # Now test composite data structures
    output = COMPOSITE.slice(normal=normals[0])
    assert output.n_blocks == COMPOSITE.n_blocks


def test_slice_orthogonal_filter():
    """This tests the slice filter on all datatypes available filters"""

    for i, dataset in enumerate(DATASETS):
        slices = dataset.slice_orthogonal()
        assert slices is not None
        assert isinstance(slices, pyvista.MultiBlock)
        assert slices.n_blocks == 3
        for slc in slices:
            assert isinstance(slc, pyvista.PolyData)


@skip_py2_nobind
def test_slice_orthogonal_filter_composite():
    # Now test composite data structures
    output = COMPOSITE.slice_orthogonal()
    assert output.n_blocks == COMPOSITE.n_blocks


def test_slice_along_axis():
    """Test the many slices along axis filter """
    axii = ['x', 'y', 'z', 'y', 0]
    ns = [2, 3, 4, 10, 20, 13]
    for i, dataset in enumerate(DATASETS):
        slices = dataset.slice_along_axis(n=ns[i], axis=axii[i])
        assert slices is not None
        assert isinstance(slices, pyvista.MultiBlock)
        assert slices.n_blocks == ns[i]
        for slc in slices:
            assert isinstance(slc, pyvista.PolyData)
    dataset = examples.load_uniform()
    with pytest.raises(ValueError):
        dataset.slice_along_axis(axis='u')


@skip_py2_nobind
def test_slice_along_axis_composite():
    # Now test composite data structures
    output = COMPOSITE.slice_along_axis()
    assert output.n_blocks == COMPOSITE.n_blocks


def test_threshold():
    for i, dataset in enumerate(DATASETS[0:3]):
        thresh = dataset.threshold()
        assert thresh is not None
        assert isinstance(thresh, pyvista.UnstructuredGrid)
    # Test value ranges
    dataset = examples.load_uniform() # UniformGrid
    thresh = dataset.threshold(100, invert=False)
    assert thresh is not None
    assert isinstance(thresh, pyvista.UnstructuredGrid)
    thresh = dataset.threshold([100, 500], invert=False)
    assert thresh is not None
    assert isinstance(thresh, pyvista.UnstructuredGrid)
    thresh = dataset.threshold([100, 500], invert=True)
    assert thresh is not None
    assert isinstance(thresh, pyvista.UnstructuredGrid)
    # allow Sequence but not Iterable
    with pytest.raises(TypeError):
        dataset.threshold({100, 500})
    # Now test DATASETS without arrays
    with pytest.raises(ValueError):
        for i, dataset in enumerate(DATASETS[3:-1]):
            thresh = dataset.threshold()
            assert thresh is not None
            assert isinstance(thresh, pyvista.UnstructuredGrid)
    dataset = examples.load_uniform()
    with pytest.raises(ValueError):
        dataset.threshold([10, 100, 300])


def test_threshold_percent():
    percents = [25, 50, [18.0, 85.0], [19.0, 80.0], 0.70]
    inverts = [False, True, False, True, False]
    # Only test data sets that have arrays
    for i, dataset in enumerate(DATASETS[0:3]):
        thresh = dataset.threshold_percent(percent=percents[i], invert=inverts[i])
        assert thresh is not None
        assert isinstance(thresh, pyvista.UnstructuredGrid)
    dataset = examples.load_uniform()
    result = dataset.threshold_percent(0.75, scalars='Spatial Cell Data')
    with pytest.raises(ValueError):
        result = dataset.threshold_percent(20000)
    with pytest.raises(ValueError):
        result = dataset.threshold_percent(0.0)
    # allow Sequence but not Iterable
    with pytest.raises(TypeError):
        dataset.threshold_percent({18.0, 85.0})


def test_outline():
    for i, dataset in enumerate(DATASETS):
        outline = dataset.outline()
        assert outline is not None
        assert isinstance(outline, pyvista.PolyData)


@skip_py2_nobind
def test_outline_composite():
    # Now test composite data structures
    output = COMPOSITE.outline()
    assert isinstance(output, pyvista.PolyData)
    output = COMPOSITE.outline(nested=True)

    # vtk 9.0.0 returns polydata
    assert isinstance(output, (pyvista.MultiBlock, pyvista.PolyData))
    if isinstance(output, pyvista.MultiBlock):
        assert output.n_blocks == COMPOSITE.n_blocks


def test_outline_corners():
    for i, dataset in enumerate(DATASETS):
        outline = dataset.outline_corners()
        assert outline is not None
        assert isinstance(outline, pyvista.PolyData)


@skip_py2_nobind
def test_outline_corners_composite():
    # Now test composite data structures
    output = COMPOSITE.outline_corners()
    assert isinstance(output, pyvista.PolyData)
    output = COMPOSITE.outline_corners(nested=True)
    assert output.n_blocks == COMPOSITE.n_blocks


def test_extract_geometry():
    for i, dataset in enumerate(DATASETS):
        outline = dataset.extract_geometry()
        assert outline is not None
        assert isinstance(outline, pyvista.PolyData)
    # Now test composite data structures
    output = COMPOSITE.extract_geometry()
    assert isinstance(output, pyvista.PolyData)


def test_wireframe():
    for i, dataset in enumerate(DATASETS):
        wire = dataset.extract_all_edges()
        assert wire is not None
        assert isinstance(wire, pyvista.PolyData)


@skip_py2_nobind
def test_wireframe_composite():
    # Now test composite data structures
    output = COMPOSITE.extract_all_edges()
    assert output.n_blocks == COMPOSITE.n_blocks


def test_delaunay_2d():
    mesh = DATASETS[2].delaunay_2d()  # UnstructuredGrid
    assert isinstance(mesh, pyvista.PolyData)
    assert mesh.n_points


@pytest.mark.parametrize('method', ['contour', 'marching_cubes',
                                    'flying_edges'])
def test_contour(uniform, method):
    iso = uniform.contour(method=method)
    assert iso is not None
    iso = uniform.contour(isosurfaces=[100, 300, 500], method=method)
    assert iso is not None


def test_contour_errors(uniform):
    with pytest.raises(TypeError):
        uniform.contour(scalars='Spatial Cell Data')
    with pytest.raises(TypeError):
        uniform.contour(isosurfaces=pyvista.PolyData())
    with pytest.raises(TypeError):
        uniform.contour(isosurfaces={100, 300, 500})
    uniform = examples.load_airplane()
    with pytest.raises(ValueError):
        uniform.contour()
    with pytest.raises(ValueError):
        uniform.contour(method='invalid method')


def test_elevation():
    dataset = examples.load_uniform()
    # Test default params
    elev = dataset.elevation()
    assert 'Elevation' in elev.array_names
    assert 'Elevation' == elev.active_scalars_name
    assert elev.get_data_range() == (dataset.bounds[4], dataset.bounds[5])
    # test vector args
    c = list(dataset.center)
    t = list(c) # cast so it does not point to `c`
    t[2] = dataset.bounds[-1]
    elev = dataset.elevation(low_point=c, high_point=t)
    assert 'Elevation' in elev.array_names
    assert 'Elevation' == elev.active_scalars_name
    assert elev.get_data_range() == (dataset.center[2], dataset.bounds[5])
    # Test not setting active
    elev = dataset.elevation(set_active=False)
    assert 'Elevation' in elev.array_names
    assert 'Elevation' != elev.active_scalars_name
    # Set use a range by scalar name
    elev = dataset.elevation(scalar_range='Spatial Point Data')
    assert 'Elevation' in elev.array_names
    assert 'Elevation' == elev.active_scalars_name
    assert dataset.get_data_range('Spatial Point Data') == (elev.get_data_range('Elevation'))
    # Set use a user defined range
    elev = dataset.elevation(scalar_range=[1.0, 100.0])
    assert 'Elevation' in elev.array_names
    assert 'Elevation' == elev.active_scalars_name
    assert elev.get_data_range('Elevation') == (1.0, 100.0)
    # test errors
    with pytest.raises(TypeError):
        elev = dataset.elevation(scalar_range=0.5)
    with pytest.raises(ValueError):
        elev = dataset.elevation(scalar_range=[1, 2, 3])
    with pytest.raises(TypeError):
        elev = dataset.elevation(scalar_range={1, 2})


@skip_py2_nobind
def test_elevation_composite():
    # Now test composite data structures
    output = COMPOSITE.elevation()
    assert output.n_blocks == COMPOSITE.n_blocks


def test_texture_map_to_plane():
    dataset = examples.load_airplane()
    # Automatically decide plane
    out = dataset.texture_map_to_plane(inplace=False)
    assert isinstance(out, type(dataset))
    # Define the plane explicitly
    bnds = dataset.bounds
    origin = bnds[0::2]
    point_u = (bnds[1], bnds[2], bnds[4])
    point_v = (bnds[0], bnds[3], bnds[4])
    out = dataset.texture_map_to_plane(origin=origin, point_u=point_u, point_v=point_v)
    assert isinstance(out, type(dataset))
    assert 'Texture Coordinates' in out.array_names
    # FINAL: Test in place modifiacation
    dataset.texture_map_to_plane(inplace=True)
    assert 'Texture Coordinates' in dataset.array_names


def test_compute_cell_sizes():
    for i, dataset in enumerate(DATASETS):
        result = dataset.compute_cell_sizes()
        assert result is not None
        assert isinstance(result, type(dataset))
        assert 'Area' in result.array_names
        assert 'Volume' in result.array_names
    # Test the volume property
    grid = pyvista.UniformGrid((10,10,10))
    volume = float(np.prod(np.array(grid.dimensions) - 1))
    assert np.allclose(grid.volume, volume)


@skip_py2_nobind
def test_compute_cell_sizes_composite():
    # Now test composite data structures
    output = COMPOSITE.compute_cell_sizes()
    assert output.n_blocks == COMPOSITE.n_blocks


def test_cell_centers():
    for i, dataset in enumerate(DATASETS):
        result = dataset.cell_centers()
        assert result is not None
        assert isinstance(result, pyvista.PolyData)


@skip_py2_nobind
def test_cell_centers_composite():
    # Now test composite data structures
    output = COMPOSITE.cell_centers()
    assert output.n_blocks == COMPOSITE.n_blocks


def test_glyph():
    for i, dataset in enumerate(DATASETS):
        result = dataset.glyph()
        assert result is not None
        assert isinstance(result, pyvista.PolyData)
    # Test different options for glyph filter
    sphere = pyvista.Sphere(radius=3.14)
    # make cool swirly pattern
    vectors = np.vstack((np.sin(sphere.points[:, 0]),
                        np.cos(sphere.points[:, 1]),
                        np.cos(sphere.points[:, 2]))).T
    # add and scale
    sphere.vectors = vectors*0.3
    sphere.point_arrays['foo'] = np.random.rand(sphere.n_points)
    sphere.point_arrays['arr'] = np.ones(sphere.n_points)
    result = sphere.glyph(scale=False)
    result = sphere.glyph(scale='arr')
    result = sphere.glyph(scale='arr', orient='Normals', factor=0.1)
    result = sphere.glyph(scale='arr', orient='Normals', factor=0.1, tolerance=0.1)
    result = sphere.glyph(scale='arr', orient='Normals', factor=0.1, tolerance=0.1,
                          clamping=False, rng=[1, 1])


def test_split_and_connectivity():
    # Load a simple example mesh
    dataset = examples.load_uniform()
    dataset.set_active_scalars('Spatial Cell Data')
    threshed = dataset.threshold_percent([0.15, 0.50], invert=True)

    bodies = threshed.split_bodies()

    volumes = [518.0, 35.0]
    assert len(volumes) == bodies.n_blocks
    for i, body in enumerate(bodies):
        assert np.allclose(body.volume, volumes[i], rtol=0.1)


def test_warp_by_scalar():
    data = examples.load_uniform()
    warped = data.warp_by_scalar()
    assert data.n_points == warped.n_points
    warped = data.warp_by_scalar(scale_factor=3)
    assert data.n_points == warped.n_points
    warped = data.warp_by_scalar(normal=[1,1,3])
    assert data.n_points == warped.n_points
    # Test in place!
    foo = examples.load_hexbeam()
    warped = foo.warp_by_scalar()
    foo.warp_by_scalar(inplace=True)
    assert np.allclose(foo.points, warped.points)


def test_warp_by_vector():
    # Test when inplace=False (default)
    data = examples.load_sphere_vectors()
    warped = data.warp_by_vector()
    assert data.n_points == warped.n_points
    assert not np.allclose(data.points, warped.points)
    warped = data.warp_by_vector(factor=3)
    assert data.n_points == warped.n_points
    assert not np.allclose(data.points, warped.points)
    # Test when inplace=True
    foo = examples.load_sphere_vectors()
    warped = foo.warp_by_vector()
    foo.warp_by_vector(inplace=True)
    assert np.allclose(foo.points, warped.points)


def test_invalid_warp_scalar(sphere):
    sphere['cellscalars'] = np.random.random(sphere.n_cells)
    sphere.point_arrays.clear()
    with pytest.raises(TypeError):
        sphere.warp_by_scalar()


def test_invalid_warp_scalar_inplace(uniform):
    with pytest.raises(TypeError):
        uniform.warp_by_scalar(inplace=True)


def test_invalid_warp_vector(sphere):
    # bad vectors
    sphere.point_arrays['Normals'] = np.empty((sphere.n_points, 2))
    with pytest.raises(ValueError):
        sphere.warp_by_vector('Normals')

    # no vectors
    sphere.point_arrays.clear()
    with pytest.raises(TypeError):
        sphere.warp_by_vector()


def test_cell_data_to_point_data():
    data = examples.load_uniform()
    foo = data.cell_data_to_point_data()
    assert foo.n_arrays == 2
    assert len(foo.cell_arrays.keys()) == 0
    _ = data.ctp()


@skip_py2_nobind
def test_cell_data_to_point_data_composite():
    # Now test composite data structures
    output = COMPOSITE.cell_data_to_point_data()
    assert output.n_blocks == COMPOSITE.n_blocks


def test_point_data_to_cell_data():
    data = examples.load_uniform()
    foo = data.point_data_to_cell_data()
    assert foo.n_arrays == 2
    assert len(foo.point_arrays.keys()) == 0
    _ = data.ptc()


@skip_py2_nobind
def test_point_data_to_cell_data_composite():
    # Now test composite data structures
    output = COMPOSITE.point_data_to_cell_data()
    assert output.n_blocks == COMPOSITE.n_blocks


def test_triangulate():
    data = examples.load_uniform()
    tri = data.triangulate()
    assert isinstance(tri, pyvista.UnstructuredGrid)
    assert np.any(tri.cells)


@skip_py2_nobind
def test_triangulate_composite():
    # Now test composite data structures
    output = COMPOSITE.triangulate()
    assert output.n_blocks == COMPOSITE.n_blocks


def test_delaunay_3d():
    data = examples.load_uniform().threshold_percent(30)
    result = data.delaunay_3d()
    assert np.any(result.points)


def test_smooth():
    data = examples.load_uniform()
    vol = data.threshold_percent(30)
    surf = vol.extract_geometry()
    smooth = surf.smooth()
    assert np.any(smooth.points)


def test_resample():
    mesh = pyvista.Sphere(center=(4.5,4.5,4.5), radius=4.5)
    data_to_probe = examples.load_uniform()
    result = mesh.sample(data_to_probe)
    name = 'Spatial Point Data'
    assert name in result.array_names
    assert isinstance(result, type(mesh))
    result = mesh.sample(data_to_probe, tolerance=1.0)
    name = 'Spatial Point Data'
    assert name in result.array_names
    assert isinstance(result, type(mesh))


@pytest.mark.parametrize('integration_direction', ['forward', 'backward', 'both'])
def test_streamlines_dir(uniform_vec, integration_direction):
    stream = uniform_vec.streamlines('vectors',
                                     integration_direction=integration_direction)
    assert all([stream.n_points, stream.n_cells])


@pytest.mark.parametrize('integrator_type', [2, 4, 45])
def test_streamlines_type(uniform_vec, integrator_type):
    stream = uniform_vec.streamlines('vectors', integrator_type=integrator_type)
    assert all([stream.n_points, stream.n_cells])


@pytest.mark.parametrize('interpolator_type', ['point', 'cell'])
def test_streamlines(uniform_vec, interpolator_type):
    stream = uniform_vec.streamlines('vectors',
                                     interpolator_type=interpolator_type)
    assert all([stream.n_points, stream.n_cells])


def test_streamlines(uniform_vec):
    stream, src = uniform_vec.streamlines('vectors', return_source=True,
                                          pointa=(0.0, 0.0, 0.0),
                                          pointb=(1.1, 1.1, 0.1))
    assert all([stream.n_points, stream.n_cells, src.n_points])

    with pytest.raises(ValueError):
        uniform_vec.streamlines('vectors', integration_direction='not valid')

    with pytest.raises(ValueError):
        uniform_vec.streamlines('vectors', integrator_type=42)

    with pytest.raises(ValueError):
        uniform_vec.streamlines('vectors', interpolator_type='not valid')

    with pytest.raises(ValueError):
        uniform_vec.streamlines('vectors', step_unit='not valid')


def test_sample_over_line():
    """Test that we get a sampled line."""
    name = 'values'

    line = pyvista.Line([0, 0, 0], [0, 0, 10], 9)
    line[name] = np.linspace(0, 10, 10)

    sampled_line = line.sample_over_line([0, 0, 0.5], [0, 0, 1.5], 2)

    expected_result = np.array([0.5, 1, 1.5])
    assert np.allclose(sampled_line[name], expected_result)
    assert name in line.array_names # is name in sampled result

    # test no resolution
    sphere = pyvista.Sphere(center=(4.5,4.5,4.5), radius=4.5)
    sampled_from_sphere = sphere.sample_over_line([3, 1, 1], [-3, -1, -1])
    assert sampled_from_sphere.n_points == sphere.n_cells + 1
    # is sampled result a polydata object
    assert isinstance(sampled_from_sphere, pyvista.PolyData)


@pytest.mark.skipif(not HAS_MATPLOTLIB, reason="Requires matplotlib")
def test_plot_over_line():
    """this requires matplotlib"""
    mesh = examples.load_uniform()
    # Make two points to construct the line between
    a = [mesh.bounds[0], mesh.bounds[2], mesh.bounds[4]]
    b = [mesh.bounds[1], mesh.bounds[3], mesh.bounds[5]]
    mesh.plot_over_line(a, b, resolution=1000, show=False)
    # Test multicomponent
    mesh['foo'] = np.random.rand(mesh.n_cells, 3)
    mesh.plot_over_line(a, b, resolution=None, scalars='foo',
                        title='My Stuff', ylabel='3 Values', show=False)


def test_slice_along_line():
    model = examples.load_uniform()
    n = 5
    x = y = z = np.linspace(model.bounds[0], model.bounds[1], num=n)
    points = np.c_[x,y,z]
    spline = pyvista.Spline(points, n)
    slc = model.slice_along_line(spline)
    assert slc.n_points > 0
    slc = model.slice_along_line(spline, contour=True)
    assert slc.n_points > 0
    # Now check a simple line
    a = [model.bounds[0], model.bounds[2], model.bounds[4]]
    b = [model.bounds[1], model.bounds[3], model.bounds[5]]
    line = pyvista.Line(a, b, resolution=10)
    slc = model.slice_along_line(line)
    assert slc.n_points > 0
    # Now check a bad input
    a = [model.bounds[0], model.bounds[2], model.bounds[4]]
    b = [model.bounds[1], model.bounds[2], model.bounds[5]]
    line2 = pyvista.Line(a, b, resolution=10)
    line = line2.cast_to_unstructured_grid().merge(line.cast_to_unstructured_grid())
    with pytest.raises(ValueError):
        slc = model.slice_along_line(line)

    with pytest.raises(TypeError):
        one_cell = model.extract_cells(0)
        model.slice_along_line(one_cell)


def extract_points_invalid(sphere):
    with pytest.raises(ValueError):
        sphere.extract_points('invalid')

    with pytest.raises(TypeError):
        sphere.extract_points(object)


@skip_py2_nobind
def test_slice_along_line_composite():
    # Now test composite data structures
    a = [COMPOSITE.bounds[0], COMPOSITE.bounds[2], COMPOSITE.bounds[4]]
    b = [COMPOSITE.bounds[1], COMPOSITE.bounds[3], COMPOSITE.bounds[5]]
    line = pyvista.Line(a, b, resolution=10)
    output = COMPOSITE.slice_along_line(line)
    assert output.n_blocks == COMPOSITE.n_blocks


def test_interpolate():
    pdata = pyvista.PolyData()
    pdata.points = np.random.random((10, 3))
    pdata['scalars'] = np.random.random(10)
    surf = pyvista.Sphere(theta_resolution=10, phi_resolution=10)
    interp = surf.interpolate(pdata, radius=0.01)
    assert interp.n_points
    assert interp.n_arrays


def test_select_enclosed_points(uniform, hexbeam):
    surf = pyvista.Sphere(center=uniform.center, radius=uniform.length/2.)
    result = uniform.select_enclosed_points(surf)
    assert isinstance(result, type(uniform))
    assert 'SelectedPoints' in result.array_names
    assert result['SelectedPoints'].any()
    assert result.n_arrays == uniform.n_arrays + 1

    # Now check non-closed surface
    mesh = pyvista.ParametricEllipsoid(0.2, 0.7, 0.7, )
    surf = mesh.copy()
    surf.rotate_x(90)
    result = mesh.select_enclosed_points(surf, check_surface=False)
    assert isinstance(result, type(mesh))
    assert 'SelectedPoints' in result.array_names
    assert result.n_arrays == mesh.n_arrays + 1
    with pytest.raises(RuntimeError):
        result = mesh.select_enclosed_points(surf, check_surface=True)
    with pytest.raises(TypeError):
        result = mesh.select_enclosed_points(hexbeam, check_surface=True)


def test_decimate_boundary():
    mesh = examples.load_uniform()
    boundary = mesh.decimate_boundary()
    assert boundary.n_points


def test_merge_general():
    mesh = examples.load_uniform()
    thresh = mesh.threshold_percent([0.2, 0.5]) # unstructured grid
    con = mesh.contour() # poly data
    merged = thresh + con
    assert isinstance(merged, pyvista.UnstructuredGrid)
    merged = con + thresh
    assert isinstance(merged, pyvista.UnstructuredGrid)
    # Pure PolyData inputs should yield poly data output
    merged = mesh.extract_surface() + con
    assert isinstance(merged, pyvista.PolyData)


def test_compute_cell_quality():
    mesh = pyvista.ParametricEllipsoid().decimate(0.8)
    qual = mesh.compute_cell_quality()
    assert 'CellQuality' in qual.array_names
    with pytest.raises(KeyError):
        qual = mesh.compute_cell_quality(quality_measure='foo')


def test_compute_gradients():
    mesh = examples.load_random_hills()
    grad = mesh.compute_gradient()
    assert 'gradient' in grad.array_names
    assert np.shape(grad['gradient'])[0] == mesh.n_points
    assert np.shape(grad['gradient'])[1] == 3

    with pytest.raises(TypeError):
        grad = mesh.compute_gradient(object)

    mesh.point_arrays.clear()
    with pytest.raises(TypeError):
        grad = mesh.compute_gradient()


def test_extract_subset():
    volume = examples.load_uniform()
    voi = volume.extract_subset([0,3,1,4,5,7])
    assert isinstance(voi, pyvista.UniformGrid)
<<<<<<< HEAD


def test_poly_data_strip():
    mesh = examples.load_airplane()
    slc = mesh.slice(normal='z', origin=(0,0,-10))
    stripped = slc.strip()
    assert stripped.n_cells == 1
=======
    # Test that we fix the confusing issue from extents in
    #   https://gitlab.kitware.com/vtk/vtk/-/issues/17938
    assert voi.origin == voi.bounds[::2]
>>>>>>> 838fb428
<|MERGE_RESOLUTION|>--- conflicted
+++ resolved
@@ -791,16 +791,13 @@
     volume = examples.load_uniform()
     voi = volume.extract_subset([0,3,1,4,5,7])
     assert isinstance(voi, pyvista.UniformGrid)
-<<<<<<< HEAD
+    # Test that we fix the confusing issue from extents in
+    #   https://gitlab.kitware.com/vtk/vtk/-/issues/17938
+    assert voi.origin == voi.bounds[::2]
 
 
 def test_poly_data_strip():
     mesh = examples.load_airplane()
     slc = mesh.slice(normal='z', origin=(0,0,-10))
     stripped = slc.strip()
-    assert stripped.n_cells == 1
-=======
-    # Test that we fix the confusing issue from extents in
-    #   https://gitlab.kitware.com/vtk/vtk/-/issues/17938
-    assert voi.origin == voi.bounds[::2]
->>>>>>> 838fb428
+    assert stripped.n_cells == 1