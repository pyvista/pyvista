import itertools
import os
import platform
import sys
from unittest.mock import Mock, patch

import numpy as np
import pytest
from vtk import VTK_QUADRATIC_HEXAHEDRON

import pyvista
from pyvista import examples
from pyvista._vtk import VTK9, vtkStaticCellLocator
from pyvista.core.errors import NotAllTrianglesError, VTKVersionError
from pyvista.errors import MissingDataError
from pyvista.utilities.misc import can_create_mpl_figure

normals = ['x', 'y', '-z', (1, 1, 1), (3.3, 5.4, 0.8)]

skip_py2_nobind = pytest.mark.skipif(
    int(sys.version[0]) < 3, reason="Python 2 doesn't support binding methods"
)

skip_mac = pytest.mark.skipif(platform.system() == 'Darwin', reason="Flaky Mac tests")
skip_not_vtk9 = pytest.mark.skipif(not VTK9, reason="Test requires >=VTK v9")
skip_no_mpl_figure = pytest.mark.skipif(
    not can_create_mpl_figure(), reason="Cannot create a figure using matplotlib"
)


def aprox_le(a, b, rtol=1e-5, atol=1e-8):
    """Return if that ``a <= b`` within a tolerance.

    See numpy.isclose for the description of ``rtol`` and ``atol``.

    """
    if a < b:
        return True
    else:
        return np.isclose(a, b, rtol, atol)


class GetOutput:
    """Helper class to patch ``pyvista.filters._get_output`` which captures the raw VTK algorithm objects at the time
    ``_get_output`` is invoked.
    """

    def __init__(self):
        self._mock = Mock()

    def __call__(self, algorithm, *args, **kwargs):
        self._mock(algorithm, *args, **kwargs)
        return pyvista.core.filters._get_output(algorithm)

    def reset(self, *args, **kwargs):
        self._mock.reset_mock(*args, **kwargs)

    @property
    def latest_algorithm(self):
        return self._mock.call_args_list[-1][0][0]


@pytest.fixture
def composite(datasets):
    return pyvista.MultiBlock(datasets)


@pytest.fixture()
def grid():
    return pyvista.UnstructuredGrid(examples.hexbeamfile)


@pytest.fixture(scope='module')
def uniform_vec():
    nx, ny, nz = 20, 15, 5
    origin = (-(nx - 1) * 0.1 / 2, -(ny - 1) * 0.1 / 2, -(nz - 1) * 0.1 / 2)
    mesh = pyvista.UniformGrid(dims=(nx, ny, nz), spacing=(0.1, 0.1, 0.1), origin=origin)
    mesh['vectors'] = mesh.points
    return mesh


def test_datasetfilters_init():
    with pytest.raises(TypeError):
        pyvista.core.filters.DataSetFilters()


def test_clip_filter(datasets):
    """This tests the clip filter on all datatypes available filters"""
    for i, dataset in enumerate(datasets):
        clp = dataset.clip(normal=normals[i], invert=True)
        assert clp is not None
        if isinstance(dataset, pyvista.PolyData):
            assert isinstance(clp, pyvista.PolyData)
        else:
            assert isinstance(clp, pyvista.UnstructuredGrid)

    # clip with get_clipped=True
    for i, dataset in enumerate(datasets):
        clp1, clp2 = dataset.clip(normal=normals[i], invert=True, return_clipped=True)
        for clp in (clp1, clp2):
            if isinstance(dataset, pyvista.PolyData):
                assert isinstance(clp, pyvista.PolyData)
            else:
                assert isinstance(clp, pyvista.UnstructuredGrid)

    # crinkle clip
    clp = pyvista.Wavelet().clip(normal=(1, 1, 1), crinkle=True)
    assert clp is not None
    clp1, clp2 = pyvista.Wavelet().clip(normal=(1, 1, 1), return_clipped=True, crinkle=True)
    assert clp1 is not None
    assert clp2 is not None


@skip_mac
@pytest.mark.parametrize('both', [False, True])
@pytest.mark.parametrize('invert', [False, True])
def test_clip_by_scalars_filter(datasets, both, invert):
    """This tests the clip filter on all datatypes available filters"""
    for dataset_in in datasets:
        dataset = dataset_in.copy()  # don't modify in-place
        dataset.point_data['to_clip'] = np.arange(dataset.n_points)

        clip_value = dataset.n_points / 2

        if both:
            clps = dataset.clip_scalar(
                scalars='to_clip', value=clip_value, both=True, invert=invert
            )
            assert len(clps) == 2
            expect_les = (invert, not invert)
        else:
            clps = (
                dataset.clip_scalar(scalars='to_clip', value=clip_value, both=False, invert=invert),
            )
            assert len(clps) == 1
            expect_les = (invert,)

        for clp, expect_le in zip(clps, expect_les):
            assert clp is not None
            if isinstance(dataset, pyvista.PolyData):
                assert isinstance(clp, pyvista.PolyData)
            else:
                assert isinstance(clp, pyvista.UnstructuredGrid)

            if expect_le:
                # VTK clip filter appears to not clip exactly to the clip value.
                # here we allow for a wider range of acceptable values
                assert aprox_le(clp.point_data['to_clip'].max(), clip_value, rtol=1e-1)
            else:
                assert clp.point_data['to_clip'].max() >= clip_value


def test_clip_filter_no_active(sphere):
    # test no active scalars case
    sphere.point_data.set_array(sphere.points[:, 2], 'data')
    assert sphere.active_scalars_name is None
    clp = sphere.clip_scalar()
    assert clp.n_points < sphere.n_points


def test_clip_filter_scalar_multiple():
    mesh = pyvista.Plane()
    mesh['x'] = mesh.points[:, 0].copy()
    mesh['y'] = mesh.points[:, 1].copy()
    mesh['z'] = mesh.points[:, 2].copy()

    mesh_clip_x = mesh.clip_scalar(scalars='x', value=0.0)
    assert np.isclose(mesh_clip_x['x'].max(), 0.0)
    mesh_clip_y = mesh.clip_scalar(scalars='y', value=0.0)
    assert np.isclose(mesh_clip_y['y'].max(), 0.0)
    mesh_clip_z = mesh.clip_scalar(scalars='z', value=0.0)
    assert np.isclose(mesh_clip_z['z'].max(), 0.0)


@skip_py2_nobind
def test_clip_filter_composite(composite):
    # Now test composite data structures
    output = composite.clip(normal=normals[0], invert=False)
    assert output.n_blocks == composite.n_blocks


def test_clip_box(datasets):
    for dataset in datasets:
        clp = dataset.clip_box(invert=True, progress_bar=True)
        assert clp is not None
        assert isinstance(clp, pyvista.UnstructuredGrid)
        clp2 = dataset.clip_box(merge_points=False)
        assert clp2 is not None

    dataset = examples.load_airplane()
    # test length 3 bounds
    result = dataset.clip_box(bounds=(900, 900, 200), invert=False, progress_bar=True)
    dataset = examples.load_uniform()
    result = dataset.clip_box(bounds=0.5, progress_bar=True)
    assert result.n_cells
    with pytest.raises(ValueError):
        dataset.clip_box(bounds=(5, 6), progress_bar=True)
    # allow Sequence but not Iterable bounds
    with pytest.raises(TypeError):
        dataset.clip_box(bounds={5, 6, 7}, progress_bar=True)
    # Test with a poly data box
    mesh = examples.load_airplane()
    box = pyvista.Cube(
        center=(0.9e3, 0.2e3, mesh.center[2]), x_length=500, y_length=500, z_length=500
    )
    box.rotate_z(33, inplace=True)
    result = mesh.clip_box(box, invert=False, progress_bar=True)
    assert result.n_cells
    result = mesh.clip_box(box, invert=True, progress_bar=True)
    assert result.n_cells

    with pytest.raises(ValueError):
        dataset.clip_box(bounds=pyvista.Sphere(), progress_bar=True)

    # crinkle clip
    surf = pyvista.Sphere(radius=3)
    vol = pyvista.voxelize(surf)
    cube = pyvista.Cube().rotate_x(33, inplace=False)
    clp = vol.clip_box(bounds=cube, invert=False, crinkle=True)
    assert clp is not None


@skip_py2_nobind
def test_clip_box_composite(composite):
    # Now test composite data structures
    output = composite.clip_box(invert=False, progress_bar=True)
    assert output.n_blocks == composite.n_blocks


def test_clip_surface():
    surface = pyvista.Cone(
        direction=(0, 0, -1),
        height=3.0,
        radius=1,
        resolution=50,
    )
    xx = yy = zz = 1 - np.linspace(0, 51, 11) * 2 / 50
    dataset = pyvista.RectilinearGrid(xx, yy, zz)
    clipped = dataset.clip_surface(surface, invert=False, progress_bar=True)
    assert isinstance(clipped, pyvista.UnstructuredGrid)
    clipped = dataset.clip_surface(surface, invert=False, compute_distance=True, progress_bar=True)
    assert isinstance(clipped, pyvista.UnstructuredGrid)
    assert 'implicit_distance' in clipped.array_names
    clipped = dataset.clip_surface(surface.cast_to_unstructured_grid(), progress_bar=True)
    assert isinstance(clipped, pyvista.UnstructuredGrid)
    assert 'implicit_distance' in clipped.array_names
    # Test crinkle
    clipped = dataset.clip_surface(surface, invert=False, progress_bar=True, crinkle=True)
    assert isinstance(clipped, pyvista.UnstructuredGrid)


def test_clip_closed_surface():
    closed_surface = pyvista.Sphere()
    clipped = closed_surface.clip_closed_surface(progress_bar=True)
    assert clipped.n_open_edges == 0
    open_surface = closed_surface.clip(progress_bar=True)
    with pytest.raises(ValueError):
        _ = open_surface.clip_closed_surface()


def test_implicit_distance():
    surface = pyvista.Cone(
        direction=(0, 0, -1),
        height=3.0,
        radius=1,
        resolution=50,
    )
    xx = yy = zz = 1 - np.linspace(0, 51, 11) * 2 / 50
    dataset = pyvista.RectilinearGrid(xx, yy, zz)
    res = dataset.compute_implicit_distance(surface)
    assert "implicit_distance" in res.point_data
    dataset.compute_implicit_distance(surface, inplace=True)
    assert "implicit_distance" in dataset.point_data


def test_slice_filter(datasets):
    """This tests the slice filter on all datatypes available filters"""
    for i, dataset in enumerate(datasets):
        slc = dataset.slice(normal=normals[i], progress_bar=True)
        assert slc is not None
        assert isinstance(slc, pyvista.PolyData)
    dataset = examples.load_uniform()
    slc = dataset.slice(contour=True, progress_bar=True)
    assert slc is not None
    assert isinstance(slc, pyvista.PolyData)
    result = dataset.slice(origin=(10, 15, 15), progress_bar=True)
    assert result.n_points < 1


@skip_py2_nobind
def test_slice_filter_composite(composite):
    # Now test composite data structures
    output = composite.slice(normal=normals[0], progress_bar=True)
    assert output.n_blocks == composite.n_blocks


def test_slice_orthogonal_filter(datasets):
    """This tests the slice filter on all datatypes available filters"""

    for dataset in datasets:
        slices = dataset.slice_orthogonal(progress_bar=True)
        assert slices is not None
        assert isinstance(slices, pyvista.MultiBlock)
        assert slices.n_blocks == 3
        for slc in slices:
            assert isinstance(slc, pyvista.PolyData)


@skip_py2_nobind
def test_slice_orthogonal_filter_composite(composite):
    # Now test composite data structures
    output = composite.slice_orthogonal(progress_bar=True)
    assert output.n_blocks == composite.n_blocks


def test_slice_along_axis(datasets):
    """Test the many slices along axis filter"""
    axii = ['x', 'y', 'z', 'y', 0]
    ns = [2, 3, 4, 10, 20, 13]
    for i, dataset in enumerate(datasets):
        slices = dataset.slice_along_axis(n=ns[i], axis=axii[i], progress_bar=True)
        assert slices is not None
        assert isinstance(slices, pyvista.MultiBlock)
        assert slices.n_blocks == ns[i]
        for slc in slices:
            assert isinstance(slc, pyvista.PolyData)
    dataset = examples.load_uniform()
    with pytest.raises(ValueError):
        dataset.slice_along_axis(axis='u')


@skip_py2_nobind
def test_slice_along_axis_composite(composite):
    # Now test composite data structures
    output = composite.slice_along_axis(progress_bar=True)
    assert output.n_blocks == composite.n_blocks


def test_threshold(datasets):
    for dataset in datasets[0:3]:
        thresh = dataset.threshold(progress_bar=True)
        assert thresh is not None
        assert isinstance(thresh, pyvista.UnstructuredGrid)
    # Test value ranges
    dataset = examples.load_uniform()  # UniformGrid
    thresh = dataset.threshold(100, invert=False, progress_bar=True)
    assert thresh is not None
    assert isinstance(thresh, pyvista.UnstructuredGrid)
    thresh = dataset.threshold([100, 500], invert=False, progress_bar=True)
    assert thresh is not None
    assert isinstance(thresh, pyvista.UnstructuredGrid)
    thresh = dataset.threshold([100, 500], invert=True, progress_bar=True)
    assert thresh is not None
    assert isinstance(thresh, pyvista.UnstructuredGrid)
    # allow Sequence but not Iterable
    with pytest.raises(TypeError):
        dataset.threshold({100, 500}, progress_bar=True)

    # Now test DataSet without arrays
    with pytest.raises(ValueError):
        dataset = datasets[3]  # polydata with no arrays
        thresh = dataset.threshold()

    dataset = examples.load_uniform()
    with pytest.raises(ValueError):
        dataset.threshold([10, 100, 300], progress_bar=True)


def test_threshold_all_scalars():
    mesh = pyvista.Sphere()
    mesh.clear_data()

    mesh["scalar0"] = np.zeros(mesh.n_points)
    mesh["scalar1"] = np.ones(mesh.n_points)
    mesh.set_active_scalars("scalar1")
    thresh_all = mesh.threshold(value=0.5, all_scalars=True)  # only uses scalar1
    assert thresh_all.n_points == mesh.n_points
    assert thresh_all.n_cells == mesh.n_cells

    mesh["scalar1"][0 : int(mesh.n_points / 2)] = 0.0
    thresh = mesh.threshold(value=0.5, all_scalars=False)
    thresh_all = mesh.threshold(value=0.5, all_scalars=True)
    assert thresh_all.n_points < mesh.n_points
    # removes additional cells/points due to all_scalars
    assert thresh_all.n_points < thresh.n_points
    assert thresh_all.n_cells < mesh.n_cells
    assert thresh_all.n_cells < thresh.n_cells

    mesh.clear_data()
    mesh["scalar0"] = np.zeros(mesh.n_cells)
    mesh["scalar1"] = np.ones(mesh.n_cells)
    mesh["scalar1"][0 : int(mesh.n_cells / 2)] = 0.0
    mesh.set_active_scalars("scalar1")
    thresh = mesh.threshold(value=0.5, all_scalars=False)
    thresh_all = mesh.threshold(value=0.5, all_scalars=True)
    # when thresholding by cell data, all_scalars has no effect since it has 1 value per cell
    assert thresh_all.n_points < mesh.n_points
    assert thresh_all.n_points == thresh.n_points
    assert thresh_all.n_cells < mesh.n_cells
    assert thresh_all.n_cells == thresh.n_cells


def test_threshold_multicomponent():
    mesh = pyvista.Plane()
    data = np.zeros((mesh.n_cells, 3))
    data[0:3, 0] = 1
    data[2:4, 1] = 2
    data[2, 2] = 3
    mesh["data"] = data

    thresh = mesh.threshold(value=0.5, scalars="data", component_mode="component", component=0)
    assert thresh.n_cells == 3
    thresh = mesh.threshold(value=0.5, scalars="data", component_mode="component", component=1)
    assert thresh.n_cells == 2
    thresh = mesh.threshold(value=0.5, scalars="data", component_mode="all")
    assert thresh.n_cells == 1
    thresh = mesh.threshold(value=0.5, scalars="data", component_mode="any")
    assert thresh.n_cells == 4

    with pytest.raises(ValueError):
        mesh.threshold(value=0.5, scalars="data", component_mode="not a mode")

    with pytest.raises(ValueError):
        mesh.threshold(value=0.5, scalars="data", component_mode="component", component=-1)

    with pytest.raises(ValueError):
        mesh.threshold(value=0.5, scalars="data", component_mode="component", component=3)

    with pytest.raises(TypeError):
        mesh.threshold(value=0.5, scalars="data", component_mode="component", component=0.5)


def test_threshold_percent(datasets):
    percents = [25, 50, [18.0, 85.0], [19.0, 80.0], 0.70]
    inverts = [False, True, False, True, False]
    # Only test data sets that have arrays
    for i, dataset in enumerate(datasets[0:3]):
        thresh = dataset.threshold_percent(
            percent=percents[i], invert=inverts[i], progress_bar=True
        )
        assert thresh is not None
        assert isinstance(thresh, pyvista.UnstructuredGrid)
    dataset = examples.load_uniform()
    _ = dataset.threshold_percent(0.75, scalars='Spatial Cell Data', progress_bar=True)
    with pytest.raises(ValueError):
        dataset.threshold_percent(20000)
    with pytest.raises(ValueError):
        dataset.threshold_percent(0.0)
    # allow Sequence but not Iterable
    with pytest.raises(TypeError):
        dataset.threshold_percent({18.0, 85.0})


def test_outline(datasets):
    for dataset in datasets:
        outline = dataset.outline(progress_bar=True)
        assert outline is not None
        assert isinstance(outline, pyvista.PolyData)


@skip_py2_nobind
def test_outline_composite(composite):
    # Now test composite data structures
    output = composite.outline(progress_bar=True)
    assert isinstance(output, pyvista.PolyData)
    output = composite.outline(nested=True, progress_bar=True)

    # vtk 9.0.0 returns polydata
    assert isinstance(output, (pyvista.MultiBlock, pyvista.PolyData))
    if isinstance(output, pyvista.MultiBlock):
        assert output.n_blocks == composite.n_blocks


def test_outline_corners(datasets):
    for dataset in datasets:
        outline = dataset.outline_corners(progress_bar=True)
        assert outline is not None
        assert isinstance(outline, pyvista.PolyData)


@skip_py2_nobind
def test_outline_corners_composite(composite):
    # Now test composite data structures
    output = composite.outline_corners(progress_bar=True)
    assert isinstance(output, pyvista.PolyData)
    output = composite.outline_corners(nested=True)
    assert output.n_blocks == composite.n_blocks


def test_extract_geometry(datasets, composite):
    for dataset in datasets:
        outline = dataset.extract_geometry(progress_bar=True)
        assert outline is not None
        assert isinstance(outline, pyvista.PolyData)
    # Now test composite data structures
    output = composite.extract_geometry()
    assert isinstance(output, pyvista.PolyData)


def test_wireframe(datasets):
    for dataset in datasets:
        wire = dataset.extract_all_edges(progress_bar=True)
        assert wire is not None
        assert isinstance(wire, pyvista.PolyData)


@skip_py2_nobind
def test_wireframe_composite(composite):
    # Now test composite data structures
    output = composite.extract_all_edges(progress_bar=True)
    assert output.n_blocks == composite.n_blocks


def test_delaunay_2d_unstructured(datasets):
    mesh = examples.load_hexbeam().delaunay_2d(progress_bar=True)  # UnstructuredGrid
    assert isinstance(mesh, pyvista.PolyData)
    assert mesh.n_points
    assert len(mesh.point_data.keys()) > 0


@pytest.mark.parametrize('method', ['contour', 'marching_cubes', 'flying_edges'])
def test_contour(uniform, method):
    iso = uniform.contour(method=method, progress_bar=True)
    assert iso is not None
    iso = uniform.contour(isosurfaces=[100, 300, 500], method=method, progress_bar=True)
    assert iso is not None

    # ensure filter can work with non-string inputs
    iso_new_scalars = uniform.contour(
        isosurfaces=[100, 300, 500],
        scalars=range(uniform.n_points),
        method=method,
    )

    assert 'Contour Data' in iso_new_scalars.point_data


def test_contour_errors(uniform):
    with pytest.raises(TypeError):
        uniform.contour(scalars='Spatial Cell Data')
    with pytest.raises(TypeError):
        uniform.contour(isosurfaces=pyvista.PolyData())
    with pytest.raises(TypeError):
        uniform.contour(isosurfaces={100, 300, 500})
    uniform = examples.load_airplane()
    with pytest.raises(ValueError):
        uniform.contour()
    with pytest.raises(ValueError):
        uniform.contour(method='invalid method')
<<<<<<< HEAD
    with pytest.raises(TypeError):
        uniform.contour(scalars={})
    with pytest.raises(TypeError):
        uniform.contour(rng={})
    with pytest.raises(ValueError, match='rng must be a two-length'):
        uniform.contour(rng=[1])
    with pytest.raises(ValueError, match='rng must be a sorted'):
        uniform.contour(rng=[2, 1])
=======
    with pytest.raises(TypeError, match='Invalid type for `scalars`'):
        uniform.contour(scalars=1)
>>>>>>> 47ddcd9c


def test_elevation():
    dataset = examples.load_uniform()
    # Test default params
    elev = dataset.elevation(progress_bar=True)
    assert 'Elevation' in elev.array_names
    assert 'Elevation' == elev.active_scalars_name
    assert elev.get_data_range() == (dataset.bounds[4], dataset.bounds[5])
    # test vector args
    c = list(dataset.center)
    t = list(c)  # cast so it does not point to `c`
    t[2] = dataset.bounds[-1]
    elev = dataset.elevation(low_point=c, high_point=t, progress_bar=True)
    assert 'Elevation' in elev.array_names
    assert 'Elevation' == elev.active_scalars_name
    assert elev.get_data_range() == (dataset.center[2], dataset.bounds[5])
    # Test not setting active
    elev = dataset.elevation(set_active=False, progress_bar=True)
    assert 'Elevation' in elev.array_names
    assert 'Elevation' != elev.active_scalars_name
    # Set use a range by scalar name
    elev = dataset.elevation(scalar_range='Spatial Point Data', progress_bar=True)
    assert 'Elevation' in elev.array_names
    assert 'Elevation' == elev.active_scalars_name
    assert dataset.get_data_range('Spatial Point Data') == (elev.get_data_range('Elevation'))
    # Set use a user defined range
    elev = dataset.elevation(scalar_range=[1.0, 100.0], progress_bar=True)
    assert 'Elevation' in elev.array_names
    assert 'Elevation' == elev.active_scalars_name
    assert elev.get_data_range('Elevation') == (1.0, 100.0)
    # test errors
    with pytest.raises(TypeError):
        elev = dataset.elevation(scalar_range=0.5, progress_bar=True)
    with pytest.raises(ValueError):
        elev = dataset.elevation(scalar_range=[1, 2, 3], progress_bar=True)
    with pytest.raises(TypeError):
        elev = dataset.elevation(scalar_range={1, 2}, progress_bar=True)


@skip_py2_nobind
def test_elevation_composite(composite):
    # Now test composite data structures
    output = composite.elevation(progress_bar=True)
    assert output.n_blocks == composite.n_blocks


def test_texture_map_to_plane():
    dataset = examples.load_airplane()
    # Automatically decide plane
    out = dataset.texture_map_to_plane(inplace=False, progress_bar=True)
    assert isinstance(out, type(dataset))
    # Define the plane explicitly
    bnds = dataset.bounds
    origin = bnds[0::2]
    point_u = (bnds[1], bnds[2], bnds[4])
    point_v = (bnds[0], bnds[3], bnds[4])
    out = dataset.texture_map_to_plane(
        origin=origin, point_u=point_u, point_v=point_v, progress_bar=True
    )
    assert isinstance(out, type(dataset))
    assert 'Texture Coordinates' in out.array_names
    # FINAL: Test in place modifiacation
    dataset.texture_map_to_plane(inplace=True)
    assert 'Texture Coordinates' in dataset.array_names


def test_texture_map_to_sphere():
    dataset = pyvista.Sphere(radius=1.0)
    # Automatically decide plane
    out = dataset.texture_map_to_sphere(inplace=False, prevent_seam=False, progress_bar=True)
    assert isinstance(out, type(dataset))
    # Define the center explicitly
    out = dataset.texture_map_to_sphere(
        center=(0.1, 0.0, 0.0), prevent_seam=True, progress_bar=True
    )
    assert isinstance(out, type(dataset))
    assert 'Texture Coordinates' in out.array_names
    # FINAL: Test in place modifiacation
    dataset.texture_map_to_sphere(inplace=True, progress_bar=True)
    assert 'Texture Coordinates' in dataset.array_names


def test_compute_cell_sizes(datasets):
    for dataset in datasets:
        result = dataset.compute_cell_sizes(progress_bar=True)
        assert result is not None
        assert isinstance(result, type(dataset))
        assert 'Area' in result.array_names
        assert 'Volume' in result.array_names
    # Test the volume property
    grid = pyvista.UniformGrid(dims=(10, 10, 10))
    volume = float(np.prod(np.array(grid.dimensions) - 1))
    assert np.allclose(grid.volume, volume)


@skip_py2_nobind
def test_compute_cell_sizes_composite(composite):
    # Now test composite data structures
    output = composite.compute_cell_sizes(progress_bar=True)
    assert output.n_blocks == composite.n_blocks


def test_cell_centers(datasets):
    for dataset in datasets:
        result = dataset.cell_centers(progress_bar=True)
        assert result is not None
        assert isinstance(result, pyvista.PolyData)


@skip_py2_nobind
def test_cell_centers_composite(composite):
    # Now test composite data structures
    output = composite.cell_centers(progress_bar=True)
    assert output.n_blocks == composite.n_blocks


def test_glyph(datasets, sphere):
    for dataset in datasets:
        dataset["vectors"] = np.ones_like(dataset.points)
        result = dataset.glyph(progress_bar=True)
        assert result is not None
        assert isinstance(result, pyvista.PolyData)
    # Test different options for glyph filter
    sphere_sans_arrays = sphere.copy()
    sphere.compute_normals(inplace=True)
    sphere["vectors"] = np.ones([sphere.n_points, 3])
    sphere.set_active_vectors("vectors")
    sphere.point_data['arr'] = np.ones(sphere.n_points)

    assert sphere.glyph(scale=False, progress_bar=True)
    assert sphere.glyph(scale='arr', progress_bar=True)
    assert sphere.glyph(scale='arr', orient='Normals', factor=0.1, progress_bar=True)
    assert sphere.glyph(scale='arr', orient='Normals', factor=0.1, tolerance=0.1, progress_bar=True)
    assert sphere.glyph(
        scale='arr',
        orient='Normals',
        factor=0.1,
        tolerance=0.1,
        clamping=False,
        rng=[1, 1],
        progress_bar=True,
    )
    # passing one or more custom glyphs; many cases for full coverage
    geoms = [
        pyvista.Sphere(theta_resolution=5, phi_resolution=5),
        pyvista.Arrow(tip_resolution=5, shaft_resolution=5),
        pyvista.ParametricSuperToroid(u_res=10, v_res=10, w_res=10),
    ]
    indices = range(len(geoms))
    assert sphere.glyph(geom=geoms[0], progress_bar=True)
    assert sphere.glyph(geom=geoms, indices=indices, rng=(0, len(geoms)), progress_bar=True)
    assert sphere.glyph(geom=geoms, progress_bar=True)
    assert sphere.glyph(
        geom=geoms, scale='arr', orient='Normals', factor=0.1, tolerance=0.1, progress_bar=True
    )
    assert sphere.glyph(geom=geoms[:1], indices=[None], progress_bar=True)

    with pytest.warns(Warning):  # tries to orient but no orientation vector available
        assert sphere_sans_arrays.glyph(geom=geoms, progress_bar=True)

    sphere_sans_arrays["vec1"] = np.ones((sphere_sans_arrays.n_points, 3))
    sphere_sans_arrays["vec2"] = np.ones((sphere_sans_arrays.n_points, 3))
    with pytest.warns(Warning):  # tries to orient but multiple orientation vectors are possible
        assert sphere_sans_arrays.glyph(geom=geoms, progress_bar=True)

    with pytest.raises(TypeError):
        # wrong type for the glyph
        sphere.glyph(geom=pyvista.StructuredGrid())
    with pytest.raises(TypeError):
        # wrong type for the indices
        sphere.glyph(geom=geoms, indices=set(indices))
    with pytest.raises(ValueError):
        # wrong length for the indices
        sphere.glyph(geom=geoms, indices=indices[:-1])


def test_glyph_cell_point_data(sphere):
    sphere['vectors_cell'] = np.ones([sphere.n_cells, 3])
    sphere['vectors_points'] = np.ones([sphere.n_points, 3])
    sphere['arr_cell'] = np.ones(sphere.n_cells)
    sphere['arr_points'] = np.ones(sphere.n_points)

    assert sphere.glyph(orient='vectors_cell', scale='arr_cell', progress_bar=True)
    assert sphere.glyph(orient='vectors_points', scale='arr_points', progress_bar=True)
    with pytest.raises(ValueError):
        sphere.glyph(orient='vectors_cell', scale='arr_points', progress_bar=True)
    with pytest.raises(ValueError):
        sphere.glyph(orient='vectors_points', scale='arr_cell', progress_bar=True)


class InterrogateVTKGlyph3D:
    def __init__(self, alg: pyvista._vtk.vtkGlyph3D):
        self.alg = alg

    @property
    def input_data_object(self):
        return pyvista.wrap(self.alg.GetInputDataObject(0, 0))

    @property
    def input_active_scalars_info(self):
        return self.input_data_object.active_scalars_info

    @property
    def input_active_vectors_info(self):
        return self.input_data_object.active_vectors_info

    @property
    def scaling(self):
        return self.alg.GetScaling()

    @property
    def scale_mode(self):
        return self.alg.GetScaleModeAsString()

    @property
    def scale_factor(self):
        return self.alg.GetScaleFactor()

    @property
    def clamping(self):
        return self.alg.GetClamping()

    @property
    def vector_mode(self):
        return self.alg.GetVectorModeAsString()


def test_glyph_settings(sphere):
    sphere['vectors_cell'] = np.ones([sphere.n_cells, 3])
    sphere['vectors_points'] = np.ones([sphere.n_points, 3])
    sphere['arr_cell'] = np.ones(sphere.n_cells)
    sphere['arr_points'] = np.ones(sphere.n_points)

    sphere['arr_both'] = np.ones(sphere.n_points)
    sphere['arr_both'] = np.ones(sphere.n_cells)
    sphere['vectors_both'] = np.ones([sphere.n_points, 3])
    sphere['vectors_both'] = np.ones([sphere.n_cells, 3])

    sphere['active_arr_points'] = np.ones(sphere.n_points)
    sphere['active_vectors_points'] = np.ones([sphere.n_points, 3])

    with patch('pyvista.core.filters.data_set._get_output', GetOutput()) as go:
        # no orient with cell scale
        sphere.glyph(scale='arr_cell', orient=False)
        alg = InterrogateVTKGlyph3D(go.latest_algorithm)
        assert alg.input_active_scalars_info.name == 'arr_cell'
        assert alg.scale_mode == 'ScaleByScalar'
        go.reset()

        # cell orient with no scale
        sphere.glyph(scale=False, orient='vectors_cell')
        alg = InterrogateVTKGlyph3D(go.latest_algorithm)
        assert alg.input_active_vectors_info.name == 'vectors_cell'
        assert alg.scale_mode == 'DataScalingOff'
        go.reset()

        # cell orient with cell scale
        sphere.glyph(scale='arr_cell', orient='vectors_cell')
        alg = InterrogateVTKGlyph3D(go.latest_algorithm)
        assert alg.input_active_scalars_info.name == 'arr_cell'
        assert alg.input_active_vectors_info.name == 'vectors_cell'
        assert alg.scale_mode == 'ScaleByScalar'
        go.reset()

        # cell orient with cell scale and tolerance
        sphere.glyph(scale='arr_cell', orient='vectors_cell', tolerance=0.05)
        alg = InterrogateVTKGlyph3D(go.latest_algorithm)
        assert alg.input_active_scalars_info.name == 'arr_cell'
        assert alg.input_active_vectors_info.name == 'vectors_cell'
        assert alg.scale_mode == 'ScaleByScalar'
        go.reset()

        # no orient with point scale
        sphere.glyph(scale='arr_points', orient=False)
        alg = InterrogateVTKGlyph3D(go.latest_algorithm)
        assert alg.input_active_scalars_info.name == 'arr_points'
        assert alg.scale_mode == 'ScaleByScalar'
        go.reset()

        # point orient with no scale
        sphere.glyph(scale=False, orient='vectors_points')
        alg = InterrogateVTKGlyph3D(go.latest_algorithm)
        assert alg.input_active_vectors_info.name == 'vectors_points'
        assert alg.scale_mode == 'DataScalingOff'
        go.reset()

        # point orient with point scale
        sphere.glyph(scale='arr_points', orient='vectors_points')
        alg = InterrogateVTKGlyph3D(go.latest_algorithm)
        assert alg.input_active_scalars_info.name == 'arr_points'
        assert alg.input_active_vectors_info.name == 'vectors_points'
        assert alg.scale_mode == 'ScaleByScalar'
        go.reset()

        # point orient with point scale and tolerance
        sphere.glyph(scale='arr_points', orient='vectors_points', tolerance=0.05)
        alg = InterrogateVTKGlyph3D(go.latest_algorithm)
        assert alg.input_active_scalars_info.name == 'arr_points'
        assert alg.input_active_vectors_info.name == 'vectors_points'
        assert alg.scale_mode == 'ScaleByScalar'
        go.reset()

        # point orient with point scale + factor
        sphere.glyph(scale='arr_points', orient='vectors_points', factor=5)
        alg = InterrogateVTKGlyph3D(go.latest_algorithm)
        assert alg.input_active_scalars_info.name == 'arr_points'
        assert alg.input_active_vectors_info.name == 'vectors_points'
        assert alg.scale_factor == 5

        # ambiguous point/cell prefers points
        sphere.glyph(scale='arr_both', orient='vectors_both')
        alg = InterrogateVTKGlyph3D(go.latest_algorithm)
        assert alg.input_active_scalars_info.name == 'arr_both'
        assert alg.input_active_vectors_info.name == 'vectors_both'
        ## Test the length of the field and not the FieldAssociation, because the vtkGlyph3D filter takes POINT data
        assert len(alg.input_data_object.active_scalars) == sphere.n_cells
        assert len(alg.input_data_object.active_scalars) == sphere.n_cells

        # no fields selected uses active
        sphere.set_active_scalars('active_arr_points')
        sphere.set_active_vectors('active_vectors_points')
        sphere.glyph(scale=True, orient=True)
        alg = InterrogateVTKGlyph3D(go.latest_algorithm)
        assert alg.input_active_scalars_info.name == 'active_arr_points'
        assert alg.input_active_vectors_info.name == 'active_vectors_points'


def test_glyph_orient_and_scale():
    grid = pyvista.UniformGrid(dims=(1, 1, 1))
    geom = pyvista.Line()
    scale = 10.0
    orient = np.array([[0.0, 0.0, 1.0]])
    grid["z_axis"] = orient * scale
    glyph1 = grid.glyph(geom=geom, orient="z_axis", scale="z_axis")
    glyph2 = grid.glyph(geom=geom, orient=False, scale="z_axis")
    glyph3 = grid.glyph(geom=geom, orient="z_axis", scale=False)
    glyph4 = grid.glyph(geom=geom, orient=False, scale=False)
    assert glyph1.bounds[4] == geom.bounds[0] * scale and glyph1.bounds[5] == geom.bounds[1] * scale
    assert glyph2.bounds[0] == geom.bounds[0] * scale and glyph2.bounds[1] == geom.bounds[1] * scale
    assert glyph3.bounds[4] == geom.bounds[0] and glyph3.bounds[5] == geom.bounds[1]
    assert glyph4.bounds[0] == geom.bounds[0] and glyph4.bounds[1] == geom.bounds[1]


def test_split_and_connectivity():
    # Load a simple example mesh
    dataset = examples.load_uniform()
    dataset.set_active_scalars('Spatial Cell Data')
    threshed = dataset.threshold_percent([0.15, 0.50], invert=True, progress_bar=True)

    bodies = threshed.split_bodies(progress_bar=True)

    volumes = [518.0, 35.0]
    assert len(volumes) == bodies.n_blocks
    for i, body in enumerate(bodies):
        assert np.allclose(body.volume, volumes[i], rtol=0.1)


def test_warp_by_scalar():
    data = examples.load_uniform()
    warped = data.warp_by_scalar(progress_bar=True)
    assert data.n_points == warped.n_points
    warped = data.warp_by_scalar(scale_factor=3, progress_bar=True)
    assert data.n_points == warped.n_points
    warped = data.warp_by_scalar(normal=[1, 1, 3], progress_bar=True)
    assert data.n_points == warped.n_points
    # Test in place!
    foo = examples.load_hexbeam()
    foo.point_data.active_scalars_name = 'sample_point_scalars'
    warped = foo.warp_by_scalar(progress_bar=True)
    foo.warp_by_scalar(inplace=True, progress_bar=True)
    assert np.allclose(foo.points, warped.points)


def test_warp_by_vector():
    # Test when inplace=False (default)
    data = examples.load_sphere_vectors()
    warped = data.warp_by_vector(progress_bar=True)
    assert data.n_points == warped.n_points
    assert not np.allclose(data.points, warped.points)
    warped = data.warp_by_vector(factor=3, progress_bar=True)
    assert data.n_points == warped.n_points
    assert not np.allclose(data.points, warped.points)
    # Test when inplace=True
    foo = examples.load_sphere_vectors()
    warped = foo.warp_by_vector(progress_bar=True)
    foo.warp_by_vector(inplace=True, progress_bar=True)
    assert np.allclose(foo.points, warped.points)


def test_invalid_warp_scalar(sphere):
    sphere['cellscalars'] = np.random.random(sphere.n_cells)
    sphere.point_data.clear()
    with pytest.raises(TypeError):
        sphere.warp_by_scalar()


def test_invalid_warp_scalar_inplace(uniform):
    with pytest.raises(TypeError):
        uniform.warp_by_scalar(inplace=True, progress_bar=True)


def test_invalid_warp_vector(sphere):
    # bad vectors
    sphere.point_data['Normals'] = np.empty((sphere.n_points, 2))
    with pytest.raises(ValueError):
        sphere.warp_by_vector('Normals')

    # no vectors
    sphere.point_data.clear()
    with pytest.raises(ValueError):
        sphere.warp_by_vector()


def test_cell_data_to_point_data():
    data = examples.load_uniform()
    foo = data.cell_data_to_point_data(progress_bar=True)
    assert foo.n_arrays == 2
    assert len(foo.cell_data.keys()) == 0
    _ = data.ctp()


@skip_py2_nobind
def test_cell_data_to_point_data_composite(composite):
    # Now test composite data structures
    output = composite.cell_data_to_point_data(progress_bar=True)
    assert output.n_blocks == composite.n_blocks


def test_point_data_to_cell_data():
    data = examples.load_uniform()
    foo = data.point_data_to_cell_data(progress_bar=True)
    assert foo.n_arrays == 2
    assert len(foo.point_data.keys()) == 0
    _ = data.ptc()


@skip_py2_nobind
def test_point_data_to_cell_data_composite(composite):
    # Now test composite data structures
    output = composite.point_data_to_cell_data(progress_bar=True)
    assert output.n_blocks == composite.n_blocks


def test_triangulate():
    data = examples.load_uniform()
    tri = data.triangulate(progress_bar=True)
    assert isinstance(tri, pyvista.UnstructuredGrid)
    assert np.any(tri.cells)


@skip_py2_nobind
def test_triangulate_composite(composite):
    # Now test composite data structures
    output = composite.triangulate(progress_bar=True)
    assert output.n_blocks == composite.n_blocks


def test_delaunay_3d():
    data = examples.load_uniform().threshold_percent(30, progress_bar=True)
    result = data.delaunay_3d()
    assert np.any(result.points)


def test_smooth(uniform):
    surf = uniform.extract_surface().clean()
    smoothed = surf.smooth()

    # expect mesh is smoothed, raising mean curvature since it is more "spherelike"
    assert smoothed.triangulate().curvature().mean() > surf.triangulate().curvature().mean()

    smooth_inplace = surf.smooth(inplace=True)
    assert np.allclose(surf.points, smoothed.points)
    assert np.allclose(smooth_inplace.points, smoothed.points)


def test_smooth_taubin(uniform):
    surf = uniform.extract_surface().clean()
    smoothed = surf.smooth_taubin()

    # expect mesh is smoothed, raising mean curvature since it is more "spherelike"
    assert smoothed.triangulate().curvature().mean() > surf.triangulate().curvature().mean()

    # while volume is maintained
    assert np.isclose(smoothed.volume, surf.volume, rtol=0.01)

    smooth_inplace = surf.smooth_taubin(inplace=True)
    assert np.allclose(surf.points, smoothed.points)
    assert np.allclose(smooth_inplace.points, smoothed.points)


def test_resample():
    mesh = pyvista.Sphere(center=(4.5, 4.5, 4.5), radius=4.5)
    data_to_probe = examples.load_uniform()
    result = mesh.sample(data_to_probe, progress_bar=True)
    name = 'Spatial Point Data'
    assert name in result.array_names
    assert isinstance(result, type(mesh))
    result = mesh.sample(data_to_probe, tolerance=1.0, progress_bar=True)
    name = 'Spatial Point Data'
    assert name in result.array_names
    assert isinstance(result, type(mesh))


locators = [None]
if pyvista.vtk_version_info >= (9,):
    locators.append(vtkStaticCellLocator())


@pytest.mark.parametrize('use_points', [True, False])
@pytest.mark.parametrize('categorical', [True, False])
@pytest.mark.parametrize('locator', locators)
def test_probe(categorical, use_points, locator):
    mesh = pyvista.Sphere(center=(4.5, 4.5, 4.5), radius=4.5)
    data_to_probe = examples.load_uniform()
    if use_points:
        dataset = np.array(mesh.points)
    else:
        dataset = mesh
    result = data_to_probe.probe(
        dataset, tolerance=1e-5, categorical=categorical, progress_bar=True, locator=locator
    )
    name = 'Spatial Point Data'
    assert name in result.array_names
    assert isinstance(result, type(mesh))
    result = mesh.sample(data_to_probe, tolerance=1.0, progress_bar=True)
    name = 'Spatial Point Data'
    assert name in result.array_names
    assert isinstance(result, type(mesh))


@pytest.mark.parametrize('integration_direction', ['forward', 'backward', 'both'])
def test_streamlines_dir(uniform_vec, integration_direction):
    stream = uniform_vec.streamlines(
        'vectors', integration_direction=integration_direction, progress_bar=True
    )
    assert all([stream.n_points, stream.n_cells])


@pytest.mark.parametrize('integrator_type', [2, 4, 45])
def test_streamlines_type(uniform_vec, integrator_type):
    stream = uniform_vec.streamlines('vectors', integrator_type=integrator_type, progress_bar=True)
    assert all([stream.n_points, stream.n_cells])


@pytest.mark.parametrize('interpolator_type', ['point', 'cell'])
def test_streamlines_cell_point(uniform_vec, interpolator_type):
    stream = uniform_vec.streamlines(
        'vectors', interpolator_type=interpolator_type, progress_bar=True
    )
    assert all([stream.n_points, stream.n_cells])


def test_streamlines_return_source(uniform_vec):
    stream, src = uniform_vec.streamlines(
        'vectors',
        return_source=True,
        pointa=(0.0, 0.0, 0.0),
        pointb=(1.1, 1.1, 0.1),
        progress_bar=True,
    )
    assert isinstance(src, pyvista.DataSet)
    assert all([stream.n_points, stream.n_cells, src.n_points])


def test_streamlines_start_position(uniform_vec):
    stream = uniform_vec.streamlines('vectors', start_position=(0.5, 0.0, 0.0), progress_bar=True)

    assert all([stream.n_points, stream.n_cells])


def test_streamlines_errors(uniform_vec):
    with pytest.raises(ValueError):
        uniform_vec.streamlines('vectors', integration_direction='not valid')

    with pytest.raises(ValueError):
        uniform_vec.streamlines('vectors', integrator_type=42)

    with pytest.raises(ValueError):
        uniform_vec.streamlines('vectors', interpolator_type='not valid')

    with pytest.raises(ValueError):
        uniform_vec.streamlines('vectors', step_unit='not valid')

    with pytest.raises(ValueError):
        uniform_vec.streamlines('vectors', pointa=(0, 0, 0))
    with pytest.raises(ValueError):
        uniform_vec.streamlines('vectors', pointb=(0, 0, 0))


def test_streamlines_from_source(uniform_vec):
    vertices = np.array([[0, 0, 0], [0.5, 0, 0], [0.5, 0.5, 0], [0, 0.5, 0]])
    source = pyvista.PolyData(vertices)
    stream = uniform_vec.streamlines_from_source(source, 'vectors', progress_bar=True)
    assert all([stream.n_points, stream.n_cells])

    source = pyvista.UniformGrid(dims=[5, 5, 5], spacing=[0.1, 0.1, 0.1], origin=[0, 0, 0])
    stream = uniform_vec.streamlines_from_source(source, 'vectors', progress_bar=True)
    assert all([stream.n_points, stream.n_cells])


def test_streamlines_from_source_structured_grids():
    x, y, z = np.meshgrid(np.arange(-10, 10, 0.5), np.arange(-10, 10, 0.5), np.arange(-10, 10, 0.5))
    mesh = pyvista.StructuredGrid(x, y, z)
    x2, y2, z2 = np.meshgrid(np.arange(-1, 1, 0.5), np.arange(-1, 1, 0.5), np.arange(-1, 1, 0.5))
    mesh2 = pyvista.StructuredGrid(x2, y2, z2)
    mesh["vectors"] = np.ones([mesh.n_points, 3])
    mesh.set_active_vectors("vectors")

    with pyvista.VtkErrorCatcher(raise_errors=True):
        stream = mesh.streamlines_from_source(mesh2)
    assert all([stream.n_points, stream.n_cells])


@skip_not_vtk9
def mesh_2D_velocity():
    mesh = pyvista.Plane(i_resolution=100, j_resolution=100)
    velocity = np.zeros([mesh.n_points, 3])
    velocity[:, 0] = 1
    mesh["velocity"] = velocity
    mesh.set_active_vectors("velocity")
    return mesh


@skip_not_vtk9
def test_streamlines_evenly_spaced_2D():
    mesh = mesh_2D_velocity()
    streams = mesh.streamlines_evenly_spaced_2D(progress_bar=True)
    assert all([streams.n_points, streams.n_cells])


@skip_not_vtk9
def test_streamlines_evenly_spaced_2D_sep_dist_ratio():
    mesh = mesh_2D_velocity()
    streams = mesh.streamlines_evenly_spaced_2D(separating_distance_ratio=0.1, progress_bar=True)
    assert all([streams.n_points, streams.n_cells])


@skip_not_vtk9
def test_streamlines_evenly_spaced_2D_start_position():
    mesh = mesh_2D_velocity()
    streams = mesh.streamlines_evenly_spaced_2D(start_position=(-0.1, 0.1, 0.0), progress_bar=True)
    assert all([streams.n_points, streams.n_cells])


@skip_not_vtk9
def test_streamlines_evenly_spaced_2D_vectors():
    mesh = mesh_2D_velocity()
    mesh.set_active_vectors(None)
    streams = mesh.streamlines_evenly_spaced_2D(vectors="velocity", progress_bar=True)
    assert all([streams.n_points, streams.n_cells])


@skip_not_vtk9
def test_streamlines_evenly_spaced_2D_integrator_type():
    mesh = mesh_2D_velocity()
    streams = mesh.streamlines_evenly_spaced_2D(integrator_type=4, progress_bar=True)
    assert all([streams.n_points, streams.n_cells])


@skip_not_vtk9
def test_streamlines_evenly_spaced_2D_interpolator_type():
    mesh = mesh_2D_velocity()
    streams = mesh.streamlines_evenly_spaced_2D(interpolator_type='cell', progress_bar=True)
    assert all([streams.n_points, streams.n_cells])


def test_streamlines_evenly_spaced_2D_errors():
    mesh = mesh_2D_velocity()

    with pytest.raises(ValueError):
        mesh.streamlines_evenly_spaced_2D(integrator_type=45)

    with pytest.raises(ValueError):
        mesh.streamlines_evenly_spaced_2D(interpolator_type="not valid")

    with pytest.raises(ValueError):
        mesh.streamlines_evenly_spaced_2D(step_unit="not valid")


@pytest.mark.xfail
def test_streamlines_nonxy_plane():
    # streamlines_evenly_spaced_2D only works for xy plane datasets
    # test here so that fixes in vtk can be caught
    mesh = mesh_2D_velocity()
    mesh.translate((0, 0, 1), inplace=True)  # move to z=1, xy plane
    streams = mesh.streamlines_evenly_spaced_2D(progress_bar=True)
    assert all([streams.n_points, streams.n_cells])


def test_sample_over_line():
    """Test that we get a sampled line."""
    name = 'values'

    line = pyvista.Line([0, 0, 0], [0, 0, 10], 9)
    line[name] = np.linspace(0, 10, 10)

    sampled_line = line.sample_over_line([0, 0, 0.5], [0, 0, 1.5], 2, progress_bar=True)

    expected_result = np.array([0.5, 1, 1.5])
    assert np.allclose(sampled_line[name], expected_result)
    assert name in sampled_line.array_names  # is name in sampled result

    # test no resolution
    sphere = pyvista.Sphere(center=(4.5, 4.5, 4.5), radius=4.5)
    sampled_from_sphere = sphere.sample_over_line([3, 1, 1], [-3, -1, -1], progress_bar=True)
    assert sampled_from_sphere.n_points == sphere.n_cells + 1
    # is sampled result a polydata object
    assert isinstance(sampled_from_sphere, pyvista.PolyData)


@skip_no_mpl_figure
def test_plot_over_line(tmpdir):
    """This test requires matplotlib."""
    tmp_dir = tmpdir.mkdir("tmpdir")
    filename = str(tmp_dir.join('tmp.png'))
    mesh = examples.load_uniform()
    # Make two points to construct the line between
    a = [mesh.bounds[0], mesh.bounds[2], mesh.bounds[4]]
    b = [mesh.bounds[1], mesh.bounds[3], mesh.bounds[5]]
    mesh.plot_over_line(a, b, resolution=1000, show=False, progress_bar=True)
    # Test multicomponent
    mesh['foo'] = np.random.rand(mesh.n_cells, 3)
    mesh.plot_over_line(
        a,
        b,
        resolution=None,
        scalars='foo',
        title='My Stuff',
        ylabel='3 Values',
        show=False,
        fname=filename,
        progress_bar=True,
    )
    assert os.path.isfile(filename)
    # Should fail if scalar name does not exist
    with pytest.raises(KeyError):
        mesh.plot_over_line(
            a,
            b,
            resolution=None,
            scalars='invalid_array_name',
            title='My Stuff',
            ylabel='3 Values',
            show=False,
        )


def test_sample_over_multiple_lines():
    """Test that"""
    name = 'values'

    line = pyvista.Line([0, 0, 0], [0, 0, 10], 9)
    line[name] = np.linspace(0, 10, 10)

    sampled_multiple_lines = line.sample_over_multiple_lines(
        [[0, 0, 0.5], [0, 0, 1], [0, 0, 1.5]], progress_bar=True
    )

    expected_result = np.array([0.5, 1, 1.5])
    assert np.allclose(sampled_multiple_lines[name], expected_result)
    assert name in sampled_multiple_lines.array_names  # is name in sampled result


def test_sample_over_circular_arc():
    """Test that we get a circular arc."""

    name = 'values'

    uniform = examples.load_uniform()
    uniform[name] = uniform.points[:, 2]

    xmin = uniform.bounds[0]
    xmax = uniform.bounds[1]
    ymin = uniform.bounds[2]
    zmin = uniform.bounds[4]
    zmax = uniform.bounds[5]
    pointa = [xmin, ymin, zmax]
    pointb = [xmax, ymin, zmin]
    center = [xmin, ymin, zmin]
    sampled_arc = uniform.sample_over_circular_arc(pointa, pointb, center, 2, progress_bar=True)

    expected_result = zmin + (zmax - zmin) * np.sin([np.pi / 2.0, np.pi / 4.0, 0.0])
    assert np.allclose(sampled_arc[name], expected_result)
    assert name in sampled_arc.array_names  # is name in sampled result

    # test no resolution
    sphere = pyvista.Sphere(center=(4.5, 4.5, 4.5), radius=4.5)
    sampled_from_sphere = sphere.sample_over_circular_arc(
        [3, 1, 1], [-3, -1, -1], [0, 0, 0], progress_bar=True
    )
    assert sampled_from_sphere.n_points == sphere.n_cells + 1

    # is sampled result a polydata object
    assert isinstance(sampled_from_sphere, pyvista.PolyData)


def test_sample_over_circular_arc_normal():
    """Test that we get a circular arc_normal."""

    name = 'values'

    uniform = examples.load_uniform()
    uniform[name] = uniform.points[:, 2]

    xmin = uniform.bounds[0]
    ymin = uniform.bounds[2]
    ymax = uniform.bounds[3]
    zmin = uniform.bounds[4]
    zmax = uniform.bounds[5]
    normal = [xmin, ymax, zmin]
    polar = [xmin, ymin, zmax]
    angle = 90.0 * np.random.rand()
    resolution = np.random.randint(10000)
    center = [xmin, ymin, zmin]
    sampled_arc_normal = uniform.sample_over_circular_arc_normal(
        center, resolution=resolution, normal=normal, polar=polar, angle=angle, progress_bar=True
    )
    angles = np.linspace(np.pi / 2.0, np.pi / 2.0 - np.deg2rad(angle), resolution + 1)

    expected_result = zmin + (zmax - zmin) * np.sin(angles)
    assert np.allclose(sampled_arc_normal[name], expected_result)
    assert name in sampled_arc_normal.array_names  # is name in sampled result

    # test no resolution
    sphere = pyvista.Sphere(center=(4.5, 4.5, 4.5), radius=4.5)
    sampled_from_sphere = sphere.sample_over_circular_arc_normal(
        [0, 0, 0], polar=[3, 1, 1], angle=180, progress_bar=True
    )
    assert sampled_from_sphere.n_points == sphere.n_cells + 1

    # is sampled result a polydata object
    assert isinstance(sampled_from_sphere, pyvista.PolyData)


@skip_no_mpl_figure
def test_plot_over_circular_arc(tmpdir):
    """This test requires matplotlib."""
    mesh = examples.load_uniform()
    tmp_dir = tmpdir.mkdir("tmpdir")
    filename = str(tmp_dir.join('tmp.png'))

    # Make two points and center to construct the circular arc between
    a = [mesh.bounds[0], mesh.bounds[2], mesh.bounds[5]]
    b = [mesh.bounds[1], mesh.bounds[2], mesh.bounds[4]]
    center = [mesh.bounds[0], mesh.bounds[2], mesh.bounds[4]]
    mesh.plot_over_circular_arc(
        a, b, center, resolution=1000, show=False, fname=filename, progress_bar=True
    )
    assert os.path.isfile(filename)

    # Test multicomponent
    mesh['foo'] = np.random.rand(mesh.n_cells, 3)
    mesh.plot_over_circular_arc(
        a,
        b,
        center,
        resolution=None,
        scalars='foo',
        title='My Stuff',
        ylabel='3 Values',
        show=False,
        progress_bar=True,
    )

    # Should fail if scalar name does not exist
    with pytest.raises(KeyError):
        mesh.plot_over_circular_arc(
            a,
            b,
            center,
            resolution=None,
            scalars='invalid_array_name',
            title='My Stuff',
            ylabel='3 Values',
            show=False,
        )


@skip_no_mpl_figure
def test_plot_over_circular_arc_normal(tmpdir):
    """This test requires matplotlib."""
    mesh = examples.load_uniform()
    tmp_dir = tmpdir.mkdir("tmpdir")
    filename = str(tmp_dir.join('tmp.png'))

    # Make center and normal/polar vector to construct the circular arc between
    # normal = [mesh.bounds[0], mesh.bounds[2], mesh.bounds[5]]
    polar = [mesh.bounds[0], mesh.bounds[3], mesh.bounds[4]]
    angle = 90
    center = [mesh.bounds[0], mesh.bounds[2], mesh.bounds[4]]
    mesh.plot_over_circular_arc_normal(
        center, polar=polar, angle=angle, show=False, fname=filename, progress_bar=True
    )
    assert os.path.isfile(filename)

    # Test multicomponent
    mesh['foo'] = np.random.rand(mesh.n_cells, 3)
    mesh.plot_over_circular_arc_normal(
        center,
        polar=polar,
        angle=angle,
        resolution=None,
        scalars='foo',
        title='My Stuff',
        ylabel='3 Values',
        show=False,
        progress_bar=True,
    )

    # Should fail if scalar name does not exist
    with pytest.raises(KeyError):
        mesh.plot_over_circular_arc_normal(
            center,
            polar=polar,
            angle=angle,
            resolution=None,
            scalars='invalid_array_name',
            title='My Stuff',
            ylabel='3 Values',
            show=False,
        )


def test_slice_along_line():
    model = examples.load_uniform()
    n = 5
    x = y = z = np.linspace(model.bounds[0], model.bounds[1], num=n)
    points = np.c_[x, y, z]
    spline = pyvista.Spline(points, n)
    slc = model.slice_along_line(spline, progress_bar=True)
    assert slc.n_points > 0
    slc = model.slice_along_line(spline, contour=True, progress_bar=True)
    assert slc.n_points > 0
    # Now check a simple line
    a = [model.bounds[0], model.bounds[2], model.bounds[4]]
    b = [model.bounds[1], model.bounds[3], model.bounds[5]]
    line = pyvista.Line(a, b, resolution=10)
    slc = model.slice_along_line(line, progress_bar=True)
    assert slc.n_points > 0
    # Now check a bad input
    a = [model.bounds[0], model.bounds[2], model.bounds[4]]
    b = [model.bounds[1], model.bounds[2], model.bounds[5]]
    line2 = pyvista.Line(a, b, resolution=10)
    line = line2.cast_to_unstructured_grid().merge(line.cast_to_unstructured_grid())
    with pytest.raises(ValueError):
        slc = model.slice_along_line(line, progress_bar=True)

    with pytest.raises(TypeError):
        one_cell = model.extract_cells(0, progress_bar=True)
        model.slice_along_line(one_cell, progress_bar=True)


def extract_points_invalid(sphere):
    with pytest.raises(ValueError):
        sphere.extract_points('invalid')

    with pytest.raises(TypeError):
        sphere.extract_points(object)


def test_extract_points():
    # mesh points (4x4 regular grid)
    vertices = np.array(
        [
            [0, 0, 0],
            [1, 0, 0],
            [2, 0, 0],
            [3, 0, 0],
            [0, 1, 0],
            [1, 1, 0],
            [2, 1, 0],
            [3, 1, 0],
            [0, 2, 0],
            [1, 2, 0],
            [2, 2, 0],
            [3, 2, 0],
            [0, 3, 0],
            [1, 3, 0],
            [2, 3, 0],
            [3, 3, 0],
        ],
        dtype=np.float32,
    )
    # corresponding mesh faces
    faces = np.hstack(
        [
            [4, 0, 1, 5, 4],  # square
            [4, 1, 2, 6, 5],  # square
            [4, 2, 3, 7, 6],  # square
            [4, 4, 5, 9, 8],  # square
            [4, 5, 6, 10, 9],  # square
            [4, 6, 7, 11, 10],  # square
            [4, 8, 9, 13, 12],  # square
            [4, 9, 10, 14, 13],  # square
            [4, 10, 11, 15, 14],  # square
        ]
    )
    # create pyvista object
    surf = pyvista.PolyData(vertices, faces)
    # extract sub-surface with adjacent cells
    sub_surf_adj = surf.extract_points(np.array([0, 1, 4, 5]), progress_bar=True)
    # extract sub-surface without adjacent cells
    sub_surf = surf.extract_points(np.array([0, 1, 4, 5]), adjacent_cells=False, progress_bar=True)
    # extract sub-surface without cells
    sub_surf_nocells = surf.extract_points(
        np.array([0, 1, 4, 5]), include_cells=False, progress_bar=True
    )
    # check sub-surface size
    assert sub_surf.n_points == 4
    assert sub_surf.n_cells == 1
    assert sub_surf_adj.n_points == 9
    assert sub_surf_adj.n_cells == 4
    assert sub_surf_nocells.cells[0] == 1


@skip_py2_nobind
def test_slice_along_line_composite(composite):
    # Now test composite data structures
    a = [composite.bounds[0], composite.bounds[2], composite.bounds[4]]
    b = [composite.bounds[1], composite.bounds[3], composite.bounds[5]]
    line = pyvista.Line(a, b, resolution=10)
    output = composite.slice_along_line(line, progress_bar=True)
    assert output.n_blocks == composite.n_blocks


def test_interpolate():
    pdata = pyvista.PolyData()
    pdata.points = np.random.random((10, 3))
    pdata['scalars'] = np.random.random(10)
    surf = pyvista.Sphere(theta_resolution=10, phi_resolution=10)
    interp = surf.interpolate(pdata, radius=0.01, progress_bar=True)
    assert interp.n_points
    assert interp.n_arrays


def test_select_enclosed_points(uniform, hexbeam):
    surf = pyvista.Sphere(center=uniform.center, radius=uniform.length / 2.0)
    result = uniform.select_enclosed_points(surf, progress_bar=True)
    assert isinstance(result, type(uniform))
    assert 'SelectedPoints' in result.array_names
    assert result['SelectedPoints'].any()
    assert result.n_arrays == uniform.n_arrays + 1

    # Now check non-closed surface
    mesh = pyvista.Sphere(end_theta=270)
    surf = mesh.rotate_x(90, inplace=False)
    result = mesh.select_enclosed_points(surf, check_surface=False, progress_bar=True)
    assert isinstance(result, type(mesh))
    assert 'SelectedPoints' in result.array_names
    assert result.n_arrays == mesh.n_arrays + 1
    with pytest.raises(RuntimeError):
        result = mesh.select_enclosed_points(surf, check_surface=True, progress_bar=True)
    with pytest.raises(TypeError):
        result = mesh.select_enclosed_points(hexbeam, check_surface=True, progress_bar=True)


def test_decimate_boundary():
    mesh = examples.load_uniform()
    boundary = mesh.decimate_boundary(progress_bar=True)
    assert boundary.n_points


def test_extract_surface():
    # create a single quadratic hexahedral cell
    lin_pts = np.array(
        [
            [-1, -1, -1],  # node 0
            [1, -1, -1],  # node 1
            [1, 1, -1],  # node 2
            [-1, 1, -1],  # node 3
            [-1, -1, 1],  # node 4
            [1, -1, 1],  # node 5
            [1, 1, 1],  # node 6
            [-1, 1, 1],  # node 7
        ],
        np.double,
    )

    quad_pts = np.array(
        [
            (lin_pts[1] + lin_pts[0]) / 2,  # between point 0 and 1
            (lin_pts[1] + lin_pts[2]) / 2,  # between point 1 and 2
            (lin_pts[2] + lin_pts[3]) / 2,  # and so on...
            (lin_pts[3] + lin_pts[0]) / 2,
            (lin_pts[4] + lin_pts[5]) / 2,
            (lin_pts[5] + lin_pts[6]) / 2,
            (lin_pts[6] + lin_pts[7]) / 2,
            (lin_pts[7] + lin_pts[4]) / 2,
            (lin_pts[0] + lin_pts[4]) / 2,
            (lin_pts[1] + lin_pts[5]) / 2,
            (lin_pts[2] + lin_pts[6]) / 2,
            (lin_pts[3] + lin_pts[7]) / 2,
        ]
    )

    # introduce a minor variation to the location of the mid-side points
    quad_pts += np.random.random(quad_pts.shape) * 0.25
    pts = np.vstack((lin_pts, quad_pts))

    cells = np.hstack((20, np.arange(20))).astype(np.int64, copy=False)
    celltypes = np.array([VTK_QUADRATIC_HEXAHEDRON])
    if pyvista._vtk.VTK9:
        grid = pyvista.UnstructuredGrid(cells, celltypes, pts)
    else:
        grid = pyvista.UnstructuredGrid(np.array([0]), cells, celltypes, pts)

    # expect each face to be divided 6 times since it has a midside node
    surf = grid.extract_surface(progress_bar=True)
    assert surf.n_faces == 36

    # expect each face to be divided several more times than the linear extraction
    surf_subdivided = grid.extract_surface(nonlinear_subdivision=5, progress_bar=True)
    assert surf_subdivided.n_faces > surf.n_faces

    # No subdivision, expect one face per cell
    surf_no_subdivide = grid.extract_surface(nonlinear_subdivision=0, progress_bar=True)
    assert surf_no_subdivide.n_faces == 6


def test_merge_general(uniform):
    thresh = uniform.threshold_percent([0.2, 0.5], progress_bar=True)  # unstructured grid
    con = uniform.contour()  # poly data
    merged = thresh + con
    assert isinstance(merged, pyvista.UnstructuredGrid)
    merged = con + thresh
    assert isinstance(merged, pyvista.UnstructuredGrid)
    # Pure PolyData inputs should yield poly data output
    merged = uniform.extract_surface() + con
    assert isinstance(merged, pyvista.PolyData)


def test_iadd_general(uniform, hexbeam, sphere):
    unstructured = hexbeam
    sphere_shifted = sphere.copy()
    sphere_shifted.points += [1, 1, 1]
    # successful case: poly += poly
    merged = sphere
    merged += sphere_shifted
    assert merged is sphere

    # successful case: unstructured += anything
    merged = unstructured
    merged += uniform
    assert merged is unstructured
    merged += unstructured
    assert merged is unstructured
    merged += sphere
    assert merged is unstructured

    # failing case: poly += non-poly
    merged = sphere
    with pytest.raises(TypeError):
        merged += uniform

    # failing case: uniform += anything
    merged = uniform
    with pytest.raises(TypeError):
        merged += uniform
    with pytest.raises(TypeError):
        merged += unstructured
    with pytest.raises(TypeError):
        merged += sphere


def test_compute_cell_quality():
    mesh = pyvista.ParametricEllipsoid().decimate(0.8)
    qual = mesh.compute_cell_quality(progress_bar=True)
    assert 'CellQuality' in qual.array_names
    with pytest.raises(KeyError):
        qual = mesh.compute_cell_quality(quality_measure='foo', progress_bar=True)


def test_compute_derivatives():
    mesh = examples.load_random_hills()
    vector = np.zeros((mesh.n_points, 3))
    vector[:, 1] = np.ones(mesh.n_points)
    mesh['vector'] = vector
    derv = mesh.compute_derivative(
        scalars='vector',
        gradient=True,
        divergence=True,
        vorticity=True,
        qcriterion=True,
        progress_bar=True,
    )
    assert 'gradient' in derv.array_names
    assert np.shape(derv['gradient'])[0] == mesh.n_points
    assert np.shape(derv['gradient'])[1] == 9

    assert 'divergence' in derv.array_names
    assert np.shape(derv['divergence'])[0] == mesh.n_points
    assert len(np.shape(derv['divergence'])) == 1

    assert 'vorticity' in derv.array_names
    assert np.shape(derv['vorticity'])[0] == mesh.n_points
    assert np.shape(derv['vorticity'])[1] == 3

    assert 'qcriterion' in derv.array_names
    assert np.shape(derv['qcriterion'])[0] == mesh.n_points
    assert len(np.shape(derv['qcriterion'])) == 1

    derv = mesh.compute_derivative(
        scalars='vector',
        gradient='gradienttest',
        divergence='divergencetest',
        vorticity='vorticitytest',
        qcriterion='qcriteriontest',
        progress_bar=True,
    )
    assert 'gradienttest' in derv.array_names
    assert np.shape(derv['gradienttest'])[0] == mesh.n_points
    assert np.shape(derv['gradienttest'])[1] == 9

    assert 'divergencetest' in derv.array_names
    assert np.shape(derv['divergencetest'])[0] == mesh.n_points
    assert len(np.shape(derv['divergencetest'])) == 1

    assert 'vorticitytest' in derv.array_names
    assert np.shape(derv['vorticitytest'])[0] == mesh.n_points
    assert np.shape(derv['vorticitytest'])[1] == 3

    assert 'qcriteriontest' in derv.array_names
    assert np.shape(derv['qcriteriontest'])[0] == mesh.n_points
    assert len(np.shape(derv['qcriteriontest'])) == 1

    grad = mesh.compute_derivative(scalars='Elevation', gradient=True, progress_bar=True)
    assert 'gradient' in grad.array_names
    assert np.shape(grad['gradient'])[0] == mesh.n_points
    assert np.shape(grad['gradient'])[1] == 3

    grad = mesh.compute_derivative(
        scalars='Elevation', gradient=True, faster=True, progress_bar=True
    )
    assert 'gradient' in grad.array_names
    assert np.shape(grad['gradient'])[0] == mesh.n_points
    assert np.shape(grad['gradient'])[1] == 3

    grad = mesh.compute_derivative(scalars='vector', gradient=True, faster=True, progress_bar=True)
    assert 'gradient' in grad.array_names
    assert np.shape(grad['gradient'])[0] == mesh.n_points
    assert np.shape(grad['gradient'])[1] == 9

    with pytest.raises(ValueError):
        grad = mesh.compute_derivative(scalars='Elevation', gradient=False, progress_bar=True)

    with pytest.raises(TypeError):
        derv = mesh.compute_derivative(object)

    mesh.point_data.clear()
    with pytest.raises(MissingDataError):
        derv = mesh.compute_derivative()


def test_extract_subset():
    volume = examples.load_uniform()
    voi = volume.extract_subset([0, 3, 1, 4, 5, 7], progress_bar=True)
    assert isinstance(voi, pyvista.UniformGrid)
    # Test that we fix the confusing issue from extents in
    #   https://gitlab.kitware.com/vtk/vtk/-/issues/17938
    assert voi.origin == voi.bounds[::2]


def test_gaussian_smooth_output_type():
    volume = examples.load_uniform()
    volume_smooth = volume.gaussian_smooth()
    assert isinstance(volume_smooth, pyvista.UniformGrid)
    volume_smooth = volume.gaussian_smooth(scalars='Spatial Point Data')
    assert isinstance(volume_smooth, pyvista.UniformGrid)


def test_gaussian_smooth_constant_data():
    point_data = np.ones((10, 10, 10))
    volume = pyvista.UniformGrid(dims=(10, 10, 10))
    volume.point_data['point_data'] = point_data.flatten(order='F')
    volume_smoothed = volume.gaussian_smooth()
    assert np.allclose(volume.point_data['point_data'], volume_smoothed.point_data['point_data'])


def test_gaussian_smooth_outlier():
    point_data = np.ones((10, 10, 10))
    point_data[4, 4, 4] = 100
    volume = pyvista.UniformGrid(dims=(10, 10, 10))
    volume.point_data['point_data'] = point_data.flatten(order='F')
    volume_smoothed = volume.gaussian_smooth()
    assert volume_smoothed.get_data_range()[1] < volume.get_data_range()[1]


def test_gaussian_smooth_cell_data_specified():
    point_data = np.zeros((10, 10, 10))
    cell_data = np.zeros((9, 9, 9))
    volume = pyvista.UniformGrid(dims=(10, 10, 10))
    volume.point_data['point_data'] = point_data.flatten(order='F')
    volume.cell_data['cell_data'] = cell_data.flatten(order='F')
    with pytest.raises(ValueError):
        volume.gaussian_smooth(scalars='cell_data')


def test_gaussian_smooth_cell_data_active():
    point_data = np.zeros((10, 10, 10))
    cell_data = np.zeros((9, 9, 9))
    volume = pyvista.UniformGrid(dims=(10, 10, 10))
    volume.point_data['point_data'] = point_data.flatten(order='F')
    volume.cell_data['cell_data'] = cell_data.flatten(order='F')
    volume.set_active_scalars('cell_data')
    with pytest.raises(ValueError):
        volume.gaussian_smooth()


def test_median_smooth_output_type():
    volume = examples.load_uniform()
    volume_smooth = volume.median_smooth()
    assert isinstance(volume_smooth, pyvista.UniformGrid)
    volume_smooth = volume.median_smooth(scalars='Spatial Point Data')
    assert isinstance(volume_smooth, pyvista.UniformGrid)


def test_median_smooth_constant_data():
    point_data = np.ones((10, 10, 10))
    volume = pyvista.UniformGrid(dims=(10, 10, 10))
    volume.point_data['point_data'] = point_data.flatten(order='F')
    volume_smoothed = volume.median_smooth()
    assert np.array_equal(volume.point_data['point_data'], volume_smoothed.point_data['point_data'])


def test_median_smooth_outlier():
    point_data = np.ones((10, 10, 10))
    point_data_outlier = point_data.copy()
    point_data_outlier[4, 4, 4] = 100
    volume = pyvista.UniformGrid(dims=(10, 10, 10))
    volume.point_data['point_data'] = point_data.flatten(order='F')
    volume_outlier = pyvista.UniformGrid(dims=(10, 10, 10))
    volume_outlier.point_data['point_data'] = point_data_outlier.flatten(order='F')
    volume_outlier_smoothed = volume_outlier.median_smooth()
    assert np.array_equal(
        volume.point_data['point_data'], volume_outlier_smoothed.point_data['point_data']
    )


def test_image_dilate_erode_output_type():
    point_data = np.zeros((10, 10, 10))
    point_data[4, 4, 4] = 1
    volume = pyvista.UniformGrid(dims=(10, 10, 10))
    volume.point_data['point_data'] = point_data.flatten(order='F')
    volume_dilate_erode = volume.image_dilate_erode()
    assert isinstance(volume_dilate_erode, pyvista.UniformGrid)
    volume_dilate_erode = volume.image_dilate_erode(scalars='point_data')
    assert isinstance(volume_dilate_erode, pyvista.UniformGrid)


def test_image_dilate_erode_dilation():
    point_data = np.zeros((10, 10, 10))
    point_data[4, 4, 4] = 1
    point_data_dilated = point_data.copy()
    point_data_dilated[3:6, 3:6, 4] = 1  # "activate" all voxels within diameter 3 around (4,4,4)
    point_data_dilated[3:6, 4, 3:6] = 1
    point_data_dilated[4, 3:6, 3:6] = 1
    volume = pyvista.UniformGrid(dims=(10, 10, 10))
    volume.point_data['point_data'] = point_data.flatten(order='F')
    volume_dilated = volume.image_dilate_erode()  # default is binary dilation
    assert np.array_equal(
        volume_dilated.point_data['point_data'], point_data_dilated.flatten(order='F')
    )


def test_image_dilate_erode_erosion():
    point_data = np.zeros((10, 10, 10))
    point_data[4, 4, 4] = 1
    point_data_eroded = np.zeros((10, 10, 10))
    volume = pyvista.UniformGrid(dims=(10, 10, 10))
    volume.point_data['point_data'] = point_data.flatten(order='F')
    volume_eroded = volume.image_dilate_erode(0, 1)  # binary erosion
    assert np.array_equal(
        volume_eroded.point_data['point_data'], point_data_eroded.flatten(order='F')
    )


def test_image_dilate_erode_cell_data_specified():
    point_data = np.zeros((10, 10, 10))
    cell_data = np.zeros((9, 9, 9))
    volume = pyvista.UniformGrid(dims=(10, 10, 10))
    volume.point_data['point_data'] = point_data.flatten(order='F')
    volume.cell_data['cell_data'] = cell_data.flatten(order='F')
    with pytest.raises(ValueError):
        volume.image_dilate_erode(scalars='cell_data')


def test_image_dilate_erode_cell_data_active():
    point_data = np.zeros((10, 10, 10))
    cell_data = np.zeros((9, 9, 9))
    volume = pyvista.UniformGrid(dims=(10, 10, 10))
    volume.point_data['point_data'] = point_data.flatten(order='F')
    volume.cell_data['cell_data'] = cell_data.flatten(order='F')
    volume.set_active_scalars('cell_data')
    with pytest.raises(ValueError):
        volume.image_dilate_erode()


def test_image_threshold_output_type():
    threshold = 10  # 'random' value
    volume = examples.load_uniform()
    volume_thresholded = volume.image_threshold(threshold)
    assert isinstance(volume_thresholded, pyvista.UniformGrid)
    volume_thresholded = volume.image_threshold(threshold, scalars='Spatial Point Data')
    assert isinstance(volume_thresholded, pyvista.UniformGrid)


def test_image_threshold_wrong_threshold_length():
    threshold = (10, 10, 10)  # tuple with too many values
    volume = examples.load_uniform()
    with pytest.raises(ValueError):
        volume.image_threshold(threshold)


def test_image_threshold_wrong_threshold_type():
    threshold = {'min': 0, 'max': 10}  # dict thresh
    volume = examples.load_uniform()
    with pytest.raises(TypeError):
        volume.image_threshold(threshold)


@pytest.mark.parametrize('in_value', [1, None])
@pytest.mark.parametrize('out_value', [0, None])
def test_image_threshold_upper(in_value, out_value):
    threshold = 0  # 'random' value
    array_shape = (3, 3, 3)
    in_value_location = (1, 1, 1)
    point_data = np.ones(array_shape)
    in_value_mask = np.zeros(array_shape, dtype=bool)
    in_value_mask[in_value_location] = True
    point_data[in_value_mask] = 100  # the only 'in' value
    point_data[~in_value_mask] = -100  # out values
    volume = pyvista.UniformGrid(dims=array_shape)
    volume.point_data['point_data'] = point_data.flatten(order='F')
    point_data_thresholded = point_data.copy()
    if in_value is not None:
        point_data_thresholded[in_value_mask] = in_value
    if out_value is not None:
        point_data_thresholded[~in_value_mask] = out_value
    volume_thresholded = volume.image_threshold(threshold, in_value=in_value, out_value=out_value)
    assert np.array_equal(
        volume_thresholded.point_data['point_data'], point_data_thresholded.flatten(order='F')
    )


@pytest.mark.parametrize('in_value', [1, None])
@pytest.mark.parametrize('out_value', [0, None])
def test_image_threshold_between(in_value, out_value):
    threshold = [-10, 10]  # 'random' values
    array_shape = (3, 3, 3)
    in_value_location = (1, 1, 1)
    low_value_location = (1, 1, 2)
    point_data = np.ones(array_shape)
    in_value_mask = np.zeros(array_shape, dtype=bool)
    in_value_mask[in_value_location] = True
    point_data[in_value_mask] = 0  # the only 'in' value
    point_data[~in_value_mask] = 100  # out values
    point_data[low_value_location] = -100  # add a value below the threshold also
    volume = pyvista.UniformGrid(dims=array_shape)
    volume.point_data['point_data'] = point_data.flatten(order='F')
    point_data_thresholded = point_data.copy()
    if in_value is not None:
        point_data_thresholded[in_value_mask] = in_value
    if out_value is not None:
        point_data_thresholded[~in_value_mask] = out_value
    volume_thresholded = volume.image_threshold(threshold, in_value=in_value, out_value=out_value)
    assert np.array_equal(
        volume_thresholded.point_data['point_data'], point_data_thresholded.flatten(order='F')
    )


def test_extract_subset_structured():
    structured = examples.load_structured()
    voi = structured.extract_subset([0, 3, 1, 4, 0, 1])
    assert isinstance(voi, pyvista.StructuredGrid)
    assert voi.dimensions == (4, 4, 1)


@pytest.fixture
def structured_grids_split_coincident():
    """Two structured grids which are coincident along second axis (axis=1), and
    the grid from which they were extracted."""
    structured = examples.load_structured()
    point_data = (np.ones((80, 80)) * np.arange(0, 80)).ravel(order='F')
    cell_data = (np.ones((79, 79)) * np.arange(0, 79)).T.ravel(order='F')
    structured.point_data['point_data'] = point_data
    structured.cell_data['cell_data'] = cell_data
    voi_1 = structured.extract_subset([0, 80, 0, 40, 0, 1])
    voi_2 = structured.extract_subset([0, 80, 40, 80, 0, 1])
    return voi_1, voi_2, structured


@pytest.fixture
def structured_grids_split_disconnected():
    """Two structured grids which are disconnected."""
    structured = examples.load_structured()
    point_data = (np.ones((80, 80)) * np.arange(0, 80)).ravel(order='F')
    cell_data = (np.ones((79, 79)) * np.arange(0, 79)).T.ravel(order='F')
    structured.point_data['point_data'] = point_data
    structured.cell_data['cell_data'] = cell_data
    voi_1 = structured.extract_subset([0, 80, 0, 40, 0, 1])
    voi_2 = structured.extract_subset([0, 80, 45, 80, 0, 1])
    return voi_1, voi_2


def test_concatenate_structured(
    structured_grids_split_coincident, structured_grids_split_disconnected
):
    voi_1, voi_2, structured = structured_grids_split_coincident
    joined = voi_1.concatenate(voi_2, axis=1)
    assert structured.points == pytest.approx(joined.points)
    assert structured.volume == pytest.approx(joined.volume)
    assert structured.point_data['point_data'] == pytest.approx(joined.point_data['point_data'])
    assert structured.cell_data['cell_data'] == pytest.approx(joined.cell_data['cell_data'])


def test_concatenate_structured_bad_dimensions(structured_grids_split_coincident):
    voi_1, voi_2, structured = structured_grids_split_coincident

    # test invalid dimensions
    with pytest.raises(RuntimeError):
        voi_1.concatenate(voi_2, axis=0)

    with pytest.raises(RuntimeError):
        voi_1.concatenate(voi_2, axis=2)


def test_concatenate_structured_bad_inputs(structured_grids_split_coincident):
    voi_1, voi_2, structured = structured_grids_split_coincident
    with pytest.raises(RuntimeError):
        voi_1.concatenate(voi_2, axis=3)


def test_concatenate_structured_bad_point_data(structured_grids_split_coincident):
    voi_1, voi_2, structured = structured_grids_split_coincident
    voi_1['point_data'] = voi_1['point_data'] * 2.0
    with pytest.raises(RuntimeError):
        voi_1.concatenate(voi_2, axis=1)


def test_concatenate_structured_disconnected(structured_grids_split_disconnected):
    voi_1, voi_2 = structured_grids_split_disconnected
    with pytest.raises(RuntimeError):
        voi_1.concatenate(voi_2, axis=1)


def test_concatenate_structured_different_arrays(structured_grids_split_coincident):
    voi_1, voi_2, structured = structured_grids_split_coincident
    point_data = voi_1.point_data.pop('point_data')
    with pytest.raises(RuntimeError):
        voi_1.concatenate(voi_2, axis=1)

    voi_1.point_data['point_data'] = point_data
    voi_1.cell_data.remove('cell_data')
    with pytest.raises(RuntimeError):
        voi_1.concatenate(voi_2, axis=1)


def test_structured_add_non_grid():
    grid = examples.load_structured()
    merged = grid + examples.load_hexbeam()
    assert isinstance(merged, pyvista.UnstructuredGrid)


def test_poly_data_strip():
    mesh = examples.load_airplane()
    slc = mesh.slice(normal='z', origin=(0, 0, -10))
    stripped = slc.strip(progress_bar=True)
    assert stripped.n_cells == 1


def test_shrink():
    mesh = pyvista.Sphere()
    shrunk = mesh.shrink(shrink_factor=0.8, progress_bar=True)
    assert shrunk.n_cells == mesh.n_cells
    assert shrunk.area < mesh.area
    mesh = examples.load_uniform()
    shrunk = mesh.shrink(shrink_factor=0.8, progress_bar=True)
    assert shrunk.n_cells == mesh.n_cells
    assert shrunk.volume < mesh.volume


def test_tessellate():
    points = np.array(
        [
            [0.0, 0.0, 0.0],
            [2.0, 0.0, 0.0],
            [1.0, 2.0, 0.0],
            [1.0, 0.5, 0.0],
            [1.5, 1.5, 0.0],
            [0.5, 1.5, 0.0],
        ]
    )
    cells = np.array([6, 0, 1, 2, 3, 4, 5])
    cell_types = np.array([69])
    ugrid = pyvista.UnstructuredGrid(cells, cell_types, points)
    tessellated = ugrid.tessellate(progress_bar=True)
    assert tessellated.n_cells > ugrid.n_cells
    assert tessellated.n_points > ugrid.n_points
    assert ugrid.tessellate(max_n_subdivide=6).n_cells > tessellated.n_cells
    assert ugrid.tessellate(merge_points=False).n_points > tessellated.n_points
    with pytest.raises(TypeError):
        pdata = pyvista.PolyData()
        tessellated = pdata.tessellate(progress_bar=True)


@pytest.mark.parametrize('num_cell_arrays,num_point_data', itertools.product([0, 1, 2], [0, 1, 2]))
def test_transform_mesh(datasets, num_cell_arrays, num_point_data):
    # rotate about x-axis by 90 degrees
    for dataset in datasets:
        tf = pyvista.transformations.axis_angle_rotation((1, 0, 0), 90)

        for i in range(num_cell_arrays):
            dataset.cell_data[f'C{i}'] = np.random.rand(dataset.n_cells, 3)

        for i in range(num_point_data):
            dataset.point_data[f'P{i}'] = np.random.rand(dataset.n_points, 3)

        # deactivate any active vectors!
        # even if transform_all_input_vectors is False, vtkTransformfilter will
        # transform active vectors
        dataset.set_active_vectors(None)

        transformed = dataset.transform(tf, transform_all_input_vectors=False, inplace=False)

        assert dataset.points[:, 0] == pytest.approx(transformed.points[:, 0])
        assert dataset.points[:, 2] == pytest.approx(-transformed.points[:, 1])
        assert dataset.points[:, 1] == pytest.approx(transformed.points[:, 2])

        # ensure that none of the vector data is changed
        for name, array in dataset.point_data.items():
            assert transformed.point_data[name] == pytest.approx(array)

        for name, array in dataset.cell_data.items():
            assert transformed.cell_data[name] == pytest.approx(array)

        # verify that the cell connectivity is a deep copy
        if VTK9 and hasattr(dataset, '_connectivity_array'):
            transformed._connectivity_array[0] += 1
            assert not np.array_equal(dataset._connectivity_array, transformed._connectivity_array)
        if VTK9 and hasattr(dataset, 'cell_connectivity'):
            transformed.cell_connectivity[0] += 1
            assert not np.array_equal(dataset.cell_connectivity, transformed.cell_connectivity)


@pytest.mark.parametrize('num_cell_arrays,num_point_data', itertools.product([0, 1, 2], [0, 1, 2]))
def test_transform_mesh_and_vectors(datasets, num_cell_arrays, num_point_data):
    for dataset in datasets:
        # rotate about x-axis by 90 degrees
        tf = pyvista.transformations.axis_angle_rotation((1, 0, 0), 90)

        for i in range(num_cell_arrays):
            dataset.cell_data[f'C{i}'] = np.random.rand(dataset.n_cells, 3)

        for i in range(num_point_data):
            dataset.point_data[f'P{i}'] = np.random.rand(dataset.n_points, 3)

        # track original untransformed dataset
        orig_dataset = dataset.copy(deep=True)

        # handle
        f = pyvista._vtk.vtkTransformFilter()
        if not hasattr(f, 'SetTransformAllInputVectors'):
            with pytest.raises(VTKVersionError):
                transformed = dataset.transform(tf, transform_all_input_vectors=True, inplace=False)
            return

        transformed = dataset.transform(tf, transform_all_input_vectors=True, inplace=False)

        # verify that the dataset has not modified
        if num_cell_arrays:
            assert dataset.cell_data == orig_dataset.cell_data
        if num_point_data:
            assert dataset.point_data == orig_dataset.point_data

        assert dataset.points[:, 0] == pytest.approx(transformed.points[:, 0])
        assert dataset.points[:, 2] == pytest.approx(-transformed.points[:, 1])
        assert dataset.points[:, 1] == pytest.approx(transformed.points[:, 2])

        for i in range(num_cell_arrays):
            assert dataset.cell_data[f'C{i}'][:, 0] == pytest.approx(
                transformed.cell_data[f'C{i}'][:, 0]
            )
            assert dataset.cell_data[f'C{i}'][:, 2] == pytest.approx(
                -transformed.cell_data[f'C{i}'][:, 1]
            )
            assert dataset.cell_data[f'C{i}'][:, 1] == pytest.approx(
                transformed.cell_data[f'C{i}'][:, 2]
            )

        for i in range(num_point_data):
            assert dataset.point_data[f'P{i}'][:, 0] == pytest.approx(
                transformed.point_data[f'P{i}'][:, 0]
            )
            assert dataset.point_data[f'P{i}'][:, 2] == pytest.approx(
                -transformed.point_data[f'P{i}'][:, 1]
            )
            assert dataset.point_data[f'P{i}'][:, 1] == pytest.approx(
                transformed.point_data[f'P{i}'][:, 2]
            )


@pytest.mark.parametrize("num_cell_arrays,num_point_data", itertools.product([0, 1, 2], [0, 1, 2]))
def test_transform_int_vectors_warning(datasets, num_cell_arrays, num_point_data):
    for dataset in datasets:
        tf = pyvista.transformations.axis_angle_rotation((1, 0, 0), 90)
        dataset.clear_data()
        for i in range(num_cell_arrays):
            dataset.cell_data[f"C{i}"] = np.random.randint(
                np.iinfo(int).max, size=(dataset.n_cells, 3)
            )
        for i in range(num_point_data):
            dataset.point_data[f"P{i}"] = np.random.randint(
                np.iinfo(int).max, size=(dataset.n_points, 3)
            )
        if not (num_cell_arrays == 0 and num_point_data == 0):
            with pytest.warns(UserWarning, match="Integer"):
                _ = dataset.transform(tf, transform_all_input_vectors=True, inplace=False)


@pytest.mark.parametrize(
    'dataset',
    [
        examples.load_uniform(),  # UniformGrid
        examples.load_rectilinear(),  # RectilinearGrid
    ],
)
def test_transform_inplace_bad_types(dataset):
    # assert that transformations of these types throw the correct error
    tf = pyvista.transformations.axis_angle_rotation(
        (1, 0, 0), 90
    )  # rotate about x-axis by 90 degrees
    with pytest.raises(TypeError):
        dataset.transform(tf, inplace=True)


def test_reflect_mesh_about_point(datasets):
    for dataset in datasets:
        x_plane = 500
        reflected = dataset.reflect((1, 0, 0), point=(x_plane, 0, 0), progress_bar=True)
        assert reflected.n_cells == dataset.n_cells
        assert reflected.n_points == dataset.n_points
        assert np.allclose(x_plane - dataset.points[:, 0], reflected.points[:, 0] - x_plane)
        assert np.allclose(dataset.points[:, 1:], reflected.points[:, 1:])


@pytest.mark.skipif(not VTK9, reason='Only supported on VTK v9 or newer')
def test_reflect_mesh_with_vectors(datasets):
    for dataset in datasets:
        if hasattr(dataset, 'compute_normals'):
            dataset.compute_normals(inplace=True, progress_bar=True)

        # add vector data to cell and point arrays
        dataset.cell_data['C'] = np.arange(dataset.n_cells)[:, np.newaxis] * np.array(
            [1, 2, 3], dtype=float
        ).reshape((1, 3))
        dataset.point_data['P'] = np.arange(dataset.n_points)[:, np.newaxis] * np.array(
            [1, 2, 3], dtype=float
        ).reshape((1, 3))

        reflected = dataset.reflect(
            (1, 0, 0), transform_all_input_vectors=True, inplace=False, progress_bar=True
        )

        # assert isinstance(reflected, type(dataset))
        assert reflected.n_cells == dataset.n_cells
        assert reflected.n_points == dataset.n_points
        assert np.allclose(dataset.points[:, 0], -reflected.points[:, 0])
        assert np.allclose(dataset.points[:, 1:], reflected.points[:, 1:])

        # assert normals are reflected
        if hasattr(dataset, 'compute_normals'):
            assert np.allclose(
                dataset.cell_data['Normals'][:, 0], -reflected.cell_data['Normals'][:, 0]
            )
            assert np.allclose(
                dataset.cell_data['Normals'][:, 1:], reflected.cell_data['Normals'][:, 1:]
            )
            assert np.allclose(
                dataset.point_data['Normals'][:, 0], -reflected.point_data['Normals'][:, 0]
            )
            assert np.allclose(
                dataset.point_data['Normals'][:, 1:], reflected.point_data['Normals'][:, 1:]
            )

        # assert other vector fields are reflected
        assert np.allclose(dataset.cell_data['C'][:, 0], -reflected.cell_data['C'][:, 0])
        assert np.allclose(dataset.cell_data['C'][:, 1:], reflected.cell_data['C'][:, 1:])
        assert np.allclose(dataset.point_data['P'][:, 0], -reflected.point_data['P'][:, 0])
        assert np.allclose(dataset.point_data['P'][:, 1:], reflected.point_data['P'][:, 1:])


@pytest.mark.parametrize(
    'dataset',
    [
        examples.load_hexbeam(),  # UnstructuredGrid
        examples.load_airplane(),  # PolyData
        examples.load_structured(),  # StructuredGrid
    ],
)
def test_reflect_inplace(dataset):
    orig = dataset.copy()
    dataset.reflect((1, 0, 0), inplace=True, progress_bar=True)
    assert dataset.n_cells == orig.n_cells
    assert dataset.n_points == orig.n_points
    assert np.allclose(dataset.points[:, 0], -orig.points[:, 0])
    assert np.allclose(dataset.points[:, 1:], orig.points[:, 1:])


@pytest.mark.parametrize(
    'dataset',
    [
        examples.load_uniform(),  # UniformGrid
        examples.load_rectilinear(),  # RectilinearGrid
    ],
)
def test_transform_inplace_bad_types_2(dataset):
    # assert that transformations of these types throw the correct error
    with pytest.raises(TypeError):
        dataset.reflect((1, 0, 0), inplace=True)


def test_extrude_rotate():
    resolution = 4
    line = pyvista.Line(pointa=(0, 0, 0), pointb=(1, 0, 0))

    with pytest.raises(ValueError):
        line.extrude_rotate(resolution=0, capping=True)

    poly = line.extrude_rotate(resolution=resolution, progress_bar=True, capping=True)
    assert poly.n_cells == line.n_points - 1
    assert poly.n_points == (resolution + 1) * line.n_points

    translation = 10.0
    dradius = 1.0
    poly = line.extrude_rotate(
        translation=translation,
        dradius=dradius,
        progress_bar=True,
        capping=True,
    )
    zmax = poly.bounds[5]
    assert zmax == translation
    xmax = poly.bounds[1]
    assert xmax == line.bounds[1] + dradius

    poly = line.extrude_rotate(angle=90.0, progress_bar=True, capping=True)
    xmin = poly.bounds[0]
    xmax = poly.bounds[1]
    ymin = poly.bounds[2]
    ymax = poly.bounds[3]
    assert (
        (xmin == line.bounds[0])
        and (xmax == line.bounds[1])
        and (ymin == line.bounds[0])
        and (ymax == line.bounds[1])
    )

    rotation_axis = (0, 1, 0)
    if not pyvista.vtk_version_info >= (9, 1, 0):
        with pytest.raises(VTKVersionError):
            poly = line.extrude_rotate(rotation_axis=rotation_axis)
    else:
        poly = line.extrude_rotate(
            rotation_axis=rotation_axis, resolution=resolution, progress_bar=True, capping=True
        )
        assert poly.n_cells == line.n_points - 1
        assert poly.n_points == (resolution + 1) * line.n_points

    with pytest.raises(ValueError):
        line.extrude_rotate(rotation_axis=[1, 2], capping=True)


def test_extrude_rotate_inplace():
    resolution = 4
    poly = pyvista.Line(pointa=(0, 0, 0), pointb=(1, 0, 0))
    old_line = poly.copy()
    poly.extrude_rotate(resolution=resolution, inplace=True, progress_bar=True, capping=True)
    assert poly.n_cells == old_line.n_points - 1
    assert poly.n_points == (resolution + 1) * old_line.n_points


def test_extrude_trim():
    direction = (0, 0, 1)
    mesh = pyvista.Plane(
        center=(0, 0, 0), direction=direction, i_size=1, j_size=1, i_resolution=10, j_resolution=10
    )
    trim_surface = pyvista.Plane(
        center=(0, 0, 1), direction=direction, i_size=2, j_size=2, i_resolution=20, j_resolution=20
    )
    poly = mesh.extrude_trim(direction, trim_surface)
    assert np.isclose(poly.volume, 1.0)


@pytest.mark.parametrize('extrusion', ["boundary_edges", "all_edges"])
@pytest.mark.parametrize(
    'capping', ["intersection", "minimum_distance", "maximum_distance", "average_distance"]
)
def test_extrude_trim_strategy(extrusion, capping):
    direction = (0, 0, 1)
    mesh = pyvista.Plane(
        center=(0, 0, 0), direction=direction, i_size=1, j_size=1, i_resolution=10, j_resolution=10
    )
    trim_surface = pyvista.Plane(
        center=(0, 0, 1), direction=direction, i_size=2, j_size=2, i_resolution=20, j_resolution=20
    )
    poly = mesh.extrude_trim(direction, trim_surface, extrusion=extrusion, capping=capping)
    assert isinstance(poly, pyvista.PolyData)
    assert poly.n_cells
    assert poly.n_points


def test_extrude_trim_catch():
    direction = (0, 0, 1)
    mesh = pyvista.Plane()
    trim_surface = pyvista.Plane()
    with pytest.raises(ValueError):
        _ = mesh.extrude_trim(direction, trim_surface, extrusion="Invalid strategy")
    with pytest.raises(TypeError, match='Invalid type'):
        _ = mesh.extrude_trim(direction, trim_surface, extrusion=0)
    with pytest.raises(ValueError):
        _ = mesh.extrude_trim(direction, trim_surface, capping="Invalid strategy")
    with pytest.raises(TypeError, match='Invalid type'):
        _ = mesh.extrude_trim(direction, trim_surface, capping=0)
    with pytest.raises(TypeError):
        _ = mesh.extrude_trim('foobar', trim_surface)
    with pytest.raises(TypeError):
        _ = mesh.extrude_trim([1, 2], trim_surface)


def test_extrude_trim_inplace():
    direction = (0, 0, 1)
    mesh = pyvista.Plane(
        center=(0, 0, 0), direction=direction, i_size=1, j_size=1, i_resolution=10, j_resolution=10
    )
    trim_surface = pyvista.Plane(
        center=(0, 0, 1), direction=direction, i_size=2, j_size=2, i_resolution=20, j_resolution=20
    )
    mesh.extrude_trim(direction, trim_surface, inplace=True, progress_bar=True)
    assert np.isclose(mesh.volume, 1.0)


@pytest.mark.parametrize('inplace', [True, False])
def test_subdivide_adaptive(sphere, inplace):
    orig_n_faces = sphere.n_faces
    sub = sphere.subdivide_adaptive(0.01, 0.001, 100000, 2, inplace=inplace, progress_bar=True)
    assert sub.n_faces > orig_n_faces
    if inplace:
        assert sphere.n_faces == sub.n_faces


def test_invalid_subdivide_adaptive(cube):
    # check non-triangulated
    with pytest.raises(NotAllTrianglesError):
        cube.subdivide_adaptive()


@pytest.mark.skipif(not VTK9, reason='Only supported on VTK v9 or newer')
def test_collision(sphere):
    moved_sphere = sphere.translate((0.5, 0, 0), inplace=False)
    output, n_collision = sphere.collision(moved_sphere)
    assert isinstance(output, pyvista.PolyData)
    assert n_collision > 40
    assert 'ContactCells' in output.field_data

    # test no collision
    moved_sphere.translate((1000, 0, 0), inplace=True)
    _, n_collision = sphere.collision(moved_sphere)
    assert not n_collision


@pytest.mark.skipif(not VTK9, reason='Only supported on VTK v9 or newer')
def test_collision_solid_non_triangle(hexbeam):
    # test non-triangular mesh with a unstructured grid
    cube = pyvista.Cube()
    output, n_collision = cube.collision(hexbeam)
    assert isinstance(output, pyvista.PolyData)
    assert n_collision > 40
    assert 'ContactCells' in output.field_data
    assert output.is_all_triangles


def test_reconstruct_surface_poly(sphere):
    pc = pyvista.wrap(sphere.points)
    surf = pc.reconstruct_surface(nbr_sz=10, sample_spacing=50)
    assert surf.is_all_triangles


def test_is_manifold(sphere, plane):
    assert sphere.is_manifold
    assert not plane.is_manifold


def test_reconstruct_surface_unstructured():
    mesh = examples.load_hexbeam().reconstruct_surface()
    assert isinstance(mesh, pyvista.PolyData)
    assert mesh.n_points


def test_integrate_data_datasets(datasets):
    """Test multiple dataset types."""
    for dataset in datasets:
        integrated = dataset.integrate_data()
        if "Area" in integrated.array_names:
            assert integrated["Area"] > 0
        elif "Volume" in integrated.array_names:
            assert integrated["Volume"] > 0
        else:
            raise ValueError("Unexpected integration")


def test_integrate_data():
    """Test specific case."""
    # sphere with radius = 0.5, area = pi
    # increase resolution to increase precision
    sphere = pyvista.Sphere(theta_resolution=100, phi_resolution=100)
    sphere.cell_data["cdata"] = 2 * np.ones(sphere.n_cells)
    sphere.point_data["pdata"] = 3 * np.ones(sphere.n_points)

    integrated = sphere.integrate_data()
    assert np.isclose(integrated["Area"], np.pi, rtol=1e-3)
    assert np.isclose(integrated["cdata"], 2 * np.pi, rtol=1e-3)
    assert np.isclose(integrated["pdata"], 3 * np.pi, rtol=1e-3)<|MERGE_RESOLUTION|>--- conflicted
+++ resolved
@@ -547,19 +547,14 @@
         uniform.contour()
     with pytest.raises(ValueError):
         uniform.contour(method='invalid method')
-<<<<<<< HEAD
-    with pytest.raises(TypeError):
-        uniform.contour(scalars={})
+    with pytest.raises(TypeError, match='Invalid type for `scalars`'):
+        uniform.contour(scalars=1)
     with pytest.raises(TypeError):
         uniform.contour(rng={})
     with pytest.raises(ValueError, match='rng must be a two-length'):
         uniform.contour(rng=[1])
     with pytest.raises(ValueError, match='rng must be a sorted'):
         uniform.contour(rng=[2, 1])
-=======
-    with pytest.raises(TypeError, match='Invalid type for `scalars`'):
-        uniform.contour(scalars=1)
->>>>>>> 47ddcd9c
 
 
 def test_elevation():
