import os
import pytest
import trimesh
import numpy as np
from PIL import Image
import vtk

import pyvista
from pyvista import _vtk

def test_wrap_none():
    # check against the "None" edge case
    assert pyvista.wrap(None) is None


def test_wrap_pyvista_ndarray(sphere):
    pd = pyvista.wrap(sphere.points)
    assert isinstance(pd, pyvista.PolyData)


# NOTE: It's not necessary to test all data types here, several of the
# most used ones.  We're just checking that we can wrap VTK data types.
@pytest.mark.parametrize('dtypes', [(np.float64, _vtk.vtkDoubleArray),
                                    (np.float32, _vtk.vtkFloatArray),
                                    (np.int64, _vtk.vtkTypeInt64Array),
                                    (np.int32, _vtk.vtkTypeInt32Array),
                                    (np.int8, _vtk.vtkSignedCharArray),
                                    (np.uint8, _vtk.vtkUnsignedCharArray),
                                    ])
def test_wrap_pyvista_ndarray_vtk(dtypes):
    np_dtype, vtk_class = dtypes
    np_array = np.array([[0, 10, 20],
                         [-10, -200, 0],
                         [0.5, 0.667, 0]], dtype=np_dtype)

    vtk_array = vtk_class()
    vtk_array.SetNumberOfComponents(3)
    vtk_array.SetNumberOfValues(9)
    for i in range(9):
<<<<<<< HEAD
        vtk_array.SetValue(i, np_array.ravel()[i])
=======
        vtk_array.SetValue(i, np_array.flat[i])
>>>>>>> 790b7b4f

    wrapped = pyvista.wrap(vtk_array)
    assert np.allclose(wrapped, np_array)
    assert wrapped.dtype == np_array.dtype


def test_wrap_trimesh():
    points = [[0, 0, 0], [0, 0, 1], [0, 1, 0]]
    faces = [[0, 1, 2]]
    tmesh = trimesh.Trimesh(points, faces=faces, process=False)
    mesh = pyvista.wrap(tmesh)
    assert isinstance(mesh, pyvista.PolyData)

    assert np.allclose(tmesh.vertices, mesh.points)
    assert np.allclose(tmesh.faces, mesh.faces[1:])


def test_make_tri_mesh(sphere):
    with pytest.raises(ValueError):
        pyvista.make_tri_mesh(sphere.points, sphere.faces)

    with pytest.raises(ValueError):
        pyvista.make_tri_mesh(sphere.points[:, :1], sphere.faces)

    faces = sphere.faces.reshape(-1, 4)[:, 1:]
    mesh = pyvista.make_tri_mesh(sphere.points, faces)

    assert np.allclose(sphere.points, mesh.points)
    assert np.allclose(sphere.faces, mesh.faces)


def test_wrappers():
    vtk_data = vtk.vtkPolyData()
    pv_data = pyvista.wrap(vtk_data)
    assert isinstance(pv_data, pyvista.PolyData)

    class Foo(pyvista.PolyData):
        """A user defined subclass of pyvista.PolyData."""
        pass

    default_wrappers = pyvista._wrappers.copy()
    # Use try...finally to set and reset _wrappers
    try:
        pyvista._wrappers['vtkPolyData'] = Foo

        pv_data = pyvista.wrap(vtk_data)
        assert isinstance(pv_data, Foo)

        tri_data = pv_data.delaunay_2d()

        assert isinstance(tri_data, Foo)

        uniform_grid = pyvista.UniformGrid()
        surface = uniform_grid.extract_surface()

        assert isinstance(surface, Foo)

        surface.delaunay_2d(inplace=True)
        assert isinstance(surface, Foo)

        sphere = pyvista.Sphere()
        assert isinstance(sphere, Foo)

        circle = pyvista.Circle()
        assert isinstance(circle, Foo)

    finally:
        pyvista._wrappers = default_wrappers  # always reset back to default


def test_inheritance_no_wrappers():
    class Foo(pyvista.PolyData):
        pass

    # inplace operations do not change type
    mesh = Foo(pyvista.Sphere())
    mesh.decimate(0.5, inplace=True)
    assert isinstance(mesh, Foo)

    # without using _wrappers, we need to explicitly handle inheritance
    mesh = Foo(pyvista.Sphere())
    new_mesh = mesh.decimate(0.5)  
    assert isinstance(new_mesh, pyvista.PolyData)
    foo_new_mesh = Foo(new_mesh)
    assert isinstance(foo_new_mesh, Foo)


def test_skybox(tmpdir):
    path = str(tmpdir.mkdir("tmpdir"))
    sets = ['posx', 'negx', 'posy', 'negy', 'posz', 'negz']
    for suffix in sets:
        image = Image.new('RGB', (10, 10))
        image.save(os.path.join(path, suffix + '.jpg'))

    skybox = pyvista.cubemap(path)
    assert isinstance(skybox, pyvista.Texture)

    with pytest.raises(FileNotFoundError, match='Unable to locate'):
        pyvista.cubemap('')<|MERGE_RESOLUTION|>--- conflicted
+++ resolved
@@ -37,11 +37,7 @@
     vtk_array.SetNumberOfComponents(3)
     vtk_array.SetNumberOfValues(9)
     for i in range(9):
-<<<<<<< HEAD
-        vtk_array.SetValue(i, np_array.ravel()[i])
-=======
         vtk_array.SetValue(i, np_array.flat[i])
->>>>>>> 790b7b4f
 
     wrapped = pyvista.wrap(vtk_array)
     assert np.allclose(wrapped, np_array)
