from __future__ import annotations

from enum import Enum
import importlib.util
from pathlib import Path

import numpy as np
import pytest

import pyvista as pv
from pyvista.core._vtk_core import DisableVtkSnakeCase
from pyvista.core._vtk_core import VTKObjectWrapperCheckSnakeCase
from pyvista.core.errors import PyVistaAttributeError
from pyvista.core.errors import VTKVersionError
from pyvista.core.utilities.misc import _NoNewAttrMixin
from pyvista.plotting.charts import _vtkWrapper


def get_all_pyvista_classes() -> tuple[tuple[str, ...], tuple[type, ...]]:
    """Return all classes defined in the pyvista package."""
    class_types: set[type] = set()

    package_path = Path(pv.__path__[0])  # path to pyvista package

    def find_py_files(path: Path):
        return [p for p in path.rglob('*.py') if p.name != '__init__.py']

    core_py_files = find_py_files(package_path / 'core')
    plotting_py_files = find_py_files(package_path / 'plotting')

    for file_path in [*core_py_files, *plotting_py_files]:
        # Convert path to dotted module name
        rel_path = file_path.relative_to(package_path.parent)
        module_name = '.'.join(rel_path.with_suffix('').parts)

        module = importlib.import_module(module_name)

        for name in dir(module):
            obj = getattr(module, name)
            if isinstance(obj, type) and getattr(obj, '__module__', '') == module_name:
                class_types.add(obj)

    # Sort and return names and types as separate tuples
    sorted_classes = sorted(class_types, key=lambda cls: cls.__name__)
    return tuple(cls.__name__ for cls in sorted_classes), tuple(sorted_classes)


def pytest_generate_tests(metafunc):
    """Generate parametrized tests."""
    if 'vtk_subclass' in metafunc.fixturenames:
        # This test automatically collects all pyvista classes that _inherit_ from
        # vtk classes. For classes that wrap vtk classes through composition, we
        # manually add these here
        VTK_SUBCLASS_BY_COMPOSITION: set[type] = {pv.pyvista_ndarray}

        def get_vtk_subclasses_through_composition() -> dict[str, type]:
            return {cls.__name__: cls for cls in VTK_SUBCLASS_BY_COMPOSITION}

        def get_vtk_subclasses_through_inheritance() -> dict[str, type]:
            class_names, class_types = get_all_pyvista_classes()

            def inherits_from_vtk(klass):
                bases = klass.__mro__[1:]
                return any(base.__name__[:3].lower() == 'vtk' for base in bases)

            inherits_from_vtk = {
                name: cls for name, cls in zip(class_names, class_types) if inherits_from_vtk(cls)
            }
            assert inherits_from_vtk
            return inherits_from_vtk

        inheritance = get_vtk_subclasses_through_inheritance()
        composition = get_vtk_subclasses_through_composition()
        inheritance.update(composition)

        names = inheritance.keys()
        types = inheritance.values()
        metafunc.parametrize('vtk_subclass', types, ids=names)

    if 'pyvista_class' in metafunc.fixturenames:
        class_names, class_types = get_all_pyvista_classes()

        SKIP_SUBCLASS = {Warning, Exception, tuple, Enum}

        class_map = {
            name: cls
            for name, cls in zip(class_names, class_types)
            if not name.startswith('_') and not issubclass(cls, tuple(SKIP_SUBCLASS))
        }
        metafunc.parametrize('pyvista_class', list(class_map.values()), ids=list(class_map.keys()))


def try_init_pyvista_object(class_):
    # Init object but skip if abstract
    kwargs = get_default_class_init_kwargs(class_)
    try:
        instance = class_(**kwargs)
    except (ImportError, VTKVersionError):
        pytest.skip('VTK Version not supported.')
    except TypeError as e:
        if 'abstract' in repr(e):
            pytest.skip('Class is abstract.')
        raise
    return instance


@pytest.mark.needs_vtk_version(9, 2)
<<<<<<< HEAD
def get_default_class_init_kwargs(pyvista_class):
    # Define kwargs as required for initializing some classes
    kwargs = {}
    if pyvista_class is pv.CubeAxesActor:
=======
def test_vtk_snake_case_api_is_disabled(vtk_subclass):
    if vtk_subclass is VTKObjectWrapperCheckSnakeCase:
        pytest.skip('Class is effectively abstract.')

    assert pv.vtk_snake_case() == 'error'

    # Default test values for classes
    kwargs = {}
    vtk_attr_camel_case = 'GetObjectName'
    vtk_attr_snake_case = 'object_name'

    # Define kwargs or attributes as required for some cases.
    if vtk_subclass is pv.CubeAxesActor:
>>>>>>> 6370ef9a
        kwargs['camera'] = pv.Camera()
    elif pyvista_class is pv.Renderer:
        kwargs['parent'] = pv.Plotter()
    elif pyvista_class in [pv.ChartBox, pv.ChartPie]:
        kwargs['data'] = list(range(10))
    elif pyvista_class is pv.CompositeAttributes:
        kwargs['mapper'] = pv.CompositePolyDataMapper()
        kwargs['dataset'] = pv.MultiBlock()
    elif pyvista_class is pv.CornerAnnotation:
        kwargs['position'] = 'top'
        kwargs['text'] = 'text'
    elif pyvista_class is pv.plotting.utilities.algorithms.ActiveScalarsAlgorithm:
        kwargs['name'] = 'name'
    elif pyvista_class is pv.charts.Charts:
        kwargs['renderer'] = pv.Renderer(pv.Plotter())
    elif pyvista_class is pv.charts.AreaPlot:
        kwargs['chart'] = pv.charts.Chart2D()
        kwargs['x'] = (0, 0, 0)
        kwargs['y1'] = (1, 0, 0)
    elif pyvista_class in [
        pv.charts.BarPlot,
        pv.charts.LinePlot2D,
        pv.charts.ScatterPlot2D,
    ]:
        kwargs['chart'] = pv.charts.Chart2D()
        kwargs['x'] = (0, 0, 0)
        kwargs['y'] = (1, 0, 0)
    elif pyvista_class is pv.charts.StackPlot:
        kwargs['chart'] = pv.charts.Chart2D()
        kwargs['x'] = (0, 0, 0)
        kwargs['ys'] = (1, 0, 0)
    elif pyvista_class in [pv.charts.BoxPlot, pv.charts.PiePlot]:
        kwargs['chart'] = pv.charts.Chart2D()
        kwargs['data'] = [0, 0, 0]
    elif pyvista_class is pv.charts._ChartBackground:
        kwargs['chart'] = pv.charts.Chart2D()
    elif pyvista_class is pv.plotting.background_renderer.BackgroundRenderer:
        kwargs['parent'] = pv.Plotter()
        kwargs['image_path'] = pv.examples.logofile
<<<<<<< HEAD
    elif pyvista_class is pv.pyvista_ndarray:
        kwargs['array'] = pv.vtk_points(np.eye(3)).GetData()
    elif pyvista_class is pv.ActorProperties:
        kwargs['properties'] = pv.Property()
    elif pyvista_class is pv.AffineWidget3D:
        kwargs['plotter'] = pv.Plotter()
        kwargs['actor'] = pv.Actor()
    elif pyvista_class is pv.BlockAttributes:
        dataset = pv.ImageData()
        kwargs['block'] = dataset
        kwargs['attr'] = pv.CompositeAttributes(
            pv.plotting.composite_mapper.CompositePolyDataMapper(), dataset
        )
    elif pyvista_class is pv.CameraPosition:
        kwargs['position'] = (1, 2, 3)
        kwargs['focal_point'] = (1, 2, 3)
        kwargs['viewup'] = (1, 2, 3)
    elif pyvista_class is pv.plotting.renderer.RenderPasses:
        kwargs['renderer'] = pv.Renderer(pv.Plotter())
    elif (
        pyvista_class is pv.plotting.plotter.Renderers
        or pyvista_class is pv.RenderWindowInteractor
        or pyvista_class is pv.plotting.plotter.ScalarBars
    ):
        kwargs['plotter'] = pv.Plotter()
    elif pyvista_class is pv.Timer:
        kwargs['max_steps'] = 0
        kwargs['callback'] = lambda x: x
    elif pyvista_class is pv.DataSetAttributes:
=======
    elif vtk_subclass is pv.pyvista_ndarray:
        kwargs['array'] = pv.vtk_points(np.eye(3)).GetData()
    elif vtk_subclass is pv.DataSetAttributes:
>>>>>>> 6370ef9a
        dataset = pv.ImageData()
        kwargs['vtkobject'] = dataset.GetPointData()
        kwargs['dataset'] = dataset
        kwargs['association'] = pv.FieldAssociation.POINT
<<<<<<< HEAD
    elif pyvista_class is pv.ProgressMonitor:
        kwargs['algorithm'] = pv.plotting.utilities.algorithms.CrinkleAlgorithm
    elif pyvista_class is pv.plotting.lookup_table.lookup_table_ndarray:
        kwargs['array'] = pv.convert_array(np.array((1, 2, 3)))
    elif pyvista_class is pv.plotting.picking.RectangleSelection:
        kwargs['frustum'] = None
        kwargs['viewport'] = None
=======
>>>>>>> 6370ef9a
    elif issubclass(
        pyvista_class, pv.plotting.render_window_interactor.InteractorStyleCaptureMixin
    ):
        kwargs['render_window_interactor'] = pv.Plotter().iren
    elif issubclass(pyvista_class, pv.BaseReader):
        kwargs['path'] = __file__  # Dummy file to pass is_file() checks
    return kwargs


def test_vtk_snake_case_api_is_disabled(vtk_subclass):
    assert pv.vtk_snake_case() == 'error'

    # Default test values for classes
    vtk_attr_camel_case = 'GetGlobalWarningDisplay'
    vtk_attr_snake_case = 'global_warning_display'

    if vtk_subclass is pv.pyvista_ndarray:
        vtk_attr_camel_case = 'GetName'
        vtk_attr_snake_case = 'name'

    instance = try_init_pyvista_object(vtk_subclass)

    # Make sure the CamelCase attribute exists and can be accessed
    assert hasattr(instance, vtk_attr_camel_case)

    if pv.vtk_version_info >= (9, 4):
        # Test getting the snake_case equivalent raises error

        try:
            getattr(instance, vtk_attr_snake_case)
        except PyVistaAttributeError as e:
            # Test passes, we want an error to be raised
            # Confirm error message is correct
            match = (
                f"The attribute '{vtk_attr_snake_case}' is defined by VTK and is not part of "
                f'the PyVista API'
            )
            assert match in repr(e)  # noqa: PT017
        else:
            if DisableVtkSnakeCase not in vtk_subclass.__mro__:
                msg = (
                    f'The class {vtk_subclass.__name__!r} in {vtk_subclass.__module__!r}\n'
                    f'must inherit from {DisableVtkSnakeCase.__name__!r} in '
                    f'{DisableVtkSnakeCase.__module__!r}'
                )
            else:
                msg = f'{PyVistaAttributeError.__name__} was NOT raised (but was expected).'
            pytest.fail(msg)
    else:
        assert not hasattr(instance, vtk_attr_snake_case)


def test_pyvista_class_no_new_attributes(pyvista_class):
    def skip_test_for_some_classes():
        if pyvista_class in (
            pv.MFIXReader,
            pv.Nek5000Reader,
            pv.XdmfReader,
            pv.PVDReader,
            pv.CGNSReader,
            pv.ExodusIIBlockSet,
        ):
            assert issubclass(pyvista_class, _NoNewAttrMixin)
            pytest.skip('Test fails without proper dataset files.')
        elif pyvista_class is pv.core.dataset.ActiveArrayInfo:
            pytest.skip('Deprecated.')
        elif pyvista_class in (pv.PVDDataSet, pv.core.utilities.cell_quality.CellQualityInfo):
            assert issubclass(pyvista_class, _NoNewAttrMixin)
            pytest.skip('Dataclass, no test required.')
        elif pyvista_class in (
            pv.core.utilities.misc.conditional_decorator,
            pv.plotting.utilities.sphinx_gallery.Scraper,
            pv.plotting.utilities.sphinx_gallery.DynamicScraper,
            pv.core._vtk_core.DisableVtkSnakeCase,
            pv.core._vtk_core.vtkPyVistaOverride,
            pv.VtkErrorCatcher,
        ):
            assert not issubclass(pyvista_class, _NoNewAttrMixin)
            pytest.skip('Specialized class with no real risk of new attributes being added.')
        elif pyvista_class in [pv.charts.PiePlot, pv.charts.Pen, pv.charts.Brush, pv.charts.Axis]:
            assert not issubclass(pyvista_class, _NoNewAttrMixin)
            assert issubclass(pyvista_class, _vtkWrapper)
            pytest.skip(
                f'Parent {_vtkWrapper.__name__} is not compatible with {_NoNewAttrMixin.__name__}.'
            )

    skip_test_for_some_classes()
    instance = try_init_pyvista_object(pyvista_class)
    try:
        instance.new_attribute = 'foo'
    except PyVistaAttributeError as e:
        # Test passes, we want an error to be raised
        match = 'does not exist and cannot be added to class'
        assert match in repr(e)  # noqa: PT017
    except AttributeError as e:
        if 'dict' in repr(e):
            pytest.skip('Skip dict classes')
    else:
        if not issubclass(pyvista_class, _NoNewAttrMixin):
            msg = (
                f'The class {pyvista_class.__name__!r} in {pyvista_class.__module__!r}'
                f'must inherit from \n{_NoNewAttrMixin.__name__!r} or '
                f'{_NoNewAttrMixin.__name__!r} in {_NoNewAttrMixin.__module__!r}'
            )
        else:
            msg = f'{PyVistaAttributeError.__name__} was NOT raised (but was expected).'
        pytest.fail(msg)<|MERGE_RESOLUTION|>--- conflicted
+++ resolved
@@ -105,26 +105,10 @@
 
 
 @pytest.mark.needs_vtk_version(9, 2)
-<<<<<<< HEAD
 def get_default_class_init_kwargs(pyvista_class):
     # Define kwargs as required for initializing some classes
     kwargs = {}
     if pyvista_class is pv.CubeAxesActor:
-=======
-def test_vtk_snake_case_api_is_disabled(vtk_subclass):
-    if vtk_subclass is VTKObjectWrapperCheckSnakeCase:
-        pytest.skip('Class is effectively abstract.')
-
-    assert pv.vtk_snake_case() == 'error'
-
-    # Default test values for classes
-    kwargs = {}
-    vtk_attr_camel_case = 'GetObjectName'
-    vtk_attr_snake_case = 'object_name'
-
-    # Define kwargs or attributes as required for some cases.
-    if vtk_subclass is pv.CubeAxesActor:
->>>>>>> 6370ef9a
         kwargs['camera'] = pv.Camera()
     elif pyvista_class is pv.Renderer:
         kwargs['parent'] = pv.Plotter()
@@ -164,7 +148,6 @@
     elif pyvista_class is pv.plotting.background_renderer.BackgroundRenderer:
         kwargs['parent'] = pv.Plotter()
         kwargs['image_path'] = pv.examples.logofile
-<<<<<<< HEAD
     elif pyvista_class is pv.pyvista_ndarray:
         kwargs['array'] = pv.vtk_points(np.eye(3)).GetData()
     elif pyvista_class is pv.ActorProperties:
@@ -194,16 +177,10 @@
         kwargs['max_steps'] = 0
         kwargs['callback'] = lambda x: x
     elif pyvista_class is pv.DataSetAttributes:
-=======
-    elif vtk_subclass is pv.pyvista_ndarray:
-        kwargs['array'] = pv.vtk_points(np.eye(3)).GetData()
-    elif vtk_subclass is pv.DataSetAttributes:
->>>>>>> 6370ef9a
         dataset = pv.ImageData()
         kwargs['vtkobject'] = dataset.GetPointData()
         kwargs['dataset'] = dataset
         kwargs['association'] = pv.FieldAssociation.POINT
-<<<<<<< HEAD
     elif pyvista_class is pv.ProgressMonitor:
         kwargs['algorithm'] = pv.plotting.utilities.algorithms.CrinkleAlgorithm
     elif pyvista_class is pv.plotting.lookup_table.lookup_table_ndarray:
@@ -211,8 +188,6 @@
     elif pyvista_class is pv.plotting.picking.RectangleSelection:
         kwargs['frustum'] = None
         kwargs['viewport'] = None
-=======
->>>>>>> 6370ef9a
     elif issubclass(
         pyvista_class, pv.plotting.render_window_interactor.InteractorStyleCaptureMixin
     ):
@@ -223,6 +198,9 @@
 
 
 def test_vtk_snake_case_api_is_disabled(vtk_subclass):
+    if vtk_subclass is VTKObjectWrapperCheckSnakeCase:
+        pytest.skip('Class is effectively abstract.')
+
     assert pv.vtk_snake_case() == 'error'
 
     # Default test values for classes
@@ -288,6 +266,7 @@
             pv.plotting.utilities.sphinx_gallery.DynamicScraper,
             pv.core._vtk_core.DisableVtkSnakeCase,
             pv.core._vtk_core.vtkPyVistaOverride,
+            pv.core._vtk_core.VTKObjectWrapperCheckSnakeCase,
             pv.VtkErrorCatcher,
         ):
             assert not issubclass(pyvista_class, _NoNewAttrMixin)
