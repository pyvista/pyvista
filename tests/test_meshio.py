--- conflicted
+++ resolved
@@ -107,9 +107,6 @@
         ),
     ],
 )
-<<<<<<< HEAD
-meshes = [beam, airplane, uniform, uniform2d, mesh2d, cow]
-=======
 meshes = [
     beam,
     airplane,
@@ -121,7 +118,6 @@
     points_only,
     mixed_quad_pixel_voxel,
 ]
->>>>>>> 2f51bb1b
 
 if pv.vtk_version_info < (9, 4):
     meshes.append(polyhedron)
