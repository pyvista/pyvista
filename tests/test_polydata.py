import pathlib
import os
from math import pi

import numpy as np
import pytest

import pyvista
from pyvista import examples
from pyvista.plotting import system_supports_plotting
from pyvista.core.errors import NotAllTrianglesError

radius = 0.5

@pytest.fixture
def sphere():
    # this shadows the main sphere fixture from conftest!
    return pyvista.Sphere(radius, theta_resolution=10, phi_resolution=10)


@pytest.fixture
def sphere_shifted():
    return pyvista.Sphere(center=[0.5, 0.5, 0.5],
                          theta_resolution=10, phi_resolution=10)


@pytest.fixture
def sphere_dense():
    return pyvista.Sphere(radius, theta_resolution=100, phi_resolution=100)


@pytest.fixture
def cube_dense():
    return pyvista.Cube()


test_path = os.path.dirname(os.path.abspath(__file__))


def is_binary(filename):
    """Return ``True`` when a file is binary."""
    textchars = bytearray({7, 8, 9, 10, 12, 13, 27} | set(range(0x20, 0x100)) - {0x7f})
    with open(filename, 'rb') as f:
        data = f.read(1024)
    return bool(data.translate(None, textchars))


def test_init():
    mesh = pyvista.PolyData()
    assert not mesh.n_points
    assert not mesh.n_cells


def test_init_from_pdata(sphere):
    mesh = pyvista.PolyData(sphere, deep=True)
    assert mesh.n_points
    assert mesh.n_cells
    mesh.points[0] += 1
    assert not np.allclose(sphere.points[0], mesh.points[0])


def test_init_from_arrays():
    vertices = np.array([[0, 0, 0],
                         [1, 0, 0],
                         [1, 1, 0],
                         [0, 1, 0],
                         [0.5, 0.5, -1]])

    # mesh faces
    faces = np.hstack([[4, 0, 1, 2, 3],
                       [3, 0, 1, 4],
                       [3, 1, 2, 4]]).astype(np.int8)

    mesh = pyvista.PolyData(vertices, faces)
    assert mesh.n_points == 5
    assert mesh.n_cells == 3

    mesh = pyvista.PolyData(vertices, faces, deep=True)
    vertices[0] += 1
    assert not np.allclose(vertices[0], mesh.points[0])


def test_init_from_arrays_with_vert():
    vertices = np.array([[0, 0, 0],
                         [1, 0, 0],
                         [1, 1, 0],
                         [0, 1, 0],
                         [0.5, 0.5, -1],
                         [0, 1.5, 1.5]])

    # mesh faces
    faces = np.hstack([[4, 0, 1, 2, 3],  # quad
                       [3, 0, 1, 4],     # triangle
                       [3, 1, 2, 4],     # triangle
                       [1, 5]]).astype(np.int8)  # vertex

    mesh = pyvista.PolyData(vertices, faces)
    assert mesh.n_points == 6
    assert mesh.n_cells == 4


def test_init_from_arrays_triangular():
    vertices = np.array([[0, 0, 0],
                         [1, 0, 0],
                         [1, 1, 0],
                         [0, 1, 0],
                         [0.5, 0.5, -1]])

    # mesh faces
    faces = np.vstack([[3, 0, 1, 2],
                       [3, 0, 1, 4],
                       [3, 1, 2, 4]])

    mesh = pyvista.PolyData(vertices, faces)
    assert mesh.n_points == 5
    assert mesh.n_cells == 3

    mesh = pyvista.PolyData(vertices, faces, deep=True)
    assert mesh.n_points == 5
    assert mesh.n_cells == 3


def test_init_as_points():
    vertices = np.array([[0, 0, 0],
                         [1, 0, 0],
                         [1, 1, 0],
                         [0, 1, 0],
                         [0.5, 0.5, -1]])

    mesh = pyvista.PolyData(vertices)
    assert mesh.n_points == vertices.shape[0]
    assert mesh.n_cells == vertices.shape[0]
    assert len(mesh.verts) == vertices.shape[0] * 2

    vertices = np.array([[0, 0, 0], [1, 0, 0], [0, 1, 0]])
    cells = np.array([1, 0, 1, 1, 1, 2], np.int16)
    to_check = pyvista.PolyData._make_vertex_cells(len(vertices)).ravel()
    assert np.allclose(to_check, cells)

    # from list
    mesh.verts = [[1, 0], [1, 1], [1, 2]]
    to_check = pyvista.PolyData._make_vertex_cells(len(vertices)).ravel()
    assert np.allclose(to_check, cells)

    mesh = pyvista.PolyData()
    mesh.points = vertices
    mesh.verts = cells
    assert mesh.n_points == vertices.shape[0]
    assert mesh.n_cells == vertices.shape[0]
    assert np.allclose(mesh.verts, cells)


def test_init_as_points_from_list():
    points = [[0, 0, 0],
              [0, 1, 0],
              [0, 0, 1]]
    mesh = pyvista.PolyData(points)
    assert np.allclose(mesh.points, points)


def test_invalid_init():
    with pytest.raises(ValueError):
        pyvista.PolyData(np.array([1]))

    with pytest.raises(TypeError):
        pyvista.PolyData([1, 2, 3], 'woa')

    with pytest.raises(ValueError):
        pyvista.PolyData('woa', 'woa')


    poly = pyvista.PolyData()
    with pytest.raises(ValueError):
        pyvista.PolyData(poly, 'woa')

    with pytest.raises(TypeError):
        pyvista.PolyData({'woa'})


def test_invalid_file():
    with pytest.raises(FileNotFoundError):
        pyvista.PolyData('file.bad')

    with pytest.raises(IOError):
        filename = os.path.join(test_path, 'test_polydata.py')
        pyvista.PolyData(filename)


def test_lines_on_init():
    lines = [2, 0, 1, 3, 2, 3, 4]
    points = np.random.random((5, 3))
    pd = pyvista.PolyData(points, lines=lines)
    assert not pd.faces.size
    assert np.array_equal(pd.lines, lines)
    assert np.array_equal(pd.points, points)


def test_polydata_repr_str():
    pd = pyvista.PolyData()
    assert repr(pd) == str(pd)
    assert 'N Cells' in str(pd)
    assert 'N Points' in str(pd)
    assert 'X Bounds' in str(pd)
    assert 'N Arrays' in str(pd)


def test_geodesic(sphere):
    start, end = 0, sphere.n_points - 1
    geodesic = sphere.geodesic(start, end)
    assert isinstance(geodesic, pyvista.PolyData)
    assert "vtkOriginalPointIds" in geodesic.array_names
    ids = geodesic.point_arrays["vtkOriginalPointIds"]
    assert np.allclose(geodesic.points, sphere.points[ids])

    # check keep_order
    geodesic_legacy = sphere.geodesic(start, end, keep_order=False)
    assert geodesic_legacy["vtkOriginalPointIds"][0] == end
    geodesic_ordered = sphere.geodesic(start, end, keep_order=True)
    assert geodesic_ordered["vtkOriginalPointIds"][0] == start

    # finally, inplace
    geodesic_inplace = sphere.geodesic(start, end, inplace=True)
    assert geodesic_inplace is sphere
    assert np.allclose(geodesic.points, sphere.points)


def test_geodesic_fail(sphere, plane):
    with pytest.raises(IndexError):
        sphere.geodesic(-1, -1)
    with pytest.raises(IndexError):
        sphere.geodesic(sphere.n_points, 0)

    with pytest.raises(NotAllTrianglesError):
        plane.geodesic(0, 10)


def test_geodesic_distance(sphere):
    distance = sphere.geodesic_distance(0, sphere.n_points - 1)
    assert isinstance(distance, float)


def test_ray_trace(sphere):
    points, ind = sphere.ray_trace([0, 0, 0], [1, 1, 1])
    assert np.any(points)
    assert np.any(ind)


@pytest.mark.skipif(not system_supports_plotting(), reason="Requires system to support plotting")
def test_ray_trace_plot(sphere):
    points, ind = sphere.ray_trace([0, 0, 0], [1, 1, 1], plot=True, first_point=True,
                                   off_screen=True)
    assert np.any(points)
    assert np.any(ind)


def test_multi_ray_trace(sphere):
    pytest.importorskip('rtree')
    pytest.importorskip('pyembree')
    pytest.importorskip('trimesh')
    origins = [[1, 0, 1], [0.5, 0, 1], [0.25, 0, 1], [0, 0, 1]]
    directions = [[0, 0, -1]] * 4
    points, ind_r, ind_t = sphere.multi_ray_trace(origins, directions, retry=True)
    assert np.any(points)
    assert np.any(ind_r)
    assert np.any(ind_t)


@pytest.mark.skipif(not system_supports_plotting(), reason="Requires system to support plotting")
def test_plot_curvature(sphere):
    sphere.plot_curvature(off_screen=True)


def test_edge_mask(sphere):
    mask = sphere.edge_mask(10, progress_bar=True)


def test_boolean_union_intersection(sphere, sphere_shifted):
    union = sphere.boolean_union(sphere_shifted, progress_bar=True)
    intersection = sphere.boolean_intersection(sphere_shifted, progress_bar=True)

    # union is volume of sphere + sphere_shifted minus the part intersecting
    expected_volume = sphere.volume + sphere_shifted.volume - intersection.volume
    assert np.isclose(union.volume, expected_volume, atol=1E-3)

    # intersection volume is the volume of both isolated meshes minus the union
    expected_volume = sphere.volume + sphere_shifted.volume - union.volume
    assert np.isclose(intersection.volume, expected_volume, atol=1E-3)


def test_boolean_difference(sphere, sphere_shifted):
    difference = sphere.boolean_difference(sphere_shifted, progress_bar=True)
    intersection = sphere.boolean_intersection(sphere_shifted, progress_bar=True)

    expected_volume = sphere.volume - intersection.volume
    assert np.isclose(difference.volume, expected_volume, atol=1E-3)


def test_boolean_difference_fail(plane):
    with pytest.raises(NotAllTrianglesError):
        plane - plane


def test_subtract(sphere, sphere_shifted):
    sub_mesh = sphere - sphere_shifted
    assert sub_mesh.n_points == sphere.boolean_difference(sphere_shifted).n_points


def test_merge(sphere, sphere_shifted, hexbeam):
    merged = sphere.merge(hexbeam, progress_bar=True)
    assert merged.n_points == (sphere.n_points + hexbeam.n_points)
    assert isinstance(merged, pyvista.UnstructuredGrid)

    # list with unstructuredgrid case
    merged = sphere.merge([hexbeam, hexbeam], merge_points=False, progress_bar=True)
    assert merged.n_points == (sphere.n_points + hexbeam.n_points*2)
    assert isinstance(merged, pyvista.UnstructuredGrid)

    # with polydata
    merged = sphere.merge(sphere_shifted, progress_bar=True)
    assert isinstance(merged, pyvista.PolyData)
    assert merged.n_points == sphere.n_points + sphere_shifted.n_points

    # with polydata list (no merge)
    merged = sphere.merge([sphere_shifted, sphere_shifted], merge_points=False, progress_bar=True)
    assert isinstance(merged, pyvista.PolyData)
    assert merged.n_points == sphere.n_points + sphere_shifted.n_points*2

    # with polydata list (merge)
    merged = sphere.merge([sphere_shifted, sphere_shifted], progress_bar=True)
    assert isinstance(merged, pyvista.PolyData)
    assert merged.n_points == sphere.n_points + sphere_shifted.n_points


def test_add(sphere, sphere_shifted):
    merged = sphere + sphere_shifted
    assert isinstance(merged, pyvista.PolyData)
    assert merged.n_points == sphere.n_points + sphere_shifted.n_points
    assert merged.n_faces == sphere.n_cells + sphere_shifted.n_cells


def test_intersection(sphere, sphere_shifted):
    intersection, first, second = sphere.intersection(sphere_shifted, split_first=True, split_second=True, progress_bar=True)

    assert intersection.n_points
    assert first.n_points > sphere.n_points
    assert second.n_points > sphere_shifted.n_points

    intersection, first, second = sphere.intersection(sphere_shifted, split_first=False, split_second=False, progress_bar=True)
    assert intersection.n_points
    assert first.n_points == sphere.n_points
    assert second.n_points == sphere_shifted.n_points


@pytest.mark.parametrize('curv_type', ['mean', 'gaussian', 'maximum', 'minimum'])
def test_curvature(sphere, curv_type):
    curv = sphere.curvature(curv_type)
    assert np.any(curv)
    assert curv.size == sphere.n_points


def test_invalid_curvature(sphere):
    with pytest.raises(ValueError):
        curv = sphere.curvature('not valid')


@pytest.mark.parametrize('binary', [True, False])
@pytest.mark.parametrize('extension', pyvista.core.pointset.PolyData._WRITERS)
def test_save(sphere, extension, binary, tmpdir):
    filename = str(tmpdir.mkdir("tmpdir").join(f'tmp{extension}'))
    sphere.save(filename, binary)

    if binary:
        if extension == '.vtp':
            assert 'binary' in open(filename).read(1000)
        else:
            is_binary(filename)
    else:
        with open(filename) as f:
            fst = f.read(100).lower()
            assert 'ascii' in fst or 'xml' in fst or 'solid' in fst

    mesh = pyvista.PolyData(filename)
    assert mesh.faces.shape == sphere.faces.shape
    assert mesh.points.shape == sphere.points.shape


@pytest.mark.parametrize('as_str', [True, False])
@pytest.mark.parametrize('ndim', [3, 4])
def test_save_ply_texture_array(sphere, ndim, as_str, tmpdir):
    filename = str(tmpdir.mkdir("tmpdir").join(f'tmp.ply'))

    texture = np.ones((sphere.n_points, ndim), np.uint8)
    texture[:, 2] = np.arange(sphere.n_points)[::-1]
    if as_str:
        sphere.point_arrays['texture'] = texture
        sphere.save(filename, texture='texture')
    else:
        sphere.save(filename, texture=texture)

    mesh = pyvista.PolyData(filename)
    color_array_name = 'RGB' if ndim == 3 else 'RGBA'
    assert np.allclose(mesh[color_array_name], texture)


@pytest.mark.parametrize('as_str', [True, False])
def test_save_ply_texture_array_catch(sphere, as_str, tmpdir):
    filename = str(tmpdir.mkdir("tmpdir").join(f'tmp.ply'))

    texture = np.ones((sphere.n_points, 3), np.float32)
    with pytest.raises(ValueError, match='Invalid datatype'):
        if as_str:
            sphere.point_arrays['texture'] = texture
            sphere.save(filename, texture='texture')
        else:
            sphere.save(filename, texture=texture)

    with pytest.raises(TypeError):
        sphere.save(filename, texture=[1, 2, 3])


def test_pathlib_read_write(tmpdir, sphere):
    path = pathlib.Path(str(tmpdir.mkdir("tmpdir").join('tmp.vtk')))
    sphere.save(path)
    assert path.is_file()

    mesh = pyvista.PolyData(path)
    assert mesh.faces.shape == sphere.faces.shape
    assert mesh.points.shape == sphere.points.shape

    mesh = pyvista.read(path)
    assert isinstance(mesh, pyvista.PolyData)
    assert mesh.faces.shape == sphere.faces.shape
    assert mesh.points.shape == sphere.points.shape


def test_invalid_save(sphere):
    with pytest.raises(ValueError):
        sphere.save('file.abc')


def test_triangulate_filter(plane):
    assert not plane.is_all_triangles()
    plane.triangulate(inplace=True)
    assert plane.is_all_triangles()
    # Make a point cloud and assert false
    assert not pyvista.PolyData(plane.points).is_all_triangles()
    # Extract lines and make sure false
    assert not plane.extract_all_edges().is_all_triangles()


@pytest.mark.parametrize('subfilter', ['butterfly', 'loop', 'linear'])
def test_subdivision(sphere, subfilter):
    mesh = sphere.subdivide(1, subfilter, progress_bar=True)
    assert mesh.n_points > sphere.n_points
    assert mesh.n_faces > sphere.n_faces

    mesh = sphere.copy()
    mesh.subdivide(1, subfilter, inplace=True)
    assert mesh.n_points > sphere.n_points
    assert mesh.n_faces > sphere.n_faces


def test_invalid_subdivision(sphere):
    with pytest.raises(ValueError):
        mesh = sphere.subdivide(1, 'not valid')


def test_extract_feature_edges(sphere):
    # Test extraction of NO edges
    edges = sphere.extract_feature_edges(90)
    assert not edges.n_points

    mesh = pyvista.Cube() # use a mesh that actually has strongly defined edges
    more_edges = mesh.extract_feature_edges(10)
    assert more_edges.n_points


def test_decimate(sphere):
    mesh = sphere.decimate(0.5, progress_bar=True)
    assert mesh.n_points < sphere.n_points
    assert mesh.n_faces < sphere.n_faces

    mesh.decimate(0.5, inplace=True, progress_bar=True)
    assert mesh.n_points < sphere.n_points
    assert mesh.n_faces < sphere.n_faces


def test_decimate_pro(sphere):
    mesh = sphere.decimate_pro(0.5, progress_bar=True)
    assert mesh.n_points < sphere.n_points
    assert mesh.n_faces < sphere.n_faces

    mesh.decimate_pro(0.5, inplace=True, progress_bar=True)
    assert mesh.n_points < sphere.n_points
    assert mesh.n_faces < sphere.n_faces


def test_compute_normals(sphere):
    sphere_normals = sphere
    sphere_normals.compute_normals(inplace=True)

    point_normals = sphere_normals.point_arrays['Normals']
    cell_normals = sphere_normals.cell_arrays['Normals']
    assert point_normals.shape[0] == sphere.n_points
    assert cell_normals.shape[0] == sphere.n_cells


def test_point_normals(sphere):
    assert sphere.point_normals.shape[0] == sphere.n_points


def test_cell_normals(sphere):
    assert sphere.cell_normals.shape[0] == sphere.n_cells


def test_face_normals(sphere):
    assert sphere.face_normals.shape[0] == sphere.n_faces


def test_clip_plane(sphere):
    clipped_sphere = sphere.clip(origin=[0, 0, 0], normal=[0, 0, -1], invert=False, progress_bar=True)
    faces = clipped_sphere.faces.reshape(-1, 4)[:, 1:]
    assert np.all(clipped_sphere.points[faces, 2] <= 0)

    sphere.clip(origin=[0, 0, 0], normal=[0, 0, -1], inplace=True, invert=False, progress_bar=True)
    faces = clipped_sphere.faces.reshape(-1, 4)[:, 1:]
    assert np.all(clipped_sphere.points[faces, 2] <= 0)


def test_extract_largest(sphere):
    mesh = sphere + pyvista.Sphere(0.1, theta_resolution=5, phi_resolution=5)
    largest = mesh.extract_largest()
    assert largest.n_faces == sphere.n_faces

    mesh.extract_largest(inplace=True)
    assert mesh.n_faces == sphere.n_faces


def test_clean(sphere):
    mesh = sphere.merge(sphere, merge_points=False).extract_surface()
    assert mesh.n_points > sphere.n_points
    cleaned = mesh.clean(merge_tol=1E-5)
    assert cleaned.n_points == sphere.n_points

    mesh.clean(merge_tol=1E-5, inplace=True)
    assert mesh.n_points == sphere.n_points

    cleaned = mesh.clean(point_merging=False)
    assert cleaned.n_points == mesh.n_points


def test_area(sphere_dense, cube_dense):
    radius = 0.5
    ideal_area = 4*pi*radius**2
    assert np.isclose(sphere_dense.area, ideal_area, rtol=1E-3)

    ideal_area = 6*np.cbrt(cube_dense.volume)**2
    assert np.isclose(cube_dense.area, ideal_area, rtol=1E-3)


def test_volume(sphere_dense):
    ideal_volume = (4/3.0)*pi*radius**3
    assert np.isclose(sphere_dense.volume, ideal_volume, rtol=1E-3)


@pytest.mark.skipif(not system_supports_plotting(), reason="Requires system to support plotting")
def test_plot_boundaries():
    # make sure to plot an object that has boundaries
    pyvista.Cube().plot_boundaries(off_screen=True)


@pytest.mark.skipif(not system_supports_plotting(), reason="Requires system to support plotting")
@pytest.mark.parametrize('flip', [True, False])
def test_plot_normals(sphere, flip):
    sphere.plot_normals(off_screen=True, flip=flip)


def test_remove_points_any(sphere):
    remove_mask = np.zeros(sphere.n_points, np.bool_)
    remove_mask[:3] = True
    sphere_mod, ind = sphere.remove_points(remove_mask, inplace=False, mode='any')
    assert (sphere_mod.n_points + remove_mask.sum()) == sphere.n_points
    assert np.allclose(sphere_mod.points, sphere.points[ind])


def test_remove_points_all(sphere):
    sphere_copy = sphere.copy()
    sphere_copy.cell_arrays['ind'] = np.arange(sphere_copy.n_faces)
    remove = sphere.faces[1:4]
    sphere_copy.remove_points(remove, inplace=True, mode='all')
    assert sphere_copy.n_points == sphere.n_points
    assert sphere_copy.n_faces == sphere.n_faces - 1


def test_remove_points_fail(sphere, plane):
    # not triangles:
    with pytest.raises(NotAllTrianglesError):
        plane.remove_points([0])

    # invalid bool mask size
    with pytest.raises(ValueError):
        sphere.remove_points(np.ones(10, np.bool_))

    # invalid mask type
    with pytest.raises(TypeError):
        sphere.remove_points([0.0])


def test_vertice_cells_on_read(tmpdir):
    point_cloud = pyvista.PolyData(np.random.rand(100, 3))
    filename = str(tmpdir.mkdir("tmpdir").join('foo.ply'))
    point_cloud.save(filename)
    recovered = pyvista.read(filename)
    assert recovered.n_cells == 100
    recovered = pyvista.PolyData(filename)
    assert recovered.n_cells == 100


def test_center_of_mass(sphere):
    assert np.allclose(sphere.center_of_mass(), [0, 0, 0])
    cloud = pyvista.PolyData(np.random.rand(100, 3))
    assert len(cloud.center_of_mass()) == 3
    cloud['weights'] = np.random.rand(cloud.n_points)
    center = cloud.center_of_mass(True)
    assert len(center) == 3


def test_project_points_to_plane():
    # Define a simple Gaussian surface
    n = 20
    x = np.linspace(-200,200, num=n) + np.random.uniform(-5, 5, size=n)
    y = np.linspace(-200,200, num=n) + np.random.uniform(-5, 5, size=n)
    xx, yy = np.meshgrid(x, y)
    A, b = 100, 100
    zz = A*np.exp(-0.5*((xx/b)**2. + (yy/b)**2.))
    poly = pyvista.StructuredGrid(xx, yy, zz).extract_geometry(progress_bar=True)
    poly['elev'] = zz.ravel(order='f')

    # Wrong normal length
    with pytest.raises(TypeError):
        poly.project_points_to_plane(normal=(0, 0, 1, 1))
    # allow Sequence but not Iterable
    with pytest.raises(TypeError):
        poly.project_points_to_plane(normal={0, 1, 2})

    # Test the filter
    projected = poly.project_points_to_plane(origin=poly.center, normal=(0,0,1))
    assert np.allclose(projected.points[:,-1], poly.center[-1])
    projected = poly.project_points_to_plane(normal=(0,1,1))
    assert projected.n_points

    # finally, test inplace
    poly.project_points_to_plane(normal=(0,1,1), inplace=True)
    assert np.allclose(poly.points, projected.points)


def test_tube(spline):
    # Simple
    line = pyvista.Line()
    tube = line.tube(n_sides=2, progress_bar=True)
    assert tube.n_points, tube.n_cells

    # inplace
    line.tube(n_sides=2, inplace=True, progress_bar=True)
    assert np.allclose(line.points, tube.points)

    # Complicated
    tube = spline.tube(radius=0.5, scalars='arc_length', progress_bar=True)
    assert tube.n_points, tube.n_cells

    with pytest.raises(TypeError):
        spline.tube(scalars=range(10))


def test_smooth_inplace(sphere):
    orig_pts = sphere.points.copy()
    sphere.smooth(inplace=True, progress_bar=True)
    assert not np.allclose(orig_pts, sphere.points)


def test_delaunay_2d():
    n = 20
    x = np.linspace(-200, 200, num=n) + np.random.uniform(-5, 5, size=n)
    y = np.linspace(-200, 200, num=n) + np.random.uniform(-5, 5, size=n)
    xx, yy = np.meshgrid(x, y)
    A, b = 100, 100
    zz = A * np.exp(-0.5 * ((xx / b) ** 2.0 + (yy / b) ** 2.0))
    # Get the points as a 2D NumPy array (N by 3)
    points = np.c_[xx.reshape(-1), yy.reshape(-1), zz.reshape(-1)]
    pdata = pyvista.PolyData(points)
    surf = pdata.delaunay_2d(progress_bar=True)
    # Make sure we have an all triangle mesh now
    assert np.all(surf.faces.reshape((-1, 4))[:, 0] == 3)

    # test inplace
    pdata.delaunay_2d(inplace=True, progress_bar=True)
    assert np.allclose(pdata.points, surf.points)


def test_lines():
    theta = np.linspace(-4 * np.pi, 4 * np.pi, 100)
    z = np.linspace(-2, 2, 100)
    r = z**2 + 1
    x = r * np.sin(theta)
    y = r * np.cos(theta)
    points = np.column_stack((x, y, z))
    # Create line segments
    poly = pyvista.PolyData()
    poly.points = points
    cells = np.full((len(points)-1, 3), 2, dtype=np.int_)
    cells[:, 1] = np.arange(0, len(points)-1, dtype=np.int_)
    cells[:, 2] = np.arange(1, len(points), dtype=np.int_)
    poly.lines = cells
    assert poly.n_points == len(points)
    assert poly.n_cells == len(points) - 1
    # Create a poly line
    poly = pyvista.PolyData()
    poly.points = points
    the_cell = np.arange(0, len(points), dtype=np.int_)
    the_cell = np.insert(the_cell, 0, len(points))
    poly.lines = the_cell
    assert poly.n_points == len(points)
    assert poly.n_cells == 1


def test_ribbon_filter():
    line = examples.load_spline().compute_arc_length(progress_bar=True)
    ribbon = line.ribbon(width=0.5, scalars='arc_length')
    assert ribbon.n_points

    for tcoords in [True, 'lower', 'normalized', False]:
        ribbon = line.ribbon(width=0.5, tcoords=tcoords)
        assert ribbon.n_points


def test_is_all_triangles():
    # mesh points
    vertices = np.array([[0, 0, 0],
                         [1, 0, 0],
                         [1, 1, 0],
                         [0, 1, 0],
                         [0.5, 0.5, -1]])

    # mesh faces
    faces = np.hstack([[4, 0, 1, 2, 3],  # square
                       [3, 0, 1, 4],     # triangle
                       [3, 1, 2, 4]])    # triangle

    mesh = pyvista.PolyData(vertices, faces)
    assert not mesh.is_all_triangles()
    mesh = mesh.triangulate()
    assert mesh.is_all_triangles()


def test_extrude():
    arc = pyvista.CircularArc([-1, 0, 0], [1, 0, 0], [0, 0, 0])
    poly = arc.extrude([0, 0, 1], progress_bar=True)
    assert poly.n_points
    assert poly.n_cells

    n_points_old = arc.n_points
    arc.extrude([0, 0, 1], inplace=True)
    assert arc.n_points != n_points_old


def test_flip_normals(sphere, plane):
    sphere_flipped = sphere.copy()
    sphere_flipped.flip_normals()

    sphere.compute_normals(inplace=True)
    sphere_flipped.compute_normals(inplace=True)
    assert np.allclose(sphere_flipped.point_arrays['Normals'],
                       -sphere.point_arrays['Normals'])

<<<<<<< HEAD

def test_n_verts():
    mesh = pyvista.PolyData([[1, 0, 0], [1, 1, 1]])
    assert mesh.n_verts == 2


def test_n_lines():
    mesh = pyvista.Line()
    assert mesh.n_lines == 1
=======
    # invalid case
    with pytest.raises(NotAllTrianglesError):
        plane.flip_normals()
>>>>>>> 86bb5575
<|MERGE_RESOLUTION|>--- conflicted
+++ resolved
@@ -772,7 +772,10 @@
     assert np.allclose(sphere_flipped.point_arrays['Normals'],
                        -sphere.point_arrays['Normals'])
 
-<<<<<<< HEAD
+    # invalid case
+    with pytest.raises(NotAllTrianglesError):
+        plane.flip_normals()
+
 
 def test_n_verts():
     mesh = pyvista.PolyData([[1, 0, 0], [1, 1, 1]])
@@ -781,9 +784,4 @@
 
 def test_n_lines():
     mesh = pyvista.Line()
-    assert mesh.n_lines == 1
-=======
-    # invalid case
-    with pytest.raises(NotAllTrianglesError):
-        plane.flip_normals()
->>>>>>> 86bb5575
+    assert mesh.n_lines == 1