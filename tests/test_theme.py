--- conflicted
+++ resolved
@@ -2,12 +2,7 @@
 import vtk
 
 import pyvista
-<<<<<<< HEAD
 from pyvista.plotting import colors
-=======
-from pyvista import colors
-from pyvista.themes import DefaultTheme
->>>>>>> c23df227
 from pyvista.utilities.misc import PyVistaDeprecationWarning
 
 
@@ -522,7 +517,7 @@
 
 
 def test_user_theme():
-    class MyTheme(DefaultTheme):
+    class MyTheme(pyvista.themes.DefaultTheme):
         def __init__(self):
             """Initialize the theme."""
             super().__init__()
