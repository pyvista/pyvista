--- conflicted
+++ resolved
@@ -54,12 +54,11 @@
     demos.plot_logo()
 
 
-<<<<<<< HEAD
 @skip_no_plotting
 def test_plot_datasets():
     # simply should not fail
     demos.plot_datasets()
-=======
+
 
 @skip_no_plotting
 def test_plot_wave():
@@ -81,5 +80,4 @@
 def test_orientation_cube():
     pl = demos.orientation_plotter()
     assert isinstance(pl, pyvista.Plotter)
-    pl.show()
->>>>>>> fa762477
+    pl.show()