--- conflicted
+++ resolved
@@ -5,10 +5,6 @@
 
 import pyvista
 from pyvista import examples
-<<<<<<< HEAD
-
-=======
->>>>>>> 1de37449
 
 ffmpeg_failed = False
 try:
