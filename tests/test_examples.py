--- conflicted
+++ resolved
@@ -455,11 +455,10 @@
         dataset = examples.download_particles_lethe(load=True)
         assert isinstance(dataset, pyvista.UnstructuredGrid)
 
-<<<<<<< HEAD
     def test_cubemap_park():
         dataset = examples.download_cubemap_park()
         assert isinstance(dataset, pyvista.Texture)
-=======
+
     def test_gif_simple():
         filename = examples.download_gif_simple(load=False)
         assert os.path.isfile(filename)
@@ -467,5 +466,4 @@
 
         dataset = examples.download_gif_simple(load=True)
         assert isinstance(dataset, pyvista.UniformGrid)
-        assert 'frame0' in dataset.point_data
->>>>>>> ee91b2e0
+        assert 'frame0' in dataset.point_data