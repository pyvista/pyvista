from __future__ import annotations

import pathlib
from pathlib import Path
import weakref

import numpy as np
import pytest
import vtk

import pyvista as pv
from pyvista import CellType
from pyvista import examples
from pyvista.core.errors import AmbiguousDataError
from pyvista.core.errors import CellSizeError
from pyvista.core.errors import MissingDataError

test_path = str(Path(__file__).resolve().parent)

# must be manually set until pytest adds parametrize with fixture feature
HEXBEAM_CELLS_BOOL = np.ones(40, dtype=bool)  # matches hexbeam.n_cells == 40
STRUCTGRID_CELLS_BOOL = np.ones(729, dtype=bool)  # struct_grid.n_cells == 729
STRUCTGRID_POINTS_BOOL = np.ones(1000, dtype=bool)  # struct_grid.n_points == 1000

pointsetmark = pytest.mark.skipif(
    pv.vtk_version_info < (9, 1, 0),
    reason="Requires VTK>=9.1.0 for a concrete PointSet class",
)


def test_volume(hexbeam):
    assert hexbeam.volume > 0.0


def test_init_from_polydata(sphere):
    unstruct_grid = pv.UnstructuredGrid(sphere)
    assert unstruct_grid.n_points == sphere.n_points
    assert unstruct_grid.n_cells == sphere.n_cells
    assert np.all(unstruct_grid.celltypes == 5)


def test_init_from_structured(struct_grid):
    unstruct_grid = pv.UnstructuredGrid(struct_grid)
    assert unstruct_grid.points.shape[0] == struct_grid.x.size
    assert np.all(unstruct_grid.celltypes == 12)


def test_init_from_unstructured(hexbeam):
    grid = pv.UnstructuredGrid(hexbeam, deep=True)
    grid.points += 1
    assert not np.any(grid.points == hexbeam.points)

    grid = pv.UnstructuredGrid(hexbeam)
    grid.points += 1
    assert np.array_equal(grid.points, hexbeam.points)


def test_init_from_numpy_arrays():
    cells = [[8, 0, 1, 2, 3, 4, 5, 6, 7], [8, 8, 9, 10, 11, 12, 13, 14, 15]]
    cells = np.array(cells).ravel()
    cell_type = np.array([CellType.HEXAHEDRON, CellType.HEXAHEDRON])
    cell1 = np.array(
        [
            [0, 0, 0],
            [1, 0, 0],
            [1, 1, 0],
            [0, 1, 0],
            [0, 0, 1],
            [1, 0, 1],
            [1, 1, 1],
            [0, 1, 1],
        ],
        dtype=np.float32,
    )

    cell2 = np.array(
        [
            [0, 0, 2],
            [1, 0, 2],
            [1, 1, 2],
            [0, 1, 2],
            [0, 0, 3],
            [1, 0, 3],
            [1, 1, 3],
            [0, 1, 3],
        ],
        dtype=np.float32,
    )

    points = np.vstack((cell1, cell2))
    grid = pv.UnstructuredGrid(cells, cell_type, points)

    assert grid.number_of_points == 16
    assert grid.number_of_cells == 2


def test_init_bad_input():
    with pytest.raises(TypeError, match="Cannot work with input type"):
        pv.UnstructuredGrid(np.array(1))

    with pytest.raises(TypeError, match="must be a numeric type"):
        pv.UnstructuredGrid(np.array([2, 0, 1]), np.array(1), 'woa')

    rnd_generator = np.random.default_rng()
    points = rnd_generator.random((4, 3))
    celltypes = [pv.CellType.TETRA]
    cells = np.array([5, 0, 1, 2, 3])
    with pytest.raises(CellSizeError, match="Cell array size is invalid"):
        pv.UnstructuredGrid(cells, celltypes, points)

    with pytest.raises(TypeError, match="requires the following arrays"):
        pv.UnstructuredGrid(*range(5))


def create_hex_example():
    cells = np.array([8, 0, 1, 2, 3, 4, 5, 6, 7, 8, 8, 9, 10, 11, 12, 13, 14, 15])
    cell_type = np.array([CellType.HEXAHEDRON, CellType.HEXAHEDRON], np.int32)

    cell1 = np.array(
        [[0, 0, 0], [1, 0, 0], [1, 1, 0], [0, 1, 0], [0, 0, 1], [1, 0, 1], [1, 1, 1], [0, 1, 1]],
        dtype=np.float32,
    )

    cell2 = np.array(
        [[0, 0, 2], [1, 0, 2], [1, 1, 2], [0, 1, 2], [0, 0, 3], [1, 0, 3], [1, 1, 3], [0, 1, 3]],
        dtype=np.float32,
    )

    points = np.vstack((cell1, cell2))
    return cells, cell_type, points


def test_init_from_arrays():
    cells, cell_type, points = create_hex_example()
    grid = pv.UnstructuredGrid(cells, cell_type, points, deep=False)

    assert grid.n_cells == 2
    assert np.allclose(cells, grid.cells)
    assert np.allclose(grid.cell_connectivity, np.arange(16))

    # grid.cells is not mutable
    assert not grid.cells.flags['WRITEABLE']

    # but attribute can be set
    new_cells = [8, 0, 1, 2, 3, 4, 5, 6, 7]
    grid.cells = [8, 0, 1, 2, 3, 4, 5, 6, 7]
    assert np.allclose(grid.cells, new_cells)


@pytest.mark.parametrize('multiple_cell_types', [False, True])
@pytest.mark.parametrize('flat_cells', [False, True])
def test_init_from_dict(multiple_cell_types, flat_cells):
    # Try mixed construction
    vtk_cell_format, cell_type, points = create_hex_example()

    offsets = np.array([0, 8, 16])
    cells_hex = np.array([[0, 1, 2, 3, 4, 5, 6, 7], [8, 9, 10, 11, 12, 13, 14, 15]])
    input_cells_dict = {CellType.HEXAHEDRON: cells_hex}

    if multiple_cell_types:
        cells_quad = np.array([[16, 17, 18, 19]])

        cell3 = np.array([[0, 0, -1], [1, 0, -1], [1, 1, -1], [0, 1, -1]])

        points = np.vstack((points, cell3))
        input_cells_dict[CellType.QUAD] = cells_quad

        # Update expected vtk cell arrays
        vtk_cell_format = np.concatenate([vtk_cell_format, [4], np.squeeze(cells_quad)])
        offsets = np.concatenate([offsets, [20]])
        cell_type = np.concatenate([cell_type, [CellType.QUAD]])

    if flat_cells:
        input_cells_dict = {k: v.reshape([-1]) for k, v in input_cells_dict.items()}

    grid = pv.UnstructuredGrid(input_cells_dict, points, deep=False)

    assert np.all(grid.offset == offsets)
    assert grid.n_cells == (3 if multiple_cell_types else 2)
    assert np.all(grid.cells == vtk_cell_format)
    assert np.allclose(
        grid.cell_connectivity,
        (np.arange(20) if multiple_cell_types else np.arange(16)),
    )

    # Now fetch the arrays
    output_cells_dict = grid.cells_dict

    assert np.all(
        output_cells_dict[CellType.HEXAHEDRON].reshape([-1])
        == input_cells_dict[CellType.HEXAHEDRON].reshape([-1]),
    )

    if multiple_cell_types:
        assert np.all(
            output_cells_dict[CellType.QUAD].reshape([-1])
            == input_cells_dict[CellType.QUAD].reshape([-1]),
        )

    # Test for some errors
    # Invalid index (<0)
    input_cells_dict[CellType.HEXAHEDRON] -= 1

    with pytest.raises(ValueError):  # noqa: PT011
        pv.UnstructuredGrid(input_cells_dict, points, deep=False)

    # Restore
    input_cells_dict[CellType.HEXAHEDRON] += 1

    # Invalid index (>= nr_points)
    input_cells_dict[CellType.HEXAHEDRON].flat[0] = points.shape[0]

    with pytest.raises(ValueError):  # noqa: PT011
        pv.UnstructuredGrid(input_cells_dict, points, deep=False)

    input_cells_dict[CellType.HEXAHEDRON] -= 1

    # Incorrect size
    with pytest.raises(ValueError):  # noqa: PT011
        pv.UnstructuredGrid({CellType.HEXAHEDRON: cells_hex.reshape([-1])[:-1]}, points, deep=False)

    # Unknown cell type
    with pytest.raises(ValueError):  # noqa: PT011
        pv.UnstructuredGrid({255: cells_hex}, points, deep=False)

    # Dynamic sizes cell type
    with pytest.raises(ValueError):  # noqa: PT011
        pv.UnstructuredGrid({CellType.POLYGON: cells_hex.reshape([-1])}, points, deep=False)

    # Non-integer arrays
    with pytest.raises(ValueError):  # noqa: PT011
        pv.UnstructuredGrid(
            {CellType.HEXAHEDRON: cells_hex.reshape([-1])[:-1].astype(np.float32)},
            points,
        )

    # Invalid point dimensions
    with pytest.raises(ValueError):  # noqa: PT011
        pv.UnstructuredGrid(input_cells_dict, points[..., :-1])


def test_init_polyhedron():
    polyhedron_nodes = [
        [0.02, 0.0, 0.02],  # 17
        [0.02, 0.01, 0.02],  # 18
        [0.03, 0.01, 0.02],  # 19
        [0.035, 0.005, 0.02],  # 20
        [0.03, 0.0, 0.02],  # 21
        [0.02, 0.0, 0.03],  # 22
        [0.02, 0.01, 0.03],  # 23
        [0.03, 0.01, 0.03],  # 24
        [0.035, 0.005, 0.03],  # 25
        [0.03, 0.0, 0.03],  # 26
    ]
    nodes = np.array(polyhedron_nodes)

    polyhedron_connectivity = [3, 5, 17, 18, 19, 20, 21, 4, 17, 18, 23, 22, 4, 17, 21, 26, 22]
    cells = np.array([len(polyhedron_connectivity), *polyhedron_connectivity])
    cell_type = np.array([pv.CellType.POLYHEDRON])
    grid = pv.UnstructuredGrid(cells, cell_type, nodes)

    assert grid.n_cells == len(cell_type)
    assert grid.get_cell(0).type == pv.CellType.POLYHEDRON


def test_cells_dict_hexbeam_file():
    grid = pv.UnstructuredGrid(examples.hexbeamfile)
    cells = np.delete(grid.cells, np.arange(0, grid.cells.size, 9)).reshape([-1, 8])

    assert np.all(grid.cells_dict[CellType.HEXAHEDRON] == cells)


def test_cells_dict_variable_length():
    cells_poly = np.concatenate([[5], np.arange(5)])
    cells_types = np.array([CellType.POLYGON])
    points = np.random.default_rng().normal(size=(5, 3))
    grid = pv.UnstructuredGrid(cells_poly, cells_types, points)

    # Dynamic sizes cell types are currently unsupported
    with pytest.raises(ValueError):  # noqa: PT011
        _ = grid.cells_dict

    grid.celltypes[:] = 255
    # Unknown cell types
    with pytest.raises(ValueError):  # noqa: PT011
        _ = grid.cells_dict


def test_cells_dict_empty_grid():
    grid = pv.UnstructuredGrid()
    assert grid.cells_dict is None


def test_cells_dict_alternating_cells():
    cells = np.concatenate([[4], [1, 2, 3, 4], [3], [0, 1, 2], [4], [0, 1, 5, 6]])
    cells_types = np.array([CellType.QUAD, CellType.TRIANGLE, CellType.QUAD])
    points = np.random.default_rng().normal(size=(3 + 2 * 2, 3))
    grid = pv.UnstructuredGrid(cells, cells_types, points)

    cells_dict = grid.cells_dict

    assert np.all(grid.offset == np.array([0, 4, 7, 11]))
    assert np.all(cells_dict[CellType.QUAD] == np.array([cells[1:5], cells[-4:]]))
    assert np.all(cells_dict[CellType.TRIANGLE] == [0, 1, 2])


def test_destructor():
    ugrid = examples.load_hexbeam()
    ref = weakref.ref(ugrid)
    del ugrid
    assert ref() is None


def test_surface_indices(hexbeam):
    surf = hexbeam.extract_surface()
    surf_ind = surf.point_data['vtkOriginalPointIds']
    assert np.allclose(surf_ind, hexbeam.surface_indices())


def test_extract_feature_edges(hexbeam):
    edges = hexbeam.extract_feature_edges(90, progress_bar=True)
    assert edges.n_points

    edges = hexbeam.extract_feature_edges(180, progress_bar=True)
    assert not edges.n_points


def test_triangulate_inplace(hexbeam):
    hexbeam.triangulate(inplace=True)
    assert (hexbeam.celltypes == CellType.TETRA).all()


@pytest.mark.parametrize('binary', [True, False])
@pytest.mark.parametrize('extension', pv.UnstructuredGrid._WRITERS)
def test_save(extension, binary, tmpdir, hexbeam):
    filename = str(tmpdir.mkdir("tmpdir").join(f'tmp.{extension}'))
    hexbeam.save(filename, binary)

    grid = pv.UnstructuredGrid(filename)
    assert grid.cells.shape == hexbeam.cells.shape
    assert grid.points.shape == hexbeam.points.shape

    grid = pv.read(filename)
    assert grid.cells.shape == hexbeam.cells.shape
    assert grid.points.shape == hexbeam.points.shape
    assert isinstance(grid, pv.UnstructuredGrid)


def test_pathlib_read_write(tmpdir, hexbeam):
    path = pathlib.Path(str(tmpdir.mkdir("tmpdir").join('tmp.vtk')))
    assert not path.is_file()
    hexbeam.save(path)
    assert path.is_file()

    grid = pv.UnstructuredGrid(path)
    assert grid.cells.shape == hexbeam.cells.shape
    assert grid.points.shape == hexbeam.points.shape

    grid = pv.read(path)
    assert grid.cells.shape == hexbeam.cells.shape
    assert grid.points.shape == hexbeam.points.shape
    assert isinstance(grid, pv.UnstructuredGrid)


def test_init_bad_filename():
    filename = str(Path(test_path) / 'test_grid.py')
    with pytest.raises(IOError):  # noqa: PT011
        pv.UnstructuredGrid(filename)

    with pytest.raises(FileNotFoundError):
        pv.UnstructuredGrid('not a file')


def test_save_bad_extension():
    with pytest.raises(FileNotFoundError):
        pv.UnstructuredGrid('file.abc')


def test_linear_copy(hexbeam):
    # need a grid with quadratic cells
    lgrid = hexbeam.linear_copy()
    assert np.all(lgrid.celltypes < 20)


def test_linear_copy_surf_elem():
    cells = np.array([8, 0, 1, 2, 3, 4, 5, 6, 7, 6, 8, 9, 10, 11, 12, 13], np.int32)
    celltypes = np.array([CellType.QUADRATIC_QUAD, CellType.QUADRATIC_TRIANGLE], np.uint8)

    cell0 = [
        [0.0, 0.0, 0.0],
        [1.0, 0.0, 0.0],
        [1.0, 1.0, 0.0],
        [0.0, 1.0, 0.0],
        [0.5, 0.1, 0.0],
        [1.1, 0.5, 0.0],
        [0.5, 0.9, 0.0],
        [0.1, 0.5, 0.0],
    ]

    cell1 = [
        [0.0, 0.0, 1.0],
        [1.0, 0.0, 1.0],
        [0.5, 0.5, 1.0],
        [0.5, 0.0, 1.3],
        [0.7, 0.7, 1.3],
        [0.1, 0.1, 1.3],
    ]

    points = np.vstack((cell0, cell1))
    grid = pv.UnstructuredGrid(cells, celltypes, points, deep=False)
    lgrid = grid.linear_copy()

    qfilter = vtk.vtkMeshQuality()
    qfilter.SetInputData(lgrid)
    qfilter.Update()
    qual = pv.wrap(qfilter.GetOutput())['Quality']
    assert np.allclose(qual, [1, 1.4], atol=0.01)


@pytest.mark.parametrize("invert", [True, False])
def test_extract_cells(hexbeam, invert):
    ind = [1, 2, 3]
    n_ind = [i for i in range(hexbeam.n_cells) if i not in ind] if invert else ind

    part_beam = hexbeam.extract_cells(ind, invert=invert)
    assert part_beam.n_cells == len(n_ind)
    assert part_beam.n_points < hexbeam.n_points
    assert np.allclose(part_beam.cell_data['vtkOriginalCellIds'], n_ind)

    mask = np.zeros(hexbeam.n_cells, dtype=bool)
    mask[ind] = True
    part_beam = hexbeam.extract_cells(ind, invert=invert)
    assert part_beam.n_cells == len(n_ind)
    assert part_beam.n_points < hexbeam.n_points
    assert np.allclose(part_beam.cell_data['vtkOriginalCellIds'], n_ind)

    ind = np.vstack(([1, 2], [4, 5]))[:, 0]
    part_beam = hexbeam.extract_cells(ind)


def test_merge(hexbeam):
    grid = hexbeam.copy()
    grid.points[:, 0] += 1
    unmerged = grid.merge(hexbeam, inplace=False, merge_points=False)

    grid.merge(hexbeam, inplace=True, merge_points=True)
    assert grid.n_points > hexbeam.n_points
    assert grid.n_points < unmerged.n_points


def test_merge_not_main(hexbeam):
    grid = hexbeam.copy()
    grid.points[:, 0] += 1
    unmerged = grid.merge(hexbeam, inplace=False, merge_points=False, main_has_priority=False)

    grid.merge(hexbeam, inplace=True, merge_points=True)
    assert grid.n_points > hexbeam.n_points
    assert grid.n_points < unmerged.n_points


def test_merge_list(hexbeam):
    grid_a = hexbeam.copy()
    grid_a.points[:, 0] += 1

    grid_b = hexbeam.copy()
    grid_b.points[:, 1] += 1

    grid_a.merge([hexbeam, grid_b], inplace=True, merge_points=True)
    assert grid_a.n_points > hexbeam.n_points


def test_merge_invalid(hexbeam, sphere):
    with pytest.raises(TypeError):
        sphere.merge([hexbeam], inplace=True)


def test_init_structured_raise():
    with pytest.raises(TypeError, match="Invalid parameters"):
        pv.StructuredGrid(['a', 'b', 'c'])
    with pytest.raises(ValueError, match="Too many args"):
        pv.StructuredGrid([0, 1], [0, 1], [0, 1], [0, 1])


def test_init_structured(struct_grid):
    xrng = np.arange(-10, 10, 2, dtype=np.float32)
    yrng = np.arange(-10, 10, 2, dtype=np.float32)
    zrng = np.arange(-10, 10, 2, dtype=np.float32)
    x, y, z = np.meshgrid(xrng, yrng, zrng)
    grid = pv.StructuredGrid(x, y, z)
    assert np.allclose(struct_grid.x, x)
    assert np.allclose(struct_grid.y, y)
    assert np.allclose(struct_grid.z, z)

    grid_a = pv.StructuredGrid(grid, deep=True)
    grid_a.points += 1
    assert not np.any(grid_a.points == grid.points)

    grid_a = pv.StructuredGrid(grid)
    grid_a.points += 1
    assert np.array_equal(grid_a.points, grid.points)


@pytest.fixture
def structured_points():
    x = np.arange(-10, 10, 0.25)
    y = np.arange(-10, 10, 0.25)
    x, y = np.meshgrid(x, y)
    r = np.sqrt(x**2 + y**2)
    z = np.sin(r)
    source = np.empty((x.size, 3), x.dtype)
    source[:, 0] = x.ravel('F')
    source[:, 1] = y.ravel('F')
    source[:, 2] = z.ravel('F')
    return source, (*x.shape, 1)


def test_no_copy_polydata_init():
    source = np.random.default_rng().random((100, 3))
    mesh = pv.PolyData(source)
    pts = mesh.points
    pts /= 2
    assert np.array_equal(mesh.points, pts)
    assert np.may_share_memory(mesh.points, pts)
    assert np.array_equal(mesh.points, source)
    assert np.may_share_memory(mesh.points, source)


def test_no_copy_polydata_points_setter():
    source = np.random.default_rng().random((100, 3))
    mesh = pv.PolyData()
    mesh.points = source
    pts = mesh.points
    pts /= 2
    assert np.array_equal(mesh.points, pts)
    assert np.may_share_memory(mesh.points, pts)
    assert np.array_equal(mesh.points, source)
    assert np.may_share_memory(mesh.points, source)


def test_no_copy_structured_mesh_init(structured_points):
    source, dims = structured_points
    mesh = pv.StructuredGrid(source)
    mesh.dimensions = dims
    pts = mesh.points
    pts /= 2
    assert np.array_equal(mesh.points, pts)
    assert np.may_share_memory(mesh.points, pts)
    assert np.array_equal(mesh.points, source)
    assert np.may_share_memory(mesh.points, source)


def test_no_copy_structured_mesh_points_setter(structured_points):
    source, dims = structured_points
    mesh = pv.StructuredGrid()
    mesh.points = source
    mesh.dimensions = dims
    pts = mesh.points
    pts /= 2
    assert np.array_equal(mesh.points, pts)
    assert np.may_share_memory(mesh.points, pts)
    assert np.array_equal(mesh.points, source)
    assert np.may_share_memory(mesh.points, source)


@pointsetmark
def test_no_copy_pointset_init():
    source = np.random.default_rng().random((100, 3))
    mesh = pv.PointSet(source)
    pts = mesh.points
    pts /= 2
    assert np.array_equal(mesh.points, pts)
    assert np.may_share_memory(mesh.points, pts)
    assert np.array_equal(mesh.points, source)
    assert np.may_share_memory(mesh.points, source)


@pointsetmark
def test_no_copy_pointset_points_setter():
    source = np.random.default_rng().random((100, 3))
    mesh = pv.PointSet()
    mesh.points = source
    pts = mesh.points
    pts /= 2
    assert np.array_equal(mesh.points, pts)
    assert np.may_share_memory(mesh.points, pts)
    assert np.array_equal(mesh.points, source)
    assert np.may_share_memory(mesh.points, source)


def test_no_copy_unstructured_grid_points_setter():
    source = np.random.default_rng().random((100, 3))
    mesh = pv.UnstructuredGrid()
    mesh.points = source
    pts = mesh.points
    pts /= 2
    assert np.array_equal(mesh.points, pts)
    assert np.may_share_memory(mesh.points, pts)
    assert np.array_equal(mesh.points, source)
    assert np.may_share_memory(mesh.points, source)


def test_no_copy_rectilinear_grid():
    xrng = np.arange(-10, 10, 2, dtype=float)
    yrng = np.arange(-10, 10, 5, dtype=float)
    zrng = np.arange(-10, 10, 1, dtype=float)
    mesh = pv.RectilinearGrid(xrng, yrng, zrng)
    x = mesh.x
    x /= 2
    assert np.array_equal(mesh.x, x)
    assert np.may_share_memory(mesh.x, x)
    assert np.array_equal(mesh.x, xrng)
    assert np.may_share_memory(mesh.x, xrng)
    y = mesh.y
    y /= 2
    assert np.array_equal(mesh.y, y)
    assert np.may_share_memory(mesh.y, y)
    assert np.array_equal(mesh.y, yrng)
    assert np.may_share_memory(mesh.y, yrng)
    z = mesh.z
    z /= 2
    assert np.array_equal(mesh.z, z)
    assert np.may_share_memory(mesh.z, z)
    assert np.array_equal(mesh.z, zrng)
    assert np.may_share_memory(mesh.z, zrng)


def test_grid_repr(struct_grid):
    str_ = str(struct_grid)
    assert 'StructuredGrid' in str_
    assert f'N Points:     {struct_grid.n_points}\n' in str_

    repr_ = repr(struct_grid)
    assert 'StructuredGrid' in repr_
    assert f'N Points:     {struct_grid.n_points}\n' in repr_


def test_slice_structured(struct_grid):
    sliced = struct_grid[1, :, 1:3]  # three different kinds of slices
    assert sliced.dimensions == (1, struct_grid.dimensions[1], 2)

    # check that points are in the right place
    assert struct_grid.x[1, :, 1:3].ravel() == pytest.approx(sliced.x.ravel())
    assert struct_grid.y[1, :, 1:3].ravel() == pytest.approx(sliced.y.ravel())
    assert struct_grid.z[1, :, 1:3].ravel() == pytest.approx(sliced.z.ravel())

    with pytest.raises(RuntimeError):
        # fancy indexing error
        struct_grid[[1, 2, 3], :, 1:3]

    with pytest.raises(RuntimeError):
        # incorrect number of dims error
        struct_grid[:, :]


def test_invalid_init_structured():
    xrng = np.arange(-10, 10, 2)
    yrng = np.arange(-10, 10, 2)
    zrng = np.arange(-10, 10, 2)
    x, y, z = np.meshgrid(xrng, yrng, zrng)
    z = z[:, :, :2]
    with pytest.raises(ValueError):  # noqa: PT011
        pv.StructuredGrid(x, y, z)


@pytest.mark.parametrize('binary', [True, False])
@pytest.mark.parametrize('extension', pv.StructuredGrid._WRITERS)
def test_save_structured(extension, binary, tmpdir, struct_grid):
    filename = str(tmpdir.mkdir("tmpdir").join(f'tmp.{extension}'))
    struct_grid.save(filename, binary)

    grid = pv.StructuredGrid(filename)
    assert grid.x.shape == struct_grid.y.shape
    assert grid.n_cells
    assert grid.points.shape == struct_grid.points.shape

    grid = pv.read(filename)
    assert grid.x.shape == struct_grid.y.shape
    assert grid.n_cells
    assert grid.points.shape == struct_grid.points.shape
    assert isinstance(grid, pv.StructuredGrid)


def test_load_structured_bad_filename():
    with pytest.raises(FileNotFoundError):
        pv.StructuredGrid('not a file')

    filename = str(Path(test_path) / 'test_grid.py')
    with pytest.raises(IOError):  # noqa: PT011
        pv.StructuredGrid(filename)


def test_instantiate_by_filename():
    ex = examples

    # actual mapping of example file to datatype
    fname_to_right_type = {
        ex.antfile: pv.PolyData,
        ex.planefile: pv.PolyData,
        ex.hexbeamfile: pv.UnstructuredGrid,
        ex.spherefile: pv.PolyData,
        ex.uniformfile: pv.ImageData,
        ex.rectfile: pv.RectilinearGrid,
    }

    # a few combinations of wrong type
    fname_to_wrong_type = {
        ex.antfile: pv.UnstructuredGrid,  # actual data is PolyData
        ex.planefile: pv.StructuredGrid,  # actual data is PolyData
        ex.rectfile: pv.UnstructuredGrid,  # actual data is StructuredGrid
    }

    # load the files into the right types
    for fname, right_type in fname_to_right_type.items():
        data = right_type(fname)
        assert data.n_points > 0

    # load the files into the wrong types
    for fname, wrong_type in fname_to_wrong_type.items():
        with pytest.raises(ValueError):  # noqa: PT011
            data = wrong_type(fname)


def test_create_rectilinear_grid_from_specs():
    # 3D example
    xrng = np.arange(-10, 10, 2)
    yrng = np.arange(-10, 10, 5)
    zrng = np.arange(-10, 10, 1)
    grid = pv.RectilinearGrid(xrng)
    assert grid.n_cells == 9
    assert grid.n_points == 10
    grid = pv.RectilinearGrid(xrng, yrng)
    assert grid.n_cells == 9 * 3
    assert grid.n_points == 10 * 4
    grid = pv.RectilinearGrid(xrng, yrng, zrng)
    assert grid.n_cells == 9 * 3 * 19
    assert grid.n_points == 10 * 4 * 20
    assert grid.bounds == (-10.0, 8.0, -10.0, 5.0, -10.0, 9.0)

    # with Sequence
    xrng = [0, 1]
    yrng = [0, 1, 2]
    zrng = [0, 1, 2, 3]
    grid = pv.RectilinearGrid(xrng)
    assert grid.n_cells == 1
    assert grid.n_points == 2
    grid = pv.RectilinearGrid(xrng, yrng)
    assert grid.n_cells == 2
    assert grid.n_points == 6
    grid = pv.RectilinearGrid(xrng, yrng, zrng)
    assert grid.n_cells == 6
    assert grid.n_points == 24

    # 2D example
    cell_spacings = np.array([1.0, 1.0, 2.0, 2.0, 5.0, 10.0])
    x_coordinates = np.cumsum(cell_spacings)
    y_coordinates = np.cumsum(cell_spacings)
    grid = pv.RectilinearGrid(x_coordinates, y_coordinates)
    assert grid.n_cells == 5 * 5
    assert grid.n_points == 6 * 6
    assert grid.bounds == (1.0, 21.0, 1.0, 21.0, 0.0, 0.0)


def test_create_rectilinear_after_init():
    x = np.array([0, 1, 2])
    y = np.array([0, 5, 8])
    z = np.array([3, 2, 1])
    grid = pv.RectilinearGrid()
    grid.x = x
    assert grid.dimensions == (3, 1, 1)
    grid.y = y
    assert grid.dimensions == (3, 3, 1)
    grid.z = z
    assert grid.dimensions == (3, 3, 3)
    assert np.allclose(grid.x, x)
    assert np.allclose(grid.y, y)
    assert np.allclose(grid.z, z)


def test_create_rectilinear_grid_from_file():
    grid = examples.load_rectilinear()
    assert grid.n_cells == 16146
    assert grid.n_points == 18144
    assert grid.bounds == (-350.0, 1350.0, -400.0, 1350.0, -850.0, 0.0)
    assert grid.n_arrays == 1


def test_read_rectilinear_grid_from_file():
    grid = pv.read(examples.rectfile)
    assert grid.n_cells == 16146
    assert grid.n_points == 18144
    assert grid.bounds == (-350.0, 1350.0, -400.0, 1350.0, -850.0, 0.0)
    assert grid.n_arrays == 1


def test_read_rectilinear_grid_from_pathlib():
    grid = pv.RectilinearGrid(pathlib.Path(examples.rectfile))
    assert grid.n_cells == 16146
    assert grid.n_points == 18144
    assert grid.bounds == (-350.0, 1350.0, -400.0, 1350.0, -850.0, 0.0)
    assert grid.n_arrays == 1


def test_raise_rectilinear_grid_non_unique():
    rng_uniq = np.arange(4.0)
    rng_dupe = np.array([0, 1, 2, 2], dtype=float)
    with pytest.raises(ValueError, match="Array contains duplicate values"):
        pv.RectilinearGrid(rng_dupe, check_duplicates=True)
    with pytest.raises(ValueError, match="Array contains duplicate values"):
        pv.RectilinearGrid(rng_uniq, rng_dupe, check_duplicates=True)
    with pytest.raises(ValueError, match="Array contains duplicate values"):
        pv.RectilinearGrid(rng_uniq, rng_uniq, rng_dupe, check_duplicates=True)


def test_cast_rectilinear_grid():
    grid = pv.read(examples.rectfile)
    structured = grid.cast_to_structured_grid()
    assert isinstance(structured, pv.StructuredGrid)
    assert structured.n_points == grid.n_points
    assert structured.n_cells == grid.n_cells
    assert np.allclose(structured.points, grid.points)
    for k, v in grid.point_data.items():
        assert np.allclose(structured.point_data[k], v)
    for k, v in grid.cell_data.items():
        assert np.allclose(structured.cell_data[k], v)


def test_create_image_data_from_specs():
    # empty
    grid = pv.ImageData()

    # create ImageData
    dims = (10, 10, 10)
    grid = pv.ImageData(dimensions=dims)  # Using default spacing and origin
    assert grid.dimensions == dims
    assert grid.extent == (0, 9, 0, 9, 0, 9)
    assert grid.origin == (0.0, 0.0, 0.0)
    assert grid.spacing == (1.0, 1.0, 1.0)

    # Using default origin
    spacing = (2, 1, 5)
    grid = pv.ImageData(dimensions=dims, spacing=spacing)
    assert grid.dimensions == dims
    assert grid.origin == (0.0, 0.0, 0.0)
    assert grid.spacing == spacing
    origin = (10, 35, 50)

    # Everything is specified
    grid = pv.ImageData(dimensions=dims, spacing=spacing, origin=origin)
    assert grid.dimensions == dims
    assert grid.origin == origin
    assert grid.spacing == spacing

    # ensure negative spacing is not allowed
    with pytest.raises(ValueError, match="Spacing must be non-negative"):
        grid = pv.ImageData(dimensions=dims, spacing=(-1, 1, 1))

    # uniform grid from a uniform grid
    grid = pv.ImageData(dimensions=dims, spacing=spacing, origin=origin)
    grid_from_grid = pv.ImageData(grid)
    assert grid == grid_from_grid

    # and is a copy
    grid.origin = (0, 0, 0)
    assert grid != grid_from_grid


@pytest.mark.parametrize('dims', [None, (0, 0, 0), (1, 0, 0), (0, 1, 0), (0, 0, 1)])
def test_image_data_empty_init(dims):
    image = pv.ImageData(dimensions=dims)
    assert image.n_points == 0
    assert image.n_cells == 0
    assert image.area == 0
    assert image.volume == 0

    points = image.points
    assert np.array_equal(points, np.zeros((0, 3)))


def test_image_data_invald_args():
    with pytest.raises(TypeError):
        pv.ImageData(1)


def test_uniform_setters():
    grid = pv.ImageData()
    grid.dimensions = (10, 10, 10)
    assert grid.GetDimensions() == (10, 10, 10)
    assert grid.dimensions == (10, 10, 10)
    grid.spacing = (5, 2, 1)
    assert grid.GetSpacing() == (5, 2, 1)
    assert grid.spacing == (5, 2, 1)
    grid.origin = (6, 27.7, 19.8)
    assert grid.GetOrigin() == (6, 27.7, 19.8)
    assert grid.origin == (6, 27.7, 19.8)


def test_create_image_data_from_file():
    grid = examples.load_uniform()
    assert grid.n_cells == 729
    assert grid.n_points == 1000
    assert grid.bounds == (0.0, 9.0, 0.0, 9.0, 0.0, 9.0)
    assert grid.n_arrays == 2
    assert grid.dimensions == (10, 10, 10)


def test_read_image_data_from_file():
    grid = pv.read(examples.uniformfile)
    assert grid.n_cells == 729
    assert grid.n_points == 1000
    assert grid.bounds == (0.0, 9.0, 0.0, 9.0, 0.0, 9.0)
    assert grid.n_arrays == 2
    assert grid.dimensions == (10, 10, 10)


def test_read_image_data_from_pathlib():
    grid = pv.ImageData(pathlib.Path(examples.uniformfile))
    assert grid.n_cells == 729
    assert grid.n_points == 1000
    assert grid.bounds == (0.0, 9.0, 0.0, 9.0, 0.0, 9.0)
    assert grid.n_arrays == 2
    assert grid.dimensions == (10, 10, 10)


def test_cast_uniform_to_structured():
    grid = examples.load_uniform()
    structured = grid.cast_to_structured_grid()
    assert structured.n_points == grid.n_points
    assert structured.n_arrays == grid.n_arrays
    assert structured.bounds == grid.bounds


def test_cast_uniform_to_rectilinear():
    grid = examples.load_uniform()
    rectilinear = grid.cast_to_rectilinear_grid()
    assert rectilinear.n_points == grid.n_points
    assert rectilinear.n_arrays == grid.n_arrays
    assert rectilinear.bounds == grid.bounds


def test_image_data_to_tetrahedra():
    grid = pv.ImageData(dimensions=(2, 2, 2))
    ugrid = grid.to_tetrahedra()
    assert ugrid.n_cells == 5


def test_fft_and_rfft(noise_2d):
    grid = pv.ImageData(dimensions=(10, 10, 1))
    with pytest.raises(MissingDataError, match='FFT filter requires point scalars'):
        grid.fft()

    grid['cell_data'] = np.arange(grid.n_cells)
    with pytest.raises(MissingDataError, match='FFT filter requires point scalars'):
        grid.fft()

    name = noise_2d.active_scalars_name
    noise_fft = noise_2d.fft()
    assert noise_fft[name].dtype == np.complex128

    full_pass = noise_2d.fft().rfft()
    assert full_pass[name].dtype == np.complex128

    # expect FFT and and RFFT to transform from time --> freq --> time domain
    assert np.allclose(noise_2d['scalars'], full_pass[name].real)
    assert np.allclose(full_pass[name].imag, 0)

    output_scalars_name = 'out_scalars'
    # also, disable active scalars to check if it will be automatically set
    noise_2d.active_scalars_name = None
    noise_fft = noise_2d.fft(output_scalars_name=output_scalars_name)
    assert output_scalars_name in noise_fft.point_data

    noise_fft = noise_2d.fft()
    noise_fft_inactive_scalars = noise_fft.copy()
    noise_fft_inactive_scalars.active_scalars_name = None
    full_pass = noise_fft_inactive_scalars.rfft()
    assert np.allclose(full_pass.active_scalars, noise_fft.rfft().active_scalars)


def test_fft_low_pass(noise_2d):
    name = noise_2d.active_scalars_name
    noise_no_scalars = noise_2d.copy()
    noise_no_scalars.clear_data()
    with pytest.raises(MissingDataError, match='FFT filters require point scalars'):
        noise_no_scalars.low_pass(1, 1, 1)

    noise_too_many_scalars = noise_no_scalars.copy()
    noise_too_many_scalars.point_data.set_array(np.arange(noise_2d.n_points), 'a')
    noise_too_many_scalars.point_data.set_array(np.arange(noise_2d.n_points), 'b')
    with pytest.raises(AmbiguousDataError, match='There are multiple point scalars available'):
        noise_too_many_scalars.low_pass(1, 1, 1)

    with pytest.raises(ValueError, match='must be complex data'):
        noise_2d.low_pass(1, 1, 1)

    out_zeros = noise_2d.fft().low_pass(0, 0, 0)
    assert np.allclose(out_zeros[name][1:], 0)

    out = noise_2d.fft().low_pass(1, 1, 1)
    assert not np.allclose(out[name][1:], 0)


def test_fft_high_pass(noise_2d):
    name = noise_2d.active_scalars_name
    out_zeros = noise_2d.fft().high_pass(100000, 100000, 100000)
    assert np.allclose(out_zeros[name], 0)

    out = noise_2d.fft().high_pass(10, 10, 10)
    assert not np.allclose(out[name], 0)


@pytest.mark.parametrize('binary', [True, False])
@pytest.mark.parametrize('extension', ['.vtk', '.vtr'])
def test_save_rectilinear(extension, binary, tmpdir):
    filename = str(tmpdir.mkdir("tmpdir").join(f'tmp.{extension}'))
    ogrid = examples.load_rectilinear()
    ogrid.save(filename, binary)
    grid = pv.RectilinearGrid(filename)
    assert grid.n_cells == ogrid.n_cells
    assert np.allclose(grid.x, ogrid.x)
    assert np.allclose(grid.y, ogrid.y)
    assert np.allclose(grid.z, ogrid.z)
    assert grid.dimensions == ogrid.dimensions
    grid = pv.read(filename)
    assert isinstance(grid, pv.RectilinearGrid)
    assert grid.n_cells == ogrid.n_cells
    assert np.allclose(grid.x, ogrid.x)
    assert np.allclose(grid.y, ogrid.y)
    assert np.allclose(grid.z, ogrid.z)
    assert grid.dimensions == ogrid.dimensions


@pytest.mark.parametrize('binary', [True, False])
@pytest.mark.parametrize('extension', ['.vtk', '.vti'])
def test_save_uniform(extension, binary, tmpdir):
    filename = str(tmpdir.mkdir("tmpdir").join(f'tmp.{extension}'))
    ogrid = examples.load_uniform()
    ogrid.save(filename, binary)
    grid = pv.ImageData(filename)
    assert grid.n_cells == ogrid.n_cells
    assert grid.origin == ogrid.origin
    assert grid.spacing == ogrid.spacing
    assert grid.dimensions == ogrid.dimensions
    grid = pv.read(filename)
    assert isinstance(grid, pv.ImageData)
    assert grid.n_cells == ogrid.n_cells
    assert grid.origin == ogrid.origin
    assert grid.spacing == ogrid.spacing
    assert grid.dimensions == ogrid.dimensions


def test_grid_points():
    """Test the points methods on ImageData and RectilinearGrid"""
    # test creation of 2d grids
    x = y = range(3)
    z = [0]
    xx, yy, zz = np.meshgrid(x, y, z, indexing='ij')
    points = np.c_[xx.ravel(order='F'), yy.ravel(order='F'), zz.ravel(order='F')]
    grid = pv.ImageData()
    with pytest.raises(AttributeError):
        grid.points = points
    grid.origin = (0.0, 0.0, 0.0)
    grid.dimensions = (3, 3, 1)
    grid.spacing = (1, 1, 1)
    assert grid.n_points == 9
    assert grid.n_cells == 4
    assert np.allclose(grid.points, points)

    points = np.array(
        [[0, 0, 0], [1, 0, 0], [1, 1, 0], [0, 1, 0], [0, 0, 1], [1, 0, 1], [1, 1, 1], [0, 1, 1]],
    )
    grid = pv.ImageData()
    grid.dimensions = [2, 2, 2]
    grid.spacing = [1, 1, 1]
    grid.origin = [0.0, 0.0, 0.0]
    assert np.allclose(np.unique(grid.points, axis=0), np.unique(points, axis=0))
    opts = np.c_[grid.x, grid.y, grid.z]
    assert np.allclose(np.unique(opts, axis=0), np.unique(points, axis=0))

    # Now test rectilinear grid
    grid = pv.RectilinearGrid()
    with pytest.raises(AttributeError):
        grid.points = points
    x, y, z = np.array([0, 1, 3]), np.array([0, 2.5, 5]), np.array([0, 1])
    xx, yy, zz = np.meshgrid(x, y, z, indexing='ij')
    grid.x = x
    grid.y = y
    grid.z = z
    assert grid.dimensions == (3, 3, 2)
    assert np.allclose(grid.meshgrid, (xx, yy, zz))
    assert np.allclose(
        grid.points,
        np.c_[xx.ravel(order='F'), yy.ravel(order='F'), zz.ravel(order='F')],
    )


<<<<<<< HEAD
def test_imagedata_direction_matrix():
    # Create image data with a single voxel cell
    image = pv.ImageData(dimensions=(2, 2, 2))
    assert image.n_points == 8
    assert image.n_cells == 1

    initial_bounds = (0.0, 1.0, 0.0, 1.0, 0.0, 1.0)
    assert image.bounds == initial_bounds

    # Test set/get
    expected_matrix = pv.Transform().rotate_vector((1, 2, 3), 30).matrix[:3, :3]
    image.direction_matrix = expected_matrix
    assert np.array_equal(image.direction_matrix, expected_matrix)

    # Test bounds using a transformed reference box
    box = pv.Box(bounds=initial_bounds)
    box.transform(image.index_to_physical_matrix)
    expected_bounds = box.bounds
    assert np.allclose(image.bounds, expected_bounds)

    # Check that filters make use of the direction matrix internally
    image['data'] = np.ones((image.n_points,))
    filtered = image.threshold()
    assert filtered.bounds == expected_bounds

    # Check that points make use of the direction matrix internally
    poly_points = pv.PolyData(image.points)
    assert np.allclose(poly_points.bounds, expected_bounds)
=======
def test_imagedata_index_to_physical_matrix():
    # Create image with arbitrary translation (origin) and rotation (direction)
    image = pv.ImageData()
    vector = (1, 2, 3)
    image.origin = vector

    expected_transform = pv.Transform().translate(vector)
    ijk_to_xyz = image.index_to_physical_matrix
    assert np.allclose(ijk_to_xyz, expected_transform.matrix)

    xyz_to_ijk = image.physical_to_index_matrix
    assert np.allclose(xyz_to_ijk, expected_transform.inverse_matrix)
>>>>>>> 66475249


def test_grid_extract_selection_points(struct_grid):
    grid = pv.UnstructuredGrid(struct_grid)
    sub_grid = grid.extract_points([0])
    assert sub_grid.n_cells == 1

    sub_grid = grid.extract_points(range(100))
    assert sub_grid.n_cells > 1


def test_gaussian_smooth(hexbeam):
    uniform = examples.load_uniform()
    active = uniform.active_scalars_name
    values = uniform.active_scalars

    uniform = uniform.gaussian_smooth(scalars=active)
    assert uniform.active_scalars_name == active
    assert uniform.active_scalars.shape == values.shape
    assert not np.all(uniform.active_scalars == values)
    values = uniform.active_scalars

    uniform = uniform.gaussian_smooth(radius_factor=5, std_dev=1.3)
    assert uniform.active_scalars_name == active
    assert uniform.active_scalars.shape == values.shape
    assert not np.all(uniform.active_scalars == values)


@pytest.mark.parametrize('ind', [range(10), np.arange(10), HEXBEAM_CELLS_BOOL])
def test_remove_cells(ind, hexbeam):
    grid_copy = hexbeam.remove_cells(ind)
    assert grid_copy.n_cells < hexbeam.n_cells


@pytest.mark.parametrize('ind', [range(10), np.arange(10), HEXBEAM_CELLS_BOOL])
def test_remove_cells_not_inplace(ind, hexbeam):
    grid_copy = hexbeam.copy()  # copy to protect
    grid_w_removed = grid_copy.remove_cells(ind)
    assert grid_w_removed.n_cells < hexbeam.n_cells
    assert grid_copy.n_cells == hexbeam.n_cells


def test_remove_cells_invalid(hexbeam):
    grid_copy = hexbeam.copy()
    with pytest.raises(ValueError):  # noqa: PT011
        grid_copy.remove_cells(np.ones(10, dtype=bool), inplace=True)


@pytest.mark.parametrize('ind', [range(10), np.arange(10), STRUCTGRID_CELLS_BOOL])
def test_hide_cells(ind, struct_grid):
    struct_grid.hide_cells(ind, inplace=True)
    assert struct_grid.HasAnyBlankCells()

    out = struct_grid.hide_cells(ind, inplace=False)
    assert id(out) != id(struct_grid)
    assert out.HasAnyBlankCells()

    with pytest.raises(ValueError, match='Boolean array size must match'):
        struct_grid.hide_cells(np.ones(10, dtype=bool), inplace=True)


@pytest.mark.parametrize('ind', [range(10), np.arange(10), STRUCTGRID_POINTS_BOOL])
def test_hide_points(ind, struct_grid):
    struct_grid.hide_points(ind)
    assert struct_grid.HasAnyBlankPoints()

    with pytest.raises(ValueError, match='Boolean array size must match'):
        struct_grid.hide_points(np.ones(10, dtype=bool))


def test_set_extent():
    uni_grid = pv.ImageData(dimensions=[10, 10, 10])
    with pytest.raises(ValueError):  # noqa: PT011
        uni_grid.extent = [0, 1]

    extent = [0, 1, 0, 1, 0, 1]
    uni_grid.extent = extent
    assert np.array_equal(uni_grid.extent, extent)


def test_set_extent_width_spacing():
    grid = pv.ImageData(
        dimensions=(10, 10, 10),
        origin=(-0.5, -0.3, -0.1),
        spacing=(0.1, 0.05, 0.01),
    )
    grid.extent = (5, 9, 0, 9, 0, 9)
    assert np.allclose(grid.x[:5], [0.0, 0.1, 0.2, 0.3, 0.4])


def test_UnstructuredGrid_cast_to_explicit_structured_grid():
    grid = examples.load_explicit_structured()
    grid = grid.hide_cells(range(80, 120))
    grid = grid.cast_to_unstructured_grid()
    grid = grid.cast_to_explicit_structured_grid()
    assert grid.n_cells == 120
    assert grid.n_points == 210
    assert grid.bounds == (0.0, 80.0, 0.0, 50.0, 0.0, 6.0)
    assert 'BLOCK_I' in grid.cell_data
    assert 'BLOCK_J' in grid.cell_data
    assert 'BLOCK_K' in grid.cell_data
    assert 'vtkGhostType' in grid.cell_data
    assert np.count_nonzero(grid.cell_data['vtkGhostType']) == 40


def test_ExplicitStructuredGrid_init():
    grid = examples.load_explicit_structured()
    assert isinstance(grid, pv.ExplicitStructuredGrid)
    assert grid.n_cells == 120
    assert grid.n_points == 210
    assert grid.bounds == (0.0, 80.0, 0.0, 50.0, 0.0, 6.0)
    assert repr(grid) == str(grid)
    assert 'N Cells' in str(grid)
    assert 'N Points' in str(grid)
    assert 'N Arrays' in str(grid)

    dims = (2, 2, 3)
    cells = {pv.CellType.HEXAHEDRON: np.arange(16).reshape(2, 8)}
    points = [
        [0.0, 0.0, 0.0],
        [1.0, 0.0, 0.0],
        [1.0, 1.0, 0.0],
        [0.0, 1.0, 0.0],
        [0.0, 0.0, 1.0],
        [1.0, 0.0, 1.0],
        [1.0, 1.0, 1.0],
        [0.0, 1.0, 1.0],
        [0.0, 0.0, 1.0],
        [1.0, 0.0, 1.0],
        [1.0, 1.0, 1.0],
        [0.0, 1.0, 1.0],
        [0.0, 0.0, 2.0],
        [1.0, 0.0, 2.0],
        [1.0, 1.0, 2.0],
        [0.0, 1.0, 2.0],
    ]
    grid = pv.ExplicitStructuredGrid(dims, cells, points)
    assert grid.n_cells == 2
    assert grid.n_points == 16


def test_ExplicitStructuredGrid_cast_to_unstructured_grid():
    block_i = np.fromstring(
        '''
        0 1 2 3 0 1 2 3 0 1 2 3 0 1 2 3 0 1 2 3 0 1 2 3 0 1 2 3 0 1 2 3 0 1 2 3 0
        1 2 3 0 1 2 3 0 1 2 3 0 1 2 3 0 1 2 3 0 1 2 3 0 1 2 3 0 1 2 3 0 1 2 3 0 1
        2 3 0 1 2 3 0 1 2 3 0 1 2 3 0 1 2 3 0 1 2 3 0 1 2 3 0 1 2 3 0 1 2 3 0 1 2
        3 0 1 2 3 0 1 2 3
        ''',
        sep=' ',
        dtype=int,
    )

    block_j = np.fromstring(
        '''
        0 0 0 0 1 1 1 1 2 2 2 2 3 3 3 3 4 4 4 4 0 0 0 0 1 1 1 1 2 2 2 2 3 3 3 3 4
        4 4 4 0 0 0 0 1 1 1 1 2 2 2 2 3 3 3 3 4 4 4 4 0 0 0 0 1 1 1 1 2 2 2 2 3 3
        3 3 4 4 4 4 0 0 0 0 1 1 1 1 2 2 2 2 3 3 3 3 4 4 4 4 0 0 0 0 1 1 1 1 2 2 2
        2 3 3 3 3 4 4 4 4
        ''',
        sep=' ',
        dtype=int,
    )

    block_k = np.fromstring(
        '''
        0 0 0 0 0 0 0 0 0 0 0 0 0 0 0 0 0 0 0 0 1 1 1 1 1 1 1 1 1 1 1 1 1 1 1 1 1
        1 1 1 2 2 2 2 2 2 2 2 2 2 2 2 2 2 2 2 2 2 2 2 3 3 3 3 3 3 3 3 3 3 3 3 3 3
        3 3 3 3 3 3 4 4 4 4 4 4 4 4 4 4 4 4 4 4 4 4 4 4 4 4 5 5 5 5 5 5 5 5 5 5 5
        5 5 5 5 5 5 5 5 5
        ''',
        sep=' ',
        dtype=int,
    )

    grid = examples.load_explicit_structured()
    grid = grid.cast_to_unstructured_grid()
    assert isinstance(grid, pv.UnstructuredGrid)
    assert 'BLOCK_I' in grid.cell_data
    assert 'BLOCK_J' in grid.cell_data
    assert 'BLOCK_K' in grid.cell_data
    assert np.array_equal(grid.cell_data['BLOCK_I'], block_i)
    assert np.array_equal(grid.cell_data['BLOCK_J'], block_j)
    assert np.array_equal(grid.cell_data['BLOCK_K'], block_k)


def test_ExplicitStructuredGrid_save():
    grid = examples.load_explicit_structured()
    grid = grid.hide_cells(range(80, 120))
    grid.save('grid.vtu')
    grid = pv.ExplicitStructuredGrid('grid.vtu')
    assert grid.n_cells == 120
    assert grid.n_points == 210
    assert grid.bounds == (0.0, 80.0, 0.0, 50.0, 0.0, 6.0)
    assert np.count_nonzero(grid.cell_data['vtkGhostType']) == 40
    Path('grid.vtu').unlink()


def test_ExplicitStructuredGrid_hide_cells():
    ghost = np.asarray(
        '''
     0  0  0  0  0  0  0  0  0  0  0  0  0  0  0  0  0  0  0  0  0  0  0  0
     0  0  0  0  0  0  0  0  0  0  0  0  0  0  0  0  0  0  0  0  0  0  0  0
     0  0  0  0  0  0  0  0  0  0  0  0  0  0  0  0  0  0  0  0  0  0  0  0
     0  0  0  0  0  0  0  0 32 32 32 32 32 32 32 32 32 32 32 32 32 32 32 32
    32 32 32 32 32 32 32 32 32 32 32 32 32 32 32 32 32 32 32 32 32 32 32 32
    '''.split(),
        dtype=np.uint8,
    )

    grid = examples.load_explicit_structured()

    copy = grid.hide_cells(range(80, 120))
    assert isinstance(copy, pv.ExplicitStructuredGrid)
    assert 'vtkGhostType' in copy.cell_data
    assert 'vtkGhostType' not in grid.cell_data
    assert np.array_equal(copy.cell_data['vtkGhostType'], ghost)

    out = grid.hide_cells(range(80, 120), inplace=True)
    assert out is grid
    assert 'vtkGhostType' in grid.cell_data
    assert np.array_equal(grid.cell_data['vtkGhostType'], ghost)


def test_ExplicitStructuredGrid_show_cells():
    grid = examples.load_explicit_structured()
    grid.hide_cells(range(80, 120), inplace=True)

    copy = grid.show_cells()
    assert isinstance(copy, pv.ExplicitStructuredGrid)
    assert 'vtkGhostType' in copy.cell_data
    assert np.count_nonzero(copy.cell_data['vtkGhostType']) == 0
    assert np.count_nonzero(grid.cell_data['vtkGhostType']) == 40

    out = grid.show_cells(inplace=True)
    assert out is grid
    assert np.count_nonzero(grid.cell_data['vtkGhostType']) == 0


def test_ExplicitStructuredGrid_dimensions():
    grid = examples.load_explicit_structured()
    assert isinstance(grid.dimensions, tuple)
    assert isinstance(grid.dimensions[0], int)
    assert len(grid.dimensions) == 3
    assert grid.dimensions == (5, 6, 7)


def test_ExplicitStructuredGrid_visible_bounds():
    grid = examples.load_explicit_structured()
    grid = grid.hide_cells(range(80, 120))
    assert isinstance(grid.visible_bounds, tuple)
    assert all(isinstance(x, float) for x in grid.visible_bounds)
    assert len(grid.visible_bounds) == 6
    assert grid.visible_bounds == (0.0, 80.0, 0.0, 50.0, 0.0, 4.0)


def test_ExplicitStructuredGrid_cell_id():
    grid = examples.load_explicit_structured()

    ind = grid.cell_id((3, 4, 0))
    assert np.issubdtype(ind, np.integer)
    assert ind == 19

    ind = grid.cell_id([(3, 4, 0), (3, 2, 1), (1, 0, 2), (2, 3, 2)])
    assert isinstance(ind, np.ndarray)
    assert np.issubdtype(ind.dtype, np.integer)
    assert np.array_equal(ind, [19, 31, 41, 54])


def test_ExplicitStructuredGrid_cell_coords():
    grid = examples.load_explicit_structured()

    coords = grid.cell_coords(19)
    assert isinstance(coords, np.ndarray)
    assert np.issubdtype(coords.dtype, np.integer)
    assert np.array_equal(coords, (3, 4, 0))

    coords = grid.cell_coords((19, 31, 41, 54))
    assert isinstance(coords, np.ndarray)
    assert np.issubdtype(coords.dtype, np.integer)
    assert np.array_equal(coords, [(3, 4, 0), (3, 2, 1), (1, 0, 2), (2, 3, 2)])


def test_ExplicitStructuredGrid_neighbors():
    grid = examples.load_explicit_structured()

    with pytest.raises(ValueError, match="Invalid value for `rel`"):
        indices = grid.neighbors(0, rel='foo')

    indices = grid.neighbors(0, rel='topological')
    assert isinstance(indices, list)
    assert all(np.issubdtype(ind, np.integer) for ind in indices)
    assert indices == [1, 4, 20]

    indices = grid.neighbors(0, rel='connectivity')
    assert isinstance(indices, list)
    assert all(np.issubdtype(ind, np.integer) for ind in indices)
    assert indices == [1, 4, 20]

    indices = grid.neighbors(0, rel='geometric')
    assert isinstance(indices, list)
    assert all(np.issubdtype(ind, np.integer) for ind in indices)
    assert indices == [1, 4, 20]


def test_ExplicitStructuredGrid_compute_connectivity():
    connectivity = np.asarray(
        '''
    42 43 43 41 46 47 47 45 46 47 47 45 46 47 47 45 38 39 39 37 58 59 59 57
    62 63 63 61 62 63 63 61 62 63 63 61 54 55 55 53 58 59 59 57 62 63 63 61
    62 63 63 61 62 63 63 61 54 55 55 53 58 59 59 57 62 63 63 61 62 63 63 61
    62 63 63 61 54 55 55 53 58 59 59 57 62 63 63 61 62 63 63 61 62 63 63 61
    54 55 55 53 26 27 27 25 30 31 31 29 30 31 31 29 30 31 31 29 22 23 23 21
    '''.split(),
        dtype=int,
    )

    grid = examples.load_explicit_structured()
    assert 'ConnectivityFlags' not in grid.cell_data

    copy = grid.compute_connectivity()
    assert isinstance(copy, pv.ExplicitStructuredGrid)
    assert 'ConnectivityFlags' in copy.cell_data
    assert 'ConnectivityFlags' not in grid.cell_data
    assert np.array_equal(copy.cell_data['ConnectivityFlags'], connectivity)

    out = grid.compute_connectivity(inplace=True)
    assert out is grid
    assert 'ConnectivityFlags' in grid.cell_data
    assert np.array_equal(grid.cell_data['ConnectivityFlags'], connectivity)


def test_ExplicitStructuredGrid_compute_connections():
    connections = np.asarray(
        '''
    3 4 4 3 4 5 5 4 4 5 5 4 4 5 5 4 3 4 4 3 4 5 5 4 5 6 6 5 5 6 6 5 5 6 6 5 4
    5 5 4 4 5 5 4 5 6 6 5 5 6 6 5 5 6 6 5 4 5 5 4 4 5 5 4 5 6 6 5 5 6 6 5 5 6
    6 5 4 5 5 4 4 5 5 4 5 6 6 5 5 6 6 5 5 6 6 5 4 5 5 4 3 4 4 3 4 5 5 4 4 5 5
    4 4 5 5 4 3 4 4 3
    '''.split(),
        dtype=int,
    )

    grid = examples.load_explicit_structured()
    assert 'number_of_connections' not in grid.cell_data

    copy = grid.compute_connections()
    assert isinstance(copy, pv.ExplicitStructuredGrid)
    assert 'number_of_connections' in copy.cell_data
    assert 'number_of_connections' not in grid.cell_data
    assert np.array_equal(copy.cell_data['number_of_connections'], connections)

    grid.compute_connections(inplace=True)
    assert 'number_of_connections' in grid.cell_data
    assert np.array_equal(grid.cell_data['number_of_connections'], connections)


def test_ExplicitStructuredGrid_raise_init():
    with pytest.raises(ValueError, match="Too many args"):
        pv.ExplicitStructuredGrid(1, 2, 3, True)

    with pytest.raises(ValueError, match="Expected dimensions to be length 3"):
        pv.ExplicitStructuredGrid((1, 2), np.random.default_rng().random((4, 3)))

    with pytest.raises(ValueError, match="Expected dimensions to be length 3"):
        pv.ExplicitStructuredGrid(
            (1, 2),
            np.random.default_rng().integers(10, size=9),
            np.random.default_rng().random((8, 3)),
        )

    with pytest.raises(ValueError, match="Expected cells to be length 54"):
        pv.ExplicitStructuredGrid(
            (2, 3, 4),
            np.random.default_rng().integers(10, size=9 * 6 - 1),
            np.random.default_rng().random((8, 3)),
        )

    with pytest.raises(ValueError, match="Expected cells to be a single cell of type 12"):
        pv.ExplicitStructuredGrid(
            (2, 3, 4),
            {CellType.QUAD: np.random.default_rng().integers(10, size=(10, 8))},
            np.random.default_rng().random((8, 3)),
        )

    with pytest.raises(ValueError, match="Expected cells to be of shape"):
        pv.ExplicitStructuredGrid(
            (2, 3, 4),
            {CellType.HEXAHEDRON: np.random.default_rng().integers(10, size=(10, 8))},
            np.random.default_rng().random((8, 3)),
        )


@pytest.mark.skipif(
    pv.vtk_version_info < (9, 2, 2),
    reason="Requires VTK>=9.2.2 for ExplicitStructuredGrid.clean",
)
def test_ExplicitStructuredGrid_clean():
    grid = examples.load_explicit_structured()

    # Duplicate points
    ugrid = grid.cast_to_unstructured_grid().copy()
    cells = ugrid.cells.reshape((ugrid.n_cells, 9))[:, 1:]
    ugrid.cells = np.column_stack(
        (
            np.full(ugrid.n_cells, 8),
            np.arange(8 * ugrid.n_cells).reshape((ugrid.n_cells, 8)),
        )
    ).ravel()
    ugrid.points = np.concatenate(ugrid.points[cells])
    assert ugrid.n_points == 960

    egrid = ugrid.cast_to_explicit_structured_grid().clean()
    assert egrid.n_points == grid.n_points


@pointsetmark
def test_StructuredGrid_cast_to_explicit_structured_grid():
    grid = examples.download_office()
    grid = grid.hide_cells(np.arange(80, 120))
    grid = pv.ExplicitStructuredGrid(grid)
    assert grid.n_cells == 7220
    assert grid.n_points == 8400
    assert 'vtkGhostType' in grid.cell_data
    assert (grid.cell_data['vtkGhostType'] > 0).sum() == 40


def test_copy_no_copy_wrap_object(datasets):
    for dataset in datasets:
        # different dataset types have different copy behavior for points
        # use point data which is common
        dataset["data"] = np.ones(dataset.n_points)
        new_dataset = type(dataset)(dataset)
        new_dataset["data"] += 1
        assert np.array_equal(new_dataset["data"], dataset["data"])

    for dataset in datasets:
        # different dataset types have different copy behavior for points
        # use point data which is common
        dataset["data"] = np.ones(dataset.n_points)
        new_dataset = type(dataset)(dataset, deep=True)
        new_dataset["data"] += 1
        assert not np.any(new_dataset["data"] == dataset["data"])


def test_copy_no_copy_wrap_object_vtk9(datasets_vtk9):
    for dataset in datasets_vtk9:
        # different dataset types have different copy behavior for points
        # use point data which is common
        dataset["data"] = np.ones(dataset.n_points)
        new_dataset = type(dataset)(dataset)
        new_dataset["data"] += 1
        assert np.array_equal(new_dataset["data"], dataset["data"])

    for dataset in datasets_vtk9:
        # different dataset types have different copy behavior for points
        # use point data which is common
        dataset["data"] = np.ones(dataset.n_points)
        new_dataset = type(dataset)(dataset, deep=True)
        new_dataset["data"] += 1
        assert not np.any(new_dataset["data"] == dataset["data"])<|MERGE_RESOLUTION|>--- conflicted
+++ resolved
@@ -1093,7 +1093,6 @@
     )
 
 
-<<<<<<< HEAD
 def test_imagedata_direction_matrix():
     # Create image data with a single voxel cell
     image = pv.ImageData(dimensions=(2, 2, 2))
@@ -1122,20 +1121,22 @@
     # Check that points make use of the direction matrix internally
     poly_points = pv.PolyData(image.points)
     assert np.allclose(poly_points.bounds, expected_bounds)
-=======
+
+
 def test_imagedata_index_to_physical_matrix():
     # Create image with arbitrary translation (origin) and rotation (direction)
     image = pv.ImageData()
     vector = (1, 2, 3)
+    rotation = pv.Transform().rotate_vector(vector, 30).matrix[:3, :3]
     image.origin = vector
-
-    expected_transform = pv.Transform().translate(vector)
+    image.direction_matrix = rotation
+
+    expected_transform = pv.Transform().rotate(rotation).translate(vector)
     ijk_to_xyz = image.index_to_physical_matrix
     assert np.allclose(ijk_to_xyz, expected_transform.matrix)
 
     xyz_to_ijk = image.physical_to_index_matrix
     assert np.allclose(xyz_to_ijk, expected_transform.inverse_matrix)
->>>>>>> 66475249
 
 
 def test_grid_extract_selection_points(struct_grid):
