import os
from pathlib import Path
import platform

import numpy as np
import pytest

import pyvista as pv
from pyvista import examples
from pyvista.core.utilities.fileio import _try_imageio_imread
from pyvista.examples.downloads import download_file

HAS_IMAGEIO = True
try:
    import imageio
except ModuleNotFoundError:
    HAS_IMAGEIO = False


pytestmark = pytest.mark.skipif(
    platform.system() == 'Darwin',
    reason='MacOS testing on Azure fails when downloading',
)
skip_windows = pytest.mark.skipif(os.name == 'nt', reason='Test fails on Windows')


def test_get_reader_fail(tmp_path):
    with pytest.raises(ValueError):  # noqa: PT011
        pv.get_reader("not_a_supported_file.no_data")
    match = "`pyvista.get_reader` does not support reading from directory:\n\t"
    with pytest.raises(ValueError, match=match):
        pv.get_reader(str(tmp_path))


def test_reader_invalid_file():
    # cannot use the BaseReader
    with pytest.raises(FileNotFoundError, match='does not exist'):
        pv.DICOMReader('dummy/')


def test_xmlimagedatareader(tmpdir):
    tmpfile = tmpdir.join("temp.vti")
    mesh = pv.ImageData()
    mesh.save(tmpfile.strpath)

    reader = pv.get_reader(tmpfile.strpath)
    assert reader.path == tmpfile.strpath
    new_mesh = reader.read()
    assert isinstance(new_mesh, pv.ImageData)
    assert new_mesh.n_points == mesh.n_points
    assert new_mesh.n_cells == mesh.n_cells


def test_xmlrectilineargridreader(tmpdir):
    tmpfile = tmpdir.join("temp.vtr")
    mesh = pv.RectilinearGrid()
    mesh.save(tmpfile.strpath)

    reader = pv.get_reader(tmpfile.strpath)
    assert reader.path == tmpfile.strpath
    new_mesh = reader.read()
    assert isinstance(new_mesh, pv.RectilinearGrid)
    assert new_mesh.n_points == mesh.n_points
    assert new_mesh.n_cells == mesh.n_cells


def test_xmlunstructuredgridreader(tmpdir):
    tmpfile = tmpdir.join("temp.vtu")
    mesh = pv.UnstructuredGrid()
    mesh.save(tmpfile.strpath)

    reader = pv.get_reader(tmpfile.strpath)
    assert reader.path == tmpfile.strpath
    new_mesh = reader.read()
    assert isinstance(new_mesh, pv.UnstructuredGrid)
    assert new_mesh.n_points == mesh.n_points
    assert new_mesh.n_cells == mesh.n_cells


def test_xmlpolydatareader(tmpdir):
    tmpfile = tmpdir.join("temp.vtp")
    mesh = pv.Sphere()
    mesh.save(tmpfile.strpath)

    reader = pv.get_reader(tmpfile.strpath)
    assert reader.path == tmpfile.strpath
    new_mesh = reader.read()
    assert isinstance(new_mesh, pv.PolyData)
    assert new_mesh.n_points == mesh.n_points
    assert new_mesh.n_cells == mesh.n_cells


def test_xmlstructuredgridreader(tmpdir):
    tmpfile = tmpdir.join("temp.vts")
    mesh = pv.StructuredGrid()
    mesh.save(tmpfile.strpath)

    reader = pv.get_reader(tmpfile.strpath)
    assert reader.path == tmpfile.strpath
    new_mesh = reader.read()
    assert isinstance(new_mesh, pv.StructuredGrid)
    assert new_mesh.n_points == mesh.n_points
    assert new_mesh.n_cells == mesh.n_cells


def test_xmlmultiblockreader(tmpdir):
    tmpfile = tmpdir.join("temp.vtm")
    mesh = pv.MultiBlock([pv.Sphere() for i in range(5)])
    mesh.save(tmpfile.strpath)

    reader = pv.get_reader(tmpfile.strpath)
    assert reader.path == tmpfile.strpath
    new_mesh = reader.read()
    assert isinstance(new_mesh, pv.MultiBlock)
    assert new_mesh.n_blocks == mesh.n_blocks
    for i in range(new_mesh.n_blocks):
        assert new_mesh[i].n_points == mesh[i].n_points
        assert new_mesh[i].n_cells == mesh[i].n_cells


def test_reader_cell_point_data(tmpdir):
    tmpfile = tmpdir.join("temp.vtp")
    mesh = pv.Sphere()
    mesh['height'] = mesh.points[:, 1]
    mesh['id'] = np.arange(mesh.n_cells)
    mesh.save(tmpfile.strpath)
    # mesh has an additional 'Normals' point data array

    reader = pv.get_reader(tmpfile.strpath)

    assert reader.number_cell_arrays == 1
    assert reader.number_point_arrays == 2

    assert reader.cell_array_names == ['id']
    assert reader.point_array_names == ['Normals', 'height']

    assert reader.all_cell_arrays_status == {'id': True}
    assert reader.all_point_arrays_status == {'Normals': True, 'height': True}

    assert reader.cell_array_status('id') is True
    assert reader.point_array_status('Normals') is True

    reader.disable_all_cell_arrays()
    assert reader.cell_array_status('id') is False

    reader.disable_all_point_arrays()
    assert reader.all_point_arrays_status == {'Normals': False, 'height': False}

    reader.enable_all_cell_arrays()
    assert reader.cell_array_status('id') is True

    reader.enable_all_point_arrays()
    assert reader.all_point_arrays_status == {'Normals': True, 'height': True}

    reader.disable_cell_array('id')
    assert reader.cell_array_status('id') is False

    reader.disable_point_array('Normals')
    assert reader.point_array_status('Normals') is False

    reader.enable_cell_array('id')
    assert reader.cell_array_status('id') is True

    reader.enable_point_array('Normals')
    assert reader.point_array_status('Normals') is True


def test_ensightreader_arrays():
    filename = examples.download_backward_facing_step(load=False)

    reader = pv.get_reader(filename)
    assert reader.path == filename
    assert reader.number_cell_arrays == 9
    assert reader.number_point_arrays == 0

    assert reader.cell_array_names == [
        'v2',
        'nut',
        'k',
        'nuTilda',
        'p',
        'omega',
        'f',
        'epsilon',
        'U',
    ]
    assert reader.point_array_names == []

    reader.disable_all_cell_arrays()
    reader.enable_cell_array('k')

    assert reader.all_cell_arrays_status == {
        'v2': False,
        'nut': False,
        'k': True,
        'nuTilda': False,
        'p': False,
        'omega': False,
        'f': False,
        'epsilon': False,
        'U': False,
    }

    mesh = reader.read()
    assert isinstance(mesh, pv.MultiBlock)

    for i in range(mesh.n_blocks):
        assert all([mesh[i].n_points, mesh[i].n_cells])
        assert mesh[i].array_names == ['k']

    # re-enable all cell arrays and read again
    reader.enable_all_cell_arrays()
    all_mesh = reader.read()
    assert isinstance(all_mesh, pv.MultiBlock)

    for i in range(all_mesh.n_blocks):
        assert all([all_mesh[i].n_points, all_mesh[i].n_cells])
        assert all_mesh[i].array_names == [
            'v2',
            'nut',
            'k',
            'nuTilda',
            'p',
            'omega',
            'f',
            'epsilon',
            'U',
        ]


def test_ensightreader_timepoints():
    filename = examples.download_naca(load=False)

    reader = pv.get_reader(filename)
    assert reader.path == filename

    assert reader.number_time_points == 2
    assert reader.time_values == [1.0, 3.0]
    assert reader.time_point_value(0) == 1.0
    assert reader.time_point_value(1) == 3.0

    assert reader.active_time_value == 1.0
    mesh_1 = reader.read()

    reader.set_active_time_value(3.0)
    assert reader.active_time_value == 3.0
    mesh_3 = reader.read()

    # assert all the data is different
    for m_1, m_3 in zip(mesh_1, mesh_3):
        assert not all(m_1['DENS'] == m_3['DENS'])

    reader.set_active_time_point(0)
    assert reader.active_time_value == 1.0

    with pytest.raises(ValueError, match="Not a valid time"):
        reader.set_active_time_value(1000.0)


def test_ensightreader_time_sets():
    filename = examples.download_lshape(load=False)

    reader = pv.get_reader(filename)
    assert reader.active_time_set == 0

    reader.set_active_time_set(1)
    assert reader.number_time_points == 11

    mesh = reader.read()["all"]
    assert reader.number_time_points == 11
    assert np.isclose(mesh["displacement"][1, 1], 0.0, 1e-10)

    reader.set_active_time_value(reader.time_values[-1])
    mesh = reader.read()["all"]
    assert np.isclose(mesh["displacement"][1, 1], 0.0028727285, 1e-10)

    reader.set_active_time_set(0)
    assert reader.number_time_points == 1

    with pytest.raises(IndexError, match="Time set index"):
        reader.set_active_time_set(2)


def test_dcmreader(tmpdir):
    # Test reading directory (image stack)
    directory = examples.download_dicom_stack(load=False)
    reader = pv.get_reader(directory)
    assert directory in str(reader)
    assert isinstance(reader, pv.DICOMReader)
    assert reader.path == directory

    mesh = reader.read()
    assert isinstance(mesh, pv.ImageData)
    assert all([mesh.n_points, mesh.n_cells])

    # Test reading single file (*.dcm)
    filename = str(Path(directory) / "1-1.dcm")
    reader = pv.get_reader(filename)
    assert isinstance(reader, pv.DICOMReader)
    assert reader.path == filename

    mesh = reader.read()
    assert isinstance(mesh, pv.ImageData)
    assert all([mesh.n_points, mesh.n_cells])


def test_plyreader():
    filename = examples.spherefile
    reader = pv.get_reader(filename)
    assert isinstance(reader, pv.PLYReader)
    assert reader.path == filename

    mesh = reader.read()
    assert all([mesh.n_points, mesh.n_cells])


def test_objreader():
    filename = examples.download_doorman(load=False)
    reader = pv.get_reader(filename)
    assert isinstance(reader, pv.OBJReader)
    assert reader.path == filename

    mesh = reader.read()
    assert all([mesh.n_points, mesh.n_cells])


def test_stlreader():
    filename = examples.download_gears(load=False)
    reader = pv.get_reader(filename)
    assert isinstance(reader, pv.STLReader)
    assert reader.path == filename

    mesh = reader.read()
    assert all([mesh.n_points, mesh.n_cells])


def test_tecplotreader():
    filename = examples.download_tecplot_ascii(load=False)
    reader = pv.get_reader(filename)
    assert isinstance(reader, pv.TecplotReader)
    assert reader.path == filename

    mesh = reader.read()
    assert all([mesh[0].n_points, mesh[0].n_cells])


def test_vtkreader():
    filename = examples.hexbeamfile
    reader = pv.get_reader(filename)
    assert isinstance(reader, pv.VTKDataSetReader)
    assert reader.path == filename

    mesh = reader.read()
    assert all([mesh.n_points, mesh.n_cells])


def test_byureader():
    filename = examples.download_teapot(load=False)
    reader = pv.get_reader(filename)
    assert isinstance(reader, pv.BYUReader)
    assert reader.path == filename

    mesh = reader.read()
    assert all([mesh.n_points, mesh.n_cells])


def test_facetreader():
    filename = examples.download_clown(load=False)
    reader = pv.get_reader(filename)
    assert isinstance(reader, pv.FacetReader)
    assert reader.path == filename

    mesh = reader.read()
    assert all([mesh.n_points, mesh.n_cells])


def test_plot3dmetareader():
    filename = download_file('multi.p3d')
    download_file('multi-bin.xyz')
    download_file('multi-bin.q')
    download_file('multi-bin.f')
    reader = pv.get_reader(filename)
    assert isinstance(reader, pv.Plot3DMetaReader)
    assert reader.path == filename

    mesh = reader.read()
    for m in mesh:
        assert all([m.n_points, m.n_cells])


def test_multiblockplot3dreader():
    filename = download_file('multi-bin.xyz')
    q_filename = download_file('multi-bin.q')
    reader = pv.MultiBlockPlot3DReader(filename)
    assert reader.path == filename

    mesh = reader.read()
    for m in mesh:
        assert all([m.n_points, m.n_cells])
        assert len(m.array_names) == 0

    # Reader doesn't yet support reusability
    reader = pv.MultiBlockPlot3DReader(filename)
    reader.add_q_files(q_filename)

    reader.add_function(112)  # add by int
    reader.add_function(pv.reader.Plot3DFunctionEnum.PRESSURE_GRADIENT)  # add by enum
    reader.add_function(reader.KINETIC_ENERGY)  # add by class variable (alias to enum value)
    reader.add_function(reader.ENTROPY)  # add ENTROPY by class variable
    reader.remove_function(170)  # remove ENTROPY by int

    reader.add_function(reader.ENTROPY)
    reader.remove_function(reader.ENTROPY)  # remove by class variable

    mesh = reader.read()
    for m in mesh:
        assert len(m.array_names) > 0

    assert 'MachNumber' in mesh[0].point_data
    assert 'PressureGradient' in mesh[0].point_data
    assert 'KineticEnergy' in mesh[0].point_data
    assert 'Entropy' not in mesh[0].point_data

    reader = pv.MultiBlockPlot3DReader(filename)
    reader.add_q_files([q_filename])
    mesh = reader.read()
    for m in mesh:
        assert len(m.array_names) > 0

    reader = pv.MultiBlockPlot3DReader(filename)

    # get/set of `auto_detect_format`
    reader.auto_detect_format = False
    assert reader.auto_detect_format is False
    reader.auto_detect_format = True
    assert reader.auto_detect_format is True

    # get/set of `preserve_intermediate_functions`
    reader.preserve_intermediate_functions = False
    assert reader.preserve_intermediate_functions is False
    reader.preserve_intermediate_functions = True
    assert reader.preserve_intermediate_functions is True

    # get/set of `gamma`
    reader.gamma = 1.5
    assert reader.gamma == 1.5
    reader.gamma = 99
    assert reader.gamma == 99

    # get/set of `r_gas_constant`
    reader.r_gas_constant = 5
    assert reader.r_gas_constant == 5
    reader.r_gas_constant = 10
    assert reader.r_gas_constant == 10

    # check removing all functions
    reader = pv.MultiBlockPlot3DReader(filename)
    reader.add_q_files(q_filename)
    reader.add_function(reader.ENTROPY)
    reader.remove_all_functions()
    mesh_no_functions = reader.read()
    assert 'ENTROPY' not in mesh_no_functions[0].point_data


def test_binarymarchingcubesreader():
    filename = examples.download_pine_roots(load=False)
    reader = pv.get_reader(filename)
    assert isinstance(reader, pv.BinaryMarchingCubesReader)
    assert reader.path == filename

    mesh = reader.read()
    assert all([mesh.n_points, mesh.n_cells])
    read_mesh = pv.read(filename)
    assert mesh == read_mesh


def test_pvdreader():
    filename = examples.download_wavy(load=False)
    reader = pv.get_reader(filename)
    assert isinstance(reader, pv.PVDReader)
    assert isinstance(reader.reader, pv.core.utilities.reader._PVDReader)
    assert reader.path == filename

    assert reader.number_time_points == 15
    assert reader.time_point_value(1) == 1.0
    assert np.array_equal(reader.time_values, np.arange(0, 15, dtype=float))

    assert reader.active_time_value == reader.time_values[0]

    active_datasets = reader.active_datasets
    assert len(active_datasets) == 1
    active_dataset0 = active_datasets[0]
    assert active_dataset0.time == 0.0
    assert active_dataset0.path == "wavy/wavy00.vts"
    assert active_dataset0.group == ""
    assert active_dataset0.part == 0

    assert len(reader.datasets) == len(reader.time_values)

    active_readers = reader.active_readers
    assert len(active_readers) == 1
    active_reader = active_readers[0]
    assert isinstance(active_reader, pv.XMLStructuredGridReader)

    reader.set_active_time_value(1.0)
    assert reader.active_time_value == 1.0

    reader.set_active_time_point(2)
    assert reader.active_time_value == 2.0

    mesh = reader.read()
    assert isinstance(mesh, pv.MultiBlock)
    assert len(mesh) == 1
    assert isinstance(mesh[0], pv.StructuredGrid)


def test_pvdreader_no_time_group():
    filename = examples.download_dual_sphere_animation(load=False)  # download all the files
    # Use a pvd file that has no timestep or group and two parts.
    filename = str(Path(filename).parent / 'dualSphereNoTime.pvd')

    reader = pv.PVDReader(filename)
    assert reader.time_values == [0.0]
    assert reader.active_time_value == 0.0

    assert len(reader.active_datasets) == 2
    for i, dataset in enumerate(reader.active_datasets):
        assert dataset.time == 0.0
        assert dataset.group is None
        assert dataset.part == i


@skip_windows
def test_pvdreader_no_part_group():
    filename = examples.download_dual_sphere_animation(load=False)  # download all the files
    # Use a pvd file that has no parts and with timesteps.
    filename = str(Path(filename).parent / 'dualSphereAnimation4NoPart.pvd')

    reader = pv.PVDReader(filename)
    assert reader.active_time_value == 0.0
    assert len(reader.active_datasets) == 1

    reader.set_active_time_value(1.0)
    assert len(reader.active_datasets) == 2
    for dataset in reader.active_datasets:
        assert dataset.time == 1.0
        assert dataset.group == ""
        assert dataset.part == 0


def get_cavity_reader():
    filename = examples.download_cavity(load=False)
    return pv.get_reader(filename)


def test_openfoamreader_arrays_time():
    reader = get_cavity_reader()
    assert isinstance(reader, pv.OpenFOAMReader)

    assert reader.number_point_arrays == 0
    assert reader.number_cell_arrays == 2

    assert reader.number_time_points == 6
    assert reader.time_values == [0.0, 0.5, 1.0, 1.5, 2.0, 2.5]


def test_openfoamreader_active_time():
    # vtk < 9.1.0 does not support
    if pv.vtk_version_info < (9, 1, 0):
        pytest.xfail("OpenFOAMReader GetTimeValue missing on vtk<9.1.0")

    reader = get_cavity_reader()
    assert reader.active_time_value == 0.0
    reader.set_active_time_point(1)
    assert reader.active_time_value == 0.5
    reader.set_active_time_value(1.0)
    assert reader.active_time_value == 1.0

    with pytest.raises(
        ValueError,
        match=r'Not a valid .* time values: \[0.0, 0.5, 1.0, 1.5, 2.0, 2.5\]',
    ):
        reader.set_active_time_value(1000)


def test_openfoamreader_read_data_time_value():
    reader = get_cavity_reader()

    reader.set_active_time_value(0.0)
    data = reader.read()["internalMesh"]
    assert np.isclose(data.cell_data["U"][:, 1].mean(), 0.0, 0.0, 1e-10)

    reader.set_active_time_value(0.5)
    data = reader.read()["internalMesh"]
    assert np.isclose(data.cell_data["U"][:, 1].mean(), 4.524879113887437e-05, 0.0, 1e-10)

    reader.set_active_time_value(1.0)
    data = reader.read()["internalMesh"]
    assert np.isclose(data.cell_data["U"][:, 1].mean(), 4.5253094867803156e-05, 0.0, 1e-10)

    reader.set_active_time_value(1.5)
    data = reader.read()["internalMesh"]
    assert np.isclose(data.cell_data["U"][:, 1].mean(), 4.525657641352154e-05, 0.0, 1e-10)

    reader.set_active_time_value(2.0)
    data = reader.read()["internalMesh"]
    assert np.isclose(data.cell_data["U"][:, 1].mean(), 4.5258551836013794e-05, 0.0, 1e-10)

    reader.set_active_time_value(2.5)
    data = reader.read()["internalMesh"]
    assert np.isclose(data.cell_data["U"][:, 1].mean(), 4.525951953837648e-05, 0.0, 1e-10)


def test_openfoamreader_read_data_time_point():
    reader = get_cavity_reader()

    reader.set_active_time_point(0)
    data = reader.read()["internalMesh"]
    assert np.isclose(data.cell_data["U"][:, 1].mean(), 0.0, 0.0, 1e-10)

    reader.set_active_time_point(1)
    data = reader.read()["internalMesh"]
    assert np.isclose(data.cell_data["U"][:, 1].mean(), 4.524879113887437e-05, 0.0, 1e-10)

    reader.set_active_time_point(2)
    data = reader.read()["internalMesh"]
    assert np.isclose(data.cell_data["U"][:, 1].mean(), 4.5253094867803156e-05, 0.0, 1e-10)

    reader.set_active_time_point(3)
    data = reader.read()["internalMesh"]
    assert np.isclose(data.cell_data["U"][:, 1].mean(), 4.525657641352154e-05, 0.0, 1e-10)

    reader.set_active_time_point(4)
    data = reader.read()["internalMesh"]
    assert np.isclose(data.cell_data["U"][:, 1].mean(), 4.5258551836013794e-05, 0.0, 1e-10)

    reader.set_active_time_point(5)
    data = reader.read()["internalMesh"]
    assert np.isclose(data.cell_data["U"][:, 1].mean(), 4.525951953837648e-05, 0.0, 1e-10)


@pytest.mark.skipif(
    pv.vtk_version_info > (9, 3),
    reason="polyhedra decomposition was removed after 9.3",
)
def test_openfoam_decompose_polyhedra():
    reader = get_cavity_reader()
    reader.decompose_polyhedra = False
    assert reader.decompose_polyhedra is False
    reader.decompose_polyhedra = True
    assert reader.decompose_polyhedra is True


def test_openfoam_skip_zero_time():
    reader = get_cavity_reader()

    reader.skip_zero_time = True
    assert reader.skip_zero_time is True
    assert 0.0 not in reader.time_values

    # Test from 'True' to 'False'
    reader.skip_zero_time = False
    assert reader.skip_zero_time is False
    assert 0.0 in reader.time_values

    # Test from 'False' to 'True'
    reader.skip_zero_time = True
    assert reader.skip_zero_time is True
    assert 0.0 not in reader.time_values


def test_openfoam_cell_to_point_default():
    reader = get_cavity_reader()
    mesh = reader.read()
    assert reader.cell_to_point_creation is True
    assert mesh[0].n_arrays == 4

    reader = get_cavity_reader()
    reader.cell_to_point_creation = False
    assert reader.cell_to_point_creation is False
    mesh = reader.read()
    assert mesh[0].n_arrays == 2

    reader = get_cavity_reader()
    mesh = reader.read()
    reader.cell_to_point_creation = True
    assert reader.cell_to_point_creation is True
    assert mesh[0].n_arrays == 4


def test_openfoam_patch_arrays():
    # vtk version 9.1.0 changed the way patch names are handled.
    vtk_version = pv.vtk_version_info
    if vtk_version >= (9, 1, 0):
        patch_array_key = 'boundary'
        reader_patch_prefix = 'patch/'
    else:
        patch_array_key = 'Patches'
        reader_patch_prefix = ''

    reader = get_cavity_reader()
    assert reader.number_patch_arrays == 4
    assert reader.patch_array_names == [
        'internalMesh',
        f'{reader_patch_prefix}movingWall',
        f'{reader_patch_prefix}fixedWalls',
        f'{reader_patch_prefix}frontAndBack',
    ]
    assert reader.all_patch_arrays_status == {
        'internalMesh': True,
        f'{reader_patch_prefix}movingWall': True,
        f'{reader_patch_prefix}fixedWalls': True,
        f'{reader_patch_prefix}frontAndBack': True,
    }

    # first only read in 'internalMesh'
    for patch_array in reader.patch_array_names[1:]:
        reader.disable_patch_array(patch_array)
    assert reader.all_patch_arrays_status == {
        'internalMesh': True,
        f'{reader_patch_prefix}movingWall': False,
        f'{reader_patch_prefix}fixedWalls': False,
        f'{reader_patch_prefix}frontAndBack': False,
    }
    mesh = reader.read()
    assert mesh.n_blocks == 1
    assert patch_array_key not in mesh.keys()

    # now read in one more patch
    reader = get_cavity_reader()
    reader.disable_all_patch_arrays()
    reader.enable_patch_array('internalMesh')
    reader.enable_patch_array(f'{reader_patch_prefix}fixedWalls')
    mesh = reader.read()
    assert mesh.n_blocks == 2
    assert patch_array_key in mesh.keys()
    assert mesh[patch_array_key].keys() == ['fixedWalls']

    # check multiple patch arrays without 'internalMesh'
    reader = get_cavity_reader()
    reader.disable_patch_array('internalMesh')
    mesh = reader.read()
    assert mesh.n_blocks == 1
    assert patch_array_key in mesh.keys()
    assert mesh[patch_array_key].keys() == ['movingWall', 'fixedWalls', 'frontAndBack']


def test_openfoam_case_type():
    reader = get_cavity_reader()
    reader.case_type = 'decomposed'
    assert reader.case_type == 'decomposed'
    reader.case_type = 'reconstructed'
    assert reader.case_type == 'reconstructed'
    with pytest.raises(ValueError, match="Unknown case type 'wrong_value'."):
        reader.case_type = 'wrong_value'


@pytest.mark.needs_vtk_version(9, 1)
def test_read_cgns():
    filename = examples.download_cgns_structured(load=False)
    reader = pv.get_reader(filename)
    assert isinstance(reader, pv.CGNSReader)
    assert "CGNS" in str(reader)
    reader.show_progress()
    assert reader._progress_bar is True

    assert reader.distribute_blocks in [True, False]  # don't insist on a VTK default
    reader.distribute_blocks = True
    assert reader.distribute_blocks
    reader.disable_all_bases()
    reader.disable_all_families()
    reader.disable_all_cell_arrays()
    reader.disable_all_point_arrays()
    reader.load_boundary_patch = False
    empty_block = reader.read()
    assert len(empty_block) == 0

    reader.enable_all_bases()
    reader.enable_all_families()
    reader.enable_all_cell_arrays()
    reader.enable_all_point_arrays()

    # check can modify unsteady_pattern
    orig = reader.unsteady_pattern
    reader.unsteady_pattern = not orig
    assert reader.unsteady_pattern is not orig

    # check can modify vector_3d
    orig = reader.vector_3d
    reader.vector_3d = not orig
    assert reader.vector_3d is not orig

    # check can boundary_patch accessible
    assert reader.load_boundary_patch in [True, False]

    reader.hide_progress()
    assert reader._progress_bar is False

    block = reader.read()
    assert len(block[0]) == 12

    # actual block
    assert len(block[0][0].cell_data) == 3

    assert reader.base_array_names == ['SQNZ']
    assert reader.base_array_status('SQNZ') is True

    assert reader.family_array_names == ['inflow', 'outflow', 'sym', 'wall']
    assert reader.family_array_status('inflow') is True


def test_bmpreader():
    filename = examples.download_masonry_texture(load=False)
    reader = pv.get_reader(filename)
    assert isinstance(reader, pv.BMPReader)
    assert reader.path == filename

    mesh = reader.read()
    assert all([mesh.n_points, mesh.n_cells])


def test_demreader():
    filename = examples.download_st_helens(load=False)
    reader = pv.get_reader(filename)
    assert isinstance(reader, pv.DEMReader)
    assert reader.path == filename

    mesh = reader.read()
    assert all([mesh.n_points, mesh.n_cells])


def test_jpegreader():
    filename = examples.planets.download_mars_surface(load=False)
    reader = pv.get_reader(filename)
    assert isinstance(reader, pv.JPEGReader)
    assert reader.path == filename

    mesh = reader.read()
    assert all([mesh.n_points, mesh.n_cells])


def test_meta_image_reader():
    filename = examples.download_chest(load=False)
    reader = pv.get_reader(filename)
    assert isinstance(reader, pv.MetaImageReader)
    assert reader.path == filename

    mesh = reader.read()
    assert all([mesh.n_points, mesh.n_cells])


def test_nifti_reader():
    filename = examples.download_brain_atlas_with_sides(load=False)
    reader = pv.get_reader(filename)
    assert isinstance(reader, pv.NIFTIReader)
    assert reader.path == filename

    mesh = reader.read()
    assert all([mesh.n_points, mesh.n_cells])


def test_nrrd_reader():
    filename = examples.download_beach(load=False)
    reader = pv.get_reader(filename)
    assert isinstance(reader, pv.NRRDReader)
    assert reader.path == filename

    mesh = reader.read()
    assert all([mesh.n_points, mesh.n_cells])


def test_png_reader():
    filename = examples.download_vtk_logo(load=False)
    reader = pv.get_reader(filename)
    assert isinstance(reader, pv.PNGReader)
    assert reader.path == filename

    mesh = reader.read()
    assert all([mesh.n_points, mesh.n_cells])


def test_pnm_reader():
    filename = examples.download_gourds_pnm(load=False)
    reader = pv.get_reader(filename)
    assert isinstance(reader, pv.PNMReader)
    assert reader.path == filename

    mesh = reader.read()
    assert all([mesh.n_points, mesh.n_cells])


def test_slc_reader():
    filename = examples.download_knee_full(load=False)
    reader = pv.get_reader(filename)
    assert isinstance(reader, pv.SLCReader)
    assert reader.path == filename

    mesh = reader.read()
    assert all([mesh.n_points, mesh.n_cells])


def test_tiff_reader():
    filename = examples.download_crater_imagery(load=False)
    reader = pv.get_reader(filename)
    assert isinstance(reader, pv.TIFFReader)
    assert reader.path == filename

    mesh = reader.read()
    assert all([mesh.n_points, mesh.n_cells])


def test_hdr_reader():
    filename = examples.download_parched_canal_4k(load=False)
    reader = pv.get_reader(filename)
    assert isinstance(reader, pv.HDRReader)
    assert reader.path == filename

    mesh = reader.read()
    assert all([mesh.n_points, mesh.n_cells])


def test_avsucd_reader():
    filename = examples.download_cells_nd(load=False)
    reader = pv.get_reader(filename)
    assert isinstance(reader, pv.AVSucdReader)
    assert reader.path == filename

    mesh = reader.read()
    assert all([mesh.n_points, mesh.n_cells])


@pytest.mark.needs_vtk_version(9, 1)
def test_hdf_reader():
    filename = examples.download_can_crushed_hdf(load=False)
    reader = pv.get_reader(filename)
    assert isinstance(reader, pv.HDFReader)
    assert reader.path == filename

    mesh = reader.read()
    assert all([mesh.n_points, mesh.n_cells])
    assert mesh.n_points == 6724
    assert 'VEL' in mesh.point_data
    assert mesh.n_cells == 4800


def test_xdmf_reader():
    filename = examples.download_meshio_xdmf(load=False)

    reader = pv.get_reader(filename)
    assert isinstance(reader, pv.XdmfReader)
    assert reader.path == filename

    assert reader.number_time_points == 5
    assert reader.time_values == [0.0, 0.25, 0.5, 0.75, 1.0]
    assert reader.time_point_value(0) == 0.0
    assert reader.time_point_value(1) == 0.25

    assert reader.number_grids == 6
    assert reader.number_point_arrays == 2

    assert reader.point_array_names == ['phi', 'u']
    assert reader.cell_array_names == ['a']

    blocks = reader.read()
    assert reader.active_time_value == 0.0
    assert np.array_equal(blocks['TimeSeries_meshio']['phi'], np.array([0.0, 0.0, 0.0, 0.0]))
    reader.set_active_time_value(0.25)
    assert reader.active_time_value == 0.25
    blocks = reader.read()
    assert np.array_equal(blocks['TimeSeries_meshio']['phi'], np.array([0.25, 0.25, 0.25, 0.25]))
    reader.set_active_time_value(0.5)
    assert reader.active_time_value == 0.5
    blocks = reader.read()
    assert np.array_equal(blocks['TimeSeries_meshio']['phi'], np.array([0.5, 0.5, 0.5, 0.5]))
    reader.set_active_time_value(0.75)
    assert reader.active_time_value == 0.75
    blocks = reader.read()
    assert np.array_equal(blocks['TimeSeries_meshio']['phi'], np.array([0.75, 0.75, 0.75, 0.75]))
    reader.set_active_time_value(1.0)
    assert reader.active_time_value == 1.0
    blocks = reader.read()
    assert np.array_equal(blocks['TimeSeries_meshio']['phi'], np.array([1.0, 1.0, 1.0, 1.0]))

    reader.set_active_time_point(0)
    assert reader.active_time_value == 0.0

    with pytest.raises(ValueError, match="Not a valid time"):
        reader.set_active_time_value(1000.0)


@pytest.mark.skipif(not HAS_IMAGEIO, reason="Requires imageio")
def test_try_imageio_imread():
    img = _try_imageio_imread(examples.mapfile)
    assert isinstance(img, (imageio.core.util.Array, np.ndarray))


@pytest.mark.skipif(
    pv.vtk_version_info < (9, 1, 0),
    reason="Requires VTK>=9.1.0 for a concrete PartitionedDataSetWriter class.",
)
def test_xmlpartitioneddatasetreader(tmpdir):
    tmpfile = tmpdir.join("temp.vtpd")
    partitions = pv.PartitionedDataSet(
        [pv.Wavelet(extent=(0, 10, 0, 10, 0, 5)), pv.Wavelet(extent=(0, 10, 0, 10, 5, 10))],
    )
    partitions.save(tmpfile.strpath)
    new_partitions = pv.read(tmpfile.strpath)
    assert isinstance(new_partitions, pv.PartitionedDataSet)
    assert len(new_partitions) == len(partitions)
    for i, new_partition in enumerate(new_partitions):
        assert isinstance(new_partition, pv.ImageData)
        assert new_partitions[i].n_cells == partitions[i].n_cells


@pytest.mark.skipif(
    pv.vtk_version_info < (9, 3, 0),
    reason="Requires VTK>=9.3.0 for a concrete FLUENTCFFReader class.",
)
def test_fluentcffreader():
    filename = examples.download_room_cff(load=False)
    reader = pv.get_reader(filename)
    assert isinstance(reader, pv.FLUENTCFFReader)
    assert reader.path == filename

    blocks = reader.read()
    assert blocks.n_blocks == 1
    assert isinstance(blocks[0], pv.UnstructuredGrid)
    assert blocks.bounds == (0.0, 4.0, 0.0, 4.0, 0.0, 0.0)


<<<<<<< HEAD
@pytest.mark.skipif(
    pv.vtk_version_info < (9, 1, 0),
    reason="Requires VTK>=9.1.0 for a concrete GaussianCubeReader class.",
)
def test_gaussian_cubes_reader():
    filename = examples.download_m4_total_density(load=False)
    reader = pv.get_reader(filename)
    assert isinstance(reader, pv.GaussianCubeReader)
    assert reader.path == filename

    hb_scale = 1.1
    b_scale = 10.0
    reader.hb_scale = hb_scale
    reader.b_scale = b_scale
    assert reader.hb_scale == hb_scale
    assert reader.b_scale == b_scale

    grid = reader.read(grid=True)
    assert isinstance(grid, pv.ImageData)
    assert all([grid.n_points, grid.n_cells])

    poly = reader.read(grid=False)
    assert isinstance(poly, pv.PolyData)
    assert all([poly.n_points, poly.n_cells])
=======
def test_gambitreader():
    filename = examples.download_prism(load=False)
    reader = pv.get_reader(filename)
    assert isinstance(reader, pv.GambitReader)
    assert reader.path == filename

    mesh = reader.read()
    assert all([mesh.n_points, mesh.n_cells])
>>>>>>> fdab74b8
<|MERGE_RESOLUTION|>--- conflicted
+++ resolved
@@ -1028,7 +1028,16 @@
     assert blocks.bounds == (0.0, 4.0, 0.0, 4.0, 0.0, 0.0)
 
 
-<<<<<<< HEAD
+def test_gambitreader():
+    filename = examples.download_prism(load=False)
+    reader = pv.get_reader(filename)
+    assert isinstance(reader, pv.GambitReader)
+    assert reader.path == filename
+
+    mesh = reader.read()
+    assert all([mesh.n_points, mesh.n_cells])
+
+
 @pytest.mark.skipif(
     pv.vtk_version_info < (9, 1, 0),
     reason="Requires VTK>=9.1.0 for a concrete GaussianCubeReader class.",
@@ -1052,14 +1061,4 @@
 
     poly = reader.read(grid=False)
     assert isinstance(poly, pv.PolyData)
-    assert all([poly.n_points, poly.n_cells])
-=======
-def test_gambitreader():
-    filename = examples.download_prism(load=False)
-    reader = pv.get_reader(filename)
-    assert isinstance(reader, pv.GambitReader)
-    assert reader.path == filename
-
-    mesh = reader.read()
-    assert all([mesh.n_points, mesh.n_cells])
->>>>>>> fdab74b8
+    assert all([poly.n_points, poly.n_cells])