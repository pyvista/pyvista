--- conflicted
+++ resolved
@@ -122,7 +122,6 @@
 
     reader = pv.get_reader(tmpfile.strpath)
     assert reader.path == tmpfile.strpath
-<<<<<<< HEAD
     vtk_version = pv.vtk_version_info
     if (9, 1, 0) <= vtk_version < (9, 3, 0):
         match = 'No Points element available in first piece found in file'
@@ -130,10 +129,7 @@
             new_mesh = reader.read()
     else:
         new_mesh = reader.read()
-=======
-    new_mesh = reader.read()
     assert_output_type(new_mesh, reader)
->>>>>>> 658be8da
     assert isinstance(new_mesh, pv.UnstructuredGrid)
     assert new_mesh.n_points == mesh.n_points
     assert new_mesh.n_cells == mesh.n_cells
