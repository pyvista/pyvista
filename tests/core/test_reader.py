--- conflicted
+++ resolved
@@ -1064,12 +1064,14 @@
     assert all([poly.n_points, poly.n_cells])
 
 
-<<<<<<< HEAD
 def test_gesignareader():
     filename = examples.download_e07733s002i009(load=False)
     reader = pv.get_reader(filename)
     assert isinstance(reader, pv.GESignaReader)
-=======
+    assert reader.path == filename
+
+    mesh = reader.read()
+    assert all([mesh.n_points, mesh.n_cells])
 @pytest.mark.skipif(
     pv.vtk_version_info < (9, 1, 0),
     reason="Requires VTK>=9.1.0 for a concrete GaussianCubeReader class.",
@@ -1078,7 +1080,6 @@
     filename = examples.download_caffeine(load=False)
     reader = pv.get_reader(filename)
     assert isinstance(reader, pv.PDBReader)
->>>>>>> 8c2077e7
     assert reader.path == filename
 
     mesh = reader.read()
