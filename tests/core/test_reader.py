from __future__ import annotations

import os
from pathlib import Path
import pickle
import re

import numpy as np
import pytest

import pyvista as pv
from pyvista import examples
from pyvista.core.utilities.fileio import _try_imageio_imread
from pyvista.examples.downloads import download_file

HAS_IMAGEIO = True
try:
    import imageio
except ModuleNotFoundError:
    HAS_IMAGEIO = False


skip_windows = pytest.mark.skipif(os.name == 'nt', reason='Test fails on Windows')


def test_get_reader_fail(tmp_path):
    with pytest.raises(ValueError):  # noqa: PT011
        pv.get_reader('not_a_supported_file.no_data')
    match = '`pyvista.get_reader` does not support reading from directory:\n\t'
    with pytest.raises(ValueError, match=match):
        pv.get_reader(str(tmp_path))


def test_reader_invalid_file():
    # cannot use the BaseReader
    with pytest.raises(FileNotFoundError, match='does not exist'):
        pv.DICOMReader('dummy/')


def test_xmlimagedatareader(tmpdir):
    tmpfile = tmpdir.join('temp.vti')
    mesh = pv.ImageData()
    mesh.save(tmpfile.strpath)

    reader = pv.get_reader(tmpfile.strpath)
    assert reader.path == tmpfile.strpath
    new_mesh = reader.read()
    assert isinstance(new_mesh, pv.ImageData)
    assert new_mesh.n_points == mesh.n_points
    assert new_mesh.n_cells == mesh.n_cells


def test_xmlrectilineargridreader(tmpdir):
    tmpfile = tmpdir.join('temp.vtr')
    mesh = pv.RectilinearGrid()
    mesh.save(tmpfile.strpath)

    reader = pv.get_reader(tmpfile.strpath)
    assert reader.path == tmpfile.strpath
    new_mesh = reader.read()
    assert isinstance(new_mesh, pv.RectilinearGrid)
    assert new_mesh.n_points == mesh.n_points
    assert new_mesh.n_cells == mesh.n_cells


def test_xmlunstructuredgridreader(tmpdir):
    tmpfile = tmpdir.join('temp.vtu')
    mesh = pv.UnstructuredGrid()
    mesh.save(tmpfile.strpath)

    reader = pv.get_reader(tmpfile.strpath)
    assert reader.path == tmpfile.strpath
    new_mesh = reader.read()
    assert isinstance(new_mesh, pv.UnstructuredGrid)
    assert new_mesh.n_points == mesh.n_points
    assert new_mesh.n_cells == mesh.n_cells


def test_xmlpolydatareader(tmpdir):
    tmpfile = tmpdir.join('temp.vtp')
    mesh = pv.Sphere()
    mesh.save(tmpfile.strpath)

    reader = pv.get_reader(tmpfile.strpath)
    assert reader.path == tmpfile.strpath
    new_mesh = reader.read()
    assert isinstance(new_mesh, pv.PolyData)
    assert new_mesh.n_points == mesh.n_points
    assert new_mesh.n_cells == mesh.n_cells


def test_xmlstructuredgridreader(tmpdir):
    tmpfile = tmpdir.join('temp.vts')
    mesh = pv.StructuredGrid()
    mesh.save(tmpfile.strpath)

    reader = pv.get_reader(tmpfile.strpath)
    assert reader.path == tmpfile.strpath
    new_mesh = reader.read()
    assert isinstance(new_mesh, pv.StructuredGrid)
    assert new_mesh.n_points == mesh.n_points
    assert new_mesh.n_cells == mesh.n_cells


def test_xmlmultiblockreader(tmpdir):
    tmpfile = tmpdir.join('temp.vtm')
    mesh = pv.MultiBlock([pv.Sphere() for i in range(5)])
    mesh.save(tmpfile.strpath)

    reader = pv.get_reader(tmpfile.strpath)
    assert reader.path == tmpfile.strpath
    new_mesh = reader.read()
    assert isinstance(new_mesh, pv.MultiBlock)
    assert new_mesh.n_blocks == mesh.n_blocks
    for i in range(new_mesh.n_blocks):
        assert new_mesh[i].n_points == mesh[i].n_points
        assert new_mesh[i].n_cells == mesh[i].n_cells


def test_reader_cell_point_data(tmpdir):
    tmpfile = tmpdir.join('temp.vtp')
    mesh = pv.Sphere()
    mesh['height'] = mesh.points[:, 1]
    mesh['id'] = np.arange(mesh.n_cells)
    mesh.save(tmpfile.strpath)
    # mesh has an additional 'Normals' point data array

    reader = pv.get_reader(tmpfile.strpath)

    assert reader.number_cell_arrays == 1
    assert reader.number_point_arrays == 2

    assert reader.cell_array_names == ['id']
    assert reader.point_array_names == ['Normals', 'height']

    assert reader.all_cell_arrays_status == {'id': True}
    assert reader.all_point_arrays_status == {'Normals': True, 'height': True}

    assert reader.cell_array_status('id') is True
    assert reader.point_array_status('Normals') is True

    reader.disable_all_cell_arrays()
    assert reader.cell_array_status('id') is False

    reader.disable_all_point_arrays()
    assert reader.all_point_arrays_status == {'Normals': False, 'height': False}

    reader.enable_all_cell_arrays()
    assert reader.cell_array_status('id') is True

    reader.enable_all_point_arrays()
    assert reader.all_point_arrays_status == {'Normals': True, 'height': True}

    reader.disable_cell_array('id')
    assert reader.cell_array_status('id') is False

    reader.disable_point_array('Normals')
    assert reader.point_array_status('Normals') is False

    reader.enable_cell_array('id')
    assert reader.cell_array_status('id') is True

    reader.enable_point_array('Normals')
    assert reader.point_array_status('Normals') is True


def test_ensightreader_arrays():
    filename = examples.download_backward_facing_step(load=False)

    reader = pv.get_reader(filename)
    assert reader.path == filename
    assert reader.number_cell_arrays == 9
    assert reader.number_point_arrays == 0

    assert reader.cell_array_names == [
        'v2',
        'nut',
        'k',
        'nuTilda',
        'p',
        'omega',
        'f',
        'epsilon',
        'U',
    ]
    assert reader.point_array_names == []

    reader.disable_all_cell_arrays()
    reader.enable_cell_array('k')

    assert reader.all_cell_arrays_status == {
        'v2': False,
        'nut': False,
        'k': True,
        'nuTilda': False,
        'p': False,
        'omega': False,
        'f': False,
        'epsilon': False,
        'U': False,
    }

    mesh = reader.read()
    assert isinstance(mesh, pv.MultiBlock)

    for i in range(mesh.n_blocks):
        assert all([mesh[i].n_points, mesh[i].n_cells])
        assert mesh[i].array_names == ['k']

    # re-enable all cell arrays and read again
    reader.enable_all_cell_arrays()
    all_mesh = reader.read()
    assert isinstance(all_mesh, pv.MultiBlock)

    for i in range(all_mesh.n_blocks):
        assert all([all_mesh[i].n_points, all_mesh[i].n_cells])
        assert all_mesh[i].array_names == [
            'v2',
            'nut',
            'k',
            'nuTilda',
            'p',
            'omega',
            'f',
            'epsilon',
            'U',
        ]


def test_ensightreader_timepoints():
    filename = examples.download_naca(load=False)

    reader = pv.get_reader(filename)
    assert reader.path == filename

    assert reader.number_time_points == 2
    assert reader.time_values == [1.0, 3.0]
    assert reader.time_point_value(0) == 1.0
    assert reader.time_point_value(1) == 3.0

    assert reader.active_time_value == 1.0
    mesh_1 = reader.read()

    reader.set_active_time_value(3.0)
    assert reader.active_time_value == 3.0
    mesh_3 = reader.read()

    # assert all the data is different
    for m_1, m_3 in zip(mesh_1, mesh_3):
        assert not all(m_1['DENS'] == m_3['DENS'])

    reader.set_active_time_point(0)
    assert reader.active_time_value == 1.0

    with pytest.raises(ValueError, match='Not a valid time'):
        reader.set_active_time_value(1000.0)


def test_ensightreader_time_sets():
    filename = examples.download_lshape(load=False)

    reader = pv.get_reader(filename)
    assert reader.active_time_set == 0

    reader.set_active_time_set(1)
    assert reader.number_time_points == 11

    mesh = reader.read()['all']
    assert reader.number_time_points == 11
    assert np.isclose(mesh['displacement'][1, 1], 0.0, 1e-10)

    reader.set_active_time_value(reader.time_values[-1])
    mesh = reader.read()['all']
    assert np.isclose(mesh['displacement'][1, 1], 0.0028727285, 1e-10)

    reader.set_active_time_set(0)
    assert reader.number_time_points == 1

    with pytest.raises(IndexError, match='Time set index'):
        reader.set_active_time_set(2)


def test_dcmreader(tmpdir):
    # Test reading directory (image stack)
    directory = examples.download_dicom_stack(load=False)
    reader = pv.get_reader(directory)
    assert directory in str(reader)
    assert isinstance(reader, pv.DICOMReader)
    assert reader.path == directory

    mesh = reader.read()
    assert isinstance(mesh, pv.ImageData)
    assert all([mesh.n_points, mesh.n_cells])

    # Test reading single file (*.dcm)
    filename = str(Path(directory) / '1-1.dcm')
    reader = pv.get_reader(filename)
    assert isinstance(reader, pv.DICOMReader)
    assert reader.path == filename

    mesh = reader.read()
    assert isinstance(mesh, pv.ImageData)
    assert all([mesh.n_points, mesh.n_cells])


def test_plyreader():
    filename = examples.spherefile
    reader = pv.get_reader(filename)
    assert isinstance(reader, pv.PLYReader)
    assert reader.path == filename

    mesh = reader.read()
    assert all([mesh.n_points, mesh.n_cells])


def test_objreader():
    filename = examples.download_doorman(load=False)
    reader = pv.get_reader(filename)
    assert isinstance(reader, pv.OBJReader)
    assert reader.path == filename

    mesh = reader.read()
    assert all([mesh.n_points, mesh.n_cells])


def test_stlreader():
    filename = examples.download_gears(load=False)
    reader = pv.get_reader(filename)
    assert isinstance(reader, pv.STLReader)
    assert reader.path == filename

    mesh = reader.read()
    assert all([mesh.n_points, mesh.n_cells])


def test_tecplotreader():
    filename = examples.download_tecplot_ascii(load=False)
    reader = pv.get_reader(filename)
    assert isinstance(reader, pv.TecplotReader)
    assert reader.path == filename

    mesh = reader.read()
    assert all([mesh[0].n_points, mesh[0].n_cells])


def test_vtkreader():
    filename = examples.hexbeamfile
    reader = pv.get_reader(filename)
    assert isinstance(reader, pv.VTKDataSetReader)
    assert reader.path == filename

    mesh = reader.read()
    assert all([mesh.n_points, mesh.n_cells])


def test_byureader():
    filename = examples.download_teapot(load=False)
    reader = pv.get_reader(filename)
    assert isinstance(reader, pv.BYUReader)
    assert reader.path == filename

    mesh = reader.read()
    assert all([mesh.n_points, mesh.n_cells])


def test_facetreader():
    filename = examples.download_clown(load=False)
    reader = pv.get_reader(filename)
    assert isinstance(reader, pv.FacetReader)
    assert reader.path == filename

    mesh = reader.read()
    assert all([mesh.n_points, mesh.n_cells])


def test_plot3dmetareader():
    filename = download_file('multi.p3d')
    download_file('multi-bin.xyz')
    download_file('multi-bin.q')
    download_file('multi-bin.f')
    reader = pv.get_reader(filename)
    assert isinstance(reader, pv.Plot3DMetaReader)
    assert reader.path == filename

    mesh = reader.read()
    for m in mesh:
        assert all([m.n_points, m.n_cells])


def test_multiblockplot3dreader():
    filename = download_file('multi-bin.xyz')
    q_filename = download_file('multi-bin.q')
    reader = pv.MultiBlockPlot3DReader(filename)
    assert reader.path == filename

    mesh = reader.read()
    for m in mesh:
        assert all([m.n_points, m.n_cells])
        assert len(m.array_names) == 0

    # Reader doesn't yet support reusability
    reader = pv.MultiBlockPlot3DReader(filename)
    reader.add_q_files(q_filename)

    reader.add_function(112)  # add by int
    reader.add_function(pv.reader.Plot3DFunctionEnum.PRESSURE_GRADIENT)  # add by enum
    reader.add_function(reader.KINETIC_ENERGY)  # add by class variable (alias to enum value)
    reader.add_function(reader.ENTROPY)  # add ENTROPY by class variable
    reader.remove_function(170)  # remove ENTROPY by int

    reader.add_function(reader.ENTROPY)
    reader.remove_function(reader.ENTROPY)  # remove by class variable

    mesh = reader.read()
    for m in mesh:
        assert len(m.array_names) > 0

    assert 'MachNumber' in mesh[0].point_data
    assert 'PressureGradient' in mesh[0].point_data
    assert 'KineticEnergy' in mesh[0].point_data
    assert 'Entropy' not in mesh[0].point_data

    reader = pv.MultiBlockPlot3DReader(filename)
    reader.add_q_files([q_filename])
    mesh = reader.read()
    for m in mesh:
        assert len(m.array_names) > 0

    reader = pv.MultiBlockPlot3DReader(filename)

    # get/set of `auto_detect_format`
    reader.auto_detect_format = False
    assert reader.auto_detect_format is False
    reader.auto_detect_format = True
    assert reader.auto_detect_format is True

    # get/set of `preserve_intermediate_functions`
    reader.preserve_intermediate_functions = False
    assert reader.preserve_intermediate_functions is False
    reader.preserve_intermediate_functions = True
    assert reader.preserve_intermediate_functions is True

    # get/set of `gamma`
    reader.gamma = 1.5
    assert reader.gamma == 1.5
    reader.gamma = 99
    assert reader.gamma == 99

    # get/set of `r_gas_constant`
    reader.r_gas_constant = 5
    assert reader.r_gas_constant == 5
    reader.r_gas_constant = 10
    assert reader.r_gas_constant == 10

    # check removing all functions
    reader = pv.MultiBlockPlot3DReader(filename)
    reader.add_q_files(q_filename)
    reader.add_function(reader.ENTROPY)
    reader.remove_all_functions()
    mesh_no_functions = reader.read()
    assert 'ENTROPY' not in mesh_no_functions[0].point_data


def test_binarymarchingcubesreader():
    filename = examples.download_pine_roots(load=False)
    reader = pv.get_reader(filename)
    assert isinstance(reader, pv.BinaryMarchingCubesReader)
    assert reader.path == filename

    mesh = reader.read()
    assert all([mesh.n_points, mesh.n_cells])
    read_mesh = pv.read(filename)
    assert mesh == read_mesh


def test_pvdreader():
    filename = examples.download_wavy(load=False)
    reader = pv.get_reader(filename)
    assert isinstance(reader, pv.PVDReader)
    assert isinstance(reader.reader, pv.core.utilities.reader._PVDReader)
    assert reader.path == filename

    assert reader.number_time_points == 15
    assert reader.time_point_value(1) == 1.0
    assert np.array_equal(reader.time_values, np.arange(0, 15, dtype=float))

    assert reader.active_time_value == reader.time_values[0]

    active_datasets = reader.active_datasets
    assert len(active_datasets) == 1
    active_dataset0 = active_datasets[0]
    assert active_dataset0.time == 0.0
    assert active_dataset0.path == 'wavy/wavy00.vts'
    assert active_dataset0.group == ''
    assert active_dataset0.part == 0

    assert len(reader.datasets) == len(reader.time_values)

    active_readers = reader.active_readers
    assert len(active_readers) == 1
    active_reader = active_readers[0]
    assert isinstance(active_reader, pv.XMLStructuredGridReader)

    reader.set_active_time_value(1.0)
    assert reader.active_time_value == 1.0

    reader.set_active_time_point(2)
    assert reader.active_time_value == 2.0

    mesh = reader.read()
    assert isinstance(mesh, pv.MultiBlock)
    assert len(mesh) == 1
    assert isinstance(mesh[0], pv.StructuredGrid)


def test_pvdreader_no_time_group():
    filename = examples.download_dual_sphere_animation(load=False)  # download all the files
    # Use a pvd file that has no timestep or group and two parts.
    filename = str(Path(filename).parent / 'dualSphereNoTime.pvd')

    reader = pv.PVDReader(filename)
    assert reader.time_values == [0.0]
    assert reader.active_time_value == 0.0

    assert len(reader.active_datasets) == 2
    for i, dataset in enumerate(reader.active_datasets):
        assert dataset.time == 0.0
        assert dataset.group is None
        assert dataset.part == i


@skip_windows
def test_pvdreader_no_part_group():
    filename = examples.download_dual_sphere_animation(load=False)  # download all the files
    # Use a pvd file that has no parts and with timesteps.
    filename = str(Path(filename).parent / 'dualSphereAnimation4NoPart.pvd')

    reader = pv.PVDReader(filename)
    assert reader.active_time_value == 0.0
    assert len(reader.active_datasets) == 1

    reader.set_active_time_value(1.0)
    assert len(reader.active_datasets) == 2
    for dataset in reader.active_datasets:
        assert dataset.time == 1.0
        assert dataset.group == ''
        assert dataset.part == 0


def get_cavity_reader():
    filename = examples.download_cavity(load=False)
    return pv.get_reader(filename)


def test_openfoamreader_arrays_time():
    reader = get_cavity_reader()
    assert isinstance(reader, pv.OpenFOAMReader)

    assert reader.number_point_arrays == 0
    assert reader.number_cell_arrays == 2

    assert reader.number_time_points == 6
    assert reader.time_values == [0.0, 0.5, 1.0, 1.5, 2.0, 2.5]


def test_openfoamreader_active_time():
    # vtk < 9.1.0 does not support
    if pv.vtk_version_info < (9, 1, 0):
        pytest.xfail('OpenFOAMReader GetTimeValue missing on vtk<9.1.0')

    reader = get_cavity_reader()
    assert reader.active_time_value == 0.0
    reader.set_active_time_point(1)
    assert reader.active_time_value == 0.5
    reader.set_active_time_value(1.0)
    assert reader.active_time_value == 1.0

    with pytest.raises(
        ValueError,
        match=r'Not a valid .* time values: \[0.0, 0.5, 1.0, 1.5, 2.0, 2.5\]',
    ):
        reader.set_active_time_value(1000)


def test_openfoamreader_read_data_time_value():
    reader = get_cavity_reader()

    reader.set_active_time_value(0.0)
    data = reader.read()['internalMesh']
    assert np.isclose(data.cell_data['U'][:, 1].mean(), 0.0, 0.0, 1e-10)

    reader.set_active_time_value(0.5)
    data = reader.read()['internalMesh']
    assert np.isclose(data.cell_data['U'][:, 1].mean(), 4.524879113887437e-05, 0.0, 1e-10)

    reader.set_active_time_value(1.0)
    data = reader.read()['internalMesh']
    assert np.isclose(data.cell_data['U'][:, 1].mean(), 4.5253094867803156e-05, 0.0, 1e-10)

    reader.set_active_time_value(1.5)
    data = reader.read()['internalMesh']
    assert np.isclose(data.cell_data['U'][:, 1].mean(), 4.525657641352154e-05, 0.0, 1e-10)

    reader.set_active_time_value(2.0)
    data = reader.read()['internalMesh']
    assert np.isclose(data.cell_data['U'][:, 1].mean(), 4.5258551836013794e-05, 0.0, 1e-10)

    reader.set_active_time_value(2.5)
    data = reader.read()['internalMesh']
    assert np.isclose(data.cell_data['U'][:, 1].mean(), 4.525951953837648e-05, 0.0, 1e-10)


def test_openfoamreader_read_data_time_point():
    reader = get_cavity_reader()

    reader.set_active_time_point(0)
    data = reader.read()['internalMesh']
    assert np.isclose(data.cell_data['U'][:, 1].mean(), 0.0, 0.0, 1e-10)

    reader.set_active_time_point(1)
    data = reader.read()['internalMesh']
    assert np.isclose(data.cell_data['U'][:, 1].mean(), 4.524879113887437e-05, 0.0, 1e-10)

    reader.set_active_time_point(2)
    data = reader.read()['internalMesh']
    assert np.isclose(data.cell_data['U'][:, 1].mean(), 4.5253094867803156e-05, 0.0, 1e-10)

    reader.set_active_time_point(3)
    data = reader.read()['internalMesh']
    assert np.isclose(data.cell_data['U'][:, 1].mean(), 4.525657641352154e-05, 0.0, 1e-10)

    reader.set_active_time_point(4)
    data = reader.read()['internalMesh']
    assert np.isclose(data.cell_data['U'][:, 1].mean(), 4.5258551836013794e-05, 0.0, 1e-10)

    reader.set_active_time_point(5)
    data = reader.read()['internalMesh']
    assert np.isclose(data.cell_data['U'][:, 1].mean(), 4.525951953837648e-05, 0.0, 1e-10)


@pytest.mark.skipif(
    pv.vtk_version_info > (9, 3),
    reason='polyhedra decomposition was removed after 9.3',
)
def test_openfoam_decompose_polyhedra():
    reader = get_cavity_reader()
    reader.decompose_polyhedra = False
    assert reader.decompose_polyhedra is False
    reader.decompose_polyhedra = True
    assert reader.decompose_polyhedra is True


def test_openfoam_skip_zero_time():
    reader = get_cavity_reader()

    reader.skip_zero_time = True
    assert reader.skip_zero_time is True
    assert 0.0 not in reader.time_values

    # Test from 'True' to 'False'
    reader.skip_zero_time = False
    assert reader.skip_zero_time is False
    assert 0.0 in reader.time_values

    # Test from 'False' to 'True'
    reader.skip_zero_time = True
    assert reader.skip_zero_time is True
    assert 0.0 not in reader.time_values


def test_openfoam_cell_to_point_default():
    reader = get_cavity_reader()
    mesh = reader.read()
    assert reader.cell_to_point_creation is True
    assert mesh[0].n_arrays == 4

    reader = get_cavity_reader()
    reader.cell_to_point_creation = False
    assert reader.cell_to_point_creation is False
    mesh = reader.read()
    assert mesh[0].n_arrays == 2

    reader = get_cavity_reader()
    mesh = reader.read()
    reader.cell_to_point_creation = True
    assert reader.cell_to_point_creation is True
    assert mesh[0].n_arrays == 4


def test_openfoam_patch_arrays():
    # vtk version 9.1.0 changed the way patch names are handled.
    vtk_version = pv.vtk_version_info
    if vtk_version >= (9, 1, 0):
        patch_array_key = 'boundary'
        reader_patch_prefix = 'patch/'
    else:
        patch_array_key = 'Patches'
        reader_patch_prefix = ''

    reader = get_cavity_reader()
    assert reader.number_patch_arrays == 4
    assert reader.patch_array_names == [
        'internalMesh',
        f'{reader_patch_prefix}movingWall',
        f'{reader_patch_prefix}fixedWalls',
        f'{reader_patch_prefix}frontAndBack',
    ]
    assert reader.all_patch_arrays_status == {
        'internalMesh': True,
        f'{reader_patch_prefix}movingWall': True,
        f'{reader_patch_prefix}fixedWalls': True,
        f'{reader_patch_prefix}frontAndBack': True,
    }

    # first only read in 'internalMesh'
    for patch_array in reader.patch_array_names[1:]:
        reader.disable_patch_array(patch_array)
    assert reader.all_patch_arrays_status == {
        'internalMesh': True,
        f'{reader_patch_prefix}movingWall': False,
        f'{reader_patch_prefix}fixedWalls': False,
        f'{reader_patch_prefix}frontAndBack': False,
    }
    mesh = reader.read()
    assert mesh.n_blocks == 1
    assert patch_array_key not in mesh.keys()

    # now read in one more patch
    reader = get_cavity_reader()
    reader.disable_all_patch_arrays()
    reader.enable_patch_array('internalMesh')
    reader.enable_patch_array(f'{reader_patch_prefix}fixedWalls')
    mesh = reader.read()
    assert mesh.n_blocks == 2
    assert patch_array_key in mesh.keys()
    assert mesh[patch_array_key].keys() == ['fixedWalls']

    # check multiple patch arrays without 'internalMesh'
    reader = get_cavity_reader()
    reader.disable_patch_array('internalMesh')
    mesh = reader.read()
    assert mesh.n_blocks == 1
    assert patch_array_key in mesh.keys()
    assert mesh[patch_array_key].keys() == ['movingWall', 'fixedWalls', 'frontAndBack']


def test_openfoam_case_type():
    reader = get_cavity_reader()
    reader.case_type = 'decomposed'
    assert reader.case_type == 'decomposed'
    reader.case_type = 'reconstructed'
    assert reader.case_type == 'reconstructed'
    with pytest.raises(ValueError, match="Unknown case type 'wrong_value'."):
        reader.case_type = 'wrong_value'


@pytest.mark.needs_vtk_version(9, 1)
def test_read_cgns():
    filename = examples.download_cgns_structured(load=False)
    reader = pv.get_reader(filename)
    assert isinstance(reader, pv.CGNSReader)
    assert 'CGNS' in str(reader)
    reader.show_progress()
    assert reader._progress_bar is True

    assert reader.distribute_blocks in [True, False]  # don't insist on a VTK default
    reader.distribute_blocks = True
    assert reader.distribute_blocks
    reader.disable_all_bases()
    reader.disable_all_families()
    reader.disable_all_cell_arrays()
    reader.disable_all_point_arrays()
    reader.load_boundary_patch = False
    empty_block = reader.read()
    assert len(empty_block) == 0

    reader.enable_all_bases()
    reader.enable_all_families()
    reader.enable_all_cell_arrays()
    reader.enable_all_point_arrays()

    # check can modify unsteady_pattern
    orig = reader.unsteady_pattern
    reader.unsteady_pattern = not orig
    assert reader.unsteady_pattern is not orig

    # check can modify vector_3d
    orig = reader.vector_3d
    reader.vector_3d = not orig
    assert reader.vector_3d is not orig

    # check can boundary_patch accessible
    assert reader.load_boundary_patch in [True, False]

    reader.hide_progress()
    assert reader._progress_bar is False

    block = reader.read()
    assert len(block[0]) == 12

    # actual block
    assert len(block[0][0].cell_data) == 3

    assert reader.base_array_names == ['SQNZ']
    assert reader.base_array_status('SQNZ') is True

    assert reader.family_array_names == ['inflow', 'outflow', 'sym', 'wall']
    assert reader.family_array_status('inflow') is True


def test_bmpreader():
    filename = examples.download_masonry_texture(load=False)
    reader = pv.get_reader(filename)
    assert isinstance(reader, pv.BMPReader)
    assert reader.path == filename

    mesh = reader.read()
    assert all([mesh.n_points, mesh.n_cells])


def test_demreader():
    filename = examples.download_st_helens(load=False)
    reader = pv.get_reader(filename)
    assert isinstance(reader, pv.DEMReader)
    assert reader.path == filename

    mesh = reader.read()
    assert all([mesh.n_points, mesh.n_cells])


def test_jpegreader():
    filename = examples.planets.download_mars_surface(load=False)
    reader = pv.get_reader(filename)
    assert isinstance(reader, pv.JPEGReader)
    assert reader.path == filename

    mesh = reader.read()
    assert all([mesh.n_points, mesh.n_cells])


def test_meta_image_reader():
    filename = examples.download_chest(load=False)
    reader = pv.get_reader(filename)
    assert isinstance(reader, pv.MetaImageReader)
    assert reader.path == filename

    mesh = reader.read()
    assert all([mesh.n_points, mesh.n_cells])


def test_nifti_reader():
    filename = examples.download_brain_atlas_with_sides(load=False)
    reader = pv.get_reader(filename)
    assert isinstance(reader, pv.NIFTIReader)
    assert reader.path == filename

    mesh = reader.read()
    assert all([mesh.n_points, mesh.n_cells])


def test_nrrd_reader():
    filename = examples.download_beach(load=False)
    reader = pv.get_reader(filename)
    assert isinstance(reader, pv.NRRDReader)
    assert reader.path == filename

    mesh = reader.read()
    assert all([mesh.n_points, mesh.n_cells])


def test_png_reader():
    filename = examples.download_vtk_logo(load=False)
    reader = pv.get_reader(filename)
    assert isinstance(reader, pv.PNGReader)
    assert reader.path == filename

    mesh = reader.read()
    assert all([mesh.n_points, mesh.n_cells])


def test_pnm_reader():
    filename = examples.download_gourds_pnm(load=False)
    reader = pv.get_reader(filename)
    assert isinstance(reader, pv.PNMReader)
    assert reader.path == filename

    mesh = reader.read()
    assert all([mesh.n_points, mesh.n_cells])


def test_slc_reader():
    filename = examples.download_knee_full(load=False)
    reader = pv.get_reader(filename)
    assert isinstance(reader, pv.SLCReader)
    assert reader.path == filename

    mesh = reader.read()
    assert all([mesh.n_points, mesh.n_cells])


def test_tiff_reader():
    filename = examples.download_crater_imagery(load=False)
    reader = pv.get_reader(filename)
    assert isinstance(reader, pv.TIFFReader)
    assert reader.path == filename

    mesh = reader.read()
    assert all([mesh.n_points, mesh.n_cells])


def test_hdr_reader():
    filename = examples.download_parched_canal_4k(load=False)
    reader = pv.get_reader(filename)
    assert isinstance(reader, pv.HDRReader)
    assert reader.path == filename

    mesh = reader.read()
    assert all([mesh.n_points, mesh.n_cells])


def test_avsucd_reader():
    filename = examples.download_cells_nd(load=False)
    reader = pv.get_reader(filename)
    assert isinstance(reader, pv.AVSucdReader)
    assert reader.path == filename

    mesh = reader.read()
    assert all([mesh.n_points, mesh.n_cells])


@pytest.mark.needs_vtk_version(9, 1)
def test_hdf_reader():
    filename = examples.download_can_crushed_hdf(load=False)
    reader = pv.get_reader(filename)
    assert isinstance(reader, pv.HDFReader)
    assert reader.path == filename

    mesh = reader.read()
    assert all([mesh.n_points, mesh.n_cells])
    assert mesh.n_points == 6724
    assert 'VEL' in mesh.point_data
    assert mesh.n_cells == 4800


def test_xdmf_reader():
    filename = examples.download_meshio_xdmf(load=False)

    reader = pv.get_reader(filename)
    assert isinstance(reader, pv.XdmfReader)
    assert reader.path == filename

    assert reader.number_time_points == 5
    assert reader.time_values == [0.0, 0.25, 0.5, 0.75, 1.0]
    assert reader.time_point_value(0) == 0.0
    assert reader.time_point_value(1) == 0.25

    assert reader.number_grids == 6
    assert reader.number_point_arrays == 2

    assert reader.point_array_names == ['phi', 'u']
    assert reader.cell_array_names == ['a']

    blocks = reader.read()
    assert reader.active_time_value == 0.0
    assert np.array_equal(blocks['TimeSeries_meshio']['phi'], np.array([0.0, 0.0, 0.0, 0.0]))
    reader.set_active_time_value(0.25)
    assert reader.active_time_value == 0.25
    blocks = reader.read()
    assert np.array_equal(blocks['TimeSeries_meshio']['phi'], np.array([0.25, 0.25, 0.25, 0.25]))
    reader.set_active_time_value(0.5)
    assert reader.active_time_value == 0.5
    blocks = reader.read()
    assert np.array_equal(blocks['TimeSeries_meshio']['phi'], np.array([0.5, 0.5, 0.5, 0.5]))
    reader.set_active_time_value(0.75)
    assert reader.active_time_value == 0.75
    blocks = reader.read()
    assert np.array_equal(blocks['TimeSeries_meshio']['phi'], np.array([0.75, 0.75, 0.75, 0.75]))
    reader.set_active_time_value(1.0)
    assert reader.active_time_value == 1.0
    blocks = reader.read()
    assert np.array_equal(blocks['TimeSeries_meshio']['phi'], np.array([1.0, 1.0, 1.0, 1.0]))

    reader.set_active_time_point(0)
    assert reader.active_time_value == 0.0

    with pytest.raises(ValueError, match='Not a valid time'):
        reader.set_active_time_value(1000.0)


@pytest.mark.skipif(not HAS_IMAGEIO, reason='Requires imageio')
def test_try_imageio_imread():
    img = _try_imageio_imread(examples.mapfile)
    assert isinstance(img, (imageio.core.util.Array, np.ndarray))


@pytest.mark.skipif(
    pv.vtk_version_info < (9, 1, 0),
    reason='Requires VTK>=9.1.0 for a concrete PartitionedDataSetWriter class.',
)
def test_xmlpartitioneddatasetreader(tmpdir):
    tmpfile = tmpdir.join('temp.vtpd')
    partitions = pv.PartitionedDataSet(
        [pv.Wavelet(extent=(0, 10, 0, 10, 0, 5)), pv.Wavelet(extent=(0, 10, 0, 10, 5, 10))],
    )
    partitions.save(tmpfile.strpath)
    new_partitions = pv.read(tmpfile.strpath)
    assert isinstance(new_partitions, pv.PartitionedDataSet)
    assert len(new_partitions) == len(partitions)
    for i, new_partition in enumerate(new_partitions):
        assert isinstance(new_partition, pv.ImageData)
        assert new_partitions[i].n_cells == partitions[i].n_cells


@pytest.mark.skipif(
    pv.vtk_version_info < (9, 3, 0),
    reason='Requires VTK>=9.3.0 for a concrete FLUENTCFFReader class.',
)
def test_fluentcffreader():
    filename = examples.download_room_cff(load=False)
    reader = pv.get_reader(filename)
    assert isinstance(reader, pv.FLUENTCFFReader)
    assert reader.path == filename

    blocks = reader.read()
    assert blocks.n_blocks == 1
    assert isinstance(blocks[0], pv.UnstructuredGrid)
    assert blocks.bounds == (0.0, 4.0, 0.0, 4.0, 0.0, 0.0)


def test_gambitreader():
    filename = examples.download_prism(load=False)
    reader = pv.get_reader(filename)
    assert isinstance(reader, pv.GambitReader)
    assert reader.path == filename

    mesh = reader.read()
    assert all([mesh.n_points, mesh.n_cells])


@pytest.mark.skipif(
    pv.vtk_version_info < (9, 1, 0),
    reason='Requires VTK>=9.1.0 for a concrete GaussianCubeReader class.',
)
def test_gaussian_cubes_reader():
    filename = examples.download_m4_total_density(load=False)
    reader = pv.get_reader(filename)
    assert isinstance(reader, pv.GaussianCubeReader)
    assert reader.path == filename

    hb_scale = 1.1
    b_scale = 10.0
    reader.hb_scale = hb_scale
    reader.b_scale = b_scale
    assert reader.hb_scale == hb_scale
    assert reader.b_scale == b_scale

    grid = reader.read(grid=True)
    assert isinstance(grid, pv.ImageData)
    assert all([grid.n_points, grid.n_cells])

    poly = reader.read(grid=False)
    assert isinstance(poly, pv.PolyData)
    assert all([poly.n_points, poly.n_cells])


def test_gesignareader():
    filename = examples.download_e07733s002i009(load=False)
    reader = pv.get_reader(filename)
    assert isinstance(reader, pv.GESignaReader)
    assert reader.path == filename

    mesh = reader.read()
    assert all([mesh.n_points, mesh.n_cells])


@pytest.mark.skipif(
    pv.vtk_version_info < (9, 1, 0),
    reason='Requires VTK>=9.1.0 for a concrete GaussianCubeReader class.',
)
def test_pdbreader():
    filename = examples.download_caffeine(load=False)
    reader = pv.get_reader(filename)
    assert isinstance(reader, pv.PDBReader)
    assert reader.path == filename

    mesh = reader.read()
    assert all([mesh.n_points, mesh.n_cells])


def test_particle_reader():
    filename = examples.download_particles(load=False)
    reader = pv.get_reader(filename)
    assert isinstance(reader, pv.ParticleReader)
    assert reader.path == filename

    reader.endian = 'BigEndian'
    mesh = reader.read()
    assert all([mesh.n_points, mesh.n_cells])

    reader.endian = 'LittleEndian'

    with pytest.raises(ValueError, match='Invalid endian:'):
        reader.endian = 'InvalidEndian'


def test_prostar_reader():
    filename = examples.download_prostar(load=False)
    reader = pv.get_reader(filename)
    assert isinstance(reader, pv.ProStarReader)
    assert reader.path == filename

    mesh = reader.read()
    assert all([mesh.n_points, mesh.n_cells])


def test_grdecl_reader(tmp_path):
    def read(content, include_content, **kwargs):
        path = tmp_path

        with Path.open(path / '3x3x3.grdecl', 'w') as f:
            f.write(''.join(content))

        with Path.open(path / '3x3x3_include.grdecl', 'w') as f:
            f.write(''.join(include_content))

        return pv.core.utilities.fileio.read_grdecl(path / '3x3x3.grdecl', **kwargs)

    path = Path(__file__).parent.parent / 'example_files'

    with Path.open(path / '3x3x3.grdecl') as f:
        content = list(f)

    with Path.open(path / '3x3x3_include.grdecl') as f:
        include_content = list(f)

    # Test base sample file
    grid = read(content, include_content, other_keywords=['KEYWORD'])

    assert grid.n_cells == 27
    assert grid.n_points == 216
    assert np.allclose(grid.cell_data['PORO'].sum(), 0.1 * 27)
    assert grid.user_dict['MAPAXES'] == [0.0, 1.0, 0.0, 1.0, 0.0, 1.0]
    assert grid.user_dict['MAPUNITS'] == 'METRES'
    assert grid.user_dict['GRIDUNIT'] == 'METRES MAP'
    assert ''.join(grid.user_dict['KEYWORD']) == '1234'
    assert np.count_nonzero(grid.cell_data['vtkGhostType']) == 5
    assert np.allclose(grid.points[:, 1].sum(), 108.0)

    # Test fails
    match = 'Cylindric grids are not supported'
    content_copy = list(content)
    content_copy[1] = content_copy[1].replace('F', 'T')
    with pytest.raises(TypeError, match=match):
        _ = read(content_copy, include_content)

    match = "Unable to generate grid without keyword 'SPECGRID'"
    content_copy = list(content)
    content_copy[0] = content_copy[0].replace('SPECGRID', 'PLACEHOLDER')
    with pytest.raises(ValueError, match=match):
        _ = read(content_copy, include_content)

    # Test relative coordinates
    include_content[5] = include_content[5].replace('METRES MAP', 'METRES')
    grid = read(content, include_content)
    assert np.allclose(grid.points[:, 1].sum(), 324.0)

    # Test relative warnings
    match = 'Unable to convert relative coordinates with different grid and map units'
    include_content_copy = list(include_content)
    include_content_copy[3] = include_content_copy[3].replace('METRES', 'FEET')
    with pytest.warns(UserWarning, match=match):
        _ = read(content, include_content_copy)

    match = "Unable to convert relative coordinates without keyword 'MAPUNITS'"
    include_content_copy = list(include_content)
    include_content_copy[2] = include_content_copy[2].replace('MAPUNITS', 'PLACEHOLDER')
    with pytest.warns(UserWarning, match=match):
        _ = read(content, include_content_copy)

    match = "Unable to convert relative coordinates without keyword 'MAPAXES'"
    include_content_copy = list(include_content)
    include_content_copy[0] = include_content_copy[0].replace('MAPAXES', 'PLACEHOLDER')
    with pytest.warns(UserWarning, match=match):
        _ = read(content, include_content_copy)


<<<<<<< HEAD
def test_xgmml_reader():
    filename = examples.download_fsm(load=False)
    reader = pv.get_reader(filename)
    assert isinstance(reader, pv.XGMLReader)
    assert reader.path == filename

    mesh = reader.read()
    assert all([mesh.n_points, mesh.n_cells])
=======
@pytest.mark.parametrize(
    ('data_object', 'ext'),
    [(pv.MultiBlock([examples.load_ant()]), '.pkl'), (examples.load_ant(), '.pickle')],
)
@pytest.mark.skipif(pv.vtk_version_info < (9, 3), reason='VTK version not supported.')
def test_read_write_pickle(tmp_path, data_object, ext, datasets):
    filepath = tmp_path / ('data_object' + ext)
    data_object.save(filepath)
    new_data_object = pv.read(filepath)
    assert data_object == new_data_object

    # Test raises
    with open(str(filepath), 'wb') as f:  # noqa: PTH123
        # Create non-mesh pickle file
        pickle.dump([1, 2, 3], f)
    match = (
        "Pickled object must be an instance of <class 'pyvista.core.dataobject.DataObject'>. "
        "Got <class 'list'> instead."
    )
    with pytest.raises(TypeError, match=match):
        pv.read(filepath)

    match = "Filename must be a file path with extension ('.pkl', '.pickle'). Got {} instead."
    with pytest.raises(ValueError, match=re.escape(match)):
        pv.read_pickle({})

    match = "Only <class 'pyvista.core.dataobject.DataObject'> are supported for pickling. Got <class 'dict'> instead."
    with pytest.raises(TypeError, match=re.escape(match)):
        pv.save_pickle('filename', {})
>>>>>>> 967d23a5
<|MERGE_RESOLUTION|>--- conflicted
+++ resolved
@@ -1184,16 +1184,6 @@
         _ = read(content, include_content_copy)
 
 
-<<<<<<< HEAD
-def test_xgmml_reader():
-    filename = examples.download_fsm(load=False)
-    reader = pv.get_reader(filename)
-    assert isinstance(reader, pv.XGMLReader)
-    assert reader.path == filename
-
-    mesh = reader.read()
-    assert all([mesh.n_points, mesh.n_cells])
-=======
 @pytest.mark.parametrize(
     ('data_object', 'ext'),
     [(pv.MultiBlock([examples.load_ant()]), '.pkl'), (examples.load_ant(), '.pickle')],
@@ -1223,4 +1213,13 @@
     match = "Only <class 'pyvista.core.dataobject.DataObject'> are supported for pickling. Got <class 'dict'> instead."
     with pytest.raises(TypeError, match=re.escape(match)):
         pv.save_pickle('filename', {})
->>>>>>> 967d23a5
+
+
+def test_xgmml_reader():
+    filename = examples.download_fsm(load=False)
+    reader = pv.get_reader(filename)
+    assert isinstance(reader, pv.XGMLReader)
+    assert reader.path == filename
+
+    mesh = reader.read()
+    assert all([mesh.n_points, mesh.n_cells])