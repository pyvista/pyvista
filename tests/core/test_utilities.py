"""Test pyvista core utilities."""

from __future__ import annotations

from collections.abc import Iterable
import contextlib
import itertools
import json
import operator
import os
from pathlib import Path
import pickle
import platform
import re
import shutil
import sys
from typing import TYPE_CHECKING
from typing import Literal
from typing import TypeVar
from typing import get_args
from unittest import mock
import warnings

from hypothesis import given
from hypothesis import strategies as st
import numpy as np
import pytest
from pytest_cases import parametrize
from pytest_cases import parametrize_with_cases
from scipy.spatial.transform import Rotation
from scooby.report import get_distribution_dependencies
import vtk

import pyvista as pv
from pyvista import examples as ex
from pyvista._deprecate_positional_args import _MAX_POSITIONAL_ARGS
from pyvista._deprecate_positional_args import _deprecate_positional_args
from pyvista.core import _vtk_core as _vtk
from pyvista.core.celltype import _CELL_TYPE_INFO
from pyvista.core.utilities import cells
from pyvista.core.utilities import fileio
from pyvista.core.utilities import fit_line_to_points
from pyvista.core.utilities import fit_plane_to_points
from pyvista.core.utilities import line_segments_from_points
from pyvista.core.utilities import principal_axes
from pyvista.core.utilities import set_vtkwriter_mode
from pyvista.core.utilities import transformations
from pyvista.core.utilities import vector_poly_data
from pyvista.core.utilities.arrays import _coerce_pointslike_arg
from pyvista.core.utilities.arrays import _SerializedDictArray
from pyvista.core.utilities.arrays import convert_array
from pyvista.core.utilities.arrays import copy_vtk_array
from pyvista.core.utilities.arrays import get_array
from pyvista.core.utilities.arrays import get_array_association
from pyvista.core.utilities.arrays import has_duplicates
from pyvista.core.utilities.arrays import parse_field_choice
from pyvista.core.utilities.arrays import raise_has_duplicates
from pyvista.core.utilities.arrays import raise_not_matching
from pyvista.core.utilities.arrays import vtk_id_list_to_array
from pyvista.core.utilities.cell_quality import _CELL_QUALITY_INFO
from pyvista.core.utilities.cell_quality import CellQualityInfo
from pyvista.core.utilities.docs import linkcode_resolve
from pyvista.core.utilities.features import create_grid
from pyvista.core.utilities.features import sample_function
from pyvista.core.utilities.fileio import _CompressionOptions
from pyvista.core.utilities.fileio import get_ext
from pyvista.core.utilities.helpers import is_inside_bounds
from pyvista.core.utilities.misc import AnnotatedIntEnum
from pyvista.core.utilities.misc import _classproperty
from pyvista.core.utilities.misc import _NoNewAttrMixin
from pyvista.core.utilities.misc import assert_empty_kwargs
from pyvista.core.utilities.misc import check_valid_vector
from pyvista.core.utilities.misc import has_module
from pyvista.core.utilities.observers import Observer
from pyvista.core.utilities.observers import ProgressMonitor
from pyvista.core.utilities.state_manager import _StateManager
from pyvista.core.utilities.transform import Transform
from pyvista.plotting.prop3d import _orientation_as_rotation_matrix
from pyvista.plotting.widgets import _parse_interaction_event
from tests.conftest import NUMPY_VERSION_INFO

with contextlib.suppress(ImportError):
    import tomllib  # Python 3.11+

if TYPE_CHECKING:
    from pytest_mock import MockerFixture

IS_ARM_MAC = platform.system() == 'Darwin' and platform.machine() == 'arm64'


@pytest.fixture
def transform():
    return Transform()


def test_sample_function_raises(monkeypatch: pytest.MonkeyPatch):
    with monkeypatch.context() as m:
        m.setattr(os, 'name', 'nt')
        with pytest.raises(
            ValueError,
            match='This function on Windows only supports int32 or smaller',
        ):
            sample_function(vtk.vtkPlane(), output_type=np.int64)

        with pytest.raises(
            ValueError,
            match='This function on Windows only supports int32 or smaller',
        ):
            sample_function(vtk.vtkPlane(), output_type=np.uint64)

        with pytest.raises(
            ValueError,
            match='Invalid output_type 1',
        ):
            sample_function(vtk.vtkPlane(), output_type=1)


def test_progress_monitor_raises(mocker: MockerFixture):
    from pyvista.core.utilities import observers

    m = mocker.patch.object(observers, 'importlib')
    m.util.find_spec.return_value = False

    with pytest.raises(
        ImportError,
        match=r'Please install `tqdm` to monitor algorithms.',
    ):
        ProgressMonitor('algo')


def test_create_grid_raises():
    with pytest.raises(NotImplementedError, match=r'Please specify dimensions.'):
        create_grid(pv.Sphere(), dimensions=None)


def test_parse_field_choice_raises():
    with pytest.raises(ValueError, match=re.escape('Data field (foo) not supported.')):
        parse_field_choice('foo')

    with pytest.raises(TypeError, match=re.escape('Data field (1) not supported.')):
        parse_field_choice(1)


def test_convert_array_raises():
    with pytest.raises(TypeError, match=re.escape("Invalid input array type (<class 'int'>).")):
        convert_array(1)


def test_get_array_raises():
    with pytest.raises(
        KeyError, match=re.escape("'Data array (foo) not present in this dataset.'")
    ):
        get_array(vtk.vtkTable(), 'foo', err=True)

    with pytest.raises(
        KeyError, match=re.escape("'Data array (foo) not present in this dataset.'")
    ):
        get_array_association(vtk.vtkTable(), 'foo', err=True)


def test_raise_not_matching_raises():
    with pytest.raises(
        ValueError,
        match=re.escape('Number of scalars (1) must match number of rows (0).'),
    ):
        raise_not_matching(scalars=np.array([0.0]), dataset=pv.Table())


def test_vtk_version_info():
    ver = vtk.vtkVersion()
    assert ver.GetVTKMajorVersion() == pv.vtk_version_info.major
    assert ver.GetVTKMinorVersion() == pv.vtk_version_info.minor
    assert ver.GetVTKBuildVersion() == pv.vtk_version_info.micro
    ver_tup = (
        ver.GetVTKMajorVersion(),
        ver.GetVTKMinorVersion(),
        ver.GetVTKBuildVersion(),
    )
    assert str(ver_tup) == str(pv.vtk_version_info)
    assert ver_tup == pv.vtk_version_info
    assert pv.vtk_version_info >= pv._MIN_SUPPORTED_VTK_VERSION


@pytest.mark.parametrize('operation', [operator.le, operator.lt, operator.gt, operator.ge])
def test_vtk_version_info_raises(operation):
    version_str = '.'.join(map(str, pv._MIN_SUPPORTED_VTK_VERSION))
    match = f'Comparing against unsupported VTK version 1.2.3. Minimum supported is {version_str}'
    with pytest.raises(pv.VTKVersionError, match=match):
        operation(pv.vtk_version_info, (1, 2, 3))


@pytest.mark.skipif(
    sys.version_info < (3, 11) or sys.platform == 'darwin',
    reason='Requires Python 3.11+, path issues on macOS',
)
def test_min_supported_vtk_version_matches_pyproject():
    def get_min_vtk_version_from_pyproject():
        # locate pyproject.toml relative to package
        root = Path(
            os.environ.get('TOX_ROOT', Path(pv.__file__).parents[1])
        )  # to make the test work when pyvista is installed via tox
        pyproject_path = root / 'pyproject.toml'

        with pyproject_path.open('rb') as f:
            pyproject_data = tomllib.load(f)

        # dependencies live under [project]
        dependencies = pyproject_data.get('project', {}).get('dependencies', [])

        # find the first vtk>= spec
        min_vtk = next(dep.split('>=')[1] for dep in dependencies if 'vtk>=' in dep)
        assert isinstance(min_vtk, str)
        assert len(min_vtk) > 0
        return tuple(map(int, min_vtk.split('.')))

    from_pyproject = get_min_vtk_version_from_pyproject()
    from_code = pv._MIN_SUPPORTED_VTK_VERSION
    msg = (
        f"Min VTK version specified in 'pyproject.toml' should match the "
        f'min version specified in {_vtk.__name__!r}'
    )
    assert from_pyproject == from_code, msg


def test_createvectorpolydata_error():
    orig = np.random.default_rng().random((3, 1))
    with pytest.raises(ValueError, match='orig array must be 3D'):
        vector_poly_data(orig, [0, 1, 2])

    vec = np.random.default_rng().random((3, 1))
    with pytest.raises(ValueError, match='vec array must be 3D'):
        vector_poly_data([0, 1, 2], vec)


def test_createvectorpolydata_1d():
    orig = np.random.default_rng().random(3)
    vec = np.random.default_rng().random(3)
    vdata = vector_poly_data(orig, vec)
    assert np.any(vdata.points)
    assert np.any(vdata.point_data['vectors'])


def test_createvectorpolydata():
    orig = np.random.default_rng().random((100, 3))
    vec = np.random.default_rng().random((100, 3))
    vdata = vector_poly_data(orig, vec)
    assert np.any(vdata.points)
    assert np.any(vdata.point_data['vectors'])


@pytest.mark.parametrize(
    ('path', 'target_ext'),
    [
        ('/data/mesh.stl', '.stl'),
        ('/data/image.nii.gz', '.nii.gz'),
        ('/data/other.gz', '.gz'),
    ],
)
def test_get_ext(path, target_ext):
    ext = get_ext(path)
    assert ext == target_ext


@pytest.mark.parametrize('use_pathlib', [True, False])
def test_read(tmpdir, use_pathlib):
    fnames = (
        ex.antfile,
        ex.planefile,
        ex.hexbeamfile,
        ex.spherefile,
        ex.uniformfile,
        ex.rectfile,
    )
    if use_pathlib:
        fnames = [Path(fname) for fname in fnames]
    types = (
        pv.PolyData,
        pv.PolyData,
        pv.UnstructuredGrid,
        pv.PolyData,
        pv.ImageData,
        pv.RectilinearGrid,
    )
    for i, filename in enumerate(fnames):
        obj = fileio.read(filename)
        assert isinstance(obj, types[i])
    # this is also tested for each mesh types init from file tests
    filename = str(tmpdir.mkdir('tmpdir').join('tmp.npy'))
    arr = np.random.default_rng().random((10, 10))
    np.save(filename, arr)
    with pytest.raises(IOError):  # noqa: PT011
        _ = pv.read(filename)
    # read non existing file
    with pytest.raises(IOError):  # noqa: PT011
        _ = pv.read('this_file_totally_does_not_exist.vtk')
    # Now test reading lists of files as multi blocks
    multi = pv.read(fnames)
    assert isinstance(multi, pv.MultiBlock)
    assert multi.n_blocks == len(fnames)
    nested = [ex.planefile, [ex.hexbeamfile, ex.uniformfile]]

    multi = pv.read(nested)
    assert isinstance(multi, pv.MultiBlock)
    assert multi.n_blocks == 2
    assert isinstance(multi[1], pv.MultiBlock)
    assert multi[1].n_blocks == 2


def test_read_force_ext(tmpdir):
    fnames = (
        ex.antfile,
        ex.planefile,
        ex.hexbeamfile,
        ex.spherefile,
        ex.uniformfile,
        ex.rectfile,
    )
    types = (
        pv.PolyData,
        pv.PolyData,
        pv.UnstructuredGrid,
        pv.PolyData,
        pv.ImageData,
        pv.RectilinearGrid,
    )

    dummy_extension = '.dummy'
    for fname, type_ in zip(fnames, types):
        path = Path(fname)
        root = str(path.parent / path.stem)
        original_ext = path.suffix
        _, name = os.path.split(root)
        new_fname = tmpdir / name + '.' + dummy_extension
        shutil.copy(fname, new_fname)
        data = fileio.read(new_fname, force_ext=original_ext)
        assert isinstance(data, type_)


@mock.patch('pyvista.BaseReader.read')
@mock.patch('pyvista.BaseReader.reader')
@mock.patch('pyvista.BaseReader.show_progress')
def test_read_progress_bar(mock_show_progress, mock_reader, mock_read):  # noqa: ARG001
    """Test passing attrs in read."""
    pv.read(ex.antfile, progress_bar=True)
    mock_show_progress.assert_called_once()


def test_read_force_ext_wrong_extension(tmpdir):
    # try to read a .vtu file as .vts
    # vtkXMLStructuredGridReader throws a VTK error about the validity of the XML file
    # the returned dataset is empty
    fname = tmpdir / 'airplane.vtu'
    ex.load_airplane().cast_to_unstructured_grid().save(fname)
    with warnings.catch_warnings():
        warnings.simplefilter('ignore')
        data = fileio.read(fname, force_ext='.vts')
    assert data.n_points == 0

    # try to read a .ply file as .vtm
    # vtkXMLMultiBlockDataReader throws a VTK error about the validity of the XML file
    # the returned dataset is empty
    fname = ex.planefile
    with warnings.catch_warnings():
        warnings.simplefilter('ignore')
        data = fileio.read(fname, force_ext='.vtm')
    assert len(data) == 0

    fname = ex.planefile
    with pytest.raises(IOError):  # noqa: PT011
        fileio.read(fname, force_ext='.not_supported')


@mock.patch('pyvista.core.utilities.fileio.read_exodus')
def test_pyvista_read_exodus(read_exodus_mock):
    # check that reading a file with extension .e calls `read_exodus`
    # use the globefile as a dummy because pv.read() checks for the existence of the file
    pv.read(ex.globefile, force_ext='.e')
    args, _kwargs = read_exodus_mock.call_args
    filename = args[0]
    assert filename == Path(ex.globefile)


def test_get_array_cell(hexbeam):
    carr = np.random.default_rng().random(hexbeam.n_cells)
    hexbeam.cell_data.set_array(carr, 'test_data')

    data = get_array(hexbeam, 'test_data', preference='cell')
    assert np.allclose(carr, data)


def test_get_array_point(hexbeam):
    parr = np.random.default_rng().random(hexbeam.n_points)
    hexbeam.point_data.set_array(parr, 'test_data')

    data = get_array(hexbeam, 'test_data', preference='point')
    assert np.allclose(parr, data)

    oarr = np.random.default_rng().random(hexbeam.n_points)
    hexbeam.point_data.set_array(oarr, 'other')

    data = get_array(hexbeam, 'other')
    assert np.allclose(oarr, data)


def test_get_array_field(hexbeam):
    hexbeam.clear_data()
    # no preference
    farr = np.random.default_rng().random(hexbeam.n_points * hexbeam.n_cells)
    hexbeam.field_data.set_array(farr, 'data')
    data = get_array(hexbeam, 'data')
    assert np.allclose(farr, data)

    # preference and multiple data
    hexbeam.point_data.set_array(np.random.default_rng().random(hexbeam.n_points), 'data')

    data = get_array(hexbeam, 'data', preference='field')
    assert np.allclose(farr, data)


def test_get_array_error(hexbeam):
    parr = np.random.default_rng().random(hexbeam.n_points)
    hexbeam.point_data.set_array(parr, 'test_data')

    # invalid inputs
    with pytest.raises(TypeError):
        get_array(hexbeam, 'test_data', preference={'invalid'})
    with pytest.raises(ValueError):  # noqa: PT011
        get_array(hexbeam, 'test_data', preference='invalid')
    with pytest.raises(ValueError, match='`preference` must be'):
        get_array(hexbeam, 'test_data', preference='row')


def test_get_array_none(hexbeam):
    arr = get_array(hexbeam, 'foo')
    assert arr is None


def get_array_vtk(hexbeam):
    # test raw VTK input
    grid_vtk = vtk.vtkUnstructuredGrid()
    grid_vtk.DeepCopy(hexbeam)
    get_array(grid_vtk, 'test_data')
    get_array(grid_vtk, 'foo')


def test_is_inside_bounds():
    data = ex.load_uniform()
    bnds = data.bounds
    assert is_inside_bounds((0.5, 0.5, 0.5), bnds)
    assert not is_inside_bounds((12, 5, 5), bnds)
    assert not is_inside_bounds((5, 12, 5), bnds)
    assert not is_inside_bounds((5, 5, 12), bnds)
    assert not is_inside_bounds((12, 12, 12), bnds)


def test_is_inside_bounds_raises():
    with pytest.raises(ValueError, match='Bounds mismatch point dimensionality'):
        is_inside_bounds(point=np.array([0]), bounds=(0,))

    with pytest.raises(ValueError, match='Bounds mismatch point dimensionality'):
        is_inside_bounds(point=np.array([0]), bounds=(0, 1, 3, 4, 5))

    with pytest.raises(
        TypeError, match=re.escape("Unknown input data type (<class 'NoneType'>).")
    ):
        is_inside_bounds(point=None, bounds=(0,))


def test_voxelize(uniform):
    with pytest.warns(pv.PyVistaDeprecationWarning):
        vox = pv.voxelize(uniform, density=0.5)
    assert vox.n_cells

    if pv._version.version_info[:2] > (0, 49):
        msg = 'Remove this deprecated function.'
        raise RuntimeError(msg)


def test_voxelize_non_uniform_density(uniform):
    with pytest.warns(pv.PyVistaDeprecationWarning):
        vox = pv.voxelize(uniform, density=[0.5, 0.3, 0.2])
    assert vox.n_cells
    with pytest.warns(pv.PyVistaDeprecationWarning):
        vox = pv.voxelize(uniform, density=np.array([0.5, 0.3, 0.2]))
    assert vox.n_cells


def test_voxelize_invalid_density(rectilinear):
    # test error when density is not length-3
    with pytest.warns(pv.PyVistaDeprecationWarning):
        with pytest.raises(ValueError, match='not enough values to unpack'):
            pv.voxelize(rectilinear, density=[0.5, 0.3])
    # test error when density is not an array-like
    with pytest.warns(pv.PyVistaDeprecationWarning):
        with pytest.raises(TypeError, match='expected number or array-like'):
            pv.voxelize(rectilinear, density={0.5, 0.3})


def test_voxelize_throws_point_cloud(hexbeam):
    mesh = pv.PolyData(hexbeam.points)
    with pytest.warns(pv.PyVistaDeprecationWarning):
        with pytest.raises(ValueError, match='must have faces'):
            pv.voxelize(mesh)


def test_voxelize_volume_default_density(uniform):
    with pytest.warns(pv.PyVistaDeprecationWarning):
        expected = pv.voxelize_volume(uniform, density=uniform.length / 100).n_cells
    with pytest.warns(pv.PyVistaDeprecationWarning):
        actual = pv.voxelize_volume(uniform).n_cells
    assert actual == expected

    if pv._version.version_info[:2] > (0, 49):
        msg = 'Remove this deprecated function.'
        raise RuntimeError(msg)


def test_voxelize_volume_invalid_density(rectilinear):
    with pytest.warns(pv.PyVistaDeprecationWarning):
        with pytest.raises(TypeError, match='expected number or array-like'):
            pv.voxelize_volume(rectilinear, density={0.5, 0.3})


def test_voxelize_volume_no_face_mesh(rectilinear):
    with pytest.warns(pv.PyVistaDeprecationWarning):
        with pytest.raises(ValueError, match='must have faces'):
            pv.voxelize_volume(pv.PolyData())
    with pytest.warns(pv.PyVistaDeprecationWarning):
        with pytest.raises(TypeError, match='expected number or array-like'):
            pv.voxelize_volume(rectilinear, density={0.5, 0.3})


@pytest.mark.parametrize('function', [pv.voxelize_volume, pv.voxelize])
def test_voxelize_enclosed_bounds(function, ant):
    with pytest.warns(pv.PyVistaDeprecationWarning):
        vox = function(ant, density=0.9, enclosed=True)

    assert vox.bounds.x_min <= ant.bounds.x_min
    assert vox.bounds.y_min <= ant.bounds.y_min
    assert vox.bounds.z_min <= ant.bounds.z_min

    assert vox.bounds.x_max >= ant.bounds.x_max
    assert vox.bounds.y_max >= ant.bounds.y_max
    assert vox.bounds.z_max >= ant.bounds.z_max


@pytest.mark.parametrize('function', [pv.voxelize_volume, pv.voxelize])
def test_voxelize_fit_bounds(function, uniform):
    with pytest.warns(pv.PyVistaDeprecationWarning):
        vox = function(uniform, density=0.9, fit_bounds=True)

    assert np.isclose(vox.bounds.x_min, uniform.bounds.x_min)
    assert np.isclose(vox.bounds.y_min, uniform.bounds.y_min)
    assert np.isclose(vox.bounds.z_min, uniform.bounds.z_min)

    assert np.isclose(vox.bounds.x_max, uniform.bounds.x_max)
    assert np.isclose(vox.bounds.y_max, uniform.bounds.y_max)
    assert np.isclose(vox.bounds.z_max, uniform.bounds.z_max)


def test_report():
    report = pv.Report(gpu=True)
    assert report is not None
    assert 'GPU Details : None' not in report.__repr__()
    assert re.search(r'Render Window : (vtk\w+RenderWindow|error)', report.__repr__())
    assert 'vtkRenderWindow' not in report.__repr__()  # must not be abstract
    report = pv.Report(gpu=False)
    assert report is not None
    assert 'GPU Details : None' in report.__repr__()
    assert 'Render Window : None' in report.__repr__()
    assert 'User Data Path' not in report.__repr__()


def test_report_warnings():
    with pytest.warns(pv.PyVistaDeprecationWarning):
        pv.Report('vtk', 4, 90, True)


REPORT = str(pv.Report(gpu=False))


@pytest.mark.parametrize('package', get_distribution_dependencies('pyvista'))
def test_report_dependencies(package):
    if package == 'pyvista[colormaps,io,jupyter]':
        pytest.xfail('scooby bug: https://github.com/banesullivan/scooby/issues/129')
    elif package == 'vtk!':
        pytest.xfail('scooby bug: https://github.com/banesullivan/scooby/issues/133')
    elif package == 'jupyter-server-proxy':
        pytest.xfail('not installed with --test group')
    assert package in REPORT


def test_report_downloads():
    report = pv.Report(downloads=True)
    repr_ = repr(report)
    assert f'User Data Path : {pv.examples.downloads.USER_DATA_PATH}' in repr_
    assert f'VTK Data Source : {pv.examples.downloads.SOURCE}' in repr_
    assert f'File Cache : {pv.examples.downloads._FILE_CACHE}' in repr_


def test_line_segments_from_points():
    points = np.array([[0, 0, 0], [1, 0, 0], [1, 0, 0], [1, 1, 0]])
    poly = pv.line_segments_from_points(points)
    assert poly.n_cells == 2
    assert poly.n_points == 4
    cells = poly.lines
    assert np.allclose(cells[:3], [2, 0, 1])
    assert np.allclose(cells[3:], [2, 2, 3])


def test_lines_from_points():
    points = np.array([[0, 0, 0], [1, 0, 0], [1, 1, 0]])
    poly = pv.lines_from_points(points)
    assert poly.n_cells == 2
    assert poly.n_points == 3
    cells = poly.lines
    assert np.allclose(cells[:3], [2, 0, 1])
    assert np.allclose(cells[3:], [2, 1, 2])


def test_grid_from_sph_coords():
    x = np.arange(0.0, 360.0, 40.0)  # longitude
    y = np.arange(0.0, 181.0, 60.0)  # colatitude
    z = [1]  # elevation (radius)
    g = pv.grid_from_sph_coords(x, y, z)
    assert g.n_cells == 24
    assert g.n_points == 36
    assert np.allclose(
        g.bounds,
        [
            -0.8137976813493738,
            0.8660254037844387,
            -0.8528685319524434,
            0.8528685319524433,
            -1.0,
            1.0,
        ],
    )
    assert np.allclose(g.points[1], [0.8660254037844386, 0.0, 0.5])
    z = np.linspace(10, 30, 3)
    g = pv.grid_from_sph_coords(x, y, z)
    assert g.n_cells == 48
    assert g.n_points == 108
    assert np.allclose(g.points[0], [0.0, 0.0, 10.0])


def test_transform_vectors_sph_to_cart():
    lon = np.arange(0.0, 360.0, 40.0)  # longitude
    lat = np.arange(0.0, 181.0, 60.0)  # colatitude
    lev = [1]  # elevation (radius)
    u, v = np.meshgrid(lon, lat, indexing='ij')
    w = u**2 - v**2
    uu, vv, ww = pv.transform_vectors_sph_to_cart(theta=lon, phi=lat, r=lev, u=u, v=v, w=w)
    assert np.allclose(
        [uu[-1, -1], vv[-1, -1], ww[-1, -1]],
        [67.80403533828323, 360.8359915416445, -70000.0],
    )


def test_vtkmatrix_to_from_array():
    rng = np.random.default_rng()
    array3x3 = rng.integers(0, 10, size=(3, 3))
    matrix = pv.vtkmatrix_from_array(array3x3)
    assert isinstance(matrix, vtk.vtkMatrix3x3)
    for i in range(3):
        for j in range(3):
            assert matrix.GetElement(i, j) == array3x3[i, j]

    array = pv.array_from_vtkmatrix(matrix)
    assert isinstance(array, np.ndarray)
    assert array.shape == (3, 3)
    for i in range(3):
        for j in range(3):
            assert array[i, j] == matrix.GetElement(i, j)

    array4x4 = rng.integers(0, 10, size=(4, 4))
    matrix = pv.vtkmatrix_from_array(array4x4)
    assert isinstance(matrix, vtk.vtkMatrix4x4)
    for i in range(4):
        for j in range(4):
            assert matrix.GetElement(i, j) == array4x4[i, j]

    array = pv.array_from_vtkmatrix(matrix)
    assert isinstance(array, np.ndarray)
    assert array.shape == (4, 4)
    for i in range(4):
        for j in range(4):
            assert array[i, j] == matrix.GetElement(i, j)

    # invalid cases
    with pytest.raises(ValueError):  # noqa: PT011
        matrix = pv.vtkmatrix_from_array(np.arange(3 * 4).reshape(3, 4))
    invalid = vtk.vtkTransform()
    with pytest.raises(TypeError):
        array = pv.array_from_vtkmatrix(invalid)


def test_assert_empty_kwargs():
    kwargs = {}
    assert assert_empty_kwargs(**kwargs)
    kwargs = {'foo': 6}
    with pytest.raises(TypeError):
        assert_empty_kwargs(**kwargs)
    kwargs = {'foo': 6, 'goo': 'bad'}
    with pytest.raises(TypeError):
        assert_empty_kwargs(**kwargs)


def test_convert_id_list():
    ids = np.array([4, 5, 8])
    id_list = vtk.vtkIdList()
    id_list.SetNumberOfIds(len(ids))
    for i, v in enumerate(ids):
        id_list.SetId(i, v)
    converted = vtk_id_list_to_array(id_list)
    assert np.allclose(converted, ids)


def test_progress_monitor():
    mesh = pv.Sphere()
    ugrid = mesh.delaunay_3d(progress_bar=True)
    assert isinstance(ugrid, pv.UnstructuredGrid)


def test_observer():
    msg = 'KIND: In PATH, line 0\nfoo (ADDRESS): ALERT'
    obs = Observer()
    ret = obs.parse_message('foo')
    assert ret[3] == 'foo'
    ret = obs.parse_message(msg)
    assert ret[3] == 'ALERT'
    for kind in ['WARNING', 'ERROR']:
        obs.log_message(kind, 'foo')
    # Pass positionally as that's what VTK will do
    obs(None, None, msg)
    assert obs.has_event_occurred()
    assert obs.get_message() == 'ALERT'
    assert obs.get_message(etc=True) == msg

    alg = vtk.vtkSphereSource()
    alg.GetExecutive()
    obs.observe(alg)
    with pytest.raises(RuntimeError, match='algorithm'):
        obs.observe(alg)


@pytest.mark.parametrize('point', [1, object(), None])
def test_valid_vector_raises(point):
    with pytest.raises(TypeError, match=r'foo must be a length three iterable of floats.'):
        check_valid_vector(point=point, name='foo')


def test_check_valid_vector():
    with pytest.raises(ValueError, match='length three'):
        check_valid_vector([0, 1])

    check_valid_vector([0, 1, 2])


@pytest.mark.parametrize('value', [object(), None, [], ()])
def test_annotated_int_enum_from_any_raises(value):
    class Foo(AnnotatedIntEnum):
        BAR = (0, 'foo')

    with pytest.raises(
        TypeError,
        match=re.escape(f'Invalid type {type(value)} for class {Foo.__name__}'),
    ):
        Foo.from_any(value)


@given(points=st.lists(st.integers()).filter(lambda x: bool(len(x) % 2)))
def test_lines_segments_from_points(points):
    with pytest.raises(
        ValueError,
        match=r'An even number of points must be given to define each segment.',
    ):
        line_segments_from_points(points=points)


def test_cells_dict_utils():
    # No pyvista object
    with pytest.raises(TypeError):
        cells.get_mixed_cells(None)

    with pytest.raises(TypeError):
        cells.get_mixed_cells(np.zeros(shape=[3, 3]))


@pytest.mark.skipif(
    NUMPY_VERSION_INFO < (2, 3) and IS_ARM_MAC,
    reason='Specific to Mac M4. See https://github.com/numpy/numpy/issues/28687',
)
def test_apply_transformation_to_points():
    mesh = ex.load_airplane()
    points = mesh.points
    points_orig = points.copy()

    # identity 3 x 3
    tf = np.eye(3)
    points_new = transformations.apply_transformation_to_points(tf, points, inplace=False)
    assert points_new == pytest.approx(points)

    # identity 4 x 4
    tf = np.eye(4)
    points_new = transformations.apply_transformation_to_points(tf, points, inplace=False)
    assert points_new == pytest.approx(points)

    # scale in-place
    tf = np.eye(4) * 2
    tf[3, 3] = 1
    r = transformations.apply_transformation_to_points(tf, points, inplace=True)
    assert r is None
    assert mesh.points == pytest.approx(2 * points_orig)


def _generate_vtk_err():
    """Simple operation which generates a VTK error."""
    x, y, z = np.meshgrid(
        np.arange(-10, 10, 0.5), np.arange(-10, 10, 0.5), np.arange(-10, 10, 0.5)
    )
    mesh = pv.StructuredGrid(x, y, z)
    x2, y2, z2 = np.meshgrid(np.arange(-1, 1, 0.5), np.arange(-1, 1, 0.5), np.arange(-1, 1, 0.5))
    mesh2 = pv.StructuredGrid(x2, y2, z2)

    alg = vtk.vtkStreamTracer()
    obs = pv.Observer()
    obs.observe(alg)
    alg.SetInputDataObject(mesh)
    alg.SetSourceData(mesh2)
    alg.Update()


def test_vtk_error_catcher():
    # raise_errors: False
    error_catcher = pv.core.utilities.observers.VtkErrorCatcher()
    with error_catcher:
        _generate_vtk_err()
        _generate_vtk_err()
    assert len(error_catcher.events) == 2

    # raise_errors: False, no error
    error_catcher = pv.core.utilities.observers.VtkErrorCatcher()
    with error_catcher:
        pass

    # raise_errors: True
    error_catcher = pv.core.utilities.observers.VtkErrorCatcher(raise_errors=True)
    with pytest.raises(RuntimeError):
        with error_catcher:
            _generate_vtk_err()
    assert len(error_catcher.events) == 1

    # raise_errors: True, no error
    error_catcher = pv.core.utilities.observers.VtkErrorCatcher(raise_errors=True)
    with error_catcher:
        pass


def test_axis_angle_rotation():
    # rotate points around body diagonal
    points = np.eye(3)
    axis = [1, 1, 1]

    # no-op case
    angle = 360
    trans = transformations.axis_angle_rotation(axis, angle)
    actual = transformations.apply_transformation_to_points(trans, points)
    assert np.array_equal(actual, points)

    # default origin
    angle = np.radians(120)
    expected = points[[1, 2, 0], :]
    trans = transformations.axis_angle_rotation(axis, angle, deg=False)
    actual = transformations.apply_transformation_to_points(trans, points)
    assert np.allclose(actual, expected)

    # non-default origin
    p0 = [-2, -3, 4]
    points += p0
    expected += p0
    trans = transformations.axis_angle_rotation(axis, angle, point=p0, deg=False)
    actual = transformations.apply_transformation_to_points(trans, points)
    assert np.allclose(actual, expected)

    # invalid cases
    with pytest.raises(ValueError):  # noqa: PT011
        transformations.axis_angle_rotation([1, 0, 0, 0], angle)
    with pytest.raises(ValueError):  # noqa: PT011
        transformations.axis_angle_rotation(axis, angle, point=[1, 0, 0, 0])
    with pytest.raises(ValueError):  # noqa: PT011
        transformations.axis_angle_rotation([0, 0, 0], angle)


@pytest.mark.parametrize(
    ('axis', 'angle', 'times'),
    [
        ([1, 0, 0], 90, 4),
        ([1, 0, 0], 180, 2),
        ([1, 0, 0], 270, 4),
        ([0, 1, 0], 90, 4),
        ([0, 1, 0], 180, 2),
        ([0, 1, 0], 270, 4),
        ([0, 0, 1], 90, 4),
        ([0, 0, 1], 180, 2),
        ([0, 0, 1], 270, 4),
    ],
)
def test_axis_angle_rotation_many_times(axis, angle, times):
    # yields the exact same input
    expect = np.eye(3)
    actual = expect.copy()
    trans = transformations.axis_angle_rotation(axis, angle)
    for _ in range(times):
        actual = transformations.apply_transformation_to_points(trans, actual)
    assert np.array_equal(actual, expect)


def test_reflection():
    # reflect points of a square across a diagonal
    points = np.array(
        [
            [1, 1, 0],
            [-1, 1, 0],
            [-1, -1, 0],
            [1, -1, 0],
        ],
    )
    normal = [1, 1, 0]

    # default origin
    expected = points[[2, 1, 0, 3], :]
    trans = transformations.reflection(normal)
    actual = transformations.apply_transformation_to_points(trans, points)
    assert np.allclose(actual, expected)

    # non-default origin
    p0 = [1, 1, 0]
    expected += 2 * np.array(p0)
    trans = transformations.reflection(normal, point=p0)
    actual = transformations.apply_transformation_to_points(trans, points)
    assert np.allclose(actual, expected)

    # invalid cases
    with pytest.raises(ValueError):  # noqa: PT011
        transformations.reflection([1, 0, 0, 0])
    with pytest.raises(ValueError):  # noqa: PT011
        transformations.reflection(normal, point=[1, 0, 0, 0])
    with pytest.raises(ValueError):  # noqa: PT011
        transformations.reflection([0, 0, 0])


def test_merge(sphere, cube, datasets):
    with pytest.raises(TypeError, match='Expected a sequence'):
        pv.merge(None)

    with pytest.raises(ValueError, match='Expected at least one'):
        pv.merge([])

    with pytest.raises(TypeError, match=r'Expected pyvista.DataSet'):
        pv.merge([None, sphere])

    # check polydata
    merged_poly = pv.merge([sphere, cube])
    assert isinstance(merged_poly, pv.PolyData)
    assert merged_poly.n_points == sphere.n_points + cube.n_points

    merged = pv.merge([sphere, sphere], merge_points=True)
    assert merged.n_points == sphere.n_points

    merged = pv.merge([sphere, sphere], merge_points=False)
    assert merged.n_points == sphere.n_points * 2

    # check unstructured
    merged_ugrid = pv.merge(datasets, merge_points=False)
    assert isinstance(merged_ugrid, pv.UnstructuredGrid)
    assert merged_ugrid.n_points == sum(ds.n_points for ds in datasets)
    # check main has priority
    sphere_main = sphere.copy()
    sphere_other = sphere.copy()
    main_data = np.zeros(sphere_main.n_points)
    other_data = np.ones(sphere_main.n_points)
    sphere_main['data'] = main_data
    sphere_other['data'] = other_data

    merged = pv.merge(
        [sphere_main, sphere_other],
        merge_points=True,
    )
    assert np.allclose(merged['data'], main_data)


def test_convert_array():
    arr = np.arange(4).astype('O')
    arr2 = pv.core.utilities.arrays.convert_array(arr, array_type=np.dtype('O'))
    assert arr2.GetNumberOfValues() == 4

    # https://github.com/pyvista/pyvista/issues/2370
    arr3 = pv.core.utilities.arrays.convert_array(
        pickle.loads(pickle.dumps(np.arange(4).astype('O'))),
        array_type=np.dtype('O'),
    )
    assert arr3.GetNumberOfValues() == 4

    # check lists work
    my_list = [1, 2, 3]
    arr4 = pv.core.utilities.arrays.convert_array(my_list)
    assert arr4.GetNumberOfValues() == len(my_list)

    # test string scalar is converted to string array with length on
    my_str = 'abc'
    arr5 = pv.core.utilities.arrays.convert_array(my_str)
    assert arr5.GetNumberOfValues() == 1
    arr6 = pv.core.utilities.arrays.convert_array(np.array(my_str))
    assert arr6.GetNumberOfValues() == 1


def test_has_duplicates():
    assert not has_duplicates(np.arange(100))
    assert has_duplicates(np.array([0, 1, 2, 2]))
    assert has_duplicates(np.array([[0, 1, 2], [0, 1, 2]]))

    with pytest.raises(ValueError):  # noqa: PT011
        raise_has_duplicates(np.array([0, 1, 2, 2]))


def test_copy_vtk_array():
    with pytest.raises(TypeError, match='Invalid type'):
        copy_vtk_array([1, 2, 3])

    value_0 = 10
    value_1 = 10
    arr = vtk.vtkFloatArray()
    arr.SetNumberOfValues(2)
    arr.SetValue(0, value_0)
    arr.SetValue(1, value_1)
    arr_copy = copy_vtk_array(arr, deep=True)
    assert arr_copy.GetNumberOfValues()
    assert value_0 == arr_copy.GetValue(0)

    arr_copy_shallow = copy_vtk_array(arr, deep=False)
    new_value = 5
    arr.SetValue(1, new_value)
    assert value_1 == arr_copy.GetValue(1)
    assert new_value == arr_copy_shallow.GetValue(1)


def test_copy_implicit_vtk_array(plane):
    # Use the connectivity filter to generate an implicit vtkDataArray
    conn = plane.connectivity()
    vtk_object = conn['RegionId'].VTKObject
    if pv.vtk_version_info >= (9, 4):
        # The VTK array appears to be abstract but is not
        assert type(vtk_object) is vtk.vtkDataArray
    else:
        assert type(vtk_object) is vtk.vtkIdTypeArray

    # `copy_vtk_array` is called with this assignment
    plane['test'] = conn['RegionId']

    new_vtk_object = plane['test'].VTKObject
    if pv.vtk_version_info >= (9, 4):
        # The VTK array type has changed and is now a concrete subclass
<<<<<<< HEAD
        expected_type = (
            vtk.vtkUnsignedIntArray if pv.vtk_version_info < (9, 5, 99) else vtk.vtkFloatArray
        )
        assert type(new_vtk_object) is expected_type
=======
        assert type(new_vtk_object) is vtk.vtkTypeInt64Array
>>>>>>> 599b198a
    else:
        assert type(new_vtk_object) is vtk.vtkIdTypeArray


def test_cartesian_to_spherical():
    def polar2cart(r, phi, theta):
        return np.vstack(
            (
                r * np.sin(phi) * np.cos(theta),
                r * np.sin(phi) * np.sin(theta),
                r * np.cos(phi),
            ),
        ).T

    points = np.random.default_rng().random((1000, 3))
    x, y, z = points.T
    r, phi, theta = pv.cartesian_to_spherical(x, y, z)
    assert np.allclose(polar2cart(r, phi, theta), points)


def test_spherical_to_cartesian():
    points = np.random.default_rng().random((1000, 3))
    r, phi, theta = points.T
    x, y, z = pv.spherical_to_cartesian(r, phi, theta)
    assert np.allclose(pv.cartesian_to_spherical(x, y, z), points.T)


def test_linkcode_resolve():
    assert linkcode_resolve('not-py', {}) is None
    link = linkcode_resolve('py', {'module': 'pyvista', 'fullname': 'pyvista.core.DataObject'})
    assert 'dataobject.py' in link
    assert '#L' in link

    # badmodule name
    assert linkcode_resolve('py', {'module': 'doesnotexist', 'fullname': 'foo.bar'}) is None

    assert (
        linkcode_resolve('py', {'module': 'pyvista', 'fullname': 'pyvista.not.an.object'}) is None
    )

    # test property
    link = linkcode_resolve('py', {'module': 'pyvista', 'fullname': 'pyvista.core.DataSet.points'})
    assert 'dataset.py' in link

    # test wrapped function
    link = linkcode_resolve(
        'py',
        {'module': 'pyvista', 'fullname': 'pyvista.plotting.plotter.Plotter.add_ruler'},
    )
    assert 'renderer.py' in link

    link = linkcode_resolve('py', {'module': 'pyvista', 'fullname': 'pyvista.core'})
    assert link.endswith('__init__.py')


def test_coerce_point_like_arg():
    # Test with Sequence
    point = [1.0, 2.0, 3.0]
    coerced_arg, singular = _coerce_pointslike_arg(point)
    assert isinstance(coerced_arg, np.ndarray)
    assert coerced_arg.shape == (1, 3)
    assert np.array_equal(coerced_arg, np.array([[1.0, 2.0, 3.0]]))
    assert singular

    # Test with 1D np.ndarray
    point = np.array([1.0, 2.0, 3.0])
    coerced_arg, singular = _coerce_pointslike_arg(point)
    assert isinstance(coerced_arg, np.ndarray)
    assert coerced_arg.shape == (1, 3)
    assert np.array_equal(coerced_arg, np.array([[1.0, 2.0, 3.0]]))
    assert singular

    # Test with (1, 3) np.ndarray
    point = np.array([[1.0, 2.0, 3.0]])
    coerced_arg, singular = _coerce_pointslike_arg(point)
    assert isinstance(coerced_arg, np.ndarray)
    assert coerced_arg.shape == (1, 3)
    assert np.array_equal(coerced_arg, np.array([[1.0, 2.0, 3.0]]))
    assert not singular

    # Test with 2D ndarray
    point = np.array([[1.0, 2.0, 3.0], [4.0, 5.0, 6.0]])
    coerced_arg, singular = _coerce_pointslike_arg(point)
    assert isinstance(coerced_arg, np.ndarray)
    assert coerced_arg.shape == (2, 3)
    assert np.array_equal(coerced_arg, np.array([[1.0, 2.0, 3.0], [4.0, 5.0, 6.0]]))
    assert not singular


def test_coerce_point_like_arg_copy():
    # Sequence is always copied
    point = [1.0, 2.0, 3.0]
    coerced_arg, _ = _coerce_pointslike_arg(point, copy=True)
    point[0] = 10.0
    assert np.array_equal(coerced_arg, np.array([[1.0, 2.0, 3.0]]))

    point = [1.0, 2.0, 3.0]
    coerced_arg, _ = _coerce_pointslike_arg(point, copy=False)
    point[0] = 10.0
    assert np.array_equal(coerced_arg, np.array([[1.0, 2.0, 3.0]]))

    # 1D np.ndarray can be copied or not
    point = np.array([1.0, 2.0, 3.0])
    coerced_arg, _ = _coerce_pointslike_arg(point, copy=True)
    point[0] = 10.0
    assert np.array_equal(coerced_arg, np.array([[1.0, 2.0, 3.0]]))

    point = np.array([1.0, 2.0, 3.0])
    coerced_arg, _ = _coerce_pointslike_arg(point, copy=False)
    point[0] = 10.0
    assert np.array_equal(coerced_arg, np.array([[10.0, 2.0, 3.0]]))

    # 2D np.ndarray can be copied or not
    point = np.array([[1.0, 2.0, 3.0], [4.0, 5.0, 6.0]])
    coerced_arg, _ = _coerce_pointslike_arg(point, copy=True)
    point[0, 0] = 10.0
    assert np.array_equal(coerced_arg, np.array([[1.0, 2.0, 3.0], [4.0, 5.0, 6.0]]))

    point = np.array([[1.0, 2.0, 3.0], [4.0, 5.0, 6.0]])
    coerced_arg, _ = _coerce_pointslike_arg(point, copy=False)
    point[0, 0] = 10.0
    assert np.array_equal(coerced_arg, np.array([[10.0, 2.0, 3.0], [4.0, 5.0, 6.0]]))


def test_coerce_point_like_arg_errors():
    # wrong length sequence
    with pytest.raises(ValueError):  # noqa: PT011
        _coerce_pointslike_arg([1, 2])

    # wrong type
    with pytest.raises(TypeError):
        # allow Sequence but not Iterable
        _coerce_pointslike_arg({1, 2, 3})

    # wrong length ndarray
    with pytest.raises(ValueError):  # noqa: PT011
        _coerce_pointslike_arg(np.empty(4))
    with pytest.raises(ValueError):  # noqa: PT011
        _coerce_pointslike_arg(np.empty([2, 4]))

    # wrong ndim ndarray
    with pytest.raises(ValueError):  # noqa: PT011
        _coerce_pointslike_arg(np.empty([1, 3, 3]))


def test_coerce_points_like_args_does_not_copy():
    source = np.random.default_rng().random((100, 3))
    output, _ = _coerce_pointslike_arg(source)  # test that copy=False is default
    output /= 2
    assert np.array_equal(output, source)
    assert np.may_share_memory(output, source)


def test_has_module():
    assert has_module('pytest')
    assert not has_module('not_a_module')


def test_fit_plane_to_points_resolution(airplane):
    DEFAULT_RESOLUTION = 10
    plane = fit_plane_to_points(airplane.points)
    assert plane.n_points == (DEFAULT_RESOLUTION + 1) ** 2

    resolution = (1.0, 2.0)  # Test with integer-valued floats
    plane = fit_plane_to_points(airplane.points, resolution=resolution)
    assert plane.n_points == (resolution[0] + 1) * (resolution[1] + 1)


def test_fit_plane_to_points():
    # Fit a plane to a plane's points
    center = (1, 2, 3)
    direction = np.array((4.0, 5.0, 6.0))
    direction /= np.linalg.norm(direction)
    expected_plane = pv.Plane(center=center, direction=direction, i_size=2, j_size=3)
    fitted_plane, fitted_center, fitted_normal = fit_plane_to_points(
        expected_plane.points, return_meta=True
    )

    # Test bounds
    assert np.allclose(fitted_plane.bounds, expected_plane.bounds, atol=1e-6)

    # Test center
    assert np.allclose(fitted_plane.center, center)
    assert np.allclose(fitted_center, center)
    assert np.allclose(fitted_plane.points.mean(axis=0), center)

    # Test normal
    assert np.allclose(fitted_normal, direction)
    assert np.allclose(fitted_plane.point_normals.mean(axis=0), direction)

    flipped_normal = direction * -1
    _, _, new_normal = fit_plane_to_points(
        expected_plane.points, return_meta=True, init_normal=flipped_normal
    )
    assert np.allclose(new_normal, flipped_normal)


def test_fit_line_to_points():
    # Fit a line to a line's points
    point_a = (1, 2, 3)
    point_b = (4, 5, 6)
    resolution = 42
    expected_line = pv.Line(point_a, point_b, resolution=resolution)
    fitted_line, length, direction = fit_line_to_points(
        expected_line.points, resolution=resolution, return_meta=True
    )

    assert np.allclose(fitted_line.bounds, expected_line.bounds)
    assert np.allclose(fitted_line.points[0], point_a)
    assert np.allclose(fitted_line.points[-1], point_b)
    assert np.allclose(direction, np.abs(pv.principal_axes(fitted_line.points)[0]))
    assert np.allclose(length, fitted_line.length)

    fitted_line = fit_line_to_points(
        expected_line.points, resolution=resolution, return_meta=False
    )
    assert np.allclose(fitted_line.bounds, expected_line.bounds)


# Default output from `np.linalg.eigh`
DEFAULT_PRINCIPAL_AXES = [[0.0, 0.0, 1.0], [0.0, 1.0, 0.0], [-1.0, 0.0, 0.0]]


CASE_0 = (  # coincidental points
    [[0, 0, 0], [0, 0, 0]],
    [DEFAULT_PRINCIPAL_AXES],
)
CASE_1 = (  # non-coincidental points
    [[0, 0, 0], [1, 0, 0]],
    [[1.0, 0.0, 0.0], [0.0, 0.0, 1.0], [0.0, -1.0, 0.0]],
)

CASE_2 = (  # non-collinear points
    [[1, 0, 0], [0, 1, 0], [0, 0, 1]],
    [
        [0.0, -0.70710678, 0.70710678],
        [-0.81649658, 0.40824829, 0.40824829],
        [-0.57735027, -0.57735027, -0.57735027],
    ],
)
CASE_3 = (  # non-coplanar points
    [[1, 0, 0], [0, 1, 0], [0, 0, 1], [-1, -1, -1]],
    [
        [-0.57735027, -0.57735027, -0.57735027],
        [0.0, -0.70710678, 0.70710678],
        [-0.81649658, 0.40824829, 0.40824829],
    ],
)


@pytest.mark.skipif(
    NUMPY_VERSION_INFO < (1, 26) or IS_ARM_MAC,
    reason='Different results for some tests.',
)
@pytest.mark.parametrize(
    ('points', 'expected_axes'),
    [CASE_0, CASE_1, CASE_2, CASE_3],
    ids=['case0', 'case1', 'case2', 'case3'],
)
def test_principal_axes(points, expected_axes):
    axes = principal_axes(points)
    assert np.allclose(axes, expected_axes, atol=1e-7)

    assert np.allclose(np.cross(axes[0], axes[1]), axes[2])
    assert np.allclose(np.linalg.norm(axes, axis=1), 1)
    assert isinstance(axes, np.ndarray)

    _, std = principal_axes(points, return_std=True)
    assert std[0] >= std[1]
    if not np.isnan(std[2]):
        assert std[1] >= std[2]
    assert isinstance(std, np.ndarray)


def test_principal_axes_return_std():
    # Create axis-aligned normally distributed points
    rng = np.random.default_rng(seed=42)
    n = 100_000
    std_in = np.array([3, 2, 1])
    normal_points = rng.normal(size=(n, 3)) * std_in

    _, std_out = principal_axes(normal_points, return_std=True)

    # Test output matches numpy std
    std_numpy = np.std(normal_points, axis=0)
    assert np.allclose(std_out, std_numpy, atol=1e-4)

    # Test output matches input std
    assert np.allclose(std_out, std_in, atol=0.02)

    # Test ratios of input sizes match ratios of output std
    ratios_in = std_in / sum(std_in)
    ratios_out = std_out / sum(std_out)
    assert np.allclose(ratios_in, ratios_out, atol=0.02)


@pytest.mark.filterwarnings('ignore:Mean of empty slice:RuntimeWarning')
@pytest.mark.filterwarnings('ignore:invalid value encountered in divide:RuntimeWarning')
def test_principal_axes_empty():
    axes = principal_axes(np.empty((0, 3)))
    assert np.allclose(axes, DEFAULT_PRINCIPAL_AXES)


def test_principal_axes_single_point():
    axes = principal_axes([1, 2, 3])
    assert np.allclose(axes, DEFAULT_PRINCIPAL_AXES)


@pytest.fixture
def one_million_points():
    return np.random.default_rng().random((1_000_000, 3))


def test_principal_axes_success_with_many_points(one_million_points):
    # Use many points to verify no memory errors are raised
    axes = pv.principal_axes(one_million_points)
    assert isinstance(axes, np.ndarray)


def test_fit_plane_to_points_success_with_many_points(one_million_points):
    # Use many points to verify no memory errors are raised
    plane = pv.fit_plane_to_points(one_million_points)
    assert isinstance(plane, pv.PolyData)


@pytest.fixture
def no_new_attributes_mixin_subclass():
    class A(_NoNewAttrMixin):
        def __init__(self):
            super().__init__()
            self.bar = 42

    class B(A):
        def __init__(self):
            super().__init__()
            self.baz = 42

    return A(), B()


def test_no_new_attr_mixin(no_new_attributes_mixin_subclass):
    a, b = no_new_attributes_mixin_subclass
    ham = 'ham'
    eggs = 'eggs'

    match = (
        "Attribute 'ham' does not exist and cannot be added to class 'A'\nUse "
        '`pyvista.set_new_attribute` or `pyvista.allow_new_attributes` to set new attributes.\n'
        'Setting new private variables (with `_` prefix) is allowed by default.'
    )
    with pytest.raises(pv.PyVistaAttributeError, match=re.escape(match)):
        setattr(a, ham, eggs)

    match = "Attribute 'ham' does not exist and cannot be added to class 'B'"
    with pytest.raises(pv.PyVistaAttributeError, match=match):
        setattr(b, ham, eggs)


def test_set_new_attribute(no_new_attributes_mixin_subclass):
    a, _ = no_new_attributes_mixin_subclass
    ham = 'ham'
    eggs = 'eggs'

    assert not hasattr(a, ham)
    pv.set_new_attribute(a, ham, eggs)
    assert hasattr(a, ham)
    assert getattr(a, ham) == eggs

    match = (
        "Attribute 'ham' already exists. "
        '`set_new_attribute` can only be used for setting NEW attributes.'
    )
    with pytest.raises(pv.PyVistaAttributeError, match=re.escape(match)):
        pv.set_new_attribute(a, ham, eggs)


@pytest.fixture
def serial_dict_empty():
    return _SerializedDictArray()


@pytest.fixture
def serial_dict_with_foobar():
    serial_dict = _SerializedDictArray()
    serial_dict.data = dict(foo='bar')
    return serial_dict


def test_serial_dict_init():
    # empty init
    serial_dict = _SerializedDictArray()
    assert serial_dict == {}
    assert repr(serial_dict) == '{}'

    # init from dict
    new_dict = dict(ham='eggs')
    serial_dict = _SerializedDictArray(new_dict)
    assert serial_dict['ham'] == 'eggs'
    assert repr(serial_dict) == '{"ham": "eggs"}'

    # init from UserDict
    serial_dict = _SerializedDictArray(serial_dict)
    assert serial_dict['ham'] == 'eggs'
    assert repr(serial_dict) == '{"ham": "eggs"}'

    # init from JSON string
    json_dict = json.dumps(new_dict)
    serial_dict = _SerializedDictArray(json_dict)
    assert serial_dict['ham'] == 'eggs'
    assert repr(serial_dict) == '{"ham": "eggs"}'


def test_serial_dict_as_dict(serial_dict_with_foobar):
    assert not isinstance(serial_dict_with_foobar, dict)
    actual_dict = dict(serial_dict_with_foobar)
    assert isinstance(actual_dict, dict)
    assert actual_dict == serial_dict_with_foobar.data


def test_serial_dict_overrides__setitem__(serial_dict_empty):
    serial_dict_empty['foo'] = 'bar'
    assert repr(serial_dict_empty) == '{"foo": "bar"}'


def test_serial_dict_overrides__delitem__(serial_dict_with_foobar):
    del serial_dict_with_foobar['foo']
    assert repr(serial_dict_with_foobar) == '{}'


def test_serial_dict_overrides__setattr__(serial_dict_empty):
    serial_dict_empty.data = dict(foo='bar')
    assert repr(serial_dict_empty) == '{"foo": "bar"}'


def test_serial_dict_overrides_popitem(serial_dict_with_foobar):
    serial_dict_with_foobar['ham'] = 'eggs'
    item = serial_dict_with_foobar.popitem()
    assert item == ('foo', 'bar')
    assert repr(serial_dict_with_foobar) == '{"ham": "eggs"}'


def test_serial_dict_overrides_pop(serial_dict_with_foobar):
    item = serial_dict_with_foobar.pop('foo')
    assert item == 'bar'
    assert repr(serial_dict_with_foobar) == '{}'


def test_serial_dict_overrides_update(serial_dict_empty):
    serial_dict_empty.update(dict(foo='bar'))
    assert repr(serial_dict_empty) == '{"foo": "bar"}'


def test_serial_dict_overrides_clear(serial_dict_with_foobar):
    serial_dict_with_foobar.clear()
    assert repr(serial_dict_with_foobar) == '{}'


def test_serial_dict_overrides_setdefault(serial_dict_empty, serial_dict_with_foobar):
    serial_dict_empty.setdefault('foo', 42)
    assert repr(serial_dict_empty) == '{"foo": 42}'
    serial_dict_with_foobar.setdefault('foo', 42)
    assert repr(serial_dict_with_foobar) == '{"foo": "bar"}'


SCALE = 2
ROTATION = [[0, -1, 0], [1, 0, 0], [0, 0, 1]]  # rotate 90 deg about z axis
VECTOR = (1, 2, 3)
ANGLE = 30


@pytest.mark.parametrize('scale_args', [(SCALE,), (SCALE, SCALE, SCALE), [(SCALE, SCALE, SCALE)]])
def test_transform_scale(transform, scale_args):
    transform.scale(*scale_args)
    actual = transform.matrix
    expected = np.diag((SCALE, SCALE, SCALE, 1))
    assert np.array_equal(actual, expected)
    assert transform.n_transformations == 1

    identity = transform.matrix @ transform.inverse_matrix
    assert np.array_equal(identity, np.eye(4))


@pytest.mark.parametrize('translate_args', [np.array(VECTOR), np.array([VECTOR])])
def test_transform_translate(transform, translate_args):
    transform.translate(*translate_args)
    actual = transform.matrix
    expected = np.eye(4)
    expected[:3, 3] = VECTOR
    assert np.array_equal(actual, expected)

    identity = transform.matrix @ transform.inverse_matrix
    assert np.array_equal(identity, np.eye(4))


@pytest.mark.parametrize('reflect_args', [VECTOR, [VECTOR]])
def test_transform_reflect(transform, reflect_args):
    transform.reflect(*reflect_args)
    actual = transform.matrix
    expected = transformations.reflection(VECTOR)
    assert np.array_equal(actual, expected)

    identity = transform.matrix @ transform.inverse_matrix
    assert np.allclose(identity, np.eye(4))


@pytest.mark.parametrize(
    ('method', 'vector'),
    [('flip_x', (1, 0, 0)), ('flip_y', (0, 1, 0)), ('flip_z', (0, 0, 1))],
)
def test_transform_flip_xyz(transform, method, vector):
    getattr(transform, method)()
    actual = transform.matrix
    expected = transformations.reflection(vector)
    assert np.array_equal(actual, expected)

    identity = transform.matrix @ transform.inverse_matrix
    assert np.allclose(identity, np.eye(4))


def test_transform_rotate(transform):
    transform.rotate(ROTATION)
    actual = transform.matrix
    expected = np.eye(4)
    expected[:3, :3] = ROTATION
    assert np.array_equal(actual, expected)

    identity = transform.matrix @ transform.inverse_matrix
    assert np.array_equal(identity, np.eye(4))


@pytest.mark.parametrize('multiply_mode', ['post', 'pre'])
@pytest.mark.parametrize(
    ('method', 'args'),
    [
        ('compose', (pv.Transform(ROTATION).translate(VECTOR),)),
        ('scale', (SCALE,)),
        ('reflect', (VECTOR,)),
        ('flip_x', ()),
        ('flip_y', ()),
        ('flip_z', ()),
        ('rotate', (ROTATION,)),
        ('rotate_x', (ANGLE,)),
        ('rotate_y', (ANGLE,)),
        ('rotate_z', (ANGLE,)),
        ('rotate_vector', (VECTOR, ANGLE)),
    ],
)
def test_transform_with_point(transform, multiply_mode, method, args):
    func = getattr(Transform, method)
    vector = np.array(VECTOR)

    transform.multiply_mode = multiply_mode
    transform.point = vector
    func(transform, *args)

    expected_transform = Transform().translate(-vector)
    func(expected_transform, *args)
    expected_transform.translate(vector)

    assert np.array_equal(transform.matrix, expected_transform.matrix)
    assert transform.n_transformations == 3

    # Test override point with kwarg
    vector2 = vector * 2  # new point
    transform.identity()  # reset
    func(transform, *args, point=vector2)  # override point

    expected_transform = Transform().translate(-vector2)
    func(expected_transform, *args)
    expected_transform.translate(vector2)

    assert np.array_equal(transform.matrix, expected_transform.matrix)
    assert transform.n_transformations == 3


def test_transform_rotate_x(transform):
    transform.rotate_x(ANGLE)
    actual = transform.matrix
    expected = transformations.axis_angle_rotation((1, 0, 0), ANGLE)
    assert np.array_equal(actual, expected)

    identity = transform.matrix @ transform.inverse_matrix
    assert np.allclose(identity, np.eye(4))


def test_transform_rotate_y(transform):
    transform.rotate_y(ANGLE)
    actual = transform.matrix
    expected = transformations.axis_angle_rotation((0, 1, 0), ANGLE)
    assert np.array_equal(actual, expected)

    identity = transform.matrix @ transform.inverse_matrix
    assert np.allclose(identity, np.eye(4))


def test_transform_rotate_z(transform):
    transform.rotate_z(ANGLE)
    actual = transform.matrix
    expected = transformations.axis_angle_rotation((0, 0, 1), ANGLE)
    assert np.array_equal(actual, expected)

    identity = transform.matrix @ transform.inverse_matrix
    assert np.allclose(identity, np.eye(4))


def test_transform_rotate_vector(transform):
    transform.rotate_vector(VECTOR, ANGLE)
    actual = transform.matrix
    expected = transformations.axis_angle_rotation(VECTOR, ANGLE)
    assert np.array_equal(actual, expected)

    identity = transform.matrix @ transform.inverse_matrix
    assert np.allclose(identity, np.eye(4))


def test_transform_compose_vtkmatrix(transform):
    scale_array = np.diag((1, 2, 3, 1))
    vtkmatrix = pv.vtkmatrix_from_array(scale_array)
    transform.compose(vtkmatrix)
    actual = transform.matrix
    expected = scale_array
    assert np.array_equal(actual, expected)

    identity = transform.matrix @ transform.inverse_matrix
    assert np.array_equal(identity, np.eye(4))


def test_transform_invert(transform):
    assert transform.is_inverted is False

    # Add a transformation and check its output
    transform.scale(SCALE)
    inverse = transform.inverse_matrix
    transform.invert()
    assert transform.is_inverted is True
    assert np.array_equal(inverse, transform.matrix)

    transform.invert()
    assert transform.is_inverted is False


class CasesTransformApply:
    def case_list_int(self):
        return list(VECTOR), False, np.ndarray, float

    def case_tuple_int(self):
        return VECTOR, False, np.ndarray, float

    def case_array1d_int(self):
        return np.array(VECTOR), False, np.ndarray, float

    def case_array2d_int(self):
        return np.array([VECTOR]), False, np.ndarray, float

    def case_array1d_float(self):
        return np.array(VECTOR, dtype=float), True, np.ndarray, float

    def case_array2d_float(self):
        return np.array([VECTOR], dtype=float), True, np.ndarray, float

    @pytest.mark.filterwarnings('ignore:Points is not a float type.*:UserWarning')
    def case_polydata_float32(self):
        return pv.PolyData(np.atleast_2d(VECTOR)), True, pv.PolyData, np.float32

    @pytest.mark.filterwarnings('ignore:Points is not a float type.*:UserWarning')
    def case_polydata_int(self):
        return (
            pv.PolyData(np.atleast_2d(VECTOR).astype(int)),
            True,
            pv.PolyData,
            np.float32,
        )

    def case_polydata_float(self):
        return (
            pv.PolyData(np.atleast_2d(VECTOR).astype(float)),
            True,
            pv.PolyData,
            float,
        )

    def case_multiblock_float(self):
        return (
            pv.MultiBlock([pv.PolyData(np.atleast_2d(VECTOR).astype(float))]),
            True,
            pv.MultiBlock,
            float,
        )


@parametrize(copy=[True, False])
@parametrize_with_cases(
    ('obj', 'return_self', 'return_type', 'return_dtype'), cases=CasesTransformApply
)
def test_transform_apply(transform, obj, return_self, return_type, return_dtype, copy):
    def _get_points_from_object(obj_):
        return (
            obj_.points
            if isinstance(obj_, pv.DataSet)
            else obj_[0].points
            if isinstance(obj_, pv.MultiBlock)
            else obj_
        )

    points_in_array = np.array(_get_points_from_object(obj))
    out = transform.scale(SCALE).apply(obj, copy=copy)

    if not copy and return_self:
        assert out is obj
    else:
        assert out is not obj
    assert isinstance(out, return_type)

    points_out = _get_points_from_object(out)
    assert isinstance(points_out, np.ndarray)
    assert points_out.dtype == return_dtype
    assert np.array_equal(points_in_array * SCALE, points_out)

    inverted = transform.apply(out, inverse=True)
    inverted_points = _get_points_from_object(inverted)
    assert np.array_equal(inverted_points, points_in_array)
    assert not transform.is_inverted


@pytest.fixture
def scale_transform():
    return Transform() * SCALE


@pytest.fixture
def translate_transform():
    return Transform() + VECTOR


@pytest.mark.parametrize('method', [pv.Transform.apply, pv.Transform.apply_to_points])
@pytest.mark.parametrize('transformation', ['scale', 'translate'])
def test_transform_apply_to_points(scale_transform, translate_transform, method, transformation):
    array = np.array((0.0, 0.0, 1.0))

    if transformation == 'scale':
        trans = scale_transform
        expected = array * SCALE
    else:
        trans = translate_transform
        expected = array + VECTOR

    if method == pv.Transform.apply:
        transformed = method(trans, array, 'points')
    else:
        transformed = method(trans, array)
    assert np.allclose(transformed, expected)


@pytest.mark.parametrize('method', [pv.Transform.apply, pv.Transform.apply_to_vectors])
@pytest.mark.parametrize('transformation', ['scale', 'translate'])
def test_transform_apply_to_vectors(scale_transform, translate_transform, method, transformation):
    array = np.array((0.0, 0.0, 1.0))

    if transformation == 'scale':
        trans = scale_transform
        expected = array * SCALE
    else:
        trans = translate_transform
        expected = array

    if method == pv.Transform.apply:
        transformed = method(trans, array, 'vectors')
    else:
        transformed = method(trans, array)
    assert np.allclose(transformed, expected)


@pytest.mark.parametrize('mode', ['active_vectors', 'all_vectors'])
@pytest.mark.parametrize('method', [pv.Transform.apply, pv.Transform.apply_to_dataset])
def test_transform_apply_to_dataset(scale_transform, mode, method):
    vector = np.array(VECTOR, dtype=float)
    mesh = pv.PolyData(vector)
    mesh['vector'] = [vector]

    expected = mesh['vector']
    if mode == 'all_vectors':
        expected = expected * SCALE

    transformed = method(scale_transform, mesh, mode)
    assert np.allclose(transformed['vector'], expected)


@pytest.mark.parametrize('mode', ['replace', 'pre-multiply', 'post-multiply'])
@pytest.mark.parametrize('method', [pv.Transform.apply, pv.Transform.apply_to_actor])
def test_transform_apply_to_actor(scale_transform, translate_transform, mode, method):
    expected_matrix = scale_transform.matrix
    actor = pv.Actor()

    transformed = method(scale_transform, actor, mode)
    assert np.allclose(transformed.user_matrix, expected_matrix)

    # Transform again
    transformed = method(translate_transform, transformed, mode)
    if mode == 'replace':
        expected_matrix = translate_transform.matrix
    else:
        expected_matrix = scale_transform.compose(
            translate_transform, multiply_mode=mode.split('-')[0]
        ).matrix
    assert np.allclose(transformed.user_matrix, expected_matrix)


def test_transform_apply_invalid_mode():
    mesh = pv.PolyData()
    array = np.ndarray(())
    actor = pv.Actor()
    trans = pv.Transform()

    match = (
        "Transformation mode 'points' is not supported for datasets. Mode must be one of\n"
        "['active_vectors', 'all_vectors', None]"
    )
    with pytest.raises(ValueError, match=re.escape(match)):
        trans.apply(mesh, 'points')

    match = (
        "Transformation mode 'all_vectors' is not supported for arrays. Mode must be one of\n"
        "['points', 'vectors', None]"
    )
    with pytest.raises(ValueError, match=re.escape(match)):
        trans.apply(array, 'all_vectors')

    match = (
        "Transformation mode 'vectors' is not supported for actors. Mode must be one of\n"
        "['replace', 'pre-multiply', 'post-multiply', None]"
    )
    with pytest.raises(ValueError, match=re.escape(match)):
        trans.apply(actor, 'vectors')


@pytest.mark.parametrize('attr', ['matrix_list', 'inverse_matrix_list'])
def test_transform_matrix_list(transform, attr):
    matrix_list = getattr(transform, attr)
    assert isinstance(matrix_list, list)
    assert len(matrix_list) == 0
    assert transform.n_transformations == 0

    transform.scale(SCALE)
    matrix_list = getattr(transform, attr)
    assert len(matrix_list) == 1
    assert transform.n_transformations == 1
    assert isinstance(matrix_list[0], np.ndarray)
    assert matrix_list[0].shape == (4, 4)

    transform.rotate([[0, -1, 0], [1, 0, 0], [0, 0, 1]])
    matrix_list = getattr(transform, attr)
    assert len(matrix_list) == 2

    identity = transform.matrix_list[0] @ transform.inverse_matrix_list[0]
    assert np.array_equal(identity, np.eye(4))


@pytest.mark.parametrize('point', [None, VECTOR])
def test_transform_set_matrix(point):
    # Create transform using point
    trans = pv.Transform(point=point).scale(SCALE)
    new_matrix = pv.Transform(ROTATION).matrix
    assert not np.allclose(trans.matrix, new_matrix)
    trans.matrix = new_matrix
    assert np.allclose(trans.matrix, new_matrix)


@pytest.fixture
def transformed_actor():
    actor = pv.Actor()
    actor.position = (-0.5, -0.5, 1)
    actor.orientation = (10, 20, 30)
    actor.scale = (1.5, 2, 2.5)
    actor.origin = (2, 1.5, 1)
    actor.user_matrix = pv.array_from_vtkmatrix(actor.GetMatrix())
    return actor


@pytest.mark.parametrize('override_mode', ['pre', 'post'])
@pytest.mark.parametrize('object_mode', ['pre', 'post'])
def test_transform_multiply_mode_override(
    transform, transformed_actor, object_mode, override_mode
):
    # This test validates multiply mode by performing the same transformations
    # applied by `Prop3D` objects and comparing the results
    transform.multiply_mode = object_mode

    # Center data at the origin
    transform.translate(np.array(transformed_actor.origin) * -1, multiply_mode=override_mode)

    # Scale and rotate
    transform.scale(transformed_actor.scale, multiply_mode=override_mode)
    rotation = _orientation_as_rotation_matrix(transformed_actor.orientation)
    transform.rotate(rotation, multiply_mode=override_mode)

    # Move to position
    transform.translate(np.array(transformed_actor.origin), multiply_mode=override_mode)
    transform.translate(transformed_actor.position, multiply_mode=override_mode)

    # Apply user matrix
    transform.compose(transformed_actor.user_matrix, multiply_mode=override_mode)

    # Check result
    transform_matrix = transform.matrix
    actor_matrix = pv.array_from_vtkmatrix(transformed_actor.GetMatrix())
    if override_mode == 'post':
        assert np.allclose(transform_matrix, actor_matrix)
    else:
        # Pre-multiplication produces a totally different result
        assert not np.allclose(transform_matrix, actor_matrix)


def test_transform_multiply_mode(transform):
    assert transform.multiply_mode == 'post'
    transform.multiply_mode = 'pre'
    assert transform.multiply_mode == 'pre'

    transform.post_multiply()
    assert transform.multiply_mode == 'post'
    transform.pre_multiply()
    assert transform.multiply_mode == 'pre'


def test_transform_identity(transform):
    transform.scale(2)
    assert not np.array_equal(transform.matrix, np.eye(4))
    transform.identity()
    assert np.array_equal(transform.matrix, np.eye(4))


def test_transform_init():
    matrix = np.diag((SCALE, SCALE, SCALE, 1))
    transform = Transform(matrix)
    assert np.allclose(transform.matrix, matrix)

    transform = Transform(matrix.tolist())
    assert np.allclose(transform.matrix, matrix)

    transform = Transform(matrix.tolist())
    assert np.array_equal(transform.matrix, matrix)


def test_transform_equivalent_methods():
    def assert_transform_equivalence(tr_a: pv.Transform, tr_b: pv.Transform):
        A = (tr_a * tr_b.inverse_matrix).matrix
        B = np.eye(4)
        assert np.allclose(A, B)
        assert tr_a.n_transformations == tr_b.n_transformations

    # All these transformations should be the same
    tr1 = pv.Transform(ROTATION, point=VECTOR)
    tr2 = pv.Transform(point=VECTOR).rotate(ROTATION)
    tr3 = pv.Transform().rotate(ROTATION, point=VECTOR)
    tr4 = pv.Transform().translate(-np.array(VECTOR)).rotate(ROTATION).translate(VECTOR)

    trans = [tr1, tr2, tr3, tr4]

    for _tr1, _tr2 in itertools.combinations(trans, 2):
        assert_transform_equivalence(_tr1, _tr2)


def test_transform_chain_methods():
    eye3 = np.eye(3)
    eye4 = np.eye(4)
    ones = (1, 1, 1)
    zeros = (0, 0, 0)
    matrix = (
        Transform()
        .reflect(ones)
        .flip_x()
        .flip_y()
        .flip_z()
        .rotate_x(0)
        .rotate_y(0)
        .rotate_z(0)
        .rotate_vector(ones, 0)
        .identity()
        .scale(ones)
        .translate(zeros)
        .rotate(eye3)
        .compose(eye4)
        .invert()
        .post_multiply()
        .pre_multiply()
        .matrix
    )
    assert np.array_equal(matrix, eye4)


def test_transform_mul():
    scale = Transform().scale(SCALE)
    translate = Transform().translate(VECTOR)

    transform = pv.Transform().post_multiply().translate(VECTOR).scale(SCALE)
    transform_add = translate * scale
    assert np.array_equal(transform_add.matrix, transform.matrix)

    # Validate with numpy matmul
    matrix_numpy = scale.matrix @ translate.matrix
    assert np.array_equal(transform_add.matrix, matrix_numpy)


def test_transform_add():
    transform_base = pv.Transform().post_multiply().scale(SCALE)
    # Translate with `translate` and `+`
    transform_translate = transform_base.copy().translate(VECTOR)
    transform_add = transform_base + VECTOR
    assert np.array_equal(transform_add.matrix, transform_translate.matrix)

    # Test multiply mode override to ensure post-multiply is always used
    transform_add = transform_base.pre_multiply() + VECTOR
    assert np.array_equal(transform_add.matrix, transform_translate.matrix)


def test_transform_radd():
    transform_base = pv.Transform().pre_multiply().scale(SCALE)
    # Translate with `translate` and `+`
    transform_translate = transform_base.copy().translate(VECTOR)
    transform_add = VECTOR + transform_base
    assert np.array_equal(transform_add.matrix, transform_translate.matrix)

    # Test multiply mode override to ensure post-multiply is always used
    transform_add = VECTOR + transform_base.post_multiply()
    assert np.array_equal(transform_add.matrix, transform_translate.matrix)


@pytest.mark.parametrize(
    'other',
    [
        SCALE,
        (SCALE, SCALE, SCALE),
        Transform().scale(SCALE),
        Transform().scale(SCALE).matrix,
    ],
)
def test_transform_mul_other(other):
    transform_base = pv.Transform().post_multiply().translate(VECTOR)
    # Scale with `scale` and `*`
    transform_scale = transform_base.copy().scale(SCALE)
    transform_mul = transform_base * other
    assert np.array_equal(transform_mul.matrix, transform_scale.matrix)

    # Test multiply mode override to ensure post-multiply is always used
    transform_mul = transform_base.pre_multiply() * other
    assert np.array_equal(transform_mul.matrix, transform_scale.matrix)


@pytest.mark.parametrize('scale_factor', [SCALE, (SCALE, SCALE, SCALE)])
def test_transform_rmul(scale_factor):
    transform_base = pv.Transform().pre_multiply().translate(VECTOR)
    # Scale with `scale` and `*`
    transform_scale = transform_base.copy().scale(scale_factor)
    transform_mul = scale_factor * transform_base
    assert np.array_equal(transform_mul.matrix, transform_scale.matrix)

    # Test multiply mode override to ensure pre-multiply is always used
    transform_scale = transform_base.copy().scale(scale_factor)
    transform_mul = scale_factor * transform_base.post_multiply()
    assert np.array_equal(transform_mul.matrix, transform_scale.matrix)


def test_transform_add_raises():
    match = (
        "Unsupported operand value(s) for +: 'Transform' and 'int'\n"
        'The right-side argument must be a length-3 vector.'
    )
    with pytest.raises(ValueError, match=re.escape(match)):
        pv.Transform() + 1

    match = (
        "Unsupported operand type(s) for +: 'Transform' and 'dict'\n"
        'The right-side argument must be a length-3 vector.'
    )
    with pytest.raises(TypeError, match=re.escape(match)):
        pv.Transform() + {}


def test_transform_radd_raises():
    match = (
        "Unsupported operand value(s) for +: 'int' and 'Transform'\n"
        'The left-side argument must be a length-3 vector.'
    )
    with pytest.raises(ValueError, match=re.escape(match)):
        1 + pv.Transform()

    match = (
        "Unsupported operand type(s) for +: 'dict' and 'Transform'\n"
        'The left-side argument must be a length-3 vector.'
    )
    with pytest.raises(TypeError, match=re.escape(match)):
        {} + pv.Transform()


def test_transform_rmul_raises():
    match = (
        "Unsupported operand value(s) for *: 'tuple' and 'Transform'\n"
        'The left-side argument must be a single number or a length-3 vector.'
    )
    with pytest.raises(ValueError, match=re.escape(match)):
        (1, 2, 3, 4) * pv.Transform()

    match = (
        "Unsupported operand type(s) for *: 'dict' and 'Transform'\n"
        'The left-side argument must be a single number or a length-3 vector.'
    )
    with pytest.raises(TypeError, match=re.escape(match)):
        {} * pv.Transform()


def test_transform_mul_raises():
    match = (
        "Unsupported operand value(s) for *: 'Transform' and 'tuple'\n"
        'The right-side argument must be a single number or a length-3 vector '
        'or have 3x3 or 4x4 shape.'
    )
    with pytest.raises(ValueError, match=re.escape(match)):
        pv.Transform() * (1, 2, 3, 4)

    match = (
        "Unsupported operand type(s) for *: 'Transform' and 'dict'\n"
        'The right-side argument must be transform-like.'
    )
    with pytest.raises(TypeError, match=re.escape(match)):
        pv.Transform() * {}


@pytest.mark.parametrize('multiply_mode', ['pre', 'post'])
def test_transform_copy(multiply_mode):
    t1 = Transform().scale(SCALE)
    t1.multiply_mode = multiply_mode
    t2 = t1.copy()
    assert np.array_equal(t1.matrix, t2.matrix)
    assert t1 is not t2
    assert t2.multiply_mode == t1.multiply_mode


def test_transform_repr(transform):
    def _repr_no_first_line(trans):
        return '\n'.join(repr(trans).split('\n')[1:])

    # Test compact format with no unnecessary spacing
    repr_ = _repr_no_first_line(transform)
    assert repr_ == (
        '  Num Transformations: 0\n'
        '  Matrix:  [[1., 0., 0., 0.],\n'
        '            [0., 1., 0., 0.],\n'
        '            [0., 0., 1., 0.],\n'
        '            [0., 0., 0., 1.]]'
    )

    # Test with floats which have many decimals
    transform.compose(pv.transformations.axis_angle_rotation((0, 0, 1), 45))
    repr_ = _repr_no_first_line(transform)
    assert repr_ == (
        '  Num Transformations: 1\n'
        '  Matrix:  [[ 0.70710678, -0.70710678,  0.        ,  0.        ],\n'
        '            [ 0.70710678,  0.70710678,  0.        ,  0.        ],\n'
        '            [ 0.        ,  0.        ,  1.        ,  0.        ],\n'
        '            [ 0.        ,  0.        ,  0.        ,  1.        ]]'
    )


values = (0.1, 0.2, 0.3)
SHEAR = np.eye(3)
SHEAR[0, 1] = values[0]
SHEAR[1, 0] = values[0]
SHEAR[0, 2] = values[1]
SHEAR[2, 0] = values[1]
SHEAR[1, 2] = values[2]
SHEAR[2, 1] = values[2]


@pytest.mark.parametrize('do_shear', [True, False])
@pytest.mark.parametrize('do_scale', [True, False])
@pytest.mark.parametrize('do_reflection', [True, False])
@pytest.mark.parametrize('do_rotate', [True, False])
@pytest.mark.parametrize('do_translate', [True, False])
def test_transform_decompose(
    transform, do_shear, do_scale, do_reflection, do_rotate, do_translate
):
    if do_shear:
        transform.compose(SHEAR)
    if do_scale:
        transform.scale(VECTOR)
    if do_reflection:
        transform.scale(-1)
    if do_rotate:
        transform.rotate(ROTATION)
    if do_translate:
        transform.translate(VECTOR)

    T, R, N, S, K = transform.decompose()

    assert isinstance(T, np.ndarray)
    assert isinstance(R, np.ndarray)
    assert isinstance(N, np.ndarray)
    assert isinstance(S, np.ndarray)
    assert isinstance(K, np.ndarray)

    expected_translation = VECTOR if do_translate else np.zeros((3,))
    expected_rotation = ROTATION if do_rotate else np.eye(3)
    expected_reflection = -1 if do_reflection else 1
    expected_scale = VECTOR if do_scale else np.ones((3,))
    expected_shear = SHEAR if do_shear else np.eye(3)

    # Test decomposed translation and reflection always matches input exactly
    assert np.allclose(T, expected_translation)
    assert np.allclose(N, expected_reflection)
    # Test rotation, scale, and shear always matches input exactly unless
    # scale and shear and both specified
    is_exact_decomposition = not (do_scale and do_shear)
    assert np.allclose(R, expected_rotation) == is_exact_decomposition
    assert np.allclose(S, expected_scale) == is_exact_decomposition
    assert np.allclose(K, expected_shear) == is_exact_decomposition

    # Test composition from decomposed elements matches input
    T, R, N, S, K = transform.decompose(homogeneous=True)
    recomposed = pv.Transform([T, R, N, S, K], multiply_mode='pre')
    assert np.allclose(recomposed.matrix, transform.matrix)


@pytest.mark.parametrize('homogeneous', [True, False])
@pytest.mark.parametrize('dtype', [np.float32, np.float64])
def test_transform_decompose_dtype(dtype, homogeneous):
    matrix = np.eye(4).astype(dtype)
    T, R, N, S, K = transformations.decomposition(matrix, homogeneous=homogeneous)
    assert np.issubdtype(T.dtype, dtype)
    assert np.issubdtype(R.dtype, dtype)
    assert np.issubdtype(N.dtype, dtype)
    assert np.issubdtype(S.dtype, dtype)
    assert np.issubdtype(K.dtype, dtype)


@pytest.mark.parametrize(
    ('representation', 'args', 'expected_type', 'expected_shape'),
    [
        (None, (), Rotation, None),
        ('quat', (), np.ndarray, (4,)),
        ('matrix', (), np.ndarray, (3, 3)),
        ('rotvec', (), np.ndarray, (3,)),
        ('mrp', (), np.ndarray, (3,)),
        ('euler', ('xyz',), np.ndarray, (3,)),
        ('davenport', (np.eye(3), 'extrinsic'), np.ndarray, (3,)),
    ],
)
def test_transform_as_rotation(representation, args, expected_type, expected_shape):
    out = pv.Transform().as_rotation(representation, *args)
    assert isinstance(out, expected_type)
    if expected_shape:
        assert out.shape == expected_shape


@pytest.mark.parametrize(
    ('event', 'expected'),
    [
        ('end', vtk.vtkCommand.EndInteractionEvent),
        ('start', vtk.vtkCommand.StartInteractionEvent),
        ('always', vtk.vtkCommand.InteractionEvent),
        (vtk.vtkCommand.InteractionEvent,) * 2,
        (vtk.vtkCommand.EndInteractionEvent,) * 2,
        (vtk.vtkCommand.StartInteractionEvent,) * 2,
    ],
)
def test_parse_interaction_event(
    event: str | vtk.vtkCommand.EventIds,
    expected: vtk.vtkCommand.EventIds,
):
    assert _parse_interaction_event(event) == expected


def test_parse_interaction_event_raises_str():
    with pytest.raises(
        ValueError,
        match=r'Expected.*start.*end.*always.*foo was given',
    ):
        _parse_interaction_event('foo')


def test_parse_interaction_event_raises_wrong_type():
    with pytest.raises(
        TypeError,
        match=r'.*either a str or.*vtk.vtkCommand.EventIds.*int.* was given',
    ):
        _parse_interaction_event(1)


def test_classproperty():
    magic_number = 42

    class Foo:
        @_classproperty
        def prop(cls):  # noqa: N805
            return magic_number

    assert Foo.prop == magic_number
    assert Foo().prop == magic_number

    with pytest.raises(TypeError, match='object is not callable'):
        Foo.prop()
    with pytest.raises(TypeError, match='object is not callable'):
        Foo().prop()


@pytest.fixture
def modifies_verbosity():
    initial_verbosity = vtk.vtkLogger.GetCurrentVerbosityCutoff()
    yield
    vtk.vtkLogger.SetStderrVerbosity(initial_verbosity)


@pytest.mark.usefixtures('modifies_verbosity')
@pytest.mark.parametrize(
    'verbosity',
    [
        'off',
        'error',
        'warning',
        'info',
        'max',
    ],
)
def test_vtk_verbosity_context(verbosity):
    initial_verbosity = vtk.vtkLogger.VERBOSITY_OFF
    _vtk.vtkLogger.SetStderrVerbosity(initial_verbosity)
    with pv.vtk_verbosity(verbosity):
        ...
    assert _vtk.vtkLogger.GetCurrentVerbosityCutoff() == initial_verbosity


@pytest.mark.usefixtures('modifies_verbosity')
def test_vtk_verbosity_nested_context():
    LEVEL1 = 'off'
    LEVEL2 = 'error'
    LEVEL3 = 'warning'
    with pv.vtk_verbosity(LEVEL1):
        with pv.vtk_verbosity(LEVEL2):
            with pv.vtk_verbosity(LEVEL3):
                assert pv.vtk_verbosity() == LEVEL3
            assert pv.vtk_verbosity() == LEVEL2
        assert pv.vtk_verbosity() == LEVEL1


@pytest.mark.usefixtures('modifies_verbosity')
def test_vtk_verbosity_no_context():
    match = re.escape('State must be set before using it as a context manager.')
    with pytest.raises(ValueError, match=match):
        with pv.vtk_verbosity:
            ...

    # Use context normally
    with pv.vtk_verbosity('off'):
        ...

    # Test again to check reset after use
    with pytest.raises(ValueError, match=match):
        with pv.vtk_verbosity:
            ...


@pytest.mark.usefixtures('modifies_verbosity')
def test_vtk_verbosity_set_get():
    assert _vtk.vtkLogger.GetCurrentVerbosityCutoff() != _vtk.vtkLogger.VERBOSITY_OFF
    pv.vtk_verbosity('off')
    assert pv.vtk_verbosity() == 'off'
    assert _vtk.vtkLogger.GetCurrentVerbosityCutoff() == _vtk.vtkLogger.VERBOSITY_OFF

    # Set this to an invalid state with vtk methods
    _vtk.vtkLogger.SetStderrVerbosity(_vtk.vtkLogger.VERBOSITY_1)
    with pytest.raises(ValueError, match="state '1' is not valid"):
        pv.vtk_verbosity()


@pytest.mark.parametrize('value', ['str', 'invalid'])
def test_vtk_verbosity_invalid_input(value):
    match = re.escape("state must be one of: \n\t('off', 'error', 'warning', 'info', 'max')")
    with pytest.raises(ValueError, match=match):
        with pv.vtk_verbosity(value):
            ...


@pytest.mark.needs_vtk_version(9, 4)
def test_vtk_snake_case():
    assert pv.vtk_snake_case() == 'error'
    match = "The attribute 'information' is defined by VTK and is not part of the PyVista API"

    with pytest.raises(pv.PyVistaAttributeError, match=match):
        _ = pv.PolyData().information

    pv.vtk_snake_case('allow')
    assert pv.vtk_snake_case() == 'allow'
    _ = pv.PolyData().information

    with pv.vtk_snake_case('warning'):
        with pytest.warns(RuntimeWarning, match=match):
            _ = pv.PolyData().information


def test_allow_new_attributes():
    match = (
        "Attribute '_?foo' does not exist and cannot be added to class 'PolyData'\nUse "
        '`pyvista.set_new_attribute` or `pyvista.allow_new_attributes` to set new attributes.'
    )

    def set_private():
        _ = pv.PolyData()._foo = 42

    def set_public():
        _ = pv.PolyData().foo = 42

    pv.allow_new_attributes(False)
    assert pv.allow_new_attributes() is False
    with pytest.raises(pv.PyVistaAttributeError, match=match):
        set_private()
    with pytest.raises(pv.PyVistaAttributeError, match=match):
        set_public()

    pv.allow_new_attributes('private')
    assert pv.allow_new_attributes() == 'private'
    set_private()
    with pytest.raises(pv.PyVistaAttributeError, match=match):
        set_public()

    pv.allow_new_attributes(True)
    assert pv.allow_new_attributes() is True
    set_private()
    set_public()


T = TypeVar('T')


def _create_state_manager_subclass(arg1, arg2=None, sub_subclass=False):
    if arg2 is not None:

        class MyState(_StateManager[arg1, arg2]):
            @property
            def _state(self): ...

            @_state.setter
            def _state(self, state): ...
    else:

        class MyState(_StateManager[arg1]):
            @property
            def _state(self): ...

            @_state.setter
            def _state(self, state): ...

    if sub_subclass:

        class MyState2(MyState): ...

        return MyState2
    return MyState


@pytest.mark.parametrize('arg', [T, int, Literal, TypeVar, [int, float], [[int], [float]]])
def test_state_manager_invalid_type_arg(arg):
    if isinstance(arg, Iterable):
        cls = _create_state_manager_subclass(*arg)
    else:
        cls = _create_state_manager_subclass(arg)

    match = (
        'Type argument for subclasses must be a single non-empty Literal with all '
        'state options provided.'
    )
    with pytest.raises(TypeError, match=match):
        cls()


def test_state_manager_sub_subclass():
    options = Literal['on', 'off']
    cls = _create_state_manager_subclass(options, sub_subclass=True)
    manager = cls()
    manager('on')
    assert manager._valid_states == get_args(options)


@pytest.mark.parametrize(
    'cell_type',
    [pv.CellType.TRIANGLE, int(pv.CellType.TRIANGLE), 'triangle', 'TRIANGLE'],
)
def test_cell_quality_info(cell_type):
    measure = 'area'
    info = pv.cell_quality_info(cell_type, measure)
    assert isinstance(info, CellQualityInfo)
    assert info.cell_type == pv.CellType.TRIANGLE
    assert info.quality_measure == measure


CELL_QUALITY_IDS = [f'{info.cell_type.name}-{info.quality_measure}' for info in _CELL_QUALITY_INFO]


def _compute_unit_cell_quality(
    info: CellQualityInfo,
    null_value=-42.42,
    coincident: Literal['all', 'single', False] = False,
):
    example_name = _CELL_TYPE_INFO[info.cell_type.name].example
    cell_mesh = getattr(ex.cells, example_name)()
    if coincident == 'all':
        cell_mesh.points[:] = 0.0
    elif coincident == 'single':
        cell_mesh.points[1] = cell_mesh.points[0]
    qual = cell_mesh.cell_quality(info.quality_measure, null_value=null_value)
    return qual.active_scalars[0]


@parametrize('info', _CELL_QUALITY_INFO, ids=CELL_QUALITY_IDS)
def test_cell_quality_info_valid_measures(info):
    # Ensure the computed measure is not null
    null_value = -1
    qual_value = _compute_unit_cell_quality(info, null_value)
    if np.isclose(qual_value, null_value):
        pytest.fail(
            f'Measure {info.quality_measure!r} is not valid for cell type {info.cell_type.name!r}'
        )


def xfail_wedge_negative_volume(info):
    if info.cell_type == pv.CellType.WEDGE and info.quality_measure == 'volume':
        pytest.xfail(
            'vtkWedge returns negative volume, see https://gitlab.kitware.com/vtk/vtk/-/issues/19643'
        )


def xfail_distortion_returns_one(info):
    if (
        info.cell_type in [pv.CellType.TRIANGLE, pv.CellType.TETRA]
        and info.quality_measure == 'distortion'
    ):
        pytest.xfail(
            'Distortion always returns one, see https://gitlab.kitware.com/vtk/vtk/-/issues/19646.'
        )


@parametrize('info', _CELL_QUALITY_INFO, ids=CELL_QUALITY_IDS)
def test_cell_quality_info_unit_cell_value(info):
    """Test that the actual computed measure for a unit cell matches the reported value."""
    xfail_wedge_negative_volume(info)

    unit_cell_value = info.unit_cell_value
    qual_value = _compute_unit_cell_quality(info)
    assert np.isclose(qual_value, unit_cell_value)


@parametrize('info', _CELL_QUALITY_INFO, ids=CELL_QUALITY_IDS)
def test_cell_quality_info_acceptable_range(info):
    """Test that the unit cell value is within the acceptable range."""
    # Some cells / measures have bugs and return invalid values and are expected to fail
    xfail_wedge_negative_volume(info)

    acceptable_range = info.acceptable_range
    unit_cell_value = info.unit_cell_value

    assert unit_cell_value >= acceptable_range[0]
    assert unit_cell_value <= acceptable_range[1]


def _replace_range_infinity(rng):
    rng = list(rng)
    lower, upper = rng
    if lower == -float('inf'):
        rng[0] = np.finfo(lower).min
    if upper == float('inf'):
        rng[1] = np.finfo(upper).max
    return rng


@parametrize('info', _CELL_QUALITY_INFO, ids=CELL_QUALITY_IDS)
def test_cell_quality_info_normal_range(info):
    """Test that the normal range is broader than the acceptable range."""
    acceptable_range = _replace_range_infinity(info.acceptable_range)
    normal_range = _replace_range_infinity(info.normal_range)

    assert normal_range[0] <= acceptable_range[0]
    assert normal_range[1] >= acceptable_range[1]


@parametrize('info', _CELL_QUALITY_INFO, ids=CELL_QUALITY_IDS)
def test_cell_quality_info_full_range(info):
    """Test that the full range is broader than the normal range."""
    normal_range = _replace_range_infinity(info.normal_range)
    full_range = _replace_range_infinity(info.full_range)

    assert full_range[0] <= normal_range[0]
    assert full_range[1] >= normal_range[1]


@parametrize('info', _CELL_QUALITY_INFO, ids=CELL_QUALITY_IDS)
def test_cell_quality_info_degenerate_cell(info):
    # Some cells / measures have bugs and return invalid values and are expected to fail
    xfail_distortion_returns_one(info)

    # Compare non-generate cell with degenerate cell with coincident point(s)
    unit_cell_quality = _compute_unit_cell_quality(info, coincident=False)
    all_coincident_quality = _compute_unit_cell_quality(info, coincident='all')
    single_coincident_quality = _compute_unit_cell_quality(info, coincident='single')

    # Quality must differ in at least one of the degeneracy cases
    assert (not np.isclose(unit_cell_quality, all_coincident_quality)) or (
        not np.isclose(unit_cell_quality, single_coincident_quality)
    )


def test_cell_quality_info_raises():
    match = re.escape(
        "Cell quality info is not available for cell type 'QUADRATIC_EDGE'. Valid options are:\n"
        "['TRIANGLE', 'QUAD', 'TETRA', 'HEXAHEDRON', 'PYRAMID', 'WEDGE']"
    )
    with pytest.raises(ValueError, match=match):
        pv.cell_quality_info(pv.CellType.QUADRATIC_EDGE, 'area')
    with pytest.raises(ValueError, match=match):
        pv.cell_quality_info(pv.CellType.QUADRATIC_EDGE.name, 'area')

    match = re.escape(
        "Cell quality info is not available for 'TRIANGLE' measure 'volume'. Valid options are:\n"
        "['area', 'aspect_ratio', 'aspect_frobenius', 'condition', 'distortion', "
        "'max_angle', 'min_angle', 'scaled_jacobian', 'radius_ratio', 'shape', 'shape_and_size']"
    )
    with pytest.raises(ValueError, match=match):
        pv.cell_quality_info(pv.CellType.TRIANGLE, 'volume')


@pytest.mark.needs_vtk_version(9, 4)
def test_is_vtk_attribute():
    assert _vtk.is_vtk_attribute(pv.ImageData(), 'GetCells')
    assert _vtk.is_vtk_attribute(pv.UnstructuredGrid(), 'GetCells')

    assert _vtk.is_vtk_attribute(pv.ImageData(), 'cells')
    assert not _vtk.is_vtk_attribute(pv.UnstructuredGrid(), 'cells')

    assert not _vtk.is_vtk_attribute(pv.ImageData, 'foo')


@pytest.mark.parametrize('obj', [pv.ImageData(), pv.ImageData])
@pytest.mark.needs_vtk_version(9, 4)
def test_is_vtk_attribute_input_type(obj):
    assert _vtk.is_vtk_attribute(obj, 'GetDimensions')


warnings.simplefilter('always')


def test_deprecate_positional_args_error_messages():
    # Test single arg
    @_deprecate_positional_args
    def foo(bar): ...

    match = (
        "Argument 'bar' must be passed as a keyword argument to function "
        "'test_deprecate_positional_args_error_messages.<locals>.foo'.\n"
        'From version 0.50, passing this as a positional argument will result in a TypeError.'
    )
    with pytest.warns(pv.PyVistaDeprecationWarning, match=match):
        foo(True)

    # Test many args
    @_deprecate_positional_args(version=(1, 2))
    def foo(bar, baz): ...

    match = (
        "Arguments 'bar', 'baz' must be passed as keyword arguments to function "
        "'test_deprecate_positional_args_error_messages.<locals>.foo'.\n"
        'From version 1.2, passing these as positional arguments will result in a TypeError.'
    )
    with pytest.warns(pv.PyVistaDeprecationWarning, match=match):
        foo(True, True)


def test_deprecate_positional_args_post_deprecation():
    match = (
        r'Positional arguments are no longer allowed in '
        r"'test_deprecate_positional_args_post_deprecation.<locals>.foo'\.\n"
        r'Update the function signature at:\n'
        r'.*test_utilities\.py:\d+ to enforce keyword-only args:\n'
        r'    test_deprecate_positional_args_post_deprecation.<locals>.foo\(bar, \*, baz\)\n'
        r"and remove the '_deprecate_positional_args' decorator\."
    )
    with pytest.raises(RuntimeError, match=match):

        @_deprecate_positional_args(allowed=['bar'], version=(0, 46))
        def foo(bar, baz): ...

    match = 'foo(*, bar, baz, ham, ...)'
    with pytest.raises(RuntimeError, match=re.escape(match)):

        @_deprecate_positional_args(version=(0, 46))
        def foo(bar, baz, ham, eggs): ...

    match = 'foo(self, *, bar, baz, ham, ...)'
    with pytest.raises(RuntimeError, match=re.escape(match)):

        class Foo:
            @_deprecate_positional_args(version=(0, 46))
            def foo(self, bar, baz, ham, eggs): ...


def test_deprecate_positional_args_allowed():
    # Test single allowed
    @_deprecate_positional_args(allowed=['bar'])
    def foo(bar, baz): ...

    foo(True, baz=True)

    # Too many allowed args
    match = (
        "In decorator '_deprecate_positional_args' for function "
        "'test_deprecate_positional_args_allowed.<locals>.foo':\n"
        f'A maximum of {_MAX_POSITIONAL_ARGS} positional arguments are allowed.\n'
        "Got 6: ['bar', 'baz', 'qux', 'ham', 'eggs', 'cats']"
    )
    with pytest.raises(ValueError, match=re.escape(match)):

        @_deprecate_positional_args(allowed=['bar', 'baz', 'qux', 'ham', 'eggs', 'cats'])
        def foo(bar, baz, qux, ham, eggs, cats): ...

    # Test invalid allowed
    match = (
        "Allowed positional argument 'invalid' in decorator '_deprecate_positional_args'\n"
        'is not a parameter of '
        "function 'test_deprecate_positional_args_allowed.<locals>.foo'."
    )
    with pytest.raises(ValueError, match=re.escape(match)):

        @_deprecate_positional_args(allowed=['invalid'])
        def foo(bar): ...

    match = (
        "In decorator '_deprecate_positional_args' for function "
        "'test_deprecate_positional_args_allowed.<locals>.foo':\n"
        "Allowed arguments must be a list, got <class 'str'>."
    )
    with pytest.raises(TypeError, match=re.escape(match)):

        @_deprecate_positional_args(allowed='invalid')
        def foo(bar): ...

    # Test invalid order
    match = (
        "The `allowed` list ['b', 'a'] in decorator '_deprecate_positional_args' "
        'is not in the\nsame order as the parameters in '
        "'test_deprecate_positional_args_allowed.<locals>.foo'.\n"
        "Expected order: ['a', 'b']."
    )
    with pytest.raises(ValueError, match=re.escape(match)):

        @_deprecate_positional_args(allowed=['b', 'a'])
        def foo(a, b, c): ...

    # Test not already kwonly
    match = (
        "Parameter 'b' in decorator '_deprecate_positional_args' is already keyword-only\n"
        'and should be removed from the allowed list.'
    )
    with pytest.raises(ValueError, match=match):

        @_deprecate_positional_args(allowed=['a', 'b'])
        def foo(a, *, b): ...


def test_deprecate_positional_args_n_allowed():
    n_allowed = 4
    assert n_allowed > _MAX_POSITIONAL_ARGS

    @_deprecate_positional_args(allowed=['a', 'b', 'c', 'd'], n_allowed=4)
    def foo(a, b, c, d, e=True): ...

    match = (
        "In decorator '_deprecate_positional_args' for function "
        "'test_deprecate_positional_args_n_allowed.<locals>.foo':\n"
        '`n_allowed` must be greater than 3 for it to be useful.'
    )
    with pytest.raises(ValueError, match=re.escape(match)):

        @_deprecate_positional_args(allowed=['a', 'b', 'c'], n_allowed=_MAX_POSITIONAL_ARGS)
        def foo(a, b, c): ...


def test_deprecate_positional_args_class_methods():
    # Test that 'cls' and 'self' args do not cause problems
    class Foo:
        @classmethod
        @_deprecate_positional_args
        def foo_classmethod(cls, bar=None): ...

        @_deprecate_positional_args
        def foo_method(self, bar=None): ...

    obj = Foo()
    obj.foo_method()
    obj.foo_classmethod()


def test_deprecate_positional_args_decorator_not_needed():
    match = (
        "Function 'test_deprecate_positional_args_decorator_not_needed.<locals>.Foo.foo' has 0 "
        'positional arguments, which is less than or equal to the\nmaximum number of allowed '
        f'positional arguments ({_MAX_POSITIONAL_ARGS}).\n'
        f'This decorator is not necessary and can be removed.'
    )
    with pytest.raises(RuntimeError, match=re.escape(match)):

        class Foo:
            @classmethod
            @_deprecate_positional_args
            def foo(cls, *, bar=None): ...

    with pytest.raises(RuntimeError, match=re.escape(match)):

        class Foo:
            @_deprecate_positional_args
            def foo(self, *, bar=None): ...

    match = (
        f"Function 'test_deprecate_positional_args_decorator_not_needed.<locals>.foo' has 3 "
        f'positional arguments, which is less than or equal to the\nmaximum number of allowed '
        f'positional arguments ({_MAX_POSITIONAL_ARGS}).\n'
        f'This decorator is not necessary and can be removed.'
    )
    with pytest.raises(RuntimeError, match=re.escape(match)):

        @_deprecate_positional_args(allowed=['a', 'b', 'c'])
        def foo(a, b, c): ...


@pytest.mark.skipif(
    sys.version_info < (3, 11) or sys.platform == 'darwin',
    reason='Requires Python 3.11+, path issues on macOS',
)
def test_max_positional_args_matches_pyproject():
    root = Path(
        os.environ.get('TOX_ROOT', Path(pv.__file__).parents[1])
    )  # to make the test work when pyvista is installed via tox
    pyproject_path = root / 'pyproject.toml'
    with pyproject_path.open('rb') as f:
        pyproject_data = tomllib.load(f)
    expected_value = pyproject_data['tool']['ruff']['lint']['pylint']['max-positional-args']

    assert expected_value == _MAX_POSITIONAL_ARGS


def test_save_compression():
    writer = vtk.vtkXMLUnstructuredGridWriter()

    for compressor in get_args(_CompressionOptions):
        if compressor is None:
            set_vtkwriter_mode(writer, use_binary=True, compression=None)
            assert writer.GetCompressor() is None
        else:
            set_vtkwriter_mode(writer, use_binary=True, compression=compressor)
            assert compressor in str(type(writer.GetCompressor())).lower()<|MERGE_RESOLUTION|>--- conflicted
+++ resolved
@@ -1061,14 +1061,7 @@
     new_vtk_object = plane['test'].VTKObject
     if pv.vtk_version_info >= (9, 4):
         # The VTK array type has changed and is now a concrete subclass
-<<<<<<< HEAD
-        expected_type = (
-            vtk.vtkUnsignedIntArray if pv.vtk_version_info < (9, 5, 99) else vtk.vtkFloatArray
-        )
-        assert type(new_vtk_object) is expected_type
-=======
         assert type(new_vtk_object) is vtk.vtkTypeInt64Array
->>>>>>> 599b198a
     else:
         assert type(new_vtk_object) is vtk.vtkIdTypeArray
 
