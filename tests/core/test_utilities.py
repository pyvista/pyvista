--- conflicted
+++ resolved
@@ -1,11 +1,8 @@
 """Test pyvista core utilities."""
 
-<<<<<<< HEAD
+from __future__ import annotations
+
 from itertools import permutations
-=======
-from __future__ import annotations
-
->>>>>>> 47e37efe
 import json
 import os
 import pathlib
@@ -24,40 +21,12 @@
 
 import pyvista as pv
 from pyvista import examples as ex
-<<<<<<< HEAD
-from pyvista.core.utilities import (
-    cells,
-    fileio,
-    fit_plane_to_points,
-    principal_axes_transform,
-    principal_axes_vectors,
-    random_sample_points,
-)
-from pyvista.core.utilities.arrays import (
-    _coerce_pointslike_arg,
-    _coerce_transformlike_arg,
-    _SerializedDictArray,
-    copy_vtk_array,
-    get_array,
-    has_duplicates,
-    raise_has_duplicates,
-    vtk_id_list_to_array,
-    vtkmatrix_from_array,
-)
-from pyvista.core.utilities.docs import linkcode_resolve
-from pyvista.core.utilities.fileio import get_ext
-from pyvista.core.utilities.helpers import axes_rotation, is_inside_bounds
-from pyvista.core.utilities.misc import (
-    assert_empty_kwargs,
-    check_valid_vector,
-    has_module,
-    no_new_attr,
-)
-=======
 from pyvista.core.utilities import cells
 from pyvista.core.utilities import fileio
 from pyvista.core.utilities import fit_plane_to_points
-from pyvista.core.utilities import transformations
+from pyvista.core.utilities import principal_axes_transform
+from pyvista.core.utilities import principal_axes_vectors
+from pyvista.core.utilities import random_sample_points
 from pyvista.core.utilities.arrays import _coerce_pointslike_arg
 from pyvista.core.utilities.arrays import _coerce_transformlike_arg
 from pyvista.core.utilities.arrays import _SerializedDictArray
@@ -69,20 +38,19 @@
 from pyvista.core.utilities.arrays import vtkmatrix_from_array
 from pyvista.core.utilities.docs import linkcode_resolve
 from pyvista.core.utilities.fileio import get_ext
+from pyvista.core.utilities.helpers import axes_rotation
 from pyvista.core.utilities.helpers import is_inside_bounds
 from pyvista.core.utilities.misc import assert_empty_kwargs
 from pyvista.core.utilities.misc import check_valid_vector
 from pyvista.core.utilities.misc import has_module
 from pyvista.core.utilities.misc import no_new_attr
->>>>>>> 47e37efe
 from pyvista.core.utilities.observers import Observer
-from pyvista.core.utilities.points import _swap_axes, vector_poly_data
-from pyvista.core.utilities.transformations import (
-    apply_transformation_to_points,
-    axes_rotation_matrix,
-    axis_angle_rotation,
-    reflection,
-)
+from pyvista.core.utilities.points import _swap_axes
+from pyvista.core.utilities.points import vector_poly_data
+from pyvista.core.utilities.transformations import apply_transformation_to_points
+from pyvista.core.utilities.transformations import axes_rotation_matrix
+from pyvista.core.utilities.transformations import axis_angle_rotation
+from pyvista.core.utilities.transformations import reflection
 
 random.seed(0)
 
