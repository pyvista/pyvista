"""Test pyvista core utilities."""

from __future__ import annotations

import json
import os
from pathlib import Path
import pickle
import shutil
import sys
from unittest import mock
import warnings

import numpy as np
import pytest
import vtk

import pyvista as pv
from pyvista import examples as ex
from pyvista.core.utilities import cells
from pyvista.core.utilities import fileio
from pyvista.core.utilities import fit_plane_to_points
from pyvista.core.utilities import principal_axes
from pyvista.core.utilities import transformations
from pyvista.core.utilities.arrays import _coerce_pointslike_arg
from pyvista.core.utilities.arrays import _SerializedDictArray
from pyvista.core.utilities.arrays import copy_vtk_array
from pyvista.core.utilities.arrays import get_array
from pyvista.core.utilities.arrays import has_duplicates
from pyvista.core.utilities.arrays import raise_has_duplicates
from pyvista.core.utilities.arrays import vtk_id_list_to_array
from pyvista.core.utilities.docs import linkcode_resolve
from pyvista.core.utilities.fileio import get_ext
from pyvista.core.utilities.helpers import is_inside_bounds
from pyvista.core.utilities.misc import assert_empty_kwargs
from pyvista.core.utilities.misc import check_valid_vector
from pyvista.core.utilities.misc import has_module
from pyvista.core.utilities.misc import no_new_attr
from pyvista.core.utilities.observers import Observer
from pyvista.core.utilities.points import vector_poly_data
from pyvista.core.utilities.transform import Transform
from pyvista.plotting.prop3d import _orientation_as_rotation_matrix


@pytest.fixture()
def transform():
    return Transform()


def test_version():
    assert "major" in str(pv.vtk_version_info)
    ver = vtk.vtkVersion()
    assert ver.GetVTKMajorVersion() == pv.vtk_version_info.major
    assert ver.GetVTKMinorVersion() == pv.vtk_version_info.minor
    assert ver.GetVTKBuildVersion() == pv.vtk_version_info.micro
    ver_tup = (
        ver.GetVTKMajorVersion(),
        ver.GetVTKMinorVersion(),
        ver.GetVTKBuildVersion(),
    )
    assert ver_tup == pv.vtk_version_info
    assert pv.vtk_version_info >= (0, 0, 0)


def test_createvectorpolydata_error():
    orig = np.random.default_rng().random((3, 1))
    vec = np.random.default_rng().random((3, 1))
    with pytest.raises(ValueError):  # noqa: PT011
        vector_poly_data(orig, vec)


def test_createvectorpolydata_1D():
    orig = np.random.default_rng().random(3)
    vec = np.random.default_rng().random(3)
    vdata = vector_poly_data(orig, vec)
    assert np.any(vdata.points)
    assert np.any(vdata.point_data['vectors'])


def test_createvectorpolydata():
    orig = np.random.default_rng().random((100, 3))
    vec = np.random.default_rng().random((100, 3))
    vdata = vector_poly_data(orig, vec)
    assert np.any(vdata.points)
    assert np.any(vdata.point_data['vectors'])


@pytest.mark.parametrize(
    ('path', 'target_ext'),
    [
        ("/data/mesh.stl", ".stl"),
        ("/data/image.nii.gz", '.nii.gz'),
        ("/data/other.gz", ".gz"),
    ],
)
def test_get_ext(path, target_ext):
    ext = get_ext(path)
    assert ext == target_ext


@pytest.mark.parametrize('use_pathlib', [True, False])
def test_read(tmpdir, use_pathlib):
    fnames = (ex.antfile, ex.planefile, ex.hexbeamfile, ex.spherefile, ex.uniformfile, ex.rectfile)
    if use_pathlib:
        fnames = [Path(fname) for fname in fnames]
    types = (
        pv.PolyData,
        pv.PolyData,
        pv.UnstructuredGrid,
        pv.PolyData,
        pv.ImageData,
        pv.RectilinearGrid,
    )
    for i, filename in enumerate(fnames):
        obj = fileio.read(filename)
        assert isinstance(obj, types[i])
    # this is also tested for each mesh types init from file tests
    filename = str(tmpdir.mkdir("tmpdir").join('tmp.npy'))
    arr = np.random.default_rng().random((10, 10))
    np.save(filename, arr)
    with pytest.raises(IOError):  # noqa: PT011
        _ = pv.read(filename)
    # read non existing file
    with pytest.raises(IOError):  # noqa: PT011
        _ = pv.read('this_file_totally_does_not_exist.vtk')
    # Now test reading lists of files as multi blocks
    multi = pv.read(fnames)
    assert isinstance(multi, pv.MultiBlock)
    assert multi.n_blocks == len(fnames)
    nested = [ex.planefile, [ex.hexbeamfile, ex.uniformfile]]

    multi = pv.read(nested)
    assert isinstance(multi, pv.MultiBlock)
    assert multi.n_blocks == 2
    assert isinstance(multi[1], pv.MultiBlock)
    assert multi[1].n_blocks == 2


def test_read_force_ext(tmpdir):
    fnames = (ex.antfile, ex.planefile, ex.hexbeamfile, ex.spherefile, ex.uniformfile, ex.rectfile)
    types = (
        pv.PolyData,
        pv.PolyData,
        pv.UnstructuredGrid,
        pv.PolyData,
        pv.ImageData,
        pv.RectilinearGrid,
    )

    dummy_extension = '.dummy'
    for fname, type_ in zip(fnames, types):
        path = Path(fname)
        root = str(path.parent / path.stem)
        original_ext = path.suffix
        _, name = os.path.split(root)
        new_fname = tmpdir / name + '.' + dummy_extension
        shutil.copy(fname, new_fname)
        data = fileio.read(new_fname, force_ext=original_ext)
        assert isinstance(data, type_)


@mock.patch('pyvista.BaseReader.read')
@mock.patch('pyvista.BaseReader.reader')
@mock.patch('pyvista.BaseReader.show_progress')
def test_read_progress_bar(mock_show_progress, mock_reader, mock_read):
    """Test passing attrs in read."""
    pv.read(ex.antfile, progress_bar=True)
    mock_show_progress.assert_called_once()


def test_read_force_ext_wrong_extension(tmpdir):
    # try to read a .vtu file as .vts
    # vtkXMLStructuredGridReader throws a VTK error about the validity of the XML file
    # the returned dataset is empty
    fname = tmpdir / 'airplane.vtu'
    ex.load_airplane().cast_to_unstructured_grid().save(fname)
    with warnings.catch_warnings():
        warnings.simplefilter("ignore")
        data = fileio.read(fname, force_ext='.vts')
    assert data.n_points == 0

    # try to read a .ply file as .vtm
    # vtkXMLMultiBlockDataReader throws a VTK error about the validity of the XML file
    # the returned dataset is empty
    fname = ex.planefile
    with warnings.catch_warnings():
        warnings.simplefilter("ignore")
        data = fileio.read(fname, force_ext='.vtm')
    assert len(data) == 0

    fname = ex.planefile
    with pytest.raises(IOError):  # noqa: PT011
        fileio.read(fname, force_ext='.not_supported')


@mock.patch('pyvista.core.utilities.fileio.read_exodus')
def test_pyvista_read_exodus(read_exodus_mock):
    # check that reading a file with extension .e calls `read_exodus`
    # use the globefile as a dummy because pv.read() checks for the existence of the file
    pv.read(ex.globefile, force_ext='.e')
    args, kwargs = read_exodus_mock.call_args
    filename = args[0]
    assert filename == Path(ex.globefile)


def test_get_array_cell(hexbeam):
    carr = np.random.default_rng().random(hexbeam.n_cells)
    hexbeam.cell_data.set_array(carr, 'test_data')

    data = get_array(hexbeam, 'test_data', preference='cell')
    assert np.allclose(carr, data)


def test_get_array_point(hexbeam):
    parr = np.random.default_rng().random(hexbeam.n_points)
    hexbeam.point_data.set_array(parr, 'test_data')

    data = get_array(hexbeam, 'test_data', preference='point')
    assert np.allclose(parr, data)

    oarr = np.random.default_rng().random(hexbeam.n_points)
    hexbeam.point_data.set_array(oarr, 'other')

    data = get_array(hexbeam, 'other')
    assert np.allclose(oarr, data)


def test_get_array_field(hexbeam):
    hexbeam.clear_data()
    # no preference
    farr = np.random.default_rng().random(hexbeam.n_points * hexbeam.n_cells)
    hexbeam.field_data.set_array(farr, 'data')
    data = get_array(hexbeam, 'data')
    assert np.allclose(farr, data)

    # preference and multiple data
    hexbeam.point_data.set_array(np.random.default_rng().random(hexbeam.n_points), 'data')

    data = get_array(hexbeam, 'data', preference='field')
    assert np.allclose(farr, data)


def test_get_array_error(hexbeam):
    parr = np.random.default_rng().random(hexbeam.n_points)
    hexbeam.point_data.set_array(parr, 'test_data')

    # invalid inputs
    with pytest.raises(TypeError):
        get_array(hexbeam, 'test_data', preference={'invalid'})
    with pytest.raises(ValueError):  # noqa: PT011
        get_array(hexbeam, 'test_data', preference='invalid')
    with pytest.raises(ValueError, match='`preference` must be'):
        get_array(hexbeam, 'test_data', preference='row')


def test_get_array_none(hexbeam):
    arr = get_array(hexbeam, 'foo')
    assert arr is None


def get_array_vtk(hexbeam):
    # test raw VTK input
    grid_vtk = vtk.vtkUnstructuredGrid()
    grid_vtk.DeepCopy(hexbeam)
    get_array(grid_vtk, 'test_data')
    get_array(grid_vtk, 'foo')


def test_is_inside_bounds():
    data = ex.load_uniform()
    bnds = data.bounds
    assert is_inside_bounds((0.5, 0.5, 0.5), bnds)
    assert not is_inside_bounds((12, 5, 5), bnds)
    assert not is_inside_bounds((5, 12, 5), bnds)
    assert not is_inside_bounds((5, 5, 12), bnds)
    assert not is_inside_bounds((12, 12, 12), bnds)


def test_voxelize(uniform):
    vox = pv.voxelize(uniform, 0.5)
    assert vox.n_cells


def test_voxelize_non_uniform_density(uniform):
    vox = pv.voxelize(uniform, [0.5, 0.3, 0.2])
    assert vox.n_cells
    vox = pv.voxelize(uniform, np.array([0.5, 0.3, 0.2]))
    assert vox.n_cells


def test_voxelize_invalid_density(rectilinear):
    # test error when density is not length-3
    with pytest.raises(ValueError, match='not enough values to unpack'):
        pv.voxelize(rectilinear, [0.5, 0.3])
    # test error when density is not an array-like
    with pytest.raises(TypeError, match='expected number or array-like'):
        pv.voxelize(rectilinear, {0.5, 0.3})


def test_voxelize_throws_point_cloud(hexbeam):
    mesh = pv.PolyData(hexbeam.points)
    with pytest.raises(ValueError, match='must have faces'):
        pv.voxelize(mesh)


def test_voxelize_volume_default_density(uniform):
    expected = pv.voxelize_volume(uniform, density=uniform.length / 100).n_cells
    actual = pv.voxelize_volume(uniform).n_cells
    assert actual == expected


def test_voxelize_volume_invalid_density(rectilinear):
    with pytest.raises(TypeError, match='expected number or array-like'):
        pv.voxelize_volume(rectilinear, {0.5, 0.3})


def test_voxelize_volume_no_face_mesh(rectilinear):
    with pytest.raises(ValueError, match='must have faces'):
        pv.voxelize_volume(pv.PolyData())


def test_report():
    report = pv.Report(gpu=True)
    assert report is not None
    assert "GPU Details : None" not in report.__repr__()
    report = pv.Report(gpu=False)
    assert report is not None
    assert "GPU Details : None" in report.__repr__()


def test_line_segments_from_points():
    points = np.array([[0, 0, 0], [1, 0, 0], [1, 0, 0], [1, 1, 0]])
    poly = pv.line_segments_from_points(points)
    assert poly.n_cells == 2
    assert poly.n_points == 4
    cells = poly.lines
    assert np.allclose(cells[:3], [2, 0, 1])
    assert np.allclose(cells[3:], [2, 2, 3])


def test_lines_from_points():
    points = np.array([[0, 0, 0], [1, 0, 0], [1, 1, 0]])
    poly = pv.lines_from_points(points)
    assert poly.n_cells == 2
    assert poly.n_points == 3
    cells = poly.lines
    assert np.allclose(cells[:3], [2, 0, 1])
    assert np.allclose(cells[3:], [2, 1, 2])


def test_grid_from_sph_coords():
    x = np.arange(0.0, 360.0, 40.0)  # longitude
    y = np.arange(0.0, 181.0, 60.0)  # colatitude
    z = [1]  # elevation (radius)
    g = pv.grid_from_sph_coords(x, y, z)
    assert g.n_cells == 24
    assert g.n_points == 36
    assert np.allclose(
        g.bounds,
        [
            -0.8137976813493738,
            0.8660254037844387,
            -0.8528685319524434,
            0.8528685319524433,
            -1.0,
            1.0,
        ],
    )
    assert np.allclose(g.points[1], [0.8660254037844386, 0.0, 0.5])
    z = np.linspace(10, 30, 3)
    g = pv.grid_from_sph_coords(x, y, z)
    assert g.n_cells == 48
    assert g.n_points == 108
    assert np.allclose(g.points[0], [0.0, 0.0, 10.0])


def test_transform_vectors_sph_to_cart():
    lon = np.arange(0.0, 360.0, 40.0)  # longitude
    lat = np.arange(0.0, 181.0, 60.0)  # colatitude
    lev = [1]  # elevation (radius)
    u, v = np.meshgrid(lon, lat, indexing="ij")
    w = u**2 - v**2
    uu, vv, ww = pv.transform_vectors_sph_to_cart(lon, lat, lev, u, v, w)
    assert np.allclose(
        [uu[-1, -1], vv[-1, -1], ww[-1, -1]],
        [67.80403533828323, 360.8359915416445, -70000.0],
    )


def test_vtkmatrix_to_from_array():
    rng = np.random.default_rng()
    array3x3 = rng.integers(0, 10, size=(3, 3))
    matrix = pv.vtkmatrix_from_array(array3x3)
    assert isinstance(matrix, vtk.vtkMatrix3x3)
    for i in range(3):
        for j in range(3):
            assert matrix.GetElement(i, j) == array3x3[i, j]

    array = pv.array_from_vtkmatrix(matrix)
    assert isinstance(array, np.ndarray)
    assert array.shape == (3, 3)
    for i in range(3):
        for j in range(3):
            assert array[i, j] == matrix.GetElement(i, j)

    array4x4 = rng.integers(0, 10, size=(4, 4))
    matrix = pv.vtkmatrix_from_array(array4x4)
    assert isinstance(matrix, vtk.vtkMatrix4x4)
    for i in range(4):
        for j in range(4):
            assert matrix.GetElement(i, j) == array4x4[i, j]

    array = pv.array_from_vtkmatrix(matrix)
    assert isinstance(array, np.ndarray)
    assert array.shape == (4, 4)
    for i in range(4):
        for j in range(4):
            assert array[i, j] == matrix.GetElement(i, j)

    # invalid cases
    with pytest.raises(ValueError):  # noqa: PT011
        matrix = pv.vtkmatrix_from_array(np.arange(3 * 4).reshape(3, 4))
    invalid = vtk.vtkTransform()
    with pytest.raises(TypeError):
        array = pv.array_from_vtkmatrix(invalid)


def test_assert_empty_kwargs():
    kwargs = {}
    assert assert_empty_kwargs(**kwargs)
    kwargs = {"foo": 6}
    with pytest.raises(TypeError):
        assert_empty_kwargs(**kwargs)
    kwargs = {"foo": 6, "goo": "bad"}
    with pytest.raises(TypeError):
        assert_empty_kwargs(**kwargs)


def test_convert_id_list():
    ids = np.array([4, 5, 8])
    id_list = vtk.vtkIdList()
    id_list.SetNumberOfIds(len(ids))
    for i, v in enumerate(ids):
        id_list.SetId(i, v)
    converted = vtk_id_list_to_array(id_list)
    assert np.allclose(converted, ids)


def test_progress_monitor():
    mesh = pv.Sphere()
    ugrid = mesh.delaunay_3d(progress_bar=True)
    assert isinstance(ugrid, pv.UnstructuredGrid)


def test_observer():
    msg = "KIND: In PATH, line 0\nfoo (ADDRESS): ALERT"
    obs = Observer()
    ret = obs.parse_message("foo")
    assert ret[3] == "foo"
    ret = obs.parse_message(msg)
    assert ret[3] == "ALERT"
    for kind in ["WARNING", "ERROR"]:
        obs.log_message(kind, "foo")
    # Pass positionally as that's what VTK will do
    obs(None, None, msg)
    assert obs.has_event_occurred()
    assert obs.get_message() == "ALERT"
    assert obs.get_message(etc=True) == msg

    alg = vtk.vtkSphereSource()
    alg.GetExecutive()
    obs.observe(alg)
    with pytest.raises(RuntimeError, match="algorithm"):
        obs.observe(alg)


def test_check_valid_vector():
    with pytest.raises(ValueError, match="length three"):
        check_valid_vector([0, 1])
    check_valid_vector([0, 1, 2])


def test_cells_dict_utils():
    # No pyvista object
    with pytest.raises(ValueError):  # noqa: PT011
        cells.get_mixed_cells(None)

    with pytest.raises(ValueError):  # noqa: PT011
        cells.get_mixed_cells(np.zeros(shape=[3, 3]))


def test_apply_transformation_to_points():
    mesh = ex.load_airplane()
    points = mesh.points
    points_orig = points.copy()

    # identity 3 x 3
    tf = np.eye(3)
    points_new = transformations.apply_transformation_to_points(tf, points, inplace=False)
    assert points_new == pytest.approx(points)

    # identity 4 x 4
    tf = np.eye(4)
    points_new = transformations.apply_transformation_to_points(tf, points, inplace=False)
    assert points_new == pytest.approx(points)

    # scale in-place
    tf = np.eye(4) * 2
    tf[3, 3] = 1
    r = transformations.apply_transformation_to_points(tf, points, inplace=True)
    assert r is None
    assert mesh.points == pytest.approx(2 * points_orig)


def _generate_vtk_err():
    """Simple operation which generates a VTK error."""
    x, y, z = np.meshgrid(np.arange(-10, 10, 0.5), np.arange(-10, 10, 0.5), np.arange(-10, 10, 0.5))
    mesh = pv.StructuredGrid(x, y, z)
    x2, y2, z2 = np.meshgrid(np.arange(-1, 1, 0.5), np.arange(-1, 1, 0.5), np.arange(-1, 1, 0.5))
    mesh2 = pv.StructuredGrid(x2, y2, z2)

    alg = vtk.vtkStreamTracer()
    obs = pv.Observer()
    obs.observe(alg)
    alg.SetInputDataObject(mesh)
    alg.SetSourceData(mesh2)
    alg.Update()


def test_vtk_error_catcher():
    # raise_errors: False
    error_catcher = pv.core.utilities.observers.VtkErrorCatcher()
    with error_catcher:
        _generate_vtk_err()
        _generate_vtk_err()
    assert len(error_catcher.events) == 2

    # raise_errors: False, no error
    error_catcher = pv.core.utilities.observers.VtkErrorCatcher()
    with error_catcher:
        pass

    # raise_errors: True
    error_catcher = pv.core.utilities.observers.VtkErrorCatcher(raise_errors=True)
    with pytest.raises(RuntimeError):
        with error_catcher:
            _generate_vtk_err()
    assert len(error_catcher.events) == 1

    # raise_errors: True, no error
    error_catcher = pv.core.utilities.observers.VtkErrorCatcher(raise_errors=True)
    with error_catcher:
        pass


def test_axis_angle_rotation():
    # rotate points around body diagonal
    points = np.eye(3)
    axis = [1, 1, 1]

    # no-op case
    angle = 360
    trans = transformations.axis_angle_rotation(axis, angle)
    actual = transformations.apply_transformation_to_points(trans, points)
    assert np.array_equal(actual, points)

    # default origin
    angle = np.radians(120)
    expected = points[[1, 2, 0], :]
    trans = transformations.axis_angle_rotation(axis, angle, deg=False)
    actual = transformations.apply_transformation_to_points(trans, points)
    assert np.allclose(actual, expected)

    # non-default origin
    p0 = [-2, -3, 4]
    points += p0
    expected += p0
    trans = transformations.axis_angle_rotation(axis, angle, point=p0, deg=False)
    actual = transformations.apply_transformation_to_points(trans, points)
    assert np.allclose(actual, expected)

    # invalid cases
    with pytest.raises(ValueError):  # noqa: PT011
        transformations.axis_angle_rotation([1, 0, 0, 0], angle)
    with pytest.raises(ValueError):  # noqa: PT011
        transformations.axis_angle_rotation(axis, angle, point=[1, 0, 0, 0])
    with pytest.raises(ValueError):  # noqa: PT011
        transformations.axis_angle_rotation([0, 0, 0], angle)


@pytest.mark.parametrize(
    ("axis", "angle", "times"),
    [
        ([1, 0, 0], 90, 4),
        ([1, 0, 0], 180, 2),
        ([1, 0, 0], 270, 4),
        ([0, 1, 0], 90, 4),
        ([0, 1, 0], 180, 2),
        ([0, 1, 0], 270, 4),
        ([0, 0, 1], 90, 4),
        ([0, 0, 1], 180, 2),
        ([0, 0, 1], 270, 4),
    ],
)
def test_axis_angle_rotation_many_times(axis, angle, times):
    # yields the exact same input
    expect = np.eye(3)
    actual = expect.copy()
    trans = transformations.axis_angle_rotation(axis, angle)
    for _ in range(times):
        actual = transformations.apply_transformation_to_points(trans, actual)
    assert np.array_equal(actual, expect)


def test_reflection():
    # reflect points of a square across a diagonal
    points = np.array(
        [
            [1, 1, 0],
            [-1, 1, 0],
            [-1, -1, 0],
            [1, -1, 0],
        ],
    )
    normal = [1, 1, 0]

    # default origin
    expected = points[[2, 1, 0, 3], :]
    trans = transformations.reflection(normal)
    actual = transformations.apply_transformation_to_points(trans, points)
    assert np.allclose(actual, expected)

    # non-default origin
    p0 = [1, 1, 0]
    expected += 2 * np.array(p0)
    trans = transformations.reflection(normal, point=p0)
    actual = transformations.apply_transformation_to_points(trans, points)
    assert np.allclose(actual, expected)

    # invalid cases
    with pytest.raises(ValueError):  # noqa: PT011
        transformations.reflection([1, 0, 0, 0])
    with pytest.raises(ValueError):  # noqa: PT011
        transformations.reflection(normal, point=[1, 0, 0, 0])
    with pytest.raises(ValueError):  # noqa: PT011
        transformations.reflection([0, 0, 0])


def test_merge(sphere, cube, datasets):
    with pytest.raises(TypeError, match="Expected a sequence"):
        pv.merge(None)

    with pytest.raises(ValueError, match="Expected at least one"):
        pv.merge([])

    with pytest.raises(TypeError, match="Expected pyvista.DataSet"):
        pv.merge([None, sphere])

    # check polydata
    merged_poly = pv.merge([sphere, cube])
    assert isinstance(merged_poly, pv.PolyData)
    assert merged_poly.n_points == sphere.n_points + cube.n_points

    merged = pv.merge([sphere, sphere], merge_points=True)
    assert merged.n_points == sphere.n_points

    merged = pv.merge([sphere, sphere], merge_points=False)
    assert merged.n_points == sphere.n_points * 2

    # check unstructured
    merged_ugrid = pv.merge(datasets, merge_points=False)
    assert isinstance(merged_ugrid, pv.UnstructuredGrid)
    assert merged_ugrid.n_points == sum([ds.n_points for ds in datasets])
    # check main has priority
    sphere_a = sphere.copy()
    sphere_b = sphere.copy()
    sphere_a['data'] = np.zeros(sphere_a.n_points)
    sphere_b['data'] = np.ones(sphere_a.n_points)

    merged = pv.merge(
        [sphere_a, sphere_b],
        merge_points=True,
        main_has_priority=False,
    )
    assert np.allclose(merged['data'], 1)

    merged = pv.merge(
        [sphere_a, sphere_b],
        merge_points=True,
        main_has_priority=True,
    )
    assert np.allclose(merged['data'], 0)


def test_convert_array():
    arr = np.arange(4).astype('O')
    arr2 = pv.core.utilities.arrays.convert_array(arr, array_type=np.dtype('O'))
    assert arr2.GetNumberOfValues() == 4

    # https://github.com/pyvista/pyvista/issues/2370
    arr3 = pv.core.utilities.arrays.convert_array(
        pickle.loads(pickle.dumps(np.arange(4).astype('O'))),
        array_type=np.dtype('O'),
    )
    assert arr3.GetNumberOfValues() == 4

    # check lists work
    my_list = [1, 2, 3]
    arr4 = pv.core.utilities.arrays.convert_array(my_list)
    assert arr4.GetNumberOfValues() == len(my_list)

    # test string scalar is converted to string array with length on
    my_str = 'abc'
    arr5 = pv.core.utilities.arrays.convert_array(my_str)
    assert arr5.GetNumberOfValues() == 1
    arr6 = pv.core.utilities.arrays.convert_array(np.array(my_str))
    assert arr6.GetNumberOfValues() == 1


def test_has_duplicates():
    assert not has_duplicates(np.arange(100))
    assert has_duplicates(np.array([0, 1, 2, 2]))
    assert has_duplicates(np.array([[0, 1, 2], [0, 1, 2]]))

    with pytest.raises(ValueError):  # noqa: PT011
        raise_has_duplicates(np.array([0, 1, 2, 2]))


def test_copy_vtk_array():
    with pytest.raises(TypeError, match='Invalid type'):
        copy_vtk_array([1, 2, 3])

    value_0 = 10
    value_1 = 10
    arr = vtk.vtkFloatArray()
    arr.SetNumberOfValues(2)
    arr.SetValue(0, value_0)
    arr.SetValue(1, value_1)
    arr_copy = copy_vtk_array(arr, deep=True)
    assert arr_copy.GetNumberOfValues()
    assert value_0 == arr_copy.GetValue(0)

    arr_copy_shallow = copy_vtk_array(arr, deep=False)
    new_value = 5
    arr.SetValue(1, new_value)
    assert value_1 == arr_copy.GetValue(1)
    assert new_value == arr_copy_shallow.GetValue(1)


def test_cartesian_to_spherical():
    def polar2cart(r, phi, theta):
        return np.vstack(
            (r * np.sin(phi) * np.cos(theta), r * np.sin(phi) * np.sin(theta), r * np.cos(phi)),
        ).T

    points = np.random.default_rng().random((1000, 3))
    x, y, z = points.T
    r, phi, theta = pv.cartesian_to_spherical(x, y, z)
    assert np.allclose(polar2cart(r, phi, theta), points)


def test_spherical_to_cartesian():
    points = np.random.default_rng().random((1000, 3))
    r, phi, theta = points.T
    x, y, z = pv.spherical_to_cartesian(r, phi, theta)
    assert np.allclose(pv.cartesian_to_spherical(x, y, z), points.T)


def test_set_pickle_format():
    pv.set_pickle_format('legacy')
    assert pv.PICKLE_FORMAT == 'legacy'

    pv.set_pickle_format('xml')
    assert pv.PICKLE_FORMAT == 'xml'

    with pytest.raises(ValueError):  # noqa: PT011
        pv.set_pickle_format('invalid_format')


def test_linkcode_resolve():
    assert linkcode_resolve('not-py', {}) is None
    link = linkcode_resolve('py', {'module': 'pyvista', 'fullname': 'pyvista.core.DataObject'})
    assert 'dataobject.py' in link
    assert '#L' in link

    # badmodule name
    assert linkcode_resolve('py', {'module': 'doesnotexist', 'fullname': 'foo.bar'}) is None

    assert (
        linkcode_resolve('py', {'module': 'pyvista', 'fullname': 'pyvista.not.an.object'}) is None
    )

    # test property
    link = linkcode_resolve('py', {'module': 'pyvista', 'fullname': 'pyvista.core.DataSet.points'})
    assert 'dataset.py' in link

    link = linkcode_resolve('py', {'module': 'pyvista', 'fullname': 'pyvista.core'})
    assert link.endswith('__init__.py')


def test_coerce_point_like_arg():
    # Test with Sequence
    point = [1.0, 2.0, 3.0]
    coerced_arg, singular = _coerce_pointslike_arg(point)
    assert isinstance(coerced_arg, np.ndarray)
    assert coerced_arg.shape == (1, 3)
    assert np.array_equal(coerced_arg, np.array([[1.0, 2.0, 3.0]]))
    assert singular

    # Test with 1D np.ndarray
    point = np.array([1.0, 2.0, 3.0])
    coerced_arg, singular = _coerce_pointslike_arg(point)
    assert isinstance(coerced_arg, np.ndarray)
    assert coerced_arg.shape == (1, 3)
    assert np.array_equal(coerced_arg, np.array([[1.0, 2.0, 3.0]]))
    assert singular

    # Test with (1, 3) np.ndarray
    point = np.array([[1.0, 2.0, 3.0]])
    coerced_arg, singular = _coerce_pointslike_arg(point)
    assert isinstance(coerced_arg, np.ndarray)
    assert coerced_arg.shape == (1, 3)
    assert np.array_equal(coerced_arg, np.array([[1.0, 2.0, 3.0]]))
    assert not singular

    # Test with 2D ndarray
    point = np.array([[1.0, 2.0, 3.0], [4.0, 5.0, 6.0]])
    coerced_arg, singular = _coerce_pointslike_arg(point)
    assert isinstance(coerced_arg, np.ndarray)
    assert coerced_arg.shape == (2, 3)
    assert np.array_equal(coerced_arg, np.array([[1.0, 2.0, 3.0], [4.0, 5.0, 6.0]]))
    assert not singular


def test_coerce_point_like_arg_copy():
    # Sequence is always copied
    point = [1.0, 2.0, 3.0]
    coerced_arg, _ = _coerce_pointslike_arg(point, copy=True)
    point[0] = 10.0
    assert np.array_equal(coerced_arg, np.array([[1.0, 2.0, 3.0]]))

    point = [1.0, 2.0, 3.0]
    coerced_arg, _ = _coerce_pointslike_arg(point, copy=False)
    point[0] = 10.0
    assert np.array_equal(coerced_arg, np.array([[1.0, 2.0, 3.0]]))

    # 1D np.ndarray can be copied or not
    point = np.array([1.0, 2.0, 3.0])
    coerced_arg, _ = _coerce_pointslike_arg(point, copy=True)
    point[0] = 10.0
    assert np.array_equal(coerced_arg, np.array([[1.0, 2.0, 3.0]]))

    point = np.array([1.0, 2.0, 3.0])
    coerced_arg, _ = _coerce_pointslike_arg(point, copy=False)
    point[0] = 10.0
    assert np.array_equal(coerced_arg, np.array([[10.0, 2.0, 3.0]]))

    # 2D np.ndarray can be copied or not
    point = np.array([[1.0, 2.0, 3.0], [4.0, 5.0, 6.0]])
    coerced_arg, _ = _coerce_pointslike_arg(point, copy=True)
    point[0, 0] = 10.0
    assert np.array_equal(coerced_arg, np.array([[1.0, 2.0, 3.0], [4.0, 5.0, 6.0]]))

    point = np.array([[1.0, 2.0, 3.0], [4.0, 5.0, 6.0]])
    coerced_arg, _ = _coerce_pointslike_arg(point, copy=False)
    point[0, 0] = 10.0
    assert np.array_equal(coerced_arg, np.array([[10.0, 2.0, 3.0], [4.0, 5.0, 6.0]]))


def test_coerce_point_like_arg_errors():
    # wrong length sequence
    with pytest.raises(ValueError):  # noqa: PT011
        _coerce_pointslike_arg([1, 2])

    # wrong type
    with pytest.raises(TypeError):
        # allow Sequence but not Iterable
        _coerce_pointslike_arg({1, 2, 3})

    # wrong length ndarray
    with pytest.raises(ValueError):  # noqa: PT011
        _coerce_pointslike_arg(np.empty(4))
    with pytest.raises(ValueError):  # noqa: PT011
        _coerce_pointslike_arg(np.empty([2, 4]))

    # wrong ndim ndarray
    with pytest.raises(ValueError):  # noqa: PT011
        _coerce_pointslike_arg(np.empty([1, 3, 3]))


def test_coerce_points_like_args_does_not_copy():
    source = np.random.default_rng().random((100, 3))
    output, _ = _coerce_pointslike_arg(source)  # test that copy=False is default
    output /= 2
    assert np.array_equal(output, source)
    assert np.may_share_memory(output, source)


def test_has_module():
    assert has_module('pytest')
    assert not has_module('not_a_module')


def test_fit_plane_to_points():
    points = ex.load_airplane().points
    plane, center, normal = fit_plane_to_points(points, return_meta=True)

    assert np.allclose(normal, [-2.5999512e-08, 0.121780515, -0.99255705])
    assert np.allclose(center, [896.9954860028446, 686.6470205328502, 78.13187948615939])
    assert np.allclose(
        plane.bounds,
        [
            139.06036376953125,
            1654.9306640625,
            38.0776252746582,
            1335.2164306640625,
            -1.4434913396835327,
            157.70724487304688,
        ],
    )


# Default output from `np.linalg.eigh`
DEFAULT_PRINCIPAL_AXES = [[0.0, 0.0, 1.0], [0.0, 1.0, 0.0], [-1.0, 0.0, 0.0]]


CASE_0 = (  # coincidental points
    [[0, 0, 0], [0, 0, 0]],
    [DEFAULT_PRINCIPAL_AXES],
)
CASE_1 = (  # non-coincidental points
    [[0, 0, 0], [1, 0, 0]],
    [[1.0, 0.0, 0.0], [0.0, 0.0, 1.0], [0.0, -1.0, 0.0]],
)

CASE_2 = (  # non-collinear points
    [[1, 0, 0], [0, 1, 0], [0, 0, 1]],
    [
        [0.0, -0.70710678, 0.70710678],
        [-0.81649658, 0.40824829, 0.40824829],
        [-0.57735027, -0.57735027, -0.57735027],
    ],
)
CASE_3 = (  # non-coplanar points
    [[1, 0, 0], [0, 1, 0], [0, 0, 1], [-1, -1, -1]],
    [
        [-0.57735027, -0.57735027, -0.57735027],
        [0.0, -0.70710678, 0.70710678],
        [-0.81649658, 0.40824829, 0.40824829],
    ],
)


@pytest.mark.skipif(sys.version_info < (3, 9), reason='Different results for some tests.')
@pytest.mark.parametrize(
    ('points', 'expected_axes'),
    [CASE_0, CASE_1, CASE_2, CASE_3],
    ids=['case0', 'case1', 'case2', 'case3'],
)
def test_principal_axes(points, expected_axes):
    axes = principal_axes(points)
    assert np.allclose(axes, expected_axes, atol=1e-7)

    assert np.allclose(np.cross(axes[0], axes[1]), axes[2])
    assert np.allclose(np.linalg.norm(axes, axis=1), 1)
    assert isinstance(axes, np.ndarray)

    _, std = principal_axes(points, return_std=True)
    assert std[0] >= std[1]
    if not np.isnan(std[2]):
        assert std[1] >= std[2]
    assert isinstance(std, np.ndarray)


def test_principal_axes_return_std():
    # Create axis-aligned normally distributed points
    rng = np.random.default_rng(seed=42)
    n = 100_000
    std_in = np.array([3, 2, 1])
    normal_points = rng.normal(size=(n, 3)) * std_in

    _, std_out = principal_axes(normal_points, return_std=True)

    # Test output matches numpy std
    std_numpy = np.std(normal_points, axis=0)
    assert np.allclose(std_out, std_numpy, atol=1e-4)

    # Test output matches input std
    assert np.allclose(std_out, std_in, atol=0.02)

    # Test ratios of input sizes match ratios of output std
    ratios_in = std_in / sum(std_in)
    ratios_out = std_out / sum(std_out)
    assert np.allclose(ratios_in, ratios_out, atol=0.02)


def test_principal_axes_empty():
    axes = principal_axes(np.empty((0, 3)))
    assert np.allclose(axes, DEFAULT_PRINCIPAL_AXES)


def test_principal_axes_single_point():
    axes = principal_axes([1, 2, 3])
    assert np.allclose(axes, DEFAULT_PRINCIPAL_AXES)


def test_principal_axes_vectors_success_with_many_points():
    # Use large mesh to verify no memory errors are raised
    res = 1000
    ellipsoid = pv.ParametricEllipsoid(
        xradius=3, yradius=2, zradius=1, u_res=res, v_res=res, w_res=res
    )
    assert ellipsoid.n_points == 997_004

    axes, std = pv.principal_axes(ellipsoid.points, return_std=True)

    # Check std to verify the computed output is valid
    # Need large atol due to loss of numerical precision
    assert np.allclose(std, [1.50074922, 1.00049953, 0.70675449])


@pytest.fixture()
def no_new_attr_subclass():
    @no_new_attr
    class A: ...

    class B(A):
        _new_attr_exceptions = 'eggs'

        def __init__(self):
            self.eggs = 'ham'

    return B


def test_no_new_attr_subclass(no_new_attr_subclass):
    obj = no_new_attr_subclass()
    assert obj
    msg = 'Attribute "_eggs" does not exist and cannot be added to type B'
    with pytest.raises(AttributeError, match=msg):
        obj._eggs = 'ham'


@pytest.fixture()
def serial_dict_empty():
    return _SerializedDictArray()


@pytest.fixture()
def serial_dict_with_foobar():
    serial_dict = _SerializedDictArray()
    serial_dict.data = dict(foo='bar')
    return serial_dict


def test_serial_dict_init():
    # empty init
    serial_dict = _SerializedDictArray()
    assert serial_dict == {}
    assert repr(serial_dict) == '{}'

    # init from dict
    new_dict = dict(ham='eggs')
    serial_dict = _SerializedDictArray(new_dict)
    assert serial_dict['ham'] == 'eggs'
    assert repr(serial_dict) == '{"ham": "eggs"}'

    # init from UserDict
    serial_dict = _SerializedDictArray(serial_dict)
    assert serial_dict['ham'] == 'eggs'
    assert repr(serial_dict) == '{"ham": "eggs"}'

    # init from JSON string
    json_dict = json.dumps(new_dict)
    serial_dict = _SerializedDictArray(json_dict)
    assert serial_dict['ham'] == 'eggs'
    assert repr(serial_dict) == '{"ham": "eggs"}'


def test_serial_dict_as_dict(serial_dict_with_foobar):
    assert not isinstance(serial_dict_with_foobar, dict)
    actual_dict = dict(serial_dict_with_foobar)
    assert isinstance(actual_dict, dict)
    assert actual_dict == serial_dict_with_foobar.data


def test_serial_dict_overrides__setitem__(serial_dict_empty):
    serial_dict_empty['foo'] = 'bar'
    assert repr(serial_dict_empty) == '{"foo": "bar"}'


def test_serial_dict_overrides__delitem__(serial_dict_with_foobar):
    del serial_dict_with_foobar['foo']
    assert repr(serial_dict_with_foobar) == '{}'


def test_serial_dict_overrides__setattr__(serial_dict_empty):
    serial_dict_empty.data = dict(foo='bar')
    assert repr(serial_dict_empty) == '{"foo": "bar"}'


def test_serial_dict_overrides_popitem(serial_dict_with_foobar):
    serial_dict_with_foobar['ham'] = 'eggs'
    item = serial_dict_with_foobar.popitem()
    assert item == ('foo', 'bar')
    assert repr(serial_dict_with_foobar) == '{"ham": "eggs"}'


def test_serial_dict_overrides_pop(serial_dict_with_foobar):
    item = serial_dict_with_foobar.pop('foo')
    assert item == 'bar'
    assert repr(serial_dict_with_foobar) == '{}'


def test_serial_dict_overrides_update(serial_dict_empty):
    serial_dict_empty.update(dict(foo='bar'))
    assert repr(serial_dict_empty) == '{"foo": "bar"}'


def test_serial_dict_overrides_clear(serial_dict_with_foobar):
    serial_dict_with_foobar.clear()
    assert repr(serial_dict_with_foobar) == '{}'


def test_serial_dict_overrides_setdefault(serial_dict_empty, serial_dict_with_foobar):
    serial_dict_empty.setdefault('foo', 42)
    assert repr(serial_dict_empty) == '{"foo": 42}'
    serial_dict_with_foobar.setdefault('foo', 42)
    assert repr(serial_dict_with_foobar) == '{"foo": "bar"}'


SCALE = 2


@pytest.mark.parametrize('scale_args', [(SCALE,), (SCALE, SCALE, SCALE), [(SCALE, SCALE, SCALE)]])
def test_transform_scale(transform, scale_args):
    transform.scale(*scale_args)
    actual = transform.matrix
    expected = np.diag((SCALE, SCALE, SCALE, 1))
    assert np.array_equal(actual, expected)
    assert transform.n_transformations == 1

    identity = transform.matrix @ transform.inverse_matrix
    assert np.array_equal(identity, np.eye(4))


VECTOR = (1, 2, 3)


@pytest.mark.parametrize('translate_args', [np.array(VECTOR), np.array([VECTOR])])
def test_transform_translate(transform, translate_args):
    transform.translate(*translate_args)
    actual = transform.matrix
    expected = np.eye(4)
    expected[:3, 3] = VECTOR
    assert np.array_equal(actual, expected)

    identity = transform.matrix @ transform.inverse_matrix
    assert np.array_equal(identity, np.eye(4))


<<<<<<< HEAD
ROTATION = [[0, -1, 0], [1, 0, 0], [0, 0, 1]]  # rotate 90 deg about z axis
=======
NORMAL = (1, 2, 3)


@pytest.mark.parametrize('reflect_args', [NORMAL, [NORMAL]])
def test_transform_reflect(transform, reflect_args):
    transform.reflect(*NORMAL)
    actual = transform.matrix
    expected = transformations.reflection(NORMAL)
    assert np.array_equal(actual, expected)

    identity = transform.matrix @ transform.inverse_matrix
    assert np.allclose(identity, np.eye(4))
>>>>>>> d428a6bc


def test_transform_rotate(transform):
    transform.rotate(ROTATION)
    actual = transform.matrix
    expected = np.eye(4)
    expected[:3, :3] = ROTATION
    assert np.array_equal(actual, expected)

    identity = transform.matrix @ transform.inverse_matrix
    assert np.array_equal(identity, np.eye(4))


<<<<<<< HEAD
@pytest.mark.parametrize('multiply_mode', ['post', 'pre'])
@pytest.mark.parametrize(('method', 'arg'), [('scale', SCALE), ('rotate', ROTATION)])
def test_transform_with_point(transform, multiply_mode, method, arg):
    func = getattr(Transform, method)
    vector = np.array((1, 2, 3))

    transform.multiply_mode = multiply_mode
    transform.point = vector
    func(transform, arg)

    expected_transform = Transform().translate(-vector)
    func(expected_transform, arg)
    expected_transform.translate(vector)

    assert np.array_equal(transform.matrix, expected_transform.matrix)
    assert transform.n_transformations == 3

    # Test override point with kwarg
    vector2 = vector * 2  # new point
    transform.identity()  # reset
    func(transform, arg, point=vector2)  # override point

    expected_transform = Transform().translate(-vector2)
    func(expected_transform, arg)
    expected_transform.translate(vector2)

    assert np.array_equal(transform.matrix, expected_transform.matrix)
    assert transform.n_transformations == 3
=======
ANGLE = 30


def test_transform_rotate_x(transform):
    transform.rotate_x(ANGLE)
    actual = transform.matrix
    expected = transformations.axis_angle_rotation((1, 0, 0), ANGLE)
    assert np.array_equal(actual, expected)

    identity = transform.matrix @ transform.inverse_matrix
    assert np.allclose(identity, np.eye(4))


def test_transform_rotate_y(transform):
    transform.rotate_y(ANGLE)
    actual = transform.matrix
    expected = transformations.axis_angle_rotation((0, 1, 0), ANGLE)
    assert np.array_equal(actual, expected)

    identity = transform.matrix @ transform.inverse_matrix
    assert np.allclose(identity, np.eye(4))


def test_transform_rotate_z(transform):
    transform.rotate_z(ANGLE)
    actual = transform.matrix
    expected = transformations.axis_angle_rotation((0, 0, 1), ANGLE)
    assert np.array_equal(actual, expected)

    identity = transform.matrix @ transform.inverse_matrix
    assert np.allclose(identity, np.eye(4))


VECTOR = (1, 2, 3)


def test_transform_rotate_vector(transform):
    transform.rotate_vector(VECTOR, ANGLE)
    actual = transform.matrix
    expected = transformations.axis_angle_rotation(VECTOR, ANGLE)
    assert np.array_equal(actual, expected)

    identity = transform.matrix @ transform.inverse_matrix
    assert np.allclose(identity, np.eye(4))
>>>>>>> d428a6bc


def test_transform_concatenate_vtkmatrix(transform):
    scale_array = np.diag((1, 2, 3, 1))
    vtkmatrix = pv.vtkmatrix_from_array(scale_array)
    transform.concatenate(vtkmatrix)
    actual = transform.matrix
    expected = scale_array
    assert np.array_equal(actual, expected)

    identity = transform.matrix @ transform.inverse_matrix
    assert np.array_equal(identity, np.eye(4))


def test_transform_invert(transform):
    assert transform.is_inverted is False

    # Add a transformation and check its output
    transform.scale(SCALE)
    inverse = transform.inverse_matrix
    transform.invert()
    assert transform.is_inverted is True
    assert np.array_equal(inverse, transform.matrix)

    transform.invert()
    assert transform.is_inverted is False


@pytest.mark.parametrize('attr', ['matrix_list', 'inverse_matrix_list'])
def test_transform_matrix_list(transform, attr):
    matrix_list = getattr(transform, attr)
    assert isinstance(matrix_list, list)
    assert len(matrix_list) == 0
    assert transform.n_transformations == 0

    transform.scale(SCALE)
    matrix_list = getattr(transform, attr)
    assert len(matrix_list) == 1
    assert transform.n_transformations == 1
    assert isinstance(matrix_list[0], np.ndarray)
    assert matrix_list[0].shape == (4, 4)

    transform.rotate([[0, -1, 0], [1, 0, 0], [0, 0, 1]])
    matrix_list = getattr(transform, attr)
    assert len(matrix_list) == 2

    identity = transform.matrix_list[0] @ transform.inverse_matrix_list[0]
    assert np.array_equal(identity, np.eye(4))


@pytest.fixture()
def transformed_actor():
    actor = pv.Actor()
    actor.position = (-0.5, -0.5, 1)
    actor.orientation = (10, 20, 30)
    actor.scale = (1.5, 2, 2.5)
    actor.origin = (2, 1.5, 1)
    actor.user_matrix = pv.array_from_vtkmatrix(actor.GetMatrix())
    return actor


@pytest.mark.parametrize('override_mode', ['pre', 'post'])
@pytest.mark.parametrize('object_mode', ['pre', 'post'])
def test_transform_multiply_mode_override(transform, transformed_actor, object_mode, override_mode):
    # This test validates multiply mode by performing the same transformations
    # applied by `Prop3D` objects and comparing the results
    transform.multiply_mode = object_mode

    # Center data at the origin
    transform.translate(np.array(transformed_actor.origin) * -1, multiply_mode=override_mode)

    # Scale and rotate
    transform.scale(transformed_actor.scale, multiply_mode=override_mode)
    rotation = _orientation_as_rotation_matrix(transformed_actor.orientation)
    transform.rotate(rotation, multiply_mode=override_mode)

    # Move to position
    transform.translate(np.array(transformed_actor.origin), multiply_mode=override_mode)
    transform.translate(transformed_actor.position, multiply_mode=override_mode)

    # Apply user matrix
    transform.concatenate(transformed_actor.user_matrix, multiply_mode=override_mode)

    # Check result
    transform_matrix = transform.matrix
    actor_matrix = pv.array_from_vtkmatrix(transformed_actor.GetMatrix())
    if override_mode == 'post':
        assert np.allclose(transform_matrix, actor_matrix)
    else:
        # Pre-multiplication produces a totally different result
        assert not np.allclose(transform_matrix, actor_matrix)


def test_transform_multiply_mode(transform):
    assert transform.multiply_mode == 'post'
    transform.multiply_mode = 'pre'
    assert transform.multiply_mode == 'pre'

    transform.post_multiply()
    assert transform.multiply_mode == 'post'
    transform.pre_multiply()
    assert transform.multiply_mode == 'pre'


def test_transform_identity(transform):
    transform.scale(2)
    assert not np.array_equal(transform.matrix, np.eye(4))
    transform.identity()
    assert np.array_equal(transform.matrix, np.eye(4))


def test_transform_init():
    matrix = np.diag((SCALE, SCALE, SCALE, 1))
    transform = Transform(matrix)
    assert np.array_equal(transform.matrix, matrix)


def test_transform_chain_methods():
    eye3 = np.eye(3)
    eye4 = np.eye(4)
    ones = (1, 1, 1)
    zeros = (0, 0, 0)
    matrix = (
        Transform()
        .reflect(ones)
        .identity()
        .scale(ones)
        .translate(zeros)
        .rotate(eye3)
        .concatenate(eye4)
        .invert()
        .post_multiply()
        .pre_multiply()
        .matrix
    )
    assert np.array_equal(matrix, eye4)<|MERGE_RESOLUTION|>--- conflicted
+++ resolved
@@ -1159,10 +1159,10 @@
     assert np.array_equal(identity, np.eye(4))
 
 
-<<<<<<< HEAD
 ROTATION = [[0, -1, 0], [1, 0, 0], [0, 0, 1]]  # rotate 90 deg about z axis
-=======
 NORMAL = (1, 2, 3)
+ANGLE = 30
+VECTOR = (1, 2, 3)
 
 
 @pytest.mark.parametrize('reflect_args', [NORMAL, [NORMAL]])
@@ -1174,7 +1174,6 @@
 
     identity = transform.matrix @ transform.inverse_matrix
     assert np.allclose(identity, np.eye(4))
->>>>>>> d428a6bc
 
 
 def test_transform_rotate(transform):
@@ -1188,7 +1187,6 @@
     assert np.array_equal(identity, np.eye(4))
 
 
-<<<<<<< HEAD
 @pytest.mark.parametrize('multiply_mode', ['post', 'pre'])
 @pytest.mark.parametrize(('method', 'arg'), [('scale', SCALE), ('rotate', ROTATION)])
 def test_transform_with_point(transform, multiply_mode, method, arg):
@@ -1217,8 +1215,6 @@
 
     assert np.array_equal(transform.matrix, expected_transform.matrix)
     assert transform.n_transformations == 3
-=======
-ANGLE = 30
 
 
 def test_transform_rotate_x(transform):
@@ -1251,9 +1247,6 @@
     assert np.allclose(identity, np.eye(4))
 
 
-VECTOR = (1, 2, 3)
-
-
 def test_transform_rotate_vector(transform):
     transform.rotate_vector(VECTOR, ANGLE)
     actual = transform.matrix
@@ -1262,7 +1255,6 @@
 
     identity = transform.matrix @ transform.inverse_matrix
     assert np.allclose(identity, np.eye(4))
->>>>>>> d428a6bc
 
 
 def test_transform_concatenate_vtkmatrix(transform):
@@ -1388,6 +1380,10 @@
     matrix = (
         Transform()
         .reflect(ones)
+        .rotate_x(0)
+        .rotate_y(0)
+        .rotate_z(0)
+        .rotate_vector(ones, 0)
         .identity()
         .scale(ones)
         .translate(zeros)
