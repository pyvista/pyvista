"""Test pyvista core utilities."""

from __future__ import annotations

import json
import os
from pathlib import Path
import pickle
import re
import shutil
import sys
from unittest import mock
import warnings

import numpy as np
import pytest
import vtk

import pyvista as pv
from pyvista import examples as ex
from pyvista.core.utilities import cells
from pyvista.core.utilities import fileio
from pyvista.core.utilities import fit_plane_to_points
from pyvista.core.utilities import principal_axes
from pyvista.core.utilities import transformations
from pyvista.core.utilities.arrays import _coerce_pointslike_arg
from pyvista.core.utilities.arrays import _SerializedDictArray
from pyvista.core.utilities.arrays import copy_vtk_array
from pyvista.core.utilities.arrays import get_array
from pyvista.core.utilities.arrays import has_duplicates
from pyvista.core.utilities.arrays import raise_has_duplicates
from pyvista.core.utilities.arrays import vtk_id_list_to_array
from pyvista.core.utilities.docs import linkcode_resolve
from pyvista.core.utilities.fileio import get_ext
from pyvista.core.utilities.helpers import is_inside_bounds
from pyvista.core.utilities.misc import assert_empty_kwargs
from pyvista.core.utilities.misc import check_valid_vector
from pyvista.core.utilities.misc import has_module
from pyvista.core.utilities.misc import no_new_attr
from pyvista.core.utilities.observers import Observer
from pyvista.core.utilities.points import vector_poly_data
from pyvista.core.utilities.transform import Transform
from pyvista.plotting.prop3d import _orientation_as_rotation_matrix


@pytest.fixture()
def transform():
    return Transform()


def test_version():
    assert "major" in str(pv.vtk_version_info)
    ver = vtk.vtkVersion()
    assert ver.GetVTKMajorVersion() == pv.vtk_version_info.major
    assert ver.GetVTKMinorVersion() == pv.vtk_version_info.minor
    assert ver.GetVTKBuildVersion() == pv.vtk_version_info.micro
    ver_tup = (
        ver.GetVTKMajorVersion(),
        ver.GetVTKMinorVersion(),
        ver.GetVTKBuildVersion(),
    )
    assert ver_tup == pv.vtk_version_info
    assert pv.vtk_version_info >= (0, 0, 0)


def test_createvectorpolydata_error():
    orig = np.random.default_rng().random((3, 1))
    vec = np.random.default_rng().random((3, 1))
    with pytest.raises(ValueError):  # noqa: PT011
        vector_poly_data(orig, vec)


def test_createvectorpolydata_1D():
    orig = np.random.default_rng().random(3)
    vec = np.random.default_rng().random(3)
    vdata = vector_poly_data(orig, vec)
    assert np.any(vdata.points)
    assert np.any(vdata.point_data['vectors'])


def test_createvectorpolydata():
    orig = np.random.default_rng().random((100, 3))
    vec = np.random.default_rng().random((100, 3))
    vdata = vector_poly_data(orig, vec)
    assert np.any(vdata.points)
    assert np.any(vdata.point_data['vectors'])


@pytest.mark.parametrize(
    ('path', 'target_ext'),
    [
        ("/data/mesh.stl", ".stl"),
        ("/data/image.nii.gz", '.nii.gz'),
        ("/data/other.gz", ".gz"),
    ],
)
def test_get_ext(path, target_ext):
    ext = get_ext(path)
    assert ext == target_ext


@pytest.mark.parametrize('use_pathlib', [True, False])
def test_read(tmpdir, use_pathlib):
    fnames = (ex.antfile, ex.planefile, ex.hexbeamfile, ex.spherefile, ex.uniformfile, ex.rectfile)
    if use_pathlib:
        fnames = [Path(fname) for fname in fnames]
    types = (
        pv.PolyData,
        pv.PolyData,
        pv.UnstructuredGrid,
        pv.PolyData,
        pv.ImageData,
        pv.RectilinearGrid,
    )
    for i, filename in enumerate(fnames):
        obj = fileio.read(filename)
        assert isinstance(obj, types[i])
    # this is also tested for each mesh types init from file tests
    filename = str(tmpdir.mkdir("tmpdir").join('tmp.npy'))
    arr = np.random.default_rng().random((10, 10))
    np.save(filename, arr)
    with pytest.raises(IOError):  # noqa: PT011
        _ = pv.read(filename)
    # read non existing file
    with pytest.raises(IOError):  # noqa: PT011
        _ = pv.read('this_file_totally_does_not_exist.vtk')
    # Now test reading lists of files as multi blocks
    multi = pv.read(fnames)
    assert isinstance(multi, pv.MultiBlock)
    assert multi.n_blocks == len(fnames)
    nested = [ex.planefile, [ex.hexbeamfile, ex.uniformfile]]

    multi = pv.read(nested)
    assert isinstance(multi, pv.MultiBlock)
    assert multi.n_blocks == 2
    assert isinstance(multi[1], pv.MultiBlock)
    assert multi[1].n_blocks == 2


def test_read_force_ext(tmpdir):
    fnames = (ex.antfile, ex.planefile, ex.hexbeamfile, ex.spherefile, ex.uniformfile, ex.rectfile)
    types = (
        pv.PolyData,
        pv.PolyData,
        pv.UnstructuredGrid,
        pv.PolyData,
        pv.ImageData,
        pv.RectilinearGrid,
    )

    dummy_extension = '.dummy'
    for fname, type_ in zip(fnames, types):
        path = Path(fname)
        root = str(path.parent / path.stem)
        original_ext = path.suffix
        _, name = os.path.split(root)
        new_fname = tmpdir / name + '.' + dummy_extension
        shutil.copy(fname, new_fname)
        data = fileio.read(new_fname, force_ext=original_ext)
        assert isinstance(data, type_)


@mock.patch('pyvista.BaseReader.read')
@mock.patch('pyvista.BaseReader.reader')
@mock.patch('pyvista.BaseReader.show_progress')
def test_read_progress_bar(mock_show_progress, mock_reader, mock_read):
    """Test passing attrs in read."""
    pv.read(ex.antfile, progress_bar=True)
    mock_show_progress.assert_called_once()


def test_read_force_ext_wrong_extension(tmpdir):
    # try to read a .vtu file as .vts
    # vtkXMLStructuredGridReader throws a VTK error about the validity of the XML file
    # the returned dataset is empty
    fname = tmpdir / 'airplane.vtu'
    ex.load_airplane().cast_to_unstructured_grid().save(fname)
    with warnings.catch_warnings():
        warnings.simplefilter("ignore")
        data = fileio.read(fname, force_ext='.vts')
    assert data.n_points == 0

    # try to read a .ply file as .vtm
    # vtkXMLMultiBlockDataReader throws a VTK error about the validity of the XML file
    # the returned dataset is empty
    fname = ex.planefile
    with warnings.catch_warnings():
        warnings.simplefilter("ignore")
        data = fileio.read(fname, force_ext='.vtm')
    assert len(data) == 0

    fname = ex.planefile
    with pytest.raises(IOError):  # noqa: PT011
        fileio.read(fname, force_ext='.not_supported')


@mock.patch('pyvista.core.utilities.fileio.read_exodus')
def test_pyvista_read_exodus(read_exodus_mock):
    # check that reading a file with extension .e calls `read_exodus`
    # use the globefile as a dummy because pv.read() checks for the existence of the file
    pv.read(ex.globefile, force_ext='.e')
    args, kwargs = read_exodus_mock.call_args
    filename = args[0]
    assert filename == Path(ex.globefile)


def test_get_array_cell(hexbeam):
    carr = np.random.default_rng().random(hexbeam.n_cells)
    hexbeam.cell_data.set_array(carr, 'test_data')

    data = get_array(hexbeam, 'test_data', preference='cell')
    assert np.allclose(carr, data)


def test_get_array_point(hexbeam):
    parr = np.random.default_rng().random(hexbeam.n_points)
    hexbeam.point_data.set_array(parr, 'test_data')

    data = get_array(hexbeam, 'test_data', preference='point')
    assert np.allclose(parr, data)

    oarr = np.random.default_rng().random(hexbeam.n_points)
    hexbeam.point_data.set_array(oarr, 'other')

    data = get_array(hexbeam, 'other')
    assert np.allclose(oarr, data)


def test_get_array_field(hexbeam):
    hexbeam.clear_data()
    # no preference
    farr = np.random.default_rng().random(hexbeam.n_points * hexbeam.n_cells)
    hexbeam.field_data.set_array(farr, 'data')
    data = get_array(hexbeam, 'data')
    assert np.allclose(farr, data)

    # preference and multiple data
    hexbeam.point_data.set_array(np.random.default_rng().random(hexbeam.n_points), 'data')

    data = get_array(hexbeam, 'data', preference='field')
    assert np.allclose(farr, data)


def test_get_array_error(hexbeam):
    parr = np.random.default_rng().random(hexbeam.n_points)
    hexbeam.point_data.set_array(parr, 'test_data')

    # invalid inputs
    with pytest.raises(TypeError):
        get_array(hexbeam, 'test_data', preference={'invalid'})
    with pytest.raises(ValueError):  # noqa: PT011
        get_array(hexbeam, 'test_data', preference='invalid')
    with pytest.raises(ValueError, match='`preference` must be'):
        get_array(hexbeam, 'test_data', preference='row')


def test_get_array_none(hexbeam):
    arr = get_array(hexbeam, 'foo')
    assert arr is None


def get_array_vtk(hexbeam):
    # test raw VTK input
    grid_vtk = vtk.vtkUnstructuredGrid()
    grid_vtk.DeepCopy(hexbeam)
    get_array(grid_vtk, 'test_data')
    get_array(grid_vtk, 'foo')


def test_is_inside_bounds():
    data = ex.load_uniform()
    bnds = data.bounds
    assert is_inside_bounds((0.5, 0.5, 0.5), bnds)
    assert not is_inside_bounds((12, 5, 5), bnds)
    assert not is_inside_bounds((5, 12, 5), bnds)
    assert not is_inside_bounds((5, 5, 12), bnds)
    assert not is_inside_bounds((12, 12, 12), bnds)


def test_voxelize(uniform):
    vox = pv.voxelize(uniform, 0.5)
    assert vox.n_cells


def test_voxelize_non_uniform_density(uniform):
    vox = pv.voxelize(uniform, [0.5, 0.3, 0.2])
    assert vox.n_cells
    vox = pv.voxelize(uniform, np.array([0.5, 0.3, 0.2]))
    assert vox.n_cells


def test_voxelize_invalid_density(rectilinear):
    # test error when density is not length-3
    with pytest.raises(ValueError, match='not enough values to unpack'):
        pv.voxelize(rectilinear, [0.5, 0.3])
    # test error when density is not an array-like
    with pytest.raises(TypeError, match='expected number or array-like'):
        pv.voxelize(rectilinear, {0.5, 0.3})


def test_voxelize_throws_point_cloud(hexbeam):
    mesh = pv.PolyData(hexbeam.points)
    with pytest.raises(ValueError, match='must have faces'):
        pv.voxelize(mesh)


def test_voxelize_volume_default_density(uniform):
    expected = pv.voxelize_volume(uniform, density=uniform.length / 100).n_cells
    actual = pv.voxelize_volume(uniform).n_cells
    assert actual == expected


def test_voxelize_volume_invalid_density(rectilinear):
    with pytest.raises(TypeError, match='expected number or array-like'):
        pv.voxelize_volume(rectilinear, {0.5, 0.3})


def test_voxelize_volume_no_face_mesh(rectilinear):
    with pytest.raises(ValueError, match='must have faces'):
        pv.voxelize_volume(pv.PolyData())


def test_report():
    report = pv.Report(gpu=True)
    assert report is not None
    assert "GPU Details : None" not in report.__repr__()
    report = pv.Report(gpu=False)
    assert report is not None
    assert "GPU Details : None" in report.__repr__()


def test_line_segments_from_points():
    points = np.array([[0, 0, 0], [1, 0, 0], [1, 0, 0], [1, 1, 0]])
    poly = pv.line_segments_from_points(points)
    assert poly.n_cells == 2
    assert poly.n_points == 4
    cells = poly.lines
    assert np.allclose(cells[:3], [2, 0, 1])
    assert np.allclose(cells[3:], [2, 2, 3])


def test_lines_from_points():
    points = np.array([[0, 0, 0], [1, 0, 0], [1, 1, 0]])
    poly = pv.lines_from_points(points)
    assert poly.n_cells == 2
    assert poly.n_points == 3
    cells = poly.lines
    assert np.allclose(cells[:3], [2, 0, 1])
    assert np.allclose(cells[3:], [2, 1, 2])


def test_grid_from_sph_coords():
    x = np.arange(0.0, 360.0, 40.0)  # longitude
    y = np.arange(0.0, 181.0, 60.0)  # colatitude
    z = [1]  # elevation (radius)
    g = pv.grid_from_sph_coords(x, y, z)
    assert g.n_cells == 24
    assert g.n_points == 36
    assert np.allclose(
        g.bounds,
        [
            -0.8137976813493738,
            0.8660254037844387,
            -0.8528685319524434,
            0.8528685319524433,
            -1.0,
            1.0,
        ],
    )
    assert np.allclose(g.points[1], [0.8660254037844386, 0.0, 0.5])
    z = np.linspace(10, 30, 3)
    g = pv.grid_from_sph_coords(x, y, z)
    assert g.n_cells == 48
    assert g.n_points == 108
    assert np.allclose(g.points[0], [0.0, 0.0, 10.0])


def test_transform_vectors_sph_to_cart():
    lon = np.arange(0.0, 360.0, 40.0)  # longitude
    lat = np.arange(0.0, 181.0, 60.0)  # colatitude
    lev = [1]  # elevation (radius)
    u, v = np.meshgrid(lon, lat, indexing="ij")
    w = u**2 - v**2
    uu, vv, ww = pv.transform_vectors_sph_to_cart(lon, lat, lev, u, v, w)
    assert np.allclose(
        [uu[-1, -1], vv[-1, -1], ww[-1, -1]],
        [67.80403533828323, 360.8359915416445, -70000.0],
    )


def test_vtkmatrix_to_from_array():
    rng = np.random.default_rng()
    array3x3 = rng.integers(0, 10, size=(3, 3))
    matrix = pv.vtkmatrix_from_array(array3x3)
    assert isinstance(matrix, vtk.vtkMatrix3x3)
    for i in range(3):
        for j in range(3):
            assert matrix.GetElement(i, j) == array3x3[i, j]

    array = pv.array_from_vtkmatrix(matrix)
    assert isinstance(array, np.ndarray)
    assert array.shape == (3, 3)
    for i in range(3):
        for j in range(3):
            assert array[i, j] == matrix.GetElement(i, j)

    array4x4 = rng.integers(0, 10, size=(4, 4))
    matrix = pv.vtkmatrix_from_array(array4x4)
    assert isinstance(matrix, vtk.vtkMatrix4x4)
    for i in range(4):
        for j in range(4):
            assert matrix.GetElement(i, j) == array4x4[i, j]

    array = pv.array_from_vtkmatrix(matrix)
    assert isinstance(array, np.ndarray)
    assert array.shape == (4, 4)
    for i in range(4):
        for j in range(4):
            assert array[i, j] == matrix.GetElement(i, j)

    # invalid cases
    with pytest.raises(ValueError):  # noqa: PT011
        matrix = pv.vtkmatrix_from_array(np.arange(3 * 4).reshape(3, 4))
    invalid = vtk.vtkTransform()
    with pytest.raises(TypeError):
        array = pv.array_from_vtkmatrix(invalid)


def test_assert_empty_kwargs():
    kwargs = {}
    assert assert_empty_kwargs(**kwargs)
    kwargs = {"foo": 6}
    with pytest.raises(TypeError):
        assert_empty_kwargs(**kwargs)
    kwargs = {"foo": 6, "goo": "bad"}
    with pytest.raises(TypeError):
        assert_empty_kwargs(**kwargs)


def test_convert_id_list():
    ids = np.array([4, 5, 8])
    id_list = vtk.vtkIdList()
    id_list.SetNumberOfIds(len(ids))
    for i, v in enumerate(ids):
        id_list.SetId(i, v)
    converted = vtk_id_list_to_array(id_list)
    assert np.allclose(converted, ids)


def test_progress_monitor():
    mesh = pv.Sphere()
    ugrid = mesh.delaunay_3d(progress_bar=True)
    assert isinstance(ugrid, pv.UnstructuredGrid)


def test_observer():
    msg = "KIND: In PATH, line 0\nfoo (ADDRESS): ALERT"
    obs = Observer()
    ret = obs.parse_message("foo")
    assert ret[3] == "foo"
    ret = obs.parse_message(msg)
    assert ret[3] == "ALERT"
    for kind in ["WARNING", "ERROR"]:
        obs.log_message(kind, "foo")
    # Pass positionally as that's what VTK will do
    obs(None, None, msg)
    assert obs.has_event_occurred()
    assert obs.get_message() == "ALERT"
    assert obs.get_message(etc=True) == msg

    alg = vtk.vtkSphereSource()
    alg.GetExecutive()
    obs.observe(alg)
    with pytest.raises(RuntimeError, match="algorithm"):
        obs.observe(alg)


def test_check_valid_vector():
    with pytest.raises(ValueError, match="length three"):
        check_valid_vector([0, 1])
    check_valid_vector([0, 1, 2])


def test_cells_dict_utils():
    # No pyvista object
    with pytest.raises(ValueError):  # noqa: PT011
        cells.get_mixed_cells(None)

    with pytest.raises(ValueError):  # noqa: PT011
        cells.get_mixed_cells(np.zeros(shape=[3, 3]))


def test_apply_transformation_to_points():
    mesh = ex.load_airplane()
    points = mesh.points
    points_orig = points.copy()

    # identity 3 x 3
    tf = np.eye(3)
    points_new = transformations.apply_transformation_to_points(tf, points, inplace=False)
    assert points_new == pytest.approx(points)

    # identity 4 x 4
    tf = np.eye(4)
    points_new = transformations.apply_transformation_to_points(tf, points, inplace=False)
    assert points_new == pytest.approx(points)

    # scale in-place
    tf = np.eye(4) * 2
    tf[3, 3] = 1
    r = transformations.apply_transformation_to_points(tf, points, inplace=True)
    assert r is None
    assert mesh.points == pytest.approx(2 * points_orig)


def _generate_vtk_err():
    """Simple operation which generates a VTK error."""
    x, y, z = np.meshgrid(np.arange(-10, 10, 0.5), np.arange(-10, 10, 0.5), np.arange(-10, 10, 0.5))
    mesh = pv.StructuredGrid(x, y, z)
    x2, y2, z2 = np.meshgrid(np.arange(-1, 1, 0.5), np.arange(-1, 1, 0.5), np.arange(-1, 1, 0.5))
    mesh2 = pv.StructuredGrid(x2, y2, z2)

    alg = vtk.vtkStreamTracer()
    obs = pv.Observer()
    obs.observe(alg)
    alg.SetInputDataObject(mesh)
    alg.SetSourceData(mesh2)
    alg.Update()


def test_vtk_error_catcher():
    # raise_errors: False
    error_catcher = pv.core.utilities.observers.VtkErrorCatcher()
    with error_catcher:
        _generate_vtk_err()
        _generate_vtk_err()
    assert len(error_catcher.events) == 2

    # raise_errors: False, no error
    error_catcher = pv.core.utilities.observers.VtkErrorCatcher()
    with error_catcher:
        pass

    # raise_errors: True
    error_catcher = pv.core.utilities.observers.VtkErrorCatcher(raise_errors=True)
    with pytest.raises(RuntimeError):
        with error_catcher:
            _generate_vtk_err()
    assert len(error_catcher.events) == 1

    # raise_errors: True, no error
    error_catcher = pv.core.utilities.observers.VtkErrorCatcher(raise_errors=True)
    with error_catcher:
        pass


def test_axis_angle_rotation():
    # rotate points around body diagonal
    points = np.eye(3)
    axis = [1, 1, 1]

    # no-op case
    angle = 360
    trans = transformations.axis_angle_rotation(axis, angle)
    actual = transformations.apply_transformation_to_points(trans, points)
    assert np.array_equal(actual, points)

    # default origin
    angle = np.radians(120)
    expected = points[[1, 2, 0], :]
    trans = transformations.axis_angle_rotation(axis, angle, deg=False)
    actual = transformations.apply_transformation_to_points(trans, points)
    assert np.allclose(actual, expected)

    # non-default origin
    p0 = [-2, -3, 4]
    points += p0
    expected += p0
    trans = transformations.axis_angle_rotation(axis, angle, point=p0, deg=False)
    actual = transformations.apply_transformation_to_points(trans, points)
    assert np.allclose(actual, expected)

    # invalid cases
    with pytest.raises(ValueError):  # noqa: PT011
        transformations.axis_angle_rotation([1, 0, 0, 0], angle)
    with pytest.raises(ValueError):  # noqa: PT011
        transformations.axis_angle_rotation(axis, angle, point=[1, 0, 0, 0])
    with pytest.raises(ValueError):  # noqa: PT011
        transformations.axis_angle_rotation([0, 0, 0], angle)


@pytest.mark.parametrize(
    ("axis", "angle", "times"),
    [
        ([1, 0, 0], 90, 4),
        ([1, 0, 0], 180, 2),
        ([1, 0, 0], 270, 4),
        ([0, 1, 0], 90, 4),
        ([0, 1, 0], 180, 2),
        ([0, 1, 0], 270, 4),
        ([0, 0, 1], 90, 4),
        ([0, 0, 1], 180, 2),
        ([0, 0, 1], 270, 4),
    ],
)
def test_axis_angle_rotation_many_times(axis, angle, times):
    # yields the exact same input
    expect = np.eye(3)
    actual = expect.copy()
    trans = transformations.axis_angle_rotation(axis, angle)
    for _ in range(times):
        actual = transformations.apply_transformation_to_points(trans, actual)
    assert np.array_equal(actual, expect)


def test_reflection():
    # reflect points of a square across a diagonal
    points = np.array(
        [
            [1, 1, 0],
            [-1, 1, 0],
            [-1, -1, 0],
            [1, -1, 0],
        ],
    )
    normal = [1, 1, 0]

    # default origin
    expected = points[[2, 1, 0, 3], :]
    trans = transformations.reflection(normal)
    actual = transformations.apply_transformation_to_points(trans, points)
    assert np.allclose(actual, expected)

    # non-default origin
    p0 = [1, 1, 0]
    expected += 2 * np.array(p0)
    trans = transformations.reflection(normal, point=p0)
    actual = transformations.apply_transformation_to_points(trans, points)
    assert np.allclose(actual, expected)

    # invalid cases
    with pytest.raises(ValueError):  # noqa: PT011
        transformations.reflection([1, 0, 0, 0])
    with pytest.raises(ValueError):  # noqa: PT011
        transformations.reflection(normal, point=[1, 0, 0, 0])
    with pytest.raises(ValueError):  # noqa: PT011
        transformations.reflection([0, 0, 0])


def test_merge(sphere, cube, datasets):
    with pytest.raises(TypeError, match="Expected a sequence"):
        pv.merge(None)

    with pytest.raises(ValueError, match="Expected at least one"):
        pv.merge([])

    with pytest.raises(TypeError, match="Expected pyvista.DataSet"):
        pv.merge([None, sphere])

    # check polydata
    merged_poly = pv.merge([sphere, cube])
    assert isinstance(merged_poly, pv.PolyData)
    assert merged_poly.n_points == sphere.n_points + cube.n_points

    merged = pv.merge([sphere, sphere], merge_points=True)
    assert merged.n_points == sphere.n_points

    merged = pv.merge([sphere, sphere], merge_points=False)
    assert merged.n_points == sphere.n_points * 2

    # check unstructured
    merged_ugrid = pv.merge(datasets, merge_points=False)
    assert isinstance(merged_ugrid, pv.UnstructuredGrid)
    assert merged_ugrid.n_points == sum([ds.n_points for ds in datasets])
    # check main has priority
    sphere_a = sphere.copy()
    sphere_b = sphere.copy()
    sphere_a['data'] = np.zeros(sphere_a.n_points)
    sphere_b['data'] = np.ones(sphere_a.n_points)

    merged = pv.merge(
        [sphere_a, sphere_b],
        merge_points=True,
        main_has_priority=False,
    )
    assert np.allclose(merged['data'], 1)

    merged = pv.merge(
        [sphere_a, sphere_b],
        merge_points=True,
        main_has_priority=True,
    )
    assert np.allclose(merged['data'], 0)


def test_convert_array():
    arr = np.arange(4).astype('O')
    arr2 = pv.core.utilities.arrays.convert_array(arr, array_type=np.dtype('O'))
    assert arr2.GetNumberOfValues() == 4

    # https://github.com/pyvista/pyvista/issues/2370
    arr3 = pv.core.utilities.arrays.convert_array(
        pickle.loads(pickle.dumps(np.arange(4).astype('O'))),
        array_type=np.dtype('O'),
    )
    assert arr3.GetNumberOfValues() == 4

    # check lists work
    my_list = [1, 2, 3]
    arr4 = pv.core.utilities.arrays.convert_array(my_list)
    assert arr4.GetNumberOfValues() == len(my_list)

    # test string scalar is converted to string array with length on
    my_str = 'abc'
    arr5 = pv.core.utilities.arrays.convert_array(my_str)
    assert arr5.GetNumberOfValues() == 1
    arr6 = pv.core.utilities.arrays.convert_array(np.array(my_str))
    assert arr6.GetNumberOfValues() == 1


def test_has_duplicates():
    assert not has_duplicates(np.arange(100))
    assert has_duplicates(np.array([0, 1, 2, 2]))
    assert has_duplicates(np.array([[0, 1, 2], [0, 1, 2]]))

    with pytest.raises(ValueError):  # noqa: PT011
        raise_has_duplicates(np.array([0, 1, 2, 2]))


def test_copy_vtk_array():
    with pytest.raises(TypeError, match='Invalid type'):
        copy_vtk_array([1, 2, 3])

    value_0 = 10
    value_1 = 10
    arr = vtk.vtkFloatArray()
    arr.SetNumberOfValues(2)
    arr.SetValue(0, value_0)
    arr.SetValue(1, value_1)
    arr_copy = copy_vtk_array(arr, deep=True)
    assert arr_copy.GetNumberOfValues()
    assert value_0 == arr_copy.GetValue(0)

    arr_copy_shallow = copy_vtk_array(arr, deep=False)
    new_value = 5
    arr.SetValue(1, new_value)
    assert value_1 == arr_copy.GetValue(1)
    assert new_value == arr_copy_shallow.GetValue(1)


def test_cartesian_to_spherical():
    def polar2cart(r, phi, theta):
        return np.vstack(
            (r * np.sin(phi) * np.cos(theta), r * np.sin(phi) * np.sin(theta), r * np.cos(phi)),
        ).T

    points = np.random.default_rng().random((1000, 3))
    x, y, z = points.T
    r, phi, theta = pv.cartesian_to_spherical(x, y, z)
    assert np.allclose(polar2cart(r, phi, theta), points)


def test_spherical_to_cartesian():
    points = np.random.default_rng().random((1000, 3))
    r, phi, theta = points.T
    x, y, z = pv.spherical_to_cartesian(r, phi, theta)
    assert np.allclose(pv.cartesian_to_spherical(x, y, z), points.T)


def test_set_pickle_format():
    pv.set_pickle_format('legacy')
    assert pv.PICKLE_FORMAT == 'legacy'

    pv.set_pickle_format('xml')
    assert pv.PICKLE_FORMAT == 'xml'

    with pytest.raises(ValueError):  # noqa: PT011
        pv.set_pickle_format('invalid_format')


def test_linkcode_resolve():
    assert linkcode_resolve('not-py', {}) is None
    link = linkcode_resolve('py', {'module': 'pyvista', 'fullname': 'pyvista.core.DataObject'})
    assert 'dataobject.py' in link
    assert '#L' in link

    # badmodule name
    assert linkcode_resolve('py', {'module': 'doesnotexist', 'fullname': 'foo.bar'}) is None

    assert (
        linkcode_resolve('py', {'module': 'pyvista', 'fullname': 'pyvista.not.an.object'}) is None
    )

    # test property
    link = linkcode_resolve('py', {'module': 'pyvista', 'fullname': 'pyvista.core.DataSet.points'})
    assert 'dataset.py' in link

    link = linkcode_resolve('py', {'module': 'pyvista', 'fullname': 'pyvista.core'})
    assert link.endswith('__init__.py')


def test_coerce_point_like_arg():
    # Test with Sequence
    point = [1.0, 2.0, 3.0]
    coerced_arg, singular = _coerce_pointslike_arg(point)
    assert isinstance(coerced_arg, np.ndarray)
    assert coerced_arg.shape == (1, 3)
    assert np.array_equal(coerced_arg, np.array([[1.0, 2.0, 3.0]]))
    assert singular

    # Test with 1D np.ndarray
    point = np.array([1.0, 2.0, 3.0])
    coerced_arg, singular = _coerce_pointslike_arg(point)
    assert isinstance(coerced_arg, np.ndarray)
    assert coerced_arg.shape == (1, 3)
    assert np.array_equal(coerced_arg, np.array([[1.0, 2.0, 3.0]]))
    assert singular

    # Test with (1, 3) np.ndarray
    point = np.array([[1.0, 2.0, 3.0]])
    coerced_arg, singular = _coerce_pointslike_arg(point)
    assert isinstance(coerced_arg, np.ndarray)
    assert coerced_arg.shape == (1, 3)
    assert np.array_equal(coerced_arg, np.array([[1.0, 2.0, 3.0]]))
    assert not singular

    # Test with 2D ndarray
    point = np.array([[1.0, 2.0, 3.0], [4.0, 5.0, 6.0]])
    coerced_arg, singular = _coerce_pointslike_arg(point)
    assert isinstance(coerced_arg, np.ndarray)
    assert coerced_arg.shape == (2, 3)
    assert np.array_equal(coerced_arg, np.array([[1.0, 2.0, 3.0], [4.0, 5.0, 6.0]]))
    assert not singular


def test_coerce_point_like_arg_copy():
    # Sequence is always copied
    point = [1.0, 2.0, 3.0]
    coerced_arg, _ = _coerce_pointslike_arg(point, copy=True)
    point[0] = 10.0
    assert np.array_equal(coerced_arg, np.array([[1.0, 2.0, 3.0]]))

    point = [1.0, 2.0, 3.0]
    coerced_arg, _ = _coerce_pointslike_arg(point, copy=False)
    point[0] = 10.0
    assert np.array_equal(coerced_arg, np.array([[1.0, 2.0, 3.0]]))

    # 1D np.ndarray can be copied or not
    point = np.array([1.0, 2.0, 3.0])
    coerced_arg, _ = _coerce_pointslike_arg(point, copy=True)
    point[0] = 10.0
    assert np.array_equal(coerced_arg, np.array([[1.0, 2.0, 3.0]]))

    point = np.array([1.0, 2.0, 3.0])
    coerced_arg, _ = _coerce_pointslike_arg(point, copy=False)
    point[0] = 10.0
    assert np.array_equal(coerced_arg, np.array([[10.0, 2.0, 3.0]]))

    # 2D np.ndarray can be copied or not
    point = np.array([[1.0, 2.0, 3.0], [4.0, 5.0, 6.0]])
    coerced_arg, _ = _coerce_pointslike_arg(point, copy=True)
    point[0, 0] = 10.0
    assert np.array_equal(coerced_arg, np.array([[1.0, 2.0, 3.0], [4.0, 5.0, 6.0]]))

    point = np.array([[1.0, 2.0, 3.0], [4.0, 5.0, 6.0]])
    coerced_arg, _ = _coerce_pointslike_arg(point, copy=False)
    point[0, 0] = 10.0
    assert np.array_equal(coerced_arg, np.array([[10.0, 2.0, 3.0], [4.0, 5.0, 6.0]]))


def test_coerce_point_like_arg_errors():
    # wrong length sequence
    with pytest.raises(ValueError):  # noqa: PT011
        _coerce_pointslike_arg([1, 2])

    # wrong type
    with pytest.raises(TypeError):
        # allow Sequence but not Iterable
        _coerce_pointslike_arg({1, 2, 3})

    # wrong length ndarray
    with pytest.raises(ValueError):  # noqa: PT011
        _coerce_pointslike_arg(np.empty(4))
    with pytest.raises(ValueError):  # noqa: PT011
        _coerce_pointslike_arg(np.empty([2, 4]))

    # wrong ndim ndarray
    with pytest.raises(ValueError):  # noqa: PT011
        _coerce_pointslike_arg(np.empty([1, 3, 3]))


def test_coerce_points_like_args_does_not_copy():
    source = np.random.default_rng().random((100, 3))
    output, _ = _coerce_pointslike_arg(source)  # test that copy=False is default
    output /= 2
    assert np.array_equal(output, source)
    assert np.may_share_memory(output, source)


def test_has_module():
    assert has_module('pytest')
    assert not has_module('not_a_module')


def test_fit_plane_to_points():
    points = ex.load_airplane().points
    plane, center, normal = fit_plane_to_points(points, return_meta=True)

    assert np.allclose(normal, [-2.5999512e-08, 0.121780515, -0.99255705])
    assert np.allclose(center, [896.9954860028446, 686.6470205328502, 78.13187948615939])
    assert np.allclose(
        plane.bounds,
        [
            139.06036376953125,
            1654.9306640625,
            38.0776252746582,
            1335.2164306640625,
            -1.4434913396835327,
            157.70724487304688,
        ],
    )


# Default output from `np.linalg.eigh`
DEFAULT_PRINCIPAL_AXES = [[0.0, 0.0, 1.0], [0.0, 1.0, 0.0], [-1.0, 0.0, 0.0]]


CASE_0 = (  # coincidental points
    [[0, 0, 0], [0, 0, 0]],
    [DEFAULT_PRINCIPAL_AXES],
)
CASE_1 = (  # non-coincidental points
    [[0, 0, 0], [1, 0, 0]],
    [[1.0, 0.0, 0.0], [0.0, 0.0, 1.0], [0.0, -1.0, 0.0]],
)

CASE_2 = (  # non-collinear points
    [[1, 0, 0], [0, 1, 0], [0, 0, 1]],
    [
        [0.0, -0.70710678, 0.70710678],
        [-0.81649658, 0.40824829, 0.40824829],
        [-0.57735027, -0.57735027, -0.57735027],
    ],
)
CASE_3 = (  # non-coplanar points
    [[1, 0, 0], [0, 1, 0], [0, 0, 1], [-1, -1, -1]],
    [
        [-0.57735027, -0.57735027, -0.57735027],
        [0.0, -0.70710678, 0.70710678],
        [-0.81649658, 0.40824829, 0.40824829],
    ],
)


@pytest.mark.skipif(sys.version_info < (3, 9), reason='Different results for some tests.')
@pytest.mark.parametrize(
    ('points', 'expected_axes'),
    [CASE_0, CASE_1, CASE_2, CASE_3],
    ids=['case0', 'case1', 'case2', 'case3'],
)
def test_principal_axes(points, expected_axes):
    axes = principal_axes(points)
    assert np.allclose(axes, expected_axes, atol=1e-7)

    assert np.allclose(np.cross(axes[0], axes[1]), axes[2])
    assert np.allclose(np.linalg.norm(axes, axis=1), 1)
    assert isinstance(axes, np.ndarray)

    _, std = principal_axes(points, return_std=True)
    assert std[0] >= std[1]
    if not np.isnan(std[2]):
        assert std[1] >= std[2]
    assert isinstance(std, np.ndarray)


def test_principal_axes_return_std():
    # Create axis-aligned normally distributed points
    rng = np.random.default_rng(seed=42)
    n = 100_000
    std_in = np.array([3, 2, 1])
    normal_points = rng.normal(size=(n, 3)) * std_in

    _, std_out = principal_axes(normal_points, return_std=True)

    # Test output matches numpy std
    std_numpy = np.std(normal_points, axis=0)
    assert np.allclose(std_out, std_numpy, atol=1e-4)

    # Test output matches input std
    assert np.allclose(std_out, std_in, atol=0.02)

    # Test ratios of input sizes match ratios of output std
    ratios_in = std_in / sum(std_in)
    ratios_out = std_out / sum(std_out)
    assert np.allclose(ratios_in, ratios_out, atol=0.02)


def test_principal_axes_empty():
    axes = principal_axes(np.empty((0, 3)))
    assert np.allclose(axes, DEFAULT_PRINCIPAL_AXES)


def test_principal_axes_single_point():
    axes = principal_axes([1, 2, 3])
    assert np.allclose(axes, DEFAULT_PRINCIPAL_AXES)


def test_principal_axes_vectors_success_with_many_points():
    # Use large mesh to verify no memory errors are raised
    res = 1000
    ellipsoid = pv.ParametricEllipsoid(
        xradius=3, yradius=2, zradius=1, u_res=res, v_res=res, w_res=res
    )
    assert ellipsoid.n_points == 997_004

    axes, std = pv.principal_axes(ellipsoid.points, return_std=True)

    # Check std to verify the computed output is valid
    # Need large atol due to loss of numerical precision
    assert np.allclose(std, [1.50074922, 1.00049953, 0.70675449])


@pytest.fixture()
def no_new_attr_subclass():
    @no_new_attr
    class A: ...

    class B(A):
        _new_attr_exceptions = 'eggs'

        def __init__(self):
            self.eggs = 'ham'

    return B


def test_no_new_attr_subclass(no_new_attr_subclass):
    obj = no_new_attr_subclass()
    assert obj
    msg = 'Attribute "_eggs" does not exist and cannot be added to type B'
    with pytest.raises(AttributeError, match=msg):
        obj._eggs = 'ham'


@pytest.fixture()
def serial_dict_empty():
    return _SerializedDictArray()


@pytest.fixture()
def serial_dict_with_foobar():
    serial_dict = _SerializedDictArray()
    serial_dict.data = dict(foo='bar')
    return serial_dict


def test_serial_dict_init():
    # empty init
    serial_dict = _SerializedDictArray()
    assert serial_dict == {}
    assert repr(serial_dict) == '{}'

    # init from dict
    new_dict = dict(ham='eggs')
    serial_dict = _SerializedDictArray(new_dict)
    assert serial_dict['ham'] == 'eggs'
    assert repr(serial_dict) == '{"ham": "eggs"}'

    # init from UserDict
    serial_dict = _SerializedDictArray(serial_dict)
    assert serial_dict['ham'] == 'eggs'
    assert repr(serial_dict) == '{"ham": "eggs"}'

    # init from JSON string
    json_dict = json.dumps(new_dict)
    serial_dict = _SerializedDictArray(json_dict)
    assert serial_dict['ham'] == 'eggs'
    assert repr(serial_dict) == '{"ham": "eggs"}'


def test_serial_dict_as_dict(serial_dict_with_foobar):
    assert not isinstance(serial_dict_with_foobar, dict)
    actual_dict = dict(serial_dict_with_foobar)
    assert isinstance(actual_dict, dict)
    assert actual_dict == serial_dict_with_foobar.data


def test_serial_dict_overrides__setitem__(serial_dict_empty):
    serial_dict_empty['foo'] = 'bar'
    assert repr(serial_dict_empty) == '{"foo": "bar"}'


def test_serial_dict_overrides__delitem__(serial_dict_with_foobar):
    del serial_dict_with_foobar['foo']
    assert repr(serial_dict_with_foobar) == '{}'


def test_serial_dict_overrides__setattr__(serial_dict_empty):
    serial_dict_empty.data = dict(foo='bar')
    assert repr(serial_dict_empty) == '{"foo": "bar"}'


def test_serial_dict_overrides_popitem(serial_dict_with_foobar):
    serial_dict_with_foobar['ham'] = 'eggs'
    item = serial_dict_with_foobar.popitem()
    assert item == ('foo', 'bar')
    assert repr(serial_dict_with_foobar) == '{"ham": "eggs"}'


def test_serial_dict_overrides_pop(serial_dict_with_foobar):
    item = serial_dict_with_foobar.pop('foo')
    assert item == 'bar'
    assert repr(serial_dict_with_foobar) == '{}'


def test_serial_dict_overrides_update(serial_dict_empty):
    serial_dict_empty.update(dict(foo='bar'))
    assert repr(serial_dict_empty) == '{"foo": "bar"}'


def test_serial_dict_overrides_clear(serial_dict_with_foobar):
    serial_dict_with_foobar.clear()
    assert repr(serial_dict_with_foobar) == '{}'


def test_serial_dict_overrides_setdefault(serial_dict_empty, serial_dict_with_foobar):
    serial_dict_empty.setdefault('foo', 42)
    assert repr(serial_dict_empty) == '{"foo": 42}'
    serial_dict_with_foobar.setdefault('foo', 42)
    assert repr(serial_dict_with_foobar) == '{"foo": "bar"}'


SCALE = 2
ROTATION = [[0, -1, 0], [1, 0, 0], [0, 0, 1]]  # rotate 90 deg about z axis
VECTOR = (1, 2, 3)
ANGLE = 30


@pytest.mark.parametrize('scale_args', [(SCALE,), (SCALE, SCALE, SCALE), [(SCALE, SCALE, SCALE)]])
def test_transform_scale(transform, scale_args):
    transform.scale(*scale_args)
    actual = transform.matrix
    expected = np.diag((SCALE, SCALE, SCALE, 1))
    assert np.array_equal(actual, expected)
    assert transform.n_transformations == 1

    identity = transform.matrix @ transform.inverse_matrix
    assert np.array_equal(identity, np.eye(4))


@pytest.mark.parametrize('translate_args', [np.array(VECTOR), np.array([VECTOR])])
def test_transform_translate(transform, translate_args):
    transform.translate(*translate_args)
    actual = transform.matrix
    expected = np.eye(4)
    expected[:3, 3] = VECTOR
    assert np.array_equal(actual, expected)

    identity = transform.matrix @ transform.inverse_matrix
    assert np.array_equal(identity, np.eye(4))


@pytest.mark.parametrize('reflect_args', [VECTOR, [VECTOR]])
def test_transform_reflect(transform, reflect_args):
    transform.reflect(*reflect_args)
    actual = transform.matrix
    expected = transformations.reflection(VECTOR)
    assert np.array_equal(actual, expected)

    identity = transform.matrix @ transform.inverse_matrix
    assert np.allclose(identity, np.eye(4))


def test_transform_rotate(transform):
    transform.rotate(ROTATION)
    actual = transform.matrix
    expected = np.eye(4)
    expected[:3, :3] = ROTATION
    assert np.array_equal(actual, expected)

    identity = transform.matrix @ transform.inverse_matrix
    assert np.array_equal(identity, np.eye(4))


@pytest.mark.parametrize('multiply_mode', ['post', 'pre'])
@pytest.mark.parametrize(
    ('method', 'args'),
    [
        ('scale', (SCALE,)),
        ('reflect', (VECTOR,)),
        ('rotate', (ROTATION,)),
        ('rotate_x', (ANGLE,)),
        ('rotate_y', (ANGLE,)),
        ('rotate_z', (ANGLE,)),
        ('rotate_vector', (VECTOR, ANGLE)),
    ],
)
def test_transform_with_point(transform, multiply_mode, method, args):
    func = getattr(Transform, method)
    vector = np.array(VECTOR)

    transform.multiply_mode = multiply_mode
    transform.point = vector
    func(transform, *args)

    expected_transform = Transform().translate(-vector)
    func(expected_transform, *args)
    expected_transform.translate(vector)

    assert np.array_equal(transform.matrix, expected_transform.matrix)
    assert transform.n_transformations == 3

    # Test override point with kwarg
    vector2 = vector * 2  # new point
    transform.identity()  # reset
    func(transform, *args, point=vector2)  # override point

    expected_transform = Transform().translate(-vector2)
    func(expected_transform, *args)
    expected_transform.translate(vector2)

    assert np.array_equal(transform.matrix, expected_transform.matrix)
    assert transform.n_transformations == 3


def test_transform_rotate_x(transform):
    transform.rotate_x(ANGLE)
    actual = transform.matrix
    expected = transformations.axis_angle_rotation((1, 0, 0), ANGLE)
    assert np.array_equal(actual, expected)

    identity = transform.matrix @ transform.inverse_matrix
    assert np.allclose(identity, np.eye(4))


def test_transform_rotate_y(transform):
    transform.rotate_y(ANGLE)
    actual = transform.matrix
    expected = transformations.axis_angle_rotation((0, 1, 0), ANGLE)
    assert np.array_equal(actual, expected)

    identity = transform.matrix @ transform.inverse_matrix
    assert np.allclose(identity, np.eye(4))


def test_transform_rotate_z(transform):
    transform.rotate_z(ANGLE)
    actual = transform.matrix
    expected = transformations.axis_angle_rotation((0, 0, 1), ANGLE)
    assert np.array_equal(actual, expected)

    identity = transform.matrix @ transform.inverse_matrix
    assert np.allclose(identity, np.eye(4))


def test_transform_rotate_vector(transform):
    transform.rotate_vector(VECTOR, ANGLE)
    actual = transform.matrix
    expected = transformations.axis_angle_rotation(VECTOR, ANGLE)
    assert np.array_equal(actual, expected)

    identity = transform.matrix @ transform.inverse_matrix
    assert np.allclose(identity, np.eye(4))


def test_transform_concatenate_vtkmatrix(transform):
    scale_array = np.diag((1, 2, 3, 1))
    vtkmatrix = pv.vtkmatrix_from_array(scale_array)
    transform.concatenate(vtkmatrix)
    actual = transform.matrix
    expected = scale_array
    assert np.array_equal(actual, expected)

    identity = transform.matrix @ transform.inverse_matrix
    assert np.array_equal(identity, np.eye(4))


def test_transform_invert(transform):
    assert transform.is_inverted is False

    # Add a transformation and check its output
    transform.scale(SCALE)
    inverse = transform.inverse_matrix
    transform.invert()
    assert transform.is_inverted is True
    assert np.array_equal(inverse, transform.matrix)

    transform.invert()
    assert transform.is_inverted is False


@pytest.mark.parametrize('attr', ['matrix_list', 'inverse_matrix_list'])
def test_transform_matrix_list(transform, attr):
    matrix_list = getattr(transform, attr)
    assert isinstance(matrix_list, list)
    assert len(matrix_list) == 0
    assert transform.n_transformations == 0

    transform.scale(SCALE)
    matrix_list = getattr(transform, attr)
    assert len(matrix_list) == 1
    assert transform.n_transformations == 1
    assert isinstance(matrix_list[0], np.ndarray)
    assert matrix_list[0].shape == (4, 4)

    transform.rotate([[0, -1, 0], [1, 0, 0], [0, 0, 1]])
    matrix_list = getattr(transform, attr)
    assert len(matrix_list) == 2

    identity = transform.matrix_list[0] @ transform.inverse_matrix_list[0]
    assert np.array_equal(identity, np.eye(4))


@pytest.fixture()
def transformed_actor():
    actor = pv.Actor()
    actor.position = (-0.5, -0.5, 1)
    actor.orientation = (10, 20, 30)
    actor.scale = (1.5, 2, 2.5)
    actor.origin = (2, 1.5, 1)
    actor.user_matrix = pv.array_from_vtkmatrix(actor.GetMatrix())
    return actor


@pytest.mark.parametrize('override_mode', ['pre', 'post'])
@pytest.mark.parametrize('object_mode', ['pre', 'post'])
def test_transform_multiply_mode_override(transform, transformed_actor, object_mode, override_mode):
    # This test validates multiply mode by performing the same transformations
    # applied by `Prop3D` objects and comparing the results
    transform.multiply_mode = object_mode

    # Center data at the origin
    transform.translate(np.array(transformed_actor.origin) * -1, multiply_mode=override_mode)

    # Scale and rotate
    transform.scale(transformed_actor.scale, multiply_mode=override_mode)
    rotation = _orientation_as_rotation_matrix(transformed_actor.orientation)
    transform.rotate(rotation, multiply_mode=override_mode)

    # Move to position
    transform.translate(np.array(transformed_actor.origin), multiply_mode=override_mode)
    transform.translate(transformed_actor.position, multiply_mode=override_mode)

    # Apply user matrix
    transform.concatenate(transformed_actor.user_matrix, multiply_mode=override_mode)

    # Check result
    transform_matrix = transform.matrix
    actor_matrix = pv.array_from_vtkmatrix(transformed_actor.GetMatrix())
    if override_mode == 'post':
        assert np.allclose(transform_matrix, actor_matrix)
    else:
        # Pre-multiplication produces a totally different result
        assert not np.allclose(transform_matrix, actor_matrix)


def test_transform_multiply_mode(transform):
    assert transform.multiply_mode == 'post'
    transform.multiply_mode = 'pre'
    assert transform.multiply_mode == 'pre'

    transform.post_multiply()
    assert transform.multiply_mode == 'post'
    transform.pre_multiply()
    assert transform.multiply_mode == 'pre'


def test_transform_identity(transform):
    transform.scale(2)
    assert not np.array_equal(transform.matrix, np.eye(4))
    transform.identity()
    assert np.array_equal(transform.matrix, np.eye(4))


def test_transform_init():
    matrix = np.diag((SCALE, SCALE, SCALE, 1))
    transform = Transform(matrix)
    assert np.array_equal(transform.matrix, matrix)


def test_transform_chain_methods():
    eye3 = np.eye(3)
    eye4 = np.eye(4)
    ones = (1, 1, 1)
    zeros = (0, 0, 0)
    matrix = (
        Transform()
        .reflect(ones)
        .rotate_x(0)
        .rotate_y(0)
        .rotate_z(0)
        .rotate_vector(ones, 0)
        .identity()
        .scale(ones)
        .translate(zeros)
        .rotate(eye3)
        .concatenate(eye4)
        .invert()
        .post_multiply()
        .pre_multiply()
        .matrix
    )
    assert np.array_equal(matrix, eye4)


<<<<<<< HEAD
def test_transform_add():
    scale = Transform().scale(SCALE)
    translate = Transform().translate(VECTOR)

    transform = pv.Transform().post_multiply().translate(VECTOR).scale(SCALE)
    transform_add = translate + scale
    assert np.array_equal(transform_add.matrix, transform.matrix)

    # Validate with numpy matmul
    matrix_numpy = scale.matrix @ translate.matrix
    assert np.array_equal(transform_add.matrix, matrix_numpy)


@pytest.mark.parametrize(
    'other', [VECTOR, Transform().translate(VECTOR), Transform().translate(VECTOR).matrix]
)
def test_transform_add_other(other):
    transform_base = pv.Transform().post_multiply().scale(SCALE)
    # Translate with `translate` and `+`
    transform_translate = transform_base.copy().translate(VECTOR)
    transform_add = transform_base + other
    assert np.array_equal(transform_add.matrix, transform_translate.matrix)

    # Test multiply mode override to ensure post-multiply is always used
    transform_add = transform_base.pre_multiply() + other
    assert np.array_equal(transform_add.matrix, transform_translate.matrix)


def test_transform_radd():
    transform_base = pv.Transform().pre_multiply().scale(SCALE)
    # Translate with `translate` and `+`
    transform_translate = transform_base.copy().translate(VECTOR)
    transform_add = VECTOR + transform_base
    assert np.array_equal(transform_add.matrix, transform_translate.matrix)

    # Test multiply mode override to ensure post-multiply is always used
    transform_add = VECTOR + transform_base.post_multiply()
    assert np.array_equal(transform_add.matrix, transform_translate.matrix)


@pytest.mark.parametrize('scale_factor', [SCALE, (SCALE, SCALE, SCALE)])
def test_transform_mul(scale_factor):
    transform_base = pv.Transform().post_multiply().translate(VECTOR)
    # Scale with `scale` and `*`
    transform_scale = transform_base.copy().scale(scale_factor)
    transform_mul = transform_base * scale_factor
    assert np.array_equal(transform_mul.matrix, transform_scale.matrix)

    # Test multiply mode override to ensure post-multiply is always used
    transform_mul = transform_base.pre_multiply() * scale_factor
    assert np.array_equal(transform_mul.matrix, transform_scale.matrix)


@pytest.mark.parametrize('scale_factor', [SCALE, (SCALE, SCALE, SCALE)])
def test_transform_rmul(scale_factor):
    transform_base = pv.Transform().pre_multiply().translate(VECTOR)
    # Scale with `scale` and `*`
    transform_scale = transform_base.copy().scale(scale_factor)
    transform_mul = scale_factor * transform_base
    assert np.array_equal(transform_mul.matrix, transform_scale.matrix)

    # Test multiply mode override to ensure pre-multiply is always used
    transform_scale = transform_base.copy().scale(scale_factor)
    transform_mul = scale_factor * transform_base.post_multiply()
    assert np.array_equal(transform_mul.matrix, transform_scale.matrix)


def test_transform_matmul():
    scale = Transform().scale(SCALE)
    translate = Transform().translate(VECTOR)

    transform = pv.Transform().pre_multiply().translate(VECTOR).scale(SCALE)
    transform_matmul = translate @ scale
    assert np.array_equal(transform_matmul.matrix, transform.matrix)

    # Test multiply mode override to ensure pre-multiply is always used
    transform_matmul = translate.post_multiply() @ scale.post_multiply()
    assert np.array_equal(transform_matmul.matrix, transform.matrix)

    # Validate with numpy matmul
    matrix_numpy = translate.matrix @ scale.matrix
    assert np.array_equal(transform_matmul.matrix, matrix_numpy)


def test_transform_add_raises():
    match = (
        "Unsupported operand value(s) for +: 'Transform' and 'int'\n"
        "The right-side argument must be a length-3 vector or have 3x3 or 4x4 shape."
    )
    with pytest.raises(ValueError, match=re.escape(match)):
        pv.Transform() + 1

    match = (
        "Unsupported operand type(s) for +: 'Transform' and 'dict'\n"
        "The right-side argument must be transform-like."
    )
    with pytest.raises(TypeError, match=re.escape(match)):
        pv.Transform() + {}


def test_transform_radd_raises():
    match = (
        "Unsupported operand value(s) for +: 'int' and 'Transform'\n"
        "The left-side argument must be a length-3 vector."
    )
    with pytest.raises(ValueError, match=re.escape(match)):
        1 + pv.Transform()

    match = (
        "Unsupported operand type(s) for +: 'dict' and 'Transform'\n"
        "The left-side argument must be a length-3 vector."
    )
    with pytest.raises(TypeError, match=re.escape(match)):
        {} + pv.Transform()


def test_transform_rmul_raises():
    match = (
        "Unsupported operand value(s) for *: 'tuple' and 'Transform'\n"
        "The left-side argument must be a single number or a length-3 vector."
    )
    with pytest.raises(ValueError, match=re.escape(match)):
        (1, 2, 3, 4) * pv.Transform()

    match = (
        "Unsupported operand type(s) for *: 'dict' and 'Transform'\n"
        "The left-side argument must be a single number or a length-3 vector."
    )
    with pytest.raises(TypeError, match=re.escape(match)):
        {} * pv.Transform()


def test_transform_mul_raises():
    match = (
        "Unsupported operand value(s) for *: 'Transform' and 'tuple'\n"
        "The right-side argument must be a single number or a length-3 vector."
    )
    with pytest.raises(ValueError, match=re.escape(match)):
        pv.Transform() * (1, 2, 3, 4)

    match = (
        "Unsupported operand type(s) for *: 'Transform' and 'dict'\n"
        "The right-side argument must be a single number or a length-3 vector."
    )
    with pytest.raises(TypeError, match=re.escape(match)):
        pv.Transform() * {}


def test_transform_matmul_raises():
    match = (
        "Unsupported operand value(s) for @: 'Transform' and 'tuple'\n"
        "The right-side argument must be transform-like."
    )
    with pytest.raises(ValueError, match=re.escape(match)):
        pv.Transform() @ (1, 2, 3, 4)

    match = (
        "Unsupported operand type(s) for @: 'Transform' and 'dict'\n"
        "The right-side argument must be transform-like."
    )
    with pytest.raises(TypeError, match=re.escape(match)):
        pv.Transform() @ {}


@pytest.mark.parametrize('multiply_mode', ['pre', 'post'])
def test_transform_copy(multiply_mode):
    t1 = Transform().scale(SCALE)
    t1.multiply_mode = multiply_mode
    t2 = t1.copy()
    assert np.array_equal(t1.matrix, t2.matrix)
    assert t1 is not t2
    assert t2.multiply_mode == t1.multiply_mode
=======
def test_transform_repr(transform):
    def _repr_no_first_line(trans):
        return "\n".join(repr(trans).split('\n')[1:])

    # Test compact format with no unnecessary spacing
    repr_ = _repr_no_first_line(transform)
    assert repr_ == (
        '  Num Transformations: 0\n'
        '  Matrix:  [[1., 0., 0., 0.],\n'
        '            [0., 1., 0., 0.],\n'
        '            [0., 0., 1., 0.],\n'
        '            [0., 0., 0., 1.]]'
    )

    # Test with floats which have many decimals
    transform.concatenate(pv.transformations.axis_angle_rotation((0, 0, 1), 45))
    repr_ = _repr_no_first_line(transform)
    assert repr_ == (
        '  Num Transformations: 1\n'
        '  Matrix:  [[ 0.70710678, -0.70710678,  0.        ,  0.        ],\n'
        '            [ 0.70710678,  0.70710678,  0.        ,  0.        ],\n'
        '            [ 0.        ,  0.        ,  1.        ,  0.        ],\n'
        '            [ 0.        ,  0.        ,  0.        ,  1.        ]]'
    )
>>>>>>> 395bc63f
<|MERGE_RESOLUTION|>--- conflicted
+++ resolved
@@ -1403,7 +1403,6 @@
     assert np.array_equal(matrix, eye4)
 
 
-<<<<<<< HEAD
 def test_transform_add():
     scale = Transform().scale(SCALE)
     translate = Transform().translate(VECTOR)
@@ -1576,7 +1575,8 @@
     assert np.array_equal(t1.matrix, t2.matrix)
     assert t1 is not t2
     assert t2.multiply_mode == t1.multiply_mode
-=======
+
+
 def test_transform_repr(transform):
     def _repr_no_first_line(trans):
         return "\n".join(repr(trans).split('\n')[1:])
@@ -1600,5 +1600,4 @@
         '            [ 0.70710678,  0.70710678,  0.        ,  0.        ],\n'
         '            [ 0.        ,  0.        ,  1.        ,  0.        ],\n'
         '            [ 0.        ,  0.        ,  0.        ,  1.        ]]'
-    )
->>>>>>> 395bc63f
+    )