--- conflicted
+++ resolved
@@ -15,7 +15,6 @@
 
 import pyvista as pv
 from pyvista import examples as ex
-<<<<<<< HEAD
 from pyvista.core.errors import PyVistaDeprecationWarning
 from pyvista.core.utilities import (
     cells,
@@ -25,9 +24,6 @@
     principal_axes_vectors,
     random_sample_points,
 )
-=======
-from pyvista.core.utilities import cells, fileio, fit_plane_to_points, transformations
->>>>>>> 5492c71c
 from pyvista.core.utilities.arrays import (
     _coerce_pointslike_arg,
     _coerce_transformlike_arg,
@@ -1147,7 +1143,6 @@
         ],
     )
 
-<<<<<<< HEAD
     # test two points returns non-default axes
     points = [[0, 0, 0], [1, 1, 1]]
     axes = principal_axes_vectors(points)
@@ -1238,8 +1233,6 @@
     assert np.array_equal(transform.shape, (4, 4))
     assert np.array_equal(inverse.shape, (4, 4))
 
-=======
->>>>>>> 5492c71c
 
 @pytest.mark.parametrize(
     'transform_like',
@@ -1262,7 +1255,6 @@
     with pytest.raises(TypeError, match="must be one of"):
         _coerce_transformlike_arg([[1, 2, 3], [4, 5, 6], [7, 8, 9]])
     with pytest.raises(TypeError, match="must be one of"):
-<<<<<<< HEAD
         _coerce_transformlike_arg("abc")
 
 
@@ -1385,7 +1377,4 @@
     sample = random_sample_points(points, count=N + 1, pass_through=True)
     assert np.array_equal(sample, points)
     with pytest.raises(ValueError):
-        random_sample_points(points, count=N + 1, pass_through=False)
-=======
-        _coerce_transformlike_arg("abc")
->>>>>>> 5492c71c
+        random_sample_points(points, count=N + 1, pass_through=False)