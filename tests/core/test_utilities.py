"""Test pyvista core utilities."""

from __future__ import annotations

from collections.abc import Iterable
import contextlib
import itertools
import json
import operator
import os
from pathlib import Path
import pickle
import platform
import re
import shutil
import sys
from typing import TYPE_CHECKING
from typing import Literal
from typing import TypeVar
from typing import get_args
from unittest import mock
import warnings

from hypothesis import given
from hypothesis import strategies as st
import numpy as np
import pytest
from pytest_cases import parametrize
from pytest_cases import parametrize_with_cases
from scipy.spatial.transform import Rotation
from scooby.report import get_distribution_dependencies
import vtk

import pyvista as pv
from pyvista import examples as ex
from pyvista._deprecate_positional_args import _MAX_POSITIONAL_ARGS
from pyvista._deprecate_positional_args import _deprecate_positional_args
from pyvista.core import _vtk_core as _vtk
from pyvista.core.celltype import _CELL_TYPE_INFO
from pyvista.core.utilities import cells
from pyvista.core.utilities import fileio
from pyvista.core.utilities import fit_line_to_points
from pyvista.core.utilities import fit_plane_to_points
from pyvista.core.utilities import line_segments_from_points
from pyvista.core.utilities import principal_axes
from pyvista.core.utilities import set_vtkwriter_mode
from pyvista.core.utilities import transformations
from pyvista.core.utilities import vector_poly_data
from pyvista.core.utilities.arrays import _coerce_pointslike_arg
from pyvista.core.utilities.arrays import _SerializedDictArray
from pyvista.core.utilities.arrays import convert_array
from pyvista.core.utilities.arrays import copy_vtk_array
from pyvista.core.utilities.arrays import get_array
from pyvista.core.utilities.arrays import get_array_association
from pyvista.core.utilities.arrays import has_duplicates
from pyvista.core.utilities.arrays import parse_field_choice
from pyvista.core.utilities.arrays import raise_has_duplicates
from pyvista.core.utilities.arrays import raise_not_matching
from pyvista.core.utilities.arrays import vtk_id_list_to_array
from pyvista.core.utilities.cell_quality import _CELL_QUALITY_INFO
from pyvista.core.utilities.cell_quality import CellQualityInfo
from pyvista.core.utilities.docs import linkcode_resolve
from pyvista.core.utilities.features import create_grid
from pyvista.core.utilities.features import sample_function
from pyvista.core.utilities.fileio import _CompressionOptions
from pyvista.core.utilities.fileio import get_ext
from pyvista.core.utilities.helpers import is_inside_bounds
from pyvista.core.utilities.misc import AnnotatedIntEnum
from pyvista.core.utilities.misc import _classproperty
from pyvista.core.utilities.misc import _NoNewAttrMixin
from pyvista.core.utilities.misc import assert_empty_kwargs
from pyvista.core.utilities.misc import check_valid_vector
from pyvista.core.utilities.misc import has_module
from pyvista.core.utilities.observers import Observer
from pyvista.core.utilities.observers import ProgressMonitor
from pyvista.core.utilities.state_manager import _StateManager
from pyvista.core.utilities.transform import Transform
from pyvista.plotting.prop3d import _orientation_as_rotation_matrix
from pyvista.plotting.widgets import _parse_interaction_event
from tests.conftest import NUMPY_VERSION_INFO

with contextlib.suppress(ImportError):
    import tomllib  # Python 3.11+

if TYPE_CHECKING:
    from pytest_mock import MockerFixture

IS_ARM_MAC = platform.system() == 'Darwin' and platform.machine() == 'arm64'


@pytest.fixture
def transform():
    return Transform()


def test_sample_function_raises(monkeypatch: pytest.MonkeyPatch):
    with monkeypatch.context() as m:
        m.setattr(os, 'name', 'nt')
        with pytest.raises(
            ValueError,
            match='This function on Windows only supports int32 or smaller',
        ):
            sample_function(vtk.vtkPlane(), output_type=np.int64)

        with pytest.raises(
            ValueError,
            match='This function on Windows only supports int32 or smaller',
        ):
            sample_function(vtk.vtkPlane(), output_type=np.uint64)

        with pytest.raises(
            ValueError,
            match='Invalid output_type 1',
        ):
            sample_function(vtk.vtkPlane(), output_type=1)


def test_progress_monitor_raises(mocker: MockerFixture):
    from pyvista.core.utilities import observers

    m = mocker.patch.object(observers, 'importlib')
    m.util.find_spec.return_value = False

    with pytest.raises(
        ImportError,
        match='Please install `tqdm` to monitor algorithms.',
    ):
        ProgressMonitor('algo')


def test_create_grid_raises():
    with pytest.raises(NotImplementedError, match='Please specify dimensions.'):
        create_grid(pv.Sphere(), dimensions=None)


def test_parse_field_choice_raises():
    with pytest.raises(ValueError, match=re.escape('Data field (foo) not supported.')):
        parse_field_choice('foo')

    with pytest.raises(TypeError, match=re.escape('Data field (1) not supported.')):
        parse_field_choice(1)


def test_convert_array_raises():
    with pytest.raises(TypeError, match=re.escape("Invalid input array type (<class 'int'>).")):
        convert_array(1)


def test_get_array_raises():
    with pytest.raises(
        KeyError, match=re.escape("'Data array (foo) not present in this dataset.'")
    ):
        get_array(vtk.vtkTable(), 'foo', err=True)

    with pytest.raises(
        KeyError, match=re.escape("'Data array (foo) not present in this dataset.'")
    ):
        get_array_association(vtk.vtkTable(), 'foo', err=True)


def test_raise_not_matching_raises():
    with pytest.raises(
        ValueError,
        match=re.escape('Number of scalars (1) must match number of rows (0).'),
    ):
        raise_not_matching(scalars=np.array([0.0]), dataset=pv.Table())


def test_vtk_version_info():
    ver = vtk.vtkVersion()
    assert ver.GetVTKMajorVersion() == pv.vtk_version_info.major
    assert ver.GetVTKMinorVersion() == pv.vtk_version_info.minor
    assert ver.GetVTKBuildVersion() == pv.vtk_version_info.micro
    ver_tup = (
        ver.GetVTKMajorVersion(),
        ver.GetVTKMinorVersion(),
        ver.GetVTKBuildVersion(),
    )
    assert str(ver_tup) == str(pv.vtk_version_info)
    assert ver_tup == pv.vtk_version_info
    assert pv.vtk_version_info >= pv._MIN_SUPPORTED_VTK_VERSION


@pytest.mark.parametrize('operation', [operator.le, operator.lt, operator.gt, operator.ge])
def test_vtk_version_info_raises(operation):
    version_str = '.'.join(map(str, pv._MIN_SUPPORTED_VTK_VERSION))
    match = f'Comparing against unsupported VTK version 1.2.3. Minimum supported is {version_str}'
    with pytest.raises(pv.VTKVersionError, match=match):
        operation(pv.vtk_version_info, (1, 2, 3))


@pytest.mark.skipif(
    sys.version_info < (3, 11) or sys.platform == 'darwin',
    reason='Requires Python 3.11+, path issues on macOS',
)
def test_min_supported_vtk_version_matches_pyproject():
    def get_min_vtk_version_from_pyproject():
        # locate pyproject.toml relative to package
        root = Path(
            os.environ.get('TOX_ROOT', Path(pv.__file__).parents[1])
        )  # to make the test work when pyvista is installed via tox
        pyproject_path = root / 'pyproject.toml'

        with pyproject_path.open('rb') as f:
            pyproject_data = tomllib.load(f)

        # dependencies live under [project]
        dependencies = pyproject_data.get('project', {}).get('dependencies', [])

        # find the first vtk>= spec
        min_vtk = next(dep.split('>=')[1] for dep in dependencies if 'vtk>=' in dep)
        assert isinstance(min_vtk, str)
        assert len(min_vtk) > 0
        return tuple(map(int, min_vtk.split('.')))

    from_pyproject = get_min_vtk_version_from_pyproject()
    from_code = pv._MIN_SUPPORTED_VTK_VERSION
    msg = (
        f"Min VTK version specified in 'pyproject.toml' should match the "
        f'min version specified in {_vtk.__name__!r}'
    )
    assert from_pyproject == from_code, msg


def test_createvectorpolydata_error():
    orig = np.random.default_rng().random((3, 1))
    with pytest.raises(ValueError, match='orig array must be 3D'):
        vector_poly_data(orig, [0, 1, 2])

    vec = np.random.default_rng().random((3, 1))
    with pytest.raises(ValueError, match='vec array must be 3D'):
        vector_poly_data([0, 1, 2], vec)


def test_createvectorpolydata_1d():
    orig = np.random.default_rng().random(3)
    vec = np.random.default_rng().random(3)
    vdata = vector_poly_data(orig, vec)
    assert np.any(vdata.points)
    assert np.any(vdata.point_data['vectors'])


def test_createvectorpolydata():
    orig = np.random.default_rng().random((100, 3))
    vec = np.random.default_rng().random((100, 3))
    vdata = vector_poly_data(orig, vec)
    assert np.any(vdata.points)
    assert np.any(vdata.point_data['vectors'])


@pytest.mark.parametrize(
    ('path', 'target_ext'),
    [
        ('/data/mesh.stl', '.stl'),
        ('/data/image.nii.gz', '.nii.gz'),
        ('/data/other.gz', '.gz'),
    ],
)
def test_get_ext(path, target_ext):
    ext = get_ext(path)
    assert ext == target_ext


@pytest.mark.parametrize('use_pathlib', [True, False])
def test_read(tmpdir, use_pathlib):
    fnames = (
        ex.antfile,
        ex.planefile,
        ex.hexbeamfile,
        ex.spherefile,
        ex.uniformfile,
        ex.rectfile,
    )
    if use_pathlib:
        fnames = [Path(fname) for fname in fnames]
    types = (
        pv.PolyData,
        pv.PolyData,
        pv.UnstructuredGrid,
        pv.PolyData,
        pv.ImageData,
        pv.RectilinearGrid,
    )
    for i, filename in enumerate(fnames):
        obj = fileio.read(filename)
        assert isinstance(obj, types[i])
    # this is also tested for each mesh types init from file tests
    filename = str(tmpdir.mkdir('tmpdir').join('tmp.npy'))
    arr = np.random.default_rng().random((10, 10))
    np.save(filename, arr)
    with pytest.raises(IOError):  # noqa: PT011
        _ = pv.read(filename)
    # read non existing file
    with pytest.raises(IOError):  # noqa: PT011
        _ = pv.read('this_file_totally_does_not_exist.vtk')
    # Now test reading lists of files as multi blocks
    multi = pv.read(fnames)
    assert isinstance(multi, pv.MultiBlock)
    assert multi.n_blocks == len(fnames)
    nested = [ex.planefile, [ex.hexbeamfile, ex.uniformfile]]

    multi = pv.read(nested)
    assert isinstance(multi, pv.MultiBlock)
    assert multi.n_blocks == 2
    assert isinstance(multi[1], pv.MultiBlock)
    assert multi[1].n_blocks == 2


def test_read_force_ext(tmpdir):
    fnames = (
        ex.antfile,
        ex.planefile,
        ex.hexbeamfile,
        ex.spherefile,
        ex.uniformfile,
        ex.rectfile,
    )
    types = (
        pv.PolyData,
        pv.PolyData,
        pv.UnstructuredGrid,
        pv.PolyData,
        pv.ImageData,
        pv.RectilinearGrid,
    )

    dummy_extension = '.dummy'
    for fname, type_ in zip(fnames, types):
        path = Path(fname)
        root = str(path.parent / path.stem)
        original_ext = path.suffix
        _, name = os.path.split(root)
        new_fname = tmpdir / name + '.' + dummy_extension
        shutil.copy(fname, new_fname)
        data = fileio.read(new_fname, force_ext=original_ext)
        assert isinstance(data, type_)


@mock.patch('pyvista.BaseReader.read')
@mock.patch('pyvista.BaseReader.reader')
@mock.patch('pyvista.BaseReader.show_progress')
def test_read_progress_bar(mock_show_progress, mock_reader, mock_read):  # noqa: ARG001
    """Test passing attrs in read."""
    pv.read(ex.antfile, progress_bar=True)
    mock_show_progress.assert_called_once()


def test_read_force_ext_wrong_extension(tmpdir):
    # try to read a .vtu file as .vts
    # vtkXMLStructuredGridReader throws a VTK error about the validity of the XML file
    # the returned dataset is empty
    fname = tmpdir / 'airplane.vtu'
    ex.load_airplane().cast_to_unstructured_grid().save(fname)
    with warnings.catch_warnings():
        warnings.simplefilter('ignore')
        data = fileio.read(fname, force_ext='.vts')
    assert data.n_points == 0

    # try to read a .ply file as .vtm
    # vtkXMLMultiBlockDataReader throws a VTK error about the validity of the XML file
    # the returned dataset is empty
    fname = ex.planefile
    with warnings.catch_warnings():
        warnings.simplefilter('ignore')
        data = fileio.read(fname, force_ext='.vtm')
    assert len(data) == 0

    fname = ex.planefile
    with pytest.raises(IOError):  # noqa: PT011
        fileio.read(fname, force_ext='.not_supported')


@mock.patch('pyvista.core.utilities.fileio.read_exodus')
def test_pyvista_read_exodus(read_exodus_mock):
    # check that reading a file with extension .e calls `read_exodus`
    # use the globefile as a dummy because pv.read() checks for the existence of the file
    pv.read(ex.globefile, force_ext='.e')
    args, kwargs = read_exodus_mock.call_args
    filename = args[0]
    assert filename == Path(ex.globefile)


def test_get_array_cell(hexbeam):
    carr = np.random.default_rng().random(hexbeam.n_cells)
    hexbeam.cell_data.set_array(carr, 'test_data')

    data = get_array(hexbeam, 'test_data', preference='cell')
    assert np.allclose(carr, data)


def test_get_array_point(hexbeam):
    parr = np.random.default_rng().random(hexbeam.n_points)
    hexbeam.point_data.set_array(parr, 'test_data')

    data = get_array(hexbeam, 'test_data', preference='point')
    assert np.allclose(parr, data)

    oarr = np.random.default_rng().random(hexbeam.n_points)
    hexbeam.point_data.set_array(oarr, 'other')

    data = get_array(hexbeam, 'other')
    assert np.allclose(oarr, data)


def test_get_array_field(hexbeam):
    hexbeam.clear_data()
    # no preference
    farr = np.random.default_rng().random(hexbeam.n_points * hexbeam.n_cells)
    hexbeam.field_data.set_array(farr, 'data')
    data = get_array(hexbeam, 'data')
    assert np.allclose(farr, data)

    # preference and multiple data
    hexbeam.point_data.set_array(np.random.default_rng().random(hexbeam.n_points), 'data')

    data = get_array(hexbeam, 'data', preference='field')
    assert np.allclose(farr, data)


def test_get_array_error(hexbeam):
    parr = np.random.default_rng().random(hexbeam.n_points)
    hexbeam.point_data.set_array(parr, 'test_data')

    # invalid inputs
    with pytest.raises(TypeError):
        get_array(hexbeam, 'test_data', preference={'invalid'})
    with pytest.raises(ValueError):  # noqa: PT011
        get_array(hexbeam, 'test_data', preference='invalid')
    with pytest.raises(ValueError, match='`preference` must be'):
        get_array(hexbeam, 'test_data', preference='row')


def test_get_array_none(hexbeam):
    arr = get_array(hexbeam, 'foo')
    assert arr is None


def get_array_vtk(hexbeam):
    # test raw VTK input
    grid_vtk = vtk.vtkUnstructuredGrid()
    grid_vtk.DeepCopy(hexbeam)
    get_array(grid_vtk, 'test_data')
    get_array(grid_vtk, 'foo')


def test_is_inside_bounds():
    data = ex.load_uniform()
    bnds = data.bounds
    assert is_inside_bounds((0.5, 0.5, 0.5), bnds)
    assert not is_inside_bounds((12, 5, 5), bnds)
    assert not is_inside_bounds((5, 12, 5), bnds)
    assert not is_inside_bounds((5, 5, 12), bnds)
    assert not is_inside_bounds((12, 12, 12), bnds)


def test_is_inside_bounds_raises():
    with pytest.raises(ValueError, match='Bounds mismatch point dimensionality'):
        is_inside_bounds(point=np.array([0]), bounds=(0,))

    with pytest.raises(ValueError, match='Bounds mismatch point dimensionality'):
        is_inside_bounds(point=np.array([0]), bounds=(0, 1, 3, 4, 5))

    with pytest.raises(
        TypeError, match=re.escape("Unknown input data type (<class 'NoneType'>).")
    ):
        is_inside_bounds(point=None, bounds=(0,))


def test_voxelize(uniform):
    with pytest.warns(pv.PyVistaDeprecationWarning):
        vox = pv.voxelize(uniform, density=0.5)
    assert vox.n_cells

    if pv._version.version_info[:2] > (0, 49):
        msg = 'Remove this deprecated function.'
        raise RuntimeError(msg)


def test_voxelize_non_uniform_density(uniform):
    with pytest.warns(pv.PyVistaDeprecationWarning):
        vox = pv.voxelize(uniform, density=[0.5, 0.3, 0.2])
    assert vox.n_cells
    with pytest.warns(pv.PyVistaDeprecationWarning):
        vox = pv.voxelize(uniform, density=np.array([0.5, 0.3, 0.2]))
    assert vox.n_cells


def test_voxelize_invalid_density(rectilinear):
    # test error when density is not length-3
    with pytest.warns(pv.PyVistaDeprecationWarning):
        with pytest.raises(ValueError, match='not enough values to unpack'):
            pv.voxelize(rectilinear, density=[0.5, 0.3])
    # test error when density is not an array-like
    with pytest.warns(pv.PyVistaDeprecationWarning):
        with pytest.raises(TypeError, match='expected number or array-like'):
            pv.voxelize(rectilinear, density={0.5, 0.3})


def test_voxelize_throws_point_cloud(hexbeam):
    mesh = pv.PolyData(hexbeam.points)
    with pytest.warns(pv.PyVistaDeprecationWarning):
        with pytest.raises(ValueError, match='must have faces'):
            pv.voxelize(mesh)


def test_voxelize_volume_default_density(uniform):
    with pytest.warns(pv.PyVistaDeprecationWarning):
        expected = pv.voxelize_volume(uniform, density=uniform.length / 100).n_cells
    with pytest.warns(pv.PyVistaDeprecationWarning):
        actual = pv.voxelize_volume(uniform).n_cells
    assert actual == expected

    if pv._version.version_info[:2] > (0, 49):
        msg = 'Remove this deprecated function.'
        raise RuntimeError(msg)


def test_voxelize_volume_invalid_density(rectilinear):
    with pytest.warns(pv.PyVistaDeprecationWarning):
        with pytest.raises(TypeError, match='expected number or array-like'):
            pv.voxelize_volume(rectilinear, density={0.5, 0.3})


def test_voxelize_volume_no_face_mesh(rectilinear):
    with pytest.warns(pv.PyVistaDeprecationWarning):
        with pytest.raises(ValueError, match='must have faces'):
            pv.voxelize_volume(pv.PolyData())
    with pytest.warns(pv.PyVistaDeprecationWarning):
        with pytest.raises(TypeError, match='expected number or array-like'):
            pv.voxelize_volume(rectilinear, density={0.5, 0.3})


@pytest.mark.parametrize('function', [pv.voxelize_volume, pv.voxelize])
def test_voxelize_enclosed_bounds(function, ant):
    with pytest.warns(pv.PyVistaDeprecationWarning):
        vox = function(ant, density=0.9, enclosed=True)

    assert vox.bounds.x_min <= ant.bounds.x_min
    assert vox.bounds.y_min <= ant.bounds.y_min
    assert vox.bounds.z_min <= ant.bounds.z_min

    assert vox.bounds.x_max >= ant.bounds.x_max
    assert vox.bounds.y_max >= ant.bounds.y_max
    assert vox.bounds.z_max >= ant.bounds.z_max


@pytest.mark.parametrize('function', [pv.voxelize_volume, pv.voxelize])
def test_voxelize_fit_bounds(function, uniform):
    with pytest.warns(pv.PyVistaDeprecationWarning):
        vox = function(uniform, density=0.9, fit_bounds=True)

    assert np.isclose(vox.bounds.x_min, uniform.bounds.x_min)
    assert np.isclose(vox.bounds.y_min, uniform.bounds.y_min)
    assert np.isclose(vox.bounds.z_min, uniform.bounds.z_min)

    assert np.isclose(vox.bounds.x_max, uniform.bounds.x_max)
    assert np.isclose(vox.bounds.y_max, uniform.bounds.y_max)
    assert np.isclose(vox.bounds.z_max, uniform.bounds.z_max)


def test_report():
    report = pv.Report(gpu=True)
    assert report is not None
    assert 'GPU Details : None' not in report.__repr__()
    assert re.search(r'Render Window : (vtk\w+RenderWindow|error)', report.__repr__())
    assert 'vtkRenderWindow' not in report.__repr__()  # must not be abstract
    report = pv.Report(gpu=False)
    assert report is not None
    assert 'GPU Details : None' in report.__repr__()
    assert 'Render Window : None' in report.__repr__()
    assert 'User Data Path' not in report.__repr__()


<<<<<<< HEAD
def test_report_warnings():
    with pytest.warns(pv.PyVistaDeprecationWarning):
        pv.Report('vtk', 4, 90, True)
=======
REPORT = str(pv.Report(gpu=False))


@pytest.mark.parametrize('package', get_distribution_dependencies('pyvista'))
def test_report_dependencies(package):
    if package == 'pyvista[colormaps,io,jupyter]':
        pytest.xfail('scooby bug: https://github.com/banesullivan/scooby/issues/129')
    elif package == 'vtk!':
        pytest.xfail('scooby bug: https://github.com/banesullivan/scooby/issues/133')
    elif package == 'jupyter-server-proxy':
        pytest.xfail('not installed with --test group')
    assert package in REPORT
>>>>>>> 06384fed


def test_report_downloads():
    report = pv.Report(downloads=True)
    repr_ = repr(report)
    assert f'User Data Path : {pv.examples.downloads.USER_DATA_PATH}' in repr_
    assert f'VTK Data Source : {pv.examples.downloads.SOURCE}' in repr_
    assert f'File Cache : {pv.examples.downloads._FILE_CACHE}' in repr_


def test_line_segments_from_points():
    points = np.array([[0, 0, 0], [1, 0, 0], [1, 0, 0], [1, 1, 0]])
    poly = pv.line_segments_from_points(points)
    assert poly.n_cells == 2
    assert poly.n_points == 4
    cells = poly.lines
    assert np.allclose(cells[:3], [2, 0, 1])
    assert np.allclose(cells[3:], [2, 2, 3])


def test_lines_from_points():
    points = np.array([[0, 0, 0], [1, 0, 0], [1, 1, 0]])
    poly = pv.lines_from_points(points)
    assert poly.n_cells == 2
    assert poly.n_points == 3
    cells = poly.lines
    assert np.allclose(cells[:3], [2, 0, 1])
    assert np.allclose(cells[3:], [2, 1, 2])


def test_grid_from_sph_coords():
    x = np.arange(0.0, 360.0, 40.0)  # longitude
    y = np.arange(0.0, 181.0, 60.0)  # colatitude
    z = [1]  # elevation (radius)
    g = pv.grid_from_sph_coords(x, y, z)
    assert g.n_cells == 24
    assert g.n_points == 36
    assert np.allclose(
        g.bounds,
        [
            -0.8137976813493738,
            0.8660254037844387,
            -0.8528685319524434,
            0.8528685319524433,
            -1.0,
            1.0,
        ],
    )
    assert np.allclose(g.points[1], [0.8660254037844386, 0.0, 0.5])
    z = np.linspace(10, 30, 3)
    g = pv.grid_from_sph_coords(x, y, z)
    assert g.n_cells == 48
    assert g.n_points == 108
    assert np.allclose(g.points[0], [0.0, 0.0, 10.0])


def test_transform_vectors_sph_to_cart():
    lon = np.arange(0.0, 360.0, 40.0)  # longitude
    lat = np.arange(0.0, 181.0, 60.0)  # colatitude
    lev = [1]  # elevation (radius)
    u, v = np.meshgrid(lon, lat, indexing='ij')
    w = u**2 - v**2
    uu, vv, ww = pv.transform_vectors_sph_to_cart(theta=lon, phi=lat, r=lev, u=u, v=v, w=w)
    assert np.allclose(
        [uu[-1, -1], vv[-1, -1], ww[-1, -1]],
        [67.80403533828323, 360.8359915416445, -70000.0],
    )


def test_vtkmatrix_to_from_array():
    rng = np.random.default_rng()
    array3x3 = rng.integers(0, 10, size=(3, 3))
    matrix = pv.vtkmatrix_from_array(array3x3)
    assert isinstance(matrix, vtk.vtkMatrix3x3)
    for i in range(3):
        for j in range(3):
            assert matrix.GetElement(i, j) == array3x3[i, j]

    array = pv.array_from_vtkmatrix(matrix)
    assert isinstance(array, np.ndarray)
    assert array.shape == (3, 3)
    for i in range(3):
        for j in range(3):
            assert array[i, j] == matrix.GetElement(i, j)

    array4x4 = rng.integers(0, 10, size=(4, 4))
    matrix = pv.vtkmatrix_from_array(array4x4)
    assert isinstance(matrix, vtk.vtkMatrix4x4)
    for i in range(4):
        for j in range(4):
            assert matrix.GetElement(i, j) == array4x4[i, j]

    array = pv.array_from_vtkmatrix(matrix)
    assert isinstance(array, np.ndarray)
    assert array.shape == (4, 4)
    for i in range(4):
        for j in range(4):
            assert array[i, j] == matrix.GetElement(i, j)

    # invalid cases
    with pytest.raises(ValueError):  # noqa: PT011
        matrix = pv.vtkmatrix_from_array(np.arange(3 * 4).reshape(3, 4))
    invalid = vtk.vtkTransform()
    with pytest.raises(TypeError):
        array = pv.array_from_vtkmatrix(invalid)


def test_assert_empty_kwargs():
    kwargs = {}
    assert assert_empty_kwargs(**kwargs)
    kwargs = {'foo': 6}
    with pytest.raises(TypeError):
        assert_empty_kwargs(**kwargs)
    kwargs = {'foo': 6, 'goo': 'bad'}
    with pytest.raises(TypeError):
        assert_empty_kwargs(**kwargs)


def test_convert_id_list():
    ids = np.array([4, 5, 8])
    id_list = vtk.vtkIdList()
    id_list.SetNumberOfIds(len(ids))
    for i, v in enumerate(ids):
        id_list.SetId(i, v)
    converted = vtk_id_list_to_array(id_list)
    assert np.allclose(converted, ids)


def test_progress_monitor():
    mesh = pv.Sphere()
    ugrid = mesh.delaunay_3d(progress_bar=True)
    assert isinstance(ugrid, pv.UnstructuredGrid)


def test_observer():
    msg = 'KIND: In PATH, line 0\nfoo (ADDRESS): ALERT'
    obs = Observer()
    ret = obs.parse_message('foo')
    assert ret[3] == 'foo'
    ret = obs.parse_message(msg)
    assert ret[3] == 'ALERT'
    for kind in ['WARNING', 'ERROR']:
        obs.log_message(kind, 'foo')
    # Pass positionally as that's what VTK will do
    obs(None, None, msg)
    assert obs.has_event_occurred()
    assert obs.get_message() == 'ALERT'
    assert obs.get_message(etc=True) == msg

    alg = vtk.vtkSphereSource()
    alg.GetExecutive()
    obs.observe(alg)
    with pytest.raises(RuntimeError, match='algorithm'):
        obs.observe(alg)


@pytest.mark.parametrize('point', [1, object(), None])
def test_valid_vector_raises(point):
    with pytest.raises(TypeError, match='foo must be a length three iterable of floats.'):
        check_valid_vector(point=point, name='foo')


def test_check_valid_vector():
    with pytest.raises(ValueError, match='length three'):
        check_valid_vector([0, 1])

    check_valid_vector([0, 1, 2])


@pytest.mark.parametrize('value', [object(), None, [], ()])
def test_annotated_int_enum_from_any_raises(value):
    class Foo(AnnotatedIntEnum):
        BAR = (0, 'foo')

    with pytest.raises(
        TypeError,
        match=re.escape(f'Invalid type {type(value)} for class {Foo.__name__}'),
    ):
        Foo.from_any(value)


@given(points=st.lists(st.integers()).filter(lambda x: bool(len(x) % 2)))
def test_lines_segments_from_points(points):
    with pytest.raises(
        ValueError,
        match='An even number of points must be given to define each segment.',
    ):
        line_segments_from_points(points=points)


def test_cells_dict_utils():
    # No pyvista object
    with pytest.raises(TypeError):
        cells.get_mixed_cells(None)

    with pytest.raises(TypeError):
        cells.get_mixed_cells(np.zeros(shape=[3, 3]))


@pytest.mark.skipif(
    NUMPY_VERSION_INFO < (2, 3) and IS_ARM_MAC,
    reason='Specific to Mac M4. See https://github.com/numpy/numpy/issues/28687',
)
def test_apply_transformation_to_points():
    mesh = ex.load_airplane()
    points = mesh.points
    points_orig = points.copy()

    # identity 3 x 3
    tf = np.eye(3)
    points_new = transformations.apply_transformation_to_points(tf, points, inplace=False)
    assert points_new == pytest.approx(points)

    # identity 4 x 4
    tf = np.eye(4)
    points_new = transformations.apply_transformation_to_points(tf, points, inplace=False)
    assert points_new == pytest.approx(points)

    # scale in-place
    tf = np.eye(4) * 2
    tf[3, 3] = 1
    r = transformations.apply_transformation_to_points(tf, points, inplace=True)
    assert r is None
    assert mesh.points == pytest.approx(2 * points_orig)


def _generate_vtk_err():
    """Simple operation which generates a VTK error."""
    x, y, z = np.meshgrid(
        np.arange(-10, 10, 0.5), np.arange(-10, 10, 0.5), np.arange(-10, 10, 0.5)
    )
    mesh = pv.StructuredGrid(x, y, z)
    x2, y2, z2 = np.meshgrid(np.arange(-1, 1, 0.5), np.arange(-1, 1, 0.5), np.arange(-1, 1, 0.5))
    mesh2 = pv.StructuredGrid(x2, y2, z2)

    alg = vtk.vtkStreamTracer()
    obs = pv.Observer()
    obs.observe(alg)
    alg.SetInputDataObject(mesh)
    alg.SetSourceData(mesh2)
    alg.Update()


def test_vtk_error_catcher():
    # raise_errors: False
    error_catcher = pv.core.utilities.observers.VtkErrorCatcher()
    with error_catcher:
        _generate_vtk_err()
        _generate_vtk_err()
    assert len(error_catcher.events) == 2

    # raise_errors: False, no error
    error_catcher = pv.core.utilities.observers.VtkErrorCatcher()
    with error_catcher:
        pass

    # raise_errors: True
    error_catcher = pv.core.utilities.observers.VtkErrorCatcher(raise_errors=True)
    with pytest.raises(RuntimeError):
        with error_catcher:
            _generate_vtk_err()
    assert len(error_catcher.events) == 1

    # raise_errors: True, no error
    error_catcher = pv.core.utilities.observers.VtkErrorCatcher(raise_errors=True)
    with error_catcher:
        pass


def test_axis_angle_rotation():
    # rotate points around body diagonal
    points = np.eye(3)
    axis = [1, 1, 1]

    # no-op case
    angle = 360
    trans = transformations.axis_angle_rotation(axis, angle)
    actual = transformations.apply_transformation_to_points(trans, points)
    assert np.array_equal(actual, points)

    # default origin
    angle = np.radians(120)
    expected = points[[1, 2, 0], :]
    trans = transformations.axis_angle_rotation(axis, angle, deg=False)
    actual = transformations.apply_transformation_to_points(trans, points)
    assert np.allclose(actual, expected)

    # non-default origin
    p0 = [-2, -3, 4]
    points += p0
    expected += p0
    trans = transformations.axis_angle_rotation(axis, angle, point=p0, deg=False)
    actual = transformations.apply_transformation_to_points(trans, points)
    assert np.allclose(actual, expected)

    # invalid cases
    with pytest.raises(ValueError):  # noqa: PT011
        transformations.axis_angle_rotation([1, 0, 0, 0], angle)
    with pytest.raises(ValueError):  # noqa: PT011
        transformations.axis_angle_rotation(axis, angle, point=[1, 0, 0, 0])
    with pytest.raises(ValueError):  # noqa: PT011
        transformations.axis_angle_rotation([0, 0, 0], angle)


@pytest.mark.parametrize(
    ('axis', 'angle', 'times'),
    [
        ([1, 0, 0], 90, 4),
        ([1, 0, 0], 180, 2),
        ([1, 0, 0], 270, 4),
        ([0, 1, 0], 90, 4),
        ([0, 1, 0], 180, 2),
        ([0, 1, 0], 270, 4),
        ([0, 0, 1], 90, 4),
        ([0, 0, 1], 180, 2),
        ([0, 0, 1], 270, 4),
    ],
)
def test_axis_angle_rotation_many_times(axis, angle, times):
    # yields the exact same input
    expect = np.eye(3)
    actual = expect.copy()
    trans = transformations.axis_angle_rotation(axis, angle)
    for _ in range(times):
        actual = transformations.apply_transformation_to_points(trans, actual)
    assert np.array_equal(actual, expect)


def test_reflection():
    # reflect points of a square across a diagonal
    points = np.array(
        [
            [1, 1, 0],
            [-1, 1, 0],
            [-1, -1, 0],
            [1, -1, 0],
        ],
    )
    normal = [1, 1, 0]

    # default origin
    expected = points[[2, 1, 0, 3], :]
    trans = transformations.reflection(normal)
    actual = transformations.apply_transformation_to_points(trans, points)
    assert np.allclose(actual, expected)

    # non-default origin
    p0 = [1, 1, 0]
    expected += 2 * np.array(p0)
    trans = transformations.reflection(normal, point=p0)
    actual = transformations.apply_transformation_to_points(trans, points)
    assert np.allclose(actual, expected)

    # invalid cases
    with pytest.raises(ValueError):  # noqa: PT011
        transformations.reflection([1, 0, 0, 0])
    with pytest.raises(ValueError):  # noqa: PT011
        transformations.reflection(normal, point=[1, 0, 0, 0])
    with pytest.raises(ValueError):  # noqa: PT011
        transformations.reflection([0, 0, 0])


def test_merge(sphere, cube, datasets):
    with pytest.raises(TypeError, match='Expected a sequence'):
        pv.merge(None)

    with pytest.raises(ValueError, match='Expected at least one'):
        pv.merge([])

    with pytest.raises(TypeError, match='Expected pyvista.DataSet'):
        pv.merge([None, sphere])

    # check polydata
    merged_poly = pv.merge([sphere, cube])
    assert isinstance(merged_poly, pv.PolyData)
    assert merged_poly.n_points == sphere.n_points + cube.n_points

    merged = pv.merge([sphere, sphere], merge_points=True)
    assert merged.n_points == sphere.n_points

    merged = pv.merge([sphere, sphere], merge_points=False)
    assert merged.n_points == sphere.n_points * 2

    # check unstructured
    merged_ugrid = pv.merge(datasets, merge_points=False)
    assert isinstance(merged_ugrid, pv.UnstructuredGrid)
    assert merged_ugrid.n_points == sum(ds.n_points for ds in datasets)
    # check main has priority
    sphere_main = sphere.copy()
    sphere_other = sphere.copy()
    main_data = np.zeros(sphere_main.n_points)
    other_data = np.ones(sphere_main.n_points)
    sphere_main['data'] = main_data
    sphere_other['data'] = other_data

    merged = pv.merge(
        [sphere_main, sphere_other],
        merge_points=True,
    )
    assert np.allclose(merged['data'], main_data)


def test_convert_array():
    arr = np.arange(4).astype('O')
    arr2 = pv.core.utilities.arrays.convert_array(arr, array_type=np.dtype('O'))
    assert arr2.GetNumberOfValues() == 4

    # https://github.com/pyvista/pyvista/issues/2370
    arr3 = pv.core.utilities.arrays.convert_array(
        pickle.loads(pickle.dumps(np.arange(4).astype('O'))),
        array_type=np.dtype('O'),
    )
    assert arr3.GetNumberOfValues() == 4

    # check lists work
    my_list = [1, 2, 3]
    arr4 = pv.core.utilities.arrays.convert_array(my_list)
    assert arr4.GetNumberOfValues() == len(my_list)

    # test string scalar is converted to string array with length on
    my_str = 'abc'
    arr5 = pv.core.utilities.arrays.convert_array(my_str)
    assert arr5.GetNumberOfValues() == 1
    arr6 = pv.core.utilities.arrays.convert_array(np.array(my_str))
    assert arr6.GetNumberOfValues() == 1


def test_has_duplicates():
    assert not has_duplicates(np.arange(100))
    assert has_duplicates(np.array([0, 1, 2, 2]))
    assert has_duplicates(np.array([[0, 1, 2], [0, 1, 2]]))

    with pytest.raises(ValueError):  # noqa: PT011
        raise_has_duplicates(np.array([0, 1, 2, 2]))


def test_copy_vtk_array():
    with pytest.raises(TypeError, match='Invalid type'):
        copy_vtk_array([1, 2, 3])

    value_0 = 10
    value_1 = 10
    arr = vtk.vtkFloatArray()
    arr.SetNumberOfValues(2)
    arr.SetValue(0, value_0)
    arr.SetValue(1, value_1)
    arr_copy = copy_vtk_array(arr, deep=True)
    assert arr_copy.GetNumberOfValues()
    assert value_0 == arr_copy.GetValue(0)

    arr_copy_shallow = copy_vtk_array(arr, deep=False)
    new_value = 5
    arr.SetValue(1, new_value)
    assert value_1 == arr_copy.GetValue(1)
    assert new_value == arr_copy_shallow.GetValue(1)


def test_copy_implicit_vtk_array(plane):
    # Use the connectivity filter to generate an implicit vtkDataArray
    conn = plane.connectivity()
    vtk_object = conn['RegionId'].VTKObject
    if pv.vtk_version_info >= (9, 4):
        # The VTK array appears to be abstract but is not
        assert type(vtk_object) is vtk.vtkDataArray
    else:
        assert type(vtk_object) is vtk.vtkIdTypeArray

    # `copy_vtk_array` is called with this assignment
    plane['test'] = conn['RegionId']

    new_vtk_object = plane['test'].VTKObject
    if pv.vtk_version_info >= (9, 4):
        # The VTK array type has changed and is now a concrete subclass
        assert type(new_vtk_object) is vtk.vtkUnsignedIntArray
    else:
        assert type(new_vtk_object) is vtk.vtkIdTypeArray


def test_cartesian_to_spherical():
    def polar2cart(r, phi, theta):
        return np.vstack(
            (
                r * np.sin(phi) * np.cos(theta),
                r * np.sin(phi) * np.sin(theta),
                r * np.cos(phi),
            ),
        ).T

    points = np.random.default_rng().random((1000, 3))
    x, y, z = points.T
    r, phi, theta = pv.cartesian_to_spherical(x, y, z)
    assert np.allclose(polar2cart(r, phi, theta), points)


def test_spherical_to_cartesian():
    points = np.random.default_rng().random((1000, 3))
    r, phi, theta = points.T
    x, y, z = pv.spherical_to_cartesian(r, phi, theta)
    assert np.allclose(pv.cartesian_to_spherical(x, y, z), points.T)


def test_linkcode_resolve():
    assert linkcode_resolve('not-py', {}) is None
    link = linkcode_resolve('py', {'module': 'pyvista', 'fullname': 'pyvista.core.DataObject'})
    assert 'dataobject.py' in link
    assert '#L' in link

    # badmodule name
    assert linkcode_resolve('py', {'module': 'doesnotexist', 'fullname': 'foo.bar'}) is None

    assert (
        linkcode_resolve('py', {'module': 'pyvista', 'fullname': 'pyvista.not.an.object'}) is None
    )

    # test property
    link = linkcode_resolve('py', {'module': 'pyvista', 'fullname': 'pyvista.core.DataSet.points'})
    assert 'dataset.py' in link

    # test wrapped function
    link = linkcode_resolve(
        'py',
        {'module': 'pyvista', 'fullname': 'pyvista.plotting.plotter.Plotter.add_ruler'},
    )
    assert 'renderer.py' in link

    link = linkcode_resolve('py', {'module': 'pyvista', 'fullname': 'pyvista.core'})
    assert link.endswith('__init__.py')


def test_coerce_point_like_arg():
    # Test with Sequence
    point = [1.0, 2.0, 3.0]
    coerced_arg, singular = _coerce_pointslike_arg(point)
    assert isinstance(coerced_arg, np.ndarray)
    assert coerced_arg.shape == (1, 3)
    assert np.array_equal(coerced_arg, np.array([[1.0, 2.0, 3.0]]))
    assert singular

    # Test with 1D np.ndarray
    point = np.array([1.0, 2.0, 3.0])
    coerced_arg, singular = _coerce_pointslike_arg(point)
    assert isinstance(coerced_arg, np.ndarray)
    assert coerced_arg.shape == (1, 3)
    assert np.array_equal(coerced_arg, np.array([[1.0, 2.0, 3.0]]))
    assert singular

    # Test with (1, 3) np.ndarray
    point = np.array([[1.0, 2.0, 3.0]])
    coerced_arg, singular = _coerce_pointslike_arg(point)
    assert isinstance(coerced_arg, np.ndarray)
    assert coerced_arg.shape == (1, 3)
    assert np.array_equal(coerced_arg, np.array([[1.0, 2.0, 3.0]]))
    assert not singular

    # Test with 2D ndarray
    point = np.array([[1.0, 2.0, 3.0], [4.0, 5.0, 6.0]])
    coerced_arg, singular = _coerce_pointslike_arg(point)
    assert isinstance(coerced_arg, np.ndarray)
    assert coerced_arg.shape == (2, 3)
    assert np.array_equal(coerced_arg, np.array([[1.0, 2.0, 3.0], [4.0, 5.0, 6.0]]))
    assert not singular


def test_coerce_point_like_arg_copy():
    # Sequence is always copied
    point = [1.0, 2.0, 3.0]
    coerced_arg, _ = _coerce_pointslike_arg(point, copy=True)
    point[0] = 10.0
    assert np.array_equal(coerced_arg, np.array([[1.0, 2.0, 3.0]]))

    point = [1.0, 2.0, 3.0]
    coerced_arg, _ = _coerce_pointslike_arg(point, copy=False)
    point[0] = 10.0
    assert np.array_equal(coerced_arg, np.array([[1.0, 2.0, 3.0]]))

    # 1D np.ndarray can be copied or not
    point = np.array([1.0, 2.0, 3.0])
    coerced_arg, _ = _coerce_pointslike_arg(point, copy=True)
    point[0] = 10.0
    assert np.array_equal(coerced_arg, np.array([[1.0, 2.0, 3.0]]))

    point = np.array([1.0, 2.0, 3.0])
    coerced_arg, _ = _coerce_pointslike_arg(point, copy=False)
    point[0] = 10.0
    assert np.array_equal(coerced_arg, np.array([[10.0, 2.0, 3.0]]))

    # 2D np.ndarray can be copied or not
    point = np.array([[1.0, 2.0, 3.0], [4.0, 5.0, 6.0]])
    coerced_arg, _ = _coerce_pointslike_arg(point, copy=True)
    point[0, 0] = 10.0
    assert np.array_equal(coerced_arg, np.array([[1.0, 2.0, 3.0], [4.0, 5.0, 6.0]]))

    point = np.array([[1.0, 2.0, 3.0], [4.0, 5.0, 6.0]])
    coerced_arg, _ = _coerce_pointslike_arg(point, copy=False)
    point[0, 0] = 10.0
    assert np.array_equal(coerced_arg, np.array([[10.0, 2.0, 3.0], [4.0, 5.0, 6.0]]))


def test_coerce_point_like_arg_errors():
    # wrong length sequence
    with pytest.raises(ValueError):  # noqa: PT011
        _coerce_pointslike_arg([1, 2])

    # wrong type
    with pytest.raises(TypeError):
        # allow Sequence but not Iterable
        _coerce_pointslike_arg({1, 2, 3})

    # wrong length ndarray
    with pytest.raises(ValueError):  # noqa: PT011
        _coerce_pointslike_arg(np.empty(4))
    with pytest.raises(ValueError):  # noqa: PT011
        _coerce_pointslike_arg(np.empty([2, 4]))

    # wrong ndim ndarray
    with pytest.raises(ValueError):  # noqa: PT011
        _coerce_pointslike_arg(np.empty([1, 3, 3]))


def test_coerce_points_like_args_does_not_copy():
    source = np.random.default_rng().random((100, 3))
    output, _ = _coerce_pointslike_arg(source)  # test that copy=False is default
    output /= 2
    assert np.array_equal(output, source)
    assert np.may_share_memory(output, source)


def test_has_module():
    assert has_module('pytest')
    assert not has_module('not_a_module')


def test_fit_plane_to_points_resolution(airplane):
    DEFAULT_RESOLUTION = 10
    plane = fit_plane_to_points(airplane.points)
    assert plane.n_points == (DEFAULT_RESOLUTION + 1) ** 2

    resolution = (1.0, 2.0)  # Test with integer-valued floats
    plane = fit_plane_to_points(airplane.points, resolution=resolution)
    assert plane.n_points == (resolution[0] + 1) * (resolution[1] + 1)


def test_fit_plane_to_points():
    # Fit a plane to a plane's points
    center = (1, 2, 3)
    direction = np.array((4.0, 5.0, 6.0))
    direction /= np.linalg.norm(direction)
    expected_plane = pv.Plane(center=center, direction=direction, i_size=2, j_size=3)
    fitted_plane, fitted_center, fitted_normal = fit_plane_to_points(
        expected_plane.points, return_meta=True
    )

    # Test bounds
    assert np.allclose(fitted_plane.bounds, expected_plane.bounds, atol=1e-6)

    # Test center
    assert np.allclose(fitted_plane.center, center)
    assert np.allclose(fitted_center, center)
    assert np.allclose(fitted_plane.points.mean(axis=0), center)

    # Test normal
    assert np.allclose(fitted_normal, direction)
    assert np.allclose(fitted_plane.point_normals.mean(axis=0), direction)

    flipped_normal = direction * -1
    _, _, new_normal = fit_plane_to_points(
        expected_plane.points, return_meta=True, init_normal=flipped_normal
    )
    assert np.allclose(new_normal, flipped_normal)


def test_fit_line_to_points():
    # Fit a line to a line's points
    point_a = (1, 2, 3)
    point_b = (4, 5, 6)
    resolution = 42
    expected_line = pv.Line(point_a, point_b, resolution=resolution)
    fitted_line, length, direction = fit_line_to_points(
        expected_line.points, resolution=resolution, return_meta=True
    )

    assert np.allclose(fitted_line.bounds, expected_line.bounds)
    assert np.allclose(fitted_line.points[0], point_a)
    assert np.allclose(fitted_line.points[-1], point_b)
    assert np.allclose(direction, np.abs(pv.principal_axes(fitted_line.points)[0]))
    assert np.allclose(length, fitted_line.length)

    fitted_line = fit_line_to_points(
        expected_line.points, resolution=resolution, return_meta=False
    )
    assert np.allclose(fitted_line.bounds, expected_line.bounds)


# Default output from `np.linalg.eigh`
DEFAULT_PRINCIPAL_AXES = [[0.0, 0.0, 1.0], [0.0, 1.0, 0.0], [-1.0, 0.0, 0.0]]


CASE_0 = (  # coincidental points
    [[0, 0, 0], [0, 0, 0]],
    [DEFAULT_PRINCIPAL_AXES],
)
CASE_1 = (  # non-coincidental points
    [[0, 0, 0], [1, 0, 0]],
    [[1.0, 0.0, 0.0], [0.0, 0.0, 1.0], [0.0, -1.0, 0.0]],
)

CASE_2 = (  # non-collinear points
    [[1, 0, 0], [0, 1, 0], [0, 0, 1]],
    [
        [0.0, -0.70710678, 0.70710678],
        [-0.81649658, 0.40824829, 0.40824829],
        [-0.57735027, -0.57735027, -0.57735027],
    ],
)
CASE_3 = (  # non-coplanar points
    [[1, 0, 0], [0, 1, 0], [0, 0, 1], [-1, -1, -1]],
    [
        [-0.57735027, -0.57735027, -0.57735027],
        [0.0, -0.70710678, 0.70710678],
        [-0.81649658, 0.40824829, 0.40824829],
    ],
)


@pytest.mark.skipif(
    NUMPY_VERSION_INFO < (1, 26) or IS_ARM_MAC,
    reason='Different results for some tests.',
)
@pytest.mark.parametrize(
    ('points', 'expected_axes'),
    [CASE_0, CASE_1, CASE_2, CASE_3],
    ids=['case0', 'case1', 'case2', 'case3'],
)
def test_principal_axes(points, expected_axes):
    axes = principal_axes(points)
    assert np.allclose(axes, expected_axes, atol=1e-7)

    assert np.allclose(np.cross(axes[0], axes[1]), axes[2])
    assert np.allclose(np.linalg.norm(axes, axis=1), 1)
    assert isinstance(axes, np.ndarray)

    _, std = principal_axes(points, return_std=True)
    assert std[0] >= std[1]
    if not np.isnan(std[2]):
        assert std[1] >= std[2]
    assert isinstance(std, np.ndarray)


def test_principal_axes_return_std():
    # Create axis-aligned normally distributed points
    rng = np.random.default_rng(seed=42)
    n = 100_000
    std_in = np.array([3, 2, 1])
    normal_points = rng.normal(size=(n, 3)) * std_in

    _, std_out = principal_axes(normal_points, return_std=True)

    # Test output matches numpy std
    std_numpy = np.std(normal_points, axis=0)
    assert np.allclose(std_out, std_numpy, atol=1e-4)

    # Test output matches input std
    assert np.allclose(std_out, std_in, atol=0.02)

    # Test ratios of input sizes match ratios of output std
    ratios_in = std_in / sum(std_in)
    ratios_out = std_out / sum(std_out)
    assert np.allclose(ratios_in, ratios_out, atol=0.02)


@pytest.mark.filterwarnings('ignore:Mean of empty slice:RuntimeWarning')
@pytest.mark.filterwarnings('ignore:invalid value encountered in divide:RuntimeWarning')
def test_principal_axes_empty():
    axes = principal_axes(np.empty((0, 3)))
    assert np.allclose(axes, DEFAULT_PRINCIPAL_AXES)


def test_principal_axes_single_point():
    axes = principal_axes([1, 2, 3])
    assert np.allclose(axes, DEFAULT_PRINCIPAL_AXES)


@pytest.fixture
def one_million_points():
    return np.random.default_rng().random((1_000_000, 3))


def test_principal_axes_success_with_many_points(one_million_points):
    # Use many points to verify no memory errors are raised
    axes = pv.principal_axes(one_million_points)
    assert isinstance(axes, np.ndarray)


def test_fit_plane_to_points_success_with_many_points(one_million_points):
    # Use many points to verify no memory errors are raised
    plane = pv.fit_plane_to_points(one_million_points)
    assert isinstance(plane, pv.PolyData)


@pytest.fixture
def no_new_attributes_mixin_subclass():
    class A(_NoNewAttrMixin):
        def __init__(self):
            super().__init__()
            self.bar = 42

    class B(A):
        def __init__(self):
            super().__init__()
            self.baz = 42

    return A(), B()


def test_no_new_attr_mixin(no_new_attributes_mixin_subclass):
    a, b = no_new_attributes_mixin_subclass
    ham = 'ham'
    eggs = 'eggs'

    match = (
        "Attribute 'ham' does not exist and cannot be added to class 'A'\n"
        'Use `pv.set_new_attribute` to set new attributes.'
    )
    with pytest.raises(pv.PyVistaAttributeError, match=match):
        setattr(a, ham, eggs)

    match = "Attribute 'ham' does not exist and cannot be added to class 'B'"
    with pytest.raises(pv.PyVistaAttributeError, match=match):
        setattr(b, ham, eggs)


def test_set_new_attribute(no_new_attributes_mixin_subclass):
    a, _ = no_new_attributes_mixin_subclass
    ham = 'ham'
    eggs = 'eggs'

    assert not hasattr(a, ham)
    pv.set_new_attribute(a, ham, eggs)
    assert hasattr(a, ham)
    assert getattr(a, ham) == eggs

    match = (
        "Attribute 'ham' already exists. "
        '`set_new_attribute` can only be used for setting NEW attributes.'
    )
    with pytest.raises(pv.PyVistaAttributeError, match=re.escape(match)):
        pv.set_new_attribute(a, ham, eggs)


@pytest.fixture
def serial_dict_empty():
    return _SerializedDictArray()


@pytest.fixture
def serial_dict_with_foobar():
    serial_dict = _SerializedDictArray()
    serial_dict.data = dict(foo='bar')
    return serial_dict


def test_serial_dict_init():
    # empty init
    serial_dict = _SerializedDictArray()
    assert serial_dict == {}
    assert repr(serial_dict) == '{}'

    # init from dict
    new_dict = dict(ham='eggs')
    serial_dict = _SerializedDictArray(new_dict)
    assert serial_dict['ham'] == 'eggs'
    assert repr(serial_dict) == '{"ham": "eggs"}'

    # init from UserDict
    serial_dict = _SerializedDictArray(serial_dict)
    assert serial_dict['ham'] == 'eggs'
    assert repr(serial_dict) == '{"ham": "eggs"}'

    # init from JSON string
    json_dict = json.dumps(new_dict)
    serial_dict = _SerializedDictArray(json_dict)
    assert serial_dict['ham'] == 'eggs'
    assert repr(serial_dict) == '{"ham": "eggs"}'


def test_serial_dict_as_dict(serial_dict_with_foobar):
    assert not isinstance(serial_dict_with_foobar, dict)
    actual_dict = dict(serial_dict_with_foobar)
    assert isinstance(actual_dict, dict)
    assert actual_dict == serial_dict_with_foobar.data


def test_serial_dict_overrides__setitem__(serial_dict_empty):
    serial_dict_empty['foo'] = 'bar'
    assert repr(serial_dict_empty) == '{"foo": "bar"}'


def test_serial_dict_overrides__delitem__(serial_dict_with_foobar):
    del serial_dict_with_foobar['foo']
    assert repr(serial_dict_with_foobar) == '{}'


def test_serial_dict_overrides__setattr__(serial_dict_empty):
    serial_dict_empty.data = dict(foo='bar')
    assert repr(serial_dict_empty) == '{"foo": "bar"}'


def test_serial_dict_overrides_popitem(serial_dict_with_foobar):
    serial_dict_with_foobar['ham'] = 'eggs'
    item = serial_dict_with_foobar.popitem()
    assert item == ('foo', 'bar')
    assert repr(serial_dict_with_foobar) == '{"ham": "eggs"}'


def test_serial_dict_overrides_pop(serial_dict_with_foobar):
    item = serial_dict_with_foobar.pop('foo')
    assert item == 'bar'
    assert repr(serial_dict_with_foobar) == '{}'


def test_serial_dict_overrides_update(serial_dict_empty):
    serial_dict_empty.update(dict(foo='bar'))
    assert repr(serial_dict_empty) == '{"foo": "bar"}'


def test_serial_dict_overrides_clear(serial_dict_with_foobar):
    serial_dict_with_foobar.clear()
    assert repr(serial_dict_with_foobar) == '{}'


def test_serial_dict_overrides_setdefault(serial_dict_empty, serial_dict_with_foobar):
    serial_dict_empty.setdefault('foo', 42)
    assert repr(serial_dict_empty) == '{"foo": 42}'
    serial_dict_with_foobar.setdefault('foo', 42)
    assert repr(serial_dict_with_foobar) == '{"foo": "bar"}'


SCALE = 2
ROTATION = [[0, -1, 0], [1, 0, 0], [0, 0, 1]]  # rotate 90 deg about z axis
VECTOR = (1, 2, 3)
ANGLE = 30


@pytest.mark.parametrize('scale_args', [(SCALE,), (SCALE, SCALE, SCALE), [(SCALE, SCALE, SCALE)]])
def test_transform_scale(transform, scale_args):
    transform.scale(*scale_args)
    actual = transform.matrix
    expected = np.diag((SCALE, SCALE, SCALE, 1))
    assert np.array_equal(actual, expected)
    assert transform.n_transformations == 1

    identity = transform.matrix @ transform.inverse_matrix
    assert np.array_equal(identity, np.eye(4))


@pytest.mark.parametrize('translate_args', [np.array(VECTOR), np.array([VECTOR])])
def test_transform_translate(transform, translate_args):
    transform.translate(*translate_args)
    actual = transform.matrix
    expected = np.eye(4)
    expected[:3, 3] = VECTOR
    assert np.array_equal(actual, expected)

    identity = transform.matrix @ transform.inverse_matrix
    assert np.array_equal(identity, np.eye(4))


@pytest.mark.parametrize('reflect_args', [VECTOR, [VECTOR]])
def test_transform_reflect(transform, reflect_args):
    transform.reflect(*reflect_args)
    actual = transform.matrix
    expected = transformations.reflection(VECTOR)
    assert np.array_equal(actual, expected)

    identity = transform.matrix @ transform.inverse_matrix
    assert np.allclose(identity, np.eye(4))


@pytest.mark.parametrize(
    ('method', 'vector'),
    [('flip_x', (1, 0, 0)), ('flip_y', (0, 1, 0)), ('flip_z', (0, 0, 1))],
)
def test_transform_flip_xyz(transform, method, vector):
    getattr(transform, method)()
    actual = transform.matrix
    expected = transformations.reflection(vector)
    assert np.array_equal(actual, expected)

    identity = transform.matrix @ transform.inverse_matrix
    assert np.allclose(identity, np.eye(4))


def test_transform_rotate(transform):
    transform.rotate(ROTATION)
    actual = transform.matrix
    expected = np.eye(4)
    expected[:3, :3] = ROTATION
    assert np.array_equal(actual, expected)

    identity = transform.matrix @ transform.inverse_matrix
    assert np.array_equal(identity, np.eye(4))


@pytest.mark.parametrize('multiply_mode', ['post', 'pre'])
@pytest.mark.parametrize(
    ('method', 'args'),
    [
        ('compose', (pv.Transform(ROTATION).translate(VECTOR),)),
        ('scale', (SCALE,)),
        ('reflect', (VECTOR,)),
        ('flip_x', ()),
        ('flip_y', ()),
        ('flip_z', ()),
        ('rotate', (ROTATION,)),
        ('rotate_x', (ANGLE,)),
        ('rotate_y', (ANGLE,)),
        ('rotate_z', (ANGLE,)),
        ('rotate_vector', (VECTOR, ANGLE)),
    ],
)
def test_transform_with_point(transform, multiply_mode, method, args):
    func = getattr(Transform, method)
    vector = np.array(VECTOR)

    transform.multiply_mode = multiply_mode
    transform.point = vector
    func(transform, *args)

    expected_transform = Transform().translate(-vector)
    func(expected_transform, *args)
    expected_transform.translate(vector)

    assert np.array_equal(transform.matrix, expected_transform.matrix)
    assert transform.n_transformations == 3

    # Test override point with kwarg
    vector2 = vector * 2  # new point
    transform.identity()  # reset
    func(transform, *args, point=vector2)  # override point

    expected_transform = Transform().translate(-vector2)
    func(expected_transform, *args)
    expected_transform.translate(vector2)

    assert np.array_equal(transform.matrix, expected_transform.matrix)
    assert transform.n_transformations == 3


def test_transform_rotate_x(transform):
    transform.rotate_x(ANGLE)
    actual = transform.matrix
    expected = transformations.axis_angle_rotation((1, 0, 0), ANGLE)
    assert np.array_equal(actual, expected)

    identity = transform.matrix @ transform.inverse_matrix
    assert np.allclose(identity, np.eye(4))


def test_transform_rotate_y(transform):
    transform.rotate_y(ANGLE)
    actual = transform.matrix
    expected = transformations.axis_angle_rotation((0, 1, 0), ANGLE)
    assert np.array_equal(actual, expected)

    identity = transform.matrix @ transform.inverse_matrix
    assert np.allclose(identity, np.eye(4))


def test_transform_rotate_z(transform):
    transform.rotate_z(ANGLE)
    actual = transform.matrix
    expected = transformations.axis_angle_rotation((0, 0, 1), ANGLE)
    assert np.array_equal(actual, expected)

    identity = transform.matrix @ transform.inverse_matrix
    assert np.allclose(identity, np.eye(4))


def test_transform_rotate_vector(transform):
    transform.rotate_vector(VECTOR, ANGLE)
    actual = transform.matrix
    expected = transformations.axis_angle_rotation(VECTOR, ANGLE)
    assert np.array_equal(actual, expected)

    identity = transform.matrix @ transform.inverse_matrix
    assert np.allclose(identity, np.eye(4))


def test_transform_compose_vtkmatrix(transform):
    scale_array = np.diag((1, 2, 3, 1))
    vtkmatrix = pv.vtkmatrix_from_array(scale_array)
    transform.compose(vtkmatrix)
    actual = transform.matrix
    expected = scale_array
    assert np.array_equal(actual, expected)

    identity = transform.matrix @ transform.inverse_matrix
    assert np.array_equal(identity, np.eye(4))


def test_transform_invert(transform):
    assert transform.is_inverted is False

    # Add a transformation and check its output
    transform.scale(SCALE)
    inverse = transform.inverse_matrix
    transform.invert()
    assert transform.is_inverted is True
    assert np.array_equal(inverse, transform.matrix)

    transform.invert()
    assert transform.is_inverted is False


class CasesTransformApply:
    def case_list_int(self):
        return list(VECTOR), False, np.ndarray, float

    def case_tuple_int(self):
        return VECTOR, False, np.ndarray, float

    def case_array1d_int(self):
        return np.array(VECTOR), False, np.ndarray, float

    def case_array2d_int(self):
        return np.array([VECTOR]), False, np.ndarray, float

    def case_array1d_float(self):
        return np.array(VECTOR, dtype=float), True, np.ndarray, float

    def case_array2d_float(self):
        return np.array([VECTOR], dtype=float), True, np.ndarray, float

    @pytest.mark.filterwarnings('ignore:Points is not a float type.*:UserWarning')
    def case_polydata_float32(self):
        return pv.PolyData(np.atleast_2d(VECTOR)), True, pv.PolyData, np.float32

    @pytest.mark.filterwarnings('ignore:Points is not a float type.*:UserWarning')
    def case_polydata_int(self):
        return (
            pv.PolyData(np.atleast_2d(VECTOR).astype(int)),
            True,
            pv.PolyData,
            np.float32,
        )

    def case_polydata_float(self):
        return (
            pv.PolyData(np.atleast_2d(VECTOR).astype(float)),
            True,
            pv.PolyData,
            float,
        )

    def case_multiblock_float(self):
        return (
            pv.MultiBlock([pv.PolyData(np.atleast_2d(VECTOR).astype(float))]),
            True,
            pv.MultiBlock,
            float,
        )


@parametrize(copy=[True, False])
@parametrize_with_cases(
    ('obj', 'return_self', 'return_type', 'return_dtype'), cases=CasesTransformApply
)
def test_transform_apply(transform, obj, return_self, return_type, return_dtype, copy):
    def _get_points_from_object(obj_):
        return (
            obj_.points
            if isinstance(obj_, pv.DataSet)
            else obj_[0].points
            if isinstance(obj_, pv.MultiBlock)
            else obj_
        )

    points_in_array = np.array(_get_points_from_object(obj))
    out = transform.scale(SCALE).apply(obj, copy=copy)

    if not copy and return_self:
        assert out is obj
    else:
        assert out is not obj
    assert isinstance(out, return_type)

    points_out = _get_points_from_object(out)
    assert isinstance(points_out, np.ndarray)
    assert points_out.dtype == return_dtype
    assert np.array_equal(points_in_array * SCALE, points_out)

    inverted = transform.apply(out, inverse=True)
    inverted_points = _get_points_from_object(inverted)
    assert np.array_equal(inverted_points, points_in_array)
    assert not transform.is_inverted


@pytest.fixture
def scale_transform():
    return Transform() * SCALE


@pytest.fixture
def translate_transform():
    return Transform() + VECTOR


@pytest.mark.parametrize('method', [pv.Transform.apply, pv.Transform.apply_to_points])
@pytest.mark.parametrize('transformation', ['scale', 'translate'])
def test_transform_apply_to_points(scale_transform, translate_transform, method, transformation):
    array = np.array((0.0, 0.0, 1.0))

    if transformation == 'scale':
        trans = scale_transform
        expected = array * SCALE
    else:
        trans = translate_transform
        expected = array + VECTOR

    if method == pv.Transform.apply:
        transformed = method(trans, array, 'points')
    else:
        transformed = method(trans, array)
    assert np.allclose(transformed, expected)


@pytest.mark.parametrize('method', [pv.Transform.apply, pv.Transform.apply_to_vectors])
@pytest.mark.parametrize('transformation', ['scale', 'translate'])
def test_transform_apply_to_vectors(scale_transform, translate_transform, method, transformation):
    array = np.array((0.0, 0.0, 1.0))

    if transformation == 'scale':
        trans = scale_transform
        expected = array * SCALE
    else:
        trans = translate_transform
        expected = array

    if method == pv.Transform.apply:
        transformed = method(trans, array, 'vectors')
    else:
        transformed = method(trans, array)
    assert np.allclose(transformed, expected)


@pytest.mark.parametrize('mode', ['active_vectors', 'all_vectors'])
@pytest.mark.parametrize('method', [pv.Transform.apply, pv.Transform.apply_to_dataset])
def test_transform_apply_to_dataset(scale_transform, mode, method):
    vector = np.array(VECTOR, dtype=float)
    mesh = pv.PolyData(vector)
    mesh['vector'] = [vector]

    expected = mesh['vector']
    if mode == 'all_vectors':
        expected = expected * SCALE

    transformed = method(scale_transform, mesh, mode)
    assert np.allclose(transformed['vector'], expected)


@pytest.mark.parametrize('mode', ['replace', 'pre-multiply', 'post-multiply'])
@pytest.mark.parametrize('method', [pv.Transform.apply, pv.Transform.apply_to_actor])
def test_transform_apply_to_actor(scale_transform, translate_transform, mode, method):
    expected_matrix = scale_transform.matrix
    actor = pv.Actor()

    transformed = method(scale_transform, actor, mode)
    assert np.allclose(transformed.user_matrix, expected_matrix)

    # Transform again
    transformed = method(translate_transform, transformed, mode)
    if mode == 'replace':
        expected_matrix = translate_transform.matrix
    else:
        expected_matrix = scale_transform.compose(
            translate_transform, multiply_mode=mode.split('-')[0]
        ).matrix
    assert np.allclose(transformed.user_matrix, expected_matrix)


def test_transform_apply_invalid_mode():
    mesh = pv.PolyData()
    array = np.ndarray(())
    actor = pv.Actor()
    trans = pv.Transform()

    match = (
        "Transformation mode 'points' is not supported for datasets. Mode must be one of\n"
        "['active_vectors', 'all_vectors', None]"
    )
    with pytest.raises(ValueError, match=re.escape(match)):
        trans.apply(mesh, 'points')

    match = (
        "Transformation mode 'all_vectors' is not supported for arrays. Mode must be one of\n"
        "['points', 'vectors', None]"
    )
    with pytest.raises(ValueError, match=re.escape(match)):
        trans.apply(array, 'all_vectors')

    match = (
        "Transformation mode 'vectors' is not supported for actors. Mode must be one of\n"
        "['replace', 'pre-multiply', 'post-multiply', None]"
    )
    with pytest.raises(ValueError, match=re.escape(match)):
        trans.apply(actor, 'vectors')


@pytest.mark.parametrize('attr', ['matrix_list', 'inverse_matrix_list'])
def test_transform_matrix_list(transform, attr):
    matrix_list = getattr(transform, attr)
    assert isinstance(matrix_list, list)
    assert len(matrix_list) == 0
    assert transform.n_transformations == 0

    transform.scale(SCALE)
    matrix_list = getattr(transform, attr)
    assert len(matrix_list) == 1
    assert transform.n_transformations == 1
    assert isinstance(matrix_list[0], np.ndarray)
    assert matrix_list[0].shape == (4, 4)

    transform.rotate([[0, -1, 0], [1, 0, 0], [0, 0, 1]])
    matrix_list = getattr(transform, attr)
    assert len(matrix_list) == 2

    identity = transform.matrix_list[0] @ transform.inverse_matrix_list[0]
    assert np.array_equal(identity, np.eye(4))


@pytest.mark.parametrize('point', [None, VECTOR])
def test_transform_set_matrix(point):
    # Create transform using point
    trans = pv.Transform(point=point).scale(SCALE)
    new_matrix = pv.Transform(ROTATION).matrix
    assert not np.allclose(trans.matrix, new_matrix)
    trans.matrix = new_matrix
    assert np.allclose(trans.matrix, new_matrix)


@pytest.fixture
def transformed_actor():
    actor = pv.Actor()
    actor.position = (-0.5, -0.5, 1)
    actor.orientation = (10, 20, 30)
    actor.scale = (1.5, 2, 2.5)
    actor.origin = (2, 1.5, 1)
    actor.user_matrix = pv.array_from_vtkmatrix(actor.GetMatrix())
    return actor


@pytest.mark.parametrize('override_mode', ['pre', 'post'])
@pytest.mark.parametrize('object_mode', ['pre', 'post'])
def test_transform_multiply_mode_override(
    transform, transformed_actor, object_mode, override_mode
):
    # This test validates multiply mode by performing the same transformations
    # applied by `Prop3D` objects and comparing the results
    transform.multiply_mode = object_mode

    # Center data at the origin
    transform.translate(np.array(transformed_actor.origin) * -1, multiply_mode=override_mode)

    # Scale and rotate
    transform.scale(transformed_actor.scale, multiply_mode=override_mode)
    rotation = _orientation_as_rotation_matrix(transformed_actor.orientation)
    transform.rotate(rotation, multiply_mode=override_mode)

    # Move to position
    transform.translate(np.array(transformed_actor.origin), multiply_mode=override_mode)
    transform.translate(transformed_actor.position, multiply_mode=override_mode)

    # Apply user matrix
    transform.compose(transformed_actor.user_matrix, multiply_mode=override_mode)

    # Check result
    transform_matrix = transform.matrix
    actor_matrix = pv.array_from_vtkmatrix(transformed_actor.GetMatrix())
    if override_mode == 'post':
        assert np.allclose(transform_matrix, actor_matrix)
    else:
        # Pre-multiplication produces a totally different result
        assert not np.allclose(transform_matrix, actor_matrix)


def test_transform_multiply_mode(transform):
    assert transform.multiply_mode == 'post'
    transform.multiply_mode = 'pre'
    assert transform.multiply_mode == 'pre'

    transform.post_multiply()
    assert transform.multiply_mode == 'post'
    transform.pre_multiply()
    assert transform.multiply_mode == 'pre'


def test_transform_identity(transform):
    transform.scale(2)
    assert not np.array_equal(transform.matrix, np.eye(4))
    transform.identity()
    assert np.array_equal(transform.matrix, np.eye(4))


def test_transform_init():
    matrix = np.diag((SCALE, SCALE, SCALE, 1))
    transform = Transform(matrix)
    assert np.allclose(transform.matrix, matrix)

    transform = Transform(matrix.tolist())
    assert np.allclose(transform.matrix, matrix)

    transform = Transform(matrix.tolist())
    assert np.array_equal(transform.matrix, matrix)


def test_transform_equivalent_methods():
    def assert_transform_equivalence(tr_a: pv.Transform, tr_b: pv.Transform):
        A = (tr_a * tr_b.inverse_matrix).matrix
        B = np.eye(4)
        assert np.allclose(A, B)
        assert tr_a.n_transformations == tr_b.n_transformations

    # All these transformations should be the same
    tr1 = pv.Transform(ROTATION, point=VECTOR)
    tr2 = pv.Transform(point=VECTOR).rotate(ROTATION)
    tr3 = pv.Transform().rotate(ROTATION, point=VECTOR)
    tr4 = pv.Transform().translate(-np.array(VECTOR)).rotate(ROTATION).translate(VECTOR)

    trans = [tr1, tr2, tr3, tr4]

    for _tr1, _tr2 in itertools.combinations(trans, 2):
        assert_transform_equivalence(_tr1, _tr2)


def test_transform_chain_methods():
    eye3 = np.eye(3)
    eye4 = np.eye(4)
    ones = (1, 1, 1)
    zeros = (0, 0, 0)
    matrix = (
        Transform()
        .reflect(ones)
        .flip_x()
        .flip_y()
        .flip_z()
        .rotate_x(0)
        .rotate_y(0)
        .rotate_z(0)
        .rotate_vector(ones, 0)
        .identity()
        .scale(ones)
        .translate(zeros)
        .rotate(eye3)
        .compose(eye4)
        .invert()
        .post_multiply()
        .pre_multiply()
        .matrix
    )
    assert np.array_equal(matrix, eye4)


def test_transform_mul():
    scale = Transform().scale(SCALE)
    translate = Transform().translate(VECTOR)

    transform = pv.Transform().post_multiply().translate(VECTOR).scale(SCALE)
    transform_add = translate * scale
    assert np.array_equal(transform_add.matrix, transform.matrix)

    # Validate with numpy matmul
    matrix_numpy = scale.matrix @ translate.matrix
    assert np.array_equal(transform_add.matrix, matrix_numpy)


def test_transform_add():
    transform_base = pv.Transform().post_multiply().scale(SCALE)
    # Translate with `translate` and `+`
    transform_translate = transform_base.copy().translate(VECTOR)
    transform_add = transform_base + VECTOR
    assert np.array_equal(transform_add.matrix, transform_translate.matrix)

    # Test multiply mode override to ensure post-multiply is always used
    transform_add = transform_base.pre_multiply() + VECTOR
    assert np.array_equal(transform_add.matrix, transform_translate.matrix)


def test_transform_radd():
    transform_base = pv.Transform().pre_multiply().scale(SCALE)
    # Translate with `translate` and `+`
    transform_translate = transform_base.copy().translate(VECTOR)
    transform_add = VECTOR + transform_base
    assert np.array_equal(transform_add.matrix, transform_translate.matrix)

    # Test multiply mode override to ensure post-multiply is always used
    transform_add = VECTOR + transform_base.post_multiply()
    assert np.array_equal(transform_add.matrix, transform_translate.matrix)


@pytest.mark.parametrize(
    'other',
    [
        SCALE,
        (SCALE, SCALE, SCALE),
        Transform().scale(SCALE),
        Transform().scale(SCALE).matrix,
    ],
)
def test_transform_mul_other(other):
    transform_base = pv.Transform().post_multiply().translate(VECTOR)
    # Scale with `scale` and `*`
    transform_scale = transform_base.copy().scale(SCALE)
    transform_mul = transform_base * other
    assert np.array_equal(transform_mul.matrix, transform_scale.matrix)

    # Test multiply mode override to ensure post-multiply is always used
    transform_mul = transform_base.pre_multiply() * other
    assert np.array_equal(transform_mul.matrix, transform_scale.matrix)


@pytest.mark.parametrize('scale_factor', [SCALE, (SCALE, SCALE, SCALE)])
def test_transform_rmul(scale_factor):
    transform_base = pv.Transform().pre_multiply().translate(VECTOR)
    # Scale with `scale` and `*`
    transform_scale = transform_base.copy().scale(scale_factor)
    transform_mul = scale_factor * transform_base
    assert np.array_equal(transform_mul.matrix, transform_scale.matrix)

    # Test multiply mode override to ensure pre-multiply is always used
    transform_scale = transform_base.copy().scale(scale_factor)
    transform_mul = scale_factor * transform_base.post_multiply()
    assert np.array_equal(transform_mul.matrix, transform_scale.matrix)


def test_transform_add_raises():
    match = (
        "Unsupported operand value(s) for +: 'Transform' and 'int'\n"
        'The right-side argument must be a length-3 vector.'
    )
    with pytest.raises(ValueError, match=re.escape(match)):
        pv.Transform() + 1

    match = (
        "Unsupported operand type(s) for +: 'Transform' and 'dict'\n"
        'The right-side argument must be a length-3 vector.'
    )
    with pytest.raises(TypeError, match=re.escape(match)):
        pv.Transform() + {}


def test_transform_radd_raises():
    match = (
        "Unsupported operand value(s) for +: 'int' and 'Transform'\n"
        'The left-side argument must be a length-3 vector.'
    )
    with pytest.raises(ValueError, match=re.escape(match)):
        1 + pv.Transform()

    match = (
        "Unsupported operand type(s) for +: 'dict' and 'Transform'\n"
        'The left-side argument must be a length-3 vector.'
    )
    with pytest.raises(TypeError, match=re.escape(match)):
        {} + pv.Transform()


def test_transform_rmul_raises():
    match = (
        "Unsupported operand value(s) for *: 'tuple' and 'Transform'\n"
        'The left-side argument must be a single number or a length-3 vector.'
    )
    with pytest.raises(ValueError, match=re.escape(match)):
        (1, 2, 3, 4) * pv.Transform()

    match = (
        "Unsupported operand type(s) for *: 'dict' and 'Transform'\n"
        'The left-side argument must be a single number or a length-3 vector.'
    )
    with pytest.raises(TypeError, match=re.escape(match)):
        {} * pv.Transform()


def test_transform_mul_raises():
    match = (
        "Unsupported operand value(s) for *: 'Transform' and 'tuple'\n"
        'The right-side argument must be a single number or a length-3 vector '
        'or have 3x3 or 4x4 shape.'
    )
    with pytest.raises(ValueError, match=re.escape(match)):
        pv.Transform() * (1, 2, 3, 4)

    match = (
        "Unsupported operand type(s) for *: 'Transform' and 'dict'\n"
        'The right-side argument must be transform-like.'
    )
    with pytest.raises(TypeError, match=re.escape(match)):
        pv.Transform() * {}


@pytest.mark.parametrize('multiply_mode', ['pre', 'post'])
def test_transform_copy(multiply_mode):
    t1 = Transform().scale(SCALE)
    t1.multiply_mode = multiply_mode
    t2 = t1.copy()
    assert np.array_equal(t1.matrix, t2.matrix)
    assert t1 is not t2
    assert t2.multiply_mode == t1.multiply_mode


def test_transform_repr(transform):
    def _repr_no_first_line(trans):
        return '\n'.join(repr(trans).split('\n')[1:])

    # Test compact format with no unnecessary spacing
    repr_ = _repr_no_first_line(transform)
    assert repr_ == (
        '  Num Transformations: 0\n'
        '  Matrix:  [[1., 0., 0., 0.],\n'
        '            [0., 1., 0., 0.],\n'
        '            [0., 0., 1., 0.],\n'
        '            [0., 0., 0., 1.]]'
    )

    # Test with floats which have many decimals
    transform.compose(pv.transformations.axis_angle_rotation((0, 0, 1), 45))
    repr_ = _repr_no_first_line(transform)
    assert repr_ == (
        '  Num Transformations: 1\n'
        '  Matrix:  [[ 0.70710678, -0.70710678,  0.        ,  0.        ],\n'
        '            [ 0.70710678,  0.70710678,  0.        ,  0.        ],\n'
        '            [ 0.        ,  0.        ,  1.        ,  0.        ],\n'
        '            [ 0.        ,  0.        ,  0.        ,  1.        ]]'
    )


values = (0.1, 0.2, 0.3)
SHEAR = np.eye(3)
SHEAR[0, 1] = values[0]
SHEAR[1, 0] = values[0]
SHEAR[0, 2] = values[1]
SHEAR[2, 0] = values[1]
SHEAR[1, 2] = values[2]
SHEAR[2, 1] = values[2]


@pytest.mark.parametrize('do_shear', [True, False])
@pytest.mark.parametrize('do_scale', [True, False])
@pytest.mark.parametrize('do_reflection', [True, False])
@pytest.mark.parametrize('do_rotate', [True, False])
@pytest.mark.parametrize('do_translate', [True, False])
def test_transform_decompose(
    transform, do_shear, do_scale, do_reflection, do_rotate, do_translate
):
    if do_shear:
        transform.compose(SHEAR)
    if do_scale:
        transform.scale(VECTOR)
    if do_reflection:
        transform.scale(-1)
    if do_rotate:
        transform.rotate(ROTATION)
    if do_translate:
        transform.translate(VECTOR)

    T, R, N, S, K = transform.decompose()

    assert isinstance(T, np.ndarray)
    assert isinstance(R, np.ndarray)
    assert isinstance(N, np.ndarray)
    assert isinstance(S, np.ndarray)
    assert isinstance(K, np.ndarray)

    expected_translation = VECTOR if do_translate else np.zeros((3,))
    expected_rotation = ROTATION if do_rotate else np.eye(3)
    expected_reflection = -1 if do_reflection else 1
    expected_scale = VECTOR if do_scale else np.ones((3,))
    expected_shear = SHEAR if do_shear else np.eye(3)

    # Test decomposed translation and reflection always matches input exactly
    assert np.allclose(T, expected_translation)
    assert np.allclose(N, expected_reflection)
    # Test rotation, scale, and shear always matches input exactly unless
    # scale and shear and both specified
    is_exact_decomposition = not (do_scale and do_shear)
    assert np.allclose(R, expected_rotation) == is_exact_decomposition
    assert np.allclose(S, expected_scale) == is_exact_decomposition
    assert np.allclose(K, expected_shear) == is_exact_decomposition

    # Test composition from decomposed elements matches input
    T, R, N, S, K = transform.decompose(homogeneous=True)
    recomposed = pv.Transform([T, R, N, S, K], multiply_mode='pre')
    assert np.allclose(recomposed.matrix, transform.matrix)


@pytest.mark.parametrize('homogeneous', [True, False])
@pytest.mark.parametrize('dtype', [np.float32, np.float64])
def test_transform_decompose_dtype(dtype, homogeneous):
    matrix = np.eye(4).astype(dtype)
    T, R, N, S, K = transformations.decomposition(matrix, homogeneous=homogeneous)
    assert np.issubdtype(T.dtype, dtype)
    assert np.issubdtype(R.dtype, dtype)
    assert np.issubdtype(N.dtype, dtype)
    assert np.issubdtype(S.dtype, dtype)
    assert np.issubdtype(K.dtype, dtype)


@pytest.mark.parametrize(
    ('representation', 'args', 'expected_type', 'expected_shape'),
    [
        (None, (), Rotation, None),
        ('quat', (), np.ndarray, (4,)),
        ('matrix', (), np.ndarray, (3, 3)),
        ('rotvec', (), np.ndarray, (3,)),
        ('mrp', (), np.ndarray, (3,)),
        ('euler', ('xyz',), np.ndarray, (3,)),
        ('davenport', (np.eye(3), 'extrinsic'), np.ndarray, (3,)),
    ],
)
def test_transform_as_rotation(representation, args, expected_type, expected_shape):
    out = pv.Transform().as_rotation(representation, *args)
    assert isinstance(out, expected_type)
    if expected_shape:
        assert out.shape == expected_shape


@pytest.mark.parametrize(
    ('event', 'expected'),
    [
        ('end', vtk.vtkCommand.EndInteractionEvent),
        ('start', vtk.vtkCommand.StartInteractionEvent),
        ('always', vtk.vtkCommand.InteractionEvent),
        (vtk.vtkCommand.InteractionEvent,) * 2,
        (vtk.vtkCommand.EndInteractionEvent,) * 2,
        (vtk.vtkCommand.StartInteractionEvent,) * 2,
    ],
)
def test_parse_interaction_event(
    event: str | vtk.vtkCommand.EventIds,
    expected: vtk.vtkCommand.EventIds,
):
    assert _parse_interaction_event(event) == expected


def test_parse_interaction_event_raises_str():
    with pytest.raises(
        ValueError,
        match='Expected.*start.*end.*always.*foo was given',
    ):
        _parse_interaction_event('foo')


def test_parse_interaction_event_raises_wrong_type():
    with pytest.raises(
        TypeError,
        match='.*either a str or.*vtk.vtkCommand.EventIds.*int.* was given',
    ):
        _parse_interaction_event(1)


def test_classproperty():
    magic_number = 42

    class Foo:
        @_classproperty
        def prop(cls):  # noqa: N805
            return magic_number

    assert Foo.prop == magic_number
    assert Foo().prop == magic_number

    with pytest.raises(TypeError, match='object is not callable'):
        Foo.prop()
    with pytest.raises(TypeError, match='object is not callable'):
        Foo().prop()


@pytest.fixture
def modifies_verbosity():
    initial_verbosity = vtk.vtkLogger.GetCurrentVerbosityCutoff()
    yield
    vtk.vtkLogger.SetStderrVerbosity(initial_verbosity)


@pytest.mark.usefixtures('modifies_verbosity')
@pytest.mark.parametrize(
    'verbosity',
    [
        'off',
        'error',
        'warning',
        'info',
        'max',
    ],
)
def test_vtk_verbosity_context(verbosity):
    initial_verbosity = vtk.vtkLogger.VERBOSITY_OFF
    _vtk.vtkLogger.SetStderrVerbosity(initial_verbosity)
    with pv.vtk_verbosity(verbosity):
        ...
    assert _vtk.vtkLogger.GetCurrentVerbosityCutoff() == initial_verbosity


@pytest.mark.usefixtures('modifies_verbosity')
def test_vtk_verbosity_nested_context():
    LEVEL1 = 'off'
    LEVEL2 = 'error'
    LEVEL3 = 'warning'
    with pv.vtk_verbosity(LEVEL1):
        with pv.vtk_verbosity(LEVEL2):
            with pv.vtk_verbosity(LEVEL3):
                assert pv.vtk_verbosity() == LEVEL3
            assert pv.vtk_verbosity() == LEVEL2
        assert pv.vtk_verbosity() == LEVEL1


@pytest.mark.usefixtures('modifies_verbosity')
def test_vtk_verbosity_no_context():
    match = re.escape('State must be set before using it as a context manager.')
    with pytest.raises(ValueError, match=match):
        with pv.vtk_verbosity:
            ...

    # Use context normally
    with pv.vtk_verbosity('off'):
        ...

    # Test again to check reset after use
    with pytest.raises(ValueError, match=match):
        with pv.vtk_verbosity:
            ...


@pytest.mark.usefixtures('modifies_verbosity')
def test_vtk_verbosity_set_get():
    assert _vtk.vtkLogger.GetCurrentVerbosityCutoff() != _vtk.vtkLogger.VERBOSITY_OFF
    pv.vtk_verbosity('off')
    assert pv.vtk_verbosity() == 'off'
    assert _vtk.vtkLogger.GetCurrentVerbosityCutoff() == _vtk.vtkLogger.VERBOSITY_OFF

    # Set this to an invalid state with vtk methods
    _vtk.vtkLogger.SetStderrVerbosity(_vtk.vtkLogger.VERBOSITY_1)
    with pytest.raises(ValueError, match="state '1' is not valid"):
        pv.vtk_verbosity()


@pytest.mark.parametrize('value', ['str', 'invalid'])
def test_vtk_verbosity_invalid_input(value):
    match = re.escape("state must be one of: \n\t('off', 'error', 'warning', 'info', 'max')")
    with pytest.raises(ValueError, match=match):
        with pv.vtk_verbosity(value):
            ...


@pytest.mark.needs_vtk_version(9, 4)
def test_vtk_snake_case():
    assert pv.vtk_snake_case() == 'error'
    match = "The attribute 'information' is defined by VTK and is not part of the PyVista API"

    with pytest.raises(pv.PyVistaAttributeError, match=match):
        _ = pv.PolyData().information

    pv.vtk_snake_case('allow')
    assert pv.vtk_snake_case() == 'allow'
    _ = pv.PolyData().information

    with pv.vtk_snake_case('warning'):
        with pytest.warns(RuntimeWarning, match=match):
            _ = pv.PolyData().information


T = TypeVar('T')


def _create_state_manager_subclass(arg1, arg2=None, sub_subclass=False):
    if arg2 is not None:

        class MyState(_StateManager[arg1, arg2]):
            @property
            def _state(self): ...

            @_state.setter
            def _state(self, state): ...
    else:

        class MyState(_StateManager[arg1]):
            @property
            def _state(self): ...

            @_state.setter
            def _state(self, state): ...

    if sub_subclass:

        class MyState2(MyState): ...

        return MyState2
    return MyState


@pytest.mark.parametrize('arg', [T, int, Literal, TypeVar, [int, float], [[int], [float]]])
def test_state_manager_invalid_type_arg(arg):
    if isinstance(arg, Iterable):
        cls = _create_state_manager_subclass(*arg)
    else:
        cls = _create_state_manager_subclass(arg)

    match = (
        'Type argument for subclasses must be a single non-empty Literal with all '
        'state options provided.'
    )
    with pytest.raises(TypeError, match=match):
        cls()


def test_state_manager_sub_subclass():
    options = Literal['on', 'off']
    cls = _create_state_manager_subclass(options, sub_subclass=True)
    manager = cls()
    manager('on')
    assert manager._valid_states == get_args(options)


@pytest.mark.parametrize(
    'cell_type',
    [pv.CellType.TRIANGLE, int(pv.CellType.TRIANGLE), 'triangle', 'TRIANGLE'],
)
def test_cell_quality_info(cell_type):
    measure = 'area'
    info = pv.cell_quality_info(cell_type, measure)
    assert isinstance(info, CellQualityInfo)
    assert info.cell_type == pv.CellType.TRIANGLE
    assert info.quality_measure == measure


CELL_QUALITY_IDS = [f'{info.cell_type.name}-{info.quality_measure}' for info in _CELL_QUALITY_INFO]


def _compute_unit_cell_quality(
    info: CellQualityInfo,
    null_value=-42.42,
    coincident: Literal['all', 'single', False] = False,
):
    example_name = _CELL_TYPE_INFO[info.cell_type.name].example
    cell_mesh = getattr(ex.cells, example_name)()
    if coincident == 'all':
        cell_mesh.points[:] = 0.0
    elif coincident == 'single':
        cell_mesh.points[1] = cell_mesh.points[0]
    qual = cell_mesh.cell_quality(info.quality_measure, null_value=null_value)
    return qual.active_scalars[0]


@parametrize('info', _CELL_QUALITY_INFO, ids=CELL_QUALITY_IDS)
def test_cell_quality_info_valid_measures(info):
    # Ensure the computed measure is not null
    null_value = -1
    qual_value = _compute_unit_cell_quality(info, null_value)
    if np.isclose(qual_value, null_value):
        pytest.fail(
            f'Measure {info.quality_measure!r} is not valid for cell type {info.cell_type.name!r}'
        )


def xfail_wedge_negative_volume(info):
    if info.cell_type == pv.CellType.WEDGE and info.quality_measure == 'volume':
        pytest.xfail(
            'vtkWedge returns negative volume, see https://gitlab.kitware.com/vtk/vtk/-/issues/19643'
        )


def xfail_distortion_returns_one(info):
    if (
        info.cell_type in [pv.CellType.TRIANGLE, pv.CellType.TETRA]
        and info.quality_measure == 'distortion'
    ):
        pytest.xfail(
            'Distortion always returns one, see https://gitlab.kitware.com/vtk/vtk/-/issues/19646.'
        )


@parametrize('info', _CELL_QUALITY_INFO, ids=CELL_QUALITY_IDS)
def test_cell_quality_info_unit_cell_value(info):
    """Test that the actual computed measure for a unit cell matches the reported value."""
    xfail_wedge_negative_volume(info)

    unit_cell_value = info.unit_cell_value
    qual_value = _compute_unit_cell_quality(info)
    assert np.isclose(qual_value, unit_cell_value)


@parametrize('info', _CELL_QUALITY_INFO, ids=CELL_QUALITY_IDS)
def test_cell_quality_info_acceptable_range(info):
    """Test that the unit cell value is within the acceptable range."""
    # Some cells / measures have bugs and return invalid values and are expected to fail
    xfail_wedge_negative_volume(info)

    acceptable_range = info.acceptable_range
    unit_cell_value = info.unit_cell_value

    assert unit_cell_value >= acceptable_range[0]
    assert unit_cell_value <= acceptable_range[1]


def _replace_range_infinity(rng):
    rng = list(rng)
    lower, upper = rng
    if lower == -float('inf'):
        rng[0] = np.finfo(lower).min
    if upper == float('inf'):
        rng[1] = np.finfo(upper).max
    return rng


@parametrize('info', _CELL_QUALITY_INFO, ids=CELL_QUALITY_IDS)
def test_cell_quality_info_normal_range(info):
    """Test that the normal range is broader than the acceptable range."""
    acceptable_range = _replace_range_infinity(info.acceptable_range)
    normal_range = _replace_range_infinity(info.normal_range)

    assert normal_range[0] <= acceptable_range[0]
    assert normal_range[1] >= acceptable_range[1]


@parametrize('info', _CELL_QUALITY_INFO, ids=CELL_QUALITY_IDS)
def test_cell_quality_info_full_range(info):
    """Test that the full range is broader than the normal range."""
    normal_range = _replace_range_infinity(info.normal_range)
    full_range = _replace_range_infinity(info.full_range)

    assert full_range[0] <= normal_range[0]
    assert full_range[1] >= normal_range[1]


@parametrize('info', _CELL_QUALITY_INFO, ids=CELL_QUALITY_IDS)
def test_cell_quality_info_degenerate_cell(info):
    # Some cells / measures have bugs and return invalid values and are expected to fail
    xfail_distortion_returns_one(info)

    # Compare non-generate cell with degenerate cell with coincident point(s)
    unit_cell_quality = _compute_unit_cell_quality(info, coincident=False)
    all_coincident_quality = _compute_unit_cell_quality(info, coincident='all')
    single_coincident_quality = _compute_unit_cell_quality(info, coincident='single')

    # Quality must differ in at least one of the degeneracy cases
    assert (not np.isclose(unit_cell_quality, all_coincident_quality)) or (
        not np.isclose(unit_cell_quality, single_coincident_quality)
    )


def test_cell_quality_info_raises():
    match = re.escape(
        "Cell quality info is not available for cell type 'QUADRATIC_EDGE'. Valid options are:\n"
        "['TRIANGLE', 'QUAD', 'TETRA', 'HEXAHEDRON', 'PYRAMID', 'WEDGE']"
    )
    with pytest.raises(ValueError, match=match):
        pv.cell_quality_info(pv.CellType.QUADRATIC_EDGE, 'area')
    with pytest.raises(ValueError, match=match):
        pv.cell_quality_info(pv.CellType.QUADRATIC_EDGE.name, 'area')

    match = re.escape(
        "Cell quality info is not available for 'TRIANGLE' measure 'volume'. Valid options are:\n"
        "['area', 'aspect_ratio', 'aspect_frobenius', 'condition', 'distortion', "
        "'max_angle', 'min_angle', 'scaled_jacobian', 'radius_ratio', 'shape', 'shape_and_size']"
    )
    with pytest.raises(ValueError, match=match):
        pv.cell_quality_info(pv.CellType.TRIANGLE, 'volume')


@pytest.mark.needs_vtk_version(9, 4)
def test_is_vtk_attribute():
    assert _vtk.is_vtk_attribute(pv.ImageData(), 'GetCells')
    assert _vtk.is_vtk_attribute(pv.UnstructuredGrid(), 'GetCells')

    assert _vtk.is_vtk_attribute(pv.ImageData(), 'cells')
    assert not _vtk.is_vtk_attribute(pv.UnstructuredGrid(), 'cells')

    assert not _vtk.is_vtk_attribute(pv.ImageData, 'foo')


@pytest.mark.parametrize('obj', [pv.ImageData(), pv.ImageData])
@pytest.mark.needs_vtk_version(9, 4)
def test_is_vtk_attribute_input_type(obj):
    assert _vtk.is_vtk_attribute(obj, 'GetDimensions')


warnings.simplefilter('always')


def test_deprecate_positional_args_error_messages():
    # Test single arg
    @_deprecate_positional_args
    def foo(bar): ...

    match = (
        "Argument 'bar' must be passed as a keyword argument to function "
        "'test_deprecate_positional_args_error_messages.<locals>.foo'.\n"
        'From version 0.50, passing this as a positional argument will result in a TypeError.'
    )
    with pytest.warns(pv.PyVistaDeprecationWarning, match=match):
        foo(True)

    # Test many args
    @_deprecate_positional_args(version=(1, 2))
    def foo(bar, baz): ...

    match = (
        "Arguments 'bar', 'baz' must be passed as keyword arguments to function "
        "'test_deprecate_positional_args_error_messages.<locals>.foo'.\n"
        'From version 1.2, passing these as positional arguments will result in a TypeError.'
    )
    with pytest.warns(pv.PyVistaDeprecationWarning, match=match):
        foo(True, True)


def test_deprecate_positional_args_post_deprecation():
    match = (
        r'Positional arguments are no longer allowed in '
        r"'test_deprecate_positional_args_post_deprecation.<locals>.foo'\.\n"
        r'Update the function signature at:\n'
        r'.*test_utilities\.py:\d+ to enforce keyword-only args:\n'
        r'    test_deprecate_positional_args_post_deprecation.<locals>.foo\(bar, \*, baz\)\n'
        r"and remove the '_deprecate_positional_args' decorator\."
    )
    with pytest.raises(RuntimeError, match=match):

        @_deprecate_positional_args(allowed=['bar'], version=(0, 46))
        def foo(bar, baz): ...

    match = 'foo(*, bar, baz, ham, ...)'
    with pytest.raises(RuntimeError, match=re.escape(match)):

        @_deprecate_positional_args(version=(0, 46))
        def foo(bar, baz, ham, eggs): ...

    match = 'foo(self, *, bar, baz, ham, ...)'
    with pytest.raises(RuntimeError, match=re.escape(match)):

        class Foo:
            @_deprecate_positional_args(version=(0, 46))
            def foo(self, bar, baz, ham, eggs): ...


def test_deprecate_positional_args_allowed():
    # Test single allowed
    @_deprecate_positional_args(allowed=['bar'])
    def foo(bar, baz): ...

    foo(True, baz=True)

    # Too many allowed args
    match = (
        "In decorator '_deprecate_positional_args' for function "
        "'test_deprecate_positional_args_allowed.<locals>.foo':\n"
        f'A maximum of {_MAX_POSITIONAL_ARGS} positional arguments are allowed.\n'
        "Got 6: ['bar', 'baz', 'qux', 'ham', 'eggs', 'cats']"
    )
    with pytest.raises(ValueError, match=re.escape(match)):

        @_deprecate_positional_args(allowed=['bar', 'baz', 'qux', 'ham', 'eggs', 'cats'])
        def foo(bar, baz, qux, ham, eggs, cats): ...

    # Test invalid allowed
    match = (
        "Allowed positional argument 'invalid' in decorator '_deprecate_positional_args'\n"
        'is not a parameter of '
        "function 'test_deprecate_positional_args_allowed.<locals>.foo'."
    )
    with pytest.raises(ValueError, match=re.escape(match)):

        @_deprecate_positional_args(allowed=['invalid'])
        def foo(bar): ...

    match = (
        "In decorator '_deprecate_positional_args' for function "
        "'test_deprecate_positional_args_allowed.<locals>.foo':\n"
        "Allowed arguments must be a list, got <class 'str'>."
    )
    with pytest.raises(TypeError, match=re.escape(match)):

        @_deprecate_positional_args(allowed='invalid')
        def foo(bar): ...

    # Test invalid order
    match = (
        "The `allowed` list ['b', 'a'] in decorator '_deprecate_positional_args' "
        'is not in the\nsame order as the parameters in '
        "'test_deprecate_positional_args_allowed.<locals>.foo'.\n"
        "Expected order: ['a', 'b']."
    )
    with pytest.raises(ValueError, match=re.escape(match)):

        @_deprecate_positional_args(allowed=['b', 'a'])
        def foo(a, b, c): ...

    # Test not already kwonly
    match = (
        "Parameter 'b' in decorator '_deprecate_positional_args' is already keyword-only\n"
        'and should be removed from the allowed list.'
    )
    with pytest.raises(ValueError, match=match):

        @_deprecate_positional_args(allowed=['a', 'b'])
        def foo(a, *, b): ...


def test_deprecate_positional_args_n_allowed():
    n_allowed = 4
    assert n_allowed > _MAX_POSITIONAL_ARGS

    @_deprecate_positional_args(allowed=['a', 'b', 'c', 'd'], n_allowed=4)
    def foo(a, b, c, d, e=True): ...

    match = (
        "In decorator '_deprecate_positional_args' for function "
        "'test_deprecate_positional_args_n_allowed.<locals>.foo':\n"
        '`n_allowed` must be greater than 3 for it to be useful.'
    )
    with pytest.raises(ValueError, match=re.escape(match)):

        @_deprecate_positional_args(allowed=['a', 'b', 'c'], n_allowed=_MAX_POSITIONAL_ARGS)
        def foo(a, b, c): ...


def test_deprecate_positional_args_class_methods():
    # Test that 'cls' and 'self' args do not cause problems
    class Foo:
        @classmethod
        @_deprecate_positional_args
        def foo_classmethod(cls, bar=None): ...

        @_deprecate_positional_args
        def foo_method(self, bar=None): ...

    obj = Foo()
    obj.foo_method()
    obj.foo_classmethod()


def test_deprecate_positional_args_decorator_not_needed():
    match = (
        "Function 'test_deprecate_positional_args_decorator_not_needed.<locals>.Foo.foo' has 0 "
        'positional arguments, which is less than or equal to the\nmaximum number of allowed '
        f'positional arguments ({_MAX_POSITIONAL_ARGS}).\n'
        f'This decorator is not necessary and can be removed.'
    )
    with pytest.raises(RuntimeError, match=re.escape(match)):

        class Foo:
            @classmethod
            @_deprecate_positional_args
            def foo(cls, *, bar=None): ...

    with pytest.raises(RuntimeError, match=re.escape(match)):

        class Foo:
            @_deprecate_positional_args
            def foo(self, *, bar=None): ...

    match = (
        f"Function 'test_deprecate_positional_args_decorator_not_needed.<locals>.foo' has 3 "
        f'positional arguments, which is less than or equal to the\nmaximum number of allowed '
        f'positional arguments ({_MAX_POSITIONAL_ARGS}).\n'
        f'This decorator is not necessary and can be removed.'
    )
    with pytest.raises(RuntimeError, match=re.escape(match)):

        @_deprecate_positional_args(allowed=['a', 'b', 'c'])
        def foo(a, b, c): ...


@pytest.mark.skipif(
    sys.version_info < (3, 11) or sys.platform == 'darwin',
    reason='Requires Python 3.11+, path issues on macOS',
)
def test_max_positional_args_matches_pyproject():
    root = Path(
        os.environ.get('TOX_ROOT', Path(pv.__file__).parents[1])
    )  # to make the test work when pyvista is installed via tox
    pyproject_path = root / 'pyproject.toml'
    with pyproject_path.open('rb') as f:
        pyproject_data = tomllib.load(f)
    expected_value = pyproject_data['tool']['ruff']['lint']['pylint']['max-positional-args']

    assert expected_value == _MAX_POSITIONAL_ARGS


def test_save_compression():
    writer = vtk.vtkXMLUnstructuredGridWriter()

    for compressor in get_args(_CompressionOptions):
        if compressor is None:
            set_vtkwriter_mode(writer, use_binary=True, compression=None)
            assert writer.GetCompressor() is None
        else:
            set_vtkwriter_mode(writer, use_binary=True, compression=compressor)
            assert compressor in str(type(writer.GetCompressor())).lower()<|MERGE_RESOLUTION|>--- conflicted
+++ resolved
@@ -571,11 +571,11 @@
     assert 'User Data Path' not in report.__repr__()
 
 
-<<<<<<< HEAD
 def test_report_warnings():
     with pytest.warns(pv.PyVistaDeprecationWarning):
         pv.Report('vtk', 4, 90, True)
-=======
+
+
 REPORT = str(pv.Report(gpu=False))
 
 
@@ -588,7 +588,6 @@
     elif package == 'jupyter-server-proxy':
         pytest.xfail('not installed with --test group')
     assert package in REPORT
->>>>>>> 06384fed
 
 
 def test_report_downloads():
