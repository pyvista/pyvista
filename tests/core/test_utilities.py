"""Test pyvista core utilities."""

from __future__ import annotations

import json
import os
from pathlib import Path
import pickle
import shutil
import sys
from unittest import mock
import warnings

import numpy as np
import pytest
import vtk

import pyvista as pv
from pyvista import examples as ex
from pyvista.core.utilities import cells
from pyvista.core.utilities import fileio
from pyvista.core.utilities import fit_plane_to_points
from pyvista.core.utilities import principal_axes
from pyvista.core.utilities import transformations
from pyvista.core.utilities.arrays import _coerce_pointslike_arg
from pyvista.core.utilities.arrays import _SerializedDictArray
from pyvista.core.utilities.arrays import copy_vtk_array
from pyvista.core.utilities.arrays import get_array
from pyvista.core.utilities.arrays import has_duplicates
from pyvista.core.utilities.arrays import raise_has_duplicates
from pyvista.core.utilities.arrays import vtk_id_list_to_array
from pyvista.core.utilities.docs import linkcode_resolve
from pyvista.core.utilities.fileio import get_ext
from pyvista.core.utilities.helpers import is_inside_bounds
from pyvista.core.utilities.misc import assert_empty_kwargs
from pyvista.core.utilities.misc import check_valid_vector
from pyvista.core.utilities.misc import has_module
from pyvista.core.utilities.misc import no_new_attr
from pyvista.core.utilities.observers import Observer
from pyvista.core.utilities.points import vector_poly_data
from pyvista.core.utilities.transform import Transform
from pyvista.plotting.prop3d import _orientation_as_rotation_matrix


@pytest.fixture()
def transform():
    return Transform()


def test_version():
    assert "major" in str(pv.vtk_version_info)
    ver = vtk.vtkVersion()
    assert ver.GetVTKMajorVersion() == pv.vtk_version_info.major
    assert ver.GetVTKMinorVersion() == pv.vtk_version_info.minor
    assert ver.GetVTKBuildVersion() == pv.vtk_version_info.micro
    ver_tup = (
        ver.GetVTKMajorVersion(),
        ver.GetVTKMinorVersion(),
        ver.GetVTKBuildVersion(),
    )
    assert ver_tup == pv.vtk_version_info
    assert pv.vtk_version_info >= (0, 0, 0)


def test_createvectorpolydata_error():
    orig = np.random.default_rng().random((3, 1))
    vec = np.random.default_rng().random((3, 1))
    with pytest.raises(ValueError):  # noqa: PT011
        vector_poly_data(orig, vec)


def test_createvectorpolydata_1D():
    orig = np.random.default_rng().random(3)
    vec = np.random.default_rng().random(3)
    vdata = vector_poly_data(orig, vec)
    assert np.any(vdata.points)
    assert np.any(vdata.point_data['vectors'])


def test_createvectorpolydata():
    orig = np.random.default_rng().random((100, 3))
    vec = np.random.default_rng().random((100, 3))
    vdata = vector_poly_data(orig, vec)
    assert np.any(vdata.points)
    assert np.any(vdata.point_data['vectors'])


@pytest.mark.parametrize(
    ('path', 'target_ext'),
    [
        ("/data/mesh.stl", ".stl"),
        ("/data/image.nii.gz", '.nii.gz'),
        ("/data/other.gz", ".gz"),
    ],
)
def test_get_ext(path, target_ext):
    ext = get_ext(path)
    assert ext == target_ext


@pytest.mark.parametrize('use_pathlib', [True, False])
def test_read(tmpdir, use_pathlib):
    fnames = (ex.antfile, ex.planefile, ex.hexbeamfile, ex.spherefile, ex.uniformfile, ex.rectfile)
    if use_pathlib:
        fnames = [Path(fname) for fname in fnames]
    types = (
        pv.PolyData,
        pv.PolyData,
        pv.UnstructuredGrid,
        pv.PolyData,
        pv.ImageData,
        pv.RectilinearGrid,
    )
    for i, filename in enumerate(fnames):
        obj = fileio.read(filename)
        assert isinstance(obj, types[i])
    # this is also tested for each mesh types init from file tests
    filename = str(tmpdir.mkdir("tmpdir").join('tmp.npy'))
    arr = np.random.default_rng().random((10, 10))
    np.save(filename, arr)
    with pytest.raises(IOError):  # noqa: PT011
        _ = pv.read(filename)
    # read non existing file
    with pytest.raises(IOError):  # noqa: PT011
        _ = pv.read('this_file_totally_does_not_exist.vtk')
    # Now test reading lists of files as multi blocks
    multi = pv.read(fnames)
    assert isinstance(multi, pv.MultiBlock)
    assert multi.n_blocks == len(fnames)
    nested = [ex.planefile, [ex.hexbeamfile, ex.uniformfile]]

    multi = pv.read(nested)
    assert isinstance(multi, pv.MultiBlock)
    assert multi.n_blocks == 2
    assert isinstance(multi[1], pv.MultiBlock)
    assert multi[1].n_blocks == 2


def test_read_force_ext(tmpdir):
    fnames = (ex.antfile, ex.planefile, ex.hexbeamfile, ex.spherefile, ex.uniformfile, ex.rectfile)
    types = (
        pv.PolyData,
        pv.PolyData,
        pv.UnstructuredGrid,
        pv.PolyData,
        pv.ImageData,
        pv.RectilinearGrid,
    )

    dummy_extension = '.dummy'
    for fname, type_ in zip(fnames, types):
        path = Path(fname)
        root = str(path.parent / path.stem)
        original_ext = path.suffix
        _, name = os.path.split(root)
        new_fname = tmpdir / name + '.' + dummy_extension
        shutil.copy(fname, new_fname)
        data = fileio.read(new_fname, force_ext=original_ext)
        assert isinstance(data, type_)


@mock.patch('pyvista.BaseReader.read')
@mock.patch('pyvista.BaseReader.reader')
@mock.patch('pyvista.BaseReader.show_progress')
def test_read_progress_bar(mock_show_progress, mock_reader, mock_read):
    """Test passing attrs in read."""
    pv.read(ex.antfile, progress_bar=True)
    mock_show_progress.assert_called_once()


def test_read_force_ext_wrong_extension(tmpdir):
    # try to read a .vtu file as .vts
    # vtkXMLStructuredGridReader throws a VTK error about the validity of the XML file
    # the returned dataset is empty
    fname = tmpdir / 'airplane.vtu'
    ex.load_airplane().cast_to_unstructured_grid().save(fname)
    with warnings.catch_warnings():
        warnings.simplefilter("ignore")
        data = fileio.read(fname, force_ext='.vts')
    assert data.n_points == 0

    # try to read a .ply file as .vtm
    # vtkXMLMultiBlockDataReader throws a VTK error about the validity of the XML file
    # the returned dataset is empty
    fname = ex.planefile
    with warnings.catch_warnings():
        warnings.simplefilter("ignore")
        data = fileio.read(fname, force_ext='.vtm')
    assert len(data) == 0

    fname = ex.planefile
    with pytest.raises(IOError):  # noqa: PT011
        fileio.read(fname, force_ext='.not_supported')


@mock.patch('pyvista.core.utilities.fileio.read_exodus')
def test_pyvista_read_exodus(read_exodus_mock):
    # check that reading a file with extension .e calls `read_exodus`
    # use the globefile as a dummy because pv.read() checks for the existence of the file
    pv.read(ex.globefile, force_ext='.e')
    args, kwargs = read_exodus_mock.call_args
    filename = args[0]
    assert filename == Path(ex.globefile)


def test_get_array_cell(hexbeam):
    carr = np.random.default_rng().random(hexbeam.n_cells)
    hexbeam.cell_data.set_array(carr, 'test_data')

    data = get_array(hexbeam, 'test_data', preference='cell')
    assert np.allclose(carr, data)


def test_get_array_point(hexbeam):
    parr = np.random.default_rng().random(hexbeam.n_points)
    hexbeam.point_data.set_array(parr, 'test_data')

    data = get_array(hexbeam, 'test_data', preference='point')
    assert np.allclose(parr, data)

    oarr = np.random.default_rng().random(hexbeam.n_points)
    hexbeam.point_data.set_array(oarr, 'other')

    data = get_array(hexbeam, 'other')
    assert np.allclose(oarr, data)


def test_get_array_field(hexbeam):
    hexbeam.clear_data()
    # no preference
    farr = np.random.default_rng().random(hexbeam.n_points * hexbeam.n_cells)
    hexbeam.field_data.set_array(farr, 'data')
    data = get_array(hexbeam, 'data')
    assert np.allclose(farr, data)

    # preference and multiple data
    hexbeam.point_data.set_array(np.random.default_rng().random(hexbeam.n_points), 'data')

    data = get_array(hexbeam, 'data', preference='field')
    assert np.allclose(farr, data)


def test_get_array_error(hexbeam):
    parr = np.random.default_rng().random(hexbeam.n_points)
    hexbeam.point_data.set_array(parr, 'test_data')

    # invalid inputs
    with pytest.raises(TypeError):
        get_array(hexbeam, 'test_data', preference={'invalid'})
    with pytest.raises(ValueError):  # noqa: PT011
        get_array(hexbeam, 'test_data', preference='invalid')
    with pytest.raises(ValueError, match='`preference` must be'):
        get_array(hexbeam, 'test_data', preference='row')


def test_get_array_none(hexbeam):
    arr = get_array(hexbeam, 'foo')
    assert arr is None


def get_array_vtk(hexbeam):
    # test raw VTK input
    grid_vtk = vtk.vtkUnstructuredGrid()
    grid_vtk.DeepCopy(hexbeam)
    get_array(grid_vtk, 'test_data')
    get_array(grid_vtk, 'foo')


def test_is_inside_bounds():
    data = ex.load_uniform()
    bnds = data.bounds
    assert is_inside_bounds((0.5, 0.5, 0.5), bnds)
    assert not is_inside_bounds((12, 5, 5), bnds)
    assert not is_inside_bounds((5, 12, 5), bnds)
    assert not is_inside_bounds((5, 5, 12), bnds)
    assert not is_inside_bounds((12, 12, 12), bnds)


def test_voxelize(uniform):
    vox = pv.voxelize(uniform, 0.5)
    assert vox.n_cells


def test_voxelize_non_uniform_density(uniform):
    vox = pv.voxelize(uniform, [0.5, 0.3, 0.2])
    assert vox.n_cells
    vox = pv.voxelize(uniform, np.array([0.5, 0.3, 0.2]))
    assert vox.n_cells


def test_voxelize_invalid_density(rectilinear):
    # test error when density is not length-3
    with pytest.raises(ValueError, match='not enough values to unpack'):
        pv.voxelize(rectilinear, [0.5, 0.3])
    # test error when density is not an array-like
    with pytest.raises(TypeError, match='expected number or array-like'):
        pv.voxelize(rectilinear, {0.5, 0.3})


def test_voxelize_throws_point_cloud(hexbeam):
    mesh = pv.PolyData(hexbeam.points)
    with pytest.raises(ValueError, match='must have faces'):
        pv.voxelize(mesh)


def test_voxelize_volume_default_density(uniform):
    expected = pv.voxelize_volume(uniform, density=uniform.length / 100).n_cells
    actual = pv.voxelize_volume(uniform).n_cells
    assert actual == expected


def test_voxelize_volume_invalid_density(rectilinear):
    with pytest.raises(TypeError, match='expected number or array-like'):
        pv.voxelize_volume(rectilinear, {0.5, 0.3})


def test_voxelize_volume_no_face_mesh(rectilinear):
    with pytest.raises(ValueError, match='must have faces'):
        pv.voxelize_volume(pv.PolyData())


def test_report():
    report = pv.Report(gpu=True)
    assert report is not None
    assert "GPU Details : None" not in report.__repr__()
    report = pv.Report(gpu=False)
    assert report is not None
    assert "GPU Details : None" in report.__repr__()


def test_line_segments_from_points():
    points = np.array([[0, 0, 0], [1, 0, 0], [1, 0, 0], [1, 1, 0]])
    poly = pv.line_segments_from_points(points)
    assert poly.n_cells == 2
    assert poly.n_points == 4
    cells = poly.lines
    assert np.allclose(cells[:3], [2, 0, 1])
    assert np.allclose(cells[3:], [2, 2, 3])


def test_lines_from_points():
    points = np.array([[0, 0, 0], [1, 0, 0], [1, 1, 0]])
    poly = pv.lines_from_points(points)
    assert poly.n_cells == 2
    assert poly.n_points == 3
    cells = poly.lines
    assert np.allclose(cells[:3], [2, 0, 1])
    assert np.allclose(cells[3:], [2, 1, 2])


def test_grid_from_sph_coords():
    x = np.arange(0.0, 360.0, 40.0)  # longitude
    y = np.arange(0.0, 181.0, 60.0)  # colatitude
    z = [1]  # elevation (radius)
    g = pv.grid_from_sph_coords(x, y, z)
    assert g.n_cells == 24
    assert g.n_points == 36
    assert np.allclose(
        g.bounds,
        [
            -0.8137976813493738,
            0.8660254037844387,
            -0.8528685319524434,
            0.8528685319524433,
            -1.0,
            1.0,
        ],
    )
    assert np.allclose(g.points[1], [0.8660254037844386, 0.0, 0.5])
    z = np.linspace(10, 30, 3)
    g = pv.grid_from_sph_coords(x, y, z)
    assert g.n_cells == 48
    assert g.n_points == 108
    assert np.allclose(g.points[0], [0.0, 0.0, 10.0])


def test_transform_vectors_sph_to_cart():
    lon = np.arange(0.0, 360.0, 40.0)  # longitude
    lat = np.arange(0.0, 181.0, 60.0)  # colatitude
    lev = [1]  # elevation (radius)
    u, v = np.meshgrid(lon, lat, indexing="ij")
    w = u**2 - v**2
    uu, vv, ww = pv.transform_vectors_sph_to_cart(lon, lat, lev, u, v, w)
    assert np.allclose(
        [uu[-1, -1], vv[-1, -1], ww[-1, -1]],
        [67.80403533828323, 360.8359915416445, -70000.0],
    )


def test_vtkmatrix_to_from_array():
    rng = np.random.default_rng()
    array3x3 = rng.integers(0, 10, size=(3, 3))
    matrix = pv.vtkmatrix_from_array(array3x3)
    assert isinstance(matrix, vtk.vtkMatrix3x3)
    for i in range(3):
        for j in range(3):
            assert matrix.GetElement(i, j) == array3x3[i, j]

    array = pv.array_from_vtkmatrix(matrix)
    assert isinstance(array, np.ndarray)
    assert array.shape == (3, 3)
    for i in range(3):
        for j in range(3):
            assert array[i, j] == matrix.GetElement(i, j)

    array4x4 = rng.integers(0, 10, size=(4, 4))
    matrix = pv.vtkmatrix_from_array(array4x4)
    assert isinstance(matrix, vtk.vtkMatrix4x4)
    for i in range(4):
        for j in range(4):
            assert matrix.GetElement(i, j) == array4x4[i, j]

    array = pv.array_from_vtkmatrix(matrix)
    assert isinstance(array, np.ndarray)
    assert array.shape == (4, 4)
    for i in range(4):
        for j in range(4):
            assert array[i, j] == matrix.GetElement(i, j)

    # invalid cases
    with pytest.raises(ValueError):  # noqa: PT011
        matrix = pv.vtkmatrix_from_array(np.arange(3 * 4).reshape(3, 4))
    invalid = vtk.vtkTransform()
    with pytest.raises(TypeError):
        array = pv.array_from_vtkmatrix(invalid)


def test_assert_empty_kwargs():
    kwargs = {}
    assert assert_empty_kwargs(**kwargs)
    kwargs = {"foo": 6}
    with pytest.raises(TypeError):
        assert_empty_kwargs(**kwargs)
    kwargs = {"foo": 6, "goo": "bad"}
    with pytest.raises(TypeError):
        assert_empty_kwargs(**kwargs)


def test_convert_id_list():
    ids = np.array([4, 5, 8])
    id_list = vtk.vtkIdList()
    id_list.SetNumberOfIds(len(ids))
    for i, v in enumerate(ids):
        id_list.SetId(i, v)
    converted = vtk_id_list_to_array(id_list)
    assert np.allclose(converted, ids)


def test_progress_monitor():
    mesh = pv.Sphere()
    ugrid = mesh.delaunay_3d(progress_bar=True)
    assert isinstance(ugrid, pv.UnstructuredGrid)


def test_observer():
    msg = "KIND: In PATH, line 0\nfoo (ADDRESS): ALERT"
    obs = Observer()
    ret = obs.parse_message("foo")
    assert ret[3] == "foo"
    ret = obs.parse_message(msg)
    assert ret[3] == "ALERT"
    for kind in ["WARNING", "ERROR"]:
        obs.log_message(kind, "foo")
    # Pass positionally as that's what VTK will do
    obs(None, None, msg)
    assert obs.has_event_occurred()
    assert obs.get_message() == "ALERT"
    assert obs.get_message(etc=True) == msg

    alg = vtk.vtkSphereSource()
    alg.GetExecutive()
    obs.observe(alg)
    with pytest.raises(RuntimeError, match="algorithm"):
        obs.observe(alg)


def test_check_valid_vector():
    with pytest.raises(ValueError, match="length three"):
        check_valid_vector([0, 1])
    check_valid_vector([0, 1, 2])


def test_cells_dict_utils():
    # No pyvista object
    with pytest.raises(ValueError):  # noqa: PT011
        cells.get_mixed_cells(None)

    with pytest.raises(ValueError):  # noqa: PT011
        cells.get_mixed_cells(np.zeros(shape=[3, 3]))


def test_apply_transformation_to_points():
    mesh = ex.load_airplane()
    points = mesh.points
    points_orig = points.copy()

    # identity 3 x 3
    tf = np.eye(3)
    points_new = transformations.apply_transformation_to_points(tf, points, inplace=False)
    assert points_new == pytest.approx(points)

    # identity 4 x 4
    tf = np.eye(4)
    points_new = transformations.apply_transformation_to_points(tf, points, inplace=False)
    assert points_new == pytest.approx(points)

    # scale in-place
    tf = np.eye(4) * 2
    tf[3, 3] = 1
    r = transformations.apply_transformation_to_points(tf, points, inplace=True)
    assert r is None
    assert mesh.points == pytest.approx(2 * points_orig)


def _generate_vtk_err():
    """Simple operation which generates a VTK error."""
    x, y, z = np.meshgrid(np.arange(-10, 10, 0.5), np.arange(-10, 10, 0.5), np.arange(-10, 10, 0.5))
    mesh = pv.StructuredGrid(x, y, z)
    x2, y2, z2 = np.meshgrid(np.arange(-1, 1, 0.5), np.arange(-1, 1, 0.5), np.arange(-1, 1, 0.5))
    mesh2 = pv.StructuredGrid(x2, y2, z2)

    alg = vtk.vtkStreamTracer()
    obs = pv.Observer()
    obs.observe(alg)
    alg.SetInputDataObject(mesh)
    alg.SetSourceData(mesh2)
    alg.Update()


def test_vtk_error_catcher():
    # raise_errors: False
    error_catcher = pv.core.utilities.observers.VtkErrorCatcher()
    with error_catcher:
        _generate_vtk_err()
        _generate_vtk_err()
    assert len(error_catcher.events) == 2

    # raise_errors: False, no error
    error_catcher = pv.core.utilities.observers.VtkErrorCatcher()
    with error_catcher:
        pass

    # raise_errors: True
    error_catcher = pv.core.utilities.observers.VtkErrorCatcher(raise_errors=True)
    with pytest.raises(RuntimeError):
        with error_catcher:
            _generate_vtk_err()
    assert len(error_catcher.events) == 1

    # raise_errors: True, no error
    error_catcher = pv.core.utilities.observers.VtkErrorCatcher(raise_errors=True)
    with error_catcher:
        pass


def test_axis_angle_rotation():
    # rotate points around body diagonal
    points = np.eye(3)
    axis = [1, 1, 1]

    # no-op case
    angle = 360
    trans = transformations.axis_angle_rotation(axis, angle)
    actual = transformations.apply_transformation_to_points(trans, points)
    assert np.array_equal(actual, points)

    # default origin
    angle = np.radians(120)
    expected = points[[1, 2, 0], :]
    trans = transformations.axis_angle_rotation(axis, angle, deg=False)
    actual = transformations.apply_transformation_to_points(trans, points)
    assert np.allclose(actual, expected)

    # non-default origin
    p0 = [-2, -3, 4]
    points += p0
    expected += p0
    trans = transformations.axis_angle_rotation(axis, angle, point=p0, deg=False)
    actual = transformations.apply_transformation_to_points(trans, points)
    assert np.allclose(actual, expected)

    # invalid cases
    with pytest.raises(ValueError):  # noqa: PT011
        transformations.axis_angle_rotation([1, 0, 0, 0], angle)
    with pytest.raises(ValueError):  # noqa: PT011
        transformations.axis_angle_rotation(axis, angle, point=[1, 0, 0, 0])
    with pytest.raises(ValueError):  # noqa: PT011
        transformations.axis_angle_rotation([0, 0, 0], angle)


@pytest.mark.parametrize(
    ("axis", "angle", "times"),
    [
        ([1, 0, 0], 90, 4),
        ([1, 0, 0], 180, 2),
        ([1, 0, 0], 270, 4),
        ([0, 1, 0], 90, 4),
        ([0, 1, 0], 180, 2),
        ([0, 1, 0], 270, 4),
        ([0, 0, 1], 90, 4),
        ([0, 0, 1], 180, 2),
        ([0, 0, 1], 270, 4),
    ],
)
def test_axis_angle_rotation_many_times(axis, angle, times):
    # yields the exact same input
    expect = np.eye(3)
    actual = expect.copy()
    trans = transformations.axis_angle_rotation(axis, angle)
    for _ in range(times):
        actual = transformations.apply_transformation_to_points(trans, actual)
    assert np.array_equal(actual, expect)


def test_reflection():
    # reflect points of a square across a diagonal
    points = np.array(
        [
            [1, 1, 0],
            [-1, 1, 0],
            [-1, -1, 0],
            [1, -1, 0],
        ],
    )
    normal = [1, 1, 0]

    # default origin
    expected = points[[2, 1, 0, 3], :]
    trans = transformations.reflection(normal)
    actual = transformations.apply_transformation_to_points(trans, points)
    assert np.allclose(actual, expected)

    # non-default origin
    p0 = [1, 1, 0]
    expected += 2 * np.array(p0)
    trans = transformations.reflection(normal, point=p0)
    actual = transformations.apply_transformation_to_points(trans, points)
    assert np.allclose(actual, expected)

    # invalid cases
    with pytest.raises(ValueError):  # noqa: PT011
        transformations.reflection([1, 0, 0, 0])
    with pytest.raises(ValueError):  # noqa: PT011
        transformations.reflection(normal, point=[1, 0, 0, 0])
    with pytest.raises(ValueError):  # noqa: PT011
        transformations.reflection([0, 0, 0])


def test_merge(sphere, cube, datasets):
    with pytest.raises(TypeError, match="Expected a sequence"):
        pv.merge(None)

    with pytest.raises(ValueError, match="Expected at least one"):
        pv.merge([])

    with pytest.raises(TypeError, match="Expected pyvista.DataSet"):
        pv.merge([None, sphere])

    # check polydata
    merged_poly = pv.merge([sphere, cube])
    assert isinstance(merged_poly, pv.PolyData)
    assert merged_poly.n_points == sphere.n_points + cube.n_points

    merged = pv.merge([sphere, sphere], merge_points=True)
    assert merged.n_points == sphere.n_points

    merged = pv.merge([sphere, sphere], merge_points=False)
    assert merged.n_points == sphere.n_points * 2

    # check unstructured
    merged_ugrid = pv.merge(datasets, merge_points=False)
    assert isinstance(merged_ugrid, pv.UnstructuredGrid)
    assert merged_ugrid.n_points == sum([ds.n_points for ds in datasets])
    # check main has priority
    sphere_a = sphere.copy()
    sphere_b = sphere.copy()
    sphere_a['data'] = np.zeros(sphere_a.n_points)
    sphere_b['data'] = np.ones(sphere_a.n_points)

    merged = pv.merge(
        [sphere_a, sphere_b],
        merge_points=True,
        main_has_priority=False,
    )
    assert np.allclose(merged['data'], 1)

    merged = pv.merge(
        [sphere_a, sphere_b],
        merge_points=True,
        main_has_priority=True,
    )
    assert np.allclose(merged['data'], 0)


def test_convert_array():
    arr = np.arange(4).astype('O')
    arr2 = pv.core.utilities.arrays.convert_array(arr, array_type=np.dtype('O'))
    assert arr2.GetNumberOfValues() == 4

    # https://github.com/pyvista/pyvista/issues/2370
    arr3 = pv.core.utilities.arrays.convert_array(
        pickle.loads(pickle.dumps(np.arange(4).astype('O'))),
        array_type=np.dtype('O'),
    )
    assert arr3.GetNumberOfValues() == 4

    # check lists work
    my_list = [1, 2, 3]
    arr4 = pv.core.utilities.arrays.convert_array(my_list)
    assert arr4.GetNumberOfValues() == len(my_list)

    # test string scalar is converted to string array with length on
    my_str = 'abc'
    arr5 = pv.core.utilities.arrays.convert_array(my_str)
    assert arr5.GetNumberOfValues() == 1
    arr6 = pv.core.utilities.arrays.convert_array(np.array(my_str))
    assert arr6.GetNumberOfValues() == 1


def test_has_duplicates():
    assert not has_duplicates(np.arange(100))
    assert has_duplicates(np.array([0, 1, 2, 2]))
    assert has_duplicates(np.array([[0, 1, 2], [0, 1, 2]]))

    with pytest.raises(ValueError):  # noqa: PT011
        raise_has_duplicates(np.array([0, 1, 2, 2]))


def test_copy_vtk_array():
    with pytest.raises(TypeError, match='Invalid type'):
        copy_vtk_array([1, 2, 3])

    value_0 = 10
    value_1 = 10
    arr = vtk.vtkFloatArray()
    arr.SetNumberOfValues(2)
    arr.SetValue(0, value_0)
    arr.SetValue(1, value_1)
    arr_copy = copy_vtk_array(arr, deep=True)
    assert arr_copy.GetNumberOfValues()
    assert value_0 == arr_copy.GetValue(0)

    arr_copy_shallow = copy_vtk_array(arr, deep=False)
    new_value = 5
    arr.SetValue(1, new_value)
    assert value_1 == arr_copy.GetValue(1)
    assert new_value == arr_copy_shallow.GetValue(1)


def test_cartesian_to_spherical():
    def polar2cart(r, phi, theta):
        return np.vstack(
            (r * np.sin(phi) * np.cos(theta), r * np.sin(phi) * np.sin(theta), r * np.cos(phi)),
        ).T

    points = np.random.default_rng().random((1000, 3))
    x, y, z = points.T
    r, phi, theta = pv.cartesian_to_spherical(x, y, z)
    assert np.allclose(polar2cart(r, phi, theta), points)


def test_spherical_to_cartesian():
    points = np.random.default_rng().random((1000, 3))
    r, phi, theta = points.T
    x, y, z = pv.spherical_to_cartesian(r, phi, theta)
    assert np.allclose(pv.cartesian_to_spherical(x, y, z), points.T)


def test_set_pickle_format():
    pv.set_pickle_format('legacy')
    assert pv.PICKLE_FORMAT == 'legacy'

    pv.set_pickle_format('xml')
    assert pv.PICKLE_FORMAT == 'xml'

    with pytest.raises(ValueError):  # noqa: PT011
        pv.set_pickle_format('invalid_format')


def test_linkcode_resolve():
    assert linkcode_resolve('not-py', {}) is None
    link = linkcode_resolve('py', {'module': 'pyvista', 'fullname': 'pyvista.core.DataObject'})
    assert 'dataobject.py' in link
    assert '#L' in link

    # badmodule name
    assert linkcode_resolve('py', {'module': 'doesnotexist', 'fullname': 'foo.bar'}) is None

    assert (
        linkcode_resolve('py', {'module': 'pyvista', 'fullname': 'pyvista.not.an.object'}) is None
    )

    # test property
    link = linkcode_resolve('py', {'module': 'pyvista', 'fullname': 'pyvista.core.DataSet.points'})
    assert 'dataset.py' in link

    link = linkcode_resolve('py', {'module': 'pyvista', 'fullname': 'pyvista.core'})
    assert link.endswith('__init__.py')


def test_coerce_point_like_arg():
    # Test with Sequence
    point = [1.0, 2.0, 3.0]
    coerced_arg, singular = _coerce_pointslike_arg(point)
    assert isinstance(coerced_arg, np.ndarray)
    assert coerced_arg.shape == (1, 3)
    assert np.array_equal(coerced_arg, np.array([[1.0, 2.0, 3.0]]))
    assert singular

    # Test with 1D np.ndarray
    point = np.array([1.0, 2.0, 3.0])
    coerced_arg, singular = _coerce_pointslike_arg(point)
    assert isinstance(coerced_arg, np.ndarray)
    assert coerced_arg.shape == (1, 3)
    assert np.array_equal(coerced_arg, np.array([[1.0, 2.0, 3.0]]))
    assert singular

    # Test with (1, 3) np.ndarray
    point = np.array([[1.0, 2.0, 3.0]])
    coerced_arg, singular = _coerce_pointslike_arg(point)
    assert isinstance(coerced_arg, np.ndarray)
    assert coerced_arg.shape == (1, 3)
    assert np.array_equal(coerced_arg, np.array([[1.0, 2.0, 3.0]]))
    assert not singular

    # Test with 2D ndarray
    point = np.array([[1.0, 2.0, 3.0], [4.0, 5.0, 6.0]])
    coerced_arg, singular = _coerce_pointslike_arg(point)
    assert isinstance(coerced_arg, np.ndarray)
    assert coerced_arg.shape == (2, 3)
    assert np.array_equal(coerced_arg, np.array([[1.0, 2.0, 3.0], [4.0, 5.0, 6.0]]))
    assert not singular


def test_coerce_point_like_arg_copy():
    # Sequence is always copied
    point = [1.0, 2.0, 3.0]
    coerced_arg, _ = _coerce_pointslike_arg(point, copy=True)
    point[0] = 10.0
    assert np.array_equal(coerced_arg, np.array([[1.0, 2.0, 3.0]]))

    point = [1.0, 2.0, 3.0]
    coerced_arg, _ = _coerce_pointslike_arg(point, copy=False)
    point[0] = 10.0
    assert np.array_equal(coerced_arg, np.array([[1.0, 2.0, 3.0]]))

    # 1D np.ndarray can be copied or not
    point = np.array([1.0, 2.0, 3.0])
    coerced_arg, _ = _coerce_pointslike_arg(point, copy=True)
    point[0] = 10.0
    assert np.array_equal(coerced_arg, np.array([[1.0, 2.0, 3.0]]))

    point = np.array([1.0, 2.0, 3.0])
    coerced_arg, _ = _coerce_pointslike_arg(point, copy=False)
    point[0] = 10.0
    assert np.array_equal(coerced_arg, np.array([[10.0, 2.0, 3.0]]))

    # 2D np.ndarray can be copied or not
    point = np.array([[1.0, 2.0, 3.0], [4.0, 5.0, 6.0]])
    coerced_arg, _ = _coerce_pointslike_arg(point, copy=True)
    point[0, 0] = 10.0
    assert np.array_equal(coerced_arg, np.array([[1.0, 2.0, 3.0], [4.0, 5.0, 6.0]]))

    point = np.array([[1.0, 2.0, 3.0], [4.0, 5.0, 6.0]])
    coerced_arg, _ = _coerce_pointslike_arg(point, copy=False)
    point[0, 0] = 10.0
    assert np.array_equal(coerced_arg, np.array([[10.0, 2.0, 3.0], [4.0, 5.0, 6.0]]))


def test_coerce_point_like_arg_errors():
    # wrong length sequence
    with pytest.raises(ValueError):  # noqa: PT011
        _coerce_pointslike_arg([1, 2])

    # wrong type
    with pytest.raises(TypeError):
        # allow Sequence but not Iterable
        _coerce_pointslike_arg({1, 2, 3})

    # wrong length ndarray
    with pytest.raises(ValueError):  # noqa: PT011
        _coerce_pointslike_arg(np.empty(4))
    with pytest.raises(ValueError):  # noqa: PT011
        _coerce_pointslike_arg(np.empty([2, 4]))

    # wrong ndim ndarray
    with pytest.raises(ValueError):  # noqa: PT011
        _coerce_pointslike_arg(np.empty([1, 3, 3]))


def test_coerce_points_like_args_does_not_copy():
    source = np.random.default_rng().random((100, 3))
    output, _ = _coerce_pointslike_arg(source)  # test that copy=False is default
    output /= 2
    assert np.array_equal(output, source)
    assert np.may_share_memory(output, source)


def test_has_module():
    assert has_module('pytest')
    assert not has_module('not_a_module')


def test_fit_plane_to_points():
    points = ex.load_airplane().points
    plane, center, normal = fit_plane_to_points(points, return_meta=True)

    assert np.allclose(normal, [-2.5999512e-08, 0.121780515, -0.99255705])
    assert np.allclose(center, [896.9954860028446, 686.6470205328502, 78.13187948615939])
    assert np.allclose(
        plane.bounds,
        [
            139.06036376953125,
            1654.9306640625,
            38.0776252746582,
            1335.2164306640625,
            -1.4434913396835327,
            157.70724487304688,
        ],
    )


# Default output from `np.linalg.eigh`
DEFAULT_PRINCIPAL_AXES = [[0.0, 0.0, 1.0], [0.0, 1.0, 0.0], [-1.0, 0.0, 0.0]]


CASE_0 = (  # coincidental points
    [[0, 0, 0], [0, 0, 0]],
    [DEFAULT_PRINCIPAL_AXES],
)
CASE_1 = (  # non-coincidental points
    [[0, 0, 0], [1, 0, 0]],
    [[1.0, 0.0, 0.0], [0.0, 0.0, 1.0], [0.0, -1.0, 0.0]],
)

CASE_2 = (  # non-collinear points
    [[1, 0, 0], [0, 1, 0], [0, 0, 1]],
    [
        [0.0, -0.70710678, 0.70710678],
        [-0.81649658, 0.40824829, 0.40824829],
        [-0.57735027, -0.57735027, -0.57735027],
    ],
)
CASE_3 = (  # non-coplanar points
    [[1, 0, 0], [0, 1, 0], [0, 0, 1], [-1, -1, -1]],
    [
        [-0.57735027, -0.57735027, -0.57735027],
        [0.0, -0.70710678, 0.70710678],
        [-0.81649658, 0.40824829, 0.40824829],
    ],
)


@pytest.mark.skipif(sys.version_info < (3, 9), reason='Different results for some tests.')
@pytest.mark.parametrize(
    ('points', 'expected_axes'),
    [CASE_0, CASE_1, CASE_2, CASE_3],
    ids=['case0', 'case1', 'case2', 'case3'],
)
def test_principal_axes(points, expected_axes):
    axes = principal_axes(points)
    assert np.allclose(axes, expected_axes, atol=1e-7)

    assert np.allclose(np.cross(axes[0], axes[1]), axes[2])
    assert np.allclose(np.linalg.norm(axes, axis=1), 1)
    assert isinstance(axes, np.ndarray)

    _, std = principal_axes(points, return_std=True)
    assert std[0] >= std[1]
    if not np.isnan(std[2]):
        assert std[1] >= std[2]
    assert isinstance(std, np.ndarray)


def test_principal_axes_return_std():
    # Create axis-aligned normally distributed points
    rng = np.random.default_rng(seed=42)
    n = 100_000
    std_in = np.array([3, 2, 1])
    normal_points = rng.normal(size=(n, 3)) * std_in

    _, std_out = principal_axes(normal_points, return_std=True)

    # Test output matches numpy std
    std_numpy = np.std(normal_points, axis=0)
    assert np.allclose(std_out, std_numpy, atol=1e-4)

    # Test output matches input std
    assert np.allclose(std_out, std_in, atol=0.02)

    # Test ratios of input sizes match ratios of output std
    ratios_in = std_in / sum(std_in)
    ratios_out = std_out / sum(std_out)
    assert np.allclose(ratios_in, ratios_out, atol=0.02)


def test_principal_axes_empty():
    axes = principal_axes(np.empty((0, 3)))
    assert np.allclose(axes, DEFAULT_PRINCIPAL_AXES)


def test_principal_axes_single_point():
    axes = principal_axes([1, 2, 3])
    assert np.allclose(axes, DEFAULT_PRINCIPAL_AXES)


def test_principal_axes_vectors_success_with_many_points():
    # Use large mesh to verify no memory errors are raised
    res = 1000
    ellipsoid = pv.ParametricEllipsoid(
        xradius=3, yradius=2, zradius=1, u_res=res, v_res=res, w_res=res
    )
    assert ellipsoid.n_points == 997_004

    axes, std = pv.principal_axes(ellipsoid.points, return_std=True)

    # Check std to verify the computed output is valid
    # Need large atol due to loss of numerical precision
    assert np.allclose(std, [1.50074922, 1.00049953, 0.70675449])


@pytest.fixture()
def no_new_attr_subclass():
    @no_new_attr
    class A: ...

    class B(A):
        _new_attr_exceptions = 'eggs'

        def __init__(self):
            self.eggs = 'ham'

    return B


def test_no_new_attr_subclass(no_new_attr_subclass):
    obj = no_new_attr_subclass()
    assert obj
    msg = 'Attribute "_eggs" does not exist and cannot be added to type B'
    with pytest.raises(AttributeError, match=msg):
        obj._eggs = 'ham'


@pytest.fixture()
def serial_dict_empty():
    return _SerializedDictArray()


@pytest.fixture()
def serial_dict_with_foobar():
    serial_dict = _SerializedDictArray()
    serial_dict.data = dict(foo='bar')
    return serial_dict


def test_serial_dict_init():
    # empty init
    serial_dict = _SerializedDictArray()
    assert serial_dict == {}
    assert repr(serial_dict) == '{}'

    # init from dict
    new_dict = dict(ham='eggs')
    serial_dict = _SerializedDictArray(new_dict)
    assert serial_dict['ham'] == 'eggs'
    assert repr(serial_dict) == '{"ham": "eggs"}'

    # init from UserDict
    serial_dict = _SerializedDictArray(serial_dict)
    assert serial_dict['ham'] == 'eggs'
    assert repr(serial_dict) == '{"ham": "eggs"}'

    # init from JSON string
    json_dict = json.dumps(new_dict)
    serial_dict = _SerializedDictArray(json_dict)
    assert serial_dict['ham'] == 'eggs'
    assert repr(serial_dict) == '{"ham": "eggs"}'


def test_serial_dict_as_dict(serial_dict_with_foobar):
    assert not isinstance(serial_dict_with_foobar, dict)
    actual_dict = dict(serial_dict_with_foobar)
    assert isinstance(actual_dict, dict)
    assert actual_dict == serial_dict_with_foobar.data


def test_serial_dict_overrides__setitem__(serial_dict_empty):
    serial_dict_empty['foo'] = 'bar'
    assert repr(serial_dict_empty) == '{"foo": "bar"}'


def test_serial_dict_overrides__delitem__(serial_dict_with_foobar):
    del serial_dict_with_foobar['foo']
    assert repr(serial_dict_with_foobar) == '{}'


def test_serial_dict_overrides__setattr__(serial_dict_empty):
    serial_dict_empty.data = dict(foo='bar')
    assert repr(serial_dict_empty) == '{"foo": "bar"}'


def test_serial_dict_overrides_popitem(serial_dict_with_foobar):
    serial_dict_with_foobar['ham'] = 'eggs'
    item = serial_dict_with_foobar.popitem()
    assert item == ('foo', 'bar')
    assert repr(serial_dict_with_foobar) == '{"ham": "eggs"}'


def test_serial_dict_overrides_pop(serial_dict_with_foobar):
    item = serial_dict_with_foobar.pop('foo')
    assert item == 'bar'
    assert repr(serial_dict_with_foobar) == '{}'


def test_serial_dict_overrides_update(serial_dict_empty):
    serial_dict_empty.update(dict(foo='bar'))
    assert repr(serial_dict_empty) == '{"foo": "bar"}'


def test_serial_dict_overrides_clear(serial_dict_with_foobar):
    serial_dict_with_foobar.clear()
    assert repr(serial_dict_with_foobar) == '{}'


def test_serial_dict_overrides_setdefault(serial_dict_empty, serial_dict_with_foobar):
    serial_dict_empty.setdefault('foo', 42)
    assert repr(serial_dict_empty) == '{"foo": 42}'
    serial_dict_with_foobar.setdefault('foo', 42)
    assert repr(serial_dict_with_foobar) == '{"foo": "bar"}'


SCALE = 2
ROTATION = [[0, -1, 0], [1, 0, 0], [0, 0, 1]]  # rotate 90 deg about z axis
<<<<<<< HEAD
NORMAL = (1, 2, 3)
ANGLE = 30
VECTOR = (1, 2, 3)
=======
VECTOR = (1, 2, 3)
ANGLE = 30
>>>>>>> 0a11e41d


@pytest.mark.parametrize('scale_args', [(SCALE,), (SCALE, SCALE, SCALE), [(SCALE, SCALE, SCALE)]])
def test_transform_scale(transform, scale_args):
    transform.scale(*scale_args)
    actual = transform.matrix
    expected = np.diag((SCALE, SCALE, SCALE, 1))
    assert np.array_equal(actual, expected)
    assert transform.n_transformations == 1

    identity = transform.matrix @ transform.inverse_matrix
    assert np.array_equal(identity, np.eye(4))


@pytest.mark.parametrize('translate_args', [np.array(VECTOR), np.array([VECTOR])])
def test_transform_translate(transform, translate_args):
    transform.translate(*translate_args)
    actual = transform.matrix
    expected = np.eye(4)
    expected[:3, 3] = VECTOR
    assert np.array_equal(actual, expected)

    identity = transform.matrix @ transform.inverse_matrix
    assert np.array_equal(identity, np.eye(4))


<<<<<<< HEAD
@pytest.mark.parametrize('reflect_args', [NORMAL, [NORMAL]])
=======
@pytest.mark.parametrize('reflect_args', [VECTOR, [VECTOR]])
>>>>>>> 0a11e41d
def test_transform_reflect(transform, reflect_args):
    transform.reflect(*reflect_args)
    actual = transform.matrix
    expected = transformations.reflection(VECTOR)
    assert np.array_equal(actual, expected)

    identity = transform.matrix @ transform.inverse_matrix
    assert np.allclose(identity, np.eye(4))


def test_transform_rotate(transform):
    transform.rotate(ROTATION)
    actual = transform.matrix
    expected = np.eye(4)
    expected[:3, :3] = ROTATION
    assert np.array_equal(actual, expected)

    identity = transform.matrix @ transform.inverse_matrix
    assert np.array_equal(identity, np.eye(4))


@pytest.mark.parametrize('multiply_mode', ['post', 'pre'])
@pytest.mark.parametrize(
    ('method', 'args'),
    [
        ('scale', (SCALE,)),
        ('reflect', (VECTOR,)),
        ('rotate', (ROTATION,)),
        ('rotate_x', (ANGLE,)),
        ('rotate_y', (ANGLE,)),
        ('rotate_z', (ANGLE,)),
        ('rotate_vector', (VECTOR, ANGLE)),
    ],
)
def test_transform_with_point(transform, multiply_mode, method, args):
    func = getattr(Transform, method)
<<<<<<< HEAD
    vector = np.array((1, 2, 3))
=======
    vector = np.array(VECTOR)
>>>>>>> 0a11e41d

    transform.multiply_mode = multiply_mode
    transform.point = vector
    func(transform, *args)

    expected_transform = Transform().translate(-vector)
    func(expected_transform, *args)
    expected_transform.translate(vector)

    assert np.array_equal(transform.matrix, expected_transform.matrix)
    assert transform.n_transformations == 3

    # Test override point with kwarg
    vector2 = vector * 2  # new point
    transform.identity()  # reset
    func(transform, *args, point=vector2)  # override point

    expected_transform = Transform().translate(-vector2)
    func(expected_transform, *args)
    expected_transform.translate(vector2)

    assert np.array_equal(transform.matrix, expected_transform.matrix)
    assert transform.n_transformations == 3


def test_transform_rotate_x(transform):
    transform.rotate_x(ANGLE)
    actual = transform.matrix
    expected = transformations.axis_angle_rotation((1, 0, 0), ANGLE)
    assert np.array_equal(actual, expected)

    identity = transform.matrix @ transform.inverse_matrix
    assert np.allclose(identity, np.eye(4))


def test_transform_rotate_y(transform):
    transform.rotate_y(ANGLE)
    actual = transform.matrix
    expected = transformations.axis_angle_rotation((0, 1, 0), ANGLE)
    assert np.array_equal(actual, expected)

    identity = transform.matrix @ transform.inverse_matrix
    assert np.allclose(identity, np.eye(4))


def test_transform_rotate_z(transform):
    transform.rotate_z(ANGLE)
    actual = transform.matrix
    expected = transformations.axis_angle_rotation((0, 0, 1), ANGLE)
    assert np.array_equal(actual, expected)

    identity = transform.matrix @ transform.inverse_matrix
    assert np.allclose(identity, np.eye(4))


def test_transform_rotate_vector(transform):
    transform.rotate_vector(VECTOR, ANGLE)
    actual = transform.matrix
    expected = transformations.axis_angle_rotation(VECTOR, ANGLE)
    assert np.array_equal(actual, expected)

    identity = transform.matrix @ transform.inverse_matrix
    assert np.allclose(identity, np.eye(4))


def test_transform_concatenate_vtkmatrix(transform):
    scale_array = np.diag((1, 2, 3, 1))
    vtkmatrix = pv.vtkmatrix_from_array(scale_array)
    transform.concatenate(vtkmatrix)
    actual = transform.matrix
    expected = scale_array
    assert np.array_equal(actual, expected)

    identity = transform.matrix @ transform.inverse_matrix
    assert np.array_equal(identity, np.eye(4))


def test_transform_invert(transform):
    assert transform.is_inverted is False

    # Add a transformation and check its output
    transform.scale(SCALE)
    inverse = transform.inverse_matrix
    transform.invert()
    assert transform.is_inverted is True
    assert np.array_equal(inverse, transform.matrix)

    transform.invert()
    assert transform.is_inverted is False


@pytest.mark.parametrize('attr', ['matrix_list', 'inverse_matrix_list'])
def test_transform_matrix_list(transform, attr):
    matrix_list = getattr(transform, attr)
    assert isinstance(matrix_list, list)
    assert len(matrix_list) == 0
    assert transform.n_transformations == 0

    transform.scale(SCALE)
    matrix_list = getattr(transform, attr)
    assert len(matrix_list) == 1
    assert transform.n_transformations == 1
    assert isinstance(matrix_list[0], np.ndarray)
    assert matrix_list[0].shape == (4, 4)

    transform.rotate([[0, -1, 0], [1, 0, 0], [0, 0, 1]])
    matrix_list = getattr(transform, attr)
    assert len(matrix_list) == 2

    identity = transform.matrix_list[0] @ transform.inverse_matrix_list[0]
    assert np.array_equal(identity, np.eye(4))


@pytest.fixture()
def transformed_actor():
    actor = pv.Actor()
    actor.position = (-0.5, -0.5, 1)
    actor.orientation = (10, 20, 30)
    actor.scale = (1.5, 2, 2.5)
    actor.origin = (2, 1.5, 1)
    actor.user_matrix = pv.array_from_vtkmatrix(actor.GetMatrix())
    return actor


@pytest.mark.parametrize('override_mode', ['pre', 'post'])
@pytest.mark.parametrize('object_mode', ['pre', 'post'])
def test_transform_multiply_mode_override(transform, transformed_actor, object_mode, override_mode):
    # This test validates multiply mode by performing the same transformations
    # applied by `Prop3D` objects and comparing the results
    transform.multiply_mode = object_mode

    # Center data at the origin
    transform.translate(np.array(transformed_actor.origin) * -1, multiply_mode=override_mode)

    # Scale and rotate
    transform.scale(transformed_actor.scale, multiply_mode=override_mode)
    rotation = _orientation_as_rotation_matrix(transformed_actor.orientation)
    transform.rotate(rotation, multiply_mode=override_mode)

    # Move to position
    transform.translate(np.array(transformed_actor.origin), multiply_mode=override_mode)
    transform.translate(transformed_actor.position, multiply_mode=override_mode)

    # Apply user matrix
    transform.concatenate(transformed_actor.user_matrix, multiply_mode=override_mode)

    # Check result
    transform_matrix = transform.matrix
    actor_matrix = pv.array_from_vtkmatrix(transformed_actor.GetMatrix())
    if override_mode == 'post':
        assert np.allclose(transform_matrix, actor_matrix)
    else:
        # Pre-multiplication produces a totally different result
        assert not np.allclose(transform_matrix, actor_matrix)


def test_transform_multiply_mode(transform):
    assert transform.multiply_mode == 'post'
    transform.multiply_mode = 'pre'
    assert transform.multiply_mode == 'pre'

    transform.post_multiply()
    assert transform.multiply_mode == 'post'
    transform.pre_multiply()
    assert transform.multiply_mode == 'pre'


def test_transform_identity(transform):
    transform.scale(2)
    assert not np.array_equal(transform.matrix, np.eye(4))
    transform.identity()
    assert np.array_equal(transform.matrix, np.eye(4))


def test_transform_init():
    matrix = np.diag((SCALE, SCALE, SCALE, 1))
    transform = Transform(matrix)
    assert np.array_equal(transform.matrix, matrix)


def test_transform_chain_methods():
    eye3 = np.eye(3)
    eye4 = np.eye(4)
    ones = (1, 1, 1)
    zeros = (0, 0, 0)
    matrix = (
        Transform()
        .reflect(ones)
        .rotate_x(0)
        .rotate_y(0)
        .rotate_z(0)
        .rotate_vector(ones, 0)
        .identity()
        .scale(ones)
        .translate(zeros)
        .rotate(eye3)
        .concatenate(eye4)
        .invert()
        .post_multiply()
        .pre_multiply()
        .matrix
    )
    assert np.array_equal(matrix, eye4)<|MERGE_RESOLUTION|>--- conflicted
+++ resolved
@@ -1131,14 +1131,8 @@
 
 SCALE = 2
 ROTATION = [[0, -1, 0], [1, 0, 0], [0, 0, 1]]  # rotate 90 deg about z axis
-<<<<<<< HEAD
-NORMAL = (1, 2, 3)
-ANGLE = 30
-VECTOR = (1, 2, 3)
-=======
 VECTOR = (1, 2, 3)
 ANGLE = 30
->>>>>>> 0a11e41d
 
 
 @pytest.mark.parametrize('scale_args', [(SCALE,), (SCALE, SCALE, SCALE), [(SCALE, SCALE, SCALE)]])
@@ -1165,11 +1159,7 @@
     assert np.array_equal(identity, np.eye(4))
 
 
-<<<<<<< HEAD
-@pytest.mark.parametrize('reflect_args', [NORMAL, [NORMAL]])
-=======
 @pytest.mark.parametrize('reflect_args', [VECTOR, [VECTOR]])
->>>>>>> 0a11e41d
 def test_transform_reflect(transform, reflect_args):
     transform.reflect(*reflect_args)
     actual = transform.matrix
@@ -1206,11 +1196,7 @@
 )
 def test_transform_with_point(transform, multiply_mode, method, args):
     func = getattr(Transform, method)
-<<<<<<< HEAD
-    vector = np.array((1, 2, 3))
-=======
     vector = np.array(VECTOR)
->>>>>>> 0a11e41d
 
     transform.multiply_mode = multiply_mode
     transform.point = vector
