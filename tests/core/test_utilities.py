--- conflicted
+++ resolved
@@ -915,100 +915,4 @@
     with pytest.raises(TypeError, match="must be one of"):
         _coerce_transformlike_arg([[1, 2, 3], [4, 5, 6], [7, 8, 9]])
     with pytest.raises(TypeError, match="must be one of"):
-<<<<<<< HEAD
-        _coerce_transformlike_arg("abc")
-
-
-@pytest.mark.parametrize('as_any', [True, False])
-@pytest.mark.parametrize('copy', [True, False])
-@pytest.mark.parametrize('dtype', [None, float])
-def test_cast_to_ndarray(as_any, copy, dtype):
-    array_in = pyvista_ndarray([1, 2])
-    array_out = cast_to_ndarray(array_in, copy=copy, as_any=as_any, dtype=dtype)
-    assert np.array_equal(array_out, array_in)
-    if as_any:
-        assert type(array_out) is pyvista_ndarray
-    else:
-        assert type(array_out) is np.ndarray
-
-    if copy:
-        assert array_out is not array_in
-
-    if dtype is None:
-        assert array_out.dtype.type is array_in.dtype.type
-    else:
-        assert array_out.dtype.type is np.dtype(dtype).type
-
-
-def test_cast_to_ndarray_raises():
-    msg = "Input cannot be cast as <class 'numpy.ndarray'>."
-    with pytest.raises(ValueError, match=msg):
-        cast_to_ndarray([[1], [2, 3]])
-
-
-def test_cast_to_tuple_array():
-    array_in = np.zeros(shape=(2, 2, 3))
-    array_tuple = cast_to_tuple_array(array_in)
-    assert array_tuple == (((0.0, 0.0, 0.0), (0.0, 0.0, 0.0)), ((0.0, 0.0, 0.0), (0.0, 0.0, 0.0)))
-    array_list = array_in.tolist()
-    assert np.array_equal(array_tuple, array_list)
-    with pytest.raises(ValueError):
-        cast_to_tuple_array([[1, [2, 3]]])
-
-
-def test_cast_to_list_array():
-    array_in = np.zeros(shape=(3, 4, 5))
-    array_list = cast_to_list_array(array_in)
-    assert np.array_equal(array_in, array_list)
-    with pytest.raises(ValueError):
-        cast_to_tuple_array([[1, [2, 3]]])
-
-
-def test_cast_to_ndarray_with_polars():
-    import polars as pl
-
-    # Test with series
-    initial_array = [1, 2, 3]
-    array_in = pl.Series('points', initial_array)
-
-    # Test array values are not copies
-    array_out = cast_to_ndarray(array_in)
-    assert not array_out.flags.writeable
-    array_out.flags["WRITEABLE"] = True
-    array_out[0] = 99
-    assert array_in[0] == 99
-
-    # Test with dataframe, created naively
-    initial_array = [[1, 2, 3], [4, 5, 6]]
-    data = pl.DataFrame(dict(points=initial_array))
-    array_in = data['points']
-
-    # Test that a copy is made
-    array_out = cast_to_ndarray(array_in)
-    array_out[0, 0] = 99
-    assert array_in[0][0] != 99
-
-    # Test with dataframe, created by specifying schema
-    data = pl.DataFrame(dict(points=initial_array), schema=dict(points=pl.Array(pl.Float64, 3)))
-    array_in = data['points']
-
-    # Test array values are not copies
-    array_out = cast_to_ndarray(array_in)
-    assert not array_out.flags.writeable
-    array_out.flags["WRITEABLE"] = True
-    array_out[0, 0] = 99
-    assert array_in[0][0] == 99
-
-
-def test_cast_to_ndarray_with_polars_raises():
-    import polars as pl
-
-    initial_array = [[1, 2, 3], [4, 5, 6]]
-    data = pl.DataFrame(dict(points=initial_array))
-
-    msg = "Data type <class 'polars.dataframe.frame.DataFrame'> could not be cast as a numpy array."
-    with pytest.raises(RuntimeError, match=msg):
-        cast_to_ndarray(data)
-=======
-        _coerce_transformlike_arg("abc")
->>>>>>> 499c39e8
+        _coerce_transformlike_arg("abc")