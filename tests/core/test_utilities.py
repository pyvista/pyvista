"""Test pyvista core utilities."""

from __future__ import annotations

import json
import os
from pathlib import Path
import pickle
import re
import shutil
import sys
from unittest import mock
import warnings

import numpy as np
import pytest
import vtk

import pyvista as pv
from pyvista import examples as ex
from pyvista.core.utilities import cells
from pyvista.core.utilities import fileio
from pyvista.core.utilities import fit_plane_to_points
from pyvista.core.utilities import principal_axes
from pyvista.core.utilities import transformations
from pyvista.core.utilities.arrays import _coerce_pointslike_arg
from pyvista.core.utilities.arrays import _SerializedDictArray
from pyvista.core.utilities.arrays import copy_vtk_array
from pyvista.core.utilities.arrays import get_array
from pyvista.core.utilities.arrays import has_duplicates
from pyvista.core.utilities.arrays import raise_has_duplicates
from pyvista.core.utilities.arrays import vtk_id_list_to_array
from pyvista.core.utilities.docs import linkcode_resolve
from pyvista.core.utilities.fileio import get_ext
from pyvista.core.utilities.helpers import is_inside_bounds
from pyvista.core.utilities.misc import assert_empty_kwargs
from pyvista.core.utilities.misc import check_valid_vector
from pyvista.core.utilities.misc import has_module
from pyvista.core.utilities.misc import no_new_attr
from pyvista.core.utilities.observers import Observer
from pyvista.core.utilities.points import vector_poly_data
from pyvista.core.utilities.transform import Transform
from pyvista.plotting.prop3d import _orientation_as_rotation_matrix


@pytest.fixture()
def transform():
    return Transform()


def test_version():
    assert "major" in str(pv.vtk_version_info)
    ver = vtk.vtkVersion()
    assert ver.GetVTKMajorVersion() == pv.vtk_version_info.major
    assert ver.GetVTKMinorVersion() == pv.vtk_version_info.minor
    assert ver.GetVTKBuildVersion() == pv.vtk_version_info.micro
    ver_tup = (
        ver.GetVTKMajorVersion(),
        ver.GetVTKMinorVersion(),
        ver.GetVTKBuildVersion(),
    )
    assert ver_tup == pv.vtk_version_info
    assert pv.vtk_version_info >= (0, 0, 0)


def test_createvectorpolydata_error():
    orig = np.random.default_rng().random((3, 1))
    vec = np.random.default_rng().random((3, 1))
    with pytest.raises(ValueError):  # noqa: PT011
        vector_poly_data(orig, vec)


def test_createvectorpolydata_1D():
    orig = np.random.default_rng().random(3)
    vec = np.random.default_rng().random(3)
    vdata = vector_poly_data(orig, vec)
    assert np.any(vdata.points)
    assert np.any(vdata.point_data['vectors'])


def test_createvectorpolydata():
    orig = np.random.default_rng().random((100, 3))
    vec = np.random.default_rng().random((100, 3))
    vdata = vector_poly_data(orig, vec)
    assert np.any(vdata.points)
    assert np.any(vdata.point_data['vectors'])


@pytest.mark.parametrize(
    ('path', 'target_ext'),
    [
        ("/data/mesh.stl", ".stl"),
        ("/data/image.nii.gz", '.nii.gz'),
        ("/data/other.gz", ".gz"),
    ],
)
def test_get_ext(path, target_ext):
    ext = get_ext(path)
    assert ext == target_ext


@pytest.mark.parametrize('use_pathlib', [True, False])
def test_read(tmpdir, use_pathlib):
    fnames = (ex.antfile, ex.planefile, ex.hexbeamfile, ex.spherefile, ex.uniformfile, ex.rectfile)
    if use_pathlib:
        fnames = [Path(fname) for fname in fnames]
    types = (
        pv.PolyData,
        pv.PolyData,
        pv.UnstructuredGrid,
        pv.PolyData,
        pv.ImageData,
        pv.RectilinearGrid,
    )
    for i, filename in enumerate(fnames):
        obj = fileio.read(filename)
        assert isinstance(obj, types[i])
    # this is also tested for each mesh types init from file tests
    filename = str(tmpdir.mkdir("tmpdir").join('tmp.npy'))
    arr = np.random.default_rng().random((10, 10))
    np.save(filename, arr)
    with pytest.raises(IOError):  # noqa: PT011
        _ = pv.read(filename)
    # read non existing file
    with pytest.raises(IOError):  # noqa: PT011
        _ = pv.read('this_file_totally_does_not_exist.vtk')
    # Now test reading lists of files as multi blocks
    multi = pv.read(fnames)
    assert isinstance(multi, pv.MultiBlock)
    assert multi.n_blocks == len(fnames)
    nested = [ex.planefile, [ex.hexbeamfile, ex.uniformfile]]

    multi = pv.read(nested)
    assert isinstance(multi, pv.MultiBlock)
    assert multi.n_blocks == 2
    assert isinstance(multi[1], pv.MultiBlock)
    assert multi[1].n_blocks == 2


def test_read_force_ext(tmpdir):
    fnames = (ex.antfile, ex.planefile, ex.hexbeamfile, ex.spherefile, ex.uniformfile, ex.rectfile)
    types = (
        pv.PolyData,
        pv.PolyData,
        pv.UnstructuredGrid,
        pv.PolyData,
        pv.ImageData,
        pv.RectilinearGrid,
    )

    dummy_extension = '.dummy'
    for fname, type_ in zip(fnames, types):
        path = Path(fname)
        root = str(path.parent / path.stem)
        original_ext = path.suffix
        _, name = os.path.split(root)
        new_fname = tmpdir / name + '.' + dummy_extension
        shutil.copy(fname, new_fname)
        data = fileio.read(new_fname, force_ext=original_ext)
        assert isinstance(data, type_)


@mock.patch('pyvista.BaseReader.read')
@mock.patch('pyvista.BaseReader.reader')
@mock.patch('pyvista.BaseReader.show_progress')
def test_read_progress_bar(mock_show_progress, mock_reader, mock_read):
    """Test passing attrs in read."""
    pv.read(ex.antfile, progress_bar=True)
    mock_show_progress.assert_called_once()


def test_read_force_ext_wrong_extension(tmpdir):
    # try to read a .vtu file as .vts
    # vtkXMLStructuredGridReader throws a VTK error about the validity of the XML file
    # the returned dataset is empty
    fname = tmpdir / 'airplane.vtu'
    ex.load_airplane().cast_to_unstructured_grid().save(fname)
    with warnings.catch_warnings():
        warnings.simplefilter("ignore")
        data = fileio.read(fname, force_ext='.vts')
    assert data.n_points == 0

    # try to read a .ply file as .vtm
    # vtkXMLMultiBlockDataReader throws a VTK error about the validity of the XML file
    # the returned dataset is empty
    fname = ex.planefile
    with warnings.catch_warnings():
        warnings.simplefilter("ignore")
        data = fileio.read(fname, force_ext='.vtm')
    assert len(data) == 0

    fname = ex.planefile
    with pytest.raises(IOError):  # noqa: PT011
        fileio.read(fname, force_ext='.not_supported')


@mock.patch('pyvista.core.utilities.fileio.read_exodus')
def test_pyvista_read_exodus(read_exodus_mock):
    # check that reading a file with extension .e calls `read_exodus`
    # use the globefile as a dummy because pv.read() checks for the existence of the file
    pv.read(ex.globefile, force_ext='.e')
    args, kwargs = read_exodus_mock.call_args
    filename = args[0]
    assert filename == Path(ex.globefile)


def test_get_array_cell(hexbeam):
    carr = np.random.default_rng().random(hexbeam.n_cells)
    hexbeam.cell_data.set_array(carr, 'test_data')

    data = get_array(hexbeam, 'test_data', preference='cell')
    assert np.allclose(carr, data)


def test_get_array_point(hexbeam):
    parr = np.random.default_rng().random(hexbeam.n_points)
    hexbeam.point_data.set_array(parr, 'test_data')

    data = get_array(hexbeam, 'test_data', preference='point')
    assert np.allclose(parr, data)

    oarr = np.random.default_rng().random(hexbeam.n_points)
    hexbeam.point_data.set_array(oarr, 'other')

    data = get_array(hexbeam, 'other')
    assert np.allclose(oarr, data)


def test_get_array_field(hexbeam):
    hexbeam.clear_data()
    # no preference
    farr = np.random.default_rng().random(hexbeam.n_points * hexbeam.n_cells)
    hexbeam.field_data.set_array(farr, 'data')
    data = get_array(hexbeam, 'data')
    assert np.allclose(farr, data)

    # preference and multiple data
    hexbeam.point_data.set_array(np.random.default_rng().random(hexbeam.n_points), 'data')

    data = get_array(hexbeam, 'data', preference='field')
    assert np.allclose(farr, data)


def test_get_array_error(hexbeam):
    parr = np.random.default_rng().random(hexbeam.n_points)
    hexbeam.point_data.set_array(parr, 'test_data')

    # invalid inputs
    with pytest.raises(TypeError):
        get_array(hexbeam, 'test_data', preference={'invalid'})
    with pytest.raises(ValueError):  # noqa: PT011
        get_array(hexbeam, 'test_data', preference='invalid')
    with pytest.raises(ValueError, match='`preference` must be'):
        get_array(hexbeam, 'test_data', preference='row')


def test_get_array_none(hexbeam):
    arr = get_array(hexbeam, 'foo')
    assert arr is None


def get_array_vtk(hexbeam):
    # test raw VTK input
    grid_vtk = vtk.vtkUnstructuredGrid()
    grid_vtk.DeepCopy(hexbeam)
    get_array(grid_vtk, 'test_data')
    get_array(grid_vtk, 'foo')


def test_is_inside_bounds():
    data = ex.load_uniform()
    bnds = data.bounds
    assert is_inside_bounds((0.5, 0.5, 0.5), bnds)
    assert not is_inside_bounds((12, 5, 5), bnds)
    assert not is_inside_bounds((5, 12, 5), bnds)
    assert not is_inside_bounds((5, 5, 12), bnds)
    assert not is_inside_bounds((12, 12, 12), bnds)


def test_voxelize(uniform):
    vox = pv.voxelize(uniform, 0.5)
    assert vox.n_cells


def test_voxelize_non_uniform_density(uniform):
    vox = pv.voxelize(uniform, [0.5, 0.3, 0.2])
    assert vox.n_cells
    vox = pv.voxelize(uniform, np.array([0.5, 0.3, 0.2]))
    assert vox.n_cells


def test_voxelize_invalid_density(rectilinear):
    # test error when density is not length-3
    with pytest.raises(ValueError, match='not enough values to unpack'):
        pv.voxelize(rectilinear, [0.5, 0.3])
    # test error when density is not an array-like
    with pytest.raises(TypeError, match='expected number or array-like'):
        pv.voxelize(rectilinear, {0.5, 0.3})


def test_voxelize_throws_point_cloud(hexbeam):
    mesh = pv.PolyData(hexbeam.points)
    with pytest.raises(ValueError, match='must have faces'):
        pv.voxelize(mesh)


def test_voxelize_volume_default_density(uniform):
    expected = pv.voxelize_volume(uniform, density=uniform.length / 100).n_cells
    actual = pv.voxelize_volume(uniform).n_cells
    assert actual == expected


def test_voxelize_volume_invalid_density(rectilinear):
    with pytest.raises(TypeError, match='expected number or array-like'):
        pv.voxelize_volume(rectilinear, {0.5, 0.3})


def test_voxelize_volume_no_face_mesh(rectilinear):
    with pytest.raises(ValueError, match='must have faces'):
        pv.voxelize_volume(pv.PolyData())


def test_report():
    report = pv.Report(gpu=True)
    assert report is not None
    assert "GPU Details : None" not in report.__repr__()
    report = pv.Report(gpu=False)
    assert report is not None
    assert "GPU Details : None" in report.__repr__()


def test_line_segments_from_points():
    points = np.array([[0, 0, 0], [1, 0, 0], [1, 0, 0], [1, 1, 0]])
    poly = pv.line_segments_from_points(points)
    assert poly.n_cells == 2
    assert poly.n_points == 4
    cells = poly.lines
    assert np.allclose(cells[:3], [2, 0, 1])
    assert np.allclose(cells[3:], [2, 2, 3])


def test_lines_from_points():
    points = np.array([[0, 0, 0], [1, 0, 0], [1, 1, 0]])
    poly = pv.lines_from_points(points)
    assert poly.n_cells == 2
    assert poly.n_points == 3
    cells = poly.lines
    assert np.allclose(cells[:3], [2, 0, 1])
    assert np.allclose(cells[3:], [2, 1, 2])


def test_grid_from_sph_coords():
    x = np.arange(0.0, 360.0, 40.0)  # longitude
    y = np.arange(0.0, 181.0, 60.0)  # colatitude
    z = [1]  # elevation (radius)
    g = pv.grid_from_sph_coords(x, y, z)
    assert g.n_cells == 24
    assert g.n_points == 36
    assert np.allclose(
        g.bounds,
        [
            -0.8137976813493738,
            0.8660254037844387,
            -0.8528685319524434,
            0.8528685319524433,
            -1.0,
            1.0,
        ],
    )
    assert np.allclose(g.points[1], [0.8660254037844386, 0.0, 0.5])
    z = np.linspace(10, 30, 3)
    g = pv.grid_from_sph_coords(x, y, z)
    assert g.n_cells == 48
    assert g.n_points == 108
    assert np.allclose(g.points[0], [0.0, 0.0, 10.0])


def test_transform_vectors_sph_to_cart():
    lon = np.arange(0.0, 360.0, 40.0)  # longitude
    lat = np.arange(0.0, 181.0, 60.0)  # colatitude
    lev = [1]  # elevation (radius)
    u, v = np.meshgrid(lon, lat, indexing="ij")
    w = u**2 - v**2
    uu, vv, ww = pv.transform_vectors_sph_to_cart(lon, lat, lev, u, v, w)
    assert np.allclose(
        [uu[-1, -1], vv[-1, -1], ww[-1, -1]],
        [67.80403533828323, 360.8359915416445, -70000.0],
    )


def test_vtkmatrix_to_from_array():
    rng = np.random.default_rng()
    array3x3 = rng.integers(0, 10, size=(3, 3))
    matrix = pv.vtkmatrix_from_array(array3x3)
    assert isinstance(matrix, vtk.vtkMatrix3x3)
    for i in range(3):
        for j in range(3):
            assert matrix.GetElement(i, j) == array3x3[i, j]

    array = pv.array_from_vtkmatrix(matrix)
    assert isinstance(array, np.ndarray)
    assert array.shape == (3, 3)
    for i in range(3):
        for j in range(3):
            assert array[i, j] == matrix.GetElement(i, j)

    array4x4 = rng.integers(0, 10, size=(4, 4))
    matrix = pv.vtkmatrix_from_array(array4x4)
    assert isinstance(matrix, vtk.vtkMatrix4x4)
    for i in range(4):
        for j in range(4):
            assert matrix.GetElement(i, j) == array4x4[i, j]

    array = pv.array_from_vtkmatrix(matrix)
    assert isinstance(array, np.ndarray)
    assert array.shape == (4, 4)
    for i in range(4):
        for j in range(4):
            assert array[i, j] == matrix.GetElement(i, j)

    # invalid cases
    with pytest.raises(ValueError):  # noqa: PT011
        matrix = pv.vtkmatrix_from_array(np.arange(3 * 4).reshape(3, 4))
    invalid = vtk.vtkTransform()
    with pytest.raises(TypeError):
        array = pv.array_from_vtkmatrix(invalid)


def test_assert_empty_kwargs():
    kwargs = {}
    assert assert_empty_kwargs(**kwargs)
    kwargs = {"foo": 6}
    with pytest.raises(TypeError):
        assert_empty_kwargs(**kwargs)
    kwargs = {"foo": 6, "goo": "bad"}
    with pytest.raises(TypeError):
        assert_empty_kwargs(**kwargs)


def test_convert_id_list():
    ids = np.array([4, 5, 8])
    id_list = vtk.vtkIdList()
    id_list.SetNumberOfIds(len(ids))
    for i, v in enumerate(ids):
        id_list.SetId(i, v)
    converted = vtk_id_list_to_array(id_list)
    assert np.allclose(converted, ids)


def test_progress_monitor():
    mesh = pv.Sphere()
    ugrid = mesh.delaunay_3d(progress_bar=True)
    assert isinstance(ugrid, pv.UnstructuredGrid)


def test_observer():
    msg = "KIND: In PATH, line 0\nfoo (ADDRESS): ALERT"
    obs = Observer()
    ret = obs.parse_message("foo")
    assert ret[3] == "foo"
    ret = obs.parse_message(msg)
    assert ret[3] == "ALERT"
    for kind in ["WARNING", "ERROR"]:
        obs.log_message(kind, "foo")
    # Pass positionally as that's what VTK will do
    obs(None, None, msg)
    assert obs.has_event_occurred()
    assert obs.get_message() == "ALERT"
    assert obs.get_message(etc=True) == msg

    alg = vtk.vtkSphereSource()
    alg.GetExecutive()
    obs.observe(alg)
    with pytest.raises(RuntimeError, match="algorithm"):
        obs.observe(alg)


def test_check_valid_vector():
    with pytest.raises(ValueError, match="length three"):
        check_valid_vector([0, 1])
    check_valid_vector([0, 1, 2])


def test_cells_dict_utils():
    # No pyvista object
    with pytest.raises(ValueError):  # noqa: PT011
        cells.get_mixed_cells(None)

    with pytest.raises(ValueError):  # noqa: PT011
        cells.get_mixed_cells(np.zeros(shape=[3, 3]))


def test_apply_transformation_to_points():
    mesh = ex.load_airplane()
    points = mesh.points
    points_orig = points.copy()

    # identity 3 x 3
    tf = np.eye(3)
    points_new = transformations.apply_transformation_to_points(tf, points, inplace=False)
    assert points_new == pytest.approx(points)

    # identity 4 x 4
    tf = np.eye(4)
    points_new = transformations.apply_transformation_to_points(tf, points, inplace=False)
    assert points_new == pytest.approx(points)

    # scale in-place
    tf = np.eye(4) * 2
    tf[3, 3] = 1
    r = transformations.apply_transformation_to_points(tf, points, inplace=True)
    assert r is None
    assert mesh.points == pytest.approx(2 * points_orig)


def _generate_vtk_err():
    """Simple operation which generates a VTK error."""
    x, y, z = np.meshgrid(np.arange(-10, 10, 0.5), np.arange(-10, 10, 0.5), np.arange(-10, 10, 0.5))
    mesh = pv.StructuredGrid(x, y, z)
    x2, y2, z2 = np.meshgrid(np.arange(-1, 1, 0.5), np.arange(-1, 1, 0.5), np.arange(-1, 1, 0.5))
    mesh2 = pv.StructuredGrid(x2, y2, z2)

    alg = vtk.vtkStreamTracer()
    obs = pv.Observer()
    obs.observe(alg)
    alg.SetInputDataObject(mesh)
    alg.SetSourceData(mesh2)
    alg.Update()


def test_vtk_error_catcher():
    # raise_errors: False
    error_catcher = pv.core.utilities.observers.VtkErrorCatcher()
    with error_catcher:
        _generate_vtk_err()
        _generate_vtk_err()
    assert len(error_catcher.events) == 2

    # raise_errors: False, no error
    error_catcher = pv.core.utilities.observers.VtkErrorCatcher()
    with error_catcher:
        pass

    # raise_errors: True
    error_catcher = pv.core.utilities.observers.VtkErrorCatcher(raise_errors=True)
    with pytest.raises(RuntimeError):
        with error_catcher:
            _generate_vtk_err()
    assert len(error_catcher.events) == 1

    # raise_errors: True, no error
    error_catcher = pv.core.utilities.observers.VtkErrorCatcher(raise_errors=True)
    with error_catcher:
        pass


def test_axis_angle_rotation():
    # rotate points around body diagonal
    points = np.eye(3)
    axis = [1, 1, 1]

    # no-op case
    angle = 360
    trans = transformations.axis_angle_rotation(axis, angle)
    actual = transformations.apply_transformation_to_points(trans, points)
    assert np.array_equal(actual, points)

    # default origin
    angle = np.radians(120)
    expected = points[[1, 2, 0], :]
    trans = transformations.axis_angle_rotation(axis, angle, deg=False)
    actual = transformations.apply_transformation_to_points(trans, points)
    assert np.allclose(actual, expected)

    # non-default origin
    p0 = [-2, -3, 4]
    points += p0
    expected += p0
    trans = transformations.axis_angle_rotation(axis, angle, point=p0, deg=False)
    actual = transformations.apply_transformation_to_points(trans, points)
    assert np.allclose(actual, expected)

    # invalid cases
    with pytest.raises(ValueError):  # noqa: PT011
        transformations.axis_angle_rotation([1, 0, 0, 0], angle)
    with pytest.raises(ValueError):  # noqa: PT011
        transformations.axis_angle_rotation(axis, angle, point=[1, 0, 0, 0])
    with pytest.raises(ValueError):  # noqa: PT011
        transformations.axis_angle_rotation([0, 0, 0], angle)


@pytest.mark.parametrize(
    ("axis", "angle", "times"),
    [
        ([1, 0, 0], 90, 4),
        ([1, 0, 0], 180, 2),
        ([1, 0, 0], 270, 4),
        ([0, 1, 0], 90, 4),
        ([0, 1, 0], 180, 2),
        ([0, 1, 0], 270, 4),
        ([0, 0, 1], 90, 4),
        ([0, 0, 1], 180, 2),
        ([0, 0, 1], 270, 4),
    ],
)
def test_axis_angle_rotation_many_times(axis, angle, times):
    # yields the exact same input
    expect = np.eye(3)
    actual = expect.copy()
    trans = transformations.axis_angle_rotation(axis, angle)
    for _ in range(times):
        actual = transformations.apply_transformation_to_points(trans, actual)
    assert np.array_equal(actual, expect)


def test_reflection():
    # reflect points of a square across a diagonal
    points = np.array(
        [
            [1, 1, 0],
            [-1, 1, 0],
            [-1, -1, 0],
            [1, -1, 0],
        ],
    )
    normal = [1, 1, 0]

    # default origin
    expected = points[[2, 1, 0, 3], :]
    trans = transformations.reflection(normal)
    actual = transformations.apply_transformation_to_points(trans, points)
    assert np.allclose(actual, expected)

    # non-default origin
    p0 = [1, 1, 0]
    expected += 2 * np.array(p0)
    trans = transformations.reflection(normal, point=p0)
    actual = transformations.apply_transformation_to_points(trans, points)
    assert np.allclose(actual, expected)

    # invalid cases
    with pytest.raises(ValueError):  # noqa: PT011
        transformations.reflection([1, 0, 0, 0])
    with pytest.raises(ValueError):  # noqa: PT011
        transformations.reflection(normal, point=[1, 0, 0, 0])
    with pytest.raises(ValueError):  # noqa: PT011
        transformations.reflection([0, 0, 0])


def test_merge(sphere, cube, datasets):
    with pytest.raises(TypeError, match="Expected a sequence"):
        pv.merge(None)

    with pytest.raises(ValueError, match="Expected at least one"):
        pv.merge([])

    with pytest.raises(TypeError, match="Expected pyvista.DataSet"):
        pv.merge([None, sphere])

    # check polydata
    merged_poly = pv.merge([sphere, cube])
    assert isinstance(merged_poly, pv.PolyData)
    assert merged_poly.n_points == sphere.n_points + cube.n_points

    merged = pv.merge([sphere, sphere], merge_points=True)
    assert merged.n_points == sphere.n_points

    merged = pv.merge([sphere, sphere], merge_points=False)
    assert merged.n_points == sphere.n_points * 2

    # check unstructured
    merged_ugrid = pv.merge(datasets, merge_points=False)
    assert isinstance(merged_ugrid, pv.UnstructuredGrid)
    assert merged_ugrid.n_points == sum([ds.n_points for ds in datasets])
    # check main has priority
    sphere_a = sphere.copy()
    sphere_b = sphere.copy()
    sphere_a['data'] = np.zeros(sphere_a.n_points)
    sphere_b['data'] = np.ones(sphere_a.n_points)

    merged = pv.merge(
        [sphere_a, sphere_b],
        merge_points=True,
        main_has_priority=False,
    )
    assert np.allclose(merged['data'], 1)

    merged = pv.merge(
        [sphere_a, sphere_b],
        merge_points=True,
        main_has_priority=True,
    )
    assert np.allclose(merged['data'], 0)


def test_convert_array():
    arr = np.arange(4).astype('O')
    arr2 = pv.core.utilities.arrays.convert_array(arr, array_type=np.dtype('O'))
    assert arr2.GetNumberOfValues() == 4

    # https://github.com/pyvista/pyvista/issues/2370
    arr3 = pv.core.utilities.arrays.convert_array(
        pickle.loads(pickle.dumps(np.arange(4).astype('O'))),
        array_type=np.dtype('O'),
    )
    assert arr3.GetNumberOfValues() == 4

    # check lists work
    my_list = [1, 2, 3]
    arr4 = pv.core.utilities.arrays.convert_array(my_list)
    assert arr4.GetNumberOfValues() == len(my_list)

    # test string scalar is converted to string array with length on
    my_str = 'abc'
    arr5 = pv.core.utilities.arrays.convert_array(my_str)
    assert arr5.GetNumberOfValues() == 1
    arr6 = pv.core.utilities.arrays.convert_array(np.array(my_str))
    assert arr6.GetNumberOfValues() == 1


def test_has_duplicates():
    assert not has_duplicates(np.arange(100))
    assert has_duplicates(np.array([0, 1, 2, 2]))
    assert has_duplicates(np.array([[0, 1, 2], [0, 1, 2]]))

    with pytest.raises(ValueError):  # noqa: PT011
        raise_has_duplicates(np.array([0, 1, 2, 2]))


def test_copy_vtk_array():
    with pytest.raises(TypeError, match='Invalid type'):
        copy_vtk_array([1, 2, 3])

    value_0 = 10
    value_1 = 10
    arr = vtk.vtkFloatArray()
    arr.SetNumberOfValues(2)
    arr.SetValue(0, value_0)
    arr.SetValue(1, value_1)
    arr_copy = copy_vtk_array(arr, deep=True)
    assert arr_copy.GetNumberOfValues()
    assert value_0 == arr_copy.GetValue(0)

    arr_copy_shallow = copy_vtk_array(arr, deep=False)
    new_value = 5
    arr.SetValue(1, new_value)
    assert value_1 == arr_copy.GetValue(1)
    assert new_value == arr_copy_shallow.GetValue(1)


def test_cartesian_to_spherical():
    def polar2cart(r, phi, theta):
        return np.vstack(
            (r * np.sin(phi) * np.cos(theta), r * np.sin(phi) * np.sin(theta), r * np.cos(phi)),
        ).T

    points = np.random.default_rng().random((1000, 3))
    x, y, z = points.T
    r, phi, theta = pv.cartesian_to_spherical(x, y, z)
    assert np.allclose(polar2cart(r, phi, theta), points)


def test_spherical_to_cartesian():
    points = np.random.default_rng().random((1000, 3))
    r, phi, theta = points.T
    x, y, z = pv.spherical_to_cartesian(r, phi, theta)
    assert np.allclose(pv.cartesian_to_spherical(x, y, z), points.T)


def test_set_pickle_format():
    pv.set_pickle_format('legacy')
    assert pv.PICKLE_FORMAT == 'legacy'

    pv.set_pickle_format('xml')
    assert pv.PICKLE_FORMAT == 'xml'

    with pytest.raises(ValueError):  # noqa: PT011
        pv.set_pickle_format('invalid_format')


def test_linkcode_resolve():
    assert linkcode_resolve('not-py', {}) is None
    link = linkcode_resolve('py', {'module': 'pyvista', 'fullname': 'pyvista.core.DataObject'})
    assert 'dataobject.py' in link
    assert '#L' in link

    # badmodule name
    assert linkcode_resolve('py', {'module': 'doesnotexist', 'fullname': 'foo.bar'}) is None

    assert (
        linkcode_resolve('py', {'module': 'pyvista', 'fullname': 'pyvista.not.an.object'}) is None
    )

    # test property
    link = linkcode_resolve('py', {'module': 'pyvista', 'fullname': 'pyvista.core.DataSet.points'})
    assert 'dataset.py' in link

    link = linkcode_resolve('py', {'module': 'pyvista', 'fullname': 'pyvista.core'})
    assert link.endswith('__init__.py')


def test_coerce_point_like_arg():
    # Test with Sequence
    point = [1.0, 2.0, 3.0]
    coerced_arg, singular = _coerce_pointslike_arg(point)
    assert isinstance(coerced_arg, np.ndarray)
    assert coerced_arg.shape == (1, 3)
    assert np.array_equal(coerced_arg, np.array([[1.0, 2.0, 3.0]]))
    assert singular

    # Test with 1D np.ndarray
    point = np.array([1.0, 2.0, 3.0])
    coerced_arg, singular = _coerce_pointslike_arg(point)
    assert isinstance(coerced_arg, np.ndarray)
    assert coerced_arg.shape == (1, 3)
    assert np.array_equal(coerced_arg, np.array([[1.0, 2.0, 3.0]]))
    assert singular

    # Test with (1, 3) np.ndarray
    point = np.array([[1.0, 2.0, 3.0]])
    coerced_arg, singular = _coerce_pointslike_arg(point)
    assert isinstance(coerced_arg, np.ndarray)
    assert coerced_arg.shape == (1, 3)
    assert np.array_equal(coerced_arg, np.array([[1.0, 2.0, 3.0]]))
    assert not singular

    # Test with 2D ndarray
    point = np.array([[1.0, 2.0, 3.0], [4.0, 5.0, 6.0]])
    coerced_arg, singular = _coerce_pointslike_arg(point)
    assert isinstance(coerced_arg, np.ndarray)
    assert coerced_arg.shape == (2, 3)
    assert np.array_equal(coerced_arg, np.array([[1.0, 2.0, 3.0], [4.0, 5.0, 6.0]]))
    assert not singular


def test_coerce_point_like_arg_copy():
    # Sequence is always copied
    point = [1.0, 2.0, 3.0]
    coerced_arg, _ = _coerce_pointslike_arg(point, copy=True)
    point[0] = 10.0
    assert np.array_equal(coerced_arg, np.array([[1.0, 2.0, 3.0]]))

    point = [1.0, 2.0, 3.0]
    coerced_arg, _ = _coerce_pointslike_arg(point, copy=False)
    point[0] = 10.0
    assert np.array_equal(coerced_arg, np.array([[1.0, 2.0, 3.0]]))

    # 1D np.ndarray can be copied or not
    point = np.array([1.0, 2.0, 3.0])
    coerced_arg, _ = _coerce_pointslike_arg(point, copy=True)
    point[0] = 10.0
    assert np.array_equal(coerced_arg, np.array([[1.0, 2.0, 3.0]]))

    point = np.array([1.0, 2.0, 3.0])
    coerced_arg, _ = _coerce_pointslike_arg(point, copy=False)
    point[0] = 10.0
    assert np.array_equal(coerced_arg, np.array([[10.0, 2.0, 3.0]]))

    # 2D np.ndarray can be copied or not
    point = np.array([[1.0, 2.0, 3.0], [4.0, 5.0, 6.0]])
    coerced_arg, _ = _coerce_pointslike_arg(point, copy=True)
    point[0, 0] = 10.0
    assert np.array_equal(coerced_arg, np.array([[1.0, 2.0, 3.0], [4.0, 5.0, 6.0]]))

    point = np.array([[1.0, 2.0, 3.0], [4.0, 5.0, 6.0]])
    coerced_arg, _ = _coerce_pointslike_arg(point, copy=False)
    point[0, 0] = 10.0
    assert np.array_equal(coerced_arg, np.array([[10.0, 2.0, 3.0], [4.0, 5.0, 6.0]]))


def test_coerce_point_like_arg_errors():
    # wrong length sequence
    with pytest.raises(ValueError):  # noqa: PT011
        _coerce_pointslike_arg([1, 2])

    # wrong type
    with pytest.raises(TypeError):
        # allow Sequence but not Iterable
        _coerce_pointslike_arg({1, 2, 3})

    # wrong length ndarray
    with pytest.raises(ValueError):  # noqa: PT011
        _coerce_pointslike_arg(np.empty(4))
    with pytest.raises(ValueError):  # noqa: PT011
        _coerce_pointslike_arg(np.empty([2, 4]))

    # wrong ndim ndarray
    with pytest.raises(ValueError):  # noqa: PT011
        _coerce_pointslike_arg(np.empty([1, 3, 3]))


def test_coerce_points_like_args_does_not_copy():
    source = np.random.default_rng().random((100, 3))
    output, _ = _coerce_pointslike_arg(source)  # test that copy=False is default
    output /= 2
    assert np.array_equal(output, source)
    assert np.may_share_memory(output, source)


def test_has_module():
    assert has_module('pytest')
    assert not has_module('not_a_module')


def test_fit_plane_to_points_resolution(airplane):
    DEFAULT_RESOLUTION = 10
    plane = fit_plane_to_points(airplane.points)
    assert plane.n_points == (DEFAULT_RESOLUTION + 1) ** 2

    resolution = (1.0, 2.0)  # Test with integer-valued floats
    plane = fit_plane_to_points(airplane.points, resolution=resolution)
    assert plane.n_points == (resolution[0] + 1) * (resolution[1] + 1)


<<<<<<< HEAD
@pytest.fixture()
def expected_best_fit_plane(airplane):
    # Create mesh and orthogonal planes aligned with the xyz axes
    aligned, matrix = airplane.align_xyz(return_matrix=True)
    planes = pv.OrthogonalPlanesSource(aligned.bounds).output
    inverse = pv.Transform(matrix).inverse_matrix
    assert planes.bounds == aligned.bounds

    # Transform back to original position
    for plane in planes:
        plane.transform(inverse)

    # Return the single fitted plane
    return airplane, planes['xy']


def test_fit_plane_to_points(expected_best_fit_plane):
    airplane, expected_plane = expected_best_fit_plane
    plane, center, normal = fit_plane_to_points(airplane.points, return_meta=True)
    assert plane.bounds == expected_plane.bounds

    assert np.allclose(plane.center, center)
    assert np.allclose(plane.points.mean(axis=0), center)

    assert np.allclose(normal, plane.point_normals[0])
    assert np.allclose(normal, expected_plane.point_normals[0])

    flipped_normal = normal * -1
    _, _, new_normal = fit_plane_to_points(
        airplane.points, return_meta=True, init_normal=flipped_normal
=======
def test_fit_plane_to_points():
    # Fit a plane to a plane's points
    center = (1, 2, 3)
    direction = np.array((4.0, 5.0, 6.0))
    direction /= np.linalg.norm(direction)
    expected_plane = pv.Plane(center=center, direction=direction, i_size=2, j_size=3)
    fitted_plane, fitted_center, fitted_normal = fit_plane_to_points(
        expected_plane.points, return_meta=True
>>>>>>> ceb29034
    )
    assert np.allclose(new_normal, flipped_normal)

    # Test bounds
    assert np.allclose(fitted_plane.bounds, expected_plane.bounds, atol=1e-6)

    # Test center
    assert np.allclose(fitted_plane.center, center)
    assert np.allclose(fitted_center, center)
    assert np.allclose(fitted_plane.points.mean(axis=0), center)

    # Test normal
    assert np.allclose(fitted_normal, direction)
    assert np.allclose(fitted_plane.point_normals.mean(axis=0), direction)


# Default output from `np.linalg.eigh`
DEFAULT_PRINCIPAL_AXES = [[0.0, 0.0, 1.0], [0.0, 1.0, 0.0], [-1.0, 0.0, 0.0]]


CASE_0 = (  # coincidental points
    [[0, 0, 0], [0, 0, 0]],
    [DEFAULT_PRINCIPAL_AXES],
)
CASE_1 = (  # non-coincidental points
    [[0, 0, 0], [1, 0, 0]],
    [[1.0, 0.0, 0.0], [0.0, 0.0, 1.0], [0.0, -1.0, 0.0]],
)

CASE_2 = (  # non-collinear points
    [[1, 0, 0], [0, 1, 0], [0, 0, 1]],
    [
        [0.0, -0.70710678, 0.70710678],
        [-0.81649658, 0.40824829, 0.40824829],
        [-0.57735027, -0.57735027, -0.57735027],
    ],
)
CASE_3 = (  # non-coplanar points
    [[1, 0, 0], [0, 1, 0], [0, 0, 1], [-1, -1, -1]],
    [
        [-0.57735027, -0.57735027, -0.57735027],
        [0.0, -0.70710678, 0.70710678],
        [-0.81649658, 0.40824829, 0.40824829],
    ],
)


@pytest.mark.skipif(sys.version_info < (3, 9), reason='Different results for some tests.')
@pytest.mark.parametrize(
    ('points', 'expected_axes'),
    [CASE_0, CASE_1, CASE_2, CASE_3],
    ids=['case0', 'case1', 'case2', 'case3'],
)
def test_principal_axes(points, expected_axes):
    axes = principal_axes(points)
    assert np.allclose(axes, expected_axes, atol=1e-7)

    assert np.allclose(np.cross(axes[0], axes[1]), axes[2])
    assert np.allclose(np.linalg.norm(axes, axis=1), 1)
    assert isinstance(axes, np.ndarray)

    _, std = principal_axes(points, return_std=True)
    assert std[0] >= std[1]
    if not np.isnan(std[2]):
        assert std[1] >= std[2]
    assert isinstance(std, np.ndarray)


def test_principal_axes_return_std():
    # Create axis-aligned normally distributed points
    rng = np.random.default_rng(seed=42)
    n = 100_000
    std_in = np.array([3, 2, 1])
    normal_points = rng.normal(size=(n, 3)) * std_in

    _, std_out = principal_axes(normal_points, return_std=True)

    # Test output matches numpy std
    std_numpy = np.std(normal_points, axis=0)
    assert np.allclose(std_out, std_numpy, atol=1e-4)

    # Test output matches input std
    assert np.allclose(std_out, std_in, atol=0.02)

    # Test ratios of input sizes match ratios of output std
    ratios_in = std_in / sum(std_in)
    ratios_out = std_out / sum(std_out)
    assert np.allclose(ratios_in, ratios_out, atol=0.02)


def test_principal_axes_empty():
    axes = principal_axes(np.empty((0, 3)))
    assert np.allclose(axes, DEFAULT_PRINCIPAL_AXES)


def test_principal_axes_single_point():
    axes = principal_axes([1, 2, 3])
    assert np.allclose(axes, DEFAULT_PRINCIPAL_AXES)


@pytest.fixture()
def one_million_points():
    return np.random.default_rng().random((1_000_000, 3))


def test_principal_axes_success_with_many_points(one_million_points):
    # Use many points to verify no memory errors are raised
    axes = pv.principal_axes(one_million_points)
    assert isinstance(axes, np.ndarray)


def test_fit_plane_to_points_success_with_many_points(one_million_points):
    # Use many points to verify no memory errors are raised
    plane = pv.fit_plane_to_points(one_million_points)
    assert isinstance(plane, pv.PolyData)


@pytest.fixture()
def no_new_attr_subclass():
    @no_new_attr
    class A: ...

    class B(A):
        _new_attr_exceptions = 'eggs'

        def __init__(self):
            self.eggs = 'ham'

    return B


def test_no_new_attr_subclass(no_new_attr_subclass):
    obj = no_new_attr_subclass()
    assert obj
    msg = 'Attribute "_eggs" does not exist and cannot be added to type B'
    with pytest.raises(AttributeError, match=msg):
        obj._eggs = 'ham'


@pytest.fixture()
def serial_dict_empty():
    return _SerializedDictArray()


@pytest.fixture()
def serial_dict_with_foobar():
    serial_dict = _SerializedDictArray()
    serial_dict.data = dict(foo='bar')
    return serial_dict


def test_serial_dict_init():
    # empty init
    serial_dict = _SerializedDictArray()
    assert serial_dict == {}
    assert repr(serial_dict) == '{}'

    # init from dict
    new_dict = dict(ham='eggs')
    serial_dict = _SerializedDictArray(new_dict)
    assert serial_dict['ham'] == 'eggs'
    assert repr(serial_dict) == '{"ham": "eggs"}'

    # init from UserDict
    serial_dict = _SerializedDictArray(serial_dict)
    assert serial_dict['ham'] == 'eggs'
    assert repr(serial_dict) == '{"ham": "eggs"}'

    # init from JSON string
    json_dict = json.dumps(new_dict)
    serial_dict = _SerializedDictArray(json_dict)
    assert serial_dict['ham'] == 'eggs'
    assert repr(serial_dict) == '{"ham": "eggs"}'


def test_serial_dict_as_dict(serial_dict_with_foobar):
    assert not isinstance(serial_dict_with_foobar, dict)
    actual_dict = dict(serial_dict_with_foobar)
    assert isinstance(actual_dict, dict)
    assert actual_dict == serial_dict_with_foobar.data


def test_serial_dict_overrides__setitem__(serial_dict_empty):
    serial_dict_empty['foo'] = 'bar'
    assert repr(serial_dict_empty) == '{"foo": "bar"}'


def test_serial_dict_overrides__delitem__(serial_dict_with_foobar):
    del serial_dict_with_foobar['foo']
    assert repr(serial_dict_with_foobar) == '{}'


def test_serial_dict_overrides__setattr__(serial_dict_empty):
    serial_dict_empty.data = dict(foo='bar')
    assert repr(serial_dict_empty) == '{"foo": "bar"}'


def test_serial_dict_overrides_popitem(serial_dict_with_foobar):
    serial_dict_with_foobar['ham'] = 'eggs'
    item = serial_dict_with_foobar.popitem()
    assert item == ('foo', 'bar')
    assert repr(serial_dict_with_foobar) == '{"ham": "eggs"}'


def test_serial_dict_overrides_pop(serial_dict_with_foobar):
    item = serial_dict_with_foobar.pop('foo')
    assert item == 'bar'
    assert repr(serial_dict_with_foobar) == '{}'


def test_serial_dict_overrides_update(serial_dict_empty):
    serial_dict_empty.update(dict(foo='bar'))
    assert repr(serial_dict_empty) == '{"foo": "bar"}'


def test_serial_dict_overrides_clear(serial_dict_with_foobar):
    serial_dict_with_foobar.clear()
    assert repr(serial_dict_with_foobar) == '{}'


def test_serial_dict_overrides_setdefault(serial_dict_empty, serial_dict_with_foobar):
    serial_dict_empty.setdefault('foo', 42)
    assert repr(serial_dict_empty) == '{"foo": 42}'
    serial_dict_with_foobar.setdefault('foo', 42)
    assert repr(serial_dict_with_foobar) == '{"foo": "bar"}'


SCALE = 2
ROTATION = [[0, -1, 0], [1, 0, 0], [0, 0, 1]]  # rotate 90 deg about z axis
VECTOR = (1, 2, 3)
ANGLE = 30


@pytest.mark.parametrize('scale_args', [(SCALE,), (SCALE, SCALE, SCALE), [(SCALE, SCALE, SCALE)]])
def test_transform_scale(transform, scale_args):
    transform.scale(*scale_args)
    actual = transform.matrix
    expected = np.diag((SCALE, SCALE, SCALE, 1))
    assert np.array_equal(actual, expected)
    assert transform.n_transformations == 1

    identity = transform.matrix @ transform.inverse_matrix
    assert np.array_equal(identity, np.eye(4))


@pytest.mark.parametrize('translate_args', [np.array(VECTOR), np.array([VECTOR])])
def test_transform_translate(transform, translate_args):
    transform.translate(*translate_args)
    actual = transform.matrix
    expected = np.eye(4)
    expected[:3, 3] = VECTOR
    assert np.array_equal(actual, expected)

    identity = transform.matrix @ transform.inverse_matrix
    assert np.array_equal(identity, np.eye(4))


@pytest.mark.parametrize('reflect_args', [VECTOR, [VECTOR]])
def test_transform_reflect(transform, reflect_args):
    transform.reflect(*reflect_args)
    actual = transform.matrix
    expected = transformations.reflection(VECTOR)
    assert np.array_equal(actual, expected)

    identity = transform.matrix @ transform.inverse_matrix
    assert np.allclose(identity, np.eye(4))


def test_transform_rotate(transform):
    transform.rotate(ROTATION)
    actual = transform.matrix
    expected = np.eye(4)
    expected[:3, :3] = ROTATION
    assert np.array_equal(actual, expected)

    identity = transform.matrix @ transform.inverse_matrix
    assert np.array_equal(identity, np.eye(4))


@pytest.mark.parametrize('multiply_mode', ['post', 'pre'])
@pytest.mark.parametrize(
    ('method', 'args'),
    [
        ('scale', (SCALE,)),
        ('reflect', (VECTOR,)),
        ('rotate', (ROTATION,)),
        ('rotate_x', (ANGLE,)),
        ('rotate_y', (ANGLE,)),
        ('rotate_z', (ANGLE,)),
        ('rotate_vector', (VECTOR, ANGLE)),
    ],
)
def test_transform_with_point(transform, multiply_mode, method, args):
    func = getattr(Transform, method)
    vector = np.array(VECTOR)

    transform.multiply_mode = multiply_mode
    transform.point = vector
    func(transform, *args)

    expected_transform = Transform().translate(-vector)
    func(expected_transform, *args)
    expected_transform.translate(vector)

    assert np.array_equal(transform.matrix, expected_transform.matrix)
    assert transform.n_transformations == 3

    # Test override point with kwarg
    vector2 = vector * 2  # new point
    transform.identity()  # reset
    func(transform, *args, point=vector2)  # override point

    expected_transform = Transform().translate(-vector2)
    func(expected_transform, *args)
    expected_transform.translate(vector2)

    assert np.array_equal(transform.matrix, expected_transform.matrix)
    assert transform.n_transformations == 3


def test_transform_rotate_x(transform):
    transform.rotate_x(ANGLE)
    actual = transform.matrix
    expected = transformations.axis_angle_rotation((1, 0, 0), ANGLE)
    assert np.array_equal(actual, expected)

    identity = transform.matrix @ transform.inverse_matrix
    assert np.allclose(identity, np.eye(4))


def test_transform_rotate_y(transform):
    transform.rotate_y(ANGLE)
    actual = transform.matrix
    expected = transformations.axis_angle_rotation((0, 1, 0), ANGLE)
    assert np.array_equal(actual, expected)

    identity = transform.matrix @ transform.inverse_matrix
    assert np.allclose(identity, np.eye(4))


def test_transform_rotate_z(transform):
    transform.rotate_z(ANGLE)
    actual = transform.matrix
    expected = transformations.axis_angle_rotation((0, 0, 1), ANGLE)
    assert np.array_equal(actual, expected)

    identity = transform.matrix @ transform.inverse_matrix
    assert np.allclose(identity, np.eye(4))


def test_transform_rotate_vector(transform):
    transform.rotate_vector(VECTOR, ANGLE)
    actual = transform.matrix
    expected = transformations.axis_angle_rotation(VECTOR, ANGLE)
    assert np.array_equal(actual, expected)

    identity = transform.matrix @ transform.inverse_matrix
    assert np.allclose(identity, np.eye(4))


def test_transform_concatenate_vtkmatrix(transform):
    scale_array = np.diag((1, 2, 3, 1))
    vtkmatrix = pv.vtkmatrix_from_array(scale_array)
    transform.concatenate(vtkmatrix)
    actual = transform.matrix
    expected = scale_array
    assert np.array_equal(actual, expected)

    identity = transform.matrix @ transform.inverse_matrix
    assert np.array_equal(identity, np.eye(4))


def test_transform_invert(transform):
    assert transform.is_inverted is False

    # Add a transformation and check its output
    transform.scale(SCALE)
    inverse = transform.inverse_matrix
    transform.invert()
    assert transform.is_inverted is True
    assert np.array_equal(inverse, transform.matrix)

    transform.invert()
    assert transform.is_inverted is False


@pytest.mark.parametrize('attr', ['matrix_list', 'inverse_matrix_list'])
def test_transform_matrix_list(transform, attr):
    matrix_list = getattr(transform, attr)
    assert isinstance(matrix_list, list)
    assert len(matrix_list) == 0
    assert transform.n_transformations == 0

    transform.scale(SCALE)
    matrix_list = getattr(transform, attr)
    assert len(matrix_list) == 1
    assert transform.n_transformations == 1
    assert isinstance(matrix_list[0], np.ndarray)
    assert matrix_list[0].shape == (4, 4)

    transform.rotate([[0, -1, 0], [1, 0, 0], [0, 0, 1]])
    matrix_list = getattr(transform, attr)
    assert len(matrix_list) == 2

    identity = transform.matrix_list[0] @ transform.inverse_matrix_list[0]
    assert np.array_equal(identity, np.eye(4))


@pytest.fixture()
def transformed_actor():
    actor = pv.Actor()
    actor.position = (-0.5, -0.5, 1)
    actor.orientation = (10, 20, 30)
    actor.scale = (1.5, 2, 2.5)
    actor.origin = (2, 1.5, 1)
    actor.user_matrix = pv.array_from_vtkmatrix(actor.GetMatrix())
    return actor


@pytest.mark.parametrize('override_mode', ['pre', 'post'])
@pytest.mark.parametrize('object_mode', ['pre', 'post'])
def test_transform_multiply_mode_override(transform, transformed_actor, object_mode, override_mode):
    # This test validates multiply mode by performing the same transformations
    # applied by `Prop3D` objects and comparing the results
    transform.multiply_mode = object_mode

    # Center data at the origin
    transform.translate(np.array(transformed_actor.origin) * -1, multiply_mode=override_mode)

    # Scale and rotate
    transform.scale(transformed_actor.scale, multiply_mode=override_mode)
    rotation = _orientation_as_rotation_matrix(transformed_actor.orientation)
    transform.rotate(rotation, multiply_mode=override_mode)

    # Move to position
    transform.translate(np.array(transformed_actor.origin), multiply_mode=override_mode)
    transform.translate(transformed_actor.position, multiply_mode=override_mode)

    # Apply user matrix
    transform.concatenate(transformed_actor.user_matrix, multiply_mode=override_mode)

    # Check result
    transform_matrix = transform.matrix
    actor_matrix = pv.array_from_vtkmatrix(transformed_actor.GetMatrix())
    if override_mode == 'post':
        assert np.allclose(transform_matrix, actor_matrix)
    else:
        # Pre-multiplication produces a totally different result
        assert not np.allclose(transform_matrix, actor_matrix)


def test_transform_multiply_mode(transform):
    assert transform.multiply_mode == 'post'
    transform.multiply_mode = 'pre'
    assert transform.multiply_mode == 'pre'

    transform.post_multiply()
    assert transform.multiply_mode == 'post'
    transform.pre_multiply()
    assert transform.multiply_mode == 'pre'


def test_transform_identity(transform):
    transform.scale(2)
    assert not np.array_equal(transform.matrix, np.eye(4))
    transform.identity()
    assert np.array_equal(transform.matrix, np.eye(4))


def test_transform_init():
    matrix = np.diag((SCALE, SCALE, SCALE, 1))
    transform = Transform(matrix)
    assert np.array_equal(transform.matrix, matrix)


def test_transform_chain_methods():
    eye3 = np.eye(3)
    eye4 = np.eye(4)
    ones = (1, 1, 1)
    zeros = (0, 0, 0)
    matrix = (
        Transform()
        .reflect(ones)
        .rotate_x(0)
        .rotate_y(0)
        .rotate_z(0)
        .rotate_vector(ones, 0)
        .identity()
        .scale(ones)
        .translate(zeros)
        .rotate(eye3)
        .concatenate(eye4)
        .invert()
        .post_multiply()
        .pre_multiply()
        .matrix
    )
    assert np.array_equal(matrix, eye4)


def test_transform_add():
    scale = Transform().scale(SCALE)
    translate = Transform().translate(VECTOR)

    transform = pv.Transform().post_multiply().translate(VECTOR).scale(SCALE)
    transform_add = translate + scale
    assert np.array_equal(transform_add.matrix, transform.matrix)

    # Validate with numpy matmul
    matrix_numpy = scale.matrix @ translate.matrix
    assert np.array_equal(transform_add.matrix, matrix_numpy)


@pytest.mark.parametrize(
    'other', [VECTOR, Transform().translate(VECTOR), Transform().translate(VECTOR).matrix]
)
def test_transform_add_other(other):
    transform_base = pv.Transform().post_multiply().scale(SCALE)
    # Translate with `translate` and `+`
    transform_translate = transform_base.copy().translate(VECTOR)
    transform_add = transform_base + other
    assert np.array_equal(transform_add.matrix, transform_translate.matrix)

    # Test multiply mode override to ensure post-multiply is always used
    transform_add = transform_base.pre_multiply() + other
    assert np.array_equal(transform_add.matrix, transform_translate.matrix)


def test_transform_radd():
    transform_base = pv.Transform().pre_multiply().scale(SCALE)
    # Translate with `translate` and `+`
    transform_translate = transform_base.copy().translate(VECTOR)
    transform_add = VECTOR + transform_base
    assert np.array_equal(transform_add.matrix, transform_translate.matrix)

    # Test multiply mode override to ensure post-multiply is always used
    transform_add = VECTOR + transform_base.post_multiply()
    assert np.array_equal(transform_add.matrix, transform_translate.matrix)


@pytest.mark.parametrize('scale_factor', [SCALE, (SCALE, SCALE, SCALE)])
def test_transform_mul(scale_factor):
    transform_base = pv.Transform().post_multiply().translate(VECTOR)
    # Scale with `scale` and `*`
    transform_scale = transform_base.copy().scale(scale_factor)
    transform_mul = transform_base * scale_factor
    assert np.array_equal(transform_mul.matrix, transform_scale.matrix)

    # Test multiply mode override to ensure post-multiply is always used
    transform_mul = transform_base.pre_multiply() * scale_factor
    assert np.array_equal(transform_mul.matrix, transform_scale.matrix)


@pytest.mark.parametrize('scale_factor', [SCALE, (SCALE, SCALE, SCALE)])
def test_transform_rmul(scale_factor):
    transform_base = pv.Transform().pre_multiply().translate(VECTOR)
    # Scale with `scale` and `*`
    transform_scale = transform_base.copy().scale(scale_factor)
    transform_mul = scale_factor * transform_base
    assert np.array_equal(transform_mul.matrix, transform_scale.matrix)

    # Test multiply mode override to ensure pre-multiply is always used
    transform_scale = transform_base.copy().scale(scale_factor)
    transform_mul = scale_factor * transform_base.post_multiply()
    assert np.array_equal(transform_mul.matrix, transform_scale.matrix)


def test_transform_matmul():
    scale = Transform().scale(SCALE)
    translate = Transform().translate(VECTOR)

    transform = pv.Transform().pre_multiply().translate(VECTOR).scale(SCALE)
    transform_matmul = translate @ scale
    assert np.array_equal(transform_matmul.matrix, transform.matrix)

    # Test multiply mode override to ensure pre-multiply is always used
    transform_matmul = translate.post_multiply() @ scale.post_multiply()
    assert np.array_equal(transform_matmul.matrix, transform.matrix)

    # Validate with numpy matmul
    matrix_numpy = translate.matrix @ scale.matrix
    assert np.array_equal(transform_matmul.matrix, matrix_numpy)


def test_transform_add_raises():
    match = (
        "Unsupported operand value(s) for +: 'Transform' and 'int'\n"
        "The right-side argument must be a length-3 vector or have 3x3 or 4x4 shape."
    )
    with pytest.raises(ValueError, match=re.escape(match)):
        pv.Transform() + 1

    match = (
        "Unsupported operand type(s) for +: 'Transform' and 'dict'\n"
        "The right-side argument must be transform-like."
    )
    with pytest.raises(TypeError, match=re.escape(match)):
        pv.Transform() + {}


def test_transform_radd_raises():
    match = (
        "Unsupported operand value(s) for +: 'int' and 'Transform'\n"
        "The left-side argument must be a length-3 vector."
    )
    with pytest.raises(ValueError, match=re.escape(match)):
        1 + pv.Transform()

    match = (
        "Unsupported operand type(s) for +: 'dict' and 'Transform'\n"
        "The left-side argument must be a length-3 vector."
    )
    with pytest.raises(TypeError, match=re.escape(match)):
        {} + pv.Transform()


def test_transform_rmul_raises():
    match = (
        "Unsupported operand value(s) for *: 'tuple' and 'Transform'\n"
        "The left-side argument must be a single number or a length-3 vector."
    )
    with pytest.raises(ValueError, match=re.escape(match)):
        (1, 2, 3, 4) * pv.Transform()

    match = (
        "Unsupported operand type(s) for *: 'dict' and 'Transform'\n"
        "The left-side argument must be a single number or a length-3 vector."
    )
    with pytest.raises(TypeError, match=re.escape(match)):
        {} * pv.Transform()


def test_transform_mul_raises():
    match = (
        "Unsupported operand value(s) for *: 'Transform' and 'tuple'\n"
        "The right-side argument must be a single number or a length-3 vector."
    )
    with pytest.raises(ValueError, match=re.escape(match)):
        pv.Transform() * (1, 2, 3, 4)

    match = (
        "Unsupported operand type(s) for *: 'Transform' and 'dict'\n"
        "The right-side argument must be a single number or a length-3 vector."
    )
    with pytest.raises(TypeError, match=re.escape(match)):
        pv.Transform() * {}


def test_transform_matmul_raises():
    match = (
        "Unsupported operand value(s) for @: 'Transform' and 'tuple'\n"
        "The right-side argument must be transform-like."
    )
    with pytest.raises(ValueError, match=re.escape(match)):
        pv.Transform() @ (1, 2, 3, 4)

    match = (
        "Unsupported operand type(s) for @: 'Transform' and 'dict'\n"
        "The right-side argument must be transform-like."
    )
    with pytest.raises(TypeError, match=re.escape(match)):
        pv.Transform() @ {}


@pytest.mark.parametrize('multiply_mode', ['pre', 'post'])
def test_transform_copy(multiply_mode):
    t1 = Transform().scale(SCALE)
    t1.multiply_mode = multiply_mode
    t2 = t1.copy()
    assert np.array_equal(t1.matrix, t2.matrix)
    assert t1 is not t2
    assert t2.multiply_mode == t1.multiply_mode


def test_transform_repr(transform):
    def _repr_no_first_line(trans):
        return "\n".join(repr(trans).split('\n')[1:])

    # Test compact format with no unnecessary spacing
    repr_ = _repr_no_first_line(transform)
    assert repr_ == (
        '  Num Transformations: 0\n'
        '  Matrix:  [[1., 0., 0., 0.],\n'
        '            [0., 1., 0., 0.],\n'
        '            [0., 0., 1., 0.],\n'
        '            [0., 0., 0., 1.]]'
    )

    # Test with floats which have many decimals
    transform.concatenate(pv.transformations.axis_angle_rotation((0, 0, 1), 45))
    repr_ = _repr_no_first_line(transform)
    assert repr_ == (
        '  Num Transformations: 1\n'
        '  Matrix:  [[ 0.70710678, -0.70710678,  0.        ,  0.        ],\n'
        '            [ 0.70710678,  0.70710678,  0.        ,  0.        ],\n'
        '            [ 0.        ,  0.        ,  1.        ,  0.        ],\n'
        '            [ 0.        ,  0.        ,  0.        ,  1.        ]]'
    )<|MERGE_RESOLUTION|>--- conflicted
+++ resolved
@@ -912,38 +912,6 @@
     assert plane.n_points == (resolution[0] + 1) * (resolution[1] + 1)
 
 
-<<<<<<< HEAD
-@pytest.fixture()
-def expected_best_fit_plane(airplane):
-    # Create mesh and orthogonal planes aligned with the xyz axes
-    aligned, matrix = airplane.align_xyz(return_matrix=True)
-    planes = pv.OrthogonalPlanesSource(aligned.bounds).output
-    inverse = pv.Transform(matrix).inverse_matrix
-    assert planes.bounds == aligned.bounds
-
-    # Transform back to original position
-    for plane in planes:
-        plane.transform(inverse)
-
-    # Return the single fitted plane
-    return airplane, planes['xy']
-
-
-def test_fit_plane_to_points(expected_best_fit_plane):
-    airplane, expected_plane = expected_best_fit_plane
-    plane, center, normal = fit_plane_to_points(airplane.points, return_meta=True)
-    assert plane.bounds == expected_plane.bounds
-
-    assert np.allclose(plane.center, center)
-    assert np.allclose(plane.points.mean(axis=0), center)
-
-    assert np.allclose(normal, plane.point_normals[0])
-    assert np.allclose(normal, expected_plane.point_normals[0])
-
-    flipped_normal = normal * -1
-    _, _, new_normal = fit_plane_to_points(
-        airplane.points, return_meta=True, init_normal=flipped_normal
-=======
 def test_fit_plane_to_points():
     # Fit a plane to a plane's points
     center = (1, 2, 3)
@@ -952,9 +920,7 @@
     expected_plane = pv.Plane(center=center, direction=direction, i_size=2, j_size=3)
     fitted_plane, fitted_center, fitted_normal = fit_plane_to_points(
         expected_plane.points, return_meta=True
->>>>>>> ceb29034
-    )
-    assert np.allclose(new_normal, flipped_normal)
+    )
 
     # Test bounds
     assert np.allclose(fitted_plane.bounds, expected_plane.bounds, atol=1e-6)
@@ -967,6 +933,12 @@
     # Test normal
     assert np.allclose(fitted_normal, direction)
     assert np.allclose(fitted_plane.point_normals.mean(axis=0), direction)
+
+    flipped_normal = direction * -1
+    _, _, new_normal = fit_plane_to_points(
+        expected_plane.points, return_meta=True, init_normal=flipped_normal
+    )
+    assert np.allclose(new_normal, flipped_normal)
 
 
 # Default output from `np.linalg.eigh`
