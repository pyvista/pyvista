"""Test pyvista core utilities."""

from __future__ import annotations

import json
import os
from pathlib import Path
import pickle
import platform
import re
import shutil
from typing import TYPE_CHECKING
from unittest import mock
import warnings

from hypothesis import given
from hypothesis import strategies as st
import numpy as np
import pytest
from pytest_cases import parametrize
from pytest_cases import parametrize_with_cases
import vtk

import pyvista as pv
from pyvista import examples as ex
from pyvista.core.utilities import cells
from pyvista.core.utilities import fileio
from pyvista.core.utilities import fit_line_to_points
from pyvista.core.utilities import fit_plane_to_points
from pyvista.core.utilities import line_segments_from_points
from pyvista.core.utilities import principal_axes
from pyvista.core.utilities import transformations
from pyvista.core.utilities import vector_poly_data
from pyvista.core.utilities.arrays import _coerce_pointslike_arg
from pyvista.core.utilities.arrays import _SerializedDictArray
from pyvista.core.utilities.arrays import convert_array
from pyvista.core.utilities.arrays import copy_vtk_array
from pyvista.core.utilities.arrays import get_array
from pyvista.core.utilities.arrays import get_array_association
from pyvista.core.utilities.arrays import has_duplicates
from pyvista.core.utilities.arrays import parse_field_choice
from pyvista.core.utilities.arrays import raise_has_duplicates
from pyvista.core.utilities.arrays import raise_not_matching
from pyvista.core.utilities.arrays import vtk_id_list_to_array
from pyvista.core.utilities.docs import linkcode_resolve
from pyvista.core.utilities.features import create_grid
from pyvista.core.utilities.features import sample_function
from pyvista.core.utilities.fileio import get_ext
from pyvista.core.utilities.helpers import is_inside_bounds
from pyvista.core.utilities.misc import AnnotatedIntEnum
from pyvista.core.utilities.misc import _classproperty
from pyvista.core.utilities.misc import assert_empty_kwargs
from pyvista.core.utilities.misc import check_valid_vector
from pyvista.core.utilities.misc import has_module
from pyvista.core.utilities.misc import no_new_attr
from pyvista.core.utilities.observers import Observer
from pyvista.core.utilities.observers import ProgressMonitor
from pyvista.core.utilities.transform import Transform
from pyvista.plotting.prop3d import _orientation_as_rotation_matrix
from pyvista.plotting.widgets import _parse_interaction_event
from tests.conftest import NUMPY_VERSION_INFO

if TYPE_CHECKING:
    from pytest_mock import MockerFixture


@pytest.fixture
def transform():
    return Transform()


def test_sample_function_raises(monkeypatch: pytest.MonkeyPatch):
    with monkeypatch.context() as m:
        m.setattr(os, 'name', 'nt')
        with pytest.raises(
            ValueError,
            match='This function on Windows only supports int32 or smaller',
        ):
            sample_function(vtk.vtkPlane(), output_type=np.int64)

        with pytest.raises(
            ValueError,
            match='This function on Windows only supports int32 or smaller',
        ):
            sample_function(vtk.vtkPlane(), output_type=np.uint64)

        with pytest.raises(
            ValueError,
            match='Invalid output_type 1',
        ):
            sample_function(vtk.vtkPlane(), output_type=1)


def test_progress_monitor_raises(mocker: MockerFixture):
    from pyvista.core.utilities import observers

    m = mocker.patch.object(observers, 'importlib')
    m.util.find_spec.return_value = False

    with pytest.raises(
        ImportError,
        match='Please install `tqdm` to monitor algorithms.',
    ):
        ProgressMonitor('algo')


def test_create_grid_raises():
    with pytest.raises(NotImplementedError, match='Please specify dimensions.'):
        create_grid(pv.Sphere(), dimensions=None)


def test_parse_field_choice_raises():
    with pytest.raises(ValueError, match=re.escape('Data field (foo) not supported.')):
        parse_field_choice('foo')

    with pytest.raises(TypeError, match=re.escape('Data field (1) not supported.')):
        parse_field_choice(1)


def test_convert_array_raises():
    with pytest.raises(TypeError, match=re.escape("Invalid input array type (<class 'int'>).")):
        convert_array(1)


def test_get_array_raises():
    with pytest.raises(
        KeyError, match=re.escape("'Data array (foo) not present in this dataset.'")
    ):
        get_array(vtk.vtkTable(), 'foo', err=True)

    with pytest.raises(
        KeyError, match=re.escape("'Data array (foo) not present in this dataset.'")
    ):
        get_array_association(vtk.vtkTable(), 'foo', err=True)


def test_raise_not_matching_raises():
    with pytest.raises(
        ValueError, match=re.escape('Number of scalars (1) must match number of rows (0).')
    ):
        raise_not_matching(scalars=np.array([0.0]), dataset=pv.Table())


def test_version():
    assert 'major' in str(pv.vtk_version_info)
    ver = vtk.vtkVersion()
    assert ver.GetVTKMajorVersion() == pv.vtk_version_info.major
    assert ver.GetVTKMinorVersion() == pv.vtk_version_info.minor
    assert ver.GetVTKBuildVersion() == pv.vtk_version_info.micro
    ver_tup = (
        ver.GetVTKMajorVersion(),
        ver.GetVTKMinorVersion(),
        ver.GetVTKBuildVersion(),
    )
    assert ver_tup == pv.vtk_version_info
    assert pv.vtk_version_info >= (0, 0, 0)


def test_createvectorpolydata_error():
    orig = np.random.default_rng().random((3, 1))
    with pytest.raises(ValueError, match='orig array must be 3D'):
        vector_poly_data(orig, [0, 1, 2])

    vec = np.random.default_rng().random((3, 1))
    with pytest.raises(ValueError, match='vec array must be 3D'):
        vector_poly_data([0, 1, 2], vec)


def test_createvectorpolydata_1D():
    orig = np.random.default_rng().random(3)
    vec = np.random.default_rng().random(3)
    vdata = vector_poly_data(orig, vec)
    assert np.any(vdata.points)
    assert np.any(vdata.point_data['vectors'])


def test_createvectorpolydata():
    orig = np.random.default_rng().random((100, 3))
    vec = np.random.default_rng().random((100, 3))
    vdata = vector_poly_data(orig, vec)
    assert np.any(vdata.points)
    assert np.any(vdata.point_data['vectors'])


@pytest.mark.parametrize(
    ('path', 'target_ext'),
    [
        ('/data/mesh.stl', '.stl'),
        ('/data/image.nii.gz', '.nii.gz'),
        ('/data/other.gz', '.gz'),
    ],
)
def test_get_ext(path, target_ext):
    ext = get_ext(path)
    assert ext == target_ext


@pytest.mark.parametrize('use_pathlib', [True, False])
def test_read(tmpdir, use_pathlib):
    fnames = (ex.antfile, ex.planefile, ex.hexbeamfile, ex.spherefile, ex.uniformfile, ex.rectfile)
    if use_pathlib:
        fnames = [Path(fname) for fname in fnames]
    types = (
        pv.PolyData,
        pv.PolyData,
        pv.UnstructuredGrid,
        pv.PolyData,
        pv.ImageData,
        pv.RectilinearGrid,
    )
    for i, filename in enumerate(fnames):
        obj = fileio.read(filename)
        assert isinstance(obj, types[i])
    # this is also tested for each mesh types init from file tests
    filename = str(tmpdir.mkdir('tmpdir').join('tmp.npy'))
    arr = np.random.default_rng().random((10, 10))
    np.save(filename, arr)
    with pytest.raises(IOError):  # noqa: PT011
        _ = pv.read(filename)
    # read non existing file
    with pytest.raises(IOError):  # noqa: PT011
        _ = pv.read('this_file_totally_does_not_exist.vtk')
    # Now test reading lists of files as multi blocks
    multi = pv.read(fnames)
    assert isinstance(multi, pv.MultiBlock)
    assert multi.n_blocks == len(fnames)
    nested = [ex.planefile, [ex.hexbeamfile, ex.uniformfile]]

    multi = pv.read(nested)
    assert isinstance(multi, pv.MultiBlock)
    assert multi.n_blocks == 2
    assert isinstance(multi[1], pv.MultiBlock)
    assert multi[1].n_blocks == 2


def test_read_force_ext(tmpdir):
    fnames = (ex.antfile, ex.planefile, ex.hexbeamfile, ex.spherefile, ex.uniformfile, ex.rectfile)
    types = (
        pv.PolyData,
        pv.PolyData,
        pv.UnstructuredGrid,
        pv.PolyData,
        pv.ImageData,
        pv.RectilinearGrid,
    )

    dummy_extension = '.dummy'
    for fname, type_ in zip(fnames, types):
        path = Path(fname)
        root = str(path.parent / path.stem)
        original_ext = path.suffix
        _, name = os.path.split(root)
        new_fname = tmpdir / name + '.' + dummy_extension
        shutil.copy(fname, new_fname)
        data = fileio.read(new_fname, force_ext=original_ext)
        assert isinstance(data, type_)


@mock.patch('pyvista.BaseReader.read')
@mock.patch('pyvista.BaseReader.reader')
@mock.patch('pyvista.BaseReader.show_progress')
def test_read_progress_bar(mock_show_progress, mock_reader, mock_read):
    """Test passing attrs in read."""
    pv.read(ex.antfile, progress_bar=True)
    mock_show_progress.assert_called_once()


def test_read_force_ext_wrong_extension(tmpdir):
    # try to read a .vtu file as .vts
    # vtkXMLStructuredGridReader throws a VTK error about the validity of the XML file
    # the returned dataset is empty
    fname = tmpdir / 'airplane.vtu'
    ex.load_airplane().cast_to_unstructured_grid().save(fname)
    with warnings.catch_warnings():
        warnings.simplefilter('ignore')
        data = fileio.read(fname, force_ext='.vts')
    assert data.n_points == 0

    # try to read a .ply file as .vtm
    # vtkXMLMultiBlockDataReader throws a VTK error about the validity of the XML file
    # the returned dataset is empty
    fname = ex.planefile
    with warnings.catch_warnings():
        warnings.simplefilter('ignore')
        data = fileio.read(fname, force_ext='.vtm')
    assert len(data) == 0

    fname = ex.planefile
    with pytest.raises(IOError):  # noqa: PT011
        fileio.read(fname, force_ext='.not_supported')


@mock.patch('pyvista.core.utilities.fileio.read_exodus')
def test_pyvista_read_exodus(read_exodus_mock):
    # check that reading a file with extension .e calls `read_exodus`
    # use the globefile as a dummy because pv.read() checks for the existence of the file
    pv.read(ex.globefile, force_ext='.e')
    args, kwargs = read_exodus_mock.call_args
    filename = args[0]
    assert filename == Path(ex.globefile)


def test_get_array_cell(hexbeam):
    carr = np.random.default_rng().random(hexbeam.n_cells)
    hexbeam.cell_data.set_array(carr, 'test_data')

    data = get_array(hexbeam, 'test_data', preference='cell')
    assert np.allclose(carr, data)


def test_get_array_point(hexbeam):
    parr = np.random.default_rng().random(hexbeam.n_points)
    hexbeam.point_data.set_array(parr, 'test_data')

    data = get_array(hexbeam, 'test_data', preference='point')
    assert np.allclose(parr, data)

    oarr = np.random.default_rng().random(hexbeam.n_points)
    hexbeam.point_data.set_array(oarr, 'other')

    data = get_array(hexbeam, 'other')
    assert np.allclose(oarr, data)


def test_get_array_field(hexbeam):
    hexbeam.clear_data()
    # no preference
    farr = np.random.default_rng().random(hexbeam.n_points * hexbeam.n_cells)
    hexbeam.field_data.set_array(farr, 'data')
    data = get_array(hexbeam, 'data')
    assert np.allclose(farr, data)

    # preference and multiple data
    hexbeam.point_data.set_array(np.random.default_rng().random(hexbeam.n_points), 'data')

    data = get_array(hexbeam, 'data', preference='field')
    assert np.allclose(farr, data)


def test_get_array_error(hexbeam):
    parr = np.random.default_rng().random(hexbeam.n_points)
    hexbeam.point_data.set_array(parr, 'test_data')

    # invalid inputs
    with pytest.raises(TypeError):
        get_array(hexbeam, 'test_data', preference={'invalid'})
    with pytest.raises(ValueError):  # noqa: PT011
        get_array(hexbeam, 'test_data', preference='invalid')
    with pytest.raises(ValueError, match='`preference` must be'):
        get_array(hexbeam, 'test_data', preference='row')


def test_get_array_none(hexbeam):
    arr = get_array(hexbeam, 'foo')
    assert arr is None


def get_array_vtk(hexbeam):
    # test raw VTK input
    grid_vtk = vtk.vtkUnstructuredGrid()
    grid_vtk.DeepCopy(hexbeam)
    get_array(grid_vtk, 'test_data')
    get_array(grid_vtk, 'foo')


def test_is_inside_bounds():
    data = ex.load_uniform()
    bnds = data.bounds
    assert is_inside_bounds((0.5, 0.5, 0.5), bnds)
    assert not is_inside_bounds((12, 5, 5), bnds)
    assert not is_inside_bounds((5, 12, 5), bnds)
    assert not is_inside_bounds((5, 5, 12), bnds)
    assert not is_inside_bounds((12, 12, 12), bnds)


def test_is_inside_bounds_raises():
    with pytest.raises(ValueError, match='Bounds mismatch point dimensionality'):
        is_inside_bounds(point=np.array([0]), bounds=(0,))

    with pytest.raises(ValueError, match='Bounds mismatch point dimensionality'):
        is_inside_bounds(point=np.array([0]), bounds=(0, 1, 3, 4, 5))

    with pytest.raises(TypeError, match=re.escape("Unknown input data type (<class 'NoneType'>).")):
        is_inside_bounds(point=None, bounds=(0,))


def test_voxelize(uniform):
    vox = pv.voxelize(uniform, 0.5)
    assert vox.n_cells


def test_voxelize_non_uniform_density(uniform):
    vox = pv.voxelize(uniform, [0.5, 0.3, 0.2])
    assert vox.n_cells
    vox = pv.voxelize(uniform, np.array([0.5, 0.3, 0.2]))
    assert vox.n_cells


def test_voxelize_invalid_density(rectilinear):
    # test error when density is not length-3
    with pytest.raises(ValueError, match='not enough values to unpack'):
        pv.voxelize(rectilinear, [0.5, 0.3])
    # test error when density is not an array-like
    with pytest.raises(TypeError, match='expected number or array-like'):
        pv.voxelize(rectilinear, {0.5, 0.3})


def test_voxelize_throws_point_cloud(hexbeam):
    mesh = pv.PolyData(hexbeam.points)
    with pytest.raises(ValueError, match='must have faces'):
        pv.voxelize(mesh)


def test_voxelize_volume_default_density(uniform):
    expected = pv.voxelize_volume(uniform, density=uniform.length / 100).n_cells
    actual = pv.voxelize_volume(uniform).n_cells
    assert actual == expected


def test_voxelize_volume_invalid_density(rectilinear):
    with pytest.raises(TypeError, match='expected number or array-like'):
        pv.voxelize_volume(rectilinear, {0.5, 0.3})


def test_voxelize_volume_no_face_mesh(rectilinear):
    with pytest.raises(ValueError, match='must have faces'):
        pv.voxelize_volume(pv.PolyData())


@pytest.mark.parametrize('function', [pv.voxelize_volume, pv.voxelize])
def test_voxelize_enclosed_bounds(function, ant):
    vox = function(ant, density=0.9, enclosed=True)

    assert vox.bounds.x_min <= ant.bounds.x_min
    assert vox.bounds.y_min <= ant.bounds.y_min
    assert vox.bounds.z_min <= ant.bounds.z_min

    assert vox.bounds.x_max >= ant.bounds.x_max
    assert vox.bounds.y_max >= ant.bounds.y_max
    assert vox.bounds.z_max >= ant.bounds.z_max


@pytest.mark.parametrize('function', [pv.voxelize_volume, pv.voxelize])
def test_voxelize_fit_bounds(function, uniform):
    vox = function(uniform, density=0.9, fit_bounds=True)

    assert np.isclose(vox.bounds.x_min, uniform.bounds.x_min)
    assert np.isclose(vox.bounds.y_min, uniform.bounds.y_min)
    assert np.isclose(vox.bounds.z_min, uniform.bounds.z_min)

    assert np.isclose(vox.bounds.x_max, uniform.bounds.x_max)
    assert np.isclose(vox.bounds.y_max, uniform.bounds.y_max)
    assert np.isclose(vox.bounds.z_max, uniform.bounds.z_max)


def test_report():
    report = pv.Report(gpu=True)
    assert report is not None
    assert 'GPU Details : None' not in report.__repr__()
    report = pv.Report(gpu=False)
    assert report is not None
    assert 'GPU Details : None' in report.__repr__()


def test_line_segments_from_points():
    points = np.array([[0, 0, 0], [1, 0, 0], [1, 0, 0], [1, 1, 0]])
    poly = pv.line_segments_from_points(points)
    assert poly.n_cells == 2
    assert poly.n_points == 4
    cells = poly.lines
    assert np.allclose(cells[:3], [2, 0, 1])
    assert np.allclose(cells[3:], [2, 2, 3])


def test_lines_from_points():
    points = np.array([[0, 0, 0], [1, 0, 0], [1, 1, 0]])
    poly = pv.lines_from_points(points)
    assert poly.n_cells == 2
    assert poly.n_points == 3
    cells = poly.lines
    assert np.allclose(cells[:3], [2, 0, 1])
    assert np.allclose(cells[3:], [2, 1, 2])


def test_grid_from_sph_coords():
    x = np.arange(0.0, 360.0, 40.0)  # longitude
    y = np.arange(0.0, 181.0, 60.0)  # colatitude
    z = [1]  # elevation (radius)
    g = pv.grid_from_sph_coords(x, y, z)
    assert g.n_cells == 24
    assert g.n_points == 36
    assert np.allclose(
        g.bounds,
        [
            -0.8137976813493738,
            0.8660254037844387,
            -0.8528685319524434,
            0.8528685319524433,
            -1.0,
            1.0,
        ],
    )
    assert np.allclose(g.points[1], [0.8660254037844386, 0.0, 0.5])
    z = np.linspace(10, 30, 3)
    g = pv.grid_from_sph_coords(x, y, z)
    assert g.n_cells == 48
    assert g.n_points == 108
    assert np.allclose(g.points[0], [0.0, 0.0, 10.0])


def test_transform_vectors_sph_to_cart():
    lon = np.arange(0.0, 360.0, 40.0)  # longitude
    lat = np.arange(0.0, 181.0, 60.0)  # colatitude
    lev = [1]  # elevation (radius)
    u, v = np.meshgrid(lon, lat, indexing='ij')
    w = u**2 - v**2
    uu, vv, ww = pv.transform_vectors_sph_to_cart(lon, lat, lev, u, v, w)
    assert np.allclose(
        [uu[-1, -1], vv[-1, -1], ww[-1, -1]],
        [67.80403533828323, 360.8359915416445, -70000.0],
    )


def test_vtkmatrix_to_from_array():
    rng = np.random.default_rng()
    array3x3 = rng.integers(0, 10, size=(3, 3))
    matrix = pv.vtkmatrix_from_array(array3x3)
    assert isinstance(matrix, vtk.vtkMatrix3x3)
    for i in range(3):
        for j in range(3):
            assert matrix.GetElement(i, j) == array3x3[i, j]

    array = pv.array_from_vtkmatrix(matrix)
    assert isinstance(array, np.ndarray)
    assert array.shape == (3, 3)
    for i in range(3):
        for j in range(3):
            assert array[i, j] == matrix.GetElement(i, j)

    array4x4 = rng.integers(0, 10, size=(4, 4))
    matrix = pv.vtkmatrix_from_array(array4x4)
    assert isinstance(matrix, vtk.vtkMatrix4x4)
    for i in range(4):
        for j in range(4):
            assert matrix.GetElement(i, j) == array4x4[i, j]

    array = pv.array_from_vtkmatrix(matrix)
    assert isinstance(array, np.ndarray)
    assert array.shape == (4, 4)
    for i in range(4):
        for j in range(4):
            assert array[i, j] == matrix.GetElement(i, j)

    # invalid cases
    with pytest.raises(ValueError):  # noqa: PT011
        matrix = pv.vtkmatrix_from_array(np.arange(3 * 4).reshape(3, 4))
    invalid = vtk.vtkTransform()
    with pytest.raises(TypeError):
        array = pv.array_from_vtkmatrix(invalid)


def test_assert_empty_kwargs():
    kwargs = {}
    assert assert_empty_kwargs(**kwargs)
    kwargs = {'foo': 6}
    with pytest.raises(TypeError):
        assert_empty_kwargs(**kwargs)
    kwargs = {'foo': 6, 'goo': 'bad'}
    with pytest.raises(TypeError):
        assert_empty_kwargs(**kwargs)


def test_convert_id_list():
    ids = np.array([4, 5, 8])
    id_list = vtk.vtkIdList()
    id_list.SetNumberOfIds(len(ids))
    for i, v in enumerate(ids):
        id_list.SetId(i, v)
    converted = vtk_id_list_to_array(id_list)
    assert np.allclose(converted, ids)


def test_progress_monitor():
    mesh = pv.Sphere()
    ugrid = mesh.delaunay_3d(progress_bar=True)
    assert isinstance(ugrid, pv.UnstructuredGrid)


def test_observer():
    msg = 'KIND: In PATH, line 0\nfoo (ADDRESS): ALERT'
    obs = Observer()
    ret = obs.parse_message('foo')
    assert ret[3] == 'foo'
    ret = obs.parse_message(msg)
    assert ret[3] == 'ALERT'
    for kind in ['WARNING', 'ERROR']:
        obs.log_message(kind, 'foo')
    # Pass positionally as that's what VTK will do
    obs(None, None, msg)
    assert obs.has_event_occurred()
    assert obs.get_message() == 'ALERT'
    assert obs.get_message(etc=True) == msg

    alg = vtk.vtkSphereSource()
    alg.GetExecutive()
    obs.observe(alg)
    with pytest.raises(RuntimeError, match='algorithm'):
        obs.observe(alg)


@pytest.mark.parametrize('point', [1, object(), None])
def test_valid_vector_raises(point):
    with pytest.raises(TypeError, match='foo must be a length three iterable of floats.'):
        check_valid_vector(point=point, name='foo')


def test_check_valid_vector():
    with pytest.raises(ValueError, match='length three'):
        check_valid_vector([0, 1])

    check_valid_vector([0, 1, 2])


@pytest.mark.parametrize('value', [object(), None, [], ()])
def test_annotated_int_enum_from_any_raises(value):
    class Foo(AnnotatedIntEnum):
        BAR = (0, 'foo')

    with pytest.raises(
        ValueError,
        match=re.escape(f'{Foo.__name__} has no value matching {value}'),
    ):
        Foo.from_any(value)


@given(points=st.lists(st.integers()).filter(lambda x: bool(len(x) % 2)))
def test_lines_segments_from_points(points):
    with pytest.raises(
        ValueError,
        match='An even number of points must be given to define each segment.',
    ):
        line_segments_from_points(points=points)


def test_cells_dict_utils():
    # No pyvista object
    with pytest.raises(ValueError):  # noqa: PT011
        cells.get_mixed_cells(None)

    with pytest.raises(ValueError):  # noqa: PT011
        cells.get_mixed_cells(np.zeros(shape=[3, 3]))


def test_apply_transformation_to_points():
    mesh = ex.load_airplane()
    points = mesh.points
    points_orig = points.copy()

    # identity 3 x 3
    tf = np.eye(3)
    points_new = transformations.apply_transformation_to_points(tf, points, inplace=False)
    assert points_new == pytest.approx(points)

    # identity 4 x 4
    tf = np.eye(4)
    points_new = transformations.apply_transformation_to_points(tf, points, inplace=False)
    assert points_new == pytest.approx(points)

    # scale in-place
    tf = np.eye(4) * 2
    tf[3, 3] = 1
    r = transformations.apply_transformation_to_points(tf, points, inplace=True)
    assert r is None
    assert mesh.points == pytest.approx(2 * points_orig)


def _generate_vtk_err():
    """Simple operation which generates a VTK error."""
    x, y, z = np.meshgrid(np.arange(-10, 10, 0.5), np.arange(-10, 10, 0.5), np.arange(-10, 10, 0.5))
    mesh = pv.StructuredGrid(x, y, z)
    x2, y2, z2 = np.meshgrid(np.arange(-1, 1, 0.5), np.arange(-1, 1, 0.5), np.arange(-1, 1, 0.5))
    mesh2 = pv.StructuredGrid(x2, y2, z2)

    alg = vtk.vtkStreamTracer()
    obs = pv.Observer()
    obs.observe(alg)
    alg.SetInputDataObject(mesh)
    alg.SetSourceData(mesh2)
    alg.Update()


def test_vtk_error_catcher():
    # raise_errors: False
    error_catcher = pv.core.utilities.observers.VtkErrorCatcher()
    with error_catcher:
        _generate_vtk_err()
        _generate_vtk_err()
    assert len(error_catcher.events) == 2

    # raise_errors: False, no error
    error_catcher = pv.core.utilities.observers.VtkErrorCatcher()
    with error_catcher:
        pass

    # raise_errors: True
    error_catcher = pv.core.utilities.observers.VtkErrorCatcher(raise_errors=True)
    with pytest.raises(RuntimeError):
        with error_catcher:
            _generate_vtk_err()
    assert len(error_catcher.events) == 1

    # raise_errors: True, no error
    error_catcher = pv.core.utilities.observers.VtkErrorCatcher(raise_errors=True)
    with error_catcher:
        pass


def test_axis_angle_rotation():
    # rotate points around body diagonal
    points = np.eye(3)
    axis = [1, 1, 1]

    # no-op case
    angle = 360
    trans = transformations.axis_angle_rotation(axis, angle)
    actual = transformations.apply_transformation_to_points(trans, points)
    assert np.array_equal(actual, points)

    # default origin
    angle = np.radians(120)
    expected = points[[1, 2, 0], :]
    trans = transformations.axis_angle_rotation(axis, angle, deg=False)
    actual = transformations.apply_transformation_to_points(trans, points)
    assert np.allclose(actual, expected)

    # non-default origin
    p0 = [-2, -3, 4]
    points += p0
    expected += p0
    trans = transformations.axis_angle_rotation(axis, angle, point=p0, deg=False)
    actual = transformations.apply_transformation_to_points(trans, points)
    assert np.allclose(actual, expected)

    # invalid cases
    with pytest.raises(ValueError):  # noqa: PT011
        transformations.axis_angle_rotation([1, 0, 0, 0], angle)
    with pytest.raises(ValueError):  # noqa: PT011
        transformations.axis_angle_rotation(axis, angle, point=[1, 0, 0, 0])
    with pytest.raises(ValueError):  # noqa: PT011
        transformations.axis_angle_rotation([0, 0, 0], angle)


@pytest.mark.parametrize(
    ('axis', 'angle', 'times'),
    [
        ([1, 0, 0], 90, 4),
        ([1, 0, 0], 180, 2),
        ([1, 0, 0], 270, 4),
        ([0, 1, 0], 90, 4),
        ([0, 1, 0], 180, 2),
        ([0, 1, 0], 270, 4),
        ([0, 0, 1], 90, 4),
        ([0, 0, 1], 180, 2),
        ([0, 0, 1], 270, 4),
    ],
)
def test_axis_angle_rotation_many_times(axis, angle, times):
    # yields the exact same input
    expect = np.eye(3)
    actual = expect.copy()
    trans = transformations.axis_angle_rotation(axis, angle)
    for _ in range(times):
        actual = transformations.apply_transformation_to_points(trans, actual)
    assert np.array_equal(actual, expect)


def test_reflection():
    # reflect points of a square across a diagonal
    points = np.array(
        [
            [1, 1, 0],
            [-1, 1, 0],
            [-1, -1, 0],
            [1, -1, 0],
        ],
    )
    normal = [1, 1, 0]

    # default origin
    expected = points[[2, 1, 0, 3], :]
    trans = transformations.reflection(normal)
    actual = transformations.apply_transformation_to_points(trans, points)
    assert np.allclose(actual, expected)

    # non-default origin
    p0 = [1, 1, 0]
    expected += 2 * np.array(p0)
    trans = transformations.reflection(normal, point=p0)
    actual = transformations.apply_transformation_to_points(trans, points)
    assert np.allclose(actual, expected)

    # invalid cases
    with pytest.raises(ValueError):  # noqa: PT011
        transformations.reflection([1, 0, 0, 0])
    with pytest.raises(ValueError):  # noqa: PT011
        transformations.reflection(normal, point=[1, 0, 0, 0])
    with pytest.raises(ValueError):  # noqa: PT011
        transformations.reflection([0, 0, 0])


def test_merge(sphere, cube, datasets):
    with pytest.raises(TypeError, match='Expected a sequence'):
        pv.merge(None)

    with pytest.raises(ValueError, match='Expected at least one'):
        pv.merge([])

    with pytest.raises(TypeError, match='Expected pyvista.DataSet'):
        pv.merge([None, sphere])

    # check polydata
    merged_poly = pv.merge([sphere, cube])
    assert isinstance(merged_poly, pv.PolyData)
    assert merged_poly.n_points == sphere.n_points + cube.n_points

    merged = pv.merge([sphere, sphere], merge_points=True)
    assert merged.n_points == sphere.n_points

    merged = pv.merge([sphere, sphere], merge_points=False)
    assert merged.n_points == sphere.n_points * 2

    # check unstructured
    merged_ugrid = pv.merge(datasets, merge_points=False)
    assert isinstance(merged_ugrid, pv.UnstructuredGrid)
    assert merged_ugrid.n_points == sum([ds.n_points for ds in datasets])
    # check main has priority
    sphere_a = sphere.copy()
    sphere_b = sphere.copy()
    sphere_a['data'] = np.zeros(sphere_a.n_points)
    sphere_b['data'] = np.ones(sphere_a.n_points)

    merged = pv.merge(
        [sphere_a, sphere_b],
        merge_points=True,
        main_has_priority=False,
    )
    assert np.allclose(merged['data'], 1)

    merged = pv.merge(
        [sphere_a, sphere_b],
        merge_points=True,
        main_has_priority=True,
    )
    assert np.allclose(merged['data'], 0)


def test_convert_array():
    arr = np.arange(4).astype('O')
    arr2 = pv.core.utilities.arrays.convert_array(arr, array_type=np.dtype('O'))
    assert arr2.GetNumberOfValues() == 4

    # https://github.com/pyvista/pyvista/issues/2370
    arr3 = pv.core.utilities.arrays.convert_array(
        pickle.loads(pickle.dumps(np.arange(4).astype('O'))),
        array_type=np.dtype('O'),
    )
    assert arr3.GetNumberOfValues() == 4

    # check lists work
    my_list = [1, 2, 3]
    arr4 = pv.core.utilities.arrays.convert_array(my_list)
    assert arr4.GetNumberOfValues() == len(my_list)

    # test string scalar is converted to string array with length on
    my_str = 'abc'
    arr5 = pv.core.utilities.arrays.convert_array(my_str)
    assert arr5.GetNumberOfValues() == 1
    arr6 = pv.core.utilities.arrays.convert_array(np.array(my_str))
    assert arr6.GetNumberOfValues() == 1


def test_has_duplicates():
    assert not has_duplicates(np.arange(100))
    assert has_duplicates(np.array([0, 1, 2, 2]))
    assert has_duplicates(np.array([[0, 1, 2], [0, 1, 2]]))

    with pytest.raises(ValueError):  # noqa: PT011
        raise_has_duplicates(np.array([0, 1, 2, 2]))


def test_copy_vtk_array():
    with pytest.raises(TypeError, match='Invalid type'):
        copy_vtk_array([1, 2, 3])

    value_0 = 10
    value_1 = 10
    arr = vtk.vtkFloatArray()
    arr.SetNumberOfValues(2)
    arr.SetValue(0, value_0)
    arr.SetValue(1, value_1)
    arr_copy = copy_vtk_array(arr, deep=True)
    assert arr_copy.GetNumberOfValues()
    assert value_0 == arr_copy.GetValue(0)

    arr_copy_shallow = copy_vtk_array(arr, deep=False)
    new_value = 5
    arr.SetValue(1, new_value)
    assert value_1 == arr_copy.GetValue(1)
    assert new_value == arr_copy_shallow.GetValue(1)


def test_cartesian_to_spherical():
    def polar2cart(r, phi, theta):
        return np.vstack(
            (r * np.sin(phi) * np.cos(theta), r * np.sin(phi) * np.sin(theta), r * np.cos(phi)),
        ).T

    points = np.random.default_rng().random((1000, 3))
    x, y, z = points.T
    r, phi, theta = pv.cartesian_to_spherical(x, y, z)
    assert np.allclose(polar2cart(r, phi, theta), points)


def test_spherical_to_cartesian():
    points = np.random.default_rng().random((1000, 3))
    r, phi, theta = points.T
    x, y, z = pv.spherical_to_cartesian(r, phi, theta)
    assert np.allclose(pv.cartesian_to_spherical(x, y, z), points.T)


def test_linkcode_resolve():
    assert linkcode_resolve('not-py', {}) is None
    link = linkcode_resolve('py', {'module': 'pyvista', 'fullname': 'pyvista.core.DataObject'})
    assert 'dataobject.py' in link
    assert '#L' in link

    # badmodule name
    assert linkcode_resolve('py', {'module': 'doesnotexist', 'fullname': 'foo.bar'}) is None

    assert (
        linkcode_resolve('py', {'module': 'pyvista', 'fullname': 'pyvista.not.an.object'}) is None
    )

    # test property
    link = linkcode_resolve('py', {'module': 'pyvista', 'fullname': 'pyvista.core.DataSet.points'})
    assert 'dataset.py' in link

    link = linkcode_resolve('py', {'module': 'pyvista', 'fullname': 'pyvista.core'})
    assert link.endswith('__init__.py')


def test_coerce_point_like_arg():
    # Test with Sequence
    point = [1.0, 2.0, 3.0]
    coerced_arg, singular = _coerce_pointslike_arg(point)
    assert isinstance(coerced_arg, np.ndarray)
    assert coerced_arg.shape == (1, 3)
    assert np.array_equal(coerced_arg, np.array([[1.0, 2.0, 3.0]]))
    assert singular

    # Test with 1D np.ndarray
    point = np.array([1.0, 2.0, 3.0])
    coerced_arg, singular = _coerce_pointslike_arg(point)
    assert isinstance(coerced_arg, np.ndarray)
    assert coerced_arg.shape == (1, 3)
    assert np.array_equal(coerced_arg, np.array([[1.0, 2.0, 3.0]]))
    assert singular

    # Test with (1, 3) np.ndarray
    point = np.array([[1.0, 2.0, 3.0]])
    coerced_arg, singular = _coerce_pointslike_arg(point)
    assert isinstance(coerced_arg, np.ndarray)
    assert coerced_arg.shape == (1, 3)
    assert np.array_equal(coerced_arg, np.array([[1.0, 2.0, 3.0]]))
    assert not singular

    # Test with 2D ndarray
    point = np.array([[1.0, 2.0, 3.0], [4.0, 5.0, 6.0]])
    coerced_arg, singular = _coerce_pointslike_arg(point)
    assert isinstance(coerced_arg, np.ndarray)
    assert coerced_arg.shape == (2, 3)
    assert np.array_equal(coerced_arg, np.array([[1.0, 2.0, 3.0], [4.0, 5.0, 6.0]]))
    assert not singular


def test_coerce_point_like_arg_copy():
    # Sequence is always copied
    point = [1.0, 2.0, 3.0]
    coerced_arg, _ = _coerce_pointslike_arg(point, copy=True)
    point[0] = 10.0
    assert np.array_equal(coerced_arg, np.array([[1.0, 2.0, 3.0]]))

    point = [1.0, 2.0, 3.0]
    coerced_arg, _ = _coerce_pointslike_arg(point, copy=False)
    point[0] = 10.0
    assert np.array_equal(coerced_arg, np.array([[1.0, 2.0, 3.0]]))

    # 1D np.ndarray can be copied or not
    point = np.array([1.0, 2.0, 3.0])
    coerced_arg, _ = _coerce_pointslike_arg(point, copy=True)
    point[0] = 10.0
    assert np.array_equal(coerced_arg, np.array([[1.0, 2.0, 3.0]]))

    point = np.array([1.0, 2.0, 3.0])
    coerced_arg, _ = _coerce_pointslike_arg(point, copy=False)
    point[0] = 10.0
    assert np.array_equal(coerced_arg, np.array([[10.0, 2.0, 3.0]]))

    # 2D np.ndarray can be copied or not
    point = np.array([[1.0, 2.0, 3.0], [4.0, 5.0, 6.0]])
    coerced_arg, _ = _coerce_pointslike_arg(point, copy=True)
    point[0, 0] = 10.0
    assert np.array_equal(coerced_arg, np.array([[1.0, 2.0, 3.0], [4.0, 5.0, 6.0]]))

    point = np.array([[1.0, 2.0, 3.0], [4.0, 5.0, 6.0]])
    coerced_arg, _ = _coerce_pointslike_arg(point, copy=False)
    point[0, 0] = 10.0
    assert np.array_equal(coerced_arg, np.array([[10.0, 2.0, 3.0], [4.0, 5.0, 6.0]]))


def test_coerce_point_like_arg_errors():
    # wrong length sequence
    with pytest.raises(ValueError):  # noqa: PT011
        _coerce_pointslike_arg([1, 2])

    # wrong type
    with pytest.raises(TypeError):
        # allow Sequence but not Iterable
        _coerce_pointslike_arg({1, 2, 3})

    # wrong length ndarray
    with pytest.raises(ValueError):  # noqa: PT011
        _coerce_pointslike_arg(np.empty(4))
    with pytest.raises(ValueError):  # noqa: PT011
        _coerce_pointslike_arg(np.empty([2, 4]))

    # wrong ndim ndarray
    with pytest.raises(ValueError):  # noqa: PT011
        _coerce_pointslike_arg(np.empty([1, 3, 3]))


def test_coerce_points_like_args_does_not_copy():
    source = np.random.default_rng().random((100, 3))
    output, _ = _coerce_pointslike_arg(source)  # test that copy=False is default
    output /= 2
    assert np.array_equal(output, source)
    assert np.may_share_memory(output, source)


def test_has_module():
    assert has_module('pytest')
    assert not has_module('not_a_module')


def test_fit_plane_to_points_resolution(airplane):
    DEFAULT_RESOLUTION = 10
    plane = fit_plane_to_points(airplane.points)
    assert plane.n_points == (DEFAULT_RESOLUTION + 1) ** 2

    resolution = (1.0, 2.0)  # Test with integer-valued floats
    plane = fit_plane_to_points(airplane.points, resolution=resolution)
    assert plane.n_points == (resolution[0] + 1) * (resolution[1] + 1)


def test_fit_plane_to_points():
    # Fit a plane to a plane's points
    center = (1, 2, 3)
    direction = np.array((4.0, 5.0, 6.0))
    direction /= np.linalg.norm(direction)
    expected_plane = pv.Plane(center=center, direction=direction, i_size=2, j_size=3)
    fitted_plane, fitted_center, fitted_normal = fit_plane_to_points(
        expected_plane.points, return_meta=True
    )

    # Test bounds
    assert np.allclose(fitted_plane.bounds, expected_plane.bounds, atol=1e-6)

    # Test center
    assert np.allclose(fitted_plane.center, center)
    assert np.allclose(fitted_center, center)
    assert np.allclose(fitted_plane.points.mean(axis=0), center)

    # Test normal
    assert np.allclose(fitted_normal, direction)
    assert np.allclose(fitted_plane.point_normals.mean(axis=0), direction)

    flipped_normal = direction * -1
    _, _, new_normal = fit_plane_to_points(
        expected_plane.points, return_meta=True, init_normal=flipped_normal
    )
    assert np.allclose(new_normal, flipped_normal)


def test_fit_line_to_points():
    # Fit a line to a line's points
    point_a = (1, 2, 3)
    point_b = (4, 5, 6)
    resolution = 42
    expected_line = pv.Line(point_a, point_b, resolution=resolution)
    fitted_line, length, direction = fit_line_to_points(
        expected_line.points, resolution=resolution, return_meta=True
    )

    assert np.allclose(fitted_line.bounds, expected_line.bounds)
    assert np.allclose(fitted_line.points[0], point_a)
    assert np.allclose(fitted_line.points[-1], point_b)
    assert np.allclose(direction, np.abs(pv.principal_axes(fitted_line.points)[0]))
    assert np.allclose(length, fitted_line.length)

    fitted_line = fit_line_to_points(expected_line.points, resolution=resolution, return_meta=False)
    assert np.allclose(fitted_line.bounds, expected_line.bounds)


# Default output from `np.linalg.eigh`
DEFAULT_PRINCIPAL_AXES = [[0.0, 0.0, 1.0], [0.0, 1.0, 0.0], [-1.0, 0.0, 0.0]]


CASE_0 = (  # coincidental points
    [[0, 0, 0], [0, 0, 0]],
    [DEFAULT_PRINCIPAL_AXES],
)
CASE_1 = (  # non-coincidental points
    [[0, 0, 0], [1, 0, 0]],
    [[1.0, 0.0, 0.0], [0.0, 0.0, 1.0], [0.0, -1.0, 0.0]],
)

CASE_2 = (  # non-collinear points
    [[1, 0, 0], [0, 1, 0], [0, 0, 1]],
    [
        [0.0, -0.70710678, 0.70710678],
        [-0.81649658, 0.40824829, 0.40824829],
        [-0.57735027, -0.57735027, -0.57735027],
    ],
)
CASE_3 = (  # non-coplanar points
    [[1, 0, 0], [0, 1, 0], [0, 0, 1], [-1, -1, -1]],
    [
        [-0.57735027, -0.57735027, -0.57735027],
        [0.0, -0.70710678, 0.70710678],
        [-0.81649658, 0.40824829, 0.40824829],
    ],
)

is_arm_mac = platform.system() == 'Darwin' and platform.machine() == 'arm64'


@pytest.mark.skipif(
    NUMPY_VERSION_INFO < (1, 26) or is_arm_mac, reason='Different results for some tests.'
)
@pytest.mark.parametrize(
    ('points', 'expected_axes'),
    [CASE_0, CASE_1, CASE_2, CASE_3],
    ids=['case0', 'case1', 'case2', 'case3'],
)
def test_principal_axes(points, expected_axes):
    axes = principal_axes(points)
    assert np.allclose(axes, expected_axes, atol=1e-7)

    assert np.allclose(np.cross(axes[0], axes[1]), axes[2])
    assert np.allclose(np.linalg.norm(axes, axis=1), 1)
    assert isinstance(axes, np.ndarray)

    _, std = principal_axes(points, return_std=True)
    assert std[0] >= std[1]
    if not np.isnan(std[2]):
        assert std[1] >= std[2]
    assert isinstance(std, np.ndarray)


def test_principal_axes_return_std():
    # Create axis-aligned normally distributed points
    rng = np.random.default_rng(seed=42)
    n = 100_000
    std_in = np.array([3, 2, 1])
    normal_points = rng.normal(size=(n, 3)) * std_in

    _, std_out = principal_axes(normal_points, return_std=True)

    # Test output matches numpy std
    std_numpy = np.std(normal_points, axis=0)
    assert np.allclose(std_out, std_numpy, atol=1e-4)

    # Test output matches input std
    assert np.allclose(std_out, std_in, atol=0.02)

    # Test ratios of input sizes match ratios of output std
    ratios_in = std_in / sum(std_in)
    ratios_out = std_out / sum(std_out)
    assert np.allclose(ratios_in, ratios_out, atol=0.02)


@pytest.mark.filterwarnings('ignore:Mean of empty slice:RuntimeWarning')
@pytest.mark.filterwarnings('ignore:invalid value encountered in divide:RuntimeWarning')
def test_principal_axes_empty():
    axes = principal_axes(np.empty((0, 3)))
    assert np.allclose(axes, DEFAULT_PRINCIPAL_AXES)


def test_principal_axes_single_point():
    axes = principal_axes([1, 2, 3])
    assert np.allclose(axes, DEFAULT_PRINCIPAL_AXES)


@pytest.fixture
def one_million_points():
    return np.random.default_rng().random((1_000_000, 3))


def test_principal_axes_success_with_many_points(one_million_points):
    # Use many points to verify no memory errors are raised
    axes = pv.principal_axes(one_million_points)
    assert isinstance(axes, np.ndarray)


def test_fit_plane_to_points_success_with_many_points(one_million_points):
    # Use many points to verify no memory errors are raised
    plane = pv.fit_plane_to_points(one_million_points)
    assert isinstance(plane, pv.PolyData)


@pytest.fixture
def no_new_attr_subclass():
    @no_new_attr
    class A: ...

    class B(A):
        _new_attr_exceptions = 'eggs'

        def __init__(self):
            self.eggs = 'ham'

    return B


def test_no_new_attr_subclass(no_new_attr_subclass):
    obj = no_new_attr_subclass()
    assert obj
    msg = 'Attribute "_eggs" does not exist and cannot be added to type B'
    with pytest.raises(AttributeError, match=msg):
        obj._eggs = 'ham'


@pytest.fixture
def serial_dict_empty():
    return _SerializedDictArray()


@pytest.fixture
def serial_dict_with_foobar():
    serial_dict = _SerializedDictArray()
    serial_dict.data = dict(foo='bar')
    return serial_dict


def test_serial_dict_init():
    # empty init
    serial_dict = _SerializedDictArray()
    assert serial_dict == {}
    assert repr(serial_dict) == '{}'

    # init from dict
    new_dict = dict(ham='eggs')
    serial_dict = _SerializedDictArray(new_dict)
    assert serial_dict['ham'] == 'eggs'
    assert repr(serial_dict) == '{"ham": "eggs"}'

    # init from UserDict
    serial_dict = _SerializedDictArray(serial_dict)
    assert serial_dict['ham'] == 'eggs'
    assert repr(serial_dict) == '{"ham": "eggs"}'

    # init from JSON string
    json_dict = json.dumps(new_dict)
    serial_dict = _SerializedDictArray(json_dict)
    assert serial_dict['ham'] == 'eggs'
    assert repr(serial_dict) == '{"ham": "eggs"}'


def test_serial_dict_as_dict(serial_dict_with_foobar):
    assert not isinstance(serial_dict_with_foobar, dict)
    actual_dict = dict(serial_dict_with_foobar)
    assert isinstance(actual_dict, dict)
    assert actual_dict == serial_dict_with_foobar.data


def test_serial_dict_overrides__setitem__(serial_dict_empty):
    serial_dict_empty['foo'] = 'bar'
    assert repr(serial_dict_empty) == '{"foo": "bar"}'


def test_serial_dict_overrides__delitem__(serial_dict_with_foobar):
    del serial_dict_with_foobar['foo']
    assert repr(serial_dict_with_foobar) == '{}'


def test_serial_dict_overrides__setattr__(serial_dict_empty):
    serial_dict_empty.data = dict(foo='bar')
    assert repr(serial_dict_empty) == '{"foo": "bar"}'


def test_serial_dict_overrides_popitem(serial_dict_with_foobar):
    serial_dict_with_foobar['ham'] = 'eggs'
    item = serial_dict_with_foobar.popitem()
    assert item == ('foo', 'bar')
    assert repr(serial_dict_with_foobar) == '{"ham": "eggs"}'


def test_serial_dict_overrides_pop(serial_dict_with_foobar):
    item = serial_dict_with_foobar.pop('foo')
    assert item == 'bar'
    assert repr(serial_dict_with_foobar) == '{}'


def test_serial_dict_overrides_update(serial_dict_empty):
    serial_dict_empty.update(dict(foo='bar'))
    assert repr(serial_dict_empty) == '{"foo": "bar"}'


def test_serial_dict_overrides_clear(serial_dict_with_foobar):
    serial_dict_with_foobar.clear()
    assert repr(serial_dict_with_foobar) == '{}'


def test_serial_dict_overrides_setdefault(serial_dict_empty, serial_dict_with_foobar):
    serial_dict_empty.setdefault('foo', 42)
    assert repr(serial_dict_empty) == '{"foo": 42}'
    serial_dict_with_foobar.setdefault('foo', 42)
    assert repr(serial_dict_with_foobar) == '{"foo": "bar"}'


SCALE = 2
ROTATION = [[0, -1, 0], [1, 0, 0], [0, 0, 1]]  # rotate 90 deg about z axis
VECTOR = (1, 2, 3)
ANGLE = 30


@pytest.mark.parametrize('scale_args', [(SCALE,), (SCALE, SCALE, SCALE), [(SCALE, SCALE, SCALE)]])
def test_transform_scale(transform, scale_args):
    transform.scale(*scale_args)
    actual = transform.matrix
    expected = np.diag((SCALE, SCALE, SCALE, 1))
    assert np.array_equal(actual, expected)
    assert transform.n_transformations == 1

    identity = transform.matrix @ transform.inverse_matrix
    assert np.array_equal(identity, np.eye(4))


@pytest.mark.parametrize('translate_args', [np.array(VECTOR), np.array([VECTOR])])
def test_transform_translate(transform, translate_args):
    transform.translate(*translate_args)
    actual = transform.matrix
    expected = np.eye(4)
    expected[:3, 3] = VECTOR
    assert np.array_equal(actual, expected)

    identity = transform.matrix @ transform.inverse_matrix
    assert np.array_equal(identity, np.eye(4))


@pytest.mark.parametrize('reflect_args', [VECTOR, [VECTOR]])
def test_transform_reflect(transform, reflect_args):
    transform.reflect(*reflect_args)
    actual = transform.matrix
    expected = transformations.reflection(VECTOR)
    assert np.array_equal(actual, expected)

    identity = transform.matrix @ transform.inverse_matrix
    assert np.allclose(identity, np.eye(4))


@pytest.mark.parametrize(
    ('method', 'vector'), [('flip_x', (1, 0, 0)), ('flip_y', (0, 1, 0)), ('flip_z', (0, 0, 1))]
)
def test_transform_flip_xyz(transform, method, vector):
    getattr(transform, method)()
    actual = transform.matrix
    expected = transformations.reflection(vector)
    assert np.array_equal(actual, expected)

    identity = transform.matrix @ transform.inverse_matrix
    assert np.allclose(identity, np.eye(4))


def test_transform_rotate(transform):
    transform.rotate(ROTATION)
    actual = transform.matrix
    expected = np.eye(4)
    expected[:3, :3] = ROTATION
    assert np.array_equal(actual, expected)

    identity = transform.matrix @ transform.inverse_matrix
    assert np.array_equal(identity, np.eye(4))


@pytest.mark.parametrize('multiply_mode', ['post', 'pre'])
@pytest.mark.parametrize(
    ('method', 'args'),
    [
        ('scale', (SCALE,)),
        ('reflect', (VECTOR,)),
        ('flip_x', ()),
        ('flip_y', ()),
        ('flip_z', ()),
        ('rotate', (ROTATION,)),
        ('rotate_x', (ANGLE,)),
        ('rotate_y', (ANGLE,)),
        ('rotate_z', (ANGLE,)),
        ('rotate_vector', (VECTOR, ANGLE)),
    ],
)
def test_transform_with_point(transform, multiply_mode, method, args):
    func = getattr(Transform, method)
    vector = np.array(VECTOR)

    transform.multiply_mode = multiply_mode
    transform.point = vector
    func(transform, *args)

    expected_transform = Transform().translate(-vector)
    func(expected_transform, *args)
    expected_transform.translate(vector)

    assert np.array_equal(transform.matrix, expected_transform.matrix)
    assert transform.n_transformations == 3

    # Test override point with kwarg
    vector2 = vector * 2  # new point
    transform.identity()  # reset
    func(transform, *args, point=vector2)  # override point

    expected_transform = Transform().translate(-vector2)
    func(expected_transform, *args)
    expected_transform.translate(vector2)

    assert np.array_equal(transform.matrix, expected_transform.matrix)
    assert transform.n_transformations == 3


def test_transform_rotate_x(transform):
    transform.rotate_x(ANGLE)
    actual = transform.matrix
    expected = transformations.axis_angle_rotation((1, 0, 0), ANGLE)
    assert np.array_equal(actual, expected)

    identity = transform.matrix @ transform.inverse_matrix
    assert np.allclose(identity, np.eye(4))


def test_transform_rotate_y(transform):
    transform.rotate_y(ANGLE)
    actual = transform.matrix
    expected = transformations.axis_angle_rotation((0, 1, 0), ANGLE)
    assert np.array_equal(actual, expected)

    identity = transform.matrix @ transform.inverse_matrix
    assert np.allclose(identity, np.eye(4))


def test_transform_rotate_z(transform):
    transform.rotate_z(ANGLE)
    actual = transform.matrix
    expected = transformations.axis_angle_rotation((0, 0, 1), ANGLE)
    assert np.array_equal(actual, expected)

    identity = transform.matrix @ transform.inverse_matrix
    assert np.allclose(identity, np.eye(4))


def test_transform_rotate_vector(transform):
    transform.rotate_vector(VECTOR, ANGLE)
    actual = transform.matrix
    expected = transformations.axis_angle_rotation(VECTOR, ANGLE)
    assert np.array_equal(actual, expected)

    identity = transform.matrix @ transform.inverse_matrix
    assert np.allclose(identity, np.eye(4))


def test_transform_compose_vtkmatrix(transform):
    scale_array = np.diag((1, 2, 3, 1))
    vtkmatrix = pv.vtkmatrix_from_array(scale_array)
    transform.compose(vtkmatrix)
    actual = transform.matrix
    expected = scale_array
    assert np.array_equal(actual, expected)

    identity = transform.matrix @ transform.inverse_matrix
    assert np.array_equal(identity, np.eye(4))


def test_transform_invert(transform):
    assert transform.is_inverted is False

    # Add a transformation and check its output
    transform.scale(SCALE)
    inverse = transform.inverse_matrix
    transform.invert()
    assert transform.is_inverted is True
    assert np.array_equal(inverse, transform.matrix)

    transform.invert()
    assert transform.is_inverted is False


class CasesTransformApply:
    def case_list_int(self):
        return list(VECTOR), False, np.ndarray, float

    def case_tuple_int(self):
        return VECTOR, False, np.ndarray, float

    def case_array1d_int(self):
        return np.array(VECTOR), False, np.ndarray, float

    def case_array2d_int(self):
        return np.array([VECTOR]), False, np.ndarray, float

    def case_array1d_float(self):
        return np.array(VECTOR, dtype=float), True, np.ndarray, float

    def case_array2d_float(self):
        return np.array([VECTOR], dtype=float), True, np.ndarray, float

    @pytest.mark.filterwarnings('ignore:Points is not a float type.*:UserWarning')
    def case_polydata_float32(self):
        return pv.PolyData(np.atleast_2d(VECTOR)), True, pv.PolyData, np.float32

    @pytest.mark.filterwarnings('ignore:Points is not a float type.*:UserWarning')
    def case_polydata_int(self):
        return pv.PolyData(np.atleast_2d(VECTOR).astype(int)), True, pv.PolyData, np.float32

    def case_polydata_float(self):
        return pv.PolyData(np.atleast_2d(VECTOR).astype(float)), True, pv.PolyData, float

    def case_multiblock_float(self):
        return (
            pv.MultiBlock([pv.PolyData(np.atleast_2d(VECTOR).astype(float))]),
            True,
            pv.MultiBlock,
            float,
        )


@parametrize(copy=[True, False])
@parametrize_with_cases(
    ('obj', 'return_self', 'return_type', 'return_dtype'), cases=CasesTransformApply
)
def test_transform_apply(transform, obj, return_self, return_type, return_dtype, copy):
    def _get_points_from_object(obj_):
        return (
            obj_.points
            if isinstance(obj_, pv.DataSet)
            else obj_[0].points
            if isinstance(obj_, pv.MultiBlock)
            else obj_
        )

    points_in_array = np.array(_get_points_from_object(obj))
    out = transform.scale(SCALE).apply(obj, copy=copy)

    if not copy and return_self:
        assert out is obj
    else:
        assert out is not obj
    assert isinstance(out, return_type)

    points_out = _get_points_from_object(out)
    assert isinstance(points_out, np.ndarray)
    assert points_out.dtype == return_dtype
    assert np.array_equal(points_in_array * SCALE, points_out)

    inverted = transform.apply(out, inverse=True)
    inverted_points = _get_points_from_object(inverted)
    assert np.array_equal(inverted_points, points_in_array)
    assert not transform.is_inverted


@pytest.fixture
def scale_transform():
    return Transform() * SCALE


@pytest.fixture
def translate_transform():
    return Transform() + VECTOR


@pytest.mark.parametrize('method', [pv.Transform.apply, pv.Transform.apply_to_points])
@pytest.mark.parametrize('transformation', ['scale', 'translate'])
def test_transform_apply_to_points(scale_transform, translate_transform, method, transformation):
    array = np.array((0.0, 0.0, 1.0))

    if transformation == 'scale':
        trans = scale_transform
        expected = array * SCALE
    else:
        trans = translate_transform
        expected = array + VECTOR

    if method == pv.Transform.apply:
        transformed = method(trans, array, 'points')
    else:
        transformed = method(trans, array)
    assert np.allclose(transformed, expected)


@pytest.mark.parametrize('method', [pv.Transform.apply, pv.Transform.apply_to_vectors])
@pytest.mark.parametrize('transformation', ['scale', 'translate'])
def test_transform_apply_to_vectors(scale_transform, translate_transform, method, transformation):
    array = np.array((0.0, 0.0, 1.0))

    if transformation == 'scale':
        trans = scale_transform
        expected = array * SCALE
    else:
        trans = translate_transform
        expected = array

    if method == pv.Transform.apply:
        transformed = method(trans, array, 'vectors')
    else:
        transformed = method(trans, array)
    assert np.allclose(transformed, expected)


@pytest.mark.parametrize('mode', ['active_vectors', 'all_vectors'])
@pytest.mark.parametrize('method', [pv.Transform.apply, pv.Transform.apply_to_dataset])
def test_transform_apply_to_dataset(scale_transform, mode, method):
    vector = np.array(VECTOR, dtype=float)
    mesh = pv.PolyData(vector)
    mesh['vector'] = [vector]

    expected = mesh['vector']
    if mode == 'all_vectors':
        expected = expected * SCALE

    transformed = method(scale_transform, mesh, mode)
    assert np.allclose(transformed['vector'], expected)


<<<<<<< HEAD
@pytest.mark.parametrize('mode', ['replace', 'pre-multiply', 'post-multiply'])
@pytest.mark.parametrize('method', [pv.Transform.apply, pv.Transform.apply_to_actor])
def test_transform_apply_to_actor(scale_transform, mode, method):
    expected_matrix = scale_transform.matrix
    actor = pv.Actor()

    transformed = method(scale_transform, actor, mode)
    assert np.allclose(transformed.user_matrix, expected_matrix)


def test_transform_apply_invalid_mode():
    mesh = pv.PolyData()
    array = np.ndarray(())
    actor = pv.Actor()
=======
def test_transform_apply_invalid_mode():
    mesh = pv.PolyData()
    array = np.ndarray(())
>>>>>>> c4a93ae6
    trans = pv.Transform()

    match = (
        "Transformation mode 'points' is not supported for datasets. Mode must be one of\n"
        "['active_vectors', 'all_vectors', None]"
    )
    with pytest.raises(ValueError, match=re.escape(match)):
        trans.apply(mesh, 'points')

    match = (
        "Transformation mode 'all_vectors' is not supported for arrays. Mode must be one of\n"
        "['points', 'vectors', None]"
    )
    with pytest.raises(ValueError, match=re.escape(match)):
        trans.apply(array, 'all_vectors')

<<<<<<< HEAD
    match = (
        "Transformation mode 'vectors' is not supported for actors. Mode must be one of\n"
        "['replace', 'pre-multiply', 'post-multiply', None]"
    )
    with pytest.raises(ValueError, match=re.escape(match)):
        trans.apply(actor, 'vectors')

=======
>>>>>>> c4a93ae6

@pytest.mark.parametrize('attr', ['matrix_list', 'inverse_matrix_list'])
def test_transform_matrix_list(transform, attr):
    matrix_list = getattr(transform, attr)
    assert isinstance(matrix_list, list)
    assert len(matrix_list) == 0
    assert transform.n_transformations == 0

    transform.scale(SCALE)
    matrix_list = getattr(transform, attr)
    assert len(matrix_list) == 1
    assert transform.n_transformations == 1
    assert isinstance(matrix_list[0], np.ndarray)
    assert matrix_list[0].shape == (4, 4)

    transform.rotate([[0, -1, 0], [1, 0, 0], [0, 0, 1]])
    matrix_list = getattr(transform, attr)
    assert len(matrix_list) == 2

    identity = transform.matrix_list[0] @ transform.inverse_matrix_list[0]
    assert np.array_equal(identity, np.eye(4))


@pytest.fixture
def transformed_actor():
    actor = pv.Actor()
    actor.position = (-0.5, -0.5, 1)
    actor.orientation = (10, 20, 30)
    actor.scale = (1.5, 2, 2.5)
    actor.origin = (2, 1.5, 1)
    actor.user_matrix = pv.array_from_vtkmatrix(actor.GetMatrix())
    return actor


@pytest.mark.parametrize('override_mode', ['pre', 'post'])
@pytest.mark.parametrize('object_mode', ['pre', 'post'])
def test_transform_multiply_mode_override(transform, transformed_actor, object_mode, override_mode):
    # This test validates multiply mode by performing the same transformations
    # applied by `Prop3D` objects and comparing the results
    transform.multiply_mode = object_mode

    # Center data at the origin
    transform.translate(np.array(transformed_actor.origin) * -1, multiply_mode=override_mode)

    # Scale and rotate
    transform.scale(transformed_actor.scale, multiply_mode=override_mode)
    rotation = _orientation_as_rotation_matrix(transformed_actor.orientation)
    transform.rotate(rotation, multiply_mode=override_mode)

    # Move to position
    transform.translate(np.array(transformed_actor.origin), multiply_mode=override_mode)
    transform.translate(transformed_actor.position, multiply_mode=override_mode)

    # Apply user matrix
    transform.compose(transformed_actor.user_matrix, multiply_mode=override_mode)

    # Check result
    transform_matrix = transform.matrix
    actor_matrix = pv.array_from_vtkmatrix(transformed_actor.GetMatrix())
    if override_mode == 'post':
        assert np.allclose(transform_matrix, actor_matrix)
    else:
        # Pre-multiplication produces a totally different result
        assert not np.allclose(transform_matrix, actor_matrix)


def test_transform_multiply_mode(transform):
    assert transform.multiply_mode == 'post'
    transform.multiply_mode = 'pre'
    assert transform.multiply_mode == 'pre'

    transform.post_multiply()
    assert transform.multiply_mode == 'post'
    transform.pre_multiply()
    assert transform.multiply_mode == 'pre'


def test_transform_identity(transform):
    transform.scale(2)
    assert not np.array_equal(transform.matrix, np.eye(4))
    transform.identity()
    assert np.array_equal(transform.matrix, np.eye(4))


def test_transform_init():
    matrix = np.diag((SCALE, SCALE, SCALE, 1))
    transform = Transform(matrix)
    assert np.allclose(transform.matrix, matrix)

    transform = Transform(matrix.tolist())
    assert np.allclose(transform.matrix, matrix)


def test_transform_chain_methods():
    eye3 = np.eye(3)
    eye4 = np.eye(4)
    ones = (1, 1, 1)
    zeros = (0, 0, 0)
    matrix = (
        Transform()
        .reflect(ones)
        .flip_x()
        .flip_y()
        .flip_z()
        .rotate_x(0)
        .rotate_y(0)
        .rotate_z(0)
        .rotate_vector(ones, 0)
        .identity()
        .scale(ones)
        .translate(zeros)
        .rotate(eye3)
        .compose(eye4)
        .invert()
        .post_multiply()
        .pre_multiply()
        .matrix
    )
    assert np.array_equal(matrix, eye4)


def test_transform_mul():
    scale = Transform().scale(SCALE)
    translate = Transform().translate(VECTOR)

    transform = pv.Transform().post_multiply().translate(VECTOR).scale(SCALE)
    transform_add = translate * scale
    assert np.array_equal(transform_add.matrix, transform.matrix)

    # Validate with numpy matmul
    matrix_numpy = scale.matrix @ translate.matrix
    assert np.array_equal(transform_add.matrix, matrix_numpy)


def test_transform_add():
    transform_base = pv.Transform().post_multiply().scale(SCALE)
    # Translate with `translate` and `+`
    transform_translate = transform_base.copy().translate(VECTOR)
    transform_add = transform_base + VECTOR
    assert np.array_equal(transform_add.matrix, transform_translate.matrix)

    # Test multiply mode override to ensure post-multiply is always used
    transform_add = transform_base.pre_multiply() + VECTOR
    assert np.array_equal(transform_add.matrix, transform_translate.matrix)


def test_transform_radd():
    transform_base = pv.Transform().pre_multiply().scale(SCALE)
    # Translate with `translate` and `+`
    transform_translate = transform_base.copy().translate(VECTOR)
    transform_add = VECTOR + transform_base
    assert np.array_equal(transform_add.matrix, transform_translate.matrix)

    # Test multiply mode override to ensure post-multiply is always used
    transform_add = VECTOR + transform_base.post_multiply()
    assert np.array_equal(transform_add.matrix, transform_translate.matrix)


@pytest.mark.parametrize(
    'other',
    [SCALE, (SCALE, SCALE, SCALE), Transform().scale(SCALE), Transform().scale(SCALE).matrix],
)
def test_transform_mul_other(other):
    transform_base = pv.Transform().post_multiply().translate(VECTOR)
    # Scale with `scale` and `*`
    transform_scale = transform_base.copy().scale(SCALE)
    transform_mul = transform_base * other
    assert np.array_equal(transform_mul.matrix, transform_scale.matrix)

    # Test multiply mode override to ensure post-multiply is always used
    transform_mul = transform_base.pre_multiply() * other
    assert np.array_equal(transform_mul.matrix, transform_scale.matrix)


@pytest.mark.parametrize('scale_factor', [SCALE, (SCALE, SCALE, SCALE)])
def test_transform_rmul(scale_factor):
    transform_base = pv.Transform().pre_multiply().translate(VECTOR)
    # Scale with `scale` and `*`
    transform_scale = transform_base.copy().scale(scale_factor)
    transform_mul = scale_factor * transform_base
    assert np.array_equal(transform_mul.matrix, transform_scale.matrix)

    # Test multiply mode override to ensure pre-multiply is always used
    transform_scale = transform_base.copy().scale(scale_factor)
    transform_mul = scale_factor * transform_base.post_multiply()
    assert np.array_equal(transform_mul.matrix, transform_scale.matrix)


def test_transform_add_raises():
    match = (
        "Unsupported operand value(s) for +: 'Transform' and 'int'\n"
        'The right-side argument must be a length-3 vector.'
    )
    with pytest.raises(ValueError, match=re.escape(match)):
        pv.Transform() + 1

    match = (
        "Unsupported operand type(s) for +: 'Transform' and 'dict'\n"
        'The right-side argument must be a length-3 vector.'
    )
    with pytest.raises(TypeError, match=re.escape(match)):
        pv.Transform() + {}


def test_transform_radd_raises():
    match = (
        "Unsupported operand value(s) for +: 'int' and 'Transform'\n"
        'The left-side argument must be a length-3 vector.'
    )
    with pytest.raises(ValueError, match=re.escape(match)):
        1 + pv.Transform()

    match = (
        "Unsupported operand type(s) for +: 'dict' and 'Transform'\n"
        'The left-side argument must be a length-3 vector.'
    )
    with pytest.raises(TypeError, match=re.escape(match)):
        {} + pv.Transform()


def test_transform_rmul_raises():
    match = (
        "Unsupported operand value(s) for *: 'tuple' and 'Transform'\n"
        'The left-side argument must be a single number or a length-3 vector.'
    )
    with pytest.raises(ValueError, match=re.escape(match)):
        (1, 2, 3, 4) * pv.Transform()

    match = (
        "Unsupported operand type(s) for *: 'dict' and 'Transform'\n"
        'The left-side argument must be a single number or a length-3 vector.'
    )
    with pytest.raises(TypeError, match=re.escape(match)):
        {} * pv.Transform()


def test_transform_mul_raises():
    match = (
        "Unsupported operand value(s) for *: 'Transform' and 'tuple'\n"
        'The right-side argument must be a single number or a length-3 vector or have 3x3 or 4x4 shape.'
    )
    with pytest.raises(ValueError, match=re.escape(match)):
        pv.Transform() * (1, 2, 3, 4)

    match = (
        "Unsupported operand type(s) for *: 'Transform' and 'dict'\n"
        'The right-side argument must be transform-like.'
    )
    with pytest.raises(TypeError, match=re.escape(match)):
        pv.Transform() * {}


@pytest.mark.parametrize('multiply_mode', ['pre', 'post'])
def test_transform_copy(multiply_mode):
    t1 = Transform().scale(SCALE)
    t1.multiply_mode = multiply_mode
    t2 = t1.copy()
    assert np.array_equal(t1.matrix, t2.matrix)
    assert t1 is not t2
    assert t2.multiply_mode == t1.multiply_mode


def test_transform_repr(transform):
    def _repr_no_first_line(trans):
        return '\n'.join(repr(trans).split('\n')[1:])

    # Test compact format with no unnecessary spacing
    repr_ = _repr_no_first_line(transform)
    assert repr_ == (
        '  Num Transformations: 0\n'
        '  Matrix:  [[1., 0., 0., 0.],\n'
        '            [0., 1., 0., 0.],\n'
        '            [0., 0., 1., 0.],\n'
        '            [0., 0., 0., 1.]]'
    )

    # Test with floats which have many decimals
    transform.compose(pv.transformations.axis_angle_rotation((0, 0, 1), 45))
    repr_ = _repr_no_first_line(transform)
    assert repr_ == (
        '  Num Transformations: 1\n'
        '  Matrix:  [[ 0.70710678, -0.70710678,  0.        ,  0.        ],\n'
        '            [ 0.70710678,  0.70710678,  0.        ,  0.        ],\n'
        '            [ 0.        ,  0.        ,  1.        ,  0.        ],\n'
        '            [ 0.        ,  0.        ,  0.        ,  1.        ]]'
    )


values = (0.1, 0.2, 0.3)
SHEAR = np.eye(3)
SHEAR[0, 1] = values[0]
SHEAR[1, 0] = values[0]
SHEAR[0, 2] = values[1]
SHEAR[2, 0] = values[1]
SHEAR[1, 2] = values[2]
SHEAR[2, 1] = values[2]


@pytest.mark.parametrize('do_shear', [True, False])
@pytest.mark.parametrize('do_scale', [True, False])
@pytest.mark.parametrize('do_reflection', [True, False])
@pytest.mark.parametrize('do_rotate', [True, False])
@pytest.mark.parametrize('do_translate', [True, False])
def test_transform_decompose(transform, do_shear, do_scale, do_reflection, do_rotate, do_translate):
    if do_shear:
        transform.compose(SHEAR)
    if do_scale:
        transform.scale(VECTOR)
    if do_reflection:
        transform.scale(-1)
    if do_rotate:
        transform.rotate(ROTATION)
    if do_translate:
        transform.translate(VECTOR)

    T, R, N, S, K = transform.decompose()

    assert isinstance(T, np.ndarray)
    assert isinstance(R, np.ndarray)
    assert isinstance(N, np.ndarray)
    assert isinstance(S, np.ndarray)
    assert isinstance(K, np.ndarray)

    expected_translation = VECTOR if do_translate else np.zeros((3,))
    expected_rotation = ROTATION if do_rotate else np.eye(3)
    expected_reflection = -1 if do_reflection else 1
    expected_scale = VECTOR if do_scale else np.ones((3,))
    expected_shear = SHEAR if do_shear else np.eye(3)

    # Test decomposed translation and reflection always matches input exactly
    assert np.allclose(T, expected_translation)
    assert np.allclose(N, expected_reflection)
    # Test rotation, scale, and shear always matches input exactly unless
    # scale and shear and both specified
    is_exact_decomposition = not (do_scale and do_shear)
    assert np.allclose(R, expected_rotation) == is_exact_decomposition
    assert np.allclose(S, expected_scale) == is_exact_decomposition
    assert np.allclose(K, expected_shear) == is_exact_decomposition

    # Test composition from decomposed elements matches input
    T, R, N, S, K = transform.decompose(homogeneous=True)
    recomposed = pv.Transform([T, R, N, S, K], multiply_mode='pre')
    assert np.allclose(recomposed.matrix, transform.matrix)


@pytest.mark.parametrize('homogeneous', [True, False])
@pytest.mark.parametrize('dtype', [np.float32, np.float64])
def test_transform_decompose_dtype(dtype, homogeneous):
    matrix = np.eye(4).astype(dtype)
    T, R, N, S, K = transformations.decomposition(matrix, homogeneous=homogeneous)
    assert np.issubdtype(T.dtype, dtype)
    assert np.issubdtype(R.dtype, dtype)
    assert np.issubdtype(N.dtype, dtype)
    assert np.issubdtype(S.dtype, dtype)
    assert np.issubdtype(K.dtype, dtype)


@pytest.mark.parametrize(
    ('event', 'expected'),
    [
        ('end', vtk.vtkCommand.EndInteractionEvent),
        ('start', vtk.vtkCommand.StartInteractionEvent),
        ('always', vtk.vtkCommand.InteractionEvent),
        (vtk.vtkCommand.InteractionEvent,) * 2,
        (vtk.vtkCommand.EndInteractionEvent,) * 2,
        (vtk.vtkCommand.StartInteractionEvent,) * 2,
    ],
)
def test_parse_interaction_event(
    event: str | vtk.vtkCommand.EventIds,
    expected: vtk.vtkCommand.EventIds,
):
    assert _parse_interaction_event(event) == expected


def test_parse_interaction_event_raises_str():
    with pytest.raises(
        ValueError,
        match='Expected.*start.*end.*always.*foo was given',
    ):
        _parse_interaction_event('foo')


def test_parse_interaction_event_raises_wrong_type():
    with pytest.raises(
        TypeError,
        match='.*either a str or.*vtk.vtkCommand.EventIds.*int.* was given',
    ):
        _parse_interaction_event(1)


def test_classproperty():
    magic_number = 42

    @no_new_attr
    class Foo:
        @_classproperty
        def prop(cls):
            return magic_number

    assert Foo.prop == magic_number
    assert Foo().prop == magic_number

    with pytest.raises(TypeError, match='object is not callable'):
        Foo.prop()
    with pytest.raises(TypeError, match='object is not callable'):
        Foo().prop()<|MERGE_RESOLUTION|>--- conflicted
+++ resolved
@@ -1639,7 +1639,6 @@
     assert np.allclose(transformed['vector'], expected)
 
 
-<<<<<<< HEAD
 @pytest.mark.parametrize('mode', ['replace', 'pre-multiply', 'post-multiply'])
 @pytest.mark.parametrize('method', [pv.Transform.apply, pv.Transform.apply_to_actor])
 def test_transform_apply_to_actor(scale_transform, mode, method):
@@ -1654,11 +1653,6 @@
     mesh = pv.PolyData()
     array = np.ndarray(())
     actor = pv.Actor()
-=======
-def test_transform_apply_invalid_mode():
-    mesh = pv.PolyData()
-    array = np.ndarray(())
->>>>>>> c4a93ae6
     trans = pv.Transform()
 
     match = (
@@ -1675,7 +1669,6 @@
     with pytest.raises(ValueError, match=re.escape(match)):
         trans.apply(array, 'all_vectors')
 
-<<<<<<< HEAD
     match = (
         "Transformation mode 'vectors' is not supported for actors. Mode must be one of\n"
         "['replace', 'pre-multiply', 'post-multiply', None]"
@@ -1683,8 +1676,6 @@
     with pytest.raises(ValueError, match=re.escape(match)):
         trans.apply(actor, 'vectors')
 
-=======
->>>>>>> c4a93ae6
 
 @pytest.mark.parametrize('attr', ['matrix_list', 'inverse_matrix_list'])
 def test_transform_matrix_list(transform, attr):
