--- conflicted
+++ resolved
@@ -1935,12 +1935,7 @@
 )
 def test_extract_points_include_cells_false(
     dataset_filter,
-<<<<<<< HEAD
-    extracted_with_include_cells_False,
-=======
-    grid4x4,
     extracted_with_include_cells_false,
->>>>>>> fc7e83f5
 ):
     input_surf, input_point_ids, _, expected_surf = extracted_with_include_cells_false
     # extract sub-surface without cells
