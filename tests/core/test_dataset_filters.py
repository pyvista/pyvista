from __future__ import annotations

import functools
import itertools
from pathlib import Path
import platform
import re
from typing import Any
from typing import NamedTuple
from unittest.mock import Mock
from unittest.mock import patch

from hypothesis import HealthCheck
from hypothesis import assume
from hypothesis import given
from hypothesis import settings
from hypothesis.extra.numpy import array_shapes
from hypothesis.extra.numpy import arrays
from hypothesis.strategies import composite
from hypothesis.strategies import floats
from hypothesis.strategies import integers
from hypothesis.strategies import one_of
import numpy as np
import pytest
import vtk

import pyvista as pv
from pyvista import examples
from pyvista.core import _vtk_core
from pyvista.core.celltype import CellType
from pyvista.core.errors import MissingDataError
from pyvista.core.errors import NotAllTrianglesError
from pyvista.core.errors import PyVistaDeprecationWarning
from pyvista.core.errors import VTKVersionError
from pyvista.core.filters.data_set import _swap_axes

normals = ['x', 'y', '-z', (1, 1, 1), (3.3, 5.4, 0.8)]

skip_mac = pytest.mark.skipif(platform.system() == 'Darwin', reason='Flaky Mac tests')

HYPOTHESIS_MAX_EXAMPLES = 20


@composite
def n_numbers(draw, n):
    numbers = []
    for _ in range(n):
        number = draw(
            one_of(floats(), integers(max_value=np.iinfo(int).max, min_value=np.iinfo(int).min))
        )
        numbers.append(number)
    return numbers


def aprox_le(a, b, rtol=1e-5, atol=1e-8):
    """Return if that ``a <= b`` within a tolerance.

    See numpy.isclose for the description of ``rtol`` and ``atol``.

    """
    if a < b:
        return True
    else:
        return np.isclose(a, b, rtol, atol)


class GetOutput:
    """Helper class to patch ``pv.core.filters._get_output`` which captures the raw VTK algorithm objects at the time
    ``_get_output`` is invoked.
    """

    def __init__(self):
        self._mock = Mock()

    def __call__(self, algorithm, *args, **kwargs):
        self._mock(algorithm, *args, **kwargs)
        return pv.core.filters._get_output(algorithm)

    def reset(self, *args, **kwargs):
        self._mock.reset_mock(*args, **kwargs)

    @property
    def latest_algorithm(self):
        return self._mock.call_args_list[-1][0][0]


@pytest.fixture
def composite(datasets):
    return pv.MultiBlock(datasets)


@pytest.fixture(scope='module')
def uniform_vec():
    nx, ny, nz = 20, 15, 5
    origin = (-(nx - 1) * 0.1 / 2, -(ny - 1) * 0.1 / 2, -(nz - 1) * 0.1 / 2)
    mesh = pv.ImageData(dimensions=(nx, ny, nz), spacing=(0.1, 0.1, 0.1), origin=origin)
    mesh['vectors'] = mesh.points
    return mesh


def test_datasetfilters_init():
    with pytest.raises(TypeError):
        pv.core.filters.DataSetFilters()


def test_clip_filter(datasets):
    """This tests the clip filter on all datatypes available filters"""
    for i, dataset in enumerate(datasets):
        clp = dataset.clip(normal=normals[i], invert=True)
        assert clp is not None
        if isinstance(dataset, pv.PolyData):
            assert isinstance(clp, pv.PolyData)
        else:
            assert isinstance(clp, pv.UnstructuredGrid)

    # clip with get_clipped=True
    for i, dataset in enumerate(datasets):
        clp1, clp2 = dataset.clip(normal=normals[i], invert=True, return_clipped=True)
        for clp in (clp1, clp2):
            if isinstance(dataset, pv.PolyData):
                assert isinstance(clp, pv.PolyData)
            else:
                assert isinstance(clp, pv.UnstructuredGrid)

    # crinkle clip
    mesh = pv.Wavelet()
    clp = mesh.clip(normal=(1, 1, 1), crinkle=True)
    assert clp is not None
    clp1, clp2 = mesh.clip(normal=(1, 1, 1), return_clipped=True, crinkle=True)
    assert clp1 is not None
    assert clp2 is not None
    set_a = set(clp1.cell_data['cell_ids'])
    set_b = set(clp2.cell_data['cell_ids'])
    assert set_a.isdisjoint(set_b)
    assert set_a.union(set_b) == set(range(mesh.n_cells))


@skip_mac
@pytest.mark.parametrize('both', [False, True])
@pytest.mark.parametrize('invert', [False, True])
def test_clip_by_scalars_filter(datasets, both, invert):
    """This tests the clip filter on all datatypes available filters"""
    for dataset_in in datasets:
        dataset = dataset_in.copy()  # don't modify in-place
        dataset.point_data['to_clip'] = np.arange(dataset.n_points)

        clip_value = dataset.n_points / 2

        if both:
            clps = dataset.clip_scalar(
                scalars='to_clip',
                value=clip_value,
                both=True,
                invert=invert,
            )
            assert len(clps) == 2
            expect_les = (invert, not invert)
        else:
            clps = (
                dataset.clip_scalar(scalars='to_clip', value=clip_value, both=False, invert=invert),
            )
            assert len(clps) == 1
            expect_les = (invert,)

        for clp, expect_le in zip(clps, expect_les):
            assert clp is not None
            if isinstance(dataset, pv.PolyData):
                assert isinstance(clp, pv.PolyData)
            else:
                assert isinstance(clp, pv.UnstructuredGrid)

            if expect_le:
                # VTK clip filter appears to not clip exactly to the clip value.
                # here we allow for a wider range of acceptable values
                assert aprox_le(clp.point_data['to_clip'].max(), clip_value, rtol=1e-1)
            else:
                assert clp.point_data['to_clip'].max() >= clip_value


def test_clip_filter_no_active(sphere):
    # test no active scalars case
    sphere.point_data.set_array(sphere.points[:, 2], 'data')
    assert sphere.active_scalars_name is None
    clp = sphere.clip_scalar()
    assert clp.n_points < sphere.n_points


def test_clip_filter_scalar_multiple():
    mesh = pv.Plane()
    mesh['x'] = mesh.points[:, 0].copy()
    mesh['y'] = mesh.points[:, 1].copy()
    mesh['z'] = mesh.points[:, 2].copy()

    mesh_clip_x = mesh.clip_scalar(scalars='x', value=0.0)
    assert np.isclose(mesh_clip_x['x'].max(), 0.0)
    mesh_clip_y = mesh.clip_scalar(scalars='y', value=0.0)
    assert np.isclose(mesh_clip_y['y'].max(), 0.0)
    mesh_clip_z = mesh.clip_scalar(scalars='z', value=0.0)
    assert np.isclose(mesh_clip_z['z'].max(), 0.0)


def test_clip_filter_composite(composite):
    # Now test composite data structures
    output = composite.clip(normal=normals[0], invert=False)
    assert output.n_blocks == composite.n_blocks


def test_clip_box(datasets):
    for dataset in datasets:
        clp = dataset.clip_box(invert=True, progress_bar=True)
        assert clp is not None
        assert isinstance(clp, pv.UnstructuredGrid)
        clp2 = dataset.clip_box(merge_points=False)
        assert clp2 is not None

    dataset = examples.load_airplane()
    # test length 3 bounds
    result = dataset.clip_box(bounds=(900, 900, 200), invert=False, progress_bar=True)
    dataset = examples.load_uniform()
    result = dataset.clip_box(bounds=0.5, progress_bar=True)
    assert result.n_cells
    with pytest.raises(ValueError):  # noqa: PT011
        dataset.clip_box(bounds=(5, 6), progress_bar=True)
    # allow Sequence but not Iterable bounds
    with pytest.raises(TypeError):
        dataset.clip_box(bounds={5, 6, 7}, progress_bar=True)
    # Test with a poly data box
    mesh = examples.load_airplane()
    box = pv.Cube(center=(0.9e3, 0.2e3, mesh.center[2]), x_length=500, y_length=500, z_length=500)
    box.rotate_z(33, inplace=True)
    result = mesh.clip_box(box, invert=False, progress_bar=True)
    assert result.n_cells
    result = mesh.clip_box(box, invert=True, progress_bar=True)
    assert result.n_cells

    with pytest.raises(ValueError):  # noqa: PT011
        dataset.clip_box(bounds=pv.Sphere(), progress_bar=True)

    # crinkle clip
    surf = pv.Sphere(radius=3)
    vol = pv.voxelize(surf)
    cube = pv.Cube().rotate_x(33, inplace=False)
    clp = vol.clip_box(bounds=cube, invert=False, crinkle=True)
    assert clp is not None


def test_clip_box_composite(composite):
    # Now test composite data structures
    output = composite.clip_box(invert=False, progress_bar=True)
    assert output.n_blocks == composite.n_blocks


def test_clip_surface():
    surface = pv.Cone(
        direction=(0, 0, -1),
        height=3.0,
        radius=1,
        resolution=50,
    )
    xx = yy = zz = 1 - np.linspace(0, 51, 11) * 2 / 50
    dataset = pv.RectilinearGrid(xx, yy, zz)
    clipped = dataset.clip_surface(surface, invert=False, progress_bar=True)
    assert isinstance(clipped, pv.UnstructuredGrid)
    clipped = dataset.clip_surface(surface, invert=False, compute_distance=True, progress_bar=True)
    assert isinstance(clipped, pv.UnstructuredGrid)
    assert 'implicit_distance' in clipped.array_names
    clipped = dataset.clip_surface(surface.cast_to_unstructured_grid(), progress_bar=True)
    assert isinstance(clipped, pv.UnstructuredGrid)
    assert 'implicit_distance' in clipped.array_names
    # Test crinkle
    clipped = dataset.clip_surface(surface, invert=False, progress_bar=True, crinkle=True)
    assert isinstance(clipped, pv.UnstructuredGrid)


def test_clip_closed_surface():
    closed_surface = pv.Sphere()
    clipped = closed_surface.clip_closed_surface(progress_bar=True)
    assert clipped.n_open_edges == 0
    open_surface = closed_surface.clip(progress_bar=True)
    with pytest.raises(ValueError):  # noqa: PT011
        _ = open_surface.clip_closed_surface()


def test_implicit_distance():
    surface = pv.Cone(
        direction=(0, 0, -1),
        height=3.0,
        radius=1,
        resolution=50,
    )
    xx = yy = zz = 1 - np.linspace(0, 51, 11) * 2 / 50
    dataset = pv.RectilinearGrid(xx, yy, zz)
    res = dataset.compute_implicit_distance(surface)
    assert 'implicit_distance' in res.point_data
    dataset.compute_implicit_distance(surface, inplace=True)
    assert 'implicit_distance' in dataset.point_data


def test_slice_filter(datasets):
    """This tests the slice filter on all datatypes available filters"""
    for i, dataset in enumerate(datasets):
        slc = dataset.slice(normal=normals[i], progress_bar=True)
        assert slc is not None
        assert isinstance(slc, pv.PolyData)
    dataset = examples.load_uniform()
    slc = dataset.slice(contour=True, progress_bar=True)
    assert slc is not None
    assert isinstance(slc, pv.PolyData)
    result = dataset.slice(origin=(10, 15, 15), progress_bar=True)
    assert result.n_points < 1


def test_slice_filter_composite(composite):
    # Now test composite data structures
    output = composite.slice(normal=normals[0], progress_bar=True)
    assert output.n_blocks == composite.n_blocks


def test_slice_orthogonal_filter(datasets):
    """This tests the slice filter on all datatypes available filters"""
    for dataset in datasets:
        slices = dataset.slice_orthogonal(progress_bar=True)
        assert slices is not None
        assert isinstance(slices, pv.MultiBlock)
        assert slices.n_blocks == 3
        for slc in slices:
            assert isinstance(slc, pv.PolyData)


def test_slice_orthogonal_filter_composite(composite):
    # Now test composite data structures
    output = composite.slice_orthogonal(progress_bar=True)
    assert output.n_blocks == composite.n_blocks


def test_slice_along_axis(datasets):
    """Test the many slices along axis filter"""
    axii = ['x', 'y', 'z', 'y', 0]
    ns = [2, 3, 4, 10, 20, 13]
    for i, dataset in enumerate(datasets):
        slices = dataset.slice_along_axis(n=ns[i], axis=axii[i], progress_bar=True)
        assert slices is not None
        assert isinstance(slices, pv.MultiBlock)
        assert slices.n_blocks == ns[i]
        for slc in slices:
            assert isinstance(slc, pv.PolyData)
    dataset = examples.load_uniform()
    with pytest.raises(ValueError):  # noqa: PT011
        dataset.slice_along_axis(axis='u')


def test_slice_along_axis_composite(composite):
    # Now test composite data structures
    output = composite.slice_along_axis(progress_bar=True)
    assert output.n_blocks == composite.n_blocks


def test_threshold(datasets):
    for dataset in datasets[0:3]:
        thresh = dataset.threshold(progress_bar=True)
        assert thresh is not None
        assert isinstance(thresh, pv.UnstructuredGrid)
    # Test value ranges
    dataset = examples.load_uniform()  # ImageData
    thresh = dataset.threshold(100, invert=False, progress_bar=True)
    assert thresh is not None
    assert isinstance(thresh, pv.UnstructuredGrid)
    thresh = dataset.threshold([100, 500], invert=False, progress_bar=True)
    assert thresh is not None
    assert isinstance(thresh, pv.UnstructuredGrid)
    thresh = dataset.threshold([100, 500], invert=True, progress_bar=True)
    assert thresh is not None
    assert isinstance(thresh, pv.UnstructuredGrid)
    # allow Sequence but not Iterable
    with pytest.raises(TypeError):
        dataset.threshold({100, 500}, progress_bar=True)

    # Now test DataSet without arrays
    dataset = datasets[3]  # polydata with no arrays
    with pytest.raises(ValueError):  # noqa: PT011
        thresh = dataset.threshold()

    dataset = examples.load_uniform()
    with pytest.raises(ValueError):  # noqa: PT011
        dataset.threshold([10, 100, 300], progress_bar=True)

    with pytest.raises(ValueError):  # noqa: PT011
        dataset.threshold(100, method='between')

    with pytest.raises(ValueError):  # noqa: PT011
        dataset.threshold((2, 1))


def test_threshold_all_scalars():
    mesh = pv.Sphere()
    mesh.clear_data()

    mesh['scalar0'] = np.zeros(mesh.n_points)
    mesh['scalar1'] = np.ones(mesh.n_points)
    mesh.set_active_scalars('scalar1')
    thresh_all = mesh.threshold(value=0.5, all_scalars=True)  # only uses scalar1
    assert thresh_all.n_points == mesh.n_points
    assert thresh_all.n_cells == mesh.n_cells

    mesh['scalar1'][0 : int(mesh.n_points / 2)] = 0.0
    thresh = mesh.threshold(value=0.5, all_scalars=False)
    thresh_all = mesh.threshold(value=0.5, all_scalars=True)
    assert thresh_all.n_points < mesh.n_points
    # removes additional cells/points due to all_scalars
    assert thresh_all.n_points < thresh.n_points
    assert thresh_all.n_cells < mesh.n_cells
    assert thresh_all.n_cells < thresh.n_cells

    mesh.clear_data()
    mesh['scalar0'] = np.zeros(mesh.n_cells)
    mesh['scalar1'] = np.ones(mesh.n_cells)
    mesh['scalar1'][0 : int(mesh.n_cells / 2)] = 0.0
    mesh.set_active_scalars('scalar1')
    thresh = mesh.threshold(value=0.5, all_scalars=False)
    thresh_all = mesh.threshold(value=0.5, all_scalars=True)
    # when thresholding by cell data, all_scalars has no effect since it has 1 value per cell
    assert thresh_all.n_points < mesh.n_points
    assert thresh_all.n_points == thresh.n_points
    assert thresh_all.n_cells < mesh.n_cells
    assert thresh_all.n_cells == thresh.n_cells


def test_threshold_multicomponent():
    mesh = pv.Plane()
    data = np.zeros((mesh.n_cells, 3))
    data[0:3, 0] = 1
    data[2:4, 1] = 2
    data[2, 2] = 3
    mesh['data'] = data

    thresh = mesh.threshold(value=0.5, scalars='data', component_mode='component', component=0)
    assert thresh.n_cells == 3
    thresh = mesh.threshold(value=0.5, scalars='data', component_mode='component', component=1)
    assert thresh.n_cells == 2
    thresh = mesh.threshold(value=0.5, scalars='data', component_mode='all')
    assert thresh.n_cells == 1
    thresh = mesh.threshold(value=0.5, scalars='data', component_mode='any')
    assert thresh.n_cells == 4

    with pytest.raises(ValueError):  # noqa: PT011
        mesh.threshold(value=0.5, scalars='data', component_mode='not a mode')

    with pytest.raises(ValueError):  # noqa: PT011
        mesh.threshold(value=0.5, scalars='data', component_mode='component', component=-1)

    with pytest.raises(ValueError):  # noqa: PT011
        mesh.threshold(value=0.5, scalars='data', component_mode='component', component=3)

    with pytest.raises(TypeError):
        mesh.threshold(value=0.5, scalars='data', component_mode='component', component=0.5)


def test_threshold_percent(datasets):
    percents = [25, 50, [18.0, 85.0], [19.0, 80.0], 0.70]
    inverts = [False, True, False, True, False]
    # Only test data sets that have arrays
    for i, dataset in enumerate(datasets[0:3]):
        thresh = dataset.threshold_percent(
            percent=percents[i],
            invert=inverts[i],
            progress_bar=True,
        )
        assert thresh is not None
        assert isinstance(thresh, pv.UnstructuredGrid)
    dataset = examples.load_uniform()
    _ = dataset.threshold_percent(0.75, scalars='Spatial Cell Data', progress_bar=True)
    with pytest.raises(ValueError):  # noqa: PT011
        dataset.threshold_percent(20000)
    with pytest.raises(ValueError):  # noqa: PT011
        dataset.threshold_percent(0.0)
    # allow Sequence but not Iterable
    with pytest.raises(TypeError):
        dataset.threshold_percent({18.0, 85.0})


def test_threshold_paraview_consistency():
    """Validate expected results that match ParaView."""
    x = np.arange(5, dtype=float)
    y = np.arange(6, dtype=float)
    z = np.arange(2, dtype=float)
    xx, yy, zz = np.meshgrid(x, y, z)
    mesh = pv.StructuredGrid(xx, yy, zz)
    mesh.cell_data.set_scalars(np.repeat(range(5), 4))

    # Input mesh
    #   [[0, 0, 0, 0, 1],
    #    [1, 1, 1, 2, 2],
    #    [2, 2, 3, 3, 3],
    #    [3, 4, 4, 4, 4]]

    # upper(0): extract all
    thresh = mesh.threshold(0, invert=False, method='upper')
    assert thresh.n_cells == mesh.n_cells
    assert np.allclose(thresh.active_scalars, mesh.active_scalars)
    # upper(0),invert: extract none
    thresh = mesh.threshold(0, invert=True, method='upper')
    assert thresh.n_cells == 0

    # lower(0)
    #   [[0, 0, 0, 0   ]]
    thresh = mesh.threshold(0, invert=False, method='lower')
    assert thresh.n_cells == 4
    assert np.allclose(thresh.active_scalars, np.array([0, 0, 0, 0]))
    # lower(0),invert
    #   [[            1],
    #    [1, 1, 1, 2, 2],
    #    [2, 2, 3, 3, 3],
    #    [3, 4, 4, 4, 4]]
    thresh = mesh.threshold(0, invert=True, method='lower')
    assert thresh.n_cells == 16
    assert thresh.get_data_range() == (1, 4)

    # upper(2)
    #   [[         2, 2],
    #    [2, 2, 3, 3, 3],
    #    [3, 4, 4, 4, 4]]
    thresh = mesh.threshold(2, invert=False, method='upper')
    assert thresh.n_cells == 12
    assert thresh.get_data_range() == (2, 4)
    # upper(2),invert
    #   [[0, 0, 0, 0, 1],
    #    [1, 1, 1,     ]]
    thresh = mesh.threshold(2, invert=True, method='upper')
    assert thresh.n_cells == 8
    assert thresh.get_data_range() == (0, 1)

    # lower(2)
    #   [[0, 0, 0, 0, 1],
    #    [1, 1, 1, 2, 2],
    #    [2, 2,        ]]
    thresh = mesh.threshold(2, invert=False, method='lower')
    assert thresh.n_cells == 12
    assert thresh.get_data_range() == (0, 2)
    # lower(2),invert
    #   [[      3, 3, 3],
    #    [3, 4, 4, 4, 4]]
    thresh = mesh.threshold(2, invert=True, method='lower')
    assert thresh.n_cells == 8
    assert thresh.get_data_range() == (3, 4)

    # between(0, 0)
    #   [[0, 0, 0, 0   ]]
    thresh = mesh.threshold((0, 0), invert=False)
    assert thresh.n_cells == 4
    assert np.allclose(thresh.active_scalars, np.array([0, 0, 0, 0]))
    # between(0,0),invert
    #   [[            1],
    #    [1, 1, 1, 2, 2],
    #    [2, 2, 3, 3, 3],
    #    [3, 4, 4, 4, 4]]
    thresh = mesh.threshold((0, 0), invert=True)
    assert thresh.n_cells == 16
    assert thresh.get_data_range() == (1, 4)

    # between(2,3)
    #   [[         2, 2],
    #    [2, 2, 3, 3, 3],
    #    [3,           ]]
    thresh = mesh.threshold((2, 3), invert=False)
    assert thresh.n_cells == 8
    assert thresh.get_data_range() == (2, 3)
    # between(2,3),invert
    #   [[0, 0, 0, 0, 1],
    #    [1, 1, 1,     ],
    #    [             ],
    #    [   4, 4, 4, 4]]
    thresh = mesh.threshold((2, 3), invert=True)
    assert thresh.n_cells == 12
    assert thresh.get_data_range() == (0, 4)


def test_outline(datasets):
    for dataset in datasets:
        outline = dataset.outline(progress_bar=True)
        assert outline is not None
        assert isinstance(outline, pv.PolyData)


def test_outline_composite(composite):
    # Now test composite data structures
    output = composite.outline(progress_bar=True)
    assert isinstance(output, pv.PolyData)
    output = composite.outline(nested=True, progress_bar=True)

    # vtk 9.0.0 returns polydata
    assert isinstance(output, (pv.MultiBlock, pv.PolyData))
    if isinstance(output, pv.MultiBlock):
        assert output.n_blocks == composite.n_blocks


def test_outline_corners(datasets):
    for dataset in datasets:
        outline = dataset.outline_corners(progress_bar=True)
        assert outline is not None
        assert isinstance(outline, pv.PolyData)


def test_outline_corners_composite(composite):
    # Now test composite data structures
    output = composite.outline_corners(progress_bar=True)
    assert isinstance(output, pv.PolyData)
    output = composite.outline_corners(nested=True)
    assert output.n_blocks == composite.n_blocks


def test_extract_geometry(datasets, composite):
    for dataset in datasets:
        geom = dataset.extract_geometry(progress_bar=True)
        assert geom is not None
        assert isinstance(geom, pv.PolyData)
    # Now test composite data structures
    output = composite.extract_geometry()
    assert isinstance(output, pv.PolyData)


def test_extract_geometry_extent(uniform):
    geom = uniform.extract_geometry(extent=(0, 5, 0, 100, 0, 100))
    assert isinstance(geom, pv.PolyData)
    assert geom.bounds == (0.0, 5.0, 0.0, 9.0, 0.0, 9.0)


def test_extract_all_edges(datasets):
    for dataset in datasets:
        edges = dataset.extract_all_edges()
        assert edges is not None
        assert isinstance(edges, pv.PolyData)

    if pv.vtk_version_info < (9, 1):
        with pytest.raises(VTKVersionError):
            datasets[0].extract_all_edges(use_all_points=True)
    else:
        edges = datasets[0].extract_all_edges(use_all_points=True)
        assert edges.n_lines


def test_extract_all_edges_no_data():
    mesh = pv.Wavelet()
    edges = mesh.extract_all_edges(clear_data=True)
    assert edges is not None
    assert isinstance(edges, pv.PolyData)
    assert edges.n_arrays == 0


def test_wireframe_composite(composite):
    # Now test composite data structures
    output = composite.extract_all_edges(progress_bar=True)
    assert output.n_blocks == composite.n_blocks


def test_delaunay_2d_unstructured(datasets):
    mesh = examples.load_hexbeam().delaunay_2d(progress_bar=True)  # UnstructuredGrid
    assert isinstance(mesh, pv.PolyData)
    assert mesh.n_points
    assert len(mesh.point_data.keys()) > 0


@pytest.mark.parametrize('method', ['contour', 'marching_cubes', 'flying_edges'])
def test_contour(uniform, method):
    iso = uniform.contour(method=method, progress_bar=True)
    assert iso is not None
    iso = uniform.contour(isosurfaces=[100, 300, 500], method=method, progress_bar=True)
    assert iso is not None

    # ensure filter can work with non-string inputs
    iso_new_scalars = uniform.contour(
        isosurfaces=[100, 300, 500],
        scalars=range(uniform.n_points),
        method=method,
    )

    assert 'Contour Data' in iso_new_scalars.point_data


def test_contour_errors(uniform, airplane):
    with pytest.raises(TypeError):
        uniform.contour(scalars='Spatial Cell Data')
    with pytest.raises(TypeError):
        uniform.contour(isosurfaces=pv.PolyData())
    with pytest.raises(TypeError):
        uniform.contour(isosurfaces={100, 300, 500})
    with pytest.raises(TypeError):
        uniform.contour(rng={})
    match = 'rng has shape (1,) which is not allowed. Shape must be 2.'
    with pytest.raises(ValueError, match=re.escape(match)):
        uniform.contour(rng=[1])
    match = 'rng with 2 elements must be sorted in ascending order. Got:\n    array([2, 1])'
    with pytest.raises(ValueError, match=re.escape(match)):
        uniform.contour(rng=[2, 1])

    with pytest.raises(ValueError):  # noqa: PT011
        airplane.contour()
    with pytest.raises(ValueError):  # noqa: PT011
        airplane.contour(method='invalid method')
    with pytest.raises(TypeError, match='Invalid type for `scalars`'):
        airplane.contour(scalars=1)
    match = 'No data available.'
    with pytest.raises(ValueError, match=match):
        airplane.contour(rng={})


def test_elevation(uniform):
    dataset = uniform
    # Test default params
    elev = dataset.elevation(progress_bar=True)
    assert 'Elevation' in elev.array_names
    assert elev.active_scalars_name == 'Elevation'
    assert elev.get_data_range() == (dataset.bounds.z_min, dataset.bounds.z_max)
    # test vector args
    c = list(dataset.center)
    t = list(c)  # cast so it does not point to `c`
    t[2] = dataset.bounds[-1]
    elev = dataset.elevation(low_point=c, high_point=t, progress_bar=True)
    assert 'Elevation' in elev.array_names
    assert elev.active_scalars_name == 'Elevation'
    assert elev.get_data_range() == (dataset.center[2], dataset.bounds.z_max)
    # Test not setting active
    elev = dataset.elevation(set_active=False, progress_bar=True)
    assert 'Elevation' in elev.array_names
    assert elev.active_scalars_name != 'Elevation'
    # Set use a range by scalar name
    elev = dataset.elevation(scalar_range='Spatial Point Data', progress_bar=True)
    assert 'Elevation' in elev.array_names
    assert elev.active_scalars_name == 'Elevation'
    assert dataset.get_data_range('Spatial Point Data') == (elev.get_data_range('Elevation'))
    # Set use a user defined range
    elev = dataset.elevation(scalar_range=[1.0, 100.0], progress_bar=True)
    assert 'Elevation' in elev.array_names
    assert elev.active_scalars_name == 'Elevation'
    assert elev.get_data_range('Elevation') == (1.0, 100.0)
    # test errors
    match = 'Data Range has shape () which is not allowed. Shape must be 2.'
    with pytest.raises(ValueError, match=re.escape(match)):
        elev = dataset.elevation(scalar_range=0.5, progress_bar=True)
    with pytest.raises(ValueError):  # noqa: PT011
        elev = dataset.elevation(scalar_range=[1, 2, 3], progress_bar=True)
    with pytest.raises(TypeError):
        elev = dataset.elevation(scalar_range={1, 2}, progress_bar=True)


def test_elevation_composite(composite):
    # Now test composite data structures
    output = composite.elevation(progress_bar=True)
    assert output.n_blocks == composite.n_blocks


def test_texture_map_to_plane():
    dataset = examples.load_airplane()
    # Automatically decide plane
    out = dataset.texture_map_to_plane(inplace=False, progress_bar=True)
    assert isinstance(out, type(dataset))
    # Define the plane explicitly
    bnds = dataset.bounds
    origin = bnds[0::2]
    point_u = (bnds.x_max, bnds.y_max, bnds.z_min)
    point_v = (bnds.x_min, bnds.y_min, bnds.z_min)
    out = dataset.texture_map_to_plane(
        origin=origin,
        point_u=point_u,
        point_v=point_v,
        progress_bar=True,
    )
    assert isinstance(out, type(dataset))
    assert 'Texture Coordinates' in out.array_names
    # FINAL: Test in place modifiacation
    dataset.texture_map_to_plane(inplace=True)
    assert 'Texture Coordinates' in dataset.array_names


def test_texture_map_to_sphere():
    dataset = pv.Sphere(radius=1.0)
    # Automatically decide plane
    out = dataset.texture_map_to_sphere(inplace=False, prevent_seam=False, progress_bar=True)
    assert isinstance(out, type(dataset))
    # Define the center explicitly
    out = dataset.texture_map_to_sphere(
        center=(0.1, 0.0, 0.0),
        prevent_seam=True,
        progress_bar=True,
    )
    assert isinstance(out, type(dataset))
    assert 'Texture Coordinates' in out.array_names
    # FINAL: Test in place modifiacation
    dataset.texture_map_to_sphere(inplace=True, progress_bar=True)
    assert 'Texture Coordinates' in dataset.array_names


def test_compute_cell_sizes(datasets):
    for dataset in datasets:
        result = dataset.compute_cell_sizes(progress_bar=True, vertex_count=True)
        assert result is not None
        assert isinstance(result, type(dataset))
        assert 'Length' in result.array_names
        assert 'Area' in result.array_names
        assert 'Volume' in result.array_names
        assert 'VertexCount' in result.array_names
    # Test the volume property
    grid = pv.ImageData(dimensions=(10, 10, 10))
    volume = float(np.prod(np.array(grid.dimensions) - 1))
    assert np.allclose(grid.volume, volume)


def test_compute_cell_sizes_composite(composite):
    # Now test composite data structures
    output = composite.compute_cell_sizes(progress_bar=True)
    assert output.n_blocks == composite.n_blocks


def test_cell_centers(datasets):
    for dataset in datasets:
        result = dataset.cell_centers(progress_bar=True)
        assert result is not None
        assert isinstance(result, pv.PolyData)


@pytest.mark.needs_vtk_version(9, 1, 0)
def test_cell_center_pointset(airplane):
    pointset = airplane.cast_to_pointset()
    result = pointset.cell_centers(progress_bar=True)
    assert result is not None
    assert isinstance(result, pv.PolyData)


def test_cell_centers_composite(composite):
    # Now test composite data structures
    output = composite.cell_centers(progress_bar=True)
    assert output.n_blocks == composite.n_blocks


def test_glyph(datasets, sphere):
    for dataset in datasets:
        dataset['vectors'] = np.ones_like(dataset.points)
        result = dataset.glyph(progress_bar=True)
        assert result is not None
        assert isinstance(result, pv.PolyData)
    # Test different options for glyph filter
    sphere_sans_arrays = sphere.copy()
    sphere.compute_normals(inplace=True)
    sphere['vectors'] = np.ones([sphere.n_points, 3])
    sphere.set_active_vectors('vectors')
    sphere.point_data['arr'] = np.ones(sphere.n_points)

    assert sphere.glyph(scale=False, progress_bar=True)
    assert sphere.glyph(scale='arr', progress_bar=True)
    assert sphere.glyph(scale='arr', orient='Normals', factor=0.1, progress_bar=True)
    assert sphere.glyph(scale='arr', orient='Normals', factor=0.1, tolerance=0.1, progress_bar=True)
    assert sphere.glyph(
        scale='arr',
        orient='Normals',
        factor=0.1,
        tolerance=0.1,
        clamping=False,
        rng=[1, 1],
        progress_bar=True,
    )
    # passing one or more custom glyphs; many cases for full coverage
    geoms = [
        pv.Sphere(theta_resolution=5, phi_resolution=5),
        pv.Arrow(tip_resolution=5, shaft_resolution=5),
        pv.ParametricSuperToroid(u_res=10, v_res=10, w_res=10),
    ]
    indices = range(len(geoms))
    assert sphere.glyph(geom=geoms[0], progress_bar=True)
    assert sphere.glyph(geom=geoms, indices=indices, rng=(0, len(geoms)), progress_bar=True)
    assert sphere.glyph(geom=geoms, progress_bar=True)
    assert sphere.glyph(
        geom=geoms,
        scale='arr',
        orient='Normals',
        factor=0.1,
        tolerance=0.1,
        progress_bar=True,
    )
    assert sphere.glyph(geom=geoms[:1], indices=[None], progress_bar=True)

    with pytest.warns(Warning):  # tries to orient but no orientation vector available
        assert sphere_sans_arrays.glyph(geom=geoms, progress_bar=True)

    sphere_sans_arrays['vec1'] = np.ones((sphere_sans_arrays.n_points, 3))
    sphere_sans_arrays['vec2'] = np.ones((sphere_sans_arrays.n_points, 3))
    with pytest.warns(Warning):  # tries to orient but multiple orientation vectors are possible
        assert sphere_sans_arrays.glyph(geom=geoms, progress_bar=True)

    with pytest.raises(TypeError):
        # wrong type for the glyph
        sphere.glyph(geom=pv.StructuredGrid())
    with pytest.raises(TypeError):
        # wrong type for the indices
        sphere.glyph(geom=geoms, indices=set(indices))
    with pytest.raises(ValueError):  # noqa: PT011
        # wrong length for the indices
        sphere.glyph(geom=geoms, indices=indices[:-1])


def test_glyph_cell_point_data(sphere):
    sphere['vectors_cell'] = np.ones([sphere.n_cells, 3])
    sphere['vectors_points'] = np.ones([sphere.n_points, 3])
    sphere['arr_cell'] = np.ones(sphere.n_cells)
    sphere['arr_points'] = np.ones(sphere.n_points)

    assert sphere.glyph(orient='vectors_cell', scale='arr_cell', progress_bar=True)
    assert sphere.glyph(orient='vectors_points', scale='arr_points', progress_bar=True)
    with pytest.raises(ValueError):  # noqa: PT011
        sphere.glyph(orient='vectors_cell', scale='arr_points', progress_bar=True)
    with pytest.raises(ValueError):  # noqa: PT011
        sphere.glyph(orient='vectors_points', scale='arr_cell', progress_bar=True)


class InterrogateVTKGlyph3D:
    def __init__(self, alg: _vtk_core.vtkGlyph3D):
        self.alg = alg

    @property
    def input_data_object(self):
        return pv.wrap(self.alg.GetInputDataObject(0, 0))

    @property
    def input_active_scalars_info(self):
        return self.input_data_object.active_scalars_info

    @property
    def input_active_vectors_info(self):
        return self.input_data_object.active_vectors_info

    @property
    def scaling(self):
        return self.alg.GetScaling()

    @property
    def scale_mode(self):
        return self.alg.GetScaleModeAsString()

    @property
    def scale_factor(self):
        return self.alg.GetScaleFactor()

    @property
    def clamping(self):
        return self.alg.GetClamping()

    @property
    def vector_mode(self):
        return self.alg.GetVectorModeAsString()


def test_glyph_settings(sphere):
    sphere['vectors_cell'] = np.ones([sphere.n_cells, 3])
    sphere['vectors_points'] = np.ones([sphere.n_points, 3])
    sphere['arr_cell'] = np.ones(sphere.n_cells)
    sphere['arr_points'] = np.ones(sphere.n_points)

    sphere['arr_both'] = np.ones(sphere.n_points)
    sphere['arr_both'] = np.ones(sphere.n_cells)
    sphere['vectors_both'] = np.ones([sphere.n_points, 3])
    sphere['vectors_both'] = np.ones([sphere.n_cells, 3])

    sphere['active_arr_points'] = np.ones(sphere.n_points)
    sphere['active_vectors_points'] = np.ones([sphere.n_points, 3])

    with patch('pyvista.core.filters.data_set._get_output', GetOutput()) as go:
        # no orient with cell scale
        sphere.glyph(scale='arr_cell', orient=False)
        alg = InterrogateVTKGlyph3D(go.latest_algorithm)
        assert alg.input_active_scalars_info.name == 'arr_cell'
        assert alg.scale_mode == 'ScaleByScalar'
        go.reset()

        # cell orient with no scale
        sphere.glyph(scale=False, orient='vectors_cell')
        alg = InterrogateVTKGlyph3D(go.latest_algorithm)
        assert alg.input_active_vectors_info.name == 'vectors_cell'
        assert alg.scale_mode == 'DataScalingOff'
        go.reset()

        # cell orient with cell scale
        sphere.glyph(scale='arr_cell', orient='vectors_cell')
        alg = InterrogateVTKGlyph3D(go.latest_algorithm)
        assert alg.input_active_scalars_info.name == 'arr_cell'
        assert alg.input_active_vectors_info.name == 'vectors_cell'
        assert alg.scale_mode == 'ScaleByScalar'
        go.reset()

        # cell orient with cell scale and tolerance
        sphere.glyph(scale='arr_cell', orient='vectors_cell', tolerance=0.05)
        alg = InterrogateVTKGlyph3D(go.latest_algorithm)
        assert alg.input_active_scalars_info.name == 'arr_cell'
        assert alg.input_active_vectors_info.name == 'vectors_cell'
        assert alg.scale_mode == 'ScaleByScalar'
        go.reset()

        # no orient with point scale
        sphere.glyph(scale='arr_points', orient=False)
        alg = InterrogateVTKGlyph3D(go.latest_algorithm)
        assert alg.input_active_scalars_info.name == 'arr_points'
        assert alg.scale_mode == 'ScaleByScalar'
        go.reset()

        # point orient with no scale
        sphere.glyph(scale=False, orient='vectors_points')
        alg = InterrogateVTKGlyph3D(go.latest_algorithm)
        assert alg.input_active_vectors_info.name == 'vectors_points'
        assert alg.scale_mode == 'DataScalingOff'
        go.reset()

        # point orient with point scale
        sphere.glyph(scale='arr_points', orient='vectors_points')
        alg = InterrogateVTKGlyph3D(go.latest_algorithm)
        assert alg.input_active_scalars_info.name == 'arr_points'
        assert alg.input_active_vectors_info.name == 'vectors_points'
        assert alg.scale_mode == 'ScaleByScalar'
        go.reset()

        # point orient with point scale and tolerance
        sphere.glyph(scale='arr_points', orient='vectors_points', tolerance=0.05)
        alg = InterrogateVTKGlyph3D(go.latest_algorithm)
        assert alg.input_active_scalars_info.name == 'arr_points'
        assert alg.input_active_vectors_info.name == 'vectors_points'
        assert alg.scale_mode == 'ScaleByScalar'
        go.reset()

        # point orient with point scale + factor
        sphere.glyph(scale='arr_points', orient='vectors_points', factor=5)
        alg = InterrogateVTKGlyph3D(go.latest_algorithm)
        assert alg.input_active_scalars_info.name == 'arr_points'
        assert alg.input_active_vectors_info.name == 'vectors_points'
        assert alg.scale_factor == 5

        # ambiguous point/cell prefers points
        sphere.glyph(scale='arr_both', orient='vectors_both')
        alg = InterrogateVTKGlyph3D(go.latest_algorithm)
        assert alg.input_active_scalars_info.name == 'arr_both'
        assert alg.input_active_vectors_info.name == 'vectors_both'
        ## Test the length of the field and not the FieldAssociation, because the vtkGlyph3D filter takes POINT data
        assert len(alg.input_data_object.active_scalars) == sphere.n_cells
        assert len(alg.input_data_object.active_scalars) == sphere.n_cells

        # no fields selected uses active
        sphere.set_active_scalars('active_arr_points')
        sphere.set_active_vectors('active_vectors_points')
        sphere.glyph(scale=True, orient=True)
        alg = InterrogateVTKGlyph3D(go.latest_algorithm)
        assert alg.input_active_scalars_info.name == 'active_arr_points'
        assert alg.input_active_vectors_info.name == 'active_vectors_points'


def test_glyph_orient_and_scale():
    grid = pv.ImageData(dimensions=(1, 1, 1))
    geom = pv.Line()
    scale = 10.0
    orient = np.array([[0.0, 0.0, 1.0]])
    grid['z_axis'] = orient * scale
    glyph1 = grid.glyph(geom=geom, orient='z_axis', scale='z_axis')
    glyph2 = grid.glyph(geom=geom, orient=False, scale='z_axis')
    glyph3 = grid.glyph(geom=geom, orient='z_axis', scale=False)
    glyph4 = grid.glyph(geom=geom, orient=False, scale=False)
    assert glyph1.bounds.z_min == geom.bounds.x_min * scale
    assert glyph1.bounds.z_max == geom.bounds.x_max * scale
    assert glyph2.bounds.x_min == geom.bounds.x_min * scale
    assert glyph2.bounds.x_max == geom.bounds.x_max * scale
    assert glyph3.bounds.z_min == geom.bounds.x_min
    assert glyph3.bounds.z_max == geom.bounds.x_max
    assert glyph4.bounds.x_min == geom.bounds.x_min
    assert glyph4.bounds.x_max == geom.bounds.x_max


@pytest.mark.parametrize('color_mode', ['scale', 'scalar', 'vector'])
def test_glyph_color_mode(sphere, color_mode):
    # define vector data
    sphere.point_data['velocity'] = sphere.points[:, [1, 0, 2]] * [-1, 1, 0]
    sphere.glyph(color_mode=color_mode)


def test_glyph_raises(sphere):
    with pytest.raises(ValueError, match="Invalid color mode 'foo'"):
        sphere.glyph(color_mode='foo', scale=False, orient=False)


@pytest.fixture
def connected_datasets():
    # This is similar to the datasets fixture, but the PolyData is fully connected
    return [
        examples.load_uniform(),  # ImageData
        examples.load_rectilinear(),  # RectilinearGrid
        examples.load_hexbeam(),  # UnstructuredGrid
        pv.Sphere(),  # PolyData
        examples.load_structured(),  # StructuredGrid
    ]


@pytest.fixture
def foot_bones():
    return examples.download_foot_bones()


@pytest.fixture
def connected_datasets_single_disconnected_cell(connected_datasets):
    # Create datasets of MultiBlocks with either 'point' or 'cell' scalar
    # data, where a single cell (or its points) has a completely different
    # scalar value to all other cells in the dataset
    for i, dataset in enumerate(connected_datasets):
        dataset.clear_data()
        dataset_composite = pv.MultiBlock()
        single_cell_id = dataset.n_cells - 1
        single_cell_point_ids = dataset.get_cell(single_cell_id).point_ids
        for association in ['point', 'cell']:
            # Add copy as block
            dataset_copy = dataset.copy()
            dataset_composite[association] = dataset_copy

            # Make scalar data such that values for a single cell or its points
            # fall outside of the extraction range

            if association == 'point':
                num_scalars = dataset_copy.n_points
                node_dataset = dataset_copy.point_data
                ids = single_cell_point_ids
            else:
                num_scalars = dataset_copy.n_cells
                node_dataset = dataset_copy.cell_data
                ids = single_cell_id

            # Assign non-zero floating point scalar data with range [-10, 10]
            # which is intended to be extracted later
            scalar_data = np.linspace(-10, 10, num=num_scalars)
            node_dataset['data'] = scalar_data

            # Assign a totally different scalar value to the single node
            node_dataset['data'][ids] = -1000.0

        connected_datasets[i] = dataset_composite
    return connected_datasets


@pytest.mark.parametrize('dataset_index', list(range(5)))
@pytest.mark.parametrize(
    'extraction_mode',
    ['all', 'largest', 'specified', 'cell_seed', 'point_seed', 'closest'],
)
@pytest.mark.parametrize('label_regions', [True, False])
@pytest.mark.parametrize('scalar_range', [True, False])
@pytest.mark.needs_vtk_version(9, 1, 0)
def test_connectivity_inplace_and_output_type(
    datasets,
    dataset_index,
    extraction_mode,
    label_regions,
    scalar_range,
):
    # parameterize with label_regions and scalar_range as these parameters
    # have branches which may modify input/input type
    dataset = datasets[dataset_index]

    # ensure we have scalars and set a restricted range
    if scalar_range:
        if len(dataset.array_names) == 0:
            dataset.point_data['data'] = np.arange(0, dataset.n_points)
        pv.set_default_active_scalars(dataset)
        scalar_range = [np.mean(dataset.active_scalars), np.max(dataset.active_scalars)]
    else:
        scalar_range = None

    common_args = dict(
        extraction_mode=extraction_mode,
        point_ids=0,
        cell_ids=0,
        region_ids=0,
        closest_point=(0, 0, 0),
        label_regions=label_regions,
        scalar_range=scalar_range,
    )
    conn = dataset.connectivity(inplace=False, **common_args)
    assert conn is not dataset

    conn = dataset.connectivity(inplace=True, **common_args)
    if isinstance(dataset, (pv.UnstructuredGrid, pv.PolyData)):
        assert conn is dataset
    else:
        assert conn is not dataset

    # test correct output type
    if isinstance(dataset, pv.PolyData):
        assert isinstance(conn, pv.PolyData)
    else:
        assert isinstance(conn, pv.UnstructuredGrid)


@pytest.mark.parametrize('dataset_index', list(range(5)))
@pytest.mark.parametrize(
    'extraction_mode',
    ['all', 'largest', 'specified', 'cell_seed', 'point_seed', 'closest'],
)
@pytest.mark.needs_vtk_version(9, 1, 0)
def test_connectivity_label_regions(datasets, dataset_index, extraction_mode):
    # the connectivity filter is known to output incorrectly sized scalars
    # test all modes and datasets for correct scalar size
    dataset = datasets[dataset_index]
    common_args = dict(
        extraction_mode=extraction_mode,
        point_ids=0,
        cell_ids=0,
        region_ids=0,
        closest_point=(0, 0, 0),
    )
    conn = dataset.connectivity(**common_args, label_regions=True)
    assert 'RegionId' in conn.point_data.keys()
    assert 'RegionId' in conn.cell_data.keys()

    expected_cell_scalars_size = conn.n_cells
    actual_cell_scalars_size = conn.cell_data['RegionId'].size
    assert expected_cell_scalars_size == actual_cell_scalars_size

    expected_point_scalars_size = conn.n_points
    actual_point_scalars_size = conn.point_data['RegionId'].size
    assert expected_point_scalars_size == actual_point_scalars_size

    # test again but without labels
    active_scalars_info = dataset.active_scalars_info
    conn = dataset.connectivity(**common_args, label_regions=False)
    assert 'RegionId' not in conn.point_data.keys()
    assert 'RegionId' not in conn.cell_data.keys()

    assert conn.n_cells == expected_cell_scalars_size
    assert conn.n_points == expected_point_scalars_size

    # test previously active scalars are restored
    assert conn.active_scalars_info[0] == active_scalars_info[0]
    assert conn.active_scalars_info[1] == active_scalars_info[1]


@pytest.mark.needs_vtk_version(9, 1, 0)
def test_connectivity_raises(
    connected_datasets_single_disconnected_cell,
):
    dataset = connected_datasets_single_disconnected_cell[0]['point']

    with pytest.raises(TypeError, match='Scalar range must be'):
        dataset.connectivity(scalar_range=dataset)

    with pytest.raises(ValueError, match='Scalar range must have two elements'):
        dataset.connectivity(scalar_range=[1, 2, 3])

    with pytest.raises(ValueError, match='Scalar range must have two elements'):
        dataset.connectivity(scalar_range=np.array([[1, 2], [3, 4]]))

    with pytest.raises(ValueError, match='Lower value'):
        dataset.connectivity(scalar_range=[1, 0])

    with pytest.raises(ValueError, match='Invalid value for `extraction_mode`'):
        dataset.connectivity(extraction_mode='foo')

    with pytest.raises(ValueError, match='`closest_point` must be specified'):
        dataset.connectivity(extraction_mode='closest')

    with pytest.raises(ValueError, match='`point_ids` must be specified'):
        dataset.connectivity(extraction_mode='point_seed')

    with pytest.raises(ValueError, match='`cell_ids` must be specified'):
        dataset.connectivity(extraction_mode='cell_seed')

    with pytest.raises(ValueError, match='`region_ids` must be specified'):
        dataset.connectivity(extraction_mode='specified')

    with pytest.raises(ValueError, match='positive integer values'):
        dataset.connectivity(extraction_mode='cell_seed', cell_ids=[-1, 2])


@pytest.mark.parametrize('dataset_index', list(range(5)))
@pytest.mark.parametrize(
    'extraction_mode',
    ['all', 'largest', 'specified', 'cell_seed', 'point_seed', 'closest'],
)
@pytest.mark.parametrize('association', ['cell', 'point'])
@pytest.mark.needs_vtk_version(9, 1, 0)
def test_connectivity_scalar_range(
    connected_datasets_single_disconnected_cell,
    dataset_index,
    extraction_mode,
    association,
):
    dataset = connected_datasets_single_disconnected_cell[dataset_index][association]

    common_args = dict(
        extraction_mode=extraction_mode,
        point_ids=dataset.get_cell(0).point_ids[0],
        cell_ids=0,
        region_ids=0,
        closest_point=dataset.get_cell(0).points[0],
        label_regions=True,
    )

    # test a single cell is removed
    conn_no_range = dataset.connectivity(**common_args)
    conn_with_range = dataset.connectivity(**common_args, scalar_range=[-10, 10])
    assert conn_with_range.n_cells == conn_no_range.n_cells - 1

    # test no cells are removed
    conn_with_full_range = dataset.connectivity(
        **common_args,
        scalar_range=dataset.get_data_range(),
    )
    assert conn_with_full_range.n_cells == dataset.n_cells

    # test input scalars are passed to output
    assert len(conn_no_range.array_names) == 3  # ['data', 'RegionId', 'RegionId']
    assert len(conn_with_range.array_names) == 3
    assert len(conn_with_full_range.array_names) == 3


@pytest.mark.needs_vtk_version(9, 1, 0)
def test_connectivity_all(foot_bones):
    conn = foot_bones.connectivity('all')
    assert conn.n_cells == foot_bones.n_cells

    # test correct labels
    conn = foot_bones.connectivity('all', label_regions=True)
    region_ids, counts = np.unique(conn.cell_data['RegionId'], return_counts=True)
    assert np.array_equal(region_ids, list(range(26)))
    assert np.array_equal(
        counts,
        [
            598,
            586,
            392,
            360,
            228,
            212,
            154,
            146,
            146,
            146,
            134,
            134,
            134,
            126,
            124,
            74,
            66,
            60,
            60,
            60,
            48,
            46,
            46,
            46,
            46,
            32,
        ],
    )


@pytest.mark.needs_vtk_version(9, 1, 0)
def test_connectivity_largest(foot_bones):
    conn = foot_bones.connectivity('largest')
    assert conn.n_cells == 598

    # test correct labels
    conn = foot_bones.connectivity('largest', label_regions=True)
    region_ids, counts = np.unique(conn.cell_data['RegionId'], return_counts=True)
    assert region_ids == [0]
    assert counts == [598]


@pytest.mark.needs_vtk_version(9, 1, 0)
def test_connectivity_specified(foot_bones):
    # test all regions
    all_regions = list(range(26))
    conn = foot_bones.connectivity('specified', region_ids=all_regions)
    assert conn.n_cells == foot_bones.n_cells

    # test irrelevant region IDs
    test_regions = [*all_regions, 77, 99]
    conn = foot_bones.connectivity('specified', test_regions)
    assert conn.n_cells == foot_bones.n_cells

    # test some regions
    some_regions = [1, 2, 4, 5]
    expected_n_cells = 586 + 392 + 228 + 212
    conn = foot_bones.connectivity('specified', some_regions)
    assert conn.n_cells == expected_n_cells

    # test correct labels
    conn = foot_bones.connectivity('specified', some_regions, label_regions=True)
    region_ids, counts = np.unique(conn.cell_data['RegionId'], return_counts=True)
    assert np.array_equal(region_ids, [0, 1, 2, 3])
    assert np.array_equal(counts, [586, 392, 228, 212])


@pytest.mark.parametrize('dataset_index', list(range(5)))
@pytest.mark.needs_vtk_version(9, 1, 0)
def test_connectivity_specified_returns_empty(connected_datasets, dataset_index):
    dataset = connected_datasets[dataset_index]
    unused_region_id = 1
    conn = dataset.connectivity('specified', unused_region_id)
    assert conn.n_cells == 0
    assert conn.n_points == 0


@pytest.mark.needs_vtk_version(9, 1, 0)
def test_connectivity_point_seed(foot_bones):
    conn = foot_bones.connectivity('point_seed', point_ids=1598)
    assert conn.n_cells == 598
    conn = foot_bones.connectivity('point_seed', [1326, 1598])
    assert conn.n_cells == 598 + 360
    assert conn.n_points == 301 + 182

    # test correct labels
    conn = foot_bones.connectivity('point_seed', [1326, 1598], label_regions=True)
    region_ids, counts = np.unique(conn.cell_data['RegionId'], return_counts=True)
    assert np.array_equal(region_ids, [0, 1])
    assert np.array_equal(counts, [598, 360])


@pytest.mark.needs_vtk_version(9, 1, 0)
def test_connectivity_cell_seed(foot_bones):
    conn = foot_bones.connectivity('cell_seed', cell_ids=3122)
    assert conn.n_cells == 598
    assert conn.n_points == 301
    conn = foot_bones.connectivity('cell_seed', [2588, 3122])
    assert conn.n_cells == 598 + 360
    assert conn.n_points == 301 + 182

    # test correct labels
    conn = foot_bones.connectivity('point_seed', [1326, 1598], label_regions=True)
    region_ids, counts = np.unique(conn.cell_data['RegionId'], return_counts=True)
    assert np.array_equal(region_ids, [0, 1])
    assert np.array_equal(counts, [598, 360])


@pytest.mark.needs_vtk_version(9, 1, 0)
def test_connectivity_closest_point(foot_bones):
    conn = foot_bones.connectivity('closest', closest_point=(-3.5, -0.5, -0.5))
    assert conn.n_cells == 598
    assert conn.n_points == 301
    conn = foot_bones.connectivity('closest', (-1.5, -0.5, 0.05))
    assert conn.n_cells == 360
    assert conn.n_points == 182

    # test correct labels
    conn = foot_bones.connectivity('closest', (-3.5, -0.5, -0.5), label_regions=True)
    region_ids, counts = np.unique(conn.cell_data['RegionId'], return_counts=True)
    assert region_ids == [0]
    assert counts == [598]


def test_split_bodies():
    # Load a simple example mesh
    dataset = examples.load_uniform()
    dataset.set_active_scalars('Spatial Cell Data')
    threshed = dataset.threshold_percent([0.15, 0.50], invert=True, progress_bar=True)

    bodies = threshed.split_bodies(progress_bar=True)

    volumes = [518.0, 35.0]
    assert len(volumes) == bodies.n_blocks
    for i, body in enumerate(bodies):
        assert np.allclose(body.volume, volumes[i], rtol=0.1)


def test_warp_by_scalar():
    data = examples.load_uniform()
    warped = data.warp_by_scalar(progress_bar=True)
    assert data.n_points == warped.n_points
    warped = data.warp_by_scalar(scale_factor=3, progress_bar=True)
    assert data.n_points == warped.n_points
    warped = data.warp_by_scalar(normal=[1, 1, 3], progress_bar=True)
    assert data.n_points == warped.n_points
    # Test in place!
    foo = examples.load_hexbeam()
    foo.point_data.active_scalars_name = 'sample_point_scalars'
    warped = foo.warp_by_scalar(progress_bar=True)
    foo.warp_by_scalar(inplace=True, progress_bar=True)
    assert np.allclose(foo.points, warped.points)


def test_warp_by_vector():
    # Test when inplace=False (default)
    data = examples.load_sphere_vectors()
    warped = data.warp_by_vector(progress_bar=True)
    assert data.n_points == warped.n_points
    assert not np.allclose(data.points, warped.points)
    warped = data.warp_by_vector(factor=3, progress_bar=True)
    assert data.n_points == warped.n_points
    assert not np.allclose(data.points, warped.points)
    # Test when inplace=True
    foo = examples.load_sphere_vectors()
    warped = foo.warp_by_vector(progress_bar=True)
    foo.warp_by_vector(inplace=True, progress_bar=True)
    assert np.allclose(foo.points, warped.points)


def test_invalid_warp_scalar(sphere):
    sphere['cellscalars'] = np.random.default_rng().random(sphere.n_cells)
    sphere.point_data.clear()
    with pytest.raises(TypeError):
        sphere.warp_by_scalar()


def test_invalid_warp_scalar_inplace(uniform):
    with pytest.raises(TypeError):
        uniform.warp_by_scalar(inplace=True, progress_bar=True)


def test_invalid_warp_vector(sphere):
    # bad vectors
    sphere.point_data['Normals'] = np.empty((sphere.n_points, 2))
    with pytest.raises(ValueError):  # noqa: PT011
        sphere.warp_by_vector('Normals')

    # no vectors
    sphere.point_data.clear()
    with pytest.raises(ValueError):  # noqa: PT011
        sphere.warp_by_vector()


def test_cell_data_to_point_data():
    data = examples.load_uniform()
    foo = data.cell_data_to_point_data(progress_bar=True)
    assert foo.n_arrays == 2
    assert len(foo.cell_data.keys()) == 0
    _ = data.ctp()


def test_cell_data_to_point_data_composite(composite):
    # Now test composite data structures
    output = composite.cell_data_to_point_data(progress_bar=True)
    assert output.n_blocks == composite.n_blocks


def test_point_data_to_cell_data():
    data = examples.load_uniform()
    foo = data.point_data_to_cell_data(progress_bar=True)
    assert foo.n_arrays == 2
    assert len(foo.point_data.keys()) == 0
    _ = data.ptc()


def test_point_data_to_cell_data_composite(composite):
    # Now test composite data structures
    output = composite.point_data_to_cell_data(progress_bar=True)
    assert output.n_blocks == composite.n_blocks


def test_triangulate():
    data = examples.load_uniform()
    tri = data.triangulate(progress_bar=True)
    assert isinstance(tri, pv.UnstructuredGrid)
    assert np.any(tri.cells)


def test_triangulate_composite(composite):
    # Now test composite data structures
    output = composite.triangulate(progress_bar=True)
    assert output.n_blocks == composite.n_blocks


def test_delaunay_3d():
    data = examples.load_uniform().threshold_percent(30, progress_bar=True)
    result = data.delaunay_3d()
    assert np.any(result.points)


def test_smooth(uniform):
    surf = uniform.extract_surface().clean()
    smoothed = surf.smooth()

    # expect mesh is smoothed, raising mean curvature since it is more "spherelike"
    assert smoothed.triangulate().curvature().mean() > surf.triangulate().curvature().mean()

    smooth_inplace = surf.smooth(inplace=True)
    assert np.allclose(surf.points, smoothed.points)
    assert np.allclose(smooth_inplace.points, smoothed.points)


def test_smooth_taubin(uniform):
    surf = uniform.extract_surface().clean()
    smoothed = surf.smooth_taubin()

    # expect mesh is smoothed, raising mean curvature since it is more "spherelike"
    assert smoothed.triangulate().curvature().mean() > surf.triangulate().curvature().mean()

    # while volume is maintained
    assert np.isclose(smoothed.volume, surf.volume, rtol=0.01)

    smooth_inplace = surf.smooth_taubin(inplace=True)
    assert np.allclose(surf.points, smoothed.points)
    assert np.allclose(smooth_inplace.points, smoothed.points)


def test_sample():
    mesh = pv.Sphere(center=(4.5, 4.5, 4.5), radius=4.5)
    data_to_probe = examples.load_uniform()

    def sample_test(**kwargs):
        """Test `sample` with kwargs."""
        result = mesh.sample(data_to_probe, **kwargs)
        name = 'Spatial Point Data'
        assert name in result.array_names
        assert isinstance(result, type(mesh))

    sample_test()
    sample_test(tolerance=1.0)
    sample_test(progress_bar=True)
    sample_test(categorical=True)
    sample_test(locator=_vtk_core.vtkStaticCellLocator())
    for locator in ['cell', 'cell_tree', 'obb_tree', 'static_cell']:
        sample_test(locator=locator)
    with pytest.raises(ValueError):  # noqa: PT011
        sample_test(locator='invalid')
    sample_test(pass_cell_data=False)
    sample_test(pass_point_data=False)
    sample_test(pass_field_data=False)
    if pv.vtk_version_info >= (9, 3):
        sample_test(snap_to_closest_point=True)
    else:
        with pytest.raises(VTKVersionError, match='snap_to_closest_point'):
            sample_test(snap_to_closest_point=True)


def test_sample_composite():
    mesh0 = pv.ImageData(dimensions=(11, 11, 1), origin=(0.0, 0.0, 0.0), spacing=(1.0, 1.0, 1.0))
    mesh1 = pv.ImageData(dimensions=(11, 11, 1), origin=(10.0, 0.0, 0.0), spacing=(1.0, 1.0, 1.0))
    mesh0['common_data'] = np.zeros(mesh0.n_points)
    mesh1['common_data'] = np.ones(mesh1.n_points)
    mesh0['partial_data'] = np.zeros(mesh0.n_points)

    composite = pv.MultiBlock([mesh0, mesh1])

    probe_points = pv.PolyData(
        [
            [5.0, 5.0, 0.0],
            [15.0, 5.0, 0.0],
            [25.0, 5.0, 0.0],  # outside domain
        ],
    )

    result = probe_points.sample(composite)
    assert 'common_data' in result.point_data
    # Need pass partial arrays?
    assert 'partial_data' not in result.point_data
    assert 'vtkValidPointMask' in result.point_data
    assert 'vtkGhostType' in result.point_data
    # data outside domain is 0
    assert np.array_equal(result['common_data'], [0.0, 1.0, 0.0])
    assert np.array_equal(result['vtkValidPointMask'], [1, 1, 0])

    result = probe_points.sample(composite, mark_blank=False)
    assert 'vtkGhostType' not in result.point_data

    small_mesh_0 = pv.ImageData(
        dimensions=(6, 6, 1),
        origin=(0.0, 0.0, 0.0),
        spacing=(1.0, 1.0, 1.0),
    )
    small_mesh_1 = pv.ImageData(
        dimensions=(6, 6, 1),
        origin=(10.0, 0.0, 0.0),
        spacing=(1.0, 1.0, 1.0),
    )

    probe_composite = pv.MultiBlock([small_mesh_0, small_mesh_1])
    result = probe_composite.sample(composite)
    assert 'common_data' in result[0].point_data
    # Need pass partial arrays?
    assert 'partial_data' not in result[0].point_data
    assert 'vtkValidPointMask' in result[0].point_data
    assert 'vtkGhostType' in result[0].point_data


@pytest.mark.parametrize('integration_direction', ['forward', 'backward', 'both'])
def test_streamlines_dir(uniform_vec, integration_direction):
    stream = uniform_vec.streamlines(
        'vectors',
        integration_direction=integration_direction,
        progress_bar=True,
    )
    assert all([stream.n_points, stream.n_cells])


@pytest.mark.parametrize('integrator_type', [2, 4, 45])
def test_streamlines_type(uniform_vec, integrator_type):
    stream = uniform_vec.streamlines('vectors', integrator_type=integrator_type, progress_bar=True)
    assert all([stream.n_points, stream.n_cells])


@pytest.mark.parametrize('interpolator_type', ['point', 'cell'])
def test_streamlines_cell_point(uniform_vec, interpolator_type):
    stream = uniform_vec.streamlines(
        'vectors',
        interpolator_type=interpolator_type,
        progress_bar=True,
    )
    assert all([stream.n_points, stream.n_cells])


def test_streamlines_return_source(uniform_vec):
    stream, src = uniform_vec.streamlines(
        'vectors',
        return_source=True,
        pointa=(0.0, 0.0, 0.0),
        pointb=(1.1, 1.1, 0.1),
        progress_bar=True,
    )
    assert isinstance(src, pv.DataSet)
    assert all([stream.n_points, stream.n_cells, src.n_points])


def test_streamlines_start_position(uniform_vec):
    stream = uniform_vec.streamlines('vectors', start_position=(0.5, 0.0, 0.0), progress_bar=True)

    assert all([stream.n_points, stream.n_cells])


def test_streamlines_max_length():
    # mesh that is 50x50x50 length units in size
    mesh = pv.ImageData(dimensions=(6, 6, 6), spacing=(10, 10, 10))

    vel = np.zeros((mesh.n_points, 3))
    vel[:, 0] = 1
    mesh['vel'] = vel

    for step_unit in ('cl', 'l'):
        # First show that the default integrates to near the end of the domain.
        # Use max_step_length to limit error near end of domain.
        stream = mesh.streamlines(
            vectors='vel',
            start_position=(0, 0, 0),
            integration_direction='forward',
            step_unit=step_unit,
            max_step_length=0.1,
        )
        # It doesn't identify edge of domain, and just stops at last point inside domain.
        # Check that is ended reasonably close to edge of domain.
        assert stream.length > 45

        # Next show that the max_length is satisfied
        stream = mesh.streamlines(
            vectors='vel',
            start_position=(0, 0, 0),
            integration_direction='forward',
            max_length=1,
            step_unit=step_unit,
        )
        assert np.isclose(stream.length, 1)

    def check_deprecation():
        if pv._version.version_info[:2] > (0, 48):
            raise RuntimeError(
                'Convert error ``max_time`` parameter in ``streamlines_from_source``'
            )
        if pv._version.version_info[:2] > (0, 49):
            raise RuntimeError('Remove ``max_time`` parameter in ``streamlines_from_source``')

    with pytest.warns(PyVistaDeprecationWarning, match='``max_time`` parameter is deprecated'):
        stream = mesh.streamlines(
            vectors='vel',
            start_position=(0, 0, 0),
            integration_direction='forward',
            max_time=1,
            max_step_length=0.1,
        )
        check_deprecation()
    assert np.isclose(stream.length, 1)

    with pytest.warns(
        PyVistaDeprecationWarning,
        match='``max_length`` and ``max_time`` provided. Ignoring deprecated ``max_time``.',
    ):
        stream = mesh.streamlines(
            vectors='vel',
            start_position=(0, 0, 0),
            integration_direction='forward',
            max_time=5,
            max_length=1,
        )
        check_deprecation()
    assert np.isclose(stream.length, 1)


def test_streamlines_errors(uniform_vec):
    with pytest.raises(ValueError):  # noqa: PT011
        uniform_vec.streamlines('vectors', integration_direction='not valid')

    with pytest.raises(ValueError):  # noqa: PT011
        uniform_vec.streamlines('vectors', integrator_type=42)

    with pytest.raises(ValueError):  # noqa: PT011
        uniform_vec.streamlines('vectors', interpolator_type='not valid')

    with pytest.raises(ValueError):  # noqa: PT011
        uniform_vec.streamlines('vectors', step_unit='not valid')

    with pytest.raises(ValueError):  # noqa: PT011
        uniform_vec.streamlines('vectors', pointa=(0, 0, 0))
    with pytest.raises(ValueError):  # noqa: PT011
        uniform_vec.streamlines('vectors', pointb=(0, 0, 0))


def test_streamlines_from_source(uniform_vec):
    vertices = np.array([[0, 0, 0], [0.5, 0, 0], [0.5, 0.5, 0], [0, 0.5, 0]])
    source = pv.PolyData(vertices)
    stream = uniform_vec.streamlines_from_source(source, 'vectors', progress_bar=True)
    assert all([stream.n_points, stream.n_cells])

    source = pv.ImageData(dimensions=[5, 5, 5], spacing=[0.1, 0.1, 0.1], origin=[0, 0, 0])
    stream = uniform_vec.streamlines_from_source(source, 'vectors', progress_bar=True)
    assert all([stream.n_points, stream.n_cells])


def test_streamlines_from_source_structured_grids():
    x, y, z = np.meshgrid(np.arange(-10, 10, 0.5), np.arange(-10, 10, 0.5), np.arange(-10, 10, 0.5))
    mesh = pv.StructuredGrid(x, y, z)
    x2, y2, z2 = np.meshgrid(np.arange(-1, 1, 0.5), np.arange(-1, 1, 0.5), np.arange(-1, 1, 0.5))
    mesh2 = pv.StructuredGrid(x2, y2, z2)
    mesh['vectors'] = np.ones([mesh.n_points, 3])
    mesh.set_active_vectors('vectors')

    with pv.VtkErrorCatcher(raise_errors=True):
        stream = mesh.streamlines_from_source(mesh2)
    assert all([stream.n_points, stream.n_cells])


def mesh_2D_velocity():
    mesh = pv.Plane(i_resolution=100, j_resolution=100)
    velocity = np.zeros([mesh.n_points, 3])
    velocity[:, 0] = 1
    mesh['velocity'] = velocity
    mesh.set_active_vectors('velocity')
    return mesh


def test_streamlines_evenly_spaced_2D():
    mesh = mesh_2D_velocity()
    streams = mesh.streamlines_evenly_spaced_2D(progress_bar=True)
    assert all([streams.n_points, streams.n_cells])


def test_streamlines_evenly_spaced_2D_sep_dist_ratio():
    mesh = mesh_2D_velocity()
    streams = mesh.streamlines_evenly_spaced_2D(separating_distance_ratio=0.1, progress_bar=True)
    assert all([streams.n_points, streams.n_cells])


def test_streamlines_evenly_spaced_2D_start_position():
    mesh = mesh_2D_velocity()
    streams = mesh.streamlines_evenly_spaced_2D(start_position=(-0.1, 0.1, 0.0), progress_bar=True)
    assert all([streams.n_points, streams.n_cells])


def test_streamlines_evenly_spaced_2D_vectors():
    mesh = mesh_2D_velocity()
    mesh.set_active_vectors(None)
    streams = mesh.streamlines_evenly_spaced_2D(vectors='velocity', progress_bar=True)
    assert all([streams.n_points, streams.n_cells])


def test_streamlines_evenly_spaced_2D_integrator_type():
    mesh = mesh_2D_velocity()
    streams = mesh.streamlines_evenly_spaced_2D(integrator_type=4, progress_bar=True)
    assert all([streams.n_points, streams.n_cells])


def test_streamlines_evenly_spaced_2D_interpolator_type():
    mesh = mesh_2D_velocity()
    streams = mesh.streamlines_evenly_spaced_2D(interpolator_type='cell', progress_bar=True)
    assert all([streams.n_points, streams.n_cells])


def test_streamlines_evenly_spaced_2D_errors():
    mesh = mesh_2D_velocity()

    with pytest.raises(ValueError):  # noqa: PT011
        mesh.streamlines_evenly_spaced_2D(integrator_type=45)

    with pytest.raises(ValueError):  # noqa: PT011
        mesh.streamlines_evenly_spaced_2D(interpolator_type='not valid')

    with pytest.raises(ValueError):  # noqa: PT011
        mesh.streamlines_evenly_spaced_2D(step_unit='not valid')


@pytest.mark.xfail
def test_streamlines_nonxy_plane():
    # streamlines_evenly_spaced_2D only works for xy plane datasets
    # test here so that fixes in vtk can be caught
    mesh = mesh_2D_velocity()
    mesh.translate((0, 0, 1), inplace=True)  # move to z=1, xy plane
    streams = mesh.streamlines_evenly_spaced_2D(progress_bar=True)
    assert all([streams.n_points, streams.n_cells])


def test_sample_over_line():
    """Test that we get a sampled line."""
    name = 'values'

    line = pv.Line([0, 0, 0], [0, 0, 10], 9)
    line[name] = np.linspace(0, 10, 10)

    sampled_line = line.sample_over_line([0, 0, 0.5], [0, 0, 1.5], 2, progress_bar=True)

    expected_result = np.array([0.5, 1, 1.5])
    assert np.allclose(sampled_line[name], expected_result)
    assert name in sampled_line.array_names  # is name in sampled result

    # test no resolution
    sphere = pv.Sphere(center=(4.5, 4.5, 4.5), radius=4.5)
    sampled_from_sphere = sphere.sample_over_line([3, 1, 1], [-3, -1, -1], progress_bar=True)
    assert sampled_from_sphere.n_points == sphere.n_cells + 1
    # is sampled result a polydata object
    assert isinstance(sampled_from_sphere, pv.PolyData)


def test_plot_over_line(tmpdir):
    tmp_dir = tmpdir.mkdir('tmpdir')
    filename = str(tmp_dir.join('tmp.png'))
    mesh = examples.load_uniform()
    # Make two points to construct the line between
    a = [mesh.bounds.x_min, mesh.bounds.y_min, mesh.bounds.z_min]
    b = [mesh.bounds.x_max, mesh.bounds.y_max, mesh.bounds.z_max]
    mesh.plot_over_line(a, b, resolution=1000, show=False, progress_bar=True)
    # Test multicomponent
    mesh['foo'] = np.random.default_rng().random((mesh.n_cells, 3))
    mesh.plot_over_line(
        a,
        b,
        resolution=None,
        scalars='foo',
        title='My Stuff',
        ylabel='3 Values',
        show=False,
        fname=filename,
        progress_bar=True,
    )
    assert Path(filename).is_file()
    # Should fail if scalar name does not exist
    with pytest.raises(KeyError):
        mesh.plot_over_line(
            a,
            b,
            resolution=None,
            scalars='invalid_array_name',
            title='My Stuff',
            ylabel='3 Values',
            show=False,
        )


def test_sample_over_multiple_lines():
    """Test that"""
    name = 'values'

    line = pv.Line([0, 0, 0], [0, 0, 10], 9)
    line[name] = np.linspace(0, 10, 10)

    sampled_multiple_lines = line.sample_over_multiple_lines(
        [[0, 0, 0.5], [0, 0, 1], [0, 0, 1.5]],
        progress_bar=True,
    )

    expected_result = np.array([0.5, 1, 1.5])
    assert np.allclose(sampled_multiple_lines[name], expected_result)
    assert name in sampled_multiple_lines.array_names  # is name in sampled result


def test_sample_over_circular_arc():
    """Test that we get a circular arc."""
    name = 'values'

    uniform = examples.load_uniform()
    uniform[name] = uniform.points[:, 2]

    xmin = uniform.bounds.x_min
    xmax = uniform.bounds.x_max
    ymin = uniform.bounds.y_min
    zmin = uniform.bounds.z_min
    zmax = uniform.bounds.z_max
    pointa = [xmin, ymin, zmax]
    pointb = [xmax, ymin, zmin]
    center = [xmin, ymin, zmin]
    sampled_arc = uniform.sample_over_circular_arc(pointa, pointb, center, 2, progress_bar=True)

    expected_result = zmin + (zmax - zmin) * np.sin([np.pi / 2.0, np.pi / 4.0, 0.0])
    assert np.allclose(sampled_arc[name], expected_result)
    assert name in sampled_arc.array_names  # is name in sampled result

    # test no resolution
    sphere = pv.Sphere(center=(4.5, 4.5, 4.5), radius=4.5)
    sampled_from_sphere = sphere.sample_over_circular_arc(
        [3, 1, 1],
        [-3, -1, -1],
        [0, 0, 0],
        progress_bar=True,
    )
    assert sampled_from_sphere.n_points == sphere.n_cells + 1

    # is sampled result a polydata object
    assert isinstance(sampled_from_sphere, pv.PolyData)


def test_sample_over_circular_arc_normal():
    """Test that we get a circular arc_normal."""
    name = 'values'

    uniform = examples.load_uniform()
    uniform[name] = uniform.points[:, 2]

    xmin = uniform.bounds.x_min
    ymin = uniform.bounds.y_min
    ymax = uniform.bounds.y_max
    zmin = uniform.bounds.z_min
    zmax = uniform.bounds.z_max
    normal = [xmin, ymax, zmin]
    polar = [xmin, ymin, zmax]
    angle = 90.0 * np.random.default_rng().random()
    resolution = np.random.default_rng().integers(10000)
    center = [xmin, ymin, zmin]
    sampled_arc_normal = uniform.sample_over_circular_arc_normal(
        center,
        resolution=resolution,
        normal=normal,
        polar=polar,
        angle=angle,
        progress_bar=True,
    )
    angles = np.linspace(np.pi / 2.0, np.pi / 2.0 - np.deg2rad(angle), resolution + 1)

    expected_result = zmin + (zmax - zmin) * np.sin(angles)
    assert np.allclose(sampled_arc_normal[name], expected_result)
    assert name in sampled_arc_normal.array_names  # is name in sampled result

    # test no resolution
    sphere = pv.Sphere(center=(4.5, 4.5, 4.5), radius=4.5)
    sampled_from_sphere = sphere.sample_over_circular_arc_normal(
        [0, 0, 0],
        polar=[3, 1, 1],
        angle=180,
        progress_bar=True,
    )
    assert sampled_from_sphere.n_points == sphere.n_cells + 1

    # is sampled result a polydata object
    assert isinstance(sampled_from_sphere, pv.PolyData)


def test_plot_over_circular_arc(tmpdir):
    mesh = examples.load_uniform()
    tmp_dir = tmpdir.mkdir('tmpdir')
    filename = str(tmp_dir.join('tmp.png'))

    # Make two points and center to construct the circular arc between
    a = [mesh.bounds.x_min, mesh.bounds.y_min, mesh.bounds.z_max]
    b = [mesh.bounds.x_max, mesh.bounds.y_min, mesh.bounds.z_min]
    center = [mesh.bounds.x_min, mesh.bounds.y_min, mesh.bounds.z_min]
    mesh.plot_over_circular_arc(
        a,
        b,
        center,
        resolution=1000,
        show=False,
        fname=filename,
        progress_bar=True,
    )
    assert Path(filename).is_file()

    # Test multicomponent
    mesh['foo'] = np.random.default_rng().random((mesh.n_cells, 3))
    mesh.plot_over_circular_arc(
        a,
        b,
        center,
        resolution=None,
        scalars='foo',
        title='My Stuff',
        ylabel='3 Values',
        show=False,
        progress_bar=True,
    )

    # Should fail if scalar name does not exist
    with pytest.raises(KeyError):
        mesh.plot_over_circular_arc(
            a,
            b,
            center,
            resolution=None,
            scalars='invalid_array_name',
            title='My Stuff',
            ylabel='3 Values',
            show=False,
        )


def test_plot_over_circular_arc_normal(tmpdir):
    mesh = examples.load_uniform()
    tmp_dir = tmpdir.mkdir('tmpdir')
    filename = str(tmp_dir.join('tmp.png'))

    # Make center and normal/polar vector to construct the circular arc between
    # normal = [mesh.bounds.x_min, mesh.bounds.y_min, mesh.bounds.z_max]
    polar = [mesh.bounds.x_min, mesh.bounds.y_max, mesh.bounds.z_min]
    angle = 90
    center = [mesh.bounds.x_min, mesh.bounds.y_min, mesh.bounds.z_min]
    mesh.plot_over_circular_arc_normal(
        center,
        polar=polar,
        angle=angle,
        show=False,
        fname=filename,
        progress_bar=True,
    )
    assert Path(filename).is_file()

    # Test multicomponent
    mesh['foo'] = np.random.default_rng().random((mesh.n_cells, 3))
    mesh.plot_over_circular_arc_normal(
        center,
        polar=polar,
        angle=angle,
        resolution=None,
        scalars='foo',
        title='My Stuff',
        ylabel='3 Values',
        show=False,
        progress_bar=True,
    )

    # Should fail if scalar name does not exist
    with pytest.raises(KeyError):
        mesh.plot_over_circular_arc_normal(
            center,
            polar=polar,
            angle=angle,
            resolution=None,
            scalars='invalid_array_name',
            title='My Stuff',
            ylabel='3 Values',
            show=False,
        )


def test_slice_along_line():
    model = examples.load_uniform()
    n = 5
    x = y = z = np.linspace(model.bounds.x_min, model.bounds.x_max, num=n)
    points = np.c_[x, y, z]
    spline = pv.Spline(points, n)
    slc = model.slice_along_line(spline, progress_bar=True)
    assert slc.n_points > 0
    slc = model.slice_along_line(spline, contour=True, progress_bar=True)
    assert slc.n_points > 0
    # Now check a simple line
    a = [model.bounds.x_min, model.bounds.y_min, model.bounds.z_min]
    b = [model.bounds.x_max, model.bounds.y_max, model.bounds.z_max]
    line = pv.Line(a, b, resolution=10)
    slc = model.slice_along_line(line, progress_bar=True)
    assert slc.n_points > 0
    # Now check a bad input
    a = [model.bounds.x_min, model.bounds.y_min, model.bounds.z_min]
    b = [model.bounds.x_max, model.bounds.y_min, model.bounds.z_max]
    line2 = pv.Line(a, b, resolution=10)
    line = line2.cast_to_unstructured_grid().merge(line.cast_to_unstructured_grid())
    with pytest.raises(ValueError):  # noqa: PT011
        slc = model.slice_along_line(line, progress_bar=True)

    one_cell = model.extract_cells(0, progress_bar=True)
    with pytest.raises(TypeError):
        model.slice_along_line(one_cell, progress_bar=True)


def extract_points_invalid(sphere):
    with pytest.raises(ValueError):  # noqa: PT011
        sphere.extract_points('invalid')

    with pytest.raises(TypeError):
        sphere.extract_points(object)


@pytest.fixture
def grid4x4():
    # mesh points (4x4 regular grid)
    vertices = np.array(
        [
            [0, 0, 0],
            [1, 0, 0],
            [2, 0, 0],
            [3, 0, 0],
            [0, 1, 0],
            [1, 1, 0],
            [2, 1, 0],
            [3, 1, 0],
            [0, 2, 0],
            [1, 2, 0],
            [2, 2, 0],
            [3, 2, 0],
            [0, 3, 0],
            [1, 3, 0],
            [2, 3, 0],
            [3, 3, 0],
        ],
        dtype=np.float32,
    )
    # corresponding mesh faces
    faces = np.hstack(
        [
            [4, 0, 1, 5, 4],  # square
            [4, 1, 2, 6, 5],  # square
            [4, 2, 3, 7, 6],  # square
            [4, 4, 5, 9, 8],  # square
            [4, 5, 6, 10, 9],  # square
            [4, 6, 7, 11, 10],  # square
            [4, 8, 9, 13, 12],  # square
            [4, 9, 10, 14, 13],  # square
            [4, 10, 11, 15, 14],  # square
        ],
    )
    surf = pv.PolyData(vertices, faces)
    surf.point_data['labels'] = range(surf.n_points)
    surf.cell_data['labels'] = range(surf.n_cells)
    return surf


@pytest.fixture
def extracted_with_adjacent_False(grid4x4):
    """Return expected output for adjacent_cells=False and include_cells=True"""
    input_point_ids = [0, 1, 4, 5]
    expected_cell_ids = [0]
    expected_point_ids = [0, 1, 4, 5]
    expected_verts = grid4x4.points[expected_point_ids, :]
    expected_faces = [4, 0, 1, 3, 2]
    celltypes = np.full(1, CellType.QUAD, dtype=np.uint8)
    expected_surf = pv.UnstructuredGrid(expected_faces, celltypes, expected_verts)
    expected_surf.point_data['labels'] = expected_point_ids
    expected_surf.cell_data['labels'] = expected_cell_ids
    return grid4x4, input_point_ids, expected_cell_ids, expected_surf


@pytest.fixture
def extracted_with_adjacent_True(grid4x4):
    """Return expected output for adjacent_cells=True and include_cells=True"""
    input_point_ids = [0, 1, 4, 5]
    expected_cell_ids = [0, 1, 3, 4]
    expected_point_ids = [0, 1, 2, 4, 5, 6, 8, 9, 10]
    expected_verts = grid4x4.points[expected_point_ids, :]
    expected_faces = [4, 0, 1, 4, 3, 4, 1, 2, 5, 4, 4, 3, 4, 7, 6, 4, 4, 5, 8, 7]
    celltypes = np.full(4, CellType.QUAD, dtype=np.uint8)
    expected_surf = pv.UnstructuredGrid(expected_faces, celltypes, expected_verts)
    expected_surf.point_data['labels'] = expected_point_ids
    expected_surf.cell_data['labels'] = expected_cell_ids
    return grid4x4, input_point_ids, expected_cell_ids, expected_surf


@pytest.fixture
def extracted_with_include_cells_False(grid4x4):
    """Return expected output for adjacent_cells=True and include_cells=False"""
    input_point_ids = [0, 1, 4, 5]
    expected_cell_ids = [0, 0, 0, 0]
    expected_point_ids = [0, 1, 4, 5]
    expected_verts = grid4x4.points[expected_point_ids, :]
    expected_faces = [1, 0, 1, 1, 1, 2, 1, 3]
    celltypes = np.full(4, CellType.VERTEX, dtype=np.uint8)
    expected_surf = pv.UnstructuredGrid(expected_faces, celltypes, expected_verts)
    expected_surf.point_data['labels'] = expected_point_ids
    expected_surf.cell_data['labels'] = expected_cell_ids
    return grid4x4, input_point_ids, expected_cell_ids, expected_surf


@pytest.mark.parametrize(
    'dataset_filter',
    [pv.DataSetFilters.extract_points, pv.DataSetFilters.extract_values],
)
def test_extract_points_adjacent_cells_True(dataset_filter, extracted_with_adjacent_True):
    input_surf, input_point_ids, _, expected_surf = extracted_with_adjacent_True

    # extract sub-surface with adjacent cells
    sub_surf_adj = dataset_filter(
        input_surf,
        input_point_ids,
        adjacent_cells=True,
        progress_bar=True,
    )

    assert sub_surf_adj.n_points == 9
    assert np.array_equal(sub_surf_adj.points, expected_surf.points)
    assert sub_surf_adj.n_cells == 4
    assert np.array_equal(sub_surf_adj.cells, expected_surf.cells)


@pytest.mark.parametrize(
    'dataset_filter',
    [pv.DataSetFilters.extract_points, pv.DataSetFilters.extract_values],
)
def test_extract_points_adjacent_cells_False(dataset_filter, extracted_with_adjacent_False):
    input_surf, input_point_ids, _, expected_surf = extracted_with_adjacent_False
    # extract sub-surface without adjacent cells
    sub_surf = dataset_filter(input_surf, input_point_ids, adjacent_cells=False, progress_bar=True)

    assert sub_surf.n_points == 4
    assert np.array_equal(sub_surf.points, expected_surf.points)
    assert sub_surf.n_cells == 1
    assert np.array_equal(sub_surf.cells, expected_surf.cells)


@pytest.mark.parametrize(
    'dataset_filter',
    [pv.DataSetFilters.extract_points, pv.DataSetFilters.extract_values],
)
def test_extract_points_include_cells_False(
    dataset_filter,
    grid4x4,
    extracted_with_include_cells_False,
):
    input_surf, input_point_ids, _, expected_surf = extracted_with_include_cells_False
    # extract sub-surface without cells
    sub_surf_nocells = dataset_filter(
        input_surf,
        input_point_ids,
        adjacent_cells=True,
        include_cells=False,
        progress_bar=True,
    )
    assert np.array_equal(sub_surf_nocells.points, expected_surf.points)
    assert np.array_equal(sub_surf_nocells.cells, expected_surf.cells)
    assert all(celltype == pv.CellType.VERTEX for celltype in sub_surf_nocells.celltypes)


def test_extract_points_default(extracted_with_adjacent_True):
    input_surf, input_point_ids, _, expected_surf = extracted_with_adjacent_True
    # test adjacent_cells=True and include_cells=True by default
    sub_surf_adj = input_surf.extract_points(input_point_ids)

    assert np.array_equal(sub_surf_adj.points, expected_surf.points)
    assert np.array_equal(sub_surf_adj.cells, expected_surf.cells)


@pytest.mark.parametrize('preference', ['point', 'cell'])
@pytest.mark.parametrize('adjacent_fixture', [True, False])
def test_extract_values_preference(
    preference,
    adjacent_fixture,
    extracted_with_adjacent_True,
    extracted_with_adjacent_False,
):
    # test points are extracted with point data (with adjacent = False by default)
    # test cells are extracted with cell data
    fixture = extracted_with_adjacent_True if adjacent_fixture else extracted_with_adjacent_False
    input_surf, input_point_ids, input_cell_ids, expected_surf = fixture

    func = functools.partial(input_surf.extract_values, scalars='labels', preference=preference)
    if preference == 'point':
        sub_surf = func(input_point_ids)
        if not adjacent_fixture:
            pytest.xfail(
                'Will not match expected output since adjacent is True by default for point data ',
            )
    else:
        sub_surf = func(input_cell_ids)

    assert np.array_equal(sub_surf.points, expected_surf.points)
    assert np.array_equal(sub_surf.cells, expected_surf.cells)


def extract_values_values():
    # Define values to extract all 16 points or all 9 cells of the 4x4 grid
    point_values = [
        range(16),
        list(range(16)),
        np.array(range(16)),
    ]
    cell_values = [
        range(10),
        list(range(10)),
        np.array(range(10)),
    ]

    return list(zip(point_values, cell_values))


@pytest.mark.parametrize('preference', ['point', 'cell'])
@pytest.mark.parametrize('invert', [True, False])
@pytest.mark.parametrize('values', extract_values_values())
def test_extract_values_input_values_and_invert(preference, values, invert, grid4x4):
    # test extracting all points or cells
    values = values[0] if preference == 'point' else values[1]
    extracted = grid4x4.extract_values(values, preference=preference, invert=invert)
    if invert:
        assert extracted.n_points == 0
        assert extracted.n_cells == 0
        assert extracted.n_arrays == 0
    else:
        assert np.array_equal(extracted.points, grid4x4.points)
        assert np.array_equal(extracted.cells, grid4x4.faces)


def test_extract_values_open_intervals(grid4x4):
    extracted = grid4x4.extract_values(ranges=[float('-inf'), float('inf')])
    assert extracted.n_points == 16
    assert extracted.n_cells == 9

    extracted = grid4x4.extract_values(ranges=[0, np.inf])
    assert extracted.n_points == 16
    assert extracted.n_cells == 9

    extracted = grid4x4.extract_values(ranges=[-np.inf, 16])
    assert extracted.n_points == 16
    assert extracted.n_cells == 9


SMALL_VOLUME = 1**3
BIG_VOLUME = 2**3


@pytest.fixture
def labeled_data():
    bounds = np.array((-0.5, 0.5, -0.5, 0.5, -0.5, 0.5))
    small_box = pv.Box(bounds=bounds)
    big_box = pv.Box(bounds=bounds * 2)
    labeled = (small_box + big_box).extract_geometry().connectivity()
    assert isinstance(labeled, pv.PolyData)
    assert labeled.array_names == ['RegionId', 'RegionId']
    assert np.allclose(small_box.volume, SMALL_VOLUME)
    assert np.allclose(big_box.volume, BIG_VOLUME)
    return small_box, big_box, labeled


def add_component_to_labeled_data(labeled_data, offset):
    """Add second component to scalars by duplicating first component and adding offset."""
    if offset is None:
        return labeled_data
    small_box, big_box, labeled_data = labeled_data

    point_data = labeled_data.point_data['RegionId']
    point_data = np.vstack([point_data, point_data + offset]).T
    labeled_data.point_data['RegionId'] = point_data

    cell_data = labeled_data.cell_data['RegionId']
    cell_data = np.vstack([cell_data, cell_data + offset]).T
    labeled_data.cell_data['RegionId'] = cell_data

    return small_box, big_box, labeled_data


class SplitComponentTestCase(NamedTuple):
    component_offset: Any
    component_mode: Any
    expected_n_blocks: Any
    expected_volume: Any


split_component_test_cases = [
    SplitComponentTestCase(
        component_offset=None,
        component_mode=0,
        expected_n_blocks=2,
        expected_volume=[SMALL_VOLUME, BIG_VOLUME],
    ),
    SplitComponentTestCase(
        component_offset=None,
        component_mode='any',
        expected_n_blocks=2,
        expected_volume=[SMALL_VOLUME, BIG_VOLUME],
    ),
    SplitComponentTestCase(
        component_offset=None,
        component_mode='all',
        expected_n_blocks=2,
        expected_volume=[SMALL_VOLUME, BIG_VOLUME],
    ),
    SplitComponentTestCase(
        component_offset=0,
        component_mode='0',
        expected_n_blocks=2,
        expected_volume=[SMALL_VOLUME, BIG_VOLUME],
    ),
    SplitComponentTestCase(
        component_offset=0,
        component_mode='1',
        expected_n_blocks=2,
        expected_volume=[SMALL_VOLUME, BIG_VOLUME],
    ),
    SplitComponentTestCase(
        component_offset=0,
        component_mode='any',
        expected_n_blocks=2,
        expected_volume=[SMALL_VOLUME, BIG_VOLUME],
    ),
    SplitComponentTestCase(
        component_offset=0,
        component_mode='all',
        expected_n_blocks=2,
        expected_volume=[SMALL_VOLUME, BIG_VOLUME],
    ),
    SplitComponentTestCase(
        component_offset=-0.5,
        component_mode=0,
        expected_n_blocks=2,
        expected_volume=[SMALL_VOLUME, BIG_VOLUME],
    ),
    SplitComponentTestCase(
        component_offset=-0.5,
        component_mode=1,
        expected_n_blocks=2,
        expected_volume=[SMALL_VOLUME, BIG_VOLUME],
    ),
    SplitComponentTestCase(
        component_offset=-0.5,
        component_mode='any',
        expected_n_blocks=4,
        expected_volume=[SMALL_VOLUME, SMALL_VOLUME, BIG_VOLUME, BIG_VOLUME],
    ),
    SplitComponentTestCase(
        component_offset=-0.5,
        component_mode='all',
        expected_n_blocks=4,
        expected_volume=[0, 0, 0, 0],
    ),
]


@pytest.mark.parametrize(
    ('component_offset', 'component_mode', 'expected_n_blocks', 'expected_volume'),
    split_component_test_cases,
)
@pytest.mark.parametrize(
    ('dataset_filter', 'kwargs'),
    [
        (pv.DataSetFilters.split_values, {}),
        (pv.DataSetFilters.extract_values, dict(values='_unique', split=True)),
    ],
)
def test_split_values_extract_values_component(
    dataset_filter,
    kwargs,
    labeled_data,
    component_offset,
    component_mode,
    expected_n_blocks,
    expected_volume,
):
    # Add second component to fixture for test as needed
    small_box, big_box, labeled_data = add_component_to_labeled_data(
        labeled_data,
        component_offset,
    )
    multiblock = dataset_filter(labeled_data, component_mode=component_mode, **kwargs)
    assert isinstance(multiblock, pv.MultiBlock)
    assert multiblock.n_blocks == expected_n_blocks
    assert all(isinstance(block, pv.UnstructuredGrid) for block in multiblock)

    # Convert to polydata to test volume
    multiblock = multiblock.as_polydata_blocks()
    assert expected_n_blocks == len(expected_volume)
    assert all(
        np.allclose(block.volume, volume) for block, volume in zip(multiblock, expected_volume)
    )


def test_extract_values_split_ranges_values(labeled_data):
    _, _, labeled_data = labeled_data
    extracted = labeled_data.extract_values(values=[0, 1], ranges=[[0, 0], [1, 1]], split=True)
    assert isinstance(extracted, pv.MultiBlock)
    assert extracted.n_blocks == 4
    extracted_value0 = extracted[0]
    extracted_value1 = extracted[1]
    extracted_range00 = extracted[2]
    extracted_range11 = extracted[3]
    assert extracted_value0 == extracted_range00
    assert extracted_value1 == extracted_range11


# Test cases with and/or without dict inputs
# Include swapped [name, value] or [value, name] inputs
values_nodict_ranges_dict = dict(values=0, ranges=dict(rng=[0, 0])), ['Block-00', 'rng']
values_dict_ranges_nodict = dict(values={0: 'val'}, ranges=[0, 0]), ['val', 'Block-01']
values_dict_ranges_dict = dict(values=dict(val=0), ranges={(0, 0): 'rng'}), ['val', 'rng']
values_component_dict = (
    dict(values=dict(val0=[0], val1=[1]), component_mode='multi'),
    [
        'val0',
        'val1',
    ],
)


@pytest.mark.parametrize(
    ('dict_inputs', 'block_names'),
    [
        values_nodict_ranges_dict,
        values_dict_ranges_nodict,
        values_dict_ranges_dict,
        values_component_dict,
    ],
)
def test_extract_values_dict_input(labeled_data, dict_inputs, block_names):
    _, _, labeled_data = labeled_data
    extracted = labeled_data.extract_values(**dict_inputs, split=True)
    assert isinstance(extracted, pv.MultiBlock)
    assert extracted.n_blocks == 2
    assert extracted.keys() == block_names


BLACK = [0.0, 0.0, 0.0]
WHITE = [1.0, 1.0, 1.0]
RED = [1.0, 0.0, 0.0]
GREEN = [0.0, 1.0, 0.0]
BLUE = [0.0, 0.0, 1.0]
COLORS_LIST = [BLACK, WHITE, RED, GREEN, BLUE]


@pytest.fixture
def point_cloud_colors():
    # Define point cloud where the points and rgb scalars are the same
    array = COLORS_LIST
    point_cloud = pv.PointSet(array)
    point_cloud['colors'] = array
    return point_cloud


@pytest.fixture
def point_cloud_colors_duplicates(point_cloud_colors):
    # Same fixture as point_cloud_colors but with double the points
    copied = point_cloud_colors.copy()
    copied.points += 0.5
    return point_cloud_colors + copied


class ComponentModeTestCase(NamedTuple):
    values: Any
    component_mode: Any
    expected: Any
    expected_invert: Any


component_mode_test_cases = [
    ComponentModeTestCase(
        values=0,
        component_mode=0,
        expected=[BLACK, GREEN, BLUE],
        expected_invert=[WHITE, RED],
    ),
    ComponentModeTestCase(
        values=0,
        component_mode=1,
        expected=[BLACK, RED, BLUE],
        expected_invert=[WHITE, GREEN],
    ),
    ComponentModeTestCase(
        values=0,
        component_mode=2,
        expected=[BLACK, RED, GREEN],
        expected_invert=[WHITE, BLUE],
    ),
    ComponentModeTestCase(
        values=0,
        component_mode='any',
        expected=[BLACK, RED, GREEN, BLUE],
        expected_invert=[WHITE],
    ),
    ComponentModeTestCase(
        values=1,
        component_mode='any',
        expected=[WHITE, RED, GREEN, BLUE],
        expected_invert=[BLACK],
    ),
    ComponentModeTestCase(
        values=0,
        component_mode='all',
        expected=[BLACK],
        expected_invert=[WHITE, RED, GREEN, BLUE],
    ),
    ComponentModeTestCase(
        values=1,
        component_mode='all',
        expected=[WHITE],
        expected_invert=[BLACK, RED, GREEN, BLUE],
    ),
    ComponentModeTestCase(
        values=BLACK,
        component_mode='multi',
        expected=[BLACK],
        expected_invert=[WHITE, RED, GREEN, BLUE],
    ),
    ComponentModeTestCase(
        values=[WHITE, RED],
        component_mode='multi',
        expected=[WHITE, RED],
        expected_invert=[BLACK, GREEN, BLUE],
    ),
]


@pytest.mark.parametrize('values_as_ranges', [True, False])
@pytest.mark.parametrize(('split', 'invert'), [(True, False), (False, True), (False, False)])
@pytest.mark.parametrize(
    ('values', 'component_mode', 'expected', 'expected_invert'),
    component_mode_test_cases,
)
@pytest.mark.needs_vtk_version(9, 1, 0)
def test_extract_values_component_mode(
    point_cloud_colors,
    values,
    component_mode,
    expected,
    expected_invert,
    invert,
    split,
    values_as_ranges,
):
    values_kwarg = dict(values=values)
    if values_as_ranges:
        # Get additional test coverage by converting single value inputs into a range
        if component_mode == 'multi':
            pytest.skip("Cannot use ranges with 'multi' mode.")
        values_kwarg = dict(ranges=[values - 0.5, values + 0.5])

    extracted = point_cloud_colors.extract_values(
        **values_kwarg,
        component_mode=component_mode,
        split=split,
        invert=invert,
    )
    single_mesh = extracted.combine() if split else extracted
    actual_points = single_mesh.points
    actual_colors = single_mesh['colors']
    assert np.array_equal(actual_points, expected_invert if invert else expected)
    assert np.array_equal(actual_colors, expected_invert if invert else expected)


@pytest.mark.parametrize(
    ('dataset_filter', 'kwargs'),
    [
        (pv.DataSetFilters.split_values, {}),
        (pv.DataSetFilters.extract_values, dict(values='_unique', split=True)),
    ],
)
@pytest.mark.needs_vtk_version(9, 1, 0)
def test_extract_values_component_values_split_unique(
    point_cloud_colors_duplicates,
    dataset_filter,
    kwargs,
):
    extracted = dataset_filter(point_cloud_colors_duplicates, component_mode='multi', **kwargs)
    assert isinstance(extracted, pv.MultiBlock)
    assert extracted.n_blocks == len(COLORS_LIST)
    assert (
        np.array_equal(block['colors'], [color, color])
        for block, color in zip(extracted, COLORS_LIST)
    )


@pytest.mark.parametrize('pass_point_ids', [True, False])
@pytest.mark.parametrize('pass_cell_ids', [True, False])
def test_extract_values_pass_ids(grid4x4, pass_point_ids, pass_cell_ids):
    POINT_IDS = 'vtkOriginalPointIds'
    CELL_IDS = 'vtkOriginalCellIds'
    extracted = grid4x4.extract_values(ranges=grid4x4.get_data_range())
    assert extracted.point_data.keys() == ['labels', POINT_IDS]
    assert extracted.cell_data.keys() == ['labels', CELL_IDS]

    extracted = grid4x4.extract_values(
        ranges=grid4x4.get_data_range(),
        pass_point_ids=pass_point_ids,
        pass_cell_ids=pass_cell_ids,
    )
    if pass_cell_ids:
        assert CELL_IDS in extracted.cell_data
    if pass_point_ids:
        assert POINT_IDS in extracted.point_data

    extracted = grid4x4.extract_values(
        ranges=grid4x4.get_data_range(preference='point'),
        invert=True,
        pass_point_ids=pass_point_ids,
        pass_cell_ids=pass_cell_ids,
    )
    if pass_cell_ids:
        assert extracted.cell_data.keys() == []
    if pass_point_ids:
        assert extracted.point_data.keys() == []


def test_extract_values_empty():
    empty = pv.PolyData()
    output = pv.PolyData().extract_values()
    assert isinstance(output, pv.UnstructuredGrid)
    assert empty is not output

    output = empty.extract_values(split=True)
    assert isinstance(output, pv.MultiBlock)
    assert output.n_blocks == 0

    output = empty.extract_values([0, 1, 2], ranges=[1, 2], split=True)
    assert isinstance(output, pv.MultiBlock)
    assert output.n_blocks == 4


def test_extract_values_raises(grid4x4):
    match = 'Values must be numeric.'
    with pytest.raises(TypeError, match=match):
        grid4x4.extract_values('abc')

    match = 'Values must be one-dimensional. Got 2d values.'
    with pytest.raises(ValueError, match=match):
        grid4x4.extract_values([[2, 3]])

    match = 'Ranges must be 2 dimensional. Got 3.'
    with pytest.raises(ValueError, match=match):
        grid4x4.extract_values(ranges=[[[0, 1]]])

    match = 'Ranges must be numeric.'
    with pytest.raises(TypeError, match=match):
        grid4x4.extract_values(ranges='abc')

    match = 'Invalid range [1 0] specified. Lower value cannot be greater than upper value.'
    with pytest.raises(ValueError, match=re.escape(match)):
        grid4x4.extract_values(ranges=[1, 0])

    match = 'No ranges or values were specified. At least one must be specified.'
    with pytest.raises(TypeError, match=match):
        grid4x4.extract_values()

    match = "Invalid dict mapping. The dict's keys or values must contain strings."
    with pytest.raises(TypeError, match=match):
        grid4x4.extract_values({0: 1})

    match = "Invalid component index '1' specified for scalars with 1 component(s). Value must be one of: (0,)."
    with pytest.raises(ValueError, match=re.escape(match)):
        grid4x4.extract_values(component_mode=1)

    match = "Invalid component index '-1' specified"
    with pytest.raises(ValueError, match=match):
        grid4x4.extract_values(component_mode=-1)

    match = "Invalid component 'foo'. Must be an integer, 'any', 'all', or 'multi'."
    with pytest.raises(ValueError, match=match):
        grid4x4.extract_values(component_mode='foo')

    match = "Ranges cannot be extracted using component mode 'multi'. Expected None, got [0, 1]."
    with pytest.raises(TypeError, match=re.escape(match)):
        grid4x4.extract_values(ranges=[0, 1], component_mode='multi')

    match = 'Component values cannot be more than 2 dimensions. Got 3.'
    with pytest.raises(ValueError, match=match):
        grid4x4.extract_values(values=[[[0]]], component_mode='multi')

    match = "Invalid component index '2' specified for scalars with 1 component(s). Value must be one of: (0,)."
    with pytest.raises(ValueError, match=re.escape(match)):
        grid4x4.extract_values(component_mode=2)

    match = 'Num components in values array (2) must match num components in data array (1).'
    with pytest.raises(ValueError, match=re.escape(match)):
        grid4x4.extract_values(values=[0, 1], component_mode='multi')


def test_slice_along_line_composite(composite):
    # Now test composite data structures
    a = [composite.bounds.x_min, composite.bounds.y_min, composite.bounds.z_min]
    b = [composite.bounds.x_max, composite.bounds.y_max, composite.bounds.z_max]
    line = pv.Line(a, b, resolution=10)
    output = composite.slice_along_line(line, progress_bar=True)
    assert output.n_blocks == composite.n_blocks


def test_interpolate():
    pdata = pv.PolyData()
    pdata.points = np.random.default_rng().random((10, 3))
    pdata['scalars'] = np.random.default_rng().random(10)
    surf = pv.Sphere(theta_resolution=10, phi_resolution=10)
    interp = surf.interpolate(pdata, radius=0.01, progress_bar=True)
    assert interp.n_points
    assert interp.n_arrays


def test_select_enclosed_points(uniform, hexbeam):
    surf = pv.Sphere(center=uniform.center, radius=uniform.length / 2.0)
    result = uniform.select_enclosed_points(surf, progress_bar=True)
    assert isinstance(result, type(uniform))
    assert 'SelectedPoints' in result.array_names
    assert result['SelectedPoints'].any()
    assert result.n_arrays == uniform.n_arrays + 1

    # Now check non-closed surface
    mesh = pv.Sphere(end_theta=270)
    surf = mesh.rotate_x(90, inplace=False)
    result = mesh.select_enclosed_points(surf, check_surface=False, progress_bar=True)
    assert isinstance(result, type(mesh))
    assert 'SelectedPoints' in result.array_names
    assert result.n_arrays == mesh.n_arrays + 1
    with pytest.raises(RuntimeError):
        result = mesh.select_enclosed_points(surf, check_surface=True, progress_bar=True)
    with pytest.raises(TypeError):
        result = mesh.select_enclosed_points(hexbeam, check_surface=True, progress_bar=True)


def test_decimate_boundary():
    mesh = examples.load_uniform()
    boundary = mesh.decimate_boundary(progress_bar=True)
    assert boundary.n_points


def test_extract_surface():
    # create a single quadratic hexahedral cell
    lin_pts = np.array(
        [
            [-1, -1, -1],  # node 0
            [1, -1, -1],  # node 1
            [1, 1, -1],  # node 2
            [-1, 1, -1],  # node 3
            [-1, -1, 1],  # node 4
            [1, -1, 1],  # node 5
            [1, 1, 1],  # node 6
            [-1, 1, 1],  # node 7
        ],
        np.double,
    )

    quad_pts = np.array(
        [
            (lin_pts[1] + lin_pts[0]) / 2,  # between point 0 and 1
            (lin_pts[1] + lin_pts[2]) / 2,  # between point 1 and 2
            (lin_pts[2] + lin_pts[3]) / 2,  # and so on...
            (lin_pts[3] + lin_pts[0]) / 2,
            (lin_pts[4] + lin_pts[5]) / 2,
            (lin_pts[5] + lin_pts[6]) / 2,
            (lin_pts[6] + lin_pts[7]) / 2,
            (lin_pts[7] + lin_pts[4]) / 2,
            (lin_pts[0] + lin_pts[4]) / 2,
            (lin_pts[1] + lin_pts[5]) / 2,
            (lin_pts[2] + lin_pts[6]) / 2,
            (lin_pts[3] + lin_pts[7]) / 2,
        ],
    )

    # introduce a minor variation to the location of the mid-side points
    quad_pts += np.random.default_rng().random(quad_pts.shape) * 0.25
    pts = np.vstack((lin_pts, quad_pts))

    cells = np.hstack((20, np.arange(20))).astype(np.int64, copy=False)
    celltypes = np.array([CellType.QUADRATIC_HEXAHEDRON])
    grid = pv.UnstructuredGrid(cells, celltypes, pts)

    # expect each face to be divided 6 times since it has a midside node
    surf = grid.extract_surface(progress_bar=True)
    assert surf.n_faces_strict == 36

    # expect each face to be divided several more times than the linear extraction
    surf_subdivided = grid.extract_surface(nonlinear_subdivision=5, progress_bar=True)
    assert surf_subdivided.n_faces_strict > surf.n_faces_strict

    # No subdivision, expect one face per cell
    surf_no_subdivide = grid.extract_surface(nonlinear_subdivision=0, progress_bar=True)
    assert surf_no_subdivide.n_faces_strict == 6


def test_merge_general(uniform):
    thresh = uniform.threshold_percent([0.2, 0.5], progress_bar=True)  # unstructured grid
    con = uniform.contour()  # poly data
    merged = thresh + con
    assert isinstance(merged, pv.UnstructuredGrid)
    merged = con + thresh
    assert isinstance(merged, pv.UnstructuredGrid)
    # Pure PolyData inputs should yield poly data output
    merged = uniform.extract_surface() + con
    assert isinstance(merged, pv.PolyData)


def test_merge_active_normals():
    plane = pv.Plane()

    # Check default normals
    default_normal = np.array([0, 0, 1])
    assert np.array_equal(plane['Normals'][0], default_normal)
    assert np.array_equal(plane.active_normals[0], default_normal)
    assert np.array_equal(plane.point_normals[0], default_normal)

    # Customize the normals
    plane['Normals'] *= -1
    negative_normal = -default_normal
    assert np.array_equal(plane['Normals'][0], negative_normal)
    assert np.array_equal(plane.active_normals[0], negative_normal)
    assert np.array_equal(plane.point_normals[0], negative_normal)

    # Now test merge
    merged = pv.merge([plane])
    assert np.array_equal(merged['Normals'][0], negative_normal)
    assert np.array_equal(merged.active_normals[0], negative_normal)
    assert np.array_equal(merged.point_normals[0], negative_normal)


def test_iadd_general(uniform, hexbeam, sphere):
    unstructured = hexbeam
    sphere_shifted = sphere.copy()
    sphere_shifted.points += [1, 1, 1]
    # successful case: poly += poly
    merged = sphere
    merged += sphere_shifted
    assert merged is sphere

    # successful case: unstructured += anything
    merged = unstructured
    merged += uniform
    assert merged is unstructured
    merged += unstructured
    assert merged is unstructured
    merged += sphere
    assert merged is unstructured

    # failing case: poly += non-poly
    merged = sphere
    with pytest.raises(TypeError):
        merged += uniform

    # failing case: uniform += anything
    merged = uniform
    with pytest.raises(TypeError):
        merged += uniform
    with pytest.raises(TypeError):
        merged += unstructured
    with pytest.raises(TypeError):
        merged += sphere


def test_compute_cell_quality():
    mesh = pv.ParametricEllipsoid().triangulate().decimate(0.8)
    qual = mesh.compute_cell_quality(progress_bar=True)
    assert 'CellQuality' in qual.array_names
    with pytest.raises(KeyError):
        qual = mesh.compute_cell_quality(quality_measure='foo', progress_bar=True)


@pytest.mark.needs_vtk_version(9, 3, 0)
def test_compute_boundary_mesh_quality():
    mesh = examples.download_can_crushed_vtu()
    qual = mesh.compute_boundary_mesh_quality()
    assert 'DistanceFromCellCenterToFaceCenter' in qual.array_names
    assert 'DistanceFromCellCenterToFacePlane' in qual.array_names
    assert 'AngleFaceNormalAndCellCenterToFaceCenterVector' in qual.array_names


def test_compute_derivatives(random_hills):
    mesh = random_hills
    vector = np.zeros((mesh.n_points, 3))
    vector[:, 1] = np.ones(mesh.n_points)
    mesh['vector'] = vector
    derv = mesh.compute_derivative(
        scalars='vector',
        gradient=True,
        divergence=True,
        vorticity=True,
        qcriterion=True,
        progress_bar=True,
    )
    assert 'gradient' in derv.array_names
    assert np.shape(derv['gradient'])[0] == mesh.n_points
    assert np.shape(derv['gradient'])[1] == 9

    assert 'divergence' in derv.array_names
    assert np.shape(derv['divergence'])[0] == mesh.n_points
    assert len(np.shape(derv['divergence'])) == 1

    assert 'vorticity' in derv.array_names
    assert np.shape(derv['vorticity'])[0] == mesh.n_points
    assert np.shape(derv['vorticity'])[1] == 3

    assert 'qcriterion' in derv.array_names
    assert np.shape(derv['qcriterion'])[0] == mesh.n_points
    assert len(np.shape(derv['qcriterion'])) == 1

    derv = mesh.compute_derivative(
        scalars='vector',
        gradient='gradienttest',
        divergence='divergencetest',
        vorticity='vorticitytest',
        qcriterion='qcriteriontest',
        progress_bar=True,
    )
    assert 'gradienttest' in derv.array_names
    assert np.shape(derv['gradienttest'])[0] == mesh.n_points
    assert np.shape(derv['gradienttest'])[1] == 9

    assert 'divergencetest' in derv.array_names
    assert np.shape(derv['divergencetest'])[0] == mesh.n_points
    assert len(np.shape(derv['divergencetest'])) == 1

    assert 'vorticitytest' in derv.array_names
    assert np.shape(derv['vorticitytest'])[0] == mesh.n_points
    assert np.shape(derv['vorticitytest'])[1] == 3

    assert 'qcriteriontest' in derv.array_names
    assert np.shape(derv['qcriteriontest'])[0] == mesh.n_points
    assert len(np.shape(derv['qcriteriontest'])) == 1

    grad = mesh.compute_derivative(scalars='Elevation', gradient=True, progress_bar=True)
    assert 'gradient' in grad.array_names
    assert np.shape(grad['gradient'])[0] == mesh.n_points
    assert np.shape(grad['gradient'])[1] == 3

    grad = mesh.compute_derivative(
        scalars='Elevation',
        gradient=True,
        faster=True,
        progress_bar=True,
    )
    assert 'gradient' in grad.array_names
    assert np.shape(grad['gradient'])[0] == mesh.n_points
    assert np.shape(grad['gradient'])[1] == 3

    grad = mesh.compute_derivative(scalars='vector', gradient=True, faster=True, progress_bar=True)
    assert 'gradient' in grad.array_names
    assert np.shape(grad['gradient'])[0] == mesh.n_points
    assert np.shape(grad['gradient'])[1] == 9

    with pytest.raises(ValueError):  # noqa: PT011
        grad = mesh.compute_derivative(scalars='Elevation', gradient=False, progress_bar=True)

    with pytest.raises(TypeError):
        derv = mesh.compute_derivative(object)

    mesh.point_data.clear()
    with pytest.raises(MissingDataError):
        derv = mesh.compute_derivative()


def test_extract_subset():
    volume = examples.load_uniform()
    voi = volume.extract_subset([0, 3, 1, 4, 5, 7], progress_bar=True)
    assert isinstance(voi, pv.ImageData)
    # Test that we fix the confusing issue from extents in
    #   https://gitlab.kitware.com/vtk/vtk/-/issues/17938
    assert voi.origin == voi.bounds[::2]


def test_gaussian_smooth_output_type():
    volume = examples.load_uniform()
    volume_smooth = volume.gaussian_smooth()
    assert isinstance(volume_smooth, pv.ImageData)
    volume_smooth = volume.gaussian_smooth(scalars='Spatial Point Data')
    assert isinstance(volume_smooth, pv.ImageData)


def test_gaussian_smooth_constant_data():
    point_data = np.ones((10, 10, 10))
    volume = pv.ImageData(dimensions=(10, 10, 10))
    volume.point_data['point_data'] = point_data.flatten(order='F')
    volume_smoothed = volume.gaussian_smooth()
    assert np.allclose(volume.point_data['point_data'], volume_smoothed.point_data['point_data'])


def test_gaussian_smooth_outlier():
    point_data = np.ones((10, 10, 10))
    point_data[4, 4, 4] = 100
    volume = pv.ImageData(dimensions=(10, 10, 10))
    volume.point_data['point_data'] = point_data.flatten(order='F')
    volume_smoothed = volume.gaussian_smooth()
    assert volume_smoothed.get_data_range()[1] < volume.get_data_range()[1]


def test_gaussian_smooth_cell_data_specified():
    point_data = np.zeros((10, 10, 10))
    cell_data = np.zeros((9, 9, 9))
    volume = pv.ImageData(dimensions=(10, 10, 10))
    volume.point_data['point_data'] = point_data.flatten(order='F')
    volume.cell_data['cell_data'] = cell_data.flatten(order='F')
    with pytest.raises(ValueError):  # noqa: PT011
        volume.gaussian_smooth(scalars='cell_data')


def test_gaussian_smooth_cell_data_active():
    point_data = np.zeros((10, 10, 10))
    cell_data = np.zeros((9, 9, 9))
    volume = pv.ImageData(dimensions=(10, 10, 10))
    volume.point_data['point_data'] = point_data.flatten(order='F')
    volume.cell_data['cell_data'] = cell_data.flatten(order='F')
    volume.set_active_scalars('cell_data')
    with pytest.raises(ValueError):  # noqa: PT011
        volume.gaussian_smooth()


def test_median_smooth_output_type():
    volume = examples.load_uniform()
    volume_smooth = volume.median_smooth()
    assert isinstance(volume_smooth, pv.ImageData)
    volume_smooth = volume.median_smooth(scalars='Spatial Point Data')
    assert isinstance(volume_smooth, pv.ImageData)


def test_median_smooth_constant_data():
    point_data = np.ones((10, 10, 10))
    volume = pv.ImageData(dimensions=(10, 10, 10))
    volume.point_data['point_data'] = point_data.flatten(order='F')
    volume_smoothed = volume.median_smooth()
    assert np.array_equal(volume.point_data['point_data'], volume_smoothed.point_data['point_data'])


def test_median_smooth_outlier():
    point_data = np.ones((10, 10, 10))
    point_data_outlier = point_data.copy()
    point_data_outlier[4, 4, 4] = 100
    volume = pv.ImageData(dimensions=(10, 10, 10))
    volume.point_data['point_data'] = point_data.flatten(order='F')
    volume_outlier = pv.ImageData(dimensions=(10, 10, 10))
    volume_outlier.point_data['point_data'] = point_data_outlier.flatten(order='F')
    volume_outlier_smoothed = volume_outlier.median_smooth()
    assert np.array_equal(
        volume.point_data['point_data'],
        volume_outlier_smoothed.point_data['point_data'],
    )


def test_image_dilate_erode_output_type():
    point_data = np.zeros((10, 10, 10))
    point_data[4, 4, 4] = 1
    volume = pv.ImageData(dimensions=(10, 10, 10))
    volume.point_data['point_data'] = point_data.flatten(order='F')
    volume_dilate_erode = volume.image_dilate_erode()
    assert isinstance(volume_dilate_erode, pv.ImageData)
    volume_dilate_erode = volume.image_dilate_erode(scalars='point_data')
    assert isinstance(volume_dilate_erode, pv.ImageData)


def test_image_dilate_erode_dilation():
    point_data = np.zeros((10, 10, 10))
    point_data[4, 4, 4] = 1
    point_data_dilated = point_data.copy()
    point_data_dilated[3:6, 3:6, 4] = 1  # "activate" all voxels within diameter 3 around (4,4,4)
    point_data_dilated[3:6, 4, 3:6] = 1
    point_data_dilated[4, 3:6, 3:6] = 1
    volume = pv.ImageData(dimensions=(10, 10, 10))
    volume.point_data['point_data'] = point_data.flatten(order='F')
    volume_dilated = volume.image_dilate_erode()  # default is binary dilation
    assert np.array_equal(
        volume_dilated.point_data['point_data'],
        point_data_dilated.flatten(order='F'),
    )


def test_image_dilate_erode_erosion():
    point_data = np.zeros((10, 10, 10))
    point_data[4, 4, 4] = 1
    point_data_eroded = np.zeros((10, 10, 10))
    volume = pv.ImageData(dimensions=(10, 10, 10))
    volume.point_data['point_data'] = point_data.flatten(order='F')
    volume_eroded = volume.image_dilate_erode(0, 1)  # binary erosion
    assert np.array_equal(
        volume_eroded.point_data['point_data'],
        point_data_eroded.flatten(order='F'),
    )


def test_image_dilate_erode_cell_data_specified():
    point_data = np.zeros((10, 10, 10))
    cell_data = np.zeros((9, 9, 9))
    volume = pv.ImageData(dimensions=(10, 10, 10))
    volume.point_data['point_data'] = point_data.flatten(order='F')
    volume.cell_data['cell_data'] = cell_data.flatten(order='F')
    with pytest.raises(ValueError):  # noqa: PT011
        volume.image_dilate_erode(scalars='cell_data')


def test_image_dilate_erode_cell_data_active():
    point_data = np.zeros((10, 10, 10))
    cell_data = np.zeros((9, 9, 9))
    volume = pv.ImageData(dimensions=(10, 10, 10))
    volume.point_data['point_data'] = point_data.flatten(order='F')
    volume.cell_data['cell_data'] = cell_data.flatten(order='F')
    volume.set_active_scalars('cell_data')
    with pytest.raises(ValueError):  # noqa: PT011
        volume.image_dilate_erode()


def test_image_threshold_output_type(uniform):
    threshold = 10  # 'random' value
    volume_thresholded = uniform.image_threshold(threshold)
    assert isinstance(volume_thresholded, pv.ImageData)
    volume_thresholded = uniform.image_threshold(threshold, scalars='Spatial Point Data')
    assert isinstance(volume_thresholded, pv.ImageData)


def test_image_threshold_raises(uniform):
    match = 'Threshold must have one or two values, got 3.'
    with pytest.raises(ValueError, match=match):
        uniform.image_threshold([1, 2, 3])


@pytest.mark.parametrize('value_dtype', [float, int])
@pytest.mark.parametrize('array_dtype', [float, int, np.uint8])
def test_image_threshold_dtype(value_dtype, array_dtype):
    image = pv.ImageData(dimensions=(2, 2, 2))
    thresh_value = value_dtype(4)
    assert type(thresh_value) is value_dtype

    data_array = np.array(range(8), dtype=array_dtype)
    image['Data'] = data_array

    thresh = image.image_threshold(thresh_value)
    assert thresh['Data'].dtype == np.dtype(array_dtype)

    expected_array = [0, 0, 0, 0, 1, 1, 1, 1]
    actual_array = thresh['Data']
    assert np.array_equal(actual_array, expected_array)

    assert image['Data'].dtype == thresh['Data'].dtype


def test_image_threshold_wrong_threshold_length():
    threshold = (10, 10, 10)  # tuple with too many values
    volume = examples.load_uniform()
    with pytest.raises(ValueError):  # noqa: PT011
        volume.image_threshold(threshold)


def test_image_threshold_wrong_threshold_type():
    threshold = {'min': 0, 'max': 10}  # dict thresh
    volume = examples.load_uniform()
    with pytest.raises(TypeError):
        volume.image_threshold(threshold)


@pytest.mark.parametrize('in_value', [1, None])
@pytest.mark.parametrize('out_value', [0, None])
def test_image_threshold_upper(in_value, out_value):
    threshold = 0  # 'random' value
    array_shape = (3, 3, 3)
    in_value_location = (1, 1, 1)
    point_data = np.ones(array_shape)
    in_value_mask = np.zeros(array_shape, dtype=bool)
    in_value_mask[in_value_location] = True
    point_data[in_value_mask] = 100  # the only 'in' value
    point_data[~in_value_mask] = -100  # out values
    volume = pv.ImageData(dimensions=array_shape)
    volume.point_data['point_data'] = point_data.flatten(order='F')
    point_data_thresholded = point_data.copy()
    if in_value is not None:
        point_data_thresholded[in_value_mask] = in_value
    if out_value is not None:
        point_data_thresholded[~in_value_mask] = out_value
    volume_thresholded = volume.image_threshold(threshold, in_value=in_value, out_value=out_value)
    assert np.array_equal(
        volume_thresholded.point_data['point_data'],
        point_data_thresholded.flatten(order='F'),
    )


@pytest.mark.parametrize('in_value', [1, None])
@pytest.mark.parametrize('out_value', [0, None])
def test_image_threshold_between(in_value, out_value):
    threshold = [-10, 10]  # 'random' values
    array_shape = (3, 3, 3)
    in_value_location = (1, 1, 1)
    low_value_location = (1, 1, 2)
    point_data = np.ones(array_shape)
    in_value_mask = np.zeros(array_shape, dtype=bool)
    in_value_mask[in_value_location] = True
    point_data[in_value_mask] = 0  # the only 'in' value
    point_data[~in_value_mask] = 100  # out values
    point_data[low_value_location] = -100  # add a value below the threshold also
    volume = pv.ImageData(dimensions=array_shape)
    volume.point_data['point_data'] = point_data.flatten(order='F')
    point_data_thresholded = point_data.copy()
    if in_value is not None:
        point_data_thresholded[in_value_mask] = in_value
    if out_value is not None:
        point_data_thresholded[~in_value_mask] = out_value
    volume_thresholded = volume.image_threshold(threshold, in_value=in_value, out_value=out_value)
    assert np.array_equal(
        volume_thresholded.point_data['point_data'],
        point_data_thresholded.flatten(order='F'),
    )


def test_extract_subset_structured():
    structured = examples.load_structured()
    voi = structured.extract_subset([0, 3, 1, 4, 0, 1])
    assert isinstance(voi, pv.StructuredGrid)
    assert voi.dimensions == (4, 4, 1)


@pytest.fixture
def structured_grids_split_coincident():
    """Two structured grids which are coincident along second axis (axis=1), and
    the grid from which they were extracted.
    """
    structured = examples.load_structured()
    point_data = (np.ones((80, 80)) * np.arange(0, 80)).ravel(order='F')
    cell_data = (np.ones((79, 79)) * np.arange(0, 79)).T.ravel(order='F')
    structured.point_data['point_data'] = point_data
    structured.cell_data['cell_data'] = cell_data
    voi_1 = structured.extract_subset([0, 80, 0, 40, 0, 1])
    voi_2 = structured.extract_subset([0, 80, 40, 80, 0, 1])
    return voi_1, voi_2, structured


@pytest.fixture
def structured_grids_split_disconnected():
    """Two structured grids which are disconnected."""
    structured = examples.load_structured()
    point_data = (np.ones((80, 80)) * np.arange(0, 80)).ravel(order='F')
    cell_data = (np.ones((79, 79)) * np.arange(0, 79)).T.ravel(order='F')
    structured.point_data['point_data'] = point_data
    structured.cell_data['cell_data'] = cell_data
    voi_1 = structured.extract_subset([0, 80, 0, 40, 0, 1])
    voi_2 = structured.extract_subset([0, 80, 45, 80, 0, 1])
    return voi_1, voi_2


def test_concatenate_structured(
    structured_grids_split_coincident,
    structured_grids_split_disconnected,
):
    voi_1, voi_2, structured = structured_grids_split_coincident
    joined = voi_1.concatenate(voi_2, axis=1)
    assert structured.points == pytest.approx(joined.points)
    assert structured.volume == pytest.approx(joined.volume)
    assert structured.point_data['point_data'] == pytest.approx(joined.point_data['point_data'])
    assert structured.cell_data['cell_data'] == pytest.approx(joined.cell_data['cell_data'])


def test_concatenate_structured_bad_dimensions(structured_grids_split_coincident):
    voi_1, voi_2, structured = structured_grids_split_coincident

    # test invalid dimensions
    with pytest.raises(ValueError):  # noqa: PT011
        voi_1.concatenate(voi_2, axis=0)

    with pytest.raises(ValueError):  # noqa: PT011
        voi_1.concatenate(voi_2, axis=2)


def test_concatenate_structured_bad_inputs(structured_grids_split_coincident):
    voi_1, voi_2, structured = structured_grids_split_coincident
    with pytest.raises(RuntimeError):
        voi_1.concatenate(voi_2, axis=3)


def test_concatenate_structured_bad_point_data(structured_grids_split_coincident):
    voi_1, voi_2, structured = structured_grids_split_coincident
    voi_1['point_data'] = voi_1['point_data'] * 2.0
    with pytest.raises(RuntimeError):
        voi_1.concatenate(voi_2, axis=1)


def test_concatenate_structured_disconnected(structured_grids_split_disconnected):
    voi_1, voi_2 = structured_grids_split_disconnected
    with pytest.raises(RuntimeError):
        voi_1.concatenate(voi_2, axis=1)


def test_concatenate_structured_different_arrays(structured_grids_split_coincident):
    voi_1, voi_2, structured = structured_grids_split_coincident
    point_data = voi_1.point_data.pop('point_data')
    with pytest.raises(RuntimeError):
        voi_1.concatenate(voi_2, axis=1)

    voi_1.point_data['point_data'] = point_data
    voi_1.cell_data.remove('cell_data')
    with pytest.raises(RuntimeError):
        voi_1.concatenate(voi_2, axis=1)


def test_structured_add_non_grid():
    grid = examples.load_structured()
    merged = grid + examples.load_hexbeam()
    assert isinstance(merged, pv.UnstructuredGrid)


def test_poly_data_strip():
    mesh = examples.load_airplane()
    slc = mesh.slice(normal='z', origin=(0, 0, -10))
    stripped = slc.strip(progress_bar=True)
    assert stripped.n_cells == 1


def test_shrink():
    mesh = pv.Sphere()
    shrunk = mesh.shrink(shrink_factor=0.8, progress_bar=True)
    assert shrunk.n_cells == mesh.n_cells
    assert shrunk.area < mesh.area
    mesh = examples.load_uniform()
    shrunk = mesh.shrink(shrink_factor=0.8, progress_bar=True)
    assert shrunk.n_cells == mesh.n_cells
    assert shrunk.volume < mesh.volume


def test_tessellate():
    points = np.array(
        [
            [0.0, 0.0, 0.0],
            [2.0, 0.0, 0.0],
            [1.0, 2.0, 0.0],
            [1.0, 0.5, 0.0],
            [1.5, 1.5, 0.0],
            [0.5, 1.5, 0.0],
        ],
    )
    cells = np.array([6, 0, 1, 2, 3, 4, 5])
    cell_types = np.array([CellType.QUADRATIC_TRIANGLE])
    ugrid = pv.UnstructuredGrid(cells, cell_types, points)
    tessellated = ugrid.tessellate(progress_bar=True)
    assert tessellated.n_cells > ugrid.n_cells
    assert tessellated.n_points > ugrid.n_points
    assert ugrid.tessellate(max_n_subdivide=6).n_cells > tessellated.n_cells
    assert ugrid.tessellate(merge_points=False).n_points > tessellated.n_points
    pdata = pv.PolyData()
    with pytest.raises(TypeError):
        tessellated = pdata.tessellate(progress_bar=True)


@pytest.mark.parametrize(
    ('num_cell_arrays', 'num_point_data'),
    itertools.product([0, 1, 2], [0, 1, 2]),
)
def test_transform_mesh(datasets, num_cell_arrays, num_point_data):
    # rotate about x-axis by 90 degrees
    for dataset in datasets:
        tf = pv.core.utilities.transformations.axis_angle_rotation((1, 0, 0), 90)

        for i in range(num_cell_arrays):
            dataset.cell_data[f'C{i}'] = np.random.default_rng().random((dataset.n_cells, 3))

        for i in range(num_point_data):
            dataset.point_data[f'P{i}'] = np.random.default_rng().random((dataset.n_points, 3))

        # deactivate any active vectors!
        # even if transform_all_input_vectors is False, vtkTransformfilter will
        # transform active vectors
        dataset.set_active_vectors(None)

        transformed = dataset.transform(tf, transform_all_input_vectors=False, inplace=False)

        assert dataset.points[:, 0] == pytest.approx(transformed.points[:, 0])
        assert dataset.points[:, 2] == pytest.approx(-transformed.points[:, 1])
        assert dataset.points[:, 1] == pytest.approx(transformed.points[:, 2])

        # ensure that none of the vector data is changed
        for name, array in dataset.point_data.items():
            assert transformed.point_data[name] == pytest.approx(array)

        for name, array in dataset.cell_data.items():
            assert transformed.cell_data[name] == pytest.approx(array)

        # verify that the cell connectivity is a deep copy
        if hasattr(dataset, '_connectivity_array'):
            transformed._connectivity_array[0] += 1
            assert not np.array_equal(dataset._connectivity_array, transformed._connectivity_array)
        if hasattr(dataset, 'cell_connectivity'):
            transformed.cell_connectivity[0] += 1
            assert not np.array_equal(dataset.cell_connectivity, transformed.cell_connectivity)


@pytest.mark.parametrize(
    ('num_cell_arrays', 'num_point_data'),
    itertools.product([0, 1, 2], [0, 1, 2]),
)
def test_transform_mesh_and_vectors(datasets, num_cell_arrays, num_point_data):
    for dataset in datasets:
        # rotate about x-axis by 90 degrees
        tf = pv.core.utilities.transformations.axis_angle_rotation((1, 0, 0), 90)

        for i in range(num_cell_arrays):
            dataset.cell_data[f'C{i}'] = np.random.default_rng().random((dataset.n_cells, 3))

        for i in range(num_point_data):
            dataset.point_data[f'P{i}'] = np.random.default_rng().random((dataset.n_points, 3))

        # track original untransformed dataset
        orig_dataset = dataset.copy(deep=True)

        transformed = dataset.transform(tf, transform_all_input_vectors=True, inplace=False)

        # verify that the dataset has not modified
        if num_cell_arrays:
            assert dataset.cell_data == orig_dataset.cell_data
        if num_point_data:
            assert dataset.point_data == orig_dataset.point_data

        assert dataset.points[:, 0] == pytest.approx(transformed.points[:, 0])
        assert dataset.points[:, 2] == pytest.approx(-transformed.points[:, 1])
        assert dataset.points[:, 1] == pytest.approx(transformed.points[:, 2])

        for i in range(num_cell_arrays):
            assert dataset.cell_data[f'C{i}'][:, 0] == pytest.approx(
                transformed.cell_data[f'C{i}'][:, 0],
            )
            assert dataset.cell_data[f'C{i}'][:, 2] == pytest.approx(
                -transformed.cell_data[f'C{i}'][:, 1],
            )
            assert dataset.cell_data[f'C{i}'][:, 1] == pytest.approx(
                transformed.cell_data[f'C{i}'][:, 2],
            )

        for i in range(num_point_data):
            assert dataset.point_data[f'P{i}'][:, 0] == pytest.approx(
                transformed.point_data[f'P{i}'][:, 0],
            )
            assert dataset.point_data[f'P{i}'][:, 2] == pytest.approx(
                -transformed.point_data[f'P{i}'][:, 1],
            )
            assert dataset.point_data[f'P{i}'][:, 1] == pytest.approx(
                transformed.point_data[f'P{i}'][:, 2],
            )

        # Verify active scalars are not changed
        expected_point_scalars_name = orig_dataset.point_data.active_scalars_name
        actual_point_scalars_name = transformed.point_data.active_scalars_name
        assert actual_point_scalars_name == expected_point_scalars_name

        expected_cell_scalars_name = orig_dataset.cell_data.active_scalars_name
        actual_cell_scalars_name = transformed.cell_data.active_scalars_name
        assert actual_cell_scalars_name == expected_cell_scalars_name


@pytest.mark.parametrize(
    ('num_cell_arrays', 'num_point_data'),
    itertools.product([0, 1, 2], [0, 1, 2]),
)
def test_transform_int_vectors_warning(datasets, num_cell_arrays, num_point_data):
    for dataset in datasets:
        tf = pv.core.utilities.transformations.axis_angle_rotation((1, 0, 0), 90)
        dataset.clear_data()
        for i in range(num_cell_arrays):
            dataset.cell_data[f'C{i}'] = np.random.default_rng().integers(
                np.iinfo(int).max,
                size=(dataset.n_cells, 3),
            )
        for i in range(num_point_data):
            dataset.point_data[f'P{i}'] = np.random.default_rng().integers(
                np.iinfo(int).max,
                size=(dataset.n_points, 3),
            )
        if not (num_cell_arrays == 0 and num_point_data == 0):
            with pytest.warns(UserWarning, match='Integer'):
                _ = dataset.transform(tf, transform_all_input_vectors=True, inplace=False)


def test_transform_inplace_rectilinear(rectilinear):
    # assert that transformations of this type raises the correct error
    tf = pv.core.utilities.transformations.axis_angle_rotation(
        (1, 0, 0),
        90,
    )  # rotate about x-axis by 90 degrees
    with pytest.raises(TypeError):
        rectilinear.transform(tf, inplace=True)


@pytest.mark.parametrize('spacing', [(1, 1, 1), (0.5, 0.6, 0.7)])
def test_transform_imagedata(uniform, spacing):
    # Transformations affect origin, spacing, and direction, so test these here
    uniform.spacing = spacing

    # Test scaling
    vector123 = np.array((1, 2, 3))
    uniform.scale(vector123, inplace=True)
    expected_spacing = spacing * vector123
    assert np.allclose(uniform.spacing, expected_spacing)

    # Test direction
    rotation = pv.Transform().rotate_vector(vector123, 30).matrix[:3, :3]
    uniform.rotate(rotation, inplace=True)
    assert np.allclose(uniform.direction_matrix, rotation)

    # Test translation by centering data
    vector = np.array(uniform.center) * -1
    translation = pv.Transform().translate(vector)
    uniform.transform(translation, inplace=True)
    assert isinstance(uniform, pv.ImageData)
    assert np.array_equal(uniform.origin, vector)

    # Test applying a second translation
    translated = uniform.transform(translation, inplace=False)
    assert np.allclose(translated.origin, vector * 2)
    assert np.allclose(translated.center, uniform.origin)


def test_transform_imagedata_warns_with_shear(uniform):
    shear = np.eye(4)
    shear[0, 1] = 0.1

    with pytest.warns(
        Warning,
        match='The transformation matrix has a shear component which has been removed. \n'
        'Shear is not supported when setting `ImageData` `index_to_physical_matrix`.',
    ):
        uniform.transform(shear)


def test_reflect_mesh_about_point(datasets):
    for dataset in datasets:
        x_plane = 500
        reflected = dataset.reflect((1, 0, 0), point=(x_plane, 0, 0), progress_bar=True)
        assert reflected.n_cells == dataset.n_cells
        assert reflected.n_points == dataset.n_points
        assert np.allclose(x_plane - dataset.points[:, 0], reflected.points[:, 0] - x_plane)
        assert np.allclose(dataset.points[:, 1:], reflected.points[:, 1:])


def test_reflect_mesh_with_vectors(datasets):
    for dataset in datasets:
        if hasattr(dataset, 'compute_normals'):
            dataset.compute_normals(inplace=True, progress_bar=True)

        # add vector data to cell and point arrays
        dataset.cell_data['C'] = np.arange(dataset.n_cells)[:, np.newaxis] * np.array(
            [1, 2, 3],
            dtype=float,
        ).reshape((1, 3))
        dataset.point_data['P'] = np.arange(dataset.n_points)[:, np.newaxis] * np.array(
            [1, 2, 3],
            dtype=float,
        ).reshape((1, 3))

        reflected = dataset.reflect(
            (1, 0, 0),
            transform_all_input_vectors=True,
            inplace=False,
            progress_bar=True,
        )

        # assert isinstance(reflected, type(dataset))
        assert reflected.n_cells == dataset.n_cells
        assert reflected.n_points == dataset.n_points
        assert np.allclose(dataset.points[:, 0], -reflected.points[:, 0])
        assert np.allclose(dataset.points[:, 1:], reflected.points[:, 1:])

        # assert normals are reflected
        if hasattr(dataset, 'compute_normals'):
            assert np.allclose(
                dataset.cell_data['Normals'][:, 0],
                -reflected.cell_data['Normals'][:, 0],
            )
            assert np.allclose(
                dataset.cell_data['Normals'][:, 1:],
                reflected.cell_data['Normals'][:, 1:],
            )
            assert np.allclose(
                dataset.point_data['Normals'][:, 0],
                -reflected.point_data['Normals'][:, 0],
            )
            assert np.allclose(
                dataset.point_data['Normals'][:, 1:],
                reflected.point_data['Normals'][:, 1:],
            )

        # assert other vector fields are reflected
        assert np.allclose(dataset.cell_data['C'][:, 0], -reflected.cell_data['C'][:, 0])
        assert np.allclose(dataset.cell_data['C'][:, 1:], reflected.cell_data['C'][:, 1:])
        assert np.allclose(dataset.point_data['P'][:, 0], -reflected.point_data['P'][:, 0])
        assert np.allclose(dataset.point_data['P'][:, 1:], reflected.point_data['P'][:, 1:])


@pytest.mark.parametrize(
    'dataset',
    [
        examples.load_hexbeam(),  # UnstructuredGrid
        examples.load_airplane(),  # PolyData
        examples.load_structured(),  # StructuredGrid
    ],
)
def test_reflect_inplace(dataset):
    orig = dataset.copy()
    dataset.reflect((1, 0, 0), inplace=True, progress_bar=True)
    assert dataset.n_cells == orig.n_cells
    assert dataset.n_points == orig.n_points
    assert np.allclose(dataset.points[:, 0], -orig.points[:, 0])
    assert np.allclose(dataset.points[:, 1:], orig.points[:, 1:])


def test_transform_inplace_bad_types_2(rectilinear):
    # assert that transformations of these types throw the correct error
    with pytest.raises(TypeError):
        rectilinear.reflect((1, 0, 0), inplace=True)


@settings(suppress_health_check=[HealthCheck.function_scoped_fixture], deadline=None)
@given(rotate_amounts=n_numbers(4), translate_amounts=n_numbers(3))
def test_transform_should_match_vtk_transformation(rotate_amounts, translate_amounts, grid):
    trans = pv.Transform()
    trans.check_finite = False
    trans.RotateWXYZ(*rotate_amounts)
    trans.translate(translate_amounts)
    trans.Update()

    # Apply transform with pyvista filter
    grid_a = grid.copy()
    grid_a.transform(trans)

    # Apply transform with vtk filter
    grid_b = grid.copy()
    f = vtk.vtkTransformFilter()
    f.SetInputDataObject(grid_b)
    f.SetTransform(trans)
    f.Update()
    grid_b = pv.wrap(f.GetOutput())

    # treat INF as NAN (necessary for allclose)
    grid_a.points[np.isinf(grid_a.points)] = np.nan
    assert np.allclose(grid_a.points, grid_b.points, equal_nan=True)


@settings(suppress_health_check=[HealthCheck.function_scoped_fixture], deadline=None)
@given(rotate_amounts=n_numbers(4))
def test_transform_should_match_vtk_transformation_non_homogeneous(rotate_amounts, grid):
    # test non homogeneous transform
    trans_rotate_only = pv.Transform()
    trans_rotate_only.check_finite = False
    trans_rotate_only.RotateWXYZ(*rotate_amounts)
    trans_rotate_only.Update()

    grid_copy = grid.copy()
    grid_copy.transform(trans_rotate_only)

    from pyvista.core.utilities.transformations import apply_transformation_to_points

    trans_arr = trans_rotate_only.matrix[:3, :3]
    trans_pts = apply_transformation_to_points(trans_arr, grid.points)
    assert np.allclose(grid_copy.points, trans_pts, equal_nan=True)


def test_translate_should_not_fail_given_none(grid):
    bounds = grid.bounds
    grid.transform(None)
    assert grid.bounds == bounds


def test_translate_should_fail_bad_points_or_transform(grid):
    points = np.random.default_rng().random((10, 2))
    bad_points = np.random.default_rng().random((10, 2))
    trans = np.random.default_rng().random((4, 4))
    bad_trans = np.random.default_rng().random((2, 4))
    with pytest.raises(ValueError):  # noqa: PT011
        pv.core.utilities.transformations.apply_transformation_to_points(trans, bad_points)

    with pytest.raises(ValueError):  # noqa: PT011
        pv.core.utilities.transformations.apply_transformation_to_points(bad_trans, points)


@settings(
    suppress_health_check=[HealthCheck.function_scoped_fixture],
    max_examples=HYPOTHESIS_MAX_EXAMPLES,
)
@given(array=arrays(dtype=np.float32, shape=array_shapes(max_dims=5, max_side=5)))
def test_transform_should_fail_given_wrong_numpy_shape(array, grid):
    assume(array.shape not in [(3, 3), (4, 4)])
    match = 'Shape must be one of [(3, 3), (4, 4)]'
    with pytest.raises(ValueError, match=re.escape(match)):
        grid.transform(array)


@pytest.mark.parametrize('axis_amounts', [[1, 1, 1], [0, 0, 0], [-1, -1, -1]])
def test_translate_should_translate_grid(grid, axis_amounts):
    grid_copy = grid.copy()
    grid_copy.translate(axis_amounts, inplace=True)

    grid_points = grid.points.copy() + np.array(axis_amounts)
    assert np.allclose(grid_copy.points, grid_points)


@settings(
    suppress_health_check=[HealthCheck.function_scoped_fixture],
    max_examples=HYPOTHESIS_MAX_EXAMPLES,
)
@given(angle=one_of(floats(allow_infinity=False, allow_nan=False), integers()))
@pytest.mark.parametrize('axis', ['x', 'y', 'z'])
def test_rotate_should_match_vtk_rotation(angle, axis, grid):
    trans = vtk.vtkTransform()
    getattr(trans, f'Rotate{axis.upper()}')(angle)
    trans.Update()

    trans_filter = vtk.vtkTransformFilter()
    trans_filter.SetTransform(trans)
    trans_filter.SetInputData(grid)
    trans_filter.Update()
    grid_a = pv.UnstructuredGrid(trans_filter.GetOutput())

    grid_b = grid.copy()
    getattr(grid_b, f'rotate_{axis}')(angle, inplace=True)
    assert np.allclose(grid_a.points, grid_b.points, equal_nan=True)


def test_rotate_90_degrees_four_times_should_return_original_geometry():
    sphere = pv.Sphere()
    sphere.rotate_y(90, inplace=True)
    sphere.rotate_y(90, inplace=True)
    sphere.rotate_y(90, inplace=True)
    sphere.rotate_y(90, inplace=True)
    assert np.all(sphere.points == pv.Sphere().points)


def test_rotate_180_degrees_two_times_should_return_original_geometry():
    sphere = pv.Sphere()
    sphere.rotate_x(180, inplace=True)
    sphere.rotate_x(180, inplace=True)
    assert np.all(sphere.points == pv.Sphere().points)


def test_rotate_vector_90_degrees_should_not_distort_geometry():
    cylinder = pv.Cylinder()
    rotated = cylinder.rotate_vector(vector=(1, 1, 0), angle=90)
    assert np.isclose(cylinder.volume, rotated.volume)


def test_rotations_should_match_by_a_360_degree_difference():
    mesh = examples.load_airplane()

    point = np.random.default_rng().random(3) - 0.5
    angle = (np.random.default_rng().random() - 0.5) * 360.0
    vector = np.random.default_rng().random(3) - 0.5

    # Rotate about x axis.
    rot1 = mesh.copy()
    rot2 = mesh.copy()
    rot1.rotate_x(angle=angle, point=point, inplace=True)
    rot2.rotate_x(angle=angle - 360.0, point=point, inplace=True)
    assert np.allclose(rot1.points, rot2.points)

    # Rotate about y axis.
    rot1 = mesh.copy()
    rot2 = mesh.copy()
    rot1.rotate_y(angle=angle, point=point, inplace=True)
    rot2.rotate_y(angle=angle - 360.0, point=point, inplace=True)
    assert np.allclose(rot1.points, rot2.points)

    # Rotate about z axis.
    rot1 = mesh.copy()
    rot2 = mesh.copy()
    rot1.rotate_z(angle=angle, point=point, inplace=True)
    rot2.rotate_z(angle=angle - 360.0, point=point, inplace=True)
    assert np.allclose(rot1.points, rot2.points)

    # Rotate about custom vector.
    rot1 = mesh.copy()
    rot2 = mesh.copy()
    rot1.rotate_vector(vector=vector, angle=angle, point=point, inplace=True)
    rot2.rotate_vector(vector=vector, angle=angle - 360.0, point=point, inplace=True)
    assert np.allclose(rot1.points, rot2.points)


def test_rotate_x():
    # Test non-point-based mesh doesn't fail
    mesh = examples.load_uniform()
    out = mesh.rotate_x(30)
    assert isinstance(out, pv.ImageData)
    match = 'Shape must be one of [(3,), (1, 3), (3, 1)]'
    with pytest.raises(ValueError, match=re.escape(match)):
        out = mesh.rotate_x(30, point=5)
    with pytest.raises(ValueError, match=re.escape(match)):
        out = mesh.rotate_x(30, point=[1, 3])


def test_rotate_y():
    # Test non-point-based mesh doesn't fail
    mesh = examples.load_uniform()
    out = mesh.rotate_y(30)
    assert isinstance(out, pv.ImageData)
    match = 'Shape must be one of [(3,), (1, 3), (3, 1)]'
    with pytest.raises(ValueError, match=re.escape(match)):
        out = mesh.rotate_y(30, point=5)
    with pytest.raises(ValueError, match=re.escape(match)):
        out = mesh.rotate_y(30, point=[1, 3])


def test_rotate_z():
    # Test non-point-based mesh doesn't fail
    mesh = examples.load_uniform()
    out = mesh.rotate_z(30)
    assert isinstance(out, pv.ImageData)
    match = 'Shape must be one of [(3,), (1, 3), (3, 1)]'
    with pytest.raises(ValueError, match=re.escape(match)):
        out = mesh.rotate_z(30, point=5)
    with pytest.raises(ValueError, match=re.escape(match)):
        out = mesh.rotate_z(30, point=[1, 3])


def test_rotate_vector():
    # Test non-point-based mesh doesn't fail
    mesh = examples.load_uniform()
    out = mesh.rotate_vector([1, 1, 1], 33)
    assert isinstance(out, pv.ImageData)
    match = 'Shape must be one of [(3,), (1, 3), (3, 1)]'
    with pytest.raises(ValueError, match=re.escape(match)):
        out = mesh.rotate_vector([1, 1], 33)
    with pytest.raises(ValueError, match=re.escape(match)):
        out = mesh.rotate_vector(30, 33)


def test_rotate():
    # Test non-point-based mesh doesn't fail
    mesh = examples.load_uniform()
    out = mesh.rotate([[0, 1, 0], [1, 0, 0], [0, 0, 1]])
    assert isinstance(out, pv.ImageData)


def test_transform_integers():
    # regression test for gh-1943
    points = [
        [0, 0, 0],
        [1, 0, 0],
        [0, 1, 0],
    ]
    # build vtkPolyData from scratch to enforce int data
    poly = vtk.vtkPolyData()
    poly.SetPoints(pv.vtk_points(points))
    poly = pv.wrap(poly)
    poly.verts = [1, 0, 1, 1, 1, 2]
    # define active and inactive vectors with int values
    for dataset_attrs in poly.point_data, poly.cell_data:
        for key in 'active_v', 'inactive_v', 'active_n', 'inactive_n':
            dataset_attrs[key] = poly.points
        dataset_attrs.active_vectors_name = 'active_v'
        dataset_attrs.active_normals_name = 'active_n'

    # active vectors and normals should be converted by default
    for key in 'active_v', 'inactive_v', 'active_n', 'inactive_n':
        assert poly.point_data[key].dtype == np.int_
        assert poly.cell_data[key].dtype == np.int_

    with pytest.warns(UserWarning):
        poly.rotate_x(angle=10, inplace=True)

    # check that points were converted and transformed correctly
    assert poly.points.dtype == np.float32
    assert poly.points[-1, 1] != 0
    # assert that exactly active vectors and normals were converted
    for key in 'active_v', 'active_n':
        assert poly.point_data[key].dtype == np.float32
        assert poly.cell_data[key].dtype == np.float32
    for key in 'inactive_v', 'inactive_n':
        assert poly.point_data[key].dtype == np.int_
        assert poly.cell_data[key].dtype == np.int_


@pytest.mark.xfail(reason='VTK bug')
def test_transform_integers_vtkbug_present():
    # verify that the VTK transform bug is still there
    # if this test starts to pass, we can remove the
    # automatic float conversion from ``DataSet.transform``
    # along with this test
    points = [
        [0, 0, 0],
        [1, 0, 0],
        [0, 1, 0],
    ]
    # build vtkPolyData from scratch to enforce int data
    poly = vtk.vtkPolyData()
    poly.SetPoints(pv.vtk_points(points))

    # manually put together a rotate_x(10) transform
    trans_arr = pv.core.utilities.transformations.axis_angle_rotation((1, 0, 0), 10, deg=True)
    trans_mat = pv.vtkmatrix_from_array(trans_arr)
    trans = vtk.vtkTransform()
    trans.SetMatrix(trans_mat)
    trans_filt = vtk.vtkTransformFilter()
    trans_filt.SetInputDataObject(poly)
    trans_filt.SetTransform(trans)
    trans_filt.Update()
    poly = pv.wrap(trans_filt.GetOutputDataObject(0))
    # the bug is that e.g. 0.98 gets truncated to 0
    assert poly.points[-1, 1] != 0


def test_scale():
    mesh = examples.load_airplane()

    xyz = np.random.default_rng().random(3)
    scale1 = mesh.copy()
    scale2 = mesh.copy()
    scale1.scale(xyz, inplace=True)
    scale2.points *= xyz
    scale3 = mesh.scale(xyz, inplace=False)
    assert np.allclose(scale1.points, scale2.points)
    assert np.allclose(scale3.points, scale2.points)
    # test scalar scale case
    scale1 = mesh.copy()
    scale2 = mesh.copy()
    xyz = 4.0
    scale1.scale(xyz, inplace=True)
    scale2.scale([xyz] * 3, inplace=True)
    assert np.allclose(scale1.points, scale2.points)
    # test non-point-based mesh doesn't fail
    mesh = examples.load_uniform()
    out = mesh.scale(xyz)
    assert isinstance(out, pv.ImageData)


def test_flip_x():
    mesh = examples.load_airplane()
    flip_x1 = mesh.copy()
    flip_x2 = mesh.copy()
    flip_x1.flip_x(point=(0, 0, 0), inplace=True)
    flip_x2.points[:, 0] *= -1.0
    assert np.allclose(flip_x1.points, flip_x2.points)
    # Test non-point-based mesh doesn't fail
    mesh = examples.load_uniform()
    out = mesh.flip_x()
    assert isinstance(out, pv.ImageData)


def test_flip_y():
    mesh = examples.load_airplane()
    flip_y1 = mesh.copy()
    flip_y2 = mesh.copy()
    flip_y1.flip_y(point=(0, 0, 0), inplace=True)
    flip_y2.points[:, 1] *= -1.0
    assert np.allclose(flip_y1.points, flip_y2.points)
    # Test non-point-based mesh doesn't fail
    mesh = examples.load_uniform()
    out = mesh.flip_y()
    assert isinstance(out, pv.ImageData)


def test_flip_z():
    mesh = examples.load_airplane()
    flip_z1 = mesh.copy()
    flip_z2 = mesh.copy()
    flip_z1.flip_z(point=(0, 0, 0), inplace=True)
    flip_z2.points[:, 2] *= -1.0
    assert np.allclose(flip_z1.points, flip_z2.points)
    # Test non-point-based mesh doesn't fail
    mesh = examples.load_uniform()
    out = mesh.flip_z()
    assert isinstance(out, pv.ImageData)


def test_flip_normal():
    mesh = examples.load_airplane()
    flip_normal1 = mesh.copy()
    flip_normal2 = mesh.copy()
    flip_normal1.flip_normal(normal=[1.0, 0.0, 0.0], inplace=True)
    flip_normal2.flip_x(inplace=True)
    assert np.allclose(flip_normal1.points, flip_normal2.points)

    flip_normal3 = mesh.copy()
    flip_normal4 = mesh.copy()
    flip_normal3.flip_normal(normal=[0.0, 1.0, 0.0], inplace=True)
    flip_normal4.flip_y(inplace=True)
    assert np.allclose(flip_normal3.points, flip_normal4.points)

    flip_normal5 = mesh.copy()
    flip_normal6 = mesh.copy()
    flip_normal5.flip_normal(normal=[0.0, 0.0, 1.0], inplace=True)
    flip_normal6.flip_z(inplace=True)
    assert np.allclose(flip_normal5.points, flip_normal6.points)

    # Test non-point-based mesh doesn't fail
    mesh = examples.load_uniform()
    out = mesh.flip_normal(normal=[1.0, 0.0, 0.5])
    assert isinstance(out, pv.ImageData)


def test_extrude_rotate():
    resolution = 4
    line = pv.Line(pointa=(0, 0, 0), pointb=(1, 0, 0))

    with pytest.raises(ValueError):  # noqa: PT011
        line.extrude_rotate(resolution=0, capping=True)

    poly = line.extrude_rotate(resolution=resolution, progress_bar=True, capping=True)
    assert poly.n_cells == line.n_points - 1
    assert poly.n_points == (resolution + 1) * line.n_points

    translation = 10.0
    dradius = 1.0
    poly = line.extrude_rotate(
        translation=translation,
        dradius=dradius,
        progress_bar=True,
        capping=True,
    )
    zmax = poly.bounds.z_max
    assert zmax == translation
    xmax = poly.bounds.x_max
    assert xmax == line.bounds.x_max + dradius

    poly = line.extrude_rotate(angle=90.0, progress_bar=True, capping=True)
    xmin = poly.bounds.x_min
    xmax = poly.bounds.x_max
    ymin = poly.bounds.y_min
    ymax = poly.bounds.y_max
    assert xmin == line.bounds.x_min
    assert xmax == line.bounds.x_max
    assert ymin == line.bounds.x_min
    assert ymax == line.bounds.x_max

    rotation_axis = (0, 1, 0)
    if not pv.vtk_version_info >= (9, 1, 0):
        with pytest.raises(VTKVersionError):
            poly = line.extrude_rotate(rotation_axis=rotation_axis, capping=True)
    else:
        poly = line.extrude_rotate(
            rotation_axis=rotation_axis,
            resolution=resolution,
            progress_bar=True,
            capping=True,
        )
        assert poly.n_cells == line.n_points - 1
        assert poly.n_points == (resolution + 1) * line.n_points

    with pytest.raises(ValueError):  # noqa: PT011
        line.extrude_rotate(rotation_axis=[1, 2], capping=True)


def test_extrude_rotate_inplace():
    resolution = 4
    poly = pv.Line(pointa=(0, 0, 0), pointb=(1, 0, 0))
    old_line = poly.copy()
    poly.extrude_rotate(resolution=resolution, inplace=True, progress_bar=True, capping=True)
    assert poly.n_cells == old_line.n_points - 1
    assert poly.n_points == (resolution + 1) * old_line.n_points


def test_extrude_trim():
    direction = (0, 0, 1)
    mesh = pv.Plane(
        center=(0, 0, 0),
        direction=direction,
        i_size=1,
        j_size=1,
        i_resolution=10,
        j_resolution=10,
    )
    trim_surface = pv.Plane(
        center=(0, 0, 1),
        direction=direction,
        i_size=2,
        j_size=2,
        i_resolution=20,
        j_resolution=20,
    )
    poly = mesh.extrude_trim(direction, trim_surface)
    assert np.isclose(poly.volume, 1.0)


@pytest.mark.parametrize('extrusion', ['boundary_edges', 'all_edges'])
@pytest.mark.parametrize(
    'capping',
    ['intersection', 'minimum_distance', 'maximum_distance', 'average_distance'],
)
def test_extrude_trim_strategy(extrusion, capping):
    direction = (0, 0, 1)
    mesh = pv.Plane(
        center=(0, 0, 0),
        direction=direction,
        i_size=1,
        j_size=1,
        i_resolution=10,
        j_resolution=10,
    )
    trim_surface = pv.Plane(
        center=(0, 0, 1),
        direction=direction,
        i_size=2,
        j_size=2,
        i_resolution=20,
        j_resolution=20,
    )
    poly = mesh.extrude_trim(direction, trim_surface, extrusion=extrusion, capping=capping)
    assert isinstance(poly, pv.PolyData)
    assert poly.n_cells
    assert poly.n_points


def test_extrude_trim_catch():
    direction = (0, 0, 1)
    mesh = pv.Plane()
    trim_surface = pv.Plane()
    with pytest.raises(ValueError):  # noqa: PT011
        _ = mesh.extrude_trim(direction, trim_surface, extrusion='Invalid strategy')
    with pytest.raises(TypeError, match='Invalid type'):
        _ = mesh.extrude_trim(direction, trim_surface, extrusion=0)
    with pytest.raises(ValueError):  # noqa: PT011
        _ = mesh.extrude_trim(direction, trim_surface, capping='Invalid strategy')
    with pytest.raises(TypeError, match='Invalid type'):
        _ = mesh.extrude_trim(direction, trim_surface, capping=0)
    with pytest.raises(TypeError):
        _ = mesh.extrude_trim('foobar', trim_surface)
    with pytest.raises(TypeError):
        _ = mesh.extrude_trim([1, 2], trim_surface)


def test_extrude_trim_inplace():
    direction = (0, 0, 1)
    mesh = pv.Plane(
        center=(0, 0, 0),
        direction=direction,
        i_size=1,
        j_size=1,
        i_resolution=10,
        j_resolution=10,
    )
    trim_surface = pv.Plane(
        center=(0, 0, 1),
        direction=direction,
        i_size=2,
        j_size=2,
        i_resolution=20,
        j_resolution=20,
    )
    mesh.extrude_trim(direction, trim_surface, inplace=True, progress_bar=True)
    assert np.isclose(mesh.volume, 1.0)


@pytest.mark.parametrize('inplace', [True, False])
def test_subdivide_adaptive(sphere, inplace):
    orig_n_faces = sphere.n_faces_strict
    sub = sphere.subdivide_adaptive(0.01, 0.001, 100000, 2, inplace=inplace, progress_bar=True)
    assert sub.n_faces_strict > orig_n_faces
    if inplace:
        assert sphere.n_faces_strict == sub.n_faces_strict


def test_invalid_subdivide_adaptive(cube):
    # check non-triangulated
    with pytest.raises(NotAllTrianglesError):
        cube.subdivide_adaptive()


def test_collision(sphere):
    moved_sphere = sphere.translate((0.5, 0, 0), inplace=False)
    output, n_collision = sphere.collision(moved_sphere)
    assert isinstance(output, pv.PolyData)
    assert n_collision > 40
    assert 'ContactCells' in output.field_data

    # test no collision
    moved_sphere.translate((1000, 0, 0), inplace=True)
    _, n_collision = sphere.collision(moved_sphere)
    assert not n_collision


def test_collision_solid_non_triangle(hexbeam):
    # test non-triangular mesh with a unstructured grid
    cube = pv.Cube()
    output, n_collision = cube.collision(hexbeam)
    assert isinstance(output, pv.PolyData)
    assert n_collision > 40
    assert 'ContactCells' in output.field_data
    assert output.is_all_triangles


def test_reconstruct_surface_poly(sphere):
    pc = pv.wrap(sphere.points)
    surf = pc.reconstruct_surface(nbr_sz=10, sample_spacing=50)
    assert surf.is_all_triangles


def test_is_manifold(sphere, plane):
    assert sphere.is_manifold
    assert not plane.is_manifold


def test_reconstruct_surface_unstructured():
    mesh = examples.load_hexbeam().reconstruct_surface()
    assert isinstance(mesh, pv.PolyData)
    assert mesh.n_points


def test_integrate_data_datasets(datasets):
    """Test multiple dataset types."""
    for dataset in datasets:
        integrated = dataset.integrate_data()
        if 'Area' in integrated.array_names:
            assert integrated['Area'] > 0
        elif 'Volume' in integrated.array_names:
            assert integrated['Volume'] > 0
        else:
            raise ValueError('Unexpected integration')


def test_integrate_data():
    """Test specific case."""
    # sphere with radius = 0.5, area = pi
    # increase resolution to increase precision
    sphere = pv.Sphere(theta_resolution=100, phi_resolution=100)
    sphere.cell_data['cdata'] = 2 * np.ones(sphere.n_cells)
    sphere.point_data['pdata'] = 3 * np.ones(sphere.n_points)

    integrated = sphere.integrate_data()
    assert np.isclose(integrated['Area'], np.pi, rtol=1e-3)
    assert np.isclose(integrated['cdata'], 2 * np.pi, rtol=1e-3)
    assert np.isclose(integrated['pdata'], 3 * np.pi, rtol=1e-3)


def test_align():
    # Create a simple mesh
    source = pv.Cylinder(resolution=30).triangulate().subdivide(1)
    transformed = source.rotate_y(20).rotate_z(25).translate([-0.75, -0.5, 0.5])

    # Perform ICP registration
    aligned = transformed.align(source)

    _, matrix = transformed.align(source, return_matrix=True)
    assert isinstance(matrix, np.ndarray)

    # Check if the number of points in the aligned mesh is the same as the original mesh
    assert source.n_points == aligned.n_points

    _, closest_points = aligned.find_closest_cell(source.points, return_closest_point=True)
    dist = np.linalg.norm(source.points - closest_points, axis=1)
    assert np.abs(dist).mean() < 1e-3


def test_align_xyz():
    mesh = examples.download_oblique_cone()
    aligned = mesh.align_xyz()
    assert np.allclose(aligned.center, (0, 0, 0))

    aligned = mesh.align_xyz(centered=False)
    assert np.allclose(aligned.center, mesh.center)


def test_align_xyz_return_matrix():
    mesh = examples.download_oblique_cone()
    initial_bounds = mesh.bounds

    aligned, matrix = mesh.align_xyz(return_matrix=True)
    assert isinstance(matrix, np.ndarray)
    assert matrix.shape == (4, 4)

    inverse_matrix = pv.Transform(matrix).inverse_matrix
    inverted_mesh = aligned.transform(inverse_matrix, inplace=False)
    inverted_bounds = inverted_mesh.bounds

    assert np.allclose(inverted_bounds, initial_bounds)


@pytest.mark.parametrize(
    ('as_composite', 'mesh_type'), [(True, pv.MultiBlock), (False, pv.PolyData)]
)
def test_bounding_box_as_composite(sphere, as_composite, mesh_type):
    box = sphere.bounding_box(as_composite=as_composite)
    assert isinstance(box, mesh_type)
    assert box.bounds == sphere.bounds


def test_oriented_bounding_box():
    rotation = pv.transformations.axis_angle_rotation((1, 2, 3), 30)
    box_mesh = pv.Cube(x_length=1, y_length=2, z_length=3)
    box_mesh.transform(rotation)
    obb = box_mesh.oriented_bounding_box()
    assert obb.bounds == box_mesh.bounds


@pytest.mark.parametrize('oriented', [True, False])
@pytest.mark.parametrize('as_composite', [True, False])
def test_bounding_box_return_meta(oriented, as_composite):
    # Generate a random rotation matrix
    vector = np.random.default_rng().random((3,))
    angle = np.random.default_rng().random((1,)) * 360
    rotation = pv.transformations.axis_angle_rotation(vector, angle)

    # Transform a box manually and get its OBB
    box_mesh = pv.Cube(x_length=1, y_length=2, z_length=3)
    box_mesh.transform(rotation)
    obb, point, axes = box_mesh.bounding_box(
        oriented=oriented, return_meta=True, as_composite=as_composite
    )
    ATOL = 1e-6  # Needed for numerical error from calculating the principal axes
    if oriented:
        # Test axes are equal (up to a difference in sign)
        expected_axes = pv.principal_axes(box_mesh.points)
        identity = np.abs(expected_axes @ axes.T)
        assert np.allclose(identity, np.eye(3), atol=ATOL)
    else:
        # Test identity always returned for non-oriented box
        assert np.array_equal(axes, np.eye(3))
        bnds = box_mesh.bounds
        assert np.array_equal(point, (bnds.x_min, bnds.y_min, bnds.z_min))

    # Test the returned point is one of the box's points
    if as_composite:
        assert any(point in face.points for face in obb)

        # Also test that box's normals are aligned with the axes directions
        assert np.allclose(axes[0], obb['+X'].cell_normals[0], atol=ATOL)
        assert np.allclose(axes[1], obb['+Y'].cell_normals[0], atol=ATOL)
        assert np.allclose(axes[2], obb['+Z'].cell_normals[0], atol=ATOL)
    else:
        assert point in obb.points


DELTA = 0.1


@pytest.fixture
def planar_mesh():
    # Define planar data with largest variation in x, then y
    # Use a delta to make data slightly asymmetric so the principal axes
    # are not computed as the identity matrix (we want some negative axes for the tests)
    points = np.array([[2 + DELTA, 1 + DELTA, 0], [2, -1, 0], [-2, 1, 0], [-2, -1, 0]])
    axes = pv.principal_axes(points)
    assert np.allclose(axes, [[-1, 0, 0], [0, -1, 0], [0, 0, 1]], atol=DELTA)
    return pv.PolyData(points)


@pytest.mark.parametrize(
    ('name', 'value'),
    [
        ('axis_0_direction', [1, 0, 0]),
        ('axis_0_direction', [-1, 0, 0]),
        ('axis_1_direction', [0, 1, 0]),
        ('axis_1_direction', [0, -1, 0]),
        ('axis_2_direction', [0, 0, 1]),
        ('axis_2_direction', [0, 0, -1]),
    ],
)
def test_align_xyz_single_axis_direction(planar_mesh, name, value):
    _, matrix = planar_mesh.align_xyz(**{name: value}, return_matrix=True)
    axes = matrix[:3, :3]

    # Test that the axis has the right direction
    axis = np.flatnonzero(value)
    assert np.allclose(axes[axis], value, atol=DELTA)


def test_align_xyz_no_axis_direction(planar_mesh):
    # Test that axis-aligned principal axes with negative directions are "converted"
    # into the identity matrix (i.e. the negative directions are flipped to be positive)
    axes_in = pv.principal_axes(planar_mesh.points)
    _, matrix = planar_mesh.align_xyz(return_matrix=True)
    axes_out = matrix[:3, :3]

    identity = np.eye(3)
    assert not np.allclose(axes_in, identity, atol=DELTA)
    assert np.allclose(axes_out, identity, atol=DELTA)


def test_align_xyz_two_axis_directions(planar_mesh):
    axis_0_direction = [-1, 0, 0]
    axis_1_direction = [0, -1, 0]
    _, matrix = planar_mesh.align_xyz(
        axis_0_direction=axis_0_direction, axis_1_direction=axis_1_direction, return_matrix=True
    )
    axes = matrix[:3, :3]
    assert np.allclose(axes, [axis_0_direction, axis_1_direction, [0, 0, 1]], atol=DELTA)

    axis_1_direction = [0, -1, 0]
    axis_2_direction = [0, 0, -1]
    _, matrix = planar_mesh.align_xyz(
        axis_1_direction=axis_1_direction, axis_2_direction=axis_2_direction, return_matrix=True
    )
    axes = matrix[:3, :3]
    assert np.allclose(axes, [[1, 0, 0], axis_1_direction, axis_2_direction], atol=DELTA)


def test_align_xyz_three_axis_directions(planar_mesh):
    axis_2_direction = np.array((0.0, 0.0, -1.0))
    _, matrix = planar_mesh.align_xyz(
        axis_0_direction='x',
        axis_1_direction='-y',
        axis_2_direction=axis_2_direction,  # test has no effect
        return_matrix=True,
    )
    axes = matrix[:3, :3]
    assert np.allclose(axes, [[1, 0, 0], [0, -1, 0], [0, 0, -1]], atol=DELTA)

    match = 'Invalid `axis_2_direction` [-0. -0.  1.]. This direction results in a left-handed transformation.'
    with pytest.raises(ValueError, match=re.escape(match)):
        _ = planar_mesh.align_xyz(
            axis_0_direction='x',
            axis_1_direction='-y',
            axis_2_direction=axis_2_direction * -1,
            return_matrix=True,
        )


def test_align_xyz_swap_axes():
    # create planar data with equal variance in x and z
    points = np.array([[1, 0, 0], [-1, 0, 0], [0, 0, 1], [0, 0, -1]])
    _, matrix = pv.PolyData(points).align_xyz(return_matrix=True)
    axes = matrix[:3, :3]
    assert np.array_equal(axes, [[1, 0, 0], [0, 0, 1], [0, -1, 0]])  # XZY (instead of ZXY)

    # create planar data with equal variance in x and y
    points = np.array([[1, 0, 0], [-1, 0, 0], [0, 1, 0], [0, -1, 0]])
    _, matrix = pv.PolyData(points).align_xyz(return_matrix=True)
    axes = matrix[:3, :3]
    assert np.array_equal(axes, [[1, 0, 0], [0, 1, 0], [0, 0, 1]])  # XYZ (instead of YXZ)


@pytest.mark.parametrize('x', [(1, 0, 0), (-1, 0, 0)])
@pytest.mark.parametrize('y', [(0, 1, 0), (0, -1, 0)])
@pytest.mark.parametrize('z', [(0, 0, 1), (0, 0, -1)])
@pytest.mark.parametrize('order', itertools.permutations([0, 1, 2]))
@pytest.mark.parametrize(
    ('test_case', 'values'),
    [
        ('swap_all', [1, 1, 1]),
        ('swap_none', [3, 2, 1]),
        ('swap_0_1', [2, 2, 1]),
        ('swap_1_2', [2, 1, 1]),
    ],
)
def test_swap_axes(x, y, z, order, test_case, values):
    axes = np.array((x, y, z))[list(order)]
    swapped = _swap_axes(axes, values)
    if test_case == 'swap_all':
        # All axes have the same weight, expect swap to have x-y-z order
        assert np.array_equal(np.abs(swapped), np.eye(3))
    elif test_case == 'swap_none':
        # Expect no swapping, output is input
        assert np.array_equal(axes, swapped)
    elif test_case == 'swap_0_1':
        first_index = np.flatnonzero(swapped[0])[0]
        second_index = np.flatnonzero(swapped[1])[0]
        assert first_index < second_index
    elif test_case == 'swap_1_2':
        first_index = np.flatnonzero(swapped[1])[0]
        second_index = np.flatnonzero(swapped[2])[0]
        assert first_index < second_index


def test_subdivide_tetra(tetbeam):
    grid = tetbeam.subdivide_tetra()
    assert grid.n_cells == tetbeam.n_cells * 12


def test_extract_cells_by_type(tetbeam, hexbeam):
    combined = tetbeam + hexbeam

    hex_cells = combined.extract_cells_by_type([pv.CellType.HEXAHEDRON, pv.CellType.BEZIER_PYRAMID])
    assert np.all(hex_cells.celltypes == pv.CellType.HEXAHEDRON)

    tet_cells = combined.extract_cells_by_type(pv.CellType.TETRA)
    assert np.all(tet_cells.celltypes == pv.CellType.TETRA)

    int_array = np.array([int(pv.CellType.TETRA), int(pv.CellType.HEXAHEDRON)])
    tet_hex_cells = combined.extract_cells_by_type(int_array)
    assert pv.CellType.TETRA in tet_hex_cells.celltypes
    assert pv.CellType.HEXAHEDRON in tet_hex_cells.celltypes

    should_be_empty = combined.extract_cells_by_type(pv.CellType.BEZIER_CURVE)
    assert should_be_empty.n_cells == 0

    combined.extract_cells_by_type(1.0)
    match = 'cell_types must have integer-like values.'
    with pytest.raises(ValueError, match=re.escape(match)):
        combined.extract_cells_by_type(1.1)


def test_merge_points():
    cells = [2, 0, 1]
    celltypes = [pv.CellType.LINE]
    points = np.array([[0.0, 0.0, 0.0], [0.5, 0.0, 0.0]])
    pdata = pv.UnstructuredGrid(cells, celltypes, points)
    assert (
        pdata.merge(pdata, main_has_priority=True, merge_points=True, tolerance=1.0).n_points == 1
    )
    assert (
        pdata.merge(pdata, main_has_priority=True, merge_points=True, tolerance=0.1).n_points == 2
    )


@pytest.mark.parametrize('inplace', [True, False])
def test_merge_points_filter(inplace):
    # Set up
    cells = [2, 0, 1]
    celltypes = [pv.CellType.LINE]
    points = np.array([[0.0, 0.0, 0.0], [0.5, 0.0, 0.0]])
    mesh = pv.UnstructuredGrid(cells, celltypes, points)
    assert mesh.n_points == 2

    # Do test
    output = mesh.merge_points(inplace=inplace, tolerance=1.0)
    assert output.n_points == 1
    assert isinstance(mesh, pv.UnstructuredGrid)
    assert (mesh is output) == inplace


@pytest.fixture
def labeled_image():
    image = pv.ImageData(dimensions=(2, 2, 2))
    image['labels'] = [0, 3, 3, 3, 3, 0, 2, 2]
    return image


def test_sort_labels(labeled_image):
    sorted_ = labeled_image.sort_labels()
    assert np.array_equal(sorted_['packed_labels'], [2, 0, 0, 0, 0, 2, 1, 1])

    # test no data
    with pytest.raises(ValueError):  # noqa: PT011
        pv.ImageData(dimensions=(2, 2, 2)).sort_labels()

    # test single label
    labeled_image['labels'] = [0, 0, 0, 0, 0, 0, 0, 0]
    sorted_ = labeled_image.sort_labels(scalars='labels')
    assert np.array_equal(sorted_['packed_labels'], [0, 0, 0, 0, 0, 0, 0, 0])


def test_pack_labels(labeled_image):
    labeled_image['misc'] = [0, 0, 0, 0, 0, 0, 0, 0]
    packed = labeled_image.pack_labels(progress_bar=True)
    assert np.array_equal(packed['packed_labels'], [0, 2, 2, 2, 2, 0, 1, 1])
    assert 'labels' in packed.array_names
    assert 'packed_labels' in packed.array_names


def test_pack_labels_inplace(uniform):
    assert uniform.pack_labels() is not uniform  # default False
    assert uniform.pack_labels(inplace=False) is not uniform
    assert uniform.pack_labels(inplace=True) is uniform


def test_pack_labels_output_scalars(labeled_image):
    packed = labeled_image.pack_labels(output_scalars='foo')
    assert np.array_equal(packed['foo'], [0, 2, 2, 2, 2, 0, 1, 1])
    assert 'labels' in packed.array_names
    assert packed.active_scalars_name == 'foo'

    with pytest.raises(TypeError):
        labeled_image.pack_labels(output_scalars=1)


def test_pack_labels_preference(uniform):
    uniform.rename_array('Spatial Point Data', 'labels_in')
    uniform.rename_array('Spatial Cell Data', 'labels_in')

    mesh = uniform.copy()
    packed = mesh.pack_labels(preference='point')
    expected_shape = mesh.point_data['labels_in'].shape
    actual_shape = packed.point_data['packed_labels'].shape
    assert np.array_equal(actual_shape, expected_shape)

    mesh = uniform.copy()
    packed = mesh.pack_labels(preference='cell')
    expected_shape = mesh.cell_data['labels_in'].shape
    actual_shape = packed.cell_data['packed_labels'].shape
    assert np.array_equal(actual_shape, expected_shape)

    # test point preference without point data
    mesh = uniform.copy()
    mesh.point_data.remove('labels_in')
    packed = mesh.pack_labels(preference='point')
    expected_shape = mesh.cell_data['labels_in'].shape
    actual_shape = packed.cell_data['packed_labels'].shape
    assert np.array_equal(actual_shape, expected_shape)


@pytest.mark.parametrize('coloring_mode', ['index', 'cycler', None])
def test_color_labels(uniform, coloring_mode):
    default_cmap = pv.get_cmap_safe('glasbey_category10')
    original_scalars_name = uniform.active_scalars_name

    if coloring_mode == 'index':
        # Test invalid input
        match = (
            "Index coloring mode cannot be used with scalars 'Spatial Point Data'. Scalars must be positive integers \n"
            'and the max value (729.0) must be less than the number of colors (256).'
        )
        with pytest.raises(ValueError, match=re.escape(match)):
            uniform.color_labels(coloring_mode=coloring_mode)

        # Use pack labels so that index mapping can be used
        uniform = uniform.pack_labels(output_scalars=original_scalars_name)

    colored_mesh = uniform.color_labels(coloring_mode=coloring_mode)
    assert colored_mesh is not uniform
    assert uniform.active_scalars_name == original_scalars_name
    colors_name = original_scalars_name + '_rgb'
    assert [0, 0, 0] not in np.unique(colored_mesh[colors_name], axis=0).tolist()

    label_ids = np.unique(uniform.active_scalars)
    for i, label_id in enumerate(label_ids):
        data_ids = np.where(uniform[original_scalars_name] == label_id)[0]
        expected_color_rgb = pv.Color(default_cmap.colors[i]).int_rgb
        for data_id in data_ids:
            actual_rgba = colored_mesh[colors_name][data_id]
            assert np.allclose(actual_rgba, expected_color_rgb)

    # Test in place
    colored_mesh = uniform.color_labels(coloring_mode=coloring_mode, inplace=True)
    assert colored_mesh is uniform


VIRIDIS_RGB = [pv.Color(c).int_rgb for c in pv.get_cmap_safe('viridis').colors]
COLORS_DICT = {0: 'red', 1: (0, 0, 0), 2: 'blue', 3: (1.0, 1.0, 1.0), 4: 'orange', 5: 'green'}
COLORS_DICT_RGB = [pv.Color(c).int_rgb for c in COLORS_DICT.values()]
RED_RGB = pv.Color('red').int_rgb


@pytest.mark.parametrize(
<<<<<<< HEAD
    ('color_input', 'expected_rgba'),
=======
    ('color_input', 'expected_rgb'),
>>>>>>> c4547084
    [
        ('viridis', VIRIDIS_RGB),
        (COLORS_DICT, COLORS_DICT_RGB),
        (COLORS_DICT_RGB, COLORS_DICT_RGB),
        ('red', [RED_RGB, RED_RGB, RED_RGB, RED_RGB]),
    ],
    ids=['cmap', 'dict', 'sequence', 'named_color'],
)
<<<<<<< HEAD
def test_color_labels_inputs(labeled_image, color_input, expected_rgba):
=======
def test_color_labels_inputs(labeled_image, color_input, expected_rgb):
>>>>>>> c4547084
    label_scalars = labeled_image.active_scalars
    colored = labeled_image.color_labels(color_input)
    color_scalars = colored.active_scalars
    for id_ in np.unique(label_scalars):
<<<<<<< HEAD
        assert np.allclose(color_scalars[label_scalars == id_], expected_rgba[id_])
=======
        assert np.allclose(color_scalars[label_scalars == id_], expected_rgb[id_])
>>>>>>> c4547084


@pytest.mark.parametrize('color_type', ['int_rgb', 'int_rgba', 'float_rgb', 'float_rgba'])
def test_color_labels_color_type_partial_dict(labeled_image, color_type):
    input_scalars_name = labeled_image.active_scalars_name
    colored = labeled_image.color_labels({0: RED_RGB}, color_type=color_type)
    color_scalars = colored.active_scalars
    color_scalars_name = colored.active_scalars_name
    unique = np.unique(color_scalars, axis=0)

    expected_color = getattr(pv.Color(RED_RGB), color_type)
    if 'float' in color_type:
        assert np.array_equal(expected_color, unique[0])
        assert np.array_equal([np.nan] * len(expected_color), unique[1], equal_nan=True)
        assert color_scalars.dtype == float
    else:
        assert np.array_equal(expected_color, unique[1])
        assert np.array_equal([0] * len(expected_color), unique[0])
        assert color_scalars.dtype == np.uint8
    if 'rgba' in color_type:
        assert color_scalars_name == input_scalars_name + '_rgba'
    else:
        assert color_scalars_name == input_scalars_name + '_rgb'


@pytest.mark.parametrize('color_type', ['float_rgb', 'float_rgba'])
def test_color_labels_color_type_cmap(labeled_image, color_type):
    labels = pv.ImageData(dimensions=(256, 1, 1))
    labels['256'] = range(256)
    colored = labels.color_labels('viridis', color_type=color_type)
    cmap_colors = pv.get_cmap_safe('viridis').colors
    for i, color in enumerate(colored.active_scalars):
        expected_color = cmap_colors[i]
        if 'rgba' in color_type:
            expected_color.append(1.0)
        assert np.array_equal(color, expected_color)


<<<<<<< HEAD
LABEL_DATA = [-1, -2, 1]


@pytest.mark.parametrize(
    ('negative_indexing', 'cmap_index'), [(True, LABEL_DATA), (False, np.argsort(LABEL_DATA))]
)
def test_color_labels_negative_index(labeled_image, negative_indexing, cmap_index):
    labels = pv.ImageData(dimensions=(3, 1, 1))
    labels['data'] = LABEL_DATA
    colored = labels.color_labels('viridis', negative_indexing=negative_indexing)
    color_array = colored.active_scalars

    assert np.array_equal(color_array[0], VIRIDIS_RGB[cmap_index[0]])
    assert np.array_equal(color_array[1], VIRIDIS_RGB[cmap_index[1]])
    assert np.array_equal(color_array[2], VIRIDIS_RGB[cmap_index[2]])


=======
>>>>>>> c4547084
def test_color_labels_scalars(uniform):
    # Test active scalars
    active_before = uniform.active_scalars_name
    for name in uniform.array_names:
        colored = uniform.color_labels(scalars=name)
        assert name in colored.active_scalars_name
    assert uniform.active_scalars_name == active_before

    # Give cell data and point data the same name
    GENERIC = 'generic'
    for name in uniform.array_names:
        uniform.rename_array(name, GENERIC)
    assert all(name == GENERIC for name in uniform.array_names)

    # Test preference
    for name in uniform.array_names:
        colored = uniform.color_labels(scalars=name, preference='point')
        assert GENERIC + '_rgb' in colored.point_data

        colored = uniform.color_labels(scalars=name, preference='cell')
        assert GENERIC + '_rgb' in colored.cell_data

    # Test output scalars
    CUSTOM = 'custom'
    colored = uniform.color_labels(output_scalars=CUSTOM)
    assert CUSTOM in colored.array_names


def test_color_labels_invalid_input(uniform):
    match = 'Coloring mode cannot be set when a color dictionary is specified.'
    with pytest.raises(TypeError, match=match):
        uniform.color_labels({}, coloring_mode='index')

    match = "Colormap 'bwr' must be a ListedColormap, got LinearSegmentedColormap instead."
    with pytest.raises(ValueError, match=match):
        uniform.color_labels('bwr')

    match = (
        'Invalid colors. Colors must be one of:\n'
        '  - sequence of color-like values,\n'
        '  - dict with color-like values,\n'
        '  - named colormap string.'
    )
    with pytest.raises(ValueError, match=match):
        uniform.color_labels([[1]])
    with pytest.raises(ValueError, match=match):
<<<<<<< HEAD
        uniform.color_labels('fake')

    match = 'Multi-component scalars are not supported for coloring. Scalar array Normals must be one-dimensional.'
    with pytest.raises(ValueError, match=match):
        pv.Sphere().color_labels(scalars='Normals')
=======
        uniform.color_labels('fake')
>>>>>>> c4547084
<|MERGE_RESOLUTION|>--- conflicted
+++ resolved
@@ -4780,11 +4780,7 @@
 
 
 @pytest.mark.parametrize(
-<<<<<<< HEAD
-    ('color_input', 'expected_rgba'),
-=======
     ('color_input', 'expected_rgb'),
->>>>>>> c4547084
     [
         ('viridis', VIRIDIS_RGB),
         (COLORS_DICT, COLORS_DICT_RGB),
@@ -4793,20 +4789,12 @@
     ],
     ids=['cmap', 'dict', 'sequence', 'named_color'],
 )
-<<<<<<< HEAD
-def test_color_labels_inputs(labeled_image, color_input, expected_rgba):
-=======
 def test_color_labels_inputs(labeled_image, color_input, expected_rgb):
->>>>>>> c4547084
     label_scalars = labeled_image.active_scalars
     colored = labeled_image.color_labels(color_input)
     color_scalars = colored.active_scalars
     for id_ in np.unique(label_scalars):
-<<<<<<< HEAD
-        assert np.allclose(color_scalars[label_scalars == id_], expected_rgba[id_])
-=======
         assert np.allclose(color_scalars[label_scalars == id_], expected_rgb[id_])
->>>>>>> c4547084
 
 
 @pytest.mark.parametrize('color_type', ['int_rgb', 'int_rgba', 'float_rgb', 'float_rgba'])
@@ -4845,7 +4833,6 @@
         assert np.array_equal(color, expected_color)
 
 
-<<<<<<< HEAD
 LABEL_DATA = [-1, -2, 1]
 
 
@@ -4863,8 +4850,6 @@
     assert np.array_equal(color_array[2], VIRIDIS_RGB[cmap_index[2]])
 
 
-=======
->>>>>>> c4547084
 def test_color_labels_scalars(uniform):
     # Test active scalars
     active_before = uniform.active_scalars_name
@@ -4911,12 +4896,8 @@
     with pytest.raises(ValueError, match=match):
         uniform.color_labels([[1]])
     with pytest.raises(ValueError, match=match):
-<<<<<<< HEAD
         uniform.color_labels('fake')
 
     match = 'Multi-component scalars are not supported for coloring. Scalar array Normals must be one-dimensional.'
     with pytest.raises(ValueError, match=match):
-        pv.Sphere().color_labels(scalars='Normals')
-=======
-        uniform.color_labels('fake')
->>>>>>> c4547084
+        pv.Sphere().color_labels(scalars='Normals')