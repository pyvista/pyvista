--- conflicted
+++ resolved
@@ -2224,7 +2224,6 @@
         qual = mesh.compute_cell_quality(quality_measure='foo', progress_bar=True)
 
 
-<<<<<<< HEAD
 @pytest.mark.needs_vtk_version(9, 3, 0)
 def test_compute_boundary_mesh_quality():
     mesh = examples.download_can_crushed_vtu()
@@ -2234,12 +2233,8 @@
     assert 'AngleFaceNormalAndCellCenterToFaceCenterVector' in qual.array_names
 
 
-def test_compute_derivatives():
-    mesh = examples.load_random_hills()
-=======
 def test_compute_derivatives(random_hills):
     mesh = random_hills
->>>>>>> e6ebf949
     vector = np.zeros((mesh.n_points, 3))
     vector[:, 1] = np.ones(mesh.n_points)
     mesh['vector'] = vector
