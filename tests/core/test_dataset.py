--- conflicted
+++ resolved
@@ -1539,8 +1539,6 @@
     return examples.load_globe()
 
 
-<<<<<<< HEAD
-=======
 def test_active_t_coords_deprecated(mesh):
     with pytest.warns(PyVistaDeprecationWarning, match='texture_coordinates'):
         t_coords = mesh.active_t_coords
@@ -1554,7 +1552,6 @@
         raise RuntimeError(msg)
 
 
->>>>>>> 2b15a0f8
 def test_active_array_info_deprecated():
     match = 'ActiveArrayInfo is deprecated. Use ActiveArrayInfoTuple instead.'
     with pytest.warns(PyVistaDeprecationWarning, match=match):
