--- conflicted
+++ resolved
@@ -976,10 +976,6 @@
     else:
         with pytest.raises(VTKVersionError):
             indices = mesh.find_cells_intersecting_line(linea, lineb)
-<<<<<<< HEAD
-        assert len(indices) == 1
-=======
->>>>>>> 8f275a59
 
 
 def test_find_cells_within_bounds():
