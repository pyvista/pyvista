"""Tests for pyvista.core.dataset."""

from __future__ import annotations

import re
from typing import TYPE_CHECKING

import numpy as np
import pytest
import vtk
from vtk.util.numpy_support import vtk_to_numpy

import pyvista as pv
from pyvista.core import dataset
from pyvista.core.errors import PyVistaDeprecationWarning
from pyvista.core.errors import VTKVersionError
from pyvista.examples import load_airplane
from pyvista.examples import load_explicit_structured
from pyvista.examples import load_hexbeam
from pyvista.examples import load_rectilinear
from pyvista.examples import load_structured
from pyvista.examples import load_tetbeam
from pyvista.examples import load_uniform

if TYPE_CHECKING:
    from pytest_mock import MockerFixture

    from pyvista.core.dataset import DataSet


def test_invalid_copy_from(hexbeam):
    with pytest.raises(TypeError):
        hexbeam.copy_from(pv.Plane())


def test_memory_address(hexbeam):
    assert isinstance(hexbeam.memory_address, str)
    assert 'Addr' in hexbeam.memory_address


def test_point_data(hexbeam):
    key = 'test_array_points'
    hexbeam[key] = np.arange(hexbeam.n_points)
    assert key in hexbeam.point_data

    orig_value = hexbeam.point_data[key][0] / 1.0
    hexbeam.point_data[key][0] += 1
    assert orig_value == hexbeam.point_data[key][0] - 1

    del hexbeam.point_data[key]
    assert key not in hexbeam.point_data

    hexbeam.point_data[key] = np.arange(hexbeam.n_points)
    assert key in hexbeam.point_data

    assert np.allclose(hexbeam[key], np.arange(hexbeam.n_points))

    hexbeam.clear_point_data()
    assert len(hexbeam.point_data.keys()) == 0

    hexbeam.point_data['list'] = np.arange(hexbeam.n_points).tolist()
    assert isinstance(hexbeam.point_data['list'], np.ndarray)
    assert np.allclose(hexbeam.point_data['list'], np.arange(hexbeam.n_points))


def test_point_data_bad_value(hexbeam):
    with pytest.raises(TypeError):
        hexbeam.point_data['new_array'] = None

    match = (
        "Invalid array shape. Array 'new_array' has length (98) but a length of (99) was expected."
    )
    with pytest.raises(ValueError, match=re.escape(match)):
        hexbeam.point_data['new_array'] = np.arange(hexbeam.n_points - 1)


def test_ipython_key_completions(hexbeam):
    assert isinstance(hexbeam._ipython_key_completions_(), list)


def test_cell_data(hexbeam):
    key = 'test_array_cells'
    hexbeam[key] = np.arange(hexbeam.n_cells)
    assert key in hexbeam.cell_data

    orig_value = hexbeam.cell_data[key][0] / 1.0
    hexbeam.cell_data[key][0] += 1
    assert orig_value == hexbeam.cell_data[key][0] - 1

    del hexbeam.cell_data[key]
    assert key not in hexbeam.cell_data

    hexbeam.cell_data[key] = np.arange(hexbeam.n_cells)
    assert key in hexbeam.cell_data

    assert np.allclose(hexbeam[key], np.arange(hexbeam.n_cells))

    hexbeam.cell_data['list'] = np.arange(hexbeam.n_cells).tolist()
    assert isinstance(hexbeam.cell_data['list'], np.ndarray)
    assert np.allclose(hexbeam.cell_data['list'], np.arange(hexbeam.n_cells))


def test_cell_array_range(hexbeam):
    rng = range(hexbeam.n_cells)
    hexbeam.cell_data['tmp'] = rng
    assert np.allclose(rng, hexbeam.cell_data['tmp'])


def test_cell_data_bad_value(hexbeam):
    with pytest.raises(TypeError):
        hexbeam.cell_data['new_array'] = None

    match = (
        "Invalid array shape. Array 'new_array' has length (39) but a length of (40) was expected."
    )
    with pytest.raises(ValueError, match=re.escape(match)):
        hexbeam.cell_data['new_array'] = np.arange(hexbeam.n_cells - 1)


@pytest.mark.parametrize('empty_shape', [(0,), (-1, 0), (0, -1), (0, 0)])
@pytest.mark.parametrize('attribute', ['point_data', 'cell_data', 'field_data'])
@pytest.mark.parametrize('mesh_is_empty', [True, False])
def test_point_cell_field_data_empty_array(uniform, attribute, empty_shape, mesh_is_empty):
    # Test that setting empty arrays is only allowed when the mesh is
    # empty OR when setting field data.
    # Empty arrays with non-zero shape values are never allowed.

    mesh = pv.PolyData() if mesh_is_empty else uniform

    # Define empty array with a shape that matches the dataset
    if attribute == 'point_data':
        mesh_data_length = mesh.n_points
    elif attribute == 'cell_data':
        mesh_data_length = mesh.n_cells
    else:
        # Use an arbitrary non-zero positive value for field data in the non-empty case
        mesh_data_length = 0 if mesh_is_empty else 10
    if mesh_is_empty:
        assert mesh_data_length == 0
    else:
        assert mesh_data_length > 0

    # Replace `-1` in empty shape with the actual length of the mesh data
    empty_shape = np.array(empty_shape)
    empty_shape[empty_shape == -1] = mesh_data_length
    empty_shape = tuple(empty_shape.tolist())

    empty_array = np.ones(empty_shape)
    assert empty_array.size == 0
    assert empty_array.shape == empty_shape

    # Test setting the array
    data = getattr(mesh, attribute)
    if empty_shape in [(0,), (0, 0)] and (attribute == 'field_data' or mesh_is_empty):
        # Special case, no error raised
        data['new_array'] = empty_array
        assert 'new_array' in data
        assert data['new_array'].size == 0
        # Note: the output shape is always (0,) and may not match the input shape (bug?)
        assert data['new_array'].shape == (0,)
    else:
        # Expect error for all other cases
        with pytest.raises(ValueError, match='Invalid array shape.'):
            data['new_array'] = empty_array


def test_point_cell_data_single_scalar_no_exception_raised():
    try:
        m = pv.PolyData([0, 0, 0.0])
        m.point_data['foo'] = 1
        m.cell_data['bar'] = 1
        m['baz'] = 1
    except Exception as e:
        pytest.fail(f'Unexpected exception raised: {e}')


def test_field_data(hexbeam):
    key = 'test_array_field'
    # Add array of length not equal to n_cells or n_points
    n = hexbeam.n_cells // 3
    hexbeam.field_data[key] = np.arange(n)
    assert key in hexbeam.field_data
    assert np.allclose(hexbeam.field_data[key], np.arange(n))
    assert np.allclose(hexbeam[key], np.arange(n))

    orig_value = hexbeam.field_data[key][0] / 1.0
    hexbeam.field_data[key][0] += 1
    assert orig_value == hexbeam.field_data[key][0] - 1

    assert key in hexbeam.array_names

    del hexbeam.field_data[key]
    assert key not in hexbeam.field_data

    hexbeam.field_data['list'] = np.arange(n).tolist()
    assert isinstance(hexbeam.field_data['list'], np.ndarray)
    assert np.allclose(hexbeam.field_data['list'], np.arange(n))

    foo = np.arange(n) * 5
    hexbeam.add_field_data(foo, 'foo')
    assert isinstance(hexbeam.field_data['foo'], np.ndarray)
    assert np.allclose(hexbeam.field_data['foo'], foo)

    with pytest.raises(ValueError):  # noqa: PT011
        hexbeam.set_active_scalars('foo')


def test_field_data_string(hexbeam):
    # test `mesh.field_data`
    field_name = 'foo'
    field_value = 'bar'
    hexbeam.field_data[field_name] = field_value
    returned = hexbeam.field_data[field_name]
    assert returned == field_value
    assert isinstance(returned, str)

    # test `mesh.add_field_data`
    field_name = 'eggs'
    field_value = 'ham'
    hexbeam.add_field_data(array=field_value, name=field_name)
    returned = hexbeam.field_data[field_name]
    assert returned == field_value
    assert isinstance(returned, str)

    # test `mesh[name] = data`
    field_name = 'baz'
    field_value = 'a' * hexbeam.n_points
    hexbeam[field_name] = field_value
    returned = hexbeam.field_data[field_name]
    assert returned == field_value
    assert isinstance(returned, str)


@pytest.mark.parametrize('field', [range(5), np.ones((3, 3))[:, 0]])
def test_add_field_data(hexbeam, field):
    hexbeam.add_field_data(field, 'foo')
    assert isinstance(hexbeam.field_data['foo'], np.ndarray)
    assert np.allclose(hexbeam.field_data['foo'], field)


def test_modify_field_data(hexbeam):
    field = range(4)
    hexbeam.add_field_data(range(5), 'foo')
    hexbeam.add_field_data(field, 'foo')
    assert np.allclose(hexbeam.field_data['foo'], field)

    field = range(8)
    hexbeam.field_data['foo'] = field
    assert np.allclose(hexbeam.field_data['foo'], field)


def test_active_scalars_cell(hexbeam):
    hexbeam.add_field_data(range(5), 'foo')
    del hexbeam.point_data['sample_point_scalars']
    del hexbeam.point_data['VTKorigID']
    assert hexbeam.active_scalars_info[1] == 'sample_cell_scalars'


def test_field_data_bad_value(hexbeam):
    with pytest.raises(TypeError):
        hexbeam.field_data['new_array'] = None


def test_copy(hexbeam):
    grid_copy = hexbeam.copy(deep=True)
    grid_copy.points[0] = np.nan
    assert not np.any(np.isnan(hexbeam.points[0]))

    grid_copy_shallow = hexbeam.copy(deep=False)
    grid_copy.points[0] += 0.1
    assert np.all(grid_copy_shallow.points[0] == hexbeam.points[0])


def test_copy_metadata(globe):
    """Ensure metadata is copied correctly."""
    globe.point_data['bitarray'] = np.zeros(globe.n_points, dtype=bool)
    globe.point_data['complex_data'] = np.zeros(globe.n_points, dtype=np.complex128)

    globe_shallow = globe.copy(deep=False)
    assert globe_shallow._active_scalars_info is globe._active_scalars_info
    assert globe_shallow._active_vectors_info is globe._active_vectors_info
    assert globe_shallow._active_tensors_info is globe._active_tensors_info
    assert globe_shallow.point_data['bitarray'].dtype == np.bool_
    assert globe_shallow.point_data['complex_data'].dtype == np.complex128
    assert globe_shallow._association_bitarray_names is globe._association_bitarray_names
    assert globe_shallow._association_complex_names is globe._association_complex_names

    globe_deep = globe.copy(deep=True)
    assert globe_deep._active_scalars_info is not globe._active_scalars_info
    assert globe_deep._active_vectors_info is not globe._active_vectors_info
    assert globe_deep._active_tensors_info is not globe._active_tensors_info
    assert globe_deep._active_scalars_info == globe._active_scalars_info
    assert globe_deep._active_vectors_info == globe._active_vectors_info
    assert globe_deep._active_tensors_info == globe._active_tensors_info
    assert globe_deep.point_data['bitarray'].dtype == np.bool_
    assert globe_deep.point_data['complex_data'].dtype == np.complex128
    assert (
        globe_deep._association_bitarray_names['POINT']
        is not globe._association_bitarray_names['POINT']
    )
    assert (
        globe_deep._association_complex_names['POINT']
        is not globe._association_complex_names['POINT']
    )


def test_set_points():
    dataset = pv.UnstructuredGrid()
    points = np.random.default_rng().random((10, 3))
    dataset.points = pv.vtk_points(points)


def test_make_points_double(hexbeam):
    hexbeam.points = hexbeam.points.astype(np.float32)
    assert hexbeam.points.dtype == np.float32
    hexbeam.points_to_double()
    assert hexbeam.points.dtype == np.double


def test_invalid_points(hexbeam):
    with pytest.raises(TypeError):
        hexbeam.points = None


def test_points_np_bool(hexbeam):
    bool_arr = np.zeros(hexbeam.n_points, np.bool_)
    hexbeam.point_data['bool_arr'] = bool_arr
    bool_arr[:] = True
    assert hexbeam.point_data['bool_arr'].all()
    assert hexbeam.point_data['bool_arr'].all()
    assert hexbeam.point_data['bool_arr'].dtype == np.bool_


def test_cells_np_bool(hexbeam):
    bool_arr = np.zeros(hexbeam.n_cells, np.bool_)
    hexbeam.cell_data['bool_arr'] = bool_arr
    bool_arr[:] = True
    assert hexbeam.cell_data['bool_arr'].all()
    assert hexbeam.cell_data['bool_arr'].all()
    assert hexbeam.cell_data['bool_arr'].dtype == np.bool_


def test_field_np_bool(hexbeam):
    bool_arr = np.zeros(hexbeam.n_cells // 3, np.bool_)
    hexbeam.field_data['bool_arr'] = bool_arr
    bool_arr[:] = True
    assert hexbeam.field_data['bool_arr'].all()
    assert hexbeam.field_data['bool_arr'].all()
    assert hexbeam.field_data['bool_arr'].dtype == np.bool_


def test_cells_uint8(hexbeam):
    arr = np.zeros(hexbeam.n_cells, np.uint8)
    hexbeam.cell_data['arr'] = arr
    arr[:] = np.arange(hexbeam.n_cells)
    assert np.allclose(hexbeam.cell_data['arr'], np.arange(hexbeam.n_cells))


def test_points_uint8(hexbeam):
    arr = np.zeros(hexbeam.n_points, np.uint8)
    hexbeam.point_data['arr'] = arr
    arr[:] = np.arange(hexbeam.n_points)
    assert np.allclose(hexbeam.point_data['arr'], np.arange(hexbeam.n_points))


def test_field_uint8(hexbeam):
    n = hexbeam.n_points // 3
    arr = np.zeros(n, np.uint8)
    hexbeam.field_data['arr'] = arr
    arr[:] = np.arange(n)
    assert np.allclose(hexbeam.field_data['arr'], np.arange(n))


def test_bitarray_points(hexbeam):
    n = hexbeam.n_points
    vtk_array = vtk.vtkBitArray()
    np_array = np.empty(n, np.bool_)
    vtk_array.SetNumberOfTuples(n)
    vtk_array.SetName('bint_arr')
    for i in range(n):
        value = i % 2
        vtk_array.SetValue(i, value)
        np_array[i] = value

    hexbeam.GetPointData().AddArray(vtk_array)
    assert np.allclose(hexbeam.point_data['bint_arr'], np_array)


def test_bitarray_cells(hexbeam):
    n = hexbeam.n_cells
    vtk_array = vtk.vtkBitArray()
    np_array = np.empty(n, np.bool_)
    vtk_array.SetNumberOfTuples(n)
    vtk_array.SetName('bint_arr')
    for i in range(n):
        value = i % 2
        vtk_array.SetValue(i, value)
        np_array[i] = value

    hexbeam.GetCellData().AddArray(vtk_array)
    assert np.allclose(hexbeam.cell_data['bint_arr'], np_array)


def test_bitarray_field(hexbeam):
    n = hexbeam.n_cells // 3
    vtk_array = vtk.vtkBitArray()
    np_array = np.empty(n, np.bool_)
    vtk_array.SetNumberOfTuples(n)
    vtk_array.SetName('bint_arr')
    for i in range(n):
        value = i % 2
        vtk_array.SetValue(i, value)
        np_array[i] = value

    hexbeam.GetFieldData().AddArray(vtk_array)
    assert np.allclose(hexbeam.field_data['bint_arr'], np_array)


def test_html_repr(hexbeam):
    """This just tests to make sure no errors are thrown on the HTML
    representation method for DataSet.
    """
    assert hexbeam._repr_html_() is not None


def test_html_repr_string_scalar(hexbeam):
    array_data = 'data'
    array_name = 'name'
    hexbeam.add_field_data(array_data, array_name)
    assert hexbeam._repr_html_() is not None


@pytest.mark.parametrize('html', [True, False])
@pytest.mark.parametrize('display', [True, False])
def test_print_repr(hexbeam, display, html):
    """This just tests to make sure no errors are thrown on the text friendly
    representation method for DataSet.
    """
    result = hexbeam.head(display=display, html=html)
    assert isinstance(result, str)
    if display and html:
        assert result == ''
    else:
        assert result != ''


def test_invalid_vector(hexbeam):
    with pytest.raises(ValueError):  # noqa: PT011
        hexbeam['vectors'] = np.empty(10)

    with pytest.raises(ValueError):  # noqa: PT011
        hexbeam['vectors'] = np.empty((3, 2))

    with pytest.raises(ValueError):  # noqa: PT011
        hexbeam['vectors'] = np.empty((3, 3))


def test_no_texture_coordinates(hexbeam):
    assert hexbeam.active_texture_coordinates is None


def test_no_arrows(hexbeam):
    assert hexbeam.arrows is None


def test_arrows():
    sphere = pv.Sphere(radius=3.14)

    # make cool swirly pattern
    vectors = np.vstack(
        (np.sin(sphere.points[:, 0]), np.cos(sphere.points[:, 1]), np.cos(sphere.points[:, 2])),
    ).T

    # add and scales
    sphere['vectors'] = vectors * 0.3
    sphere.set_active_vectors('vectors')
    assert np.allclose(sphere.active_vectors, vectors * 0.3)
    assert np.allclose(sphere['vectors'], vectors * 0.3)

    assert sphere.active_vectors_info[1] == 'vectors'
    arrows = sphere.arrows
    assert isinstance(arrows, pv.PolyData)
    assert np.any(arrows.points)
    assert arrows.active_vectors_name == 'GlyphVector'


def test_arrows_cell_data():
    box = pv.Box().compute_normals(cell_normals=True, point_normals=False)
    assert box.array_names == ['Normals']
    assert box.cell_data.keys() == ['Normals']
    assert box.arrows is None

    box.set_active_vectors('Normals')
    arrows = box.arrows
    # Test that there are as many arrows as there are vectors
    num_parts_per_arrow = pv.Arrow().split_bodies().n_blocks
    num_parts = arrows.split_bodies().n_blocks
    num_arrows = num_parts / num_parts_per_arrow

    num_vectors = len(box['Normals'])
    assert num_arrows == num_vectors


def test_arrows_ndim_raises(mocker: MockerFixture):
    m = mocker.patch.object(pv.DataSet, 'active_vectors')
    mocker.patch.object(pv.DataSet, 'active_vectors_name')
    m.ndim = 1

    sphere = pv.Sphere(radius=3.14)
    with pytest.raises(ValueError, match='Active vectors are not vectors.'):
        sphere.arrows  # noqa: B018


def test_set_active_scalars_raises(mocker: MockerFixture):
    sphere = pv.Sphere(radius=3.14)
    sphere.point_data[(f := 'foo')] = 1

    m = mocker.patch.object(dataset, 'get_array_association')
    m.return_value = 1

    with pytest.raises(
        ValueError,
        match=re.escape('Data field (foo) with type (1) not usable'),
    ):
        sphere.set_active_scalars(f)


def test_set_active_scalars_raises_vtk(mocker: MockerFixture):
    sphere = pv.Sphere(radius=3.14)
    sphere.point_data[(f := 'foo')] = 1

    m = mocker.patch.object(sphere, 'GetPointData')
    m().SetActiveScalars.return_value = -1

    match = re.escape(
        f'Data field "{f}" with type (FieldAssociation.POINT) could not be set as the '
        f'active scalars'
    )
    with pytest.raises(ValueError, match=match):
        sphere.set_active_scalars(f)


def active_component_consistency_check(grid, component_type, field_association='point'):
    # Tests if the active component (scalars, vectors, tensors) actually reflects
    # the underlying VTK dataset
    component_type = component_type.lower()
    vtk_component_type = component_type.capitalize()

    field_association = field_association.lower()
    vtk_field_association = field_association.capitalize()

    pv_arr = getattr(grid, 'active_' + component_type)
    vtk_arr = getattr(
        getattr(grid, f'Get{vtk_field_association}Data')(),
        f'Get{vtk_component_type}',
    )()

    assert (pv_arr is None and vtk_arr is None) or np.allclose(pv_arr, vtk_to_numpy(vtk_arr))


def test_set_active_vectors(hexbeam):
    vector_arr = np.arange(hexbeam.n_points * 3).reshape([hexbeam.n_points, 3])
    hexbeam.point_data['vector_arr'] = vector_arr
    hexbeam.active_vectors_name = 'vector_arr'
    active_component_consistency_check(hexbeam, 'vectors', 'point')
    assert hexbeam.active_vectors_name == 'vector_arr'
    assert np.allclose(hexbeam.active_vectors, vector_arr)

    hexbeam.active_vectors_name = None
    assert hexbeam.active_vectors_name is None
    active_component_consistency_check(hexbeam, 'vectors', 'point')


def test_set_active_tensors(hexbeam):
    tensor_arr = np.arange(hexbeam.n_points * 9).reshape([hexbeam.n_points, 9])
    hexbeam.point_data['tensor_arr'] = tensor_arr
    hexbeam.active_tensors_name = 'tensor_arr'
    active_component_consistency_check(hexbeam, 'tensors', 'point')
    assert hexbeam.active_tensors_name == 'tensor_arr'
    assert np.allclose(hexbeam.active_tensors, tensor_arr)

    hexbeam.active_tensors_name = None
    assert hexbeam.active_tensors_name is None
    active_component_consistency_check(hexbeam, 'tensors', 'point')


def test_set_texture_coordinates(hexbeam):
    with pytest.raises(TypeError):
        hexbeam.active_texture_coordinates = [1, 2, 3]

    with pytest.raises(ValueError):  # noqa: PT011
        hexbeam.active_texture_coordinates = np.empty(10)

    with pytest.raises(ValueError):  # noqa: PT011
        hexbeam.active_texture_coordinates = np.empty((3, 3))

    with pytest.raises(ValueError):  # noqa: PT011
        hexbeam.active_texture_coordinates = np.empty((hexbeam.n_points, 1))


def test_set_active_vectors_fail(hexbeam):
    with pytest.raises(ValueError):  # noqa: PT011
        hexbeam.set_active_vectors('not a vector')

    active_component_consistency_check(hexbeam, 'vectors', 'point')
    vector_arr = np.arange(hexbeam.n_points * 3).reshape([hexbeam.n_points, 3])
    hexbeam.point_data['vector_arr'] = vector_arr
    hexbeam.active_vectors_name = 'vector_arr'
    active_component_consistency_check(hexbeam, 'vectors', 'point')

    hexbeam.point_data['scalar_arr'] = np.zeros([hexbeam.n_points])

    with pytest.raises(ValueError):  # noqa: PT011
        hexbeam.set_active_vectors('scalar_arr')

    assert hexbeam.active_vectors_name == 'vector_arr'
    active_component_consistency_check(hexbeam, 'vectors', 'point')


def test_set_active_tensors_fail(hexbeam):
    with pytest.raises(ValueError):  # noqa: PT011
        hexbeam.set_active_tensors('not a tensor')

    active_component_consistency_check(hexbeam, 'tensors', 'point')
    tensor_arr = np.arange(hexbeam.n_points * 9).reshape([hexbeam.n_points, 9])
    hexbeam.point_data['tensor_arr'] = tensor_arr
    hexbeam.active_tensors_name = 'tensor_arr'
    active_component_consistency_check(hexbeam, 'tensors', 'point')

    hexbeam.point_data['scalar_arr'] = np.zeros([hexbeam.n_points])
    hexbeam.point_data['vector_arr'] = np.zeros([hexbeam.n_points, 3])

    with pytest.raises(ValueError):  # noqa: PT011
        hexbeam.set_active_tensors('scalar_arr')

    with pytest.raises(ValueError):  # noqa: PT011
        hexbeam.set_active_tensors('vector_arr')

    assert hexbeam.active_tensors_name == 'tensor_arr'
    active_component_consistency_check(hexbeam, 'tensors', 'point')


def test_set_active_scalars(hexbeam):
    arr = np.arange(hexbeam.n_cells)
    hexbeam.cell_data['tmp'] = arr
    hexbeam.set_active_scalars('tmp')
    assert np.allclose(hexbeam.active_scalars, arr)
    # Make sure we can set no active scalars
    hexbeam.set_active_scalars(None)
    assert hexbeam.GetPointData().GetScalars() is None
    assert hexbeam.GetCellData().GetScalars() is None


def test_set_active_scalars_name(hexbeam):
    point_keys = list(hexbeam.point_data.keys())
    hexbeam.active_scalars_name = point_keys[0]
    hexbeam.active_scalars_name = None


def test_rename_array_point(hexbeam):
    point_keys = list(hexbeam.point_data.keys())
    old_name = point_keys[0]
    orig_vals = hexbeam[old_name].copy()
    new_name = 'point changed'
    hexbeam.set_active_scalars(old_name, preference='point')
    hexbeam.rename_array(old_name, new_name, preference='point')
    assert new_name in hexbeam.point_data
    assert old_name not in hexbeam.point_data
    assert new_name == hexbeam.active_scalars_name
    assert np.array_equal(orig_vals, hexbeam[new_name])


def test_rename_array_cell(hexbeam):
    cell_keys = list(hexbeam.cell_data.keys())
    old_name = cell_keys[0]
    orig_vals = hexbeam[old_name].copy()
    new_name = 'cell changed'
    hexbeam.rename_array(old_name, new_name)
    assert new_name in hexbeam.cell_data
    assert old_name not in hexbeam.cell_data
    assert np.array_equal(orig_vals, hexbeam[new_name])


def test_rename_array_field(hexbeam):
    hexbeam.field_data['fieldfoo'] = np.array([8, 6, 7])
    field_keys = list(hexbeam.field_data.keys())
    old_name = field_keys[0]
    orig_vals = hexbeam[old_name].copy()
    new_name = 'cell changed'
    hexbeam.rename_array(old_name, new_name)
    assert new_name in hexbeam.field_data
    assert old_name not in hexbeam.field_data
    assert np.array_equal(orig_vals, hexbeam[new_name])


def test_rename_array_raises(mocker: MockerFixture):
    sphere = pv.Sphere(radius=3.14)

    m = mocker.patch.object(dataset, 'get_array_association')
    m.return_value = None
    f = 'foo'

    with pytest.raises(
        KeyError,
        match=re.escape(f'Array with name {f} not found.'),
    ):
        sphere.rename_array(f, 'bar')


def test_rename_array_doesnt_delete():
    # Regression test for issue #5244
    def make_mesh():
        m = pv.Sphere()
        m.point_data['orig'] = np.ones(m.n_points)
        return m

    mesh = make_mesh()
    was_deleted = [False]

    def on_delete(*_):
        # Would be easier to throw an exception here but even though the exception gets printed to
        # stderr pytest reports the test passing. See #5246 .
        was_deleted[0] = True

    mesh.point_data['orig'].VTKObject.AddObserver('DeleteEvent', on_delete)
    mesh.rename_array('orig', 'renamed')
    assert not was_deleted[0]
    mesh.point_data['renamed'].VTKObject.RemoveAllObservers()
    assert (mesh.point_data['renamed'] == 1).all()


def test_change_name_fail(hexbeam):
    with pytest.raises(KeyError):
        hexbeam.rename_array('not a key', '')


def test_get_cell_array_fail():
    sphere = pv.Sphere()
    with pytest.raises(TypeError):
        sphere.cell_data[None]


def test_get_item(hexbeam):
    with pytest.raises(KeyError):
        hexbeam[0]


def test_set_item(hexbeam):
    with pytest.raises(TypeError):
        hexbeam['tmp'] = None

    # field data
    with pytest.raises(ValueError):  # noqa: PT011
        hexbeam['bad_field'] = range(5)


def test_set_item_range(hexbeam):
    rng = range(hexbeam.n_points)
    hexbeam['pt_rng'] = rng
    assert np.allclose(hexbeam['pt_rng'], rng)


def test_str(hexbeam):
    assert 'UnstructuredGrid' in str(hexbeam)


def test_set_cell_vectors(hexbeam):
    arr = np.random.default_rng().random((hexbeam.n_cells, 3))
    hexbeam.cell_data['_cell_vectors'] = arr
    hexbeam.set_active_vectors('_cell_vectors')
    assert hexbeam.active_vectors_name == '_cell_vectors'
    assert np.allclose(hexbeam.active_vectors, arr)


def test_axis_rotation_invalid():
    with pytest.raises(ValueError):  # noqa: PT011
        pv.axis_rotation(np.empty((3, 3)), 0, inplace=False, axis='not')


def test_axis_rotation_not_inplace():
    p = np.eye(3)
    p_out = pv.axis_rotation(p, 1, inplace=False, axis='x')
    assert not np.allclose(p, p_out)


@pytest.mark.parametrize('name', ['DataSet', 'Grid', 'DataSetFilters', 'PointGrid', 'DataObject'])
def test_init_abstract_class(name):
    klass = getattr(pv, name)
    with pytest.raises(TypeError):
        klass()


def test_string_arrays():
    poly = pv.PolyData(np.random.default_rng().random((10, 3)))
    arr = np.array([f'foo{i}' for i in range(10)])
    poly['foo'] = arr
    back = poly['foo']
    assert len(back) == 10


def test_clear_data():
    # First try on an empty mesh
    grid = pv.ImageData(dimensions=(10, 10, 10))
    # Now try something more complicated
    grid.clear_data()
    grid['foo-p'] = np.random.default_rng().random(grid.n_points)
    grid['foo-c'] = np.random.default_rng().random(grid.n_cells)
    grid.field_data['foo-f'] = np.random.default_rng().random(grid.n_points * grid.n_cells)
    assert grid.n_arrays == 3
    grid.clear_data()
    assert grid.n_arrays == 0


def test_scalars_dict_update(uniform):
    mesh = uniform.copy()
    n = len(mesh.point_data)
    arrays = {
        'foo': np.arange(mesh.n_points),
        'rand': np.random.default_rng().random(mesh.n_points),
    }
    mesh.point_data.update(arrays)
    assert 'foo' in mesh.array_names
    assert 'rand' in mesh.array_names
    assert len(mesh.point_data) == n + 2

    # Test update from Table
    table = pv.Table(arrays)
    mesh = uniform.copy()
    mesh.point_data.update(table)
    assert 'foo' in mesh.array_names
    assert 'rand' in mesh.array_names
    assert len(mesh.point_data) == n + 2


def test_handle_array_with_null_name():
    poly = pv.PolyData()
    # Add point array with no name
    poly.GetPointData().AddArray(pv.convert_array(np.array([])))
    html = poly._repr_html_()
    assert html is not None
    pdata = poly.point_data
    assert pdata is not None
    assert len(pdata) == 1
    # Add cell array with no name
    poly.GetCellData().AddArray(pv.convert_array(np.array([])))
    html = poly._repr_html_()
    assert html is not None
    cdata = poly.cell_data
    assert cdata is not None
    assert len(cdata) == 1
    # Add field array with no name
    poly.GetFieldData().AddArray(pv.convert_array(np.array([5, 6])))
    html = poly._repr_html_()
    assert html is not None
    fdata = poly.field_data
    assert fdata is not None
    assert len(fdata) == 1


def test_add_point_array_list(hexbeam):
    rng = range(hexbeam.n_points)
    hexbeam.point_data['tmp'] = rng
    assert np.allclose(hexbeam.point_data['tmp'], rng)


def test_shallow_copy_back_propagation():
    """Test that the original data object's points get modified after a
    shallow copy.

    Reference: https://github.com/pyvista/pyvista/issues/375#issuecomment-531691483
    """
    # Case 1
    points = vtk.vtkPoints()
    points.InsertNextPoint(0.0, 0.0, 0.0)
    points.InsertNextPoint(1.0, 0.0, 0.0)
    points.InsertNextPoint(2.0, 0.0, 0.0)
    original = vtk.vtkPolyData()
    original.SetPoints(points)
    wrapped = pv.PolyData(original, deep=False)
    wrapped.points[:] = 2.8
    orig_points = vtk_to_numpy(original.GetPoints().GetData())
    assert np.allclose(orig_points, wrapped.points)
    # Case 2
    original = vtk.vtkPolyData()
    wrapped = pv.PolyData(original, deep=False)
    wrapped.points = np.random.default_rng().random((5, 3))
    orig_points = vtk_to_numpy(original.GetPoints().GetData())
    assert np.allclose(orig_points, wrapped.points)


def test_find_closest_point():
    sphere = pv.Sphere()
    node = np.array([0, 0.2, 0.2])

    with pytest.raises(TypeError):
        sphere.find_closest_point([1, 2])

    with pytest.raises(ValueError):  # noqa: PT011
        sphere.find_closest_point([0, 0, 0], n=0)

    with pytest.raises(TypeError):
        sphere.find_closest_point([0, 0, 0], n=3.0)

    with pytest.raises(TypeError):
        # allow Sequence but not Iterable
        sphere.find_closest_point({1, 2, 3})

    index = sphere.find_closest_point(node)
    assert isinstance(index, int)
    # Make sure we can fetch that point
    closest = sphere.points[index]
    assert len(closest) == 3
    # n points
    node = np.array([0, 0.2, 0.2])
    index = sphere.find_closest_point(node, 5)
    assert len(index) == 5


def test_find_closest_cell():
    mesh = pv.Wavelet()
    node = np.array([0, 0.2, 0.2])
    index = mesh.find_closest_cell(node)
    assert isinstance(index, int)


def test_find_closest_cells():
    mesh = pv.Sphere()
    # simply get the face centers, ordered by cell Id
    fcent = mesh.points[mesh.regular_faces].mean(1)
    fcent_copy = fcent.copy()
    indices = mesh.find_closest_cell(fcent)

    # Make sure we match the face centers
    assert np.allclose(indices, np.arange(mesh.n_faces_strict))

    # Make sure arg was not modified
    assert np.array_equal(fcent, fcent_copy)


def test_find_closest_cell_surface_point():
    mesh = pv.Rectangle()

    point = np.array([0.5, 0.5, -1.0])
    point2 = np.array([1.0, 1.0, -1.0])
    points = np.vstack((point, point2))

    _, closest_point = mesh.find_closest_cell(point, return_closest_point=True)
    assert np.allclose(closest_point, [0.5, 0.5, 0])

    _, closest_points = mesh.find_closest_cell(points, return_closest_point=True)
    assert np.allclose(closest_points, [[0.5, 0.5, 0], [1.0, 1.0, 0]])


def test_find_containing_cell():
    mesh = pv.ImageData(dimensions=[5, 5, 1], spacing=[1 / 4, 1 / 4, 0])
    node = np.array([0.3, 0.3, 0.0])
    index = mesh.find_containing_cell(node)
    assert index == 5


def test_find_containing_cells():
    mesh = pv.ImageData(dimensions=[5, 5, 1], spacing=[1 / 4, 1 / 4, 0])
    points = np.array([[0.3, 0.3, 0], [0.6, 0.6, 0]])
    points_copy = points.copy()
    indices = mesh.find_containing_cell(points)
    assert np.allclose(indices, [5, 10])
    assert np.array_equal(points, points_copy)


def test_find_cells_along_line():
    mesh = pv.Cube()
    indices = mesh.find_cells_along_line([0, 0, -1], [0, 0, 1])
    assert len(indices) == 2


def test_find_cells_along_line_raises():
    mesh = pv.Cube()
    with pytest.raises(TypeError, match='Point A must be a length three tuple of floats.'):
        mesh.find_cells_along_line([0, 0], [0, 0, 1])

    with pytest.raises(TypeError, match='Point B must be a length three tuple of floats.'):
        mesh.find_cells_along_line([0, 0, -1], [0, 0])


def test_find_cells_intersecting_line():
    mesh = pv.Plane(center=(0.01, 0.5, 1), i_resolution=2, j_resolution=2)
    linea = [0, 0, 0.0]
    lineb = [0.0, 0, 1.0]

    if pv.vtk_version_info >= (9, 2, 0):
        indices = mesh.find_cells_intersecting_line(linea, lineb)
        assert len(indices) == 1

        # test tolerance
        indices = mesh.find_cells_intersecting_line(linea, lineb, tolerance=0.01)
        assert len(indices) == 2

        with pytest.raises(TypeError):
            mesh.find_cells_intersecting_line([0, 0], [1.0, 0, 0.0])

        with pytest.raises(TypeError):
            mesh.find_cells_intersecting_line([0, 0, 0.0], [1.0, 0])

    else:
        with pytest.raises(VTKVersionError):
            indices = mesh.find_cells_intersecting_line(linea, lineb)


def test_find_cells_within_bounds():
    mesh = pv.Cube()

    bounds = [
        mesh.bounds.x_min * 2.0,
        mesh.bounds.x_max * 2.0,
        mesh.bounds.y_min * 2.0,
        mesh.bounds.y_max * 2.0,
        mesh.bounds.z_min * 2.0,
        mesh.bounds.z_max * 2.0,
    ]
    indices = mesh.find_cells_within_bounds(bounds)
    assert len(indices) == mesh.n_cells

    bounds = [
        mesh.bounds.x_min * 0.5,
        mesh.bounds.x_max * 0.5,
        mesh.bounds.y_min * 0.5,
        mesh.bounds.y_max * 0.5,
        mesh.bounds.z_min * 0.5,
        mesh.bounds.z_max * 0.5,
    ]
    indices = mesh.find_cells_within_bounds(bounds)
    assert len(indices) == 0


def test_find_cells_within_bounds_raises():
    mesh = pv.Cube()
    with pytest.raises(
        TypeError,
        match='Bounds must be a length six tuple of floats.',
    ):
        mesh.find_cells_within_bounds([0, 0])


def test_setting_points_by_different_types(hexbeam):
    grid_copy = hexbeam.copy()
    hexbeam.points = grid_copy.points
    assert np.array_equal(hexbeam.points, grid_copy.points)

    hexbeam.points = np.array(grid_copy.points)
    assert np.array_equal(hexbeam.points, grid_copy.points)

    hexbeam.points = grid_copy.points.tolist()
    assert np.array_equal(hexbeam.points, grid_copy.points)

    pgrid = pv.PolyData([0.0, 0.0, 0.0])
    pgrid.points = [1.0, 1.0, 1.0]
    assert np.array_equal(pgrid.points, [[1.0, 1.0, 1.0]])

    pgrid.points = np.array([2.0, 2.0, 2.0])
    assert np.array_equal(pgrid.points, [[2.0, 2.0, 2.0]])


def test_empty_points():
    pdata = pv.PolyData()
    assert np.allclose(pdata.points, np.empty(3))


def test_no_active():
    pdata = pv.PolyData()
    assert pdata.active_scalars is None

    with pytest.raises(TypeError):
        pdata.point_data[None]


def test_get_data_range(hexbeam):
    # Test with blank mesh
    mesh = pv.Sphere()
    mesh.clear_data()
    rng = mesh.get_data_range()
    assert all(np.isnan(rng))
    with pytest.raises(KeyError):
        rng = mesh.get_data_range('some data')

    # Test with some data
    hexbeam.active_scalars_name = 'sample_point_scalars'
    rng = hexbeam.get_data_range()  # active scalars
    assert len(rng) == 2
    assert np.allclose(rng, (1, 302))

    rng = hexbeam.get_data_range('sample_point_scalars', preference='point')
    assert len(rng) == 2
    assert np.allclose(rng, (1, 302))

    rng = hexbeam.get_data_range('sample_cell_scalars', preference='cell')
    assert len(rng) == 2
    assert np.allclose(rng, (1, 40))


def test_actual_memory_size(hexbeam):
    size = hexbeam.actual_memory_size
    assert isinstance(size, int)
    assert size >= 0


def test_copy_structure(hexbeam):
    classname = hexbeam.__class__.__name__
    copy = eval(f'pv.{classname}')()
    copy.copy_structure(hexbeam)
    assert copy.n_cells == hexbeam.n_cells
    assert copy.n_points == hexbeam.n_points
    assert len(copy.field_data) == 0
    assert len(copy.cell_data) == 0
    assert len(copy.point_data) == 0


def test_copy_structure_self(datasets):
    for dataset in datasets:  # noqa: F402
        copied = dataset.copy()
        assert copied is not dataset

        # Copy structure from itself
        copied.copy_structure(copied)
        assert copied.n_points == dataset.n_points
        assert copied.n_cells == dataset.n_cells


def test_copy_attributes(hexbeam):
    classname = hexbeam.__class__.__name__
    copy = eval(f'pv.{classname}')()
    copy.copy_attributes(hexbeam)
    assert copy.n_cells == 0
    assert copy.n_points == 0
    assert copy.field_data.keys() == hexbeam.field_data.keys()
    assert copy.cell_data.keys() == hexbeam.cell_data.keys()
    assert copy.point_data.keys() == hexbeam.point_data.keys()


def test_point_is_inside_cell():
    grid = pv.ImageData(dimensions=(2, 2, 2))
    assert grid.point_is_inside_cell(0, [0.5, 0.5, 0.5])
    assert not grid.point_is_inside_cell(0, [-0.5, -0.5, -0.5])

    assert grid.point_is_inside_cell(0, np.array([0.5, 0.5, 0.5]))

    # cell ind out of range
    with pytest.raises(ValueError):  # noqa: PT011
        grid.point_is_inside_cell(100000, [0.5, 0.5, 0.5])
    with pytest.raises(ValueError):  # noqa: PT011
        grid.point_is_inside_cell(-1, [0.5, 0.5, 0.5])

    # cell ind wrong type
    with pytest.raises(TypeError):
        grid.point_is_inside_cell(0.1, [0.5, 0.5, 0.5])

    # point not well formed
    with pytest.raises(TypeError):
        grid.point_is_inside_cell(0, 0.5)
    with pytest.raises(ValueError):  # noqa: PT011
        grid.point_is_inside_cell(0, [0.5, 0.5])

    # multi-dimensional
    in_cell = grid.point_is_inside_cell(0, [[0.5, 0.5, 0.5], [-0.5, -0.5, -0.5]])
    assert np.array_equal(in_cell, np.array([True, False]))


def test_point_is_inside_cell_raises(mocker: MockerFixture):
    m = mocker.patch.object(pv.ImageData, 'GetCell')
    m().EvaluatePosition.return_value = 2

    grid = pv.ImageData(dimensions=(2, 2, 2))
    with pytest.raises(
        RuntimeError,
        match=re.escape('Computational difficulty encountered for point [0 0 0] in cell 0'),
    ):
        grid.point_is_inside_cell(0, [0, 0, 0])


def test_active_normals(sphere):
    # both cell and point normals
    mesh = sphere.compute_normals()
    assert mesh.active_normals.shape[0] == mesh.n_points

    mesh = sphere.compute_normals(point_normals=False)
    assert mesh.active_normals.shape[0] == mesh.n_cells


@pytest.mark.needs_vtk_version(9, 1, 0, reason='Requires VTK>=9.1.0 for a concrete PointSet class')
def test_cast_to_pointset(sphere):
    sphere = sphere.elevation()
    pointset = sphere.cast_to_pointset()
    assert isinstance(pointset, pv.PointSet)

    assert not np.may_share_memory(sphere.points, pointset.points)
    assert not np.may_share_memory(sphere.active_scalars, pointset.active_scalars)
    assert np.allclose(sphere.points, pointset.points)
    assert np.allclose(sphere.active_scalars, pointset.active_scalars)

    pointset.points[:] = 0
    assert not np.allclose(sphere.points, pointset.points)

    pointset.active_scalars[:] = 0
    assert not np.allclose(sphere.active_scalars, pointset.active_scalars)


@pytest.mark.needs_vtk_version(9, 1, 0, reason='Requires VTK>=9.1.0 for a concrete PointSet class')
def test_cast_to_pointset_implicit(uniform):
    pointset = uniform.cast_to_pointset(pass_cell_data=True)
    assert isinstance(pointset, pv.PointSet)
    assert pointset.n_arrays == uniform.n_arrays

    assert not np.may_share_memory(uniform.active_scalars, pointset.active_scalars)
    assert np.allclose(uniform.active_scalars, pointset.active_scalars)

    ctp = uniform.cell_data_to_point_data()
    for name in ctp.point_data.keys():
        assert np.allclose(ctp[name], pointset[name])

    for i, name in enumerate(uniform.point_data.keys()):
        pointset[name][:] = i
        assert not np.allclose(uniform[name], pointset[name])


def test_cast_to_poly_points_implicit(uniform):
    points = uniform.cast_to_poly_points(pass_cell_data=True)
    assert isinstance(points, pv.PolyData)
    assert points.n_arrays == uniform.n_arrays
    assert len(points.cell_data) == len(uniform.cell_data)
    assert len(points.point_data) == len(uniform.point_data)

    assert not np.may_share_memory(uniform.active_scalars, points.active_scalars)
    assert np.allclose(uniform.active_scalars, points.active_scalars)

    ctp = uniform.cell_data_to_point_data()
    for name in ctp.point_data.keys():
        assert np.allclose(ctp[name], points[name])

    for i, name in enumerate(uniform.point_data.keys()):
        points[name][:] = i
        assert not np.allclose(uniform[name], points[name])


def test_partition(hexbeam):
    if pv.vtk_version_info < (9, 1, 0):
        with pytest.raises(VTKVersionError):
            hexbeam.partition(2)
        return
    # split as composite
    n_part = 2
    out = hexbeam.partition(n_part)
    assert isinstance(out, pv.MultiBlock)
    assert len(out) == 2

    # split as unstrucutred grid
    out = hexbeam.partition(hexbeam.n_cells, as_composite=False)
    assert isinstance(hexbeam, pv.UnstructuredGrid)
    assert out.n_points > hexbeam.n_points


def test_explode(datasets):
    for dataset in datasets:  # noqa: F402
        out = dataset.explode()
        assert out.n_cells == dataset.n_cells
        assert out.n_points > dataset.n_points


def test_separate_cells(hexbeam):
    assert hexbeam.n_points != hexbeam.n_cells * 8
    sep_grid = hexbeam.separate_cells()
    assert sep_grid.n_points == hexbeam.n_cells * 8


def test_volume_area():
    def assert_volume(grid):
        assert np.isclose(grid.volume, 64.0)
        assert np.isclose(grid.area, 0.0)

    def assert_area(grid):
        assert np.isclose(grid.volume, 0.0)
        assert np.isclose(grid.area, 16.0)

    # ImageData 3D size 4x4x4
    vol_grid = pv.ImageData(dimensions=(5, 5, 5))
    assert_volume(vol_grid)

    # 2D grid size 4x4
    surf_grid = pv.ImageData(dimensions=(5, 5, 1))
    assert_area(surf_grid)

    # UnstructuredGrid
    assert_volume(vol_grid.cast_to_unstructured_grid())
    assert_area(surf_grid.cast_to_unstructured_grid())

    # StructuredGrid
    assert_volume(vol_grid.cast_to_structured_grid())
    assert_area(surf_grid.cast_to_structured_grid())

    # Rectilinear
    assert_volume(vol_grid.cast_to_rectilinear_grid())
    assert_area(surf_grid.cast_to_rectilinear_grid())

    # PolyData
    # cube of size 4
    # PolyData is special because it is a 2D surface that can enclose a volume
    grid = pv.ImageData(dimensions=(5, 5, 5)).extract_surface()
    assert np.isclose(grid.volume, 64.0)
    assert np.isclose(grid.area, 96.0)


# ------------------
# Connectivity tests
# ------------------

i0s = [0, 1]
grids = [
    load_airplane(),
    load_structured(),
    load_hexbeam(),
    load_rectilinear(),
    load_tetbeam(),
    load_uniform(),
    load_explicit_structured(),
]
grids_cells = grids[:-1]

ids = list(map(type, grids))
ids_cells = list(map(type, grids_cells))


def test_raises_cell_neighbors_explicit_structured_grid(datasets_vtk9):
    for dataset in datasets_vtk9:  # noqa: F402
        with pytest.raises(TypeError):
            _ = dataset.cell_neighbors(0)


def test_raises_point_neighbors_ind_overflow(hexbeam):
    with pytest.raises(IndexError):
        _ = hexbeam.point_neighbors(hexbeam.n_points)


def test_raises_cell_neighbors_connections(hexbeam):
    with pytest.raises(ValueError, match='got "topological"'):
        _ = hexbeam.cell_neighbors(0, 'topological')


@pytest.mark.parametrize('grid', grids, ids=ids)
@pytest.mark.parametrize('i0', i0s)
def test_point_cell_ids(grid: DataSet, i0):
    cell_ids = grid.point_cell_ids(i0)

    assert isinstance(cell_ids, list)
    assert all(isinstance(id_, int) for id_ in cell_ids)
    assert all(0 <= id_ < grid.n_cells for id_ in cell_ids)
    assert len(cell_ids) > 0

    # Check that the output cells contain the i0-th point but also that the
    # remaining cells does not contain this point id
    for c in cell_ids:
        assert i0 in grid.get_cell(c).point_ids

    others = [i for i in range(grid.n_cells) if i not in cell_ids]
    for c in others:
        assert i0 not in grid.get_cell(c).point_ids


def test_point_cell_ids_order():
    resolution = 10
    mesh = pv.Sphere(theta_resolution=resolution)
    expected_ids = list(range(resolution))
    actual_ids = mesh.point_cell_ids(0)
    assert actual_ids == expected_ids


@pytest.mark.parametrize('grid', grids_cells, ids=ids_cells)
@pytest.mark.parametrize('i0', i0s)
def test_cell_point_neighbors_ids(grid: DataSet, i0):
    cell_ids = grid.cell_neighbors(i0, 'points')
    cell = grid.get_cell(i0)

    assert isinstance(cell_ids, list)
    assert all(isinstance(id_, int) for id_ in cell_ids)
    assert all(0 <= id_ < grid.n_cells for id_ in cell_ids)
    assert len(cell_ids) > 0

    # Check that all the neighbors cells share at least one point with the
    # current cell
    current_points = set(cell.point_ids)
    for i in cell_ids:
        neighbor_points = set(grid.get_cell(i).point_ids)
        assert not neighbor_points.isdisjoint(current_points)

    # Check that other cells do not share a point with the current cell
    other_ids = [i for i in range(grid.n_cells) if (i not in cell_ids and i != i0)]
    for i in other_ids:
        neighbor_points = set(grid.get_cell(i).point_ids)
        assert neighbor_points.isdisjoint(current_points)


@pytest.mark.parametrize('grid', grids_cells, ids=ids_cells)
@pytest.mark.parametrize('i0', i0s)
def test_cell_edge_neighbors_ids(grid: DataSet, i0):
    cell_ids = grid.cell_neighbors(i0, 'edges')
    cell = grid.get_cell(i0)

    assert isinstance(cell_ids, list)
    assert all(isinstance(id_, int) for id_ in cell_ids)
    assert all(0 <= id_ < grid.n_cells for id_ in cell_ids)
    assert len(cell_ids) > 0

    # Check that all the neighbors cells share at least one edge with the
    # current cell
    current_points = set()
    for e in cell.edges:
        current_points.add(frozenset(e.point_ids))

    for i in cell_ids:
        neighbor_points = set()
        neighbor_cell = grid.get_cell(i)

        for ie in range(neighbor_cell.n_edges):
            e = neighbor_cell.get_edge(ie)
            neighbor_points.add(frozenset(e.point_ids))

        assert not neighbor_points.isdisjoint(current_points)

    # Check that other cells do not share an edge with the current cell
    other_ids = [i for i in range(grid.n_cells) if (i not in cell_ids and i != i0)]
    for i in other_ids:
        neighbor_points = set()
        neighbor_cell = grid.get_cell(i)

        for ie in range(neighbor_cell.n_edges):
            e = neighbor_cell.get_edge(ie)
            neighbor_points.add(frozenset(e.point_ids))

        assert neighbor_points.isdisjoint(current_points)


# Slice grids since some do not contain faces
@pytest.mark.parametrize('grid', grids_cells[2:], ids=ids_cells[2:])
@pytest.mark.parametrize('i0', i0s)
def test_cell_face_neighbors_ids(grid: DataSet, i0):
    cell_ids = grid.cell_neighbors(i0, 'faces')
    cell = grid.get_cell(i0)

    assert isinstance(cell_ids, list)
    assert all(isinstance(id_, int) for id_ in cell_ids)
    assert all(0 <= id_ < grid.n_cells for id_ in cell_ids)
    assert len(cell_ids) > 0

    # Check that all the neighbors cells share at least one face with the
    # current cell
    current_points = set()
    for f in cell.faces:
        current_points.add(frozenset(f.point_ids))

    for i in cell_ids:
        neighbor_points = set()
        neighbor_cell = grid.get_cell(i)

        for ifa in range(neighbor_cell.n_faces):
            f = neighbor_cell.get_face(ifa)
            neighbor_points.add(frozenset(f.point_ids))

        assert not neighbor_points.isdisjoint(current_points)

    # Check that other cells do not share a face with the current cell
    other_ids = [i for i in range(grid.n_cells) if (i not in cell_ids and i != i0)]
    for i in other_ids:
        neighbor_points = set()
        neighbor_cell = grid.get_cell(i)

        for ifa in range(neighbor_cell.n_faces):
            f = neighbor_cell.get_face(ifa)
            neighbor_points.add(frozenset(f.point_ids))

        assert neighbor_points.isdisjoint(current_points)


@pytest.mark.parametrize('grid', grids_cells, ids=ids_cells)
@pytest.mark.parametrize('i0', i0s, ids=lambda x: f'i0={x}')
@pytest.mark.parametrize('n_levels', [1, 3], ids=lambda x: f'n_levels={x}')
@pytest.mark.parametrize(
    'connections',
    ['points', 'edges', 'faces'],
    ids=lambda x: f'connections={x}',
)
def test_cell_neighbors_levels(grid: DataSet, i0, n_levels, connections):
    cell_ids = grid.cell_neighbors_levels(i0, connections=connections, n_levels=n_levels)

    if connections == 'faces' and grid.get_cell(i0).dimension != 3:
        pytest.skip("Grid's cells does not contain faces")

    if n_levels == 1:
        # Consume generator and check length and consistency
        # with underlying method
        cell_ids = list(cell_ids)
        assert len(cell_ids) == 1
        cell_ids = cell_ids[0]
        assert len(cell_ids) > 0
        assert set(cell_ids) == set(grid.cell_neighbors(i0, connections=connections))

    else:
        assert len(list(cell_ids)) == n_levels
        for ids in cell_ids:
            assert isinstance(ids, list)
            assert all(isinstance(id_, int) for id_ in ids)
            assert all(0 <= id_ < grid.n_cells for id_ in ids)
            assert len(ids) > 0


@pytest.mark.parametrize('grid', grids, ids=ids)
@pytest.mark.parametrize('i0', i0s)
@pytest.mark.parametrize('n_levels', [1, 3])
def test_point_neighbors_levels(grid: DataSet, i0, n_levels):
    point_ids = grid.point_neighbors_levels(i0, n_levels=n_levels)

    if n_levels == 1:
        # Consume generator and check length and consistency
        # with underlying method
        point_ids = list(point_ids)
        assert len(point_ids) == 1
        point_ids = point_ids[0]
        assert len(point_ids) > 0
        assert set(point_ids) == set(grid.point_neighbors(i0))

    else:
        assert len(list(point_ids)) == n_levels
        for ids in point_ids:
            assert isinstance(ids, list)
            assert all(isinstance(id_, int) for id_ in ids)
            assert all(0 <= id_ < grid.n_points for id_ in ids)
            assert len(ids) > 0


<<<<<<< HEAD
def test_active_t_coords_deprecated(globe):
    mesh = globe
    with pytest.warns(PyVistaDeprecationWarning, match='texture_coordinates'):
        t_coords = mesh.active_t_coords
        if pv._version.version_info[:2] > (0, 46):
            msg = 'Remove this deprecated property'
            raise RuntimeError(msg)
    with pytest.warns(PyVistaDeprecationWarning, match='texture_coordinates'):
        mesh.active_t_coords = t_coords
        if pv._version.version_info[:2] > (0, 46):
            msg = 'Remove this deprecated property'
            raise RuntimeError(msg)
=======
@pytest.fixture
def mesh():
    return examples.load_globe()
>>>>>>> 8a700d3b


def test_active_array_info_deprecated():
    match = 'ActiveArrayInfo is deprecated. Use ActiveArrayInfoTuple instead.'
    with pytest.warns(PyVistaDeprecationWarning, match=match):
        pv.core.dataset.ActiveArrayInfo(association=pv.FieldAssociation.POINT, name='name')
    if pv._version.version_info[:2] > (0, 48):
        msg = 'Remove this deprecated class'
        raise RuntimeError(msg)<|MERGE_RESOLUTION|>--- conflicted
+++ resolved
@@ -1533,26 +1533,6 @@
             assert len(ids) > 0
 
 
-<<<<<<< HEAD
-def test_active_t_coords_deprecated(globe):
-    mesh = globe
-    with pytest.warns(PyVistaDeprecationWarning, match='texture_coordinates'):
-        t_coords = mesh.active_t_coords
-        if pv._version.version_info[:2] > (0, 46):
-            msg = 'Remove this deprecated property'
-            raise RuntimeError(msg)
-    with pytest.warns(PyVistaDeprecationWarning, match='texture_coordinates'):
-        mesh.active_t_coords = t_coords
-        if pv._version.version_info[:2] > (0, 46):
-            msg = 'Remove this deprecated property'
-            raise RuntimeError(msg)
-=======
-@pytest.fixture
-def mesh():
-    return examples.load_globe()
->>>>>>> 8a700d3b
-
-
 def test_active_array_info_deprecated():
     match = 'ActiveArrayInfo is deprecated. Use ActiveArrayInfoTuple instead.'
     with pytest.warns(PyVistaDeprecationWarning, match=match):
