--- conflicted
+++ resolved
@@ -303,13 +303,8 @@
 )
 @given(array=arrays(dtype=np.float32, shape=array_shapes(max_dims=5, max_side=5)))
 def test_transform_should_fail_given_wrong_numpy_shape(array, grid):
-<<<<<<< HEAD
     assume(array.shape != (4, 4) and array.shape != (3, 3))
-    with pytest.raises(ValueError):
-=======
-    assume(array.shape != (4, 4))
-    with pytest.raises(ValueError):  # noqa: PT011
->>>>>>> cf334421
+    with pytest.raises(ValueError):  # noqa: PT011
         grid.transform(array)
 
 
@@ -1246,13 +1241,10 @@
     # Test non-point-based mesh doesn't fail
     out = uniform.rotate_vector([1, 1, 1], 33)
     assert isinstance(out, pv.StructuredGrid)
-<<<<<<< HEAD
-    with pytest.raises(ValueError):
+
+    with pytest.raises(ValueError):  # noqa: PT011
         out = uniform.rotate_vector([1, 1], 33)
-=======
-    with pytest.raises(ValueError):  # noqa: PT011
-        out = mesh.rotate_vector([1, 1], 33)
->>>>>>> cf334421
+
     with pytest.raises(TypeError):
         out = uniform.rotate_vector(30, 33)
 
@@ -1557,7 +1549,7 @@
     assert np.isclose(grid.area, 96.0)
 
 
-@pytest.fixture
+@pytest.fixture()
 def datasets_asymmetric():
     # similar to 'datasets' fixture but with examples that have points
     # asymmetric
