"""Tests for pyvista.core.dataset."""

from __future__ import annotations

import math
import re
from typing import TYPE_CHECKING

import numpy as np
import pytest

import pyvista as pv
from pyvista import examples
from pyvista.core import _vtk_core as _vtk
from pyvista.core import dataset
from pyvista.core.errors import PyVistaDeprecationWarning
from pyvista.examples import load_airplane
from pyvista.examples import load_explicit_structured
from pyvista.examples import load_hexbeam
from pyvista.examples import load_rectilinear
from pyvista.examples import load_structured
from pyvista.examples import load_tetbeam
from pyvista.examples import load_uniform

if TYPE_CHECKING:
    from pytest_mock import MockerFixture

    from pyvista.core.dataset import DataSet


def test_invalid_copy_from(hexbeam):
    with pytest.raises(TypeError):
        hexbeam.copy_from(pv.Plane())


def test_memory_address(hexbeam):
    assert isinstance(hexbeam.memory_address, str)
    assert 'Addr' in hexbeam.memory_address


def test_point_data(hexbeam):
    key = 'test_array_points'
    hexbeam[key] = np.arange(hexbeam.n_points)
    assert key in hexbeam.point_data

    orig_value = hexbeam.point_data[key][0] / 1.0
    hexbeam.point_data[key][0] += 1
    assert orig_value == hexbeam.point_data[key][0] - 1

    del hexbeam.point_data[key]
    assert key not in hexbeam.point_data

    hexbeam.point_data[key] = np.arange(hexbeam.n_points)
    assert key in hexbeam.point_data

    assert np.allclose(hexbeam[key], np.arange(hexbeam.n_points))

    hexbeam.clear_point_data()
    assert len(hexbeam.point_data.keys()) == 0

    hexbeam.point_data['list'] = np.arange(hexbeam.n_points).tolist()
    assert isinstance(hexbeam.point_data['list'], np.ndarray)
    assert np.allclose(hexbeam.point_data['list'], np.arange(hexbeam.n_points))


def test_point_data_bad_value(hexbeam):
    with pytest.raises(TypeError):
        hexbeam.point_data['new_array'] = None

    match = (
        "Invalid array shape. Array 'new_array' has length (98) but a length of (99) was expected."
    )
    with pytest.raises(ValueError, match=re.escape(match)):
        hexbeam.point_data['new_array'] = np.arange(hexbeam.n_points - 1)


def test_ipython_key_completions(hexbeam):
    assert isinstance(hexbeam._ipython_key_completions_(), list)


def test_cell_data(hexbeam):
    key = 'test_array_cells'
    hexbeam[key] = np.arange(hexbeam.n_cells)
    assert key in hexbeam.cell_data

    orig_value = hexbeam.cell_data[key][0] / 1.0
    hexbeam.cell_data[key][0] += 1
    assert orig_value == hexbeam.cell_data[key][0] - 1

    del hexbeam.cell_data[key]
    assert key not in hexbeam.cell_data

    hexbeam.cell_data[key] = np.arange(hexbeam.n_cells)
    assert key in hexbeam.cell_data

    assert np.allclose(hexbeam[key], np.arange(hexbeam.n_cells))

    hexbeam.cell_data['list'] = np.arange(hexbeam.n_cells).tolist()
    assert isinstance(hexbeam.cell_data['list'], np.ndarray)
    assert np.allclose(hexbeam.cell_data['list'], np.arange(hexbeam.n_cells))


def test_cell_array_range(hexbeam):
    rng = range(hexbeam.n_cells)
    hexbeam.cell_data['tmp'] = rng
    assert np.allclose(rng, hexbeam.cell_data['tmp'])


def test_cell_data_bad_value(hexbeam):
    with pytest.raises(TypeError):
        hexbeam.cell_data['new_array'] = None

    match = (
        "Invalid array shape. Array 'new_array' has length (39) but a length of (40) was expected."
    )
    with pytest.raises(ValueError, match=re.escape(match)):
        hexbeam.cell_data['new_array'] = np.arange(hexbeam.n_cells - 1)


@pytest.mark.parametrize('empty_shape', [(0,), (-1, 0), (0, -1), (0, 0)])
@pytest.mark.parametrize('attribute', ['point_data', 'cell_data', 'field_data'])
@pytest.mark.parametrize('mesh_is_empty', [True, False])
def test_point_cell_field_data_empty_array(uniform, attribute, empty_shape, mesh_is_empty):
    # Test that setting empty arrays is only allowed when the mesh is
    # empty OR when setting field data.
    # Empty arrays with non-zero shape values are never allowed.

    mesh = pv.PolyData() if mesh_is_empty else uniform

    # Define empty array with a shape that matches the dataset
    if attribute == 'point_data':
        mesh_data_length = mesh.n_points
    elif attribute == 'cell_data':
        mesh_data_length = mesh.n_cells
    else:
        # Use an arbitrary non-zero positive value for field data in the non-empty case
        mesh_data_length = 0 if mesh_is_empty else 10
    if mesh_is_empty:
        assert mesh_data_length == 0
    else:
        assert mesh_data_length > 0

    # Replace `-1` in empty shape with the actual length of the mesh data
    empty_shape = np.array(empty_shape)
    empty_shape[empty_shape == -1] = mesh_data_length
    empty_shape = tuple(empty_shape.tolist())

    empty_array = np.ones(empty_shape)
    assert empty_array.size == 0
    assert empty_array.shape == empty_shape

    # Test setting the array
    data = getattr(mesh, attribute)
    if empty_shape in [(0,), (0, 0)] and (attribute == 'field_data' or mesh_is_empty):
        # Special case, no error raised
        data['new_array'] = empty_array
        assert 'new_array' in data
        assert data['new_array'].size == 0
        # Note: the output shape is always (0,) and may not match the input shape (bug?)
        assert data['new_array'].shape == (0,)
    else:
        # Expect error for all other cases
        with pytest.raises(ValueError, match=r'Invalid array shape.'):
            data['new_array'] = empty_array


def test_point_cell_data_single_scalar_no_exception_raised():
    m = pv.PolyData([0, 0, 0.0])
    m.point_data['foo'] = 1
    m.cell_data['bar'] = 1
    m['baz'] = 1


def test_field_data(hexbeam):
    key = 'test_array_field'
    # Add array of length not equal to n_cells or n_points
    n = hexbeam.n_cells // 3
    hexbeam.field_data[key] = np.arange(n)
    assert key in hexbeam.field_data
    assert np.allclose(hexbeam.field_data[key], np.arange(n))
    assert np.allclose(hexbeam[key], np.arange(n))

    orig_value = hexbeam.field_data[key][0] / 1.0
    hexbeam.field_data[key][0] += 1
    assert orig_value == hexbeam.field_data[key][0] - 1

    assert key in hexbeam.array_names

    del hexbeam.field_data[key]
    assert key not in hexbeam.field_data

    hexbeam.field_data['list'] = np.arange(n).tolist()
    assert isinstance(hexbeam.field_data['list'], np.ndarray)
    assert np.allclose(hexbeam.field_data['list'], np.arange(n))

    foo = np.arange(n) * 5
    hexbeam.add_field_data(foo, 'foo')
    assert isinstance(hexbeam.field_data['foo'], np.ndarray)
    assert np.allclose(hexbeam.field_data['foo'], foo)

    with pytest.raises(ValueError):  # noqa: PT011
        hexbeam.set_active_scalars('foo')


def test_field_data_string(hexbeam):
    # test `mesh.field_data`
    field_name = 'foo'
    field_value = 'bar'
    hexbeam.field_data[field_name] = field_value
    returned = hexbeam.field_data[field_name]
    assert returned == field_value
    assert isinstance(returned, str)

    # test `mesh.add_field_data`
    field_name = 'eggs'
    field_value = 'ham'
    hexbeam.add_field_data(array=field_value, name=field_name)
    returned = hexbeam.field_data[field_name]
    assert returned == field_value
    assert isinstance(returned, str)

    # test `mesh[name] = data`
    field_name = 'baz'
    field_value = 'a' * hexbeam.n_points
    hexbeam[field_name] = field_value
    returned = hexbeam.field_data[field_name]
    assert returned == field_value
    assert isinstance(returned, str)


@pytest.mark.parametrize('field', [range(5), np.ones((3, 3))[:, 0]])
def test_add_field_data(hexbeam, field):
    hexbeam.add_field_data(field, 'foo')
    assert isinstance(hexbeam.field_data['foo'], np.ndarray)
    assert np.allclose(hexbeam.field_data['foo'], field)


def test_modify_field_data(hexbeam):
    field = range(4)
    hexbeam.add_field_data(range(5), 'foo')
    hexbeam.add_field_data(field, 'foo')
    assert np.allclose(hexbeam.field_data['foo'], field)

    field = range(8)
    hexbeam.field_data['foo'] = field
    assert np.allclose(hexbeam.field_data['foo'], field)


def test_active_scalars_cell(hexbeam):
    hexbeam.add_field_data(range(5), 'foo')
    del hexbeam.point_data['sample_point_scalars']
    del hexbeam.point_data['VTKorigID']
    assert hexbeam.active_scalars_info[1] == 'sample_cell_scalars'


def test_field_data_bad_value(hexbeam):
    with pytest.raises(TypeError):
        hexbeam.field_data['new_array'] = None


def test_copy(hexbeam):
    grid_copy = hexbeam.copy(deep=True)
    grid_copy.points[0] = np.nan
    assert not np.any(np.isnan(hexbeam.points[0]))

    grid_copy_shallow = hexbeam.copy(deep=False)
    grid_copy.points[0] += 0.1
    assert np.all(grid_copy_shallow.points[0] == hexbeam.points[0])


def test_copy_metadata(globe):
    """Ensure metadata is copied correctly."""
    globe.point_data['bitarray'] = np.zeros(globe.n_points, dtype=bool)
    globe.point_data['complex_data'] = np.zeros(globe.n_points, dtype=np.complex128)

    globe_shallow = globe.copy(deep=False)
    assert globe_shallow._active_scalars_info is globe._active_scalars_info
    assert globe_shallow._active_vectors_info is globe._active_vectors_info
    assert globe_shallow._active_tensors_info is globe._active_tensors_info
    assert globe_shallow.point_data['bitarray'].dtype == np.bool_
    assert globe_shallow.point_data['complex_data'].dtype == np.complex128
    assert globe_shallow._association_bitarray_names is globe._association_bitarray_names
    assert globe_shallow._association_complex_names is globe._association_complex_names

    globe_deep = globe.copy(deep=True)
    assert globe_deep._active_scalars_info is not globe._active_scalars_info
    assert globe_deep._active_vectors_info is not globe._active_vectors_info
    assert globe_deep._active_tensors_info is not globe._active_tensors_info
    assert globe_deep._active_scalars_info == globe._active_scalars_info
    assert globe_deep._active_vectors_info == globe._active_vectors_info
    assert globe_deep._active_tensors_info == globe._active_tensors_info
    assert globe_deep.point_data['bitarray'].dtype == np.bool_
    assert globe_deep.point_data['complex_data'].dtype == np.complex128
    assert (
        globe_deep._association_bitarray_names['POINT']
        is not globe._association_bitarray_names['POINT']
    )
    assert (
        globe_deep._association_complex_names['POINT']
        is not globe._association_complex_names['POINT']
    )


def test_set_points():
    dataset = pv.UnstructuredGrid()
    points = np.random.default_rng().random((10, 3))
    dataset.points = pv.vtk_points(points)


def test_make_points_double(hexbeam):
    hexbeam.points = hexbeam.points.astype(np.float32)
    assert hexbeam.points.dtype == np.float32
    hexbeam.points_to_double()
    assert hexbeam.points.dtype == np.double


def test_invalid_points(hexbeam):
    with pytest.raises(TypeError):
        hexbeam.points = None


def test_points_np_bool(hexbeam):
    bool_arr = np.zeros(hexbeam.n_points, np.bool_)
    hexbeam.point_data['bool_arr'] = bool_arr
    bool_arr[:] = True
    assert hexbeam.point_data['bool_arr'].all()
    assert hexbeam.point_data['bool_arr'].all()
    assert hexbeam.point_data['bool_arr'].dtype == np.bool_


def test_cells_np_bool(hexbeam):
    bool_arr = np.zeros(hexbeam.n_cells, np.bool_)
    hexbeam.cell_data['bool_arr'] = bool_arr
    bool_arr[:] = True
    assert hexbeam.cell_data['bool_arr'].all()
    assert hexbeam.cell_data['bool_arr'].all()
    assert hexbeam.cell_data['bool_arr'].dtype == np.bool_


def test_field_np_bool(hexbeam):
    bool_arr = np.zeros(hexbeam.n_cells // 3, np.bool_)
    hexbeam.field_data['bool_arr'] = bool_arr
    bool_arr[:] = True
    assert hexbeam.field_data['bool_arr'].all()
    assert hexbeam.field_data['bool_arr'].all()
    assert hexbeam.field_data['bool_arr'].dtype == np.bool_


def test_cells_uint8(hexbeam):
    arr = np.zeros(hexbeam.n_cells, np.uint8)
    hexbeam.cell_data['arr'] = arr
    arr[:] = np.arange(hexbeam.n_cells)
    assert np.allclose(hexbeam.cell_data['arr'], np.arange(hexbeam.n_cells))


def test_points_uint8(hexbeam):
    arr = np.zeros(hexbeam.n_points, np.uint8)
    hexbeam.point_data['arr'] = arr
    arr[:] = np.arange(hexbeam.n_points)
    assert np.allclose(hexbeam.point_data['arr'], np.arange(hexbeam.n_points))


def test_field_uint8(hexbeam):
    n = hexbeam.n_points // 3
    arr = np.zeros(n, np.uint8)
    hexbeam.field_data['arr'] = arr
    arr[:] = np.arange(n)
    assert np.allclose(hexbeam.field_data['arr'], np.arange(n))


def test_bitarray_points(hexbeam):
    n = hexbeam.n_points
    vtk_array = _vtk.vtkBitArray()
    np_array = np.empty(n, np.bool_)
    vtk_array.SetNumberOfTuples(n)
    vtk_array.SetName('bint_arr')
    for i in range(n):
        value = i % 2
        vtk_array.SetValue(i, value)
        np_array[i] = value

    hexbeam.GetPointData().AddArray(vtk_array)
    assert np.allclose(hexbeam.point_data['bint_arr'], np_array)


def test_bitarray_cells(hexbeam):
    n = hexbeam.n_cells
    vtk_array = _vtk.vtkBitArray()
    np_array = np.empty(n, np.bool_)
    vtk_array.SetNumberOfTuples(n)
    vtk_array.SetName('bint_arr')
    for i in range(n):
        value = i % 2
        vtk_array.SetValue(i, value)
        np_array[i] = value

    hexbeam.GetCellData().AddArray(vtk_array)
    assert np.allclose(hexbeam.cell_data['bint_arr'], np_array)


def test_bitarray_field(hexbeam):
    n = hexbeam.n_cells // 3
    vtk_array = _vtk.vtkBitArray()
    np_array = np.empty(n, np.bool_)
    vtk_array.SetNumberOfTuples(n)
    vtk_array.SetName('bint_arr')
    for i in range(n):
        value = i % 2
        vtk_array.SetValue(i, value)
        np_array[i] = value

    hexbeam.GetFieldData().AddArray(vtk_array)
    assert np.allclose(hexbeam.field_data['bint_arr'], np_array)


def test_html_repr(hexbeam):
    """This just tests to make sure no errors are thrown on the HTML
    representation method for DataSet.
    """
    assert hexbeam._repr_html_() is not None


def test_html_repr_string_scalar(hexbeam):
    array_data = 'data'
    array_name = 'name'
    hexbeam.add_field_data(array_data, array_name)
    assert hexbeam._repr_html_() is not None


@pytest.mark.parametrize('html', [True, False])
@pytest.mark.parametrize('display', [True, False])
def test_print_repr(hexbeam, display, html):
    """This just tests to make sure no errors are thrown on the text friendly
    representation method for DataSet.
    """
    result = hexbeam.head(display=display, html=html)
    assert isinstance(result, str)
    if display and html:
        assert result == ''
    else:
        assert result != ''


def test_invalid_vector(hexbeam):
    with pytest.raises(ValueError):  # noqa: PT011
        hexbeam['vectors'] = np.empty(10)

    with pytest.raises(ValueError):  # noqa: PT011
        hexbeam['vectors'] = np.empty((3, 2))

    with pytest.raises(ValueError):  # noqa: PT011
        hexbeam['vectors'] = np.empty((3, 3))


def test_no_texture_coordinates(hexbeam):
    assert hexbeam.active_texture_coordinates is None


def test_no_arrows(hexbeam):
    assert hexbeam.arrows is None


def test_arrows():
    sphere = pv.Sphere(radius=math.pi)

    # make cool swirly pattern
    vectors = np.vstack(
        (np.sin(sphere.points[:, 0]), np.cos(sphere.points[:, 1]), np.cos(sphere.points[:, 2])),
    ).T

    # add and scales
    sphere['vectors'] = vectors * 0.3
    sphere.set_active_vectors('vectors')
    assert np.allclose(sphere.active_vectors, vectors * 0.3)
    assert np.allclose(sphere['vectors'], vectors * 0.3)

    assert sphere.active_vectors_info[1] == 'vectors'
    arrows = sphere.arrows
    assert isinstance(arrows, pv.PolyData)
    assert np.any(arrows.points)
    assert arrows.active_vectors_name == 'GlyphVector'


def test_arrows_cell_data():
    box = pv.Box().compute_normals(cell_normals=True, point_normals=False)
    assert box.array_names == ['Normals']
    assert box.cell_data.keys() == ['Normals']
    assert box.arrows is None

    box.set_active_vectors('Normals')
    arrows = box.arrows
    # Test that there are as many arrows as there are vectors
    num_parts_per_arrow = pv.Arrow().split_bodies().n_blocks
    num_parts = arrows.split_bodies().n_blocks
    num_arrows = num_parts / num_parts_per_arrow

    num_vectors = len(box['Normals'])
    assert num_arrows == num_vectors


def test_arrows_ndim_raises(mocker: MockerFixture):
    m = mocker.patch.object(pv.DataSet, 'active_vectors')
    mocker.patch.object(pv.DataSet, 'active_vectors_name')
    m.ndim = 1

    sphere = pv.Sphere(radius=math.pi)
    with pytest.raises(ValueError, match=r'Active vectors are not vectors.'):
        sphere.arrows  # noqa: B018


def test_set_active_scalars_raises(mocker: MockerFixture):
    sphere = pv.Sphere(radius=math.pi)
    sphere.point_data[(f := 'foo')] = 1

    m = mocker.patch.object(dataset, 'get_array_association')
    m.return_value = 1

    with pytest.raises(
        ValueError,
        match=re.escape('Data field (foo) with type (1) not usable'),
    ):
        sphere.set_active_scalars(f)


def test_set_active_scalars_raises_vtk(mocker: MockerFixture):
    sphere = pv.Sphere(radius=math.pi)
    sphere.point_data[(f := 'foo')] = 1

    m = mocker.patch.object(sphere, 'GetPointData')
    m().SetActiveScalars.return_value = -1

    match = re.escape(
        f'Data field "{f}" with type (FieldAssociation.POINT) could not be set as the '
        f'active scalars'
    )
    with pytest.raises(ValueError, match=match):
        sphere.set_active_scalars(f)


def active_component_consistency_check(grid, component_type, field_association='point'):
    # Tests if the active component (scalars, vectors, tensors) actually reflects
    # the underlying VTK dataset
    component_type = component_type.lower()
    vtk_component_type = component_type.capitalize()

    field_association = field_association.lower()
    vtk_field_association = field_association.capitalize()

    pv_arr = getattr(grid, 'active_' + component_type)
    vtk_arr = getattr(
        getattr(grid, f'Get{vtk_field_association}Data')(),
        f'Get{vtk_component_type}',
    )()

    assert (pv_arr is None and vtk_arr is None) or np.allclose(pv_arr, _vtk.vtk_to_numpy(vtk_arr))


def test_set_active_vectors(hexbeam):
    vector_arr = np.arange(hexbeam.n_points * 3).reshape([hexbeam.n_points, 3])
    hexbeam.point_data['vector_arr'] = vector_arr
    hexbeam.active_vectors_name = 'vector_arr'
    active_component_consistency_check(hexbeam, 'vectors', 'point')
    assert hexbeam.active_vectors_name == 'vector_arr'
    assert np.allclose(hexbeam.active_vectors, vector_arr)

    hexbeam.active_vectors_name = None
    assert hexbeam.active_vectors_name is None
    active_component_consistency_check(hexbeam, 'vectors', 'point')


def test_set_active_tensors(hexbeam):
    tensor_arr = np.arange(hexbeam.n_points * 9).reshape([hexbeam.n_points, 9])
    hexbeam.point_data['tensor_arr'] = tensor_arr
    hexbeam.active_tensors_name = 'tensor_arr'
    active_component_consistency_check(hexbeam, 'tensors', 'point')
    assert hexbeam.active_tensors_name == 'tensor_arr'
    assert np.allclose(hexbeam.active_tensors, tensor_arr)

    hexbeam.active_tensors_name = None
    assert hexbeam.active_tensors_name is None
    active_component_consistency_check(hexbeam, 'tensors', 'point')


def test_set_texture_coordinates(hexbeam):
    with pytest.raises(TypeError):
        hexbeam.active_texture_coordinates = [1, 2, 3]

    with pytest.raises(ValueError):  # noqa: PT011
        hexbeam.active_texture_coordinates = np.empty(10)

    with pytest.raises(ValueError):  # noqa: PT011
        hexbeam.active_texture_coordinates = np.empty((3, 3))

    with pytest.raises(ValueError):  # noqa: PT011
        hexbeam.active_texture_coordinates = np.empty((hexbeam.n_points, 1))


def test_set_active_vectors_fail(hexbeam):
    with pytest.raises(ValueError):  # noqa: PT011
        hexbeam.set_active_vectors('not a vector')

    active_component_consistency_check(hexbeam, 'vectors', 'point')
    vector_arr = np.arange(hexbeam.n_points * 3).reshape([hexbeam.n_points, 3])
    hexbeam.point_data['vector_arr'] = vector_arr
    hexbeam.active_vectors_name = 'vector_arr'
    active_component_consistency_check(hexbeam, 'vectors', 'point')

    hexbeam.point_data['scalar_arr'] = np.zeros([hexbeam.n_points])

    with pytest.raises(ValueError):  # noqa: PT011
        hexbeam.set_active_vectors('scalar_arr')

    assert hexbeam.active_vectors_name == 'vector_arr'
    active_component_consistency_check(hexbeam, 'vectors', 'point')


def test_set_active_tensors_fail(hexbeam):
    with pytest.raises(ValueError):  # noqa: PT011
        hexbeam.set_active_tensors('not a tensor')

    active_component_consistency_check(hexbeam, 'tensors', 'point')
    tensor_arr = np.arange(hexbeam.n_points * 9).reshape([hexbeam.n_points, 9])
    hexbeam.point_data['tensor_arr'] = tensor_arr
    hexbeam.active_tensors_name = 'tensor_arr'
    active_component_consistency_check(hexbeam, 'tensors', 'point')

    hexbeam.point_data['scalar_arr'] = np.zeros([hexbeam.n_points])
    hexbeam.point_data['vector_arr'] = np.zeros([hexbeam.n_points, 3])

    with pytest.raises(ValueError):  # noqa: PT011
        hexbeam.set_active_tensors('scalar_arr')

    with pytest.raises(ValueError):  # noqa: PT011
        hexbeam.set_active_tensors('vector_arr')

    assert hexbeam.active_tensors_name == 'tensor_arr'
    active_component_consistency_check(hexbeam, 'tensors', 'point')


def test_set_active_scalars(hexbeam):
    arr = np.arange(hexbeam.n_cells)
    hexbeam.cell_data['tmp'] = arr
    hexbeam.set_active_scalars('tmp')
    assert np.allclose(hexbeam.active_scalars, arr)
    # Make sure we can set no active scalars
    hexbeam.set_active_scalars(None)
    assert hexbeam.GetPointData().GetScalars() is None
    assert hexbeam.GetCellData().GetScalars() is None


def test_set_active_scalars_name(hexbeam):
    point_keys = list(hexbeam.point_data.keys())
    hexbeam.active_scalars_name = point_keys[0]
    hexbeam.active_scalars_name = None


def test_rename_array_point(hexbeam):
    point_keys = list(hexbeam.point_data.keys())
    old_name = point_keys[0]
    orig_vals = hexbeam[old_name].copy()
    new_name = 'point changed'
    hexbeam.set_active_scalars(old_name, preference='point')
    hexbeam.rename_array(old_name, new_name, preference='point')
    assert new_name in hexbeam.point_data
    assert old_name not in hexbeam.point_data
    assert new_name == hexbeam.active_scalars_name
    assert np.array_equal(orig_vals, hexbeam[new_name])


def test_rename_array_cell(hexbeam):
    cell_keys = list(hexbeam.cell_data.keys())
    old_name = cell_keys[0]
    orig_vals = hexbeam[old_name].copy()
    new_name = 'cell changed'
    hexbeam.rename_array(old_name, new_name)
    assert new_name in hexbeam.cell_data
    assert old_name not in hexbeam.cell_data
    assert np.array_equal(orig_vals, hexbeam[new_name])


def test_rename_array_field(hexbeam):
    hexbeam.field_data['fieldfoo'] = np.array([8, 6, 7])
    field_keys = list(hexbeam.field_data.keys())
    old_name = field_keys[0]
    orig_vals = hexbeam[old_name].copy()
    new_name = 'cell changed'
    hexbeam.rename_array(old_name, new_name)
    assert new_name in hexbeam.field_data
    assert old_name not in hexbeam.field_data
    assert np.array_equal(orig_vals, hexbeam[new_name])


def test_rename_array_raises(mocker: MockerFixture):
    sphere = pv.Sphere(radius=math.pi)

    m = mocker.patch.object(dataset, 'get_array_association')
    m.return_value = None
    f = 'foo'

    with pytest.raises(
        KeyError,
        match=re.escape(f'Array with name {f} not found.'),
    ):
        sphere.rename_array(f, 'bar')


def test_rename_array_doesnt_delete():
    # Regression test for issue #5244
    def make_mesh():
        m = pv.Sphere()
        m.point_data['orig'] = np.ones(m.n_points)
        return m

    mesh = make_mesh()
    was_deleted = [False]

    def on_delete(*_):
        # Would be easier to throw an exception here but even though the exception gets printed to
        # stderr pytest reports the test passing. See #5246 .
        was_deleted[0] = True

    mesh.point_data['orig'].VTKObject.AddObserver('DeleteEvent', on_delete)
    mesh.rename_array('orig', 'renamed')
    assert not was_deleted[0]
    mesh.point_data['renamed'].VTKObject.RemoveAllObservers()
    assert (mesh.point_data['renamed'] == 1).all()


def test_change_name_fail(hexbeam):
    with pytest.raises(KeyError):
        hexbeam.rename_array('not a key', '')


def test_get_cell_array_fail():
    sphere = pv.Sphere()
    with pytest.raises(TypeError):
        sphere.cell_data[None]


def test_get_item(hexbeam):
    with pytest.raises(KeyError):
        hexbeam[0]


def test_set_item(hexbeam):
    with pytest.raises(TypeError):
        hexbeam['tmp'] = None

    # field data
    with pytest.raises(ValueError):  # noqa: PT011
        hexbeam['bad_field'] = range(5)


def test_set_item_range(hexbeam):
    rng = range(hexbeam.n_points)
    hexbeam['pt_rng'] = rng
    assert np.allclose(hexbeam['pt_rng'], rng)


def test_str(hexbeam):
    assert 'UnstructuredGrid' in str(hexbeam)


def test_set_cell_vectors(hexbeam):
    arr = np.random.default_rng().random((hexbeam.n_cells, 3))
    hexbeam.cell_data['_cell_vectors'] = arr
    hexbeam.set_active_vectors('_cell_vectors')
    assert hexbeam.active_vectors_name == '_cell_vectors'
    assert np.allclose(hexbeam.active_vectors, arr)


def test_axis_rotation_invalid():
    with pytest.raises(ValueError):  # noqa: PT011
        pv.axis_rotation(np.empty((3, 3)), 0, inplace=False, axis='not')


def test_axis_rotation_not_inplace():
    p = np.eye(3)
    p_out = pv.axis_rotation(p, 1, inplace=False, axis='x')
    assert not np.allclose(p, p_out)


@pytest.mark.parametrize('name', ['DataSet', 'Grid', 'DataSetFilters', 'PointGrid', 'DataObject'])
def test_init_abstract_class(name):
    klass = getattr(pv, name)
    with pytest.raises(TypeError):
        klass()


def test_string_arrays():
    poly = pv.PolyData(np.random.default_rng().random((10, 3)))
    arr = np.array([f'foo{i}' for i in range(10)])
    poly['foo'] = arr
    back = poly['foo']
    assert len(back) == 10


def test_clear_data():
    # First try on an empty mesh
    grid = pv.ImageData(dimensions=(10, 10, 10))
    # Now try something more complicated
    grid.clear_data()
    grid['foo-p'] = np.random.default_rng().random(grid.n_points)
    grid['foo-c'] = np.random.default_rng().random(grid.n_cells)
    grid.field_data['foo-f'] = np.random.default_rng().random(grid.n_points * grid.n_cells)
    assert grid.n_arrays == 3
    grid.clear_data()
    assert grid.n_arrays == 0


def test_scalars_dict_update():
    mesh = examples.load_uniform()
    n = len(mesh.point_data)
    arrays = {
        'foo': np.arange(mesh.n_points),
        'rand': np.random.default_rng().random(mesh.n_points),
    }
    mesh.point_data.update(arrays)
    assert 'foo' in mesh.array_names
    assert 'rand' in mesh.array_names
    assert len(mesh.point_data) == n + 2

    # Test update from Table
    table = pv.Table(arrays)
    mesh = examples.load_uniform()
    mesh.point_data.update(table)
    assert 'foo' in mesh.array_names
    assert 'rand' in mesh.array_names
    assert len(mesh.point_data) == n + 2


def test_handle_array_with_null_name():
    poly = pv.PolyData()
    # Add point array with no name
    poly.GetPointData().AddArray(pv.convert_array(np.array([])))
    html = poly._repr_html_()
    assert html is not None
    pdata = poly.point_data
    assert pdata is not None
    assert len(pdata) == 1
    # Add cell array with no name
    poly.GetCellData().AddArray(pv.convert_array(np.array([])))
    html = poly._repr_html_()
    assert html is not None
    cdata = poly.cell_data
    assert cdata is not None
    assert len(cdata) == 1
    # Add field array with no name
    poly.GetFieldData().AddArray(pv.convert_array(np.array([5, 6])))
    html = poly._repr_html_()
    assert html is not None
    fdata = poly.field_data
    assert fdata is not None
    assert len(fdata) == 1


def test_add_point_array_list(hexbeam):
    rng = range(hexbeam.n_points)
    hexbeam.point_data['tmp'] = rng
    assert np.allclose(hexbeam.point_data['tmp'], rng)


def test_shallow_copy_back_propagation():
    """Test that the original data object's points get modified after a
    shallow copy.

    Reference: https://github.com/pyvista/pyvista/issues/375#issuecomment-531691483
    """
    # Case 1
    points = _vtk.vtkPoints()
    points.InsertNextPoint(0.0, 0.0, 0.0)
    points.InsertNextPoint(1.0, 0.0, 0.0)
    points.InsertNextPoint(2.0, 0.0, 0.0)
    original = _vtk.vtkPolyData()
    original.SetPoints(points)
    wrapped = pv.PolyData(original, deep=False)
    wrapped.points[:] = 2.8
    orig_points = _vtk.vtk_to_numpy(original.GetPoints().GetData())
    assert np.allclose(orig_points, wrapped.points)
    # Case 2
    original = _vtk.vtkPolyData()
    wrapped = pv.PolyData(original, deep=False)
    wrapped.points = np.random.default_rng().random((5, 3))
    orig_points = _vtk.vtk_to_numpy(original.GetPoints().GetData())
    assert np.allclose(orig_points, wrapped.points)


def test_find_closest_point():
    sphere = pv.Sphere()
    node = np.array([0, 0.2, 0.2])

    with pytest.raises(TypeError):
        sphere.find_closest_point([1, 2])

    with pytest.raises(ValueError):  # noqa: PT011
        sphere.find_closest_point([0, 0, 0], n=0)

    with pytest.raises(TypeError):
        sphere.find_closest_point([0, 0, 0], n=3.0)

    with pytest.raises(TypeError):
        # allow Sequence but not Iterable
        sphere.find_closest_point({1, 2, 3})

    index = sphere.find_closest_point(node)
    assert isinstance(index, int)
    # Make sure we can fetch that point
    closest = sphere.points[index]
    assert len(closest) == 3
    # n points
    node = np.array([0, 0.2, 0.2])
    index = sphere.find_closest_point(node, 5)
    assert len(index) == 5


def test_find_closest_cell():
    mesh = pv.Wavelet()
    node = np.array([0, 0.2, 0.2])
    index = mesh.find_closest_cell(node)
    assert isinstance(index, int)


def test_find_closest_cells():
    mesh = pv.Sphere()
    # simply get the face centers, ordered by cell Id
    fcent = mesh.points[mesh.regular_faces].mean(1)
    fcent_copy = fcent.copy()
    indices = mesh.find_closest_cell(fcent)

    # Make sure we match the face centers
    assert np.allclose(indices, np.arange(mesh.n_faces_strict))

    # Make sure arg was not modified
    assert np.array_equal(fcent, fcent_copy)


def test_find_closest_cell_surface_point():
    mesh = pv.Rectangle()

    point = np.array([0.5, 0.5, -1.0])
    point2 = np.array([1.0, 1.0, -1.0])
    points = np.vstack((point, point2))

    _, closest_point = mesh.find_closest_cell(point, return_closest_point=True)
    assert np.allclose(closest_point, [0.5, 0.5, 0])

    _, closest_points = mesh.find_closest_cell(points, return_closest_point=True)
    assert np.allclose(closest_points, [[0.5, 0.5, 0], [1.0, 1.0, 0]])


def test_find_containing_cell():
    mesh = pv.ImageData(dimensions=[5, 5, 1], spacing=[1 / 4, 1 / 4, 0])
    node = np.array([0.3, 0.3, 0.0])
    index = mesh.find_containing_cell(node)
    assert index == 5


def test_find_containing_cells():
    mesh = pv.ImageData(dimensions=[5, 5, 1], spacing=[1 / 4, 1 / 4, 0])
    points = np.array([[0.3, 0.3, 0], [0.6, 0.6, 0]])
    points_copy = points.copy()
    indices = mesh.find_containing_cell(points)
    assert np.allclose(indices, [5, 10])
    assert np.array_equal(points, points_copy)


def test_find_cells_along_line():
    mesh = pv.Cube()
    indices = mesh.find_cells_along_line([0, 0, -1], [0, 0, 1])
    assert len(indices) == 2


def test_find_cells_along_line_raises():
    mesh = pv.Cube()
    with pytest.raises(TypeError, match=r'Point A must be a length three tuple of floats.'):
        mesh.find_cells_along_line([0, 0], [0, 0, 1])

    with pytest.raises(TypeError, match=r'Point B must be a length three tuple of floats.'):
        mesh.find_cells_along_line([0, 0, -1], [0, 0])


def test_find_cells_intersecting_line():
    mesh = pv.Plane(center=(0.01, 0.5, 1), i_resolution=2, j_resolution=2)
    linea = [0, 0, 0.0]
    lineb = [0.0, 0, 1.0]

    indices = mesh.find_cells_intersecting_line(linea, lineb)
    assert len(indices) == 1

    # test tolerance
    indices = mesh.find_cells_intersecting_line(linea, lineb, tolerance=0.01)
    assert len(indices) == 2

    with pytest.raises(TypeError):
        mesh.find_cells_intersecting_line([0, 0], [1.0, 0, 0.0])

    with pytest.raises(TypeError):
        mesh.find_cells_intersecting_line([0, 0, 0.0], [1.0, 0])


def test_find_cells_within_bounds():
    mesh = pv.Cube()

    bounds = [
        mesh.bounds.x_min * 2.0,
        mesh.bounds.x_max * 2.0,
        mesh.bounds.y_min * 2.0,
        mesh.bounds.y_max * 2.0,
        mesh.bounds.z_min * 2.0,
        mesh.bounds.z_max * 2.0,
    ]
    indices = mesh.find_cells_within_bounds(bounds)
    assert len(indices) == mesh.n_cells

    bounds = [
        mesh.bounds.x_min * 0.5,
        mesh.bounds.x_max * 0.5,
        mesh.bounds.y_min * 0.5,
        mesh.bounds.y_max * 0.5,
        mesh.bounds.z_min * 0.5,
        mesh.bounds.z_max * 0.5,
    ]
    indices = mesh.find_cells_within_bounds(bounds)
    assert len(indices) == 0


def test_find_cells_within_bounds_raises():
    mesh = pv.Cube()
    with pytest.raises(
        TypeError,
        match=r'Bounds must be a length six tuple of floats.',
    ):
        mesh.find_cells_within_bounds([0, 0])


def test_setting_points_by_different_types(hexbeam):
    grid_copy = hexbeam.copy()
    hexbeam.points = grid_copy.points
    assert np.array_equal(hexbeam.points, grid_copy.points)

    hexbeam.points = np.array(grid_copy.points)
    assert np.array_equal(hexbeam.points, grid_copy.points)

    hexbeam.points = grid_copy.points.tolist()
    assert np.array_equal(hexbeam.points, grid_copy.points)

    pgrid = pv.PolyData([0.0, 0.0, 0.0])
    pgrid.points = [1.0, 1.0, 1.0]
    assert np.array_equal(pgrid.points, [[1.0, 1.0, 1.0]])

    pgrid.points = np.array([2.0, 2.0, 2.0])
    assert np.array_equal(pgrid.points, [[2.0, 2.0, 2.0]])


def test_empty_points():
    pdata = pv.PolyData()
    assert np.allclose(pdata.points, np.empty(3))


def test_no_active():
    pdata = pv.PolyData()
    assert pdata.active_scalars is None

    with pytest.raises(TypeError):
        pdata.point_data[None]


def test_get_data_range(hexbeam):
    # Test with blank mesh
    mesh = pv.Sphere()
    mesh.clear_data()
    rng = mesh.get_data_range()
    assert all(np.isnan(rng))
    with pytest.raises(KeyError):
        rng = mesh.get_data_range('some data')

    # Test with some data
    hexbeam.active_scalars_name = 'sample_point_scalars'
    rng = hexbeam.get_data_range()  # active scalars
    assert len(rng) == 2
    assert np.allclose(rng, (1, 302))

    rng = hexbeam.get_data_range('sample_point_scalars', preference='point')
    assert len(rng) == 2
    assert np.allclose(rng, (1, 302))

    rng = hexbeam.get_data_range('sample_cell_scalars', preference='cell')
    assert len(rng) == 2
    assert np.allclose(rng, (1, 40))


def test_get_data_range_bool():
    mesh = pv.ImageData(dimensions=(2, 1, 1))
    mesh['data'] = [True, False]
    assert mesh['data'].dtype == bool
    rng = mesh.get_data_range()
    assert rng[0].dtype == bool
    assert rng[1].dtype == bool
    assert rng == (np.bool_(False), np.bool_(True))


def test_actual_memory_size(hexbeam):
    size = hexbeam.actual_memory_size
    assert isinstance(size, int)
    assert size >= 0


def test_copy_structure(hexbeam):
    classname = hexbeam.__class__.__name__
    copy = eval(f'pv.{classname}')()
    copy.copy_structure(hexbeam)
    assert copy.n_cells == hexbeam.n_cells
    assert copy.n_points == hexbeam.n_points
    assert len(copy.field_data) == 0
    assert len(copy.cell_data) == 0
    assert len(copy.point_data) == 0


def test_copy_structure_self(datasets):
    for dataset in datasets:  # noqa: F402
        copied = dataset.copy()
        assert copied is not dataset

        # Copy structure from itself
        copied.copy_structure(copied)
        assert copied.n_points == dataset.n_points
        assert copied.n_cells == dataset.n_cells


def test_copy_attributes(hexbeam):
    classname = hexbeam.__class__.__name__
    copy = eval(f'pv.{classname}')()
    copy.copy_attributes(hexbeam)
    assert copy.n_cells == 0
    assert copy.n_points == 0
    assert copy.field_data.keys() == hexbeam.field_data.keys()
    assert copy.cell_data.keys() == hexbeam.cell_data.keys()
    assert copy.point_data.keys() == hexbeam.point_data.keys()


def test_point_is_inside_cell():
    grid = pv.ImageData(dimensions=(2, 2, 2))
    assert grid.point_is_inside_cell(0, [0.5, 0.5, 0.5])
    assert not grid.point_is_inside_cell(0, [-0.5, -0.5, -0.5])

    assert grid.point_is_inside_cell(0, np.array([0.5, 0.5, 0.5]))

    # cell ind out of range
    with pytest.raises(ValueError):  # noqa: PT011
        grid.point_is_inside_cell(100000, [0.5, 0.5, 0.5])
    with pytest.raises(ValueError):  # noqa: PT011
        grid.point_is_inside_cell(-1, [0.5, 0.5, 0.5])

    # cell ind wrong type
    with pytest.raises(TypeError):
        grid.point_is_inside_cell(0.1, [0.5, 0.5, 0.5])

    # point not well formed
    with pytest.raises(TypeError):
        grid.point_is_inside_cell(0, 0.5)
    with pytest.raises(ValueError):  # noqa: PT011
        grid.point_is_inside_cell(0, [0.5, 0.5])

    # multi-dimensional
    in_cell = grid.point_is_inside_cell(0, [[0.5, 0.5, 0.5], [-0.5, -0.5, -0.5]])
    assert np.array_equal(in_cell, np.array([True, False]))


def test_point_is_inside_cell_raises(mocker: MockerFixture):
    m = mocker.patch.object(pv.ImageData, 'GetCell')
    m().EvaluatePosition.return_value = 2

    grid = pv.ImageData(dimensions=(2, 2, 2))
    with pytest.raises(
        RuntimeError,
        match=re.escape('Computational difficulty encountered for point [0 0 0] in cell 0'),
    ):
        grid.point_is_inside_cell(0, [0, 0, 0])


def test_active_normals(sphere):
    # both cell and point normals
    mesh = sphere.compute_normals()
    assert mesh.active_normals.shape[0] == mesh.n_points

    mesh = sphere.compute_normals(point_normals=False)
    assert mesh.active_normals.shape[0] == mesh.n_cells


def test_cast_to_pointset(sphere):
    sphere = sphere.elevation()
    pointset = sphere.cast_to_pointset()
    assert isinstance(pointset, pv.PointSet)

    assert not np.may_share_memory(sphere.points, pointset.points)
    assert not np.may_share_memory(sphere.active_scalars, pointset.active_scalars)
    assert np.allclose(sphere.points, pointset.points)
    assert np.allclose(sphere.active_scalars, pointset.active_scalars)

    pointset.points[:] = 0
    assert not np.allclose(sphere.points, pointset.points)

    pointset.active_scalars[:] = 0
    assert not np.allclose(sphere.active_scalars, pointset.active_scalars)


def test_cast_to_pointset_implicit(uniform):
    pointset = uniform.cast_to_pointset(pass_cell_data=True)
    assert isinstance(pointset, pv.PointSet)
    assert pointset.n_arrays == uniform.n_arrays

    assert not np.may_share_memory(uniform.active_scalars, pointset.active_scalars)
    assert np.allclose(uniform.active_scalars, pointset.active_scalars)

    ctp = uniform.cell_data_to_point_data()
    for name in ctp.point_data.keys():
        assert np.allclose(ctp[name], pointset[name])

    for i, name in enumerate(uniform.point_data.keys()):
        pointset[name][:] = i
        assert not np.allclose(uniform[name], pointset[name])


def test_cast_to_poly_points_implicit(uniform):
    points = uniform.cast_to_poly_points(pass_cell_data=True)
    assert isinstance(points, pv.PolyData)
    assert points.n_arrays == uniform.n_arrays
    assert len(points.cell_data) == len(uniform.cell_data)
    assert len(points.point_data) == len(uniform.point_data)

    assert not np.may_share_memory(uniform.active_scalars, points.active_scalars)
    assert np.allclose(uniform.active_scalars, points.active_scalars)

    ctp = uniform.cell_data_to_point_data()
    for name in ctp.point_data.keys():
        assert np.allclose(ctp[name], points[name])

    for i, name in enumerate(uniform.point_data.keys()):
        points[name][:] = i
        assert not np.allclose(uniform[name], points[name])


def test_partition(hexbeam):
    # split as composite
    n_part = 2
    out = hexbeam.partition(n_part)
    assert isinstance(out, pv.MultiBlock)
    assert len(out) == 2

    # split as unstrucutred grid
    out = hexbeam.partition(hexbeam.n_cells, as_composite=False)
    assert isinstance(hexbeam, pv.UnstructuredGrid)
    assert out.n_points > hexbeam.n_points


def test_explode(datasets):
    for dataset in datasets:  # noqa: F402
        out = dataset.explode()
        assert out.n_cells == dataset.n_cells
        assert out.n_points > dataset.n_points


def test_separate_cells(hexbeam):
    assert hexbeam.n_points != hexbeam.n_cells * 8
    sep_grid = hexbeam.separate_cells()
    assert sep_grid.n_points == hexbeam.n_cells * 8


def test_volume_area():
    def assert_volume(grid):
        assert np.isclose(grid.volume, 64.0)
        assert np.isclose(grid.area, 0.0)

    def assert_area(grid):
        assert np.isclose(grid.volume, 0.0)
        assert np.isclose(grid.area, 16.0)

    # ImageData 3D size 4x4x4
    vol_grid = pv.ImageData(dimensions=(5, 5, 5))
    assert_volume(vol_grid)

    # 2D grid size 4x4
    surf_grid = pv.ImageData(dimensions=(5, 5, 1))
    assert_area(surf_grid)

    # UnstructuredGrid
    assert_volume(vol_grid.cast_to_unstructured_grid())
    assert_area(surf_grid.cast_to_unstructured_grid())

    # StructuredGrid
    assert_volume(vol_grid.cast_to_structured_grid())
    assert_area(surf_grid.cast_to_structured_grid())

    # Rectilinear
    assert_volume(vol_grid.cast_to_rectilinear_grid())
    assert_area(surf_grid.cast_to_rectilinear_grid())

    # PolyData
    # cube of size 4
    # PolyData is special because it is a 2D surface that can enclose a volume
    grid = pv.ImageData(dimensions=(5, 5, 5)).extract_surface()
    assert np.isclose(grid.volume, 64.0)
    assert np.isclose(grid.area, 96.0)


# ------------------
# Connectivity tests
# ------------------

i0s = [0, 1]
grids = [
    load_airplane(),
    load_structured(),
    load_hexbeam(),
    load_rectilinear(),
    load_tetbeam(),
    load_uniform(),
    load_explicit_structured(),
]
grids_cells = grids[:-1]

ids = list(map(type, grids))
ids_cells = list(map(type, grids_cells))


def test_raises_cell_neighbors_explicit_structured_grid(datasets_vtk9):
    for dataset in datasets_vtk9:  # noqa: F402
        with pytest.raises(TypeError):
            _ = dataset.cell_neighbors(0)


def test_raises_point_neighbors_ind_overflow(hexbeam):
    with pytest.raises(IndexError):
        _ = hexbeam.point_neighbors(hexbeam.n_points)


def test_raises_cell_neighbors_connections(hexbeam):
    with pytest.raises(ValueError, match='got "topological"'):
        _ = hexbeam.cell_neighbors(0, 'topological')


@pytest.mark.parametrize('grid', grids, ids=ids)
@pytest.mark.parametrize('i0', i0s)
def test_point_cell_ids(grid: DataSet, i0):
    cell_ids = grid.point_cell_ids(i0)

    assert isinstance(cell_ids, list)
    assert all(isinstance(id_, int) for id_ in cell_ids)
    assert all(0 <= id_ < grid.n_cells for id_ in cell_ids)
    assert len(cell_ids) > 0

    # Check that the output cells contain the i0-th point but also that the
    # remaining cells does not contain this point id
    for c in cell_ids:
        assert i0 in grid.get_cell(c).point_ids

    others = [i for i in range(grid.n_cells) if i not in cell_ids]
    for c in others:
        assert i0 not in grid.get_cell(c).point_ids


def test_point_cell_ids_order():
    resolution = 10
    mesh = pv.Sphere(theta_resolution=resolution)
    expected_ids = list(range(resolution))
    actual_ids = mesh.point_cell_ids(0)
    assert actual_ids == expected_ids


@pytest.mark.parametrize('grid', grids_cells, ids=ids_cells)
@pytest.mark.parametrize('i0', i0s)
def test_cell_point_neighbors_ids(grid: DataSet, i0):
    cell_ids = grid.cell_neighbors(i0, 'points')
    cell = grid.get_cell(i0)

    assert isinstance(cell_ids, list)
    assert all(isinstance(id_, int) for id_ in cell_ids)
    assert all(0 <= id_ < grid.n_cells for id_ in cell_ids)
    assert len(cell_ids) > 0

    # Check that all the neighbors cells share at least one point with the
    # current cell
    current_points = set(cell.point_ids)
    for i in cell_ids:
        neighbor_points = set(grid.get_cell(i).point_ids)
        assert not neighbor_points.isdisjoint(current_points)

    # Check that other cells do not share a point with the current cell
    other_ids = [i for i in range(grid.n_cells) if (i not in cell_ids and i != i0)]
    for i in other_ids:
        neighbor_points = set(grid.get_cell(i).point_ids)
        assert neighbor_points.isdisjoint(current_points)


@pytest.mark.parametrize('grid', grids_cells, ids=ids_cells)
@pytest.mark.parametrize('i0', i0s)
def test_cell_edge_neighbors_ids(grid: DataSet, i0):
    cell_ids = grid.cell_neighbors(i0, 'edges')
    cell = grid.get_cell(i0)

    assert isinstance(cell_ids, list)
    assert all(isinstance(id_, int) for id_ in cell_ids)
    assert all(0 <= id_ < grid.n_cells for id_ in cell_ids)
    assert len(cell_ids) > 0

    # Check that all the neighbors cells share at least one edge with the
    # current cell
    current_points = set()
    current_points.update(frozenset(e.point_ids) for e in cell.edges)

    for i in cell_ids:
        neighbor_points = set()
        neighbor_cell = grid.get_cell(i)

        for ie in range(neighbor_cell.n_edges):
            e = neighbor_cell.get_edge(ie)
            neighbor_points.add(frozenset(e.point_ids))

        assert not neighbor_points.isdisjoint(current_points)

    # Check that other cells do not share an edge with the current cell
    other_ids = [i for i in range(grid.n_cells) if (i not in cell_ids and i != i0)]
    for i in other_ids:
        neighbor_points = set()
        neighbor_cell = grid.get_cell(i)

        for ie in range(neighbor_cell.n_edges):
            e = neighbor_cell.get_edge(ie)
            neighbor_points.add(frozenset(e.point_ids))

        assert neighbor_points.isdisjoint(current_points)


# Slice grids since some do not contain faces
@pytest.mark.parametrize('grid', grids_cells[2:], ids=ids_cells[2:])
@pytest.mark.parametrize('i0', i0s)
def test_cell_face_neighbors_ids(grid: DataSet, i0):
    cell_ids = grid.cell_neighbors(i0, 'faces')
    cell = grid.get_cell(i0)

    assert isinstance(cell_ids, list)
    assert all(isinstance(id_, int) for id_ in cell_ids)
    assert all(0 <= id_ < grid.n_cells for id_ in cell_ids)
    assert len(cell_ids) > 0

    # Check that all the neighbors cells share at least one face with the
    # current cell
    current_points = set()
    current_points.update(frozenset(f.point_ids) for f in cell.faces)

    for i in cell_ids:
        neighbor_points = set()
        neighbor_cell = grid.get_cell(i)

        for ifa in range(neighbor_cell.n_faces):
            f = neighbor_cell.get_face(ifa)
            neighbor_points.add(frozenset(f.point_ids))

        assert not neighbor_points.isdisjoint(current_points)

    # Check that other cells do not share a face with the current cell
    other_ids = [i for i in range(grid.n_cells) if (i not in cell_ids and i != i0)]
    for i in other_ids:
        neighbor_points = set()
        neighbor_cell = grid.get_cell(i)

        for ifa in range(neighbor_cell.n_faces):
            f = neighbor_cell.get_face(ifa)
            neighbor_points.add(frozenset(f.point_ids))

        assert neighbor_points.isdisjoint(current_points)


@pytest.mark.parametrize('grid', grids_cells, ids=ids_cells)
@pytest.mark.parametrize('i0', i0s, ids=lambda x: f'i0={x}')
@pytest.mark.parametrize('n_levels', [1, 3], ids=lambda x: f'n_levels={x}')
@pytest.mark.parametrize(
    'connections',
    ['points', 'edges', 'faces'],
    ids=lambda x: f'connections={x}',
)
def test_cell_neighbors_levels(grid: DataSet, i0, n_levels, connections):
    cell_ids = grid.cell_neighbors_levels(i0, connections=connections, n_levels=n_levels)

    if connections == 'faces' and grid.get_cell(i0).dimension != 3:
        pytest.skip("Grid's cells does not contain faces")

    if n_levels == 1:
        # Consume generator and check length and consistency
        # with underlying method
        cell_ids = list(cell_ids)
        assert len(cell_ids) == 1
        cell_ids = cell_ids[0]
        assert len(cell_ids) > 0
        assert set(cell_ids) == set(grid.cell_neighbors(i0, connections=connections))

    else:
        assert len(list(cell_ids)) == n_levels
        for ids in cell_ids:
            assert isinstance(ids, list)
            assert all(isinstance(id_, int) for id_ in ids)
            assert all(0 <= id_ < grid.n_cells for id_ in ids)
            assert len(ids) > 0


@pytest.mark.parametrize('grid', grids, ids=ids)
@pytest.mark.parametrize('i0', i0s)
@pytest.mark.parametrize('n_levels', [1, 3])
def test_point_neighbors_levels(grid: DataSet, i0, n_levels):
    point_ids = grid.point_neighbors_levels(i0, n_levels=n_levels)

    if n_levels == 1:
        # Consume generator and check length and consistency
        # with underlying method
        point_ids = list(point_ids)
        assert len(point_ids) == 1
        point_ids = point_ids[0]
        assert len(point_ids) > 0
        assert set(point_ids) == set(grid.point_neighbors(i0))

    else:
        assert len(list(point_ids)) == n_levels
        for ids in point_ids:
            assert isinstance(ids, list)
            assert all(isinstance(id_, int) for id_ in ids)
            assert all(0 <= id_ < grid.n_points for id_ in ids)
            assert len(ids) > 0


@pytest.fixture
def mesh():
    return examples.load_globe()


def test_active_array_info_deprecated():
    match = 'ActiveArrayInfo is deprecated. Use ActiveArrayInfoTuple instead.'
    with pytest.warns(PyVistaDeprecationWarning, match=match):
        pv.core.dataset.ActiveArrayInfo(association=pv.FieldAssociation.POINT, name='name')
    if pv._version.version_info[:2] > (0, 48):
        msg = 'Remove this deprecated class'
        raise RuntimeError(msg)


def test_dimensionality():
    mesh = pv.PointSet([[0.0, 0.0, 0.0]])
    assert mesh.dimensionality == 0
    assert mesh.max_cell_dimensionality == 0
    assert mesh.min_cell_dimensionality == 0

    mesh = pv.PointSet([[0.0, 0.0, 0.0], [1.0, 1.0, 1.0]])
    assert mesh.dimensionality == 1
    assert mesh.max_cell_dimensionality == 0
    assert mesh.min_cell_dimensionality == 0

    mesh = pv.ImageData(dimensions=(100, 100, 1))
    assert mesh.dimensionality == 2
    assert mesh.max_cell_dimensionality == 2
    assert mesh.min_cell_dimensionality == 2

    mesh = pv.Plane().rotate_vector((1, 2, 3), 30)
    assert mesh.dimensionality == 2
    assert mesh.max_cell_dimensionality == 2
    assert mesh.min_cell_dimensionality == 2

    mesh = pv.Cube()
<<<<<<< HEAD
    assert mesh.dimensionality == 3
    assert mesh.max_cell_dimensionality == 2
    assert mesh.min_cell_dimensionality == 2

    strip = examples.cells.TriangleStrip().extract_geometry()
    assert strip.dimensionality == 2
    assert strip.max_cell_dimensionality == 2
    assert strip.min_cell_dimensionality == 2

    line = examples.cells.Line().extract_geometry()
    assert line.dimensionality == 1
    assert line.max_cell_dimensionality == 1
    assert line.min_cell_dimensionality == 1

    vertex = examples.cells.Vertex().extract_geometry()
    assert vertex.dimensionality == 0
    assert vertex.max_cell_dimensionality == 0
    assert vertex.min_cell_dimensionality == 0

    mixed = strip + line + vertex
    assert isinstance(mixed, pv.PolyData)
    assert mixed.dimensionality == 2
    assert mixed.max_cell_dimensionality == 2
    assert mixed.min_cell_dimensionality == 0

    mixed_grid = mixed.cast_to_unstructured_grid()
    assert isinstance(mixed_grid, pv.UnstructuredGrid)
    assert mixed_grid.dimensionality == 2
    assert mixed_grid.max_cell_dimensionality == 2
    assert mixed_grid.min_cell_dimensionality == 0


@pytest.mark.parametrize('empty', [True, False])
def test_min_max_cell_dimensionality(datasets_plus_pointset, empty):
    for mesh in datasets_plus_pointset:
        test_mesh = type(mesh)() if empty else mesh
        min_dimensionality = test_mesh.min_cell_dimensionality
        max_dimensionality = test_mesh.max_cell_dimensionality
        assert min_dimensionality <= max_dimensionality, type(test_mesh)

        expected_rank = 0 if empty else 3
        assert test_mesh.dimensionality == expected_rank, type(test_mesh)


@pytest.fixture
def sphere_with_invalid_arrays(sphere):
    def add_vtk_array(dataset, name, values, association: Literal['point', 'cell']):
        arr = _vtk.vtkFloatArray()
        arr.SetName(name)
        arr.SetNumberOfComponents(1)

        for v in values:
            arr.InsertNextValue(float(v))

        if association == 'point':
            dataset.GetPointData().AddArray(arr)
        else:  # association == "cell":
            dataset.GetCellData().AddArray(arr)

    # Invalid point arrays (multiple)
    add_vtk_array(sphere, 'foo', range(10), association='point')
    add_vtk_array(sphere, 'bar', range(15), association='point')

    # Invalid cell array (single)
    add_vtk_array(sphere, 'ham', range(11), association='cell')

    return sphere


@pytest.mark.parametrize('as_composite', [True, False])
def test_validate_mesh_is_valid(sphere_with_invalid_arrays, as_composite):
    mesh = pv.PolyData()
    mesh = mesh.cast_to_multiblock() if as_composite else mesh
    report = mesh.validate_mesh()
    assert report.is_valid
    assert isinstance(report.mesh, pv.MultiBlock if as_composite else pv.PolyData)
    assert report.mesh is not mesh
    output_polydata = report.mesh[0] if as_composite else report.mesh
    assert 'validity_state' in output_polydata.array_names

    invalid_mesh = (
        sphere_with_invalid_arrays.cast_to_multiblock()
        if as_composite
        else sphere_with_invalid_arrays
    )
    assert not invalid_mesh.validate_mesh().is_valid


def test_validate_mesh_default_fields():
    mesh = pv.PolyData()
    report1 = str(mesh.validate_mesh())
    report2 = str(mesh.validate_mesh(['data', 'cells', 'points']))
    assert report1 == report2


def test_validate_mesh_message(sphere_with_invalid_arrays):
    assert pv.PolyData().validate_mesh().message is None
    assert sphere_with_invalid_arrays.validate_mesh().message


def test_validate_mesh_point_arrays(sphere_with_invalid_arrays):
    # Dataset had invalid point AND cell arrays, but we validate point arrays only
    report = sphere_with_invalid_arrays.validate_mesh(['point_data_wrong_length'])
    assert report.point_data_wrong_length == ['foo', 'bar']
    assert report.cell_data_wrong_length is None

    # Clear cell arrays and validate ALL arrays
    sphere_with_invalid_arrays.cell_data.clear()
    report = sphere_with_invalid_arrays.validate_mesh('data')
    assert report.point_data_wrong_length == ['foo', 'bar']
    assert report.cell_data_wrong_length == []

    match = (
        'PolyData mesh is not valid due to the following problems:\n'
        ' - Point array lengths do not match the number of points in the mesh (422). '
        "Invalid arrays: 'foo' (10), 'bar' (15)"
    )
    with pytest.warns(pv.InvalidMeshWarning, match=re.escape(match)):
        report = sphere_with_invalid_arrays.validate_mesh(action='warn')
    assert report.message == match


def test_validate_mesh_cell_arrays(sphere_with_invalid_arrays):
    # Dataset had invalid point AND cell arrays, but we validate cell arrays only
    report = sphere_with_invalid_arrays.validate_mesh('cell_data_wrong_length')
    assert report.cell_data_wrong_length == ['ham']
    assert report.point_data_wrong_length is None

    # Clear point arrays and validate ALL arrays
    sphere_with_invalid_arrays.point_data.clear()
    report = sphere_with_invalid_arrays.validate_mesh('data')
    assert report.cell_data_wrong_length == ['ham']
    assert report.point_data_wrong_length == []

    match = (
        'PolyData mesh is not valid due to the following problems:\n'
        ' - Cell array length does not match the number of cells in the mesh (840). '
        "Invalid array: 'ham' (11)"
    )
    with pytest.warns(pv.InvalidMeshWarning, match=re.escape(match)):
        report = sphere_with_invalid_arrays.validate_mesh(action='warn')
    assert report.message == match


def test_validate_mesh_raises(sphere_with_invalid_arrays):
    match = (
        'PolyData mesh is not valid due to the following problems:\n'
        ' - Point array lengths do not match the number of points in the mesh (422). '
        "Invalid arrays: 'foo' (10), 'bar' (15)\n"
        ' - Cell array length does not match the number of cells in the mesh (840). '
        "Invalid array: 'ham' (11)"
    )
    with pytest.raises(pv.InvalidMeshError, match=re.escape(match)):
        sphere_with_invalid_arrays.validate_mesh(action='error')


@pytest.fixture
def invalid_random_polydata():
    n = 20
    rng = np.random.default_rng(seed=103)
    points = rng.random(n * 3).reshape(-1, 3)

    faces = [[0, 1, n + 1]]
    faces = np.column_stack(
        (
            np.ones(
                len(faces),
            )
            * 3,
            faces,
        )
    ).astype(int)
    points = np.append(points, [[np.nan, 0, 0]], axis=0)
    return pv.PolyData(points, faces=faces)


def test_validate_mesh_report_str():
    report = pv.Sphere().validate_mesh()
    actual = str(report)
    expected = (
        'Mesh Validation Report\n'
        '----------------------\n'
        'Mesh:\n'
        '    Type                     : PolyData\n'
        '    N Points                 : 842\n'
        '    N Cells                  : 1680\n'
        'Report summary:\n'
        '    Is valid                 : True\n'
        '    Invalid fields           : ()\n'
        'Invalid data arrays:\n'
        '    Point data wrong length  : []\n'
        '    Cell data wrong length   : []\n'
        'Invalid cell ids:\n'
        '    Wrong number of points   : []\n'
        '    Intersecting edges       : []\n'
        '    Intersecting faces       : []\n'
        '    Non-contiguous edges     : []\n'
        '    Non-convex               : []\n'
        '    Inverted faces           : []\n'
        '    Non-planar faces         : []\n'
        '    Degenerate faces         : []\n'
        '    Coincident points        : []\n'
        '    Invalid point references : []\n'
        'Invalid point ids:\n'
        '    Unused points            : []\n'
        '    Non-finite points        : []'
    )
    assert actual == expected


def test_validate_mesh_composite_report_str():
    report = pv.Sphere().cast_to_multiblock().validate_mesh()
    actual = str(report)
    expected = (
        'Mesh Validation Report\n'
        '----------------------\n'
        'Mesh:\n'
        '    Type                     : MultiBlock\n'
        '    N Blocks                 : 1\n'
        'Report summary:\n'
        '    Is valid                 : True\n'
        '    Invalid fields           : ()\n'
        'Blocks with invalid data arrays:\n'
        '    Point data wrong length  : []\n'
        '    Cell data wrong length   : []\n'
        'Blocks with invalid cells:\n'
        '    Wrong number of points   : []\n'
        '    Intersecting edges       : []\n'
        '    Intersecting faces       : []\n'
        '    Non-contiguous edges     : []\n'
        '    Non-convex               : []\n'
        '    Inverted faces           : []\n'
        '    Non-planar faces         : []\n'
        '    Degenerate faces         : []\n'
        '    Coincident points        : []\n'
        '    Invalid point references : []\n'
        'Blocks with invalid points:\n'
        '    Unused points            : []\n'
        '    Non-finite points        : []'
    )
    assert actual == expected


def test_validate_mesh_str_invalid_mesh(invalid_random_polydata):
    report = invalid_random_polydata.validate_mesh()
    actual = str(report)
    expected = (
        'Mesh Validation Report\n'
        '----------------------\n'
        'Mesh:\n'
        '    Type                         : PolyData\n'
        '    N Points                     : 21\n'
        '    N Cells                      : 1\n'
        'Report summary:\n'
        '    Is valid                     : False\n'
        "    Invalid fields (3)           : ('invalid_point_references', "
        "'unused_points', 'non_finite_points')\n"
        'Invalid data arrays:\n'
        '    Point data wrong length      : []\n'
        '    Cell data wrong length       : []\n'
        'Invalid cell ids:\n'
        '    Wrong number of points       : []\n'
        '    Intersecting edges           : []\n'
        '    Intersecting faces           : []\n'
        '    Non-contiguous edges         : []\n'
        '    Non-convex                   : []\n'
        '    Inverted faces               : []\n'
        '    Non-planar faces             : []\n'
        '    Degenerate faces             : []\n'
        '    Coincident points            : []\n'
        '    Invalid point references (1) : [0]\n'
        'Invalid point ids:\n'
        '    Unused points (19)           : [2, 3, 4, 5, 6, 7, ...]\n'
        '    Non-finite points (1)        : [20]'
    )
    assert actual == expected


@pytest.fixture
def invalid_nested_multiblock(invalid_random_polydata):
    return pv.MultiBlock(
        dict(
            none=None,
            poly_root=invalid_random_polydata,
            nested=pv.MultiBlock(dict(poly_nested=invalid_random_polydata.copy())),
        )
    )


def test_validate_mesh_composite_str_invalid_mesh(invalid_nested_multiblock):
    report = invalid_nested_multiblock.validate_mesh()
    actual = str(report)
    expected = (
        'Mesh Validation Report\n'
        '----------------------\n'
        'Mesh:\n'
        '    Type                         : MultiBlock\n'
        '    N Blocks                     : 3\n'
        'Report summary:\n'
        '    Is valid                     : False\n'
        "    Invalid fields (3)           : ('invalid_point_references', "
        "'unused_points', 'non_finite_points')\n"
        'Blocks with invalid data arrays:\n'
        '    Point data wrong length      : []\n'
        '    Cell data wrong length       : []\n'
        'Blocks with invalid cells:\n'
        '    Wrong number of points       : []\n'
        '    Intersecting edges           : []\n'
        '    Intersecting faces           : []\n'
        '    Non-contiguous edges         : []\n'
        '    Non-convex                   : []\n'
        '    Inverted faces               : []\n'
        '    Non-planar faces             : []\n'
        '    Degenerate faces             : []\n'
        '    Coincident points            : []\n'
        '    Invalid point references (2) : [1, 2]\n'
        'Blocks with invalid points:\n'
        '    Unused points (2)            : [1, 2]\n'
        '    Non-finite points (2)        : [1, 2]'
    )
    assert actual == expected


def test_validate_mesh_composite_message(invalid_nested_multiblock):
    report = invalid_nested_multiblock.validate_mesh()
    actual = report.message
    expected = (
        'MultiBlock mesh is not valid due to the following problems:\n'
        " - Block id 1 'poly_root' PolyData mesh is not valid due to the "
        'following problems:\n'
        '   - Mesh has 1 cell with invalid point references. Invalid cell id: [0]\n'
        '   - Mesh has unused points not referenced by any cell(s). Invalid point '
        'ids: [2, 3, 4, 5, 6, 7, ...]\n'
        '   - Mesh has a non-finite point. Invalid point id: [20]\n'
        " - Block id 2 'nested' MultiBlock mesh is not valid due to the "
        'following problems:\n'
        "   - Block id 0 'poly_nested' PolyData mesh is not valid due to the "
        'following problems:\n'
        '     - Mesh has 1 cell with invalid point references. Invalid cell id: [0]\n'
        '     - Mesh has unused points not referenced by any cell(s). Invalid point '
        'ids: [2, 3, 4, 5, 6, 7, ...]\n'
        '     - Mesh has a non-finite point. Invalid point id: [20]'
    )
    assert actual == expected


def test_validate_mesh_composite_subreports(invalid_nested_multiblock):
    report = invalid_nested_multiblock.validate_mesh()
    # Test subreports
    assert len(report) == len(invalid_nested_multiblock)
    assert report[0] is None

    index = 1
    expected_subreport = str(invalid_nested_multiblock[index].validate_mesh())
    actual_subreport = str(report[index])
    assert actual_subreport == expected_subreport

    assert isinstance(report, Sized)
    for subreport in report:
        assert isinstance(subreport, (type(report), type(None)))

    match = 'Indexing mesh validation reports is only supported for composite meshes.'
    poly_subreport = report[1]
    assert isinstance(poly_subreport.mesh, pv.PolyData)
    with pytest.raises(TypeError, match=match):
        poly_subreport[0]

    multi_subreport = report[2]
    assert isinstance(multi_subreport.mesh, pv.MultiBlock)
    poly_subreport = multi_subreport[0]
    assert isinstance(poly_subreport.mesh, pv.PolyData)
    with pytest.raises(TypeError, match=match):
        poly_subreport[0]

    match = 'Length of mesh validation report is only defined for composite meshes.'
    with pytest.raises(TypeError, match=match):
        len(poly_subreport)


def test_validate_mesh_str_filtered():
    report = pv.PolyData().validate_mesh(['data', 'unused_points'])
    actual = str(report)
    expected = (
        'Mesh Validation Report\n'
        '----------------------\n'
        'Mesh:\n'
        '    Type                     : PolyData\n'
        '    N Points                 : 0\n'
        '    N Cells                  : 0\n'
        'Report summary:\n'
        '    Is valid                 : True\n'
        '    Invalid fields           : ()\n'
        'Invalid data arrays:\n'
        '    Point data wrong length  : []\n'
        '    Cell data wrong length   : []\n'
        'Invalid point ids:\n'
        '    Unused points            : []'
    )
    assert actual == expected

    report = pv.PolyData().validate_mesh(['memory_safe'])
    actual = str(report)
    expected = (
        'Mesh Validation Report\n'
        '----------------------\n'
        'Mesh:\n'
        '    Type                     : PolyData\n'
        '    N Points                 : 0\n'
        '    N Cells                  : 0\n'
        'Report summary:\n'
        '    Is valid                 : True\n'
        '    Invalid fields           : ()\n'
        'Invalid data arrays:\n'
        '    Point data wrong length  : []\n'
        '    Cell data wrong length   : []\n'
        'Invalid cell ids:\n'
        '    Invalid point references : []'
    )
    assert actual == expected


def test_validate_mesh_pointset(ant):
    pset = ant.cast_to_pointset()
    report = pset.validate_mesh()
    actual = str(report)
    expected = (
        'Mesh Validation Report\n'
        '----------------------\n'
        'Mesh:\n'
        '    Type                     : PointSet\n'
        '    N Points                 : 486\n'
        '    N Cells                  : 0\n'
        'Report summary:\n'
        '    Is valid                 : True\n'
        '    Invalid fields           : ()\n'
        'Invalid data arrays:\n'
        '    Point data wrong length  : []\n'
        '    Cell data wrong length   : []\n'
        'Invalid point ids:\n'
        '    Non-finite points        : []'
    )
    assert actual == expected

    report = pset.validate_mesh('data')
    actual = str(report)
    expected = (
        'Mesh Validation Report\n'
        '----------------------\n'
        'Mesh:\n'
        '    Type                     : PointSet\n'
        '    N Points                 : 486\n'
        '    N Cells                  : 0\n'
        'Report summary:\n'
        '    Is valid                 : True\n'
        '    Invalid fields           : ()\n'
        'Invalid data arrays:\n'
        '    Point data wrong length  : []\n'
        '    Cell data wrong length   : []'
    )
    assert actual == expected


def test_cell_validator_pointset_raises():
    match = 'Cell operations are not supported'
    with pytest.raises(pv.PointSetCellOperationError, match=match):
        pv.PointSet().cell_validator()


def test_cell_validator():
    validator_array_names = list(_CELL_VALIDATOR_BIT_FIELD.keys())
    sphere = pv.Sphere()
    sphere.cell_data['data'] = range(sphere.n_cells)
    validated = sphere.cell_validator()
    assert validated.active_scalars_name == 'validity_state'
    assert isinstance(validated, pv.PolyData)
    assert validated.field_data.keys() == ['invalid', *validator_array_names]
    assert validated.array_names == [
        'validity_state',
        'invalid',
        *validator_array_names,
        'Normals',
        'data',
    ]
    for name in validator_array_names:
        array = validated.field_data[name]
        assert array.shape == (0,)


@pytest.mark.needs_vtk_version(9, 5, 99)
def test_cell_validator_bitfield_values():
    from vtkmodules.vtkCommonDataModel import vtkCellStatus

    bitfield = _CELL_VALIDATOR_BIT_FIELD
    assert bitfield['wrong_number_of_points'] == vtkCellStatus.WrongNumberOfPoints
    assert bitfield['intersecting_edges'] == vtkCellStatus.IntersectingEdges
    assert bitfield['intersecting_faces'] == vtkCellStatus.IntersectingFaces
    assert bitfield['non_contiguous_edges'] == vtkCellStatus.NoncontiguousEdges
    assert bitfield['non_convex'] == vtkCellStatus.Nonconvex
    assert bitfield['inverted_faces'] == vtkCellStatus.FacesAreOrientedIncorrectly
    assert bitfield['non_planar_faces'] == vtkCellStatus.NonPlanarFaces
    assert bitfield['coincident_points'] == vtkCellStatus.CoincidentPoints


def test_cell_validator_wrong_number_of_points():
    # Define tetra with one point missing
    cells = [3, 0, 1, 2]
    celltypes = [pv.CellType.TETRA]
    points = [
        [-1.0, 1.0, -1.0],
        [1.0, 1.0, 1.0],
        [-1.0, 1.0, -1.0],
    ]
    grid = pv.UnstructuredGrid(cells, celltypes, points)
    validated = grid.cell_validator()
    validator_array_names = list(_CELL_VALIDATOR_BIT_FIELD.keys())
    for name in validator_array_names:
        if name == 'wrong_number_of_points':
            expected_cell_ids = [0]
            assert validated[name].tolist() == expected_cell_ids
        else:
            array = validated.field_data[name]
            assert array.shape == (0,)


def test_validate_mesh_invalid_point_references():
    # Cell has point indices > n_points
    grid = pv.PolyData([[0.0, 0.0, 0.0]], faces=[3, 0, 1, 2]).cast_to_unstructured_grid()
    report = grid.validate_mesh('invalid_point_references')
    expected_cell_ids = [0]
    assert report.invalid_point_references == expected_cell_ids


@pytest.fixture
def invalid_hexahedron():
    points = [
        [0.0, 0.0, 0.0],
        [1.0, 0.0, 0.0],
        [1.0, 1.0, 0.0],
        [0.0, 1.0, 0.0],
        [0.0, 0.0, 1.0],
        [1.0, 0.0, 1.0],
        [1.0, 1.0, 1.0],
        [0.0, 1.0, 1.0],
    ]

    # Swap first two points to create a bad cell
    cells = [8, 1, 0, 2, 3, 4, 5, 6, 7]
    celltypes = [pv.CellType.HEXAHEDRON]

    return pv.UnstructuredGrid(cells, celltypes, points)


def test_cell_validator_intersecting_edges_nonconvex(invalid_hexahedron):
    validated = invalid_hexahedron.cell_validator()
    validator_array_names = list(_CELL_VALIDATOR_BIT_FIELD.keys())
    expected_cell_ids = [0]
    for name in validator_array_names:
        if name in ['intersecting_edges', 'non_convex', 'inverted_faces']:
            assert validated[name].tolist() == expected_cell_ids
        else:
            array = validated.field_data[name]
            assert array.shape == (0,)
    assert validated['invalid'].tolist() == expected_cell_ids

    # Test validating specific fields
    report = invalid_hexahedron.validate_mesh('cells')
    assert report.intersecting_edges is not None
    assert report.non_convex is not None
    assert report.inverted_faces is not None

    report = invalid_hexahedron.validate_mesh('non_convex')
    assert report.intersecting_edges is None
    assert report.non_convex is not None
    assert report.inverted_faces is None


@pytest.fixture
def poly_with_invalid_point():
    poly = pv.PolyData()
    poly.points = [[np.nan, 0.0, 0.0]]
    return poly


def test_validate_mesh_error_message(invalid_hexahedron, poly_with_invalid_point):
    def _format_composite(match):
        prefix = (
            'MultiBlock mesh is not valid due to the following problems:\n'
            " - Block id 0 'Block-00' "
        )
        return prefix + match.replace(' - ', '   - ')

    # Test single cell
    match = (
        'UnstructuredGrid mesh is not valid due to the following problems:\n'
        ' - Mesh has 1 cell with intersecting edges. Invalid cell id: [0]\n'
        ' - Mesh has 1 non-convex cell. Invalid cell id: [0]\n'
        ' - Mesh has 1 cell with inverted faces. Invalid cell id: [0]'
    )
    with pytest.warns(pv.InvalidMeshWarning, match=re.escape(match)):
        invalid_hexahedron.validate_mesh(action='warn')
    with pytest.warns(pv.InvalidMeshWarning, match=re.escape(_format_composite(match))):
        invalid_hexahedron.cast_to_multiblock().validate_mesh(action='warn')

    # Test multiple cells
    # Likely VTK bug: we have two nonconvex cells, but on macOS only one is reported as such
    nonconvex = (
        ' - Mesh has 1 non-convex cell. Invalid cell id: [0]\n'
        if platform.system() == 'Darwin'
        else ' - Mesh has 2 non-convex cells. Invalid cell ids: [0, 1]\n'
    )
    match = (
        'UnstructuredGrid mesh is not valid due to the following problems:\n'
        ' - Mesh has 2 cells with intersecting edges. Invalid cell ids: [0, 1]\n'
        f'{nonconvex}'
        ' - Mesh has 2 cells with inverted faces. Invalid cell ids: [0, 1]'
    )
    invalid_hexahedrons = pv.merge([invalid_hexahedron, invalid_hexahedron.translate((3, 3, 3))])
    with pytest.warns(pv.InvalidMeshWarning, match=re.escape(match)):
        invalid_hexahedrons.validate_mesh(action='warn')
    with pytest.warns(pv.InvalidMeshWarning, match=re.escape(_format_composite(match))):
        invalid_hexahedrons.cast_to_multiblock().validate_mesh(action='warn')

    # Test points
    match = (
        'PolyData mesh is not valid due to the following problems:\n'
        ' - Mesh has an unused point not referenced by any cell(s). Invalid point id: [0]\n'
        ' - Mesh has a non-finite point. Invalid point id: [0]'
    )
    with pytest.warns(pv.InvalidMeshWarning, match=re.escape(match)):
        poly_with_invalid_point.validate_mesh(action='warn')
    with pytest.warns(pv.InvalidMeshWarning, match=re.escape(_format_composite(match))):
        poly_with_invalid_point.cast_to_multiblock().validate_mesh(action='warn')

    poly_with_invalid_point.points = poly_with_invalid_point.points.tolist() * 100
    # Test multiple points
    ids = '[0, 1, 2, 3, 4, 5, ...]'
    match = (
        'PolyData mesh is not valid due to the following problems:\n'
        f' - Mesh has unused points not referenced by any cell(s). Invalid point ids: {ids}\n'
        f' - Mesh has non-finite points. Invalid point ids: {ids}'
    )
    with pytest.warns(pv.InvalidMeshWarning, match=re.escape(match)):
        poly_with_invalid_point.validate_mesh(action='warn')
    with pytest.warns(pv.InvalidMeshWarning, match=re.escape(_format_composite(match))):
        poly_with_invalid_point.cast_to_multiblock().validate_mesh(action='warn')
=======
    assert mesh.dimensionality == 3
>>>>>>> 3578072b
<|MERGE_RESOLUTION|>--- conflicted
+++ resolved
@@ -1563,7 +1563,6 @@
     assert mesh.min_cell_dimensionality == 2
 
     mesh = pv.Cube()
-<<<<<<< HEAD
     assert mesh.dimensionality == 3
     assert mesh.max_cell_dimensionality == 2
     assert mesh.min_cell_dimensionality == 2
@@ -1605,610 +1604,4 @@
         assert min_dimensionality <= max_dimensionality, type(test_mesh)
 
         expected_rank = 0 if empty else 3
-        assert test_mesh.dimensionality == expected_rank, type(test_mesh)
-
-
-@pytest.fixture
-def sphere_with_invalid_arrays(sphere):
-    def add_vtk_array(dataset, name, values, association: Literal['point', 'cell']):
-        arr = _vtk.vtkFloatArray()
-        arr.SetName(name)
-        arr.SetNumberOfComponents(1)
-
-        for v in values:
-            arr.InsertNextValue(float(v))
-
-        if association == 'point':
-            dataset.GetPointData().AddArray(arr)
-        else:  # association == "cell":
-            dataset.GetCellData().AddArray(arr)
-
-    # Invalid point arrays (multiple)
-    add_vtk_array(sphere, 'foo', range(10), association='point')
-    add_vtk_array(sphere, 'bar', range(15), association='point')
-
-    # Invalid cell array (single)
-    add_vtk_array(sphere, 'ham', range(11), association='cell')
-
-    return sphere
-
-
-@pytest.mark.parametrize('as_composite', [True, False])
-def test_validate_mesh_is_valid(sphere_with_invalid_arrays, as_composite):
-    mesh = pv.PolyData()
-    mesh = mesh.cast_to_multiblock() if as_composite else mesh
-    report = mesh.validate_mesh()
-    assert report.is_valid
-    assert isinstance(report.mesh, pv.MultiBlock if as_composite else pv.PolyData)
-    assert report.mesh is not mesh
-    output_polydata = report.mesh[0] if as_composite else report.mesh
-    assert 'validity_state' in output_polydata.array_names
-
-    invalid_mesh = (
-        sphere_with_invalid_arrays.cast_to_multiblock()
-        if as_composite
-        else sphere_with_invalid_arrays
-    )
-    assert not invalid_mesh.validate_mesh().is_valid
-
-
-def test_validate_mesh_default_fields():
-    mesh = pv.PolyData()
-    report1 = str(mesh.validate_mesh())
-    report2 = str(mesh.validate_mesh(['data', 'cells', 'points']))
-    assert report1 == report2
-
-
-def test_validate_mesh_message(sphere_with_invalid_arrays):
-    assert pv.PolyData().validate_mesh().message is None
-    assert sphere_with_invalid_arrays.validate_mesh().message
-
-
-def test_validate_mesh_point_arrays(sphere_with_invalid_arrays):
-    # Dataset had invalid point AND cell arrays, but we validate point arrays only
-    report = sphere_with_invalid_arrays.validate_mesh(['point_data_wrong_length'])
-    assert report.point_data_wrong_length == ['foo', 'bar']
-    assert report.cell_data_wrong_length is None
-
-    # Clear cell arrays and validate ALL arrays
-    sphere_with_invalid_arrays.cell_data.clear()
-    report = sphere_with_invalid_arrays.validate_mesh('data')
-    assert report.point_data_wrong_length == ['foo', 'bar']
-    assert report.cell_data_wrong_length == []
-
-    match = (
-        'PolyData mesh is not valid due to the following problems:\n'
-        ' - Point array lengths do not match the number of points in the mesh (422). '
-        "Invalid arrays: 'foo' (10), 'bar' (15)"
-    )
-    with pytest.warns(pv.InvalidMeshWarning, match=re.escape(match)):
-        report = sphere_with_invalid_arrays.validate_mesh(action='warn')
-    assert report.message == match
-
-
-def test_validate_mesh_cell_arrays(sphere_with_invalid_arrays):
-    # Dataset had invalid point AND cell arrays, but we validate cell arrays only
-    report = sphere_with_invalid_arrays.validate_mesh('cell_data_wrong_length')
-    assert report.cell_data_wrong_length == ['ham']
-    assert report.point_data_wrong_length is None
-
-    # Clear point arrays and validate ALL arrays
-    sphere_with_invalid_arrays.point_data.clear()
-    report = sphere_with_invalid_arrays.validate_mesh('data')
-    assert report.cell_data_wrong_length == ['ham']
-    assert report.point_data_wrong_length == []
-
-    match = (
-        'PolyData mesh is not valid due to the following problems:\n'
-        ' - Cell array length does not match the number of cells in the mesh (840). '
-        "Invalid array: 'ham' (11)"
-    )
-    with pytest.warns(pv.InvalidMeshWarning, match=re.escape(match)):
-        report = sphere_with_invalid_arrays.validate_mesh(action='warn')
-    assert report.message == match
-
-
-def test_validate_mesh_raises(sphere_with_invalid_arrays):
-    match = (
-        'PolyData mesh is not valid due to the following problems:\n'
-        ' - Point array lengths do not match the number of points in the mesh (422). '
-        "Invalid arrays: 'foo' (10), 'bar' (15)\n"
-        ' - Cell array length does not match the number of cells in the mesh (840). '
-        "Invalid array: 'ham' (11)"
-    )
-    with pytest.raises(pv.InvalidMeshError, match=re.escape(match)):
-        sphere_with_invalid_arrays.validate_mesh(action='error')
-
-
-@pytest.fixture
-def invalid_random_polydata():
-    n = 20
-    rng = np.random.default_rng(seed=103)
-    points = rng.random(n * 3).reshape(-1, 3)
-
-    faces = [[0, 1, n + 1]]
-    faces = np.column_stack(
-        (
-            np.ones(
-                len(faces),
-            )
-            * 3,
-            faces,
-        )
-    ).astype(int)
-    points = np.append(points, [[np.nan, 0, 0]], axis=0)
-    return pv.PolyData(points, faces=faces)
-
-
-def test_validate_mesh_report_str():
-    report = pv.Sphere().validate_mesh()
-    actual = str(report)
-    expected = (
-        'Mesh Validation Report\n'
-        '----------------------\n'
-        'Mesh:\n'
-        '    Type                     : PolyData\n'
-        '    N Points                 : 842\n'
-        '    N Cells                  : 1680\n'
-        'Report summary:\n'
-        '    Is valid                 : True\n'
-        '    Invalid fields           : ()\n'
-        'Invalid data arrays:\n'
-        '    Point data wrong length  : []\n'
-        '    Cell data wrong length   : []\n'
-        'Invalid cell ids:\n'
-        '    Wrong number of points   : []\n'
-        '    Intersecting edges       : []\n'
-        '    Intersecting faces       : []\n'
-        '    Non-contiguous edges     : []\n'
-        '    Non-convex               : []\n'
-        '    Inverted faces           : []\n'
-        '    Non-planar faces         : []\n'
-        '    Degenerate faces         : []\n'
-        '    Coincident points        : []\n'
-        '    Invalid point references : []\n'
-        'Invalid point ids:\n'
-        '    Unused points            : []\n'
-        '    Non-finite points        : []'
-    )
-    assert actual == expected
-
-
-def test_validate_mesh_composite_report_str():
-    report = pv.Sphere().cast_to_multiblock().validate_mesh()
-    actual = str(report)
-    expected = (
-        'Mesh Validation Report\n'
-        '----------------------\n'
-        'Mesh:\n'
-        '    Type                     : MultiBlock\n'
-        '    N Blocks                 : 1\n'
-        'Report summary:\n'
-        '    Is valid                 : True\n'
-        '    Invalid fields           : ()\n'
-        'Blocks with invalid data arrays:\n'
-        '    Point data wrong length  : []\n'
-        '    Cell data wrong length   : []\n'
-        'Blocks with invalid cells:\n'
-        '    Wrong number of points   : []\n'
-        '    Intersecting edges       : []\n'
-        '    Intersecting faces       : []\n'
-        '    Non-contiguous edges     : []\n'
-        '    Non-convex               : []\n'
-        '    Inverted faces           : []\n'
-        '    Non-planar faces         : []\n'
-        '    Degenerate faces         : []\n'
-        '    Coincident points        : []\n'
-        '    Invalid point references : []\n'
-        'Blocks with invalid points:\n'
-        '    Unused points            : []\n'
-        '    Non-finite points        : []'
-    )
-    assert actual == expected
-
-
-def test_validate_mesh_str_invalid_mesh(invalid_random_polydata):
-    report = invalid_random_polydata.validate_mesh()
-    actual = str(report)
-    expected = (
-        'Mesh Validation Report\n'
-        '----------------------\n'
-        'Mesh:\n'
-        '    Type                         : PolyData\n'
-        '    N Points                     : 21\n'
-        '    N Cells                      : 1\n'
-        'Report summary:\n'
-        '    Is valid                     : False\n'
-        "    Invalid fields (3)           : ('invalid_point_references', "
-        "'unused_points', 'non_finite_points')\n"
-        'Invalid data arrays:\n'
-        '    Point data wrong length      : []\n'
-        '    Cell data wrong length       : []\n'
-        'Invalid cell ids:\n'
-        '    Wrong number of points       : []\n'
-        '    Intersecting edges           : []\n'
-        '    Intersecting faces           : []\n'
-        '    Non-contiguous edges         : []\n'
-        '    Non-convex                   : []\n'
-        '    Inverted faces               : []\n'
-        '    Non-planar faces             : []\n'
-        '    Degenerate faces             : []\n'
-        '    Coincident points            : []\n'
-        '    Invalid point references (1) : [0]\n'
-        'Invalid point ids:\n'
-        '    Unused points (19)           : [2, 3, 4, 5, 6, 7, ...]\n'
-        '    Non-finite points (1)        : [20]'
-    )
-    assert actual == expected
-
-
-@pytest.fixture
-def invalid_nested_multiblock(invalid_random_polydata):
-    return pv.MultiBlock(
-        dict(
-            none=None,
-            poly_root=invalid_random_polydata,
-            nested=pv.MultiBlock(dict(poly_nested=invalid_random_polydata.copy())),
-        )
-    )
-
-
-def test_validate_mesh_composite_str_invalid_mesh(invalid_nested_multiblock):
-    report = invalid_nested_multiblock.validate_mesh()
-    actual = str(report)
-    expected = (
-        'Mesh Validation Report\n'
-        '----------------------\n'
-        'Mesh:\n'
-        '    Type                         : MultiBlock\n'
-        '    N Blocks                     : 3\n'
-        'Report summary:\n'
-        '    Is valid                     : False\n'
-        "    Invalid fields (3)           : ('invalid_point_references', "
-        "'unused_points', 'non_finite_points')\n"
-        'Blocks with invalid data arrays:\n'
-        '    Point data wrong length      : []\n'
-        '    Cell data wrong length       : []\n'
-        'Blocks with invalid cells:\n'
-        '    Wrong number of points       : []\n'
-        '    Intersecting edges           : []\n'
-        '    Intersecting faces           : []\n'
-        '    Non-contiguous edges         : []\n'
-        '    Non-convex                   : []\n'
-        '    Inverted faces               : []\n'
-        '    Non-planar faces             : []\n'
-        '    Degenerate faces             : []\n'
-        '    Coincident points            : []\n'
-        '    Invalid point references (2) : [1, 2]\n'
-        'Blocks with invalid points:\n'
-        '    Unused points (2)            : [1, 2]\n'
-        '    Non-finite points (2)        : [1, 2]'
-    )
-    assert actual == expected
-
-
-def test_validate_mesh_composite_message(invalid_nested_multiblock):
-    report = invalid_nested_multiblock.validate_mesh()
-    actual = report.message
-    expected = (
-        'MultiBlock mesh is not valid due to the following problems:\n'
-        " - Block id 1 'poly_root' PolyData mesh is not valid due to the "
-        'following problems:\n'
-        '   - Mesh has 1 cell with invalid point references. Invalid cell id: [0]\n'
-        '   - Mesh has unused points not referenced by any cell(s). Invalid point '
-        'ids: [2, 3, 4, 5, 6, 7, ...]\n'
-        '   - Mesh has a non-finite point. Invalid point id: [20]\n'
-        " - Block id 2 'nested' MultiBlock mesh is not valid due to the "
-        'following problems:\n'
-        "   - Block id 0 'poly_nested' PolyData mesh is not valid due to the "
-        'following problems:\n'
-        '     - Mesh has 1 cell with invalid point references. Invalid cell id: [0]\n'
-        '     - Mesh has unused points not referenced by any cell(s). Invalid point '
-        'ids: [2, 3, 4, 5, 6, 7, ...]\n'
-        '     - Mesh has a non-finite point. Invalid point id: [20]'
-    )
-    assert actual == expected
-
-
-def test_validate_mesh_composite_subreports(invalid_nested_multiblock):
-    report = invalid_nested_multiblock.validate_mesh()
-    # Test subreports
-    assert len(report) == len(invalid_nested_multiblock)
-    assert report[0] is None
-
-    index = 1
-    expected_subreport = str(invalid_nested_multiblock[index].validate_mesh())
-    actual_subreport = str(report[index])
-    assert actual_subreport == expected_subreport
-
-    assert isinstance(report, Sized)
-    for subreport in report:
-        assert isinstance(subreport, (type(report), type(None)))
-
-    match = 'Indexing mesh validation reports is only supported for composite meshes.'
-    poly_subreport = report[1]
-    assert isinstance(poly_subreport.mesh, pv.PolyData)
-    with pytest.raises(TypeError, match=match):
-        poly_subreport[0]
-
-    multi_subreport = report[2]
-    assert isinstance(multi_subreport.mesh, pv.MultiBlock)
-    poly_subreport = multi_subreport[0]
-    assert isinstance(poly_subreport.mesh, pv.PolyData)
-    with pytest.raises(TypeError, match=match):
-        poly_subreport[0]
-
-    match = 'Length of mesh validation report is only defined for composite meshes.'
-    with pytest.raises(TypeError, match=match):
-        len(poly_subreport)
-
-
-def test_validate_mesh_str_filtered():
-    report = pv.PolyData().validate_mesh(['data', 'unused_points'])
-    actual = str(report)
-    expected = (
-        'Mesh Validation Report\n'
-        '----------------------\n'
-        'Mesh:\n'
-        '    Type                     : PolyData\n'
-        '    N Points                 : 0\n'
-        '    N Cells                  : 0\n'
-        'Report summary:\n'
-        '    Is valid                 : True\n'
-        '    Invalid fields           : ()\n'
-        'Invalid data arrays:\n'
-        '    Point data wrong length  : []\n'
-        '    Cell data wrong length   : []\n'
-        'Invalid point ids:\n'
-        '    Unused points            : []'
-    )
-    assert actual == expected
-
-    report = pv.PolyData().validate_mesh(['memory_safe'])
-    actual = str(report)
-    expected = (
-        'Mesh Validation Report\n'
-        '----------------------\n'
-        'Mesh:\n'
-        '    Type                     : PolyData\n'
-        '    N Points                 : 0\n'
-        '    N Cells                  : 0\n'
-        'Report summary:\n'
-        '    Is valid                 : True\n'
-        '    Invalid fields           : ()\n'
-        'Invalid data arrays:\n'
-        '    Point data wrong length  : []\n'
-        '    Cell data wrong length   : []\n'
-        'Invalid cell ids:\n'
-        '    Invalid point references : []'
-    )
-    assert actual == expected
-
-
-def test_validate_mesh_pointset(ant):
-    pset = ant.cast_to_pointset()
-    report = pset.validate_mesh()
-    actual = str(report)
-    expected = (
-        'Mesh Validation Report\n'
-        '----------------------\n'
-        'Mesh:\n'
-        '    Type                     : PointSet\n'
-        '    N Points                 : 486\n'
-        '    N Cells                  : 0\n'
-        'Report summary:\n'
-        '    Is valid                 : True\n'
-        '    Invalid fields           : ()\n'
-        'Invalid data arrays:\n'
-        '    Point data wrong length  : []\n'
-        '    Cell data wrong length   : []\n'
-        'Invalid point ids:\n'
-        '    Non-finite points        : []'
-    )
-    assert actual == expected
-
-    report = pset.validate_mesh('data')
-    actual = str(report)
-    expected = (
-        'Mesh Validation Report\n'
-        '----------------------\n'
-        'Mesh:\n'
-        '    Type                     : PointSet\n'
-        '    N Points                 : 486\n'
-        '    N Cells                  : 0\n'
-        'Report summary:\n'
-        '    Is valid                 : True\n'
-        '    Invalid fields           : ()\n'
-        'Invalid data arrays:\n'
-        '    Point data wrong length  : []\n'
-        '    Cell data wrong length   : []'
-    )
-    assert actual == expected
-
-
-def test_cell_validator_pointset_raises():
-    match = 'Cell operations are not supported'
-    with pytest.raises(pv.PointSetCellOperationError, match=match):
-        pv.PointSet().cell_validator()
-
-
-def test_cell_validator():
-    validator_array_names = list(_CELL_VALIDATOR_BIT_FIELD.keys())
-    sphere = pv.Sphere()
-    sphere.cell_data['data'] = range(sphere.n_cells)
-    validated = sphere.cell_validator()
-    assert validated.active_scalars_name == 'validity_state'
-    assert isinstance(validated, pv.PolyData)
-    assert validated.field_data.keys() == ['invalid', *validator_array_names]
-    assert validated.array_names == [
-        'validity_state',
-        'invalid',
-        *validator_array_names,
-        'Normals',
-        'data',
-    ]
-    for name in validator_array_names:
-        array = validated.field_data[name]
-        assert array.shape == (0,)
-
-
-@pytest.mark.needs_vtk_version(9, 5, 99)
-def test_cell_validator_bitfield_values():
-    from vtkmodules.vtkCommonDataModel import vtkCellStatus
-
-    bitfield = _CELL_VALIDATOR_BIT_FIELD
-    assert bitfield['wrong_number_of_points'] == vtkCellStatus.WrongNumberOfPoints
-    assert bitfield['intersecting_edges'] == vtkCellStatus.IntersectingEdges
-    assert bitfield['intersecting_faces'] == vtkCellStatus.IntersectingFaces
-    assert bitfield['non_contiguous_edges'] == vtkCellStatus.NoncontiguousEdges
-    assert bitfield['non_convex'] == vtkCellStatus.Nonconvex
-    assert bitfield['inverted_faces'] == vtkCellStatus.FacesAreOrientedIncorrectly
-    assert bitfield['non_planar_faces'] == vtkCellStatus.NonPlanarFaces
-    assert bitfield['coincident_points'] == vtkCellStatus.CoincidentPoints
-
-
-def test_cell_validator_wrong_number_of_points():
-    # Define tetra with one point missing
-    cells = [3, 0, 1, 2]
-    celltypes = [pv.CellType.TETRA]
-    points = [
-        [-1.0, 1.0, -1.0],
-        [1.0, 1.0, 1.0],
-        [-1.0, 1.0, -1.0],
-    ]
-    grid = pv.UnstructuredGrid(cells, celltypes, points)
-    validated = grid.cell_validator()
-    validator_array_names = list(_CELL_VALIDATOR_BIT_FIELD.keys())
-    for name in validator_array_names:
-        if name == 'wrong_number_of_points':
-            expected_cell_ids = [0]
-            assert validated[name].tolist() == expected_cell_ids
-        else:
-            array = validated.field_data[name]
-            assert array.shape == (0,)
-
-
-def test_validate_mesh_invalid_point_references():
-    # Cell has point indices > n_points
-    grid = pv.PolyData([[0.0, 0.0, 0.0]], faces=[3, 0, 1, 2]).cast_to_unstructured_grid()
-    report = grid.validate_mesh('invalid_point_references')
-    expected_cell_ids = [0]
-    assert report.invalid_point_references == expected_cell_ids
-
-
-@pytest.fixture
-def invalid_hexahedron():
-    points = [
-        [0.0, 0.0, 0.0],
-        [1.0, 0.0, 0.0],
-        [1.0, 1.0, 0.0],
-        [0.0, 1.0, 0.0],
-        [0.0, 0.0, 1.0],
-        [1.0, 0.0, 1.0],
-        [1.0, 1.0, 1.0],
-        [0.0, 1.0, 1.0],
-    ]
-
-    # Swap first two points to create a bad cell
-    cells = [8, 1, 0, 2, 3, 4, 5, 6, 7]
-    celltypes = [pv.CellType.HEXAHEDRON]
-
-    return pv.UnstructuredGrid(cells, celltypes, points)
-
-
-def test_cell_validator_intersecting_edges_nonconvex(invalid_hexahedron):
-    validated = invalid_hexahedron.cell_validator()
-    validator_array_names = list(_CELL_VALIDATOR_BIT_FIELD.keys())
-    expected_cell_ids = [0]
-    for name in validator_array_names:
-        if name in ['intersecting_edges', 'non_convex', 'inverted_faces']:
-            assert validated[name].tolist() == expected_cell_ids
-        else:
-            array = validated.field_data[name]
-            assert array.shape == (0,)
-    assert validated['invalid'].tolist() == expected_cell_ids
-
-    # Test validating specific fields
-    report = invalid_hexahedron.validate_mesh('cells')
-    assert report.intersecting_edges is not None
-    assert report.non_convex is not None
-    assert report.inverted_faces is not None
-
-    report = invalid_hexahedron.validate_mesh('non_convex')
-    assert report.intersecting_edges is None
-    assert report.non_convex is not None
-    assert report.inverted_faces is None
-
-
-@pytest.fixture
-def poly_with_invalid_point():
-    poly = pv.PolyData()
-    poly.points = [[np.nan, 0.0, 0.0]]
-    return poly
-
-
-def test_validate_mesh_error_message(invalid_hexahedron, poly_with_invalid_point):
-    def _format_composite(match):
-        prefix = (
-            'MultiBlock mesh is not valid due to the following problems:\n'
-            " - Block id 0 'Block-00' "
-        )
-        return prefix + match.replace(' - ', '   - ')
-
-    # Test single cell
-    match = (
-        'UnstructuredGrid mesh is not valid due to the following problems:\n'
-        ' - Mesh has 1 cell with intersecting edges. Invalid cell id: [0]\n'
-        ' - Mesh has 1 non-convex cell. Invalid cell id: [0]\n'
-        ' - Mesh has 1 cell with inverted faces. Invalid cell id: [0]'
-    )
-    with pytest.warns(pv.InvalidMeshWarning, match=re.escape(match)):
-        invalid_hexahedron.validate_mesh(action='warn')
-    with pytest.warns(pv.InvalidMeshWarning, match=re.escape(_format_composite(match))):
-        invalid_hexahedron.cast_to_multiblock().validate_mesh(action='warn')
-
-    # Test multiple cells
-    # Likely VTK bug: we have two nonconvex cells, but on macOS only one is reported as such
-    nonconvex = (
-        ' - Mesh has 1 non-convex cell. Invalid cell id: [0]\n'
-        if platform.system() == 'Darwin'
-        else ' - Mesh has 2 non-convex cells. Invalid cell ids: [0, 1]\n'
-    )
-    match = (
-        'UnstructuredGrid mesh is not valid due to the following problems:\n'
-        ' - Mesh has 2 cells with intersecting edges. Invalid cell ids: [0, 1]\n'
-        f'{nonconvex}'
-        ' - Mesh has 2 cells with inverted faces. Invalid cell ids: [0, 1]'
-    )
-    invalid_hexahedrons = pv.merge([invalid_hexahedron, invalid_hexahedron.translate((3, 3, 3))])
-    with pytest.warns(pv.InvalidMeshWarning, match=re.escape(match)):
-        invalid_hexahedrons.validate_mesh(action='warn')
-    with pytest.warns(pv.InvalidMeshWarning, match=re.escape(_format_composite(match))):
-        invalid_hexahedrons.cast_to_multiblock().validate_mesh(action='warn')
-
-    # Test points
-    match = (
-        'PolyData mesh is not valid due to the following problems:\n'
-        ' - Mesh has an unused point not referenced by any cell(s). Invalid point id: [0]\n'
-        ' - Mesh has a non-finite point. Invalid point id: [0]'
-    )
-    with pytest.warns(pv.InvalidMeshWarning, match=re.escape(match)):
-        poly_with_invalid_point.validate_mesh(action='warn')
-    with pytest.warns(pv.InvalidMeshWarning, match=re.escape(_format_composite(match))):
-        poly_with_invalid_point.cast_to_multiblock().validate_mesh(action='warn')
-
-    poly_with_invalid_point.points = poly_with_invalid_point.points.tolist() * 100
-    # Test multiple points
-    ids = '[0, 1, 2, 3, 4, 5, ...]'
-    match = (
-        'PolyData mesh is not valid due to the following problems:\n'
-        f' - Mesh has unused points not referenced by any cell(s). Invalid point ids: {ids}\n'
-        f' - Mesh has non-finite points. Invalid point ids: {ids}'
-    )
-    with pytest.warns(pv.InvalidMeshWarning, match=re.escape(match)):
-        poly_with_invalid_point.validate_mesh(action='warn')
-    with pytest.warns(pv.InvalidMeshWarning, match=re.escape(_format_composite(match))):
-        poly_with_invalid_point.cast_to_multiblock().validate_mesh(action='warn')
-=======
-    assert mesh.dimensionality == 3
->>>>>>> 3578072b
+        assert test_mesh.dimensionality == expected_rank, type(test_mesh)