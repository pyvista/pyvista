--- conflicted
+++ resolved
@@ -1567,7 +1567,6 @@
 
     mesh = pv.Cube()
     assert mesh.dimensionality == 3
-<<<<<<< HEAD
     assert mesh.max_cell_dimensionality == 2
     assert mesh.min_cell_dimensionality == 2
 
@@ -1582,7 +1581,6 @@
 
         expected_rank = 0 if empty else 3
         assert test_mesh.dimensionality == expected_rank, type(test_mesh)
-=======
 
 
 @pytest.fixture
@@ -2027,5 +2025,4 @@
         f' - Mesh has non-finite points. Invalid point ids: {ids}'
     )
     with pytest.warns(pv.InvalidMeshWarning, match=re.escape(match)):
-        poly_with_invalid_point.validate_mesh(action='warn')
->>>>>>> 8cfe9b69
+        poly_with_invalid_point.validate_mesh(action='warn')