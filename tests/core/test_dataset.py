--- conflicted
+++ resolved
@@ -1391,8 +1391,7 @@
             raise RuntimeError('Remove this deprecated property')
     with pytest.warns(PyVistaDeprecationWarning, match='texture_coordinates'):
         mesh.active_t_coords = t_coords
-<<<<<<< HEAD
-        if pv._version.version_info >= (0, 46):
+        if pv._version.version_info[:2] > (0, 46):
             raise RuntimeError('Remove this deprecated property')
 
 
@@ -1401,8 +1400,4 @@
     with pytest.warns(PyVistaDeprecationWarning, match=match):
         pv.core.dataset.ActiveArrayInfo(association=pv.FieldAssociation.POINT, name='name')
         if pv._version.version_info >= (0, 48):
-            raise RuntimeError('Remove this deprecated class')
-=======
-        if pv._version.version_info[:2] > (0, 46):
-            raise RuntimeError('Remove this deprecated property')
->>>>>>> d84f439f
+            raise RuntimeError('Remove this deprecated class')