--- conflicted
+++ resolved
@@ -19,18 +19,6 @@
     load_uniform,
 )
 
-<<<<<<< HEAD
-cells = [
-    example_cells.Hexahedron().get_cell(0),
-    example_cells.Triangle().get_cell(0),
-    example_cells.Voxel().get_cell(0),
-    example_cells.Quadrilateral().get_cell(0),
-    example_cells.Tetrahedron().get_cell(0),
-    example_cells.Voxel().get_cell(0),
-    example_cells.Polyhedron().get_cell(0),
-]
-=======
->>>>>>> bf428579
 grids = [
     load_hexbeam(),
     load_airplane(),
@@ -49,6 +37,7 @@
     example_cells.Quadrilateral().get_cell(0),
     example_cells.Tetrahedron().get_cell(0),
     example_cells.Voxel().get_cell(0),
+    example_cells.Polyhedron().get_cell(0),
 ]
 types = [
     CellType.HEXAHEDRON,
@@ -57,31 +46,13 @@
     CellType.QUAD,
     CellType.TETRA,
     CellType.VOXEL,
-<<<<<<< HEAD
     CellType.POLYHEDRON,
 ]
-faces_types = [
-    CellType.QUAD,
-    None,
-    CellType.PIXEL,
-    None,
-    CellType.TRIANGLE,
-    CellType.PIXEL,
-    CellType.POLYGON,
-]
+
 dims = [3, 2, 3, 2, 3, 3, 3]
 npoints = [8, 3, 8, 4, 4, 8, 4]
 nfaces = [6, 0, 6, 0, 4, 6, 4]
 nedges = [12, 3, 12, 4, 6, 12, 6]
-
-ids = [str(type(grid)) for grid in grids]
-=======
-]
-dims = [3, 2, 3, 2, 3, 3]
-npoints = [8, 3, 8, 4, 4, 8]
-nfaces = [6, 0, 6, 0, 4, 6]
-nedges = [12, 3, 12, 4, 6, 12, 12]
->>>>>>> bf428579
 cell_ids = list(map(repr, types))
 
 
@@ -112,20 +83,12 @@
     assert isinstance(hexbeam.get_cell(0), pyvista.Cell)
 
 
-<<<<<<< HEAD
-@pytest.mark.parametrize("cell", cells)
-=======
-@pytest.mark.parametrize("cell", cells, ids=cell_ids)
->>>>>>> bf428579
+@pytest.mark.parametrize("cell", cells, ids=cell_ids)
 def test_cell_type_is_inside_enum(cell):
     assert cell.type in CellType
 
 
-<<<<<<< HEAD
-@pytest.mark.parametrize("cell,type", zip(cells, types))
-=======
 @pytest.mark.parametrize("cell,type", zip(cells, types), ids=cell_ids)
->>>>>>> bf428579
 def test_cell_type(cell, type):
     assert cell.type == type
 
@@ -135,47 +98,27 @@
     assert cell.is_linear
 
 
-<<<<<<< HEAD
-@pytest.mark.parametrize("cell, dim", zip(cells, dims))
-=======
 @pytest.mark.parametrize("cell, dim", zip(cells, dims), ids=cell_ids)
->>>>>>> bf428579
 def test_cell_dimension(cell, dim):
     assert cell.dimension == dim
 
 
-<<<<<<< HEAD
-@pytest.mark.parametrize("cell, np", zip(cells, npoints))
-=======
 @pytest.mark.parametrize("cell, np", zip(cells, npoints), ids=cell_ids)
->>>>>>> bf428579
 def test_cell_n_points(cell, np):
     assert cell.n_points == np
 
 
-<<<<<<< HEAD
-@pytest.mark.parametrize("cell, nf", zip(cells, nfaces))
-=======
 @pytest.mark.parametrize("cell, nf", zip(cells, nfaces), ids=cell_ids)
->>>>>>> bf428579
 def test_cell_n_faces(cell, nf):
     assert cell.n_faces == nf
 
 
-<<<<<<< HEAD
-@pytest.mark.parametrize("cell, ne", zip(cells, nedges))
-=======
 @pytest.mark.parametrize("cell, ne", zip(cells, nedges), ids=cell_ids)
->>>>>>> bf428579
 def test_cell_n_edges(cell, ne):
     assert cell.n_edges == ne
 
 
-<<<<<<< HEAD
-@pytest.mark.parametrize("cell", cells)
-=======
-@pytest.mark.parametrize("cell", cells, ids=cell_ids)
->>>>>>> bf428579
+@pytest.mark.parametrize("cell", cells, ids=cell_ids)
 def test_cell_get_edges(cell):
     assert all(cell.get_edge(i).type == CellType.LINE for i in range(cell.n_edges))
 
@@ -183,11 +126,7 @@
         cell.get_edge(cell.n_edges)
 
 
-<<<<<<< HEAD
-@pytest.mark.parametrize("cell", cells)
-=======
-@pytest.mark.parametrize("cell", cells, ids=cell_ids)
->>>>>>> bf428579
+@pytest.mark.parametrize("cell", cells, ids=cell_ids)
 def test_cell_edges(cell):
     assert all(edge.type == CellType.LINE for edge in cell.edges)
 
@@ -200,11 +139,7 @@
         cells[0].clear_field_data()
 
 
-<<<<<<< HEAD
-@pytest.mark.parametrize("cell", cells)
-=======
-@pytest.mark.parametrize("cell", cells, ids=cell_ids)
->>>>>>> bf428579
+@pytest.mark.parametrize("cell", cells, ids=cell_ids)
 def test_cell_copy_generic(cell):
     cell = cell.copy()
     cell_copy = cell.copy(deep=True)
@@ -232,31 +167,19 @@
     assert cell_copy == cell
 
 
-<<<<<<< HEAD
-@pytest.mark.parametrize("cell", cells)
-=======
-@pytest.mark.parametrize("cell", cells, ids=cell_ids)
->>>>>>> bf428579
+@pytest.mark.parametrize("cell", cells, ids=cell_ids)
 def test_cell_edges_point_ids(cell):
     point_ids = {frozenset(cell.get_edge(i).point_ids) for i in range(cell.n_edges)}
     assert len(point_ids) == cell.n_edges
 
 
-<<<<<<< HEAD
-@pytest.mark.parametrize("cell", cells)
-=======
-@pytest.mark.parametrize("cell", cells, ids=cell_ids)
->>>>>>> bf428579
+@pytest.mark.parametrize("cell", cells, ids=cell_ids)
 def test_cell_faces_point_ids(cell):
     point_ids = {frozenset(cell.get_face(i).point_ids) for i in range(cell.n_faces)}
     assert len(point_ids) == cell.n_faces
 
 
-<<<<<<< HEAD
-@pytest.mark.parametrize("cell", cells)
-=======
-@pytest.mark.parametrize("cell", cells, ids=cell_ids)
->>>>>>> bf428579
+@pytest.mark.parametrize("cell", cells, ids=cell_ids)
 def test_cell_faces(cell):
     if cell.n_faces:
         assert cell.get_face(0) == cell.faces[0]
@@ -291,29 +214,17 @@
     assert np.allclose(mesh.get_cell(0).center, [0.5, np.sqrt(3) / 6, 0.0], rtol=1e-8, atol=1e-8)
 
 
-<<<<<<< HEAD
-@pytest.mark.parametrize("cell,type_", zip(cells, types))
-=======
 @pytest.mark.parametrize("cell,type_", zip(cells, types), ids=cell_ids)
->>>>>>> bf428579
 def test_str(cell, type_):
     assert str(type_) in str(cell)
 
 
-<<<<<<< HEAD
-@pytest.mark.parametrize("cell,type_", zip(cells, types))
-=======
 @pytest.mark.parametrize("cell,type_", zip(cells, types), ids=cell_ids)
->>>>>>> bf428579
 def test_repr(cell, type_):
     assert str(type_) in repr(cell)
 
 
-<<<<<<< HEAD
-@pytest.mark.parametrize("cell", cells)
-=======
-@pytest.mark.parametrize("cell", cells, ids=cell_ids)
->>>>>>> bf428579
+@pytest.mark.parametrize("cell", cells, ids=cell_ids)
 def test_cell_points(cell):
     points = cell.points
     assert isinstance(points, np.ndarray)
