from __future__ import annotations

from collections import UserDict
import json
import multiprocessing
import pickle
import re

import numpy as np
import pytest

import pyvista as pv
from pyvista import examples
from pyvista.core.dataobject import USER_DICT_KEY
from pyvista.core.utilities.fileio import save_pickle


def test_eq_wrong_type(sphere):
    assert sphere != [1, 2, 3]


def test_polydata_strip_neq():
    points = np.array(
        [
            [1.0, 0.0, 0.0],
            [0.0, 0.0, 0.0],
            [1.0, 1.0, 0.0],
            [0.0, 1.0, 0.0],
            [1.0, 2.0, 0.0],
            [0.0, 2.0, 0.0],
            [1.0, 3.0, 0.0],
            [0.0, 3.0, 0.0],
        ],
    )
    mesh1 = pv.PolyData(points, strips=(s := np.array([8, 0, 1, 2, 3, 4, 5, 6, 7])))

    s = s.copy()
    s[1:] = s[:0:-1]
    mesh2 = pv.PolyData(points, strips=s)

    assert mesh1 != mesh2

    s = s.copy()
    s[0] = 4
    mesh3 = pv.PolyData(points, strips=s[0:5])

    assert mesh1 != mesh3


def test_uniform_eq():
    orig = examples.load_uniform()
    copy = orig.copy(deep=True)
    copy.origin = [1, 1, 1]
    assert orig != copy

    copy.origin = [0, 0, 0]
    assert orig == copy

    copy.point_data.clear()
    assert orig != copy


def test_polydata_eq(sphere):
    sphere.clear_data()
    sphere.point_data['data0'] = np.zeros(sphere.n_points)
    sphere.point_data['data1'] = np.arange(sphere.n_points)

    copy = sphere.copy(deep=True)
    assert sphere == copy

    copy.faces = [3, 0, 1, 2]
    assert sphere != copy

    copy = sphere.copy(deep=True)
    copy.field_data['new'] = [1]
    assert sphere != copy

    copy = sphere.copy(deep=True)
    copy.point_data['new'] = range(sphere.n_points)
    assert sphere != copy

    copy = sphere.copy(deep=True)
    copy.cell_data['new'] = range(sphere.n_cells)
    assert sphere != copy

    copy = sphere.copy(deep=True)
    copy.point_data.active_scalars_name = 'data1'
    assert sphere != copy

    copy = sphere.copy(deep=True)
    copy.lines = [2, 0, 1]
    assert sphere != copy

    copy = sphere.copy(deep=True)
    copy.verts = [1, 0]
    assert sphere != copy


def test_unstructured_grid_eq(hexbeam):
    copy = hexbeam.copy()
    assert hexbeam == copy

    copy = hexbeam.copy()
    hexbeam.celltypes[0] = 0
    assert hexbeam != copy

    copy = hexbeam.copy()
    hexbeam.cell_connectivity[0] += 1
    assert hexbeam != copy


def test_metadata_save(hexbeam, tmpdir):
    """Test if complex and bool metadata is saved and restored."""
    filename = tmpdir.join('hexbeam.vtk')

    hexbeam.clear_data()
    point_data = np.arange(hexbeam.n_points)
    hexbeam.point_data['pt_data0'] = point_data + 1j * point_data

    bool_pt_data = np.zeros(hexbeam.n_points, dtype=bool)
    bool_pt_data[::2] = 1
    hexbeam.point_data['bool_data'] = bool_pt_data

    cell_data = np.arange(hexbeam.n_cells)
    bool_cell_data = np.zeros(hexbeam.n_cells, dtype=bool)
    bool_cell_data[::2] = 1
    hexbeam.cell_data['my_complex_cell_data'] = cell_data + 1j * cell_data
    hexbeam.cell_data['my_other_complex_cell_data'] = -cell_data - 1j * cell_data
    hexbeam.cell_data['bool_data'] = bool_cell_data

    # verify that complex data is restored
    hexbeam.save(filename)
    hexbeam_in = pv.read(filename)
    assert hexbeam_in.point_data['pt_data0'].dtype == np.complex128
    assert hexbeam_in.point_data['bool_data'].dtype == bool
    assert hexbeam_in.cell_data['my_complex_cell_data'].dtype == np.complex128
    assert hexbeam_in.cell_data['my_other_complex_cell_data'].dtype == np.complex128
    assert hexbeam_in.cell_data['bool_data'].dtype == bool

    # metadata should be removed from the field data
    assert not hexbeam_in.field_data


@pytest.mark.needs_vtk_version(9, 3)
@pytest.mark.parametrize('file_ext', ['.pkl', '.vtm'])
def test_save_nested_multiblock_field_data(tmp_path, file_ext):
    filename = 'mesh' + file_ext
    nested = pv.MultiBlock()
    nested.field_data['foo'] = 'bar'
    root = pv.MultiBlock([nested])

    # Save the multiblock and expect a warning
    match = (
        "Nested MultiBlock at index [0] with name 'Block-00' has field data "
        'which will not be saved.\n'
        'See https://gitlab.kitware.com/vtk/vtk/-/issues/19414 \n'
        'Use `move_nested_field_data_to_root` to store the field data with the root '
        'MultiBlock before saving.'
    )
    with pytest.warns(UserWarning, match=re.escape(match)):
        root.save(tmp_path / filename)

    # Check that the bug exists, and that the field data is not loaded
    loaded = pv.read(root)
    assert loaded[0].field_data.keys() == []

    # Save again without field data, no warning is emitted
    nested.clear_field_data()
    root.save(tmp_path / filename)


@pytest.mark.parametrize('data_object', [pv.PolyData(), pv.MultiBlock()])
def test_user_dict(data_object):
    assert USER_DICT_KEY not in data_object.field_data.keys()

    data_object.user_dict['abc'] = 123
    assert USER_DICT_KEY in data_object.field_data.keys()

    new_dict = dict(ham='eggs')
    data_object.user_dict = new_dict
    assert data_object.user_dict == new_dict
    assert data_object.field_data[USER_DICT_KEY] == json.dumps(new_dict)

    new_dict = UserDict(test='string')
    data_object.user_dict = new_dict
    assert data_object.user_dict == new_dict
    assert data_object.field_data[USER_DICT_KEY] == json.dumps(new_dict.data)

    match = (
        "User dict can only be set with type <class 'dict'> or <class 'collections.UserDict'>."
        "\nGot <class 'int'> instead."
    )
    with pytest.raises(TypeError, match=match):
        data_object.user_dict = 42


@pytest.mark.parametrize('data_object', [pv.PolyData(), pv.MultiBlock()])
@pytest.mark.parametrize('method', ['set_none', 'clear', 'clear_field_data'])
def test_user_dict_removal(data_object, method):
    def clear_user_dict():
        if method == 'clear':
            data_object.field_data.clear()
        elif method == 'clear_field_data':
            data_object.clear_field_data()
        elif method == 'set_none':
            data_object.user_dict = None
        else:
            msg = f'Invalid test method {method}.'
            raise RuntimeError(msg)

    # Clear before and after to ensure full test coverage of branches
    clear_user_dict()

    # Create dict for test and copy it since we want to test that the source dict itself
    # isn't cleared when clearing the user_dict
    expected_dict = dict(a=0)
    actual_dict = expected_dict.copy()

    # Set user dict
    data_object.user_dict = actual_dict
    assert data_object.user_dict == expected_dict

    # Clear it
    clear_user_dict()

    assert USER_DICT_KEY not in data_object.field_data.keys()
    assert data_object.user_dict == {}
    assert actual_dict == expected_dict


@pytest.mark.parametrize(
    'value', [dict(a=0), ['list'], ('tuple', 1), 'string', 0, 1.1, True, None]
)
def test_user_dict_values(ant, value):
    ant.user_dict['key'] = value
    with pytest.raises(TypeError, match='not JSON serializable'):
        ant.user_dict['key'] = np.array(value)

    retrieved_value = json.loads(repr(ant.user_dict))['key']

    # Round brackets '()' are saved as square brackets '[]' in JSON
    expected_value = list(value) if isinstance(value, tuple) else value
    assert retrieved_value == expected_value


@pytest.mark.parametrize(
    ('data_object', 'ext'),
    [(pv.MultiBlock([examples.load_ant()]), '.vtm'), (examples.load_ant(), '.vtp')],
)
def test_user_dict_write_read(tmp_path, data_object, ext):
    # test dict is restored after writing to file
    dict_data = dict(foo='bar')
    data_object.user_dict = dict_data

    dict_field_repr = repr(data_object.user_dict)
    field_data_repr = repr(data_object.field_data)
    assert dict_field_repr in field_data_repr

    filepath = tmp_path / ('data_object' + ext)
    data_object.save(filepath)

    data_object_read = pv.read(filepath)

    assert data_object_read.user_dict == dict_data

    dict_field_repr = repr(data_object.user_dict)
    field_data_repr = repr(data_object.field_data)
    assert dict_field_repr in field_data_repr


def test_user_dict_persists_with_merge_filter():
    sphere1 = pv.Sphere()
    name1 = 'sphere1'
    sphere1.user_dict['name'] = name1

    sphere2 = pv.Sphere()
    name2 = 'sphere2'
    sphere2.user_dict['name'] = name2

    merged = sphere1 + sphere2
<<<<<<< HEAD
    assert merged.user_dict['name'] == name1
=======
    assert merged.user_dict['name'] == 'sphere1'
>>>>>>> 5a4ce4a1


def test_user_dict_persists_with_threshold_filter(uniform):
    uniform.user_dict['name'] = 'uniform'
    uniform = uniform.threshold(0.5)
    assert uniform.user_dict['name'] == 'uniform'


def test_user_dict_persists_with_pack_labels_filter():
    image = pv.ImageData(dimensions=(2, 2, 2))
    image['labels'] = [0, 3, 3, 3, 3, 0, 2, 2]
    image.user_dict['name'] = 'image'
    image = image.pack_labels()
    assert image.user_dict['name'] == 'image'


def test_user_dict_persists_with_points_to_cells(uniform):
    uniform.user_dict['name'] = 'image'
    uniform.cells_to_points()
    assert uniform.user_dict['name'] == 'image'


def test_user_dict_persists_with_cells_to_points(uniform):
    uniform.user_dict['name'] = 'image'
    uniform.points_to_cells()
    assert uniform.user_dict['name'] == 'image'


def test_default_pickle_format():
    assert pv.PICKLE_FORMAT == 'vtk' if pv.vtk_version_info >= (9, 3) else 'xml'


@pytest.mark.parametrize('pickle_format', ['vtk', 'xml', 'legacy'])
@pytest.mark.parametrize('file_ext', ['.pkl', '.pickle', '', None])
def test_pickle_serialize_deserialize(datasets, pickle_format, file_ext, tmp_path):
    if pickle_format == 'vtk' and pv.vtk_version_info < (9, 3):
        pytest.xfail('VTK version not supported.')

    pv.set_pickle_format(pickle_format)
    for dataset in datasets:
        if file_ext is not None:
            filepath_save = tmp_path / ('data_object' + file_ext)
            if file_ext == '':
                save_pickle(filepath_save, dataset)
                filepath_read = tmp_path / ('data_object' + '.pkl')
            else:
                dataset.save(filepath_save)
                filepath_read = filepath_save
            dataset_2 = pv.read(filepath_read)
        else:
            dataset_2 = pickle.loads(pickle.dumps(dataset))

        # check python attributes are the same
        for attr in dataset.__dict__:
            assert getattr(dataset_2, attr) == getattr(dataset, attr)

        # check data is the same:
        assert dataset_2 == dataset

        for name in dataset.point_data:
            arr_have = dataset_2.point_data[name]
            arr_expected = dataset.point_data[name]
            assert arr_have == pytest.approx(arr_expected)

        for name in dataset.cell_data:
            arr_have = dataset_2.cell_data[name]
            arr_expected = dataset.cell_data[name]
            assert arr_have == pytest.approx(arr_expected)

        for name in dataset.field_data:
            arr_have = dataset_2.field_data[name]
            arr_expected = dataset.field_data[name]
            assert arr_have == pytest.approx(arr_expected)


def n_points(dataset):
    # used in multiprocessing test
    return dataset.n_points


@pytest.mark.parametrize('pickle_format', ['vtk', 'xml', 'legacy'])
def test_pickle_multiprocessing(datasets, pickle_format):
    if pickle_format == 'vtk' and pv.vtk_version_info < (9, 3):
        pytest.xfail('VTK version not supported.')

    # exercise pickling via multiprocessing
    pv.set_pickle_format(pickle_format)
    with multiprocessing.Pool(2) as p:
        res = p.map(n_points, datasets)
    for r, dataset in zip(res, datasets):
        assert r == dataset.n_points


@pytest.mark.parametrize('pickle_format', ['vtk', 'xml', 'legacy'])
def test_pickle_multiblock(multiblock_all_with_nested_and_none, pickle_format):
    if pickle_format == 'vtk' and pv.vtk_version_info < (9, 3):
        pytest.xfail('VTK version not supported.')

    pv.set_pickle_format(pickle_format)
    multiblock = multiblock_all_with_nested_and_none

    if pickle_format in ['legacy', 'xml']:
        match = (
            "MultiBlock is not supported with 'xml' or 'legacy' pickle formats.\n"
            "Use `pyvista.PICKLE_FORMAT='vtk'`."
        )
        with pytest.raises(TypeError, match=match):
            pickle.dumps(multiblock)
    else:
        pickled = pickle.dumps(multiblock)
        assert isinstance(pickled, bytes)
        unpickled = pickle.loads(pickled)
        assert unpickled == multiblock


@pytest.mark.parametrize('pickle_format', ['vtk', 'xml', 'legacy'])
def test_pickle_user_dict(sphere, pickle_format):
    if pickle_format == 'vtk' and pv.vtk_version_info < (9, 3):
        pytest.xfail('VTK version not supported.')

    pv.set_pickle_format(pickle_format)
    user_dict = {'custom_attribute': 42}
    sphere.user_dict = user_dict

    pickled = pickle.dumps(sphere)
    unpickled = pickle.loads(pickled)

    assert unpickled.user_dict == user_dict


@pytest.mark.parametrize('pickle_format', ['vtk', 'xml', 'legacy'])
def test_set_pickle_format(pickle_format):
    if pickle_format == 'vtk' and pv.vtk_version_info < (9, 3):
        match = 'requires VTK >= 9.3'
        with pytest.raises(ValueError, match=match):
            pv.set_pickle_format(pickle_format)
    else:
        pv.set_pickle_format(pickle_format)
        assert pickle_format == pv.PICKLE_FORMAT


def test_pickle_invalid_format(sphere):
    match = 'Unsupported pickle format `invalid_format`.'
    with pytest.raises(ValueError, match=match):
        pv.set_pickle_format('invalid_format')

    pv.PICKLE_FORMAT = 'invalid_format'
    with pytest.raises(ValueError, match=match):
        pickle.dumps(sphere)


def test_save_raises_no_writers(monkeypatch: pytest.MonkeyPatch):
    monkeypatch.setattr(pv.PolyData, '_WRITERS', None)
    match = re.escape(
        'PolyData writers are not specified, this should be a '
        'dict of (file extension: vtkWriter type)'
    )
    with pytest.raises(NotImplementedError, match=match):
        pv.Sphere().save('foo.vtp')


def test_is_empty(ant):
    assert pv.MultiBlock().is_empty
    assert not pv.MultiBlock([ant]).is_empty

    assert pv.PolyData().is_empty
    assert not ant.is_empty

    assert pv.Table().is_empty
    assert not pv.Table(dict(a=np.array([0]))).is_empty

    class SubClass(pv.DataObject): ...

    with pytest.raises(NotImplementedError):
        _ = SubClass().is_empty<|MERGE_RESOLUTION|>--- conflicted
+++ resolved
@@ -278,11 +278,7 @@
     sphere2.user_dict['name'] = name2
 
     merged = sphere1 + sphere2
-<<<<<<< HEAD
-    assert merged.user_dict['name'] == name1
-=======
     assert merged.user_dict['name'] == 'sphere1'
->>>>>>> 5a4ce4a1
 
 
 def test_user_dict_persists_with_threshold_filter(uniform):
