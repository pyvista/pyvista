--- conflicted
+++ resolved
@@ -2,10 +2,7 @@
 
 from collections import UserDict
 import json
-<<<<<<< HEAD
-=======
 import multiprocessing
->>>>>>> 834188a8
 import pickle
 
 import numpy as np
@@ -217,16 +214,61 @@
     assert uniform.user_dict['name'] == 'image'
 
 
-<<<<<<< HEAD
-def test_pickle_dataset(sphere):
-    pickled = pickle.dumps(sphere)
-    assert isinstance(pickled, bytes)
-    unpickled = pickle.loads(pickled)
-    assert unpickled.n_points == sphere.n_points
-
-
-def test_pickle_multiblock(multiblock_all_with_nested_and_none):
-    pv.PICKLE_FORMAT = 'vtk'
+@pytest.mark.parametrize('pickle_format', ['vtk', 'xml', 'legacy'])
+def test_pickle_serialize_deserialize(datasets, pickle_format):
+    pv.set_pickle_format(pickle_format)
+    for dataset in datasets:
+        dataset_2 = pickle.loads(pickle.dumps(dataset))
+
+        # check python attributes are the same
+        for attr in dataset.__dict__:
+            assert getattr(dataset_2, attr) == getattr(dataset, attr)
+
+        # check data is the same
+        for attr in ('n_cells', 'n_points', 'n_arrays'):
+            if hasattr(dataset, attr):
+                assert getattr(dataset_2, attr) == getattr(dataset, attr)
+
+        for attr in ('cells', 'points'):
+            if hasattr(dataset, attr):
+                arr_have = getattr(dataset_2, attr)
+                arr_expected = getattr(dataset, attr)
+                assert arr_have == pytest.approx(arr_expected)
+
+        for name in dataset.point_data:
+            arr_have = dataset_2.point_data[name]
+            arr_expected = dataset.point_data[name]
+            assert arr_have == pytest.approx(arr_expected)
+
+        for name in dataset.cell_data:
+            arr_have = dataset_2.cell_data[name]
+            arr_expected = dataset.cell_data[name]
+            assert arr_have == pytest.approx(arr_expected)
+
+        for name in dataset.field_data:
+            arr_have = dataset_2.field_data[name]
+            arr_expected = dataset.field_data[name]
+            assert arr_have == pytest.approx(arr_expected)
+
+
+def n_points(dataset):
+    # used in multiprocessing test
+    return dataset.n_points
+
+
+@pytest.mark.parametrize('pickle_format', ['vtk', 'xml', 'legacy'])
+def test_pickle_multiprocessing(datasets, pickle_format):
+    # exercise pickling via multiprocessing
+    pv.set_pickle_format(pickle_format)
+    with multiprocessing.Pool(2) as p:
+        res = p.map(n_points, datasets)
+    for r, dataset in zip(res, datasets):
+        assert r == dataset.n_points
+
+
+@pytest.mark.parametrize('pickle_format', ['vtk', 'xml', 'legacy'])
+def test_pickle_multiblock(multiblock_all_with_nested_and_none, pickle_format):
+    pv.set_pickle_format(pickle_format)
     multiblock = multiblock_all_with_nested_and_none
     pickled = pickle.dumps(multiblock)
     assert isinstance(pickled, bytes)
@@ -234,75 +276,13 @@
     assert unpickled == multiblock
 
 
-def test_pickle_attribute(uniform):
-    custom_attr_name = 'custom_attribute'
-    custom_attr_value = 42
-    setattr(uniform, custom_attr_name, custom_attr_value)
-
-    pickled = pickle.dumps(uniform)
+@pytest.mark.parametrize('pickle_format', ['vtk', 'xml', 'legacy'])
+def test_pickle_user_dict(sphere, pickle_format):
+    pv.set_pickle_format(pickle_format)
+    user_dict = {'custom_attribute': 42}
+    sphere.user_dict = user_dict
+
+    pickled = pickle.dumps(sphere)
     unpickled = pickle.loads(pickled)
 
-    assert hasattr(unpickled, custom_attr_name)
-    assert getattr(unpickled, custom_attr_name) == custom_attr_value
-
-
-def test_pickle_user_dict(multiblock_poly):
-    user_dict = {'custom_attribute': 42}
-    multiblock_poly.user_dict = user_dict
-
-    pickled = pickle.dumps(multiblock_poly)
-    unpickled = pickle.loads(pickled)
-
-    assert unpickled.user_dict == user_dict
-=======
-@pytest.mark.parametrize('pickle_format', ['xml', 'legacy'])
-def test_pickle_serialize_deserialize(datasets, pickle_format):
-    pv.set_pickle_format(pickle_format)
-    for dataset in datasets:
-        dataset_2 = pickle.loads(pickle.dumps(dataset))
-
-        # check python attributes are the same
-        for attr in dataset.__dict__:
-            assert getattr(dataset_2, attr) == getattr(dataset, attr)
-
-        # check data is the same
-        for attr in ('n_cells', 'n_points', 'n_arrays'):
-            if hasattr(dataset, attr):
-                assert getattr(dataset_2, attr) == getattr(dataset, attr)
-
-        for attr in ('cells', 'points'):
-            if hasattr(dataset, attr):
-                arr_have = getattr(dataset_2, attr)
-                arr_expected = getattr(dataset, attr)
-                assert arr_have == pytest.approx(arr_expected)
-
-        for name in dataset.point_data:
-            arr_have = dataset_2.point_data[name]
-            arr_expected = dataset.point_data[name]
-            assert arr_have == pytest.approx(arr_expected)
-
-        for name in dataset.cell_data:
-            arr_have = dataset_2.cell_data[name]
-            arr_expected = dataset.cell_data[name]
-            assert arr_have == pytest.approx(arr_expected)
-
-        for name in dataset.field_data:
-            arr_have = dataset_2.field_data[name]
-            arr_expected = dataset.field_data[name]
-            assert arr_have == pytest.approx(arr_expected)
-
-
-def n_points(dataset):
-    # used in multiprocessing test
-    return dataset.n_points
-
-
-@pytest.mark.parametrize('pickle_format', ['xml', 'legacy'])
-def test_pickle_multiprocessing(datasets, pickle_format):
-    # exercise pickling via multiprocessing
-    pv.set_pickle_format(pickle_format)
-    with multiprocessing.Pool(2) as p:
-        res = p.map(n_points, datasets)
-    for r, dataset in zip(res, datasets):
-        assert r == dataset.n_points
->>>>>>> 834188a8
+    assert unpickled.user_dict == user_dict