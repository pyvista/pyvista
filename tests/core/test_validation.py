from __future__ import annotations

import itertools
from re import escape
import sys
from typing import NamedTuple
from typing import Union
from typing import get_args
from typing import get_origin

import numpy as np
import pytest
import scipy
from vtk import vtkTransform

from pyvista.core import pyvista_ndarray
from pyvista.core._validation import check_contains
from pyvista.core._validation import check_finite
from pyvista.core._validation import check_greater_than
from pyvista.core._validation import check_instance
from pyvista.core._validation import check_integer
from pyvista.core._validation import check_iterable
from pyvista.core._validation import check_iterable_items
from pyvista.core._validation import check_length
from pyvista.core._validation import check_less_than
from pyvista.core._validation import check_nonnegative
from pyvista.core._validation import check_number
from pyvista.core._validation import check_range
from pyvista.core._validation import check_real
from pyvista.core._validation import check_sequence
from pyvista.core._validation import check_shape
from pyvista.core._validation import check_sorted
from pyvista.core._validation import check_string
from pyvista.core._validation import check_subdtype
from pyvista.core._validation import check_type
from pyvista.core._validation import validate_array
from pyvista.core._validation import validate_array3
from pyvista.core._validation import validate_arrayN
from pyvista.core._validation import validate_arrayN_unsigned
from pyvista.core._validation import validate_arrayNx3
from pyvista.core._validation import validate_axes
from pyvista.core._validation import validate_data_range
from pyvista.core._validation import validate_number
from pyvista.core._validation import validate_transform3x3
from pyvista.core._validation import validate_transform4x4
from pyvista.core._validation._cast_array import _cast_to_list
from pyvista.core._validation._cast_array import _cast_to_numpy
from pyvista.core._validation._cast_array import _cast_to_tuple
from pyvista.core._validation.check import _validate_shape_value
from pyvista.core._validation.validate import _array_from_vtkmatrix
from pyvista.core._validation.validate import _set_default_kwarg_mandatory
from pyvista.core._vtk_core import vtkMatrix3x3
from pyvista.core._vtk_core import vtkMatrix4x4
from pyvista.core.utilities.arrays import array_from_vtkmatrix
from pyvista.core.utilities.arrays import vtkmatrix_from_array


@pytest.mark.parametrize(
    'transform_like',
    [
        np.eye(3),
        np.eye(4),
        np.eye(3).tolist(),
        np.eye(4).tolist(),
        vtkmatrix_from_array(np.eye(3)),
        vtkmatrix_from_array(np.eye(4)),
        vtkTransform(),
    ],
)
def test_validate_transform4x4(transform_like):
    result = validate_transform4x4(transform_like)
    assert type(result) is np.ndarray
    assert np.array_equal(result, np.eye(4))


def test_validate_transform4x4_raises():
<<<<<<< HEAD
    match = 'Transform has shape (3,) which is not allowed. Shape must be one of [(3, 3), (4, 4)].'
    with pytest.raises(ValueError, match=escape(match)):
        validate_transform4x4(np.array([1, 2, 3]))
    match = "Input transform must be one of"
    with pytest.raises(TypeError, match=match):
=======
    with pytest.raises(ValueError, match=escape("Shape must be (4, 4).")):
        validate_transform4x4(np.array([1, 2, 3]))
    with pytest.raises(TypeError, match="Input transform must be one of"):
>>>>>>> 056493f9
        validate_transform4x4("abc")


@pytest.mark.parametrize(
    'transform_like',
    [
        np.eye(3),
        np.eye(3).tolist(),
        vtkmatrix_from_array(np.eye(3)),
        scipy.spatial.transform.Rotation.from_matrix(np.eye(3)),
    ],
    ids=['numpy', 'list', 'vtk', 'scipy'],
)
def test_validate_transform3x3(transform_like):
    result = validate_transform3x3(transform_like)
    assert type(result) is np.ndarray
    assert np.array_equal(result, np.eye(3))


def test_validate_transform3x3_raises():
    match = "Input transform must be one of:\n\tvtkMatrix3x3\n\t3x3 np.ndarray\n\tscipy.spatial.transform.Rotation\nGot array([1, 2, 3]) with type <class 'numpy.ndarray'> instead."
    with pytest.raises(TypeError, match=escape(match)):
        validate_transform3x3(np.array([1, 2, 3]))
    match = "Input transform must be one of:\n\tvtkMatrix3x3\n\t3x3 np.ndarray\n\tscipy.spatial.transform.Rotation\nGot 'abc' with type <class 'str'> instead."
    with pytest.raises(TypeError, match=match):
        validate_transform3x3("abc")


def test_check_subdtype():
    check_subdtype(int, np.integer)
    check_subdtype(np.dtype(int), np.integer)
    check_subdtype(np.array([1, 2, 3]), np.integer)
    check_subdtype(np.array([1.0, 2, 3]), float)
    check_subdtype(np.array([1.0, 2, 3], dtype='uint8'), 'uint8')
    check_subdtype(np.array([1.0, 2, 3]), ('uint8', float))
    match = "Input has incorrect dtype of 'int32'. The dtype must be a subtype of <class 'float'>."
    with pytest.raises(TypeError, match=match):
        check_subdtype(np.array([1, 2, 3]).astype('int32'), float)
    match = "Input has incorrect dtype of 'complex128'. The dtype must be a subtype of at least one of \n(<class 'numpy.integer'>, <class 'numpy.floating'>)."
    with pytest.raises(TypeError, match=escape(match)):
        check_subdtype(np.array([1 + 1j, 2, 3]), (np.integer, np.floating))


def test_check_subdtype_changes_type():
    # test coercing some types (e.g. np.number) can lead to unexpected
    # failed `np.issubtype` checks due to an implicit change of type
    int_array = np.array([1, 2, 3])
    dtype_expected = np.number
    check_subdtype(int_array, dtype_expected)  # int is subtype of np.number

    dtype_coerced = np.dtype(dtype_expected)
    assert dtype_coerced.type is np.float64  # np.number is coerced (by NumPy) as a float
    with pytest.raises(TypeError):
        # this check will now fail since int is not subtype of float
        check_subdtype(int_array, dtype_coerced)


def test_validate_number():
    validate_number([2.0])
    num = validate_number(1)
    assert num == 1
    assert isinstance(num, int)

    num = validate_number(2.0, to_list=False, must_have_shape=(), reshape=False)
    assert num == 2.0
    assert type(num) is np.ndarray
    assert num.dtype.type is np.float64

    match = (
        "Parameter 'must_have_shape' cannot be set for function `validate_number`.\n"
        "Its value is automatically set to `()`."
    )
    with pytest.raises(ValueError, match=escape(match)):
        validate_number(1, must_have_shape=2, reshape=False)


def test_validate_data_range():
    rng = validate_data_range([0, 1])
    assert rng == (0, 1)

    rng = validate_data_range((0, 2.5), to_list=True)
    assert rng == [0.0, 2.5]

    rng = validate_data_range((-10, -10), to_tuple=False, must_have_shape=2)
    assert type(rng) is np.ndarray

    match = 'Data Range with 2 elements must be sorted in ascending order. Got:\n    array([1, 0])'
    with pytest.raises(ValueError, match=escape(match)):
        validate_data_range((1, 0))

    match = (
        "Parameter 'must_have_shape' cannot be set for function `validate_data_range`.\n"
        "Its value is automatically set to `2`."
    )
    with pytest.raises(ValueError, match=match):
        validate_data_range((0, 1), must_have_shape=3)


def test_set_default_kwarg_mandatory():
    default_value = 1
    default_key = 'k'

    # Test parameter unset
    kwargs = {}
    _set_default_kwarg_mandatory(kwargs, default_key, default_value)
    assert kwargs[default_key] == default_value

    # Test parameter already set to default
    kwargs = {}
    kwargs[default_key] = default_value
    _set_default_kwarg_mandatory(kwargs, default_key, default_value)
    assert kwargs[default_key] == default_value

    # Test parameter set to non-default
    kwargs = {}
    kwargs[default_key] = default_value * 2
    match = (
        "Parameter 'k' cannot be set for function `test_set_default_kwarg_mandatory`.\n"
        "Its value is automatically set to `1`."
    )
    with pytest.raises(ValueError, match=match):
        _set_default_kwarg_mandatory(kwargs, default_key, default_value)


def test_check_shape():
    check_shape(0, ())
    check_shape(0, [(), 2])
    check_shape((1, 2, 3), [(), 3])
    check_shape((1, 2, 3), [-1])
    check_shape((1, 2, 3), -1)

    match = 'Input has shape (3,) which is not allowed. Shape must be 0.'
    with pytest.raises(ValueError, match=escape(match)):
        check_shape((1, 2, 3), 0, name="Input")

    match = 'Array has shape (3,) which is not allowed. Shape must be one of [(), (4, 5)].'
    with pytest.raises(ValueError, match=escape(match)):
        check_shape((1, 2, 3), [(), (4, 5)])


def test_validate_shape_value():
    match = "`None` is not a valid shape. Use `()` instead."
    with pytest.raises(TypeError, match=escape(match)):
        _validate_shape_value(None)
    shape = _validate_shape_value(())
    assert shape == ()
    shape = _validate_shape_value(1)
    assert shape == (1,)
    shape = _validate_shape_value(-1)
    assert shape == (-1,)
    shape = _validate_shape_value((1, 2, 3))
    assert shape == (
        1,
        2,
        3,
    )
    shape = _validate_shape_value((-1, 2, -1))
    assert shape == (-1, 2, -1)

    match = (
        "Shape must be an instance of any type (<class 'int'>, <class 'tuple'>). "
        "Got <class 'float'> instead."
    )
    with pytest.raises(TypeError, match=escape(match)):
        _validate_shape_value(1.0)

    match = "Shape values must all be greater than or equal to -1."
    with pytest.raises(ValueError, match=match):
        _validate_shape_value(-2)

    match = "All items of Shape must be an instance of <class 'int'>. Got <class 'tuple'> instead."
    with pytest.raises(TypeError, match=match):
        _validate_shape_value(((1, 2), (3, 4)))


@pytest.mark.parametrize('reshape', [True, False])
def test_validate_arrayNx3(reshape):
    arr = validate_arrayNx3((1, 2, 3))
    assert arr.shape == (1, 3)
    assert np.array_equal(arr, [[1, 2, 3]])

    if not reshape:
        match = "Array has shape (3,) which is not allowed. Shape must be (-1, 3)."
        with pytest.raises(ValueError, match=escape(match)):
            validate_arrayNx3((1, 2, 3), reshape=False)

    arr = validate_arrayNx3([(1, 2, 3), (4, 5, 6)], reshape=reshape)
    assert arr.shape == (2, 3)

    match = (
        "Parameter 'must_have_shape' cannot be set for function `validate_arrayNx3`.\n"
        "Its value is automatically set to `[3, (-1, 3)]`."
    )
    with pytest.raises(ValueError, match=escape(match)):
        validate_arrayNx3((1, 2, 3), must_have_shape=1)
    match = "Array has shape () which is not allowed. Shape must be one of [3, (-1, 3)]."
    with pytest.raises(ValueError, match=escape(match)):
        validate_arrayNx3(0)
    with pytest.raises(ValueError, match="_input"):
        validate_arrayNx3([1, 2, 3, 4], name="_input")


@pytest.mark.parametrize('reshape', [True, False])
def test_validate_arrayN(reshape):
    # test 0D input is reshaped to 1D by default
    arr = validate_arrayN(0)
    assert arr.shape == (1,)
    assert np.array_equal(arr, [0])

    # test 2D input is reshaped to 1D by default
    arr = validate_arrayN([[1, 2, 3]])
    assert arr.shape == (3,)
    assert np.array_equal(arr, [1, 2, 3])

    if not reshape:
        match = 'Array has shape () which is not allowed. Shape must be -1.'
        with pytest.raises(ValueError, match=escape(match)):
            validate_arrayN(0, reshape=False)

        match = 'Array has shape (1, 3) which is not allowed. Shape must be -1.'
        with pytest.raises(ValueError, match=escape(match)):
            validate_arrayN([[1, 2, 3]], reshape=False)

    arr = validate_arrayN((1, 2, 3, 4, 5, 6), reshape=reshape)
    assert arr.shape == (6,)

    match = (
        "Parameter 'must_have_shape' cannot be set for function `validate_arrayN`.\n"
        "Its value is automatically set to `[(), -1, (1, -1)]`."
    )
    with pytest.raises(ValueError, match=escape(match)):
        validate_arrayN((1, 2, 3), must_have_shape=1)

    match = 'Array has shape (2, 2) which is not allowed. Shape must be one of [(), -1, (1, -1)].'
    with pytest.raises(ValueError, match=escape(match)):
        validate_arrayN(((1, 2), (3, 4)))
    with pytest.raises(ValueError, match="_input"):
        validate_arrayN(((1, 2), (3, 4)), name="_input")


@pytest.mark.parametrize('reshape', [True, False])
def test_validate_arrayN_unsigned(reshape):
    # test 0D input is reshaped to 1D by default
    arr = validate_arrayN_unsigned(0.0)
    assert arr.shape == (1,)
    assert np.array_equal(arr, [0])
    assert arr.dtype.type is np.int32 or arr.dtype.type is np.int64

    arr = validate_arrayN_unsigned(0.0, dtype_out='uint8')
    assert arr.dtype.type is np.uint8

    with pytest.raises(ValueError, match="Shape must be -1."):
        validate_arrayN_unsigned(0.0, reshape=False)

    match = '_input values must all be greater than or equal to 0.'
    with pytest.raises(ValueError, match=match):
        validate_arrayN_unsigned([-1, 1], name="_input")


@pytest.mark.parametrize('reshape', [True, False])
def test_validate_array3(reshape):
    # test 0D input is reshaped to len-3 1D vector with broadcasting enabled
    arr = validate_array3(0, broadcast=True)
    assert arr.shape == (3,)
    assert np.array_equal(arr, [0, 0, 0])

    # test 2D input is reshaped to 1D by default
    arr = validate_array3([[1, 2, 3]])
    assert arr.shape == (3,)
    assert np.array_equal(arr, [1, 2, 3])

    arr = validate_array3([[1], [2], [3]])
    assert arr.shape == (3,)
    assert np.array_equal(arr, [1, 2, 3])

    if not reshape:
        # test check fails with 2D input and no reshape
        match = 'Array has shape (1, 3) which is not allowed. Shape must be (3,).'
        with pytest.raises(ValueError, match=escape(match)):
            validate_array3([[1, 2, 3]], reshape=reshape)

        # test correct shape with broadcast and no reshape
        match = "Shape must be one of [(3,), (), (1,)]."
        with pytest.raises(ValueError, match=escape(match)):
            validate_array3((1, 2, 3, 4, 5, 6), reshape=reshape, broadcast=True)
    else:
        # test error match shows correct shape with broadcast and with reshape
        match = "Shape must be one of [(3,), (1, 3), (3, 1), (), (1,)]"
        with pytest.raises(ValueError, match=escape(match)):
            validate_array3((1, 2, 3, 4, 5, 6), reshape=reshape, broadcast=True)

    # test shape cannot be overridden
    match = (
        "Parameter 'must_have_shape' cannot be set for function `validate_array3`.\n"
        "Its value is automatically set to `[(3,), (1, 3), (3, 1)]`."
    )
    with pytest.raises(ValueError, match=escape(match)):
        validate_array3((1, 2, 3), must_have_shape=3)


def test_check_range():
    check_range((1, 2, 3), [1, 3])

    match = "Array values must all be less than or equal to 2."
    with pytest.raises(ValueError, match=match):
        check_range((1, 2, 3), [1, 2])

    match = "Input values must all be greater than or equal to 2."
    with pytest.raises(ValueError, match=match):
        check_range((1, 2, 3), [2, 3], name='Input')

    # Test strict bounds
    match = "Array values must all be less than 3."
    with pytest.raises(ValueError, match=match):
        check_range((1, 2, 3), [1, 3], strict_upper=True)

    match = "Array values must all be greater than 1."
    with pytest.raises(ValueError, match=match):
        check_range((1, 2, 3), [1, 3], strict_lower=True)


class Case(NamedTuple):
    kwarg: dict
    valid_array: np.ndarray
    invalid_array: np.ndarray
    error_type: type
    error_match: str


def numeric_array_test_cases():
    return (
        Case(
            dict(
                must_be_finite=True,
                must_be_real=False,
            ),  # must be real is only added for extra coverage
            0,
            np.inf,
            ValueError,
            'must have finite values',
        ),
        Case(dict(must_be_real=True), 0, 1 + 1j, TypeError, 'must have real numbers'),
        Case(dict(must_be_integer=True), 0.0, 0.1, ValueError, 'must have integer-like values'),
        Case(dict(must_be_sorted=True), [0, 1], [1, 0], ValueError, 'must be sorted'),
        Case(
            dict(must_be_sorted=dict(ascending=True, strict=False, axis=-1)),
            [0, 1],
            [1, 0],
            ValueError,
            'must be sorted',
        ),
    )


@pytest.mark.parametrize('name', ["_array", "_input"])
@pytest.mark.parametrize('copy', [True, False])
@pytest.mark.parametrize('as_any', [True, False])
@pytest.mark.parametrize('to_list', [True, False])
@pytest.mark.parametrize('to_tuple', [True, False])
@pytest.mark.parametrize('dtype_out', [np.float32, np.float64])
@pytest.mark.parametrize('case', numeric_array_test_cases())
@pytest.mark.parametrize('stack_input', [True, False])
@pytest.mark.parametrize('input_type', [tuple, list, np.ndarray, pyvista_ndarray])
def test_validate_array(
    name,
    copy,
    as_any,
    to_list,
    to_tuple,
    dtype_out,
    case,
    stack_input,
    input_type,
):
    # Set up
    valid_array = np.array(case.valid_array)
    invalid_array = np.array(case.invalid_array)

    # Inputs may be scalar, use stacking to ensure we have test cases
    # with multidimensional arrays
    if stack_input:
        valid_array = np.stack((valid_array, valid_array), axis=0)
        valid_array = np.stack((valid_array, valid_array), axis=1)
        invalid_array = np.stack((invalid_array, invalid_array), axis=0)
        invalid_array = np.stack((invalid_array, invalid_array), axis=1)

    if input_type is tuple:
        valid_array = _cast_to_tuple(valid_array)
        invalid_array = _cast_to_tuple(invalid_array)
    elif input_type is list:
        valid_array = valid_array.tolist()
        invalid_array = invalid_array.tolist()
    elif input_type is np.ndarray:
        valid_array = np.asarray(valid_array)
        invalid_array = np.asarray(invalid_array)
    else:  # pyvista_ndarray:
        valid_array = pyvista_ndarray(valid_array)
        invalid_array = pyvista_ndarray(invalid_array)

    shape = np.array(valid_array).shape
    common_kwargs = dict(
        **case.kwarg,
        name=name,
        copy=copy,
        as_any=as_any,
        to_list=to_list,
        to_tuple=to_tuple,
        must_have_dtype=np.number,
        dtype_out=dtype_out,
        must_have_length=range(np.array(valid_array).size + 1),
        must_have_min_length=1,
        must_have_max_length=np.array(valid_array).size,
        must_have_shape=shape,
        reshape_to=shape,
        broadcast_to=shape,
        must_be_in_range=(np.min(valid_array), np.max(valid_array)),
        must_be_nonnegative=np.all(np.array(valid_array) > 0),
    )

    # Test raises correct error with invalid input
    with pytest.raises(case.error_type, match=case.error_match):
        validate_array(invalid_array, **common_kwargs)
    # Test error has correct name
    with pytest.raises(case.error_type, match=name):
        validate_array(invalid_array, **common_kwargs)

    # Test no error with valid input
    array_in = valid_array
    array_out = validate_array(array_in, **common_kwargs)
    assert np.array_equal(array_out, array_in)

    # Check output
    if np.array(array_in).ndim == 0 and (to_tuple or to_list):
        # test scalar input results in scalar output
        assert isinstance(array_out, (float, int))
    elif to_tuple:
        assert type(array_out) is tuple
    elif to_list:
        assert isinstance(array_out, list)
    else:
        assert isinstance(array_out, np.ndarray)
        assert array_out.dtype.type is dtype_out
        if as_any:
            if input_type is pyvista_ndarray:
                assert type(array_out) is pyvista_ndarray
            elif input_type is np.ndarray:
                assert type(array_out) is np.ndarray
            if (
                not copy
                and isinstance(array_in, np.ndarray)
                and np.dtype(dtype_out) is array_in.dtype
            ):
                assert array_out is array_in
            else:
                assert array_out is not array_in
        else:
            assert type(array_out) is np.ndarray

    if copy:
        assert array_out is not array_in


@pytest.mark.parametrize('obj', [0, 0.0, "0"])
@pytest.mark.parametrize('classinfo', [int, (int, float), [int, float]])
@pytest.mark.parametrize('allow_subclass', [True, False])
@pytest.mark.parametrize('name', ["_input", "_object"])
def test_check_instance(obj, classinfo, allow_subclass, name):
    if isinstance(classinfo, list):
        with pytest.raises(TypeError):
            check_instance(obj, classinfo)
        return

    if allow_subclass:
        if isinstance(obj, classinfo):
            check_instance(obj, classinfo)
        else:
            with pytest.raises(TypeError, match='Object must be an instance of'):
                check_instance(obj, classinfo)
            with pytest.raises(TypeError, match=f'{name} must be an instance of'):
                check_instance(obj, classinfo, name=name)

    else:
        if type(classinfo) is tuple:
            if type(obj) in classinfo:
                check_type(obj, classinfo)
            else:
                with pytest.raises(TypeError, match=f'{name} must have one of the following types'):
                    check_type(obj, classinfo, name=name)
                with pytest.raises(TypeError, match='Object must have one of the following types'):
                    check_type(obj, classinfo)
        elif get_origin(classinfo) is Union:
            if type(obj) in get_args(classinfo):
                check_type(obj, classinfo)
            else:
                with pytest.raises(TypeError, match=f'{name} must have one of the following types'):
                    check_type(obj, classinfo, name=name)
                with pytest.raises(TypeError, match='Object must have one of the following types'):
                    check_type(obj, classinfo)
        else:
            if type(obj) is classinfo:
                check_type(obj, classinfo)
            else:
                with pytest.raises(TypeError, match=f'{name} must have type'):
                    check_type(obj, classinfo, name=name)
                with pytest.raises(TypeError, match='Object must have type'):
                    check_type(obj, classinfo)

    match = "Name must be a string, got <class 'int'> instead."
    with pytest.raises(TypeError, match=match):
        check_instance(0, int, name=0)


def test_check_type():
    check_type(0, int, name='abc')
    check_type(0, Union[int])
    with pytest.raises(TypeError):
        check_type("str", int)
    with pytest.raises(TypeError):
        check_type(0, int, name=1)
    check_type(0, Union[int, float])


@pytest.mark.skipif(
    sys.version_info < (3, 10),
    reason="Union type input requires python3.10 or higher",
)
def test_check_type_union():
    check_type(0, Union[int, float])


def test_check_string():
    check_string("abc")
    check_string("abc", name='123')
    match = "Value must be an instance of <class 'str'>. Got <class 'int'> instead."
    with pytest.raises(TypeError, match=match):
        check_string(0, name='Value')
    match = "Object must be an instance of <class 'str'>. Got <class 'int'> instead."
    with pytest.raises(TypeError, match=match):
        check_string(0)
    match = "Name must be a string, got <class 'float'> instead."
    with pytest.raises(TypeError, match=match):
        check_string("abc", name=0.0)

    class str_subclass(str):
        pass

    check_string(str_subclass(), allow_subclass=True)
    with pytest.raises(TypeError, match="Object must have type <class 'str'>."):
        check_string(str_subclass(), allow_subclass=False)


def test_check_less_than():
    check_less_than([0], 1)
    check_less_than(np.eye(3), 1, strict=False)
    match = "Array values must all be less than 0."
    with pytest.raises(ValueError, match=match):
        check_less_than(0, 0, strict=True)
    match = "_input values must all be less than or equal to 0."
    with pytest.raises(ValueError, match=match):
        check_less_than(1, 0, strict=False, name="_input")


def test_check_greater_than():
    check_greater_than([1], 0)
    check_greater_than(np.eye(3), 0, strict=False)
    match = "Array values must all be greater than 0."
    with pytest.raises(ValueError, match=match):
        check_greater_than(0, 0, strict=True)
    match = "_input values must all be greater than or equal to 0."
    with pytest.raises(ValueError, match=match):
        check_greater_than(-1, 0, strict=False, name="_input")


def test_check_real():
    check_real(1)
    check_real(-2.0)
    check_real(np.array(2.0, dtype="uint8"))
    match = 'Array must have real numbers.'
    with pytest.raises(TypeError, match=match):
        check_real(1 + 1j)
    with pytest.raises(TypeError, match=match):
        check_real(True)
    match = '_input must have real numbers.'
    with pytest.raises(TypeError, match=match):
        check_real(1 + 1j, name="_input")


def test_check_finite():
    check_finite(0)
    match = '_input must have finite values.'
    with pytest.raises(ValueError, match=match):
        check_finite(np.nan, name="_input")


def test_check_integer():
    check_integer(1)
    check_integer([2, 3.0])
    match = "Input has incorrect dtype of 'float64'. The dtype must be a subtype of <class 'numpy.integer'>."
    with pytest.raises(TypeError, match=match):
        check_integer([2, 3.0], strict=True, name="_input")
    match = "_input must have integer-like values."
    with pytest.raises(ValueError, match=match):
        check_integer([2, 3.4], strict=False, name="_input")


def test_check_sequence():
    check_sequence((1,), name='abc')
    check_sequence(range(3))
    check_sequence("abc")
    with pytest.raises(TypeError, match="_input"):
        check_sequence(np.array(1), name="_input")


def test_check_iterable():
    check_iterable((1,), name='abc')
    check_iterable(range(3))
    check_iterable("abc")
    check_iterable(np.array(1))
    with pytest.raises(TypeError, match="_input"):
        check_iterable(1, name="_input")


def test_check_length():
    check_length((1,))
    check_length(
        [
            1,
        ],
    )
    check_length(np.ndarray((1,)))
    check_length((1,), exact_length=1, min_length=1, max_length=1, must_be_1d=True)
    check_length((1,), exact_length=[1, 2.0])

    with pytest.raises(ValueError, match="'exact_length' must have integer-like values."):
        check_length((1,), exact_length=(1, 2.4), name="_input")

    match = '_input must have a length equal to any of: 1. Got length 2 instead.'
    with pytest.raises(ValueError, match=match):
        check_length((1, 2), exact_length=1, name="_input")
    match = '_input must have a length equal to any of: [3, 4]. Got length 2 instead.'
    with pytest.raises(ValueError, match=escape(match)):
        check_length((1, 2), exact_length=[3, 4], name="_input")

    match = "_input must have a maximum length of 1. Got length 2 instead."
    with pytest.raises(ValueError, match=match):
        check_length((1, 2), max_length=1, name="_input")

    match = "_input must have a minimum length of 2. Got length 1 instead."
    with pytest.raises(ValueError, match=match):
        check_length((1,), min_length=2, name="_input")

    match = 'Range with 2 elements must be sorted in ascending order. Got:\n    array([4, 2])'
    with pytest.raises(ValueError, match=escape(match)):
        check_length(
            (
                1,
                2,
                3,
            ),
            min_length=4,
            max_length=2,
        )

    match = "Shape must be -1."
    with pytest.raises(ValueError, match=escape(match)):
        check_length(((1, 2), (3, 4)), must_be_1d=True)


def test_check_nonnegative():
    check_nonnegative(0)
    check_nonnegative(np.eye(3))
    match = "Array values must all be greater than or equal to 0."
    with pytest.raises(ValueError, match=match):
        check_nonnegative(-1)


@pytest.mark.parametrize('shape', [(), (8,), (4, 6), (2, 3, 4)])
@pytest.mark.parametrize('axis', [None, -1, -2, -3, 0, 1, 2, 3])
@pytest.mark.parametrize('ascending', [True, False])
@pytest.mark.parametrize('strict', [True, False])
def test_check_sorted(shape, axis, ascending, strict):
    def _check_sorted_params(arr):
        check_sorted(arr, axis=axis, strict=strict, ascending=ascending)

    if shape == ():
        # test always succeeds with scalar
        _check_sorted_params(0)
        return

    # Create ascending array with unique values
    num_elements = np.prod(shape)
    arr_strict_ascending = np.arange(num_elements).reshape(shape)

    # needed to support numpy <1.25
    # needed to support vtk 9.0.3
    # check for removal when support for vtk 9.0.3 is removed
    try:
        AxisError = np.exceptions.AxisError
    except AttributeError:
        AxisError = np.AxisError

    try:
        # Create ascending array with duplicate values
        arr_ascending = np.repeat(arr_strict_ascending, 2, axis=axis)
        # Create descending arrays
        arr_descending = np.flip(arr_ascending, axis=axis)
        arr_strict_descending = np.flip(arr_strict_ascending, axis=axis)
    except AxisError:
        # test ValueError is raised whenever an AxisError would otherwise be raised
        with pytest.raises(
            ValueError,
            match=f'Axis {axis} is out of bounds for ndim {arr_strict_ascending.ndim}',
        ):
            _check_sorted_params(arr_strict_ascending)
        return

    if axis is None and arr_ascending.ndim > 1:
        # test that axis=None will flatten array and cause it not to be sorted for higher dimension arrays
        with pytest.raises(ValueError):  # noqa: PT011
            _check_sorted_params(arr_ascending)
        return

    if strict and ascending:
        _check_sorted_params(arr_strict_ascending)
        for a in [arr_ascending, arr_descending, arr_strict_descending]:
            with pytest.raises(ValueError, match="must be sorted in strict ascending order. Got:"):
                _check_sorted_params(a)

    elif not strict and ascending:
        _check_sorted_params(arr_ascending)
        _check_sorted_params(arr_strict_ascending)
        for a in [arr_descending, arr_strict_descending]:
            with pytest.raises(ValueError, match="must be sorted in ascending order. Got:"):
                _check_sorted_params(a)

    elif strict and not ascending:
        _check_sorted_params(arr_strict_descending)
        for a in [arr_ascending, arr_strict_ascending, arr_descending]:
            with pytest.raises(ValueError, match="must be sorted in strict descending order. Got:"):
                _check_sorted_params(a)

    elif not strict and not ascending:
        _check_sorted_params(arr_descending)
        _check_sorted_params(arr_strict_descending)
        for a in [arr_ascending, arr_strict_ascending]:
            with pytest.raises(ValueError, match="must be sorted in descending order"):
                _check_sorted_params(a)


def test_check_iterable_items():
    check_iterable_items([1, 2, 3], int)
    check_iterable_items(("a", "b", "c"), str)
    check_iterable_items("abc", str)
    check_iterable_items(range(10), int)
    match = "All items of Iterable must be an instance of <class 'str'>. Got <class 'int'> instead."
    with pytest.raises(TypeError, match=escape(match)):
        check_iterable_items(["abc", 1], str)
    with pytest.raises(TypeError, match="All items of _input"):
        check_iterable_items(["abc", 1], str, name="_input")


def test_check_number():
    check_number(1)
    check_number(1 + 1j)
    match = "_input must be an instance of <class 'numbers.Number'>. Got <class 'numpy.ndarray'> instead."
    with pytest.raises(TypeError, match=match):
        check_number(np.array(0), name='_input')
    match = "Object must be"
    with pytest.raises(TypeError, match=match):
        check_number(np.array(0))


def test_check_contains():
    check_contains(item="foo", container=["foo", "bar"])
    match = "Input 'foo' is not valid. Input must be one of: \n\t['cat', 'bar']"
    with pytest.raises(ValueError, match=escape(match)):
        check_contains(item="foo", container=["cat", "bar"])
    match = "_input '5' is not valid. _input must be in: \n\trange(0, 4)"
    with pytest.raises(ValueError, match=escape(match)):
        check_contains(item=5, container=range(4), name="_input")


@pytest.mark.parametrize('name', ['_input', 'Axes'])
def test_validate_axes(name):
    axes_right = np.eye(3)
    axes_left = np.array([[1, 0.0, 0], [0, 1, 0], [0, 0, -1]])

    # test different input args
    axes = validate_axes(axes_right)
    assert np.array_equal(axes, axes_right)
    axes = validate_axes(
        [[1], [0], [0]],
        [[0, 1, 0]],
        must_have_orientation='right',
        must_be_orthogonal=True,
    )
    assert np.array_equal(axes, axes_right)
    axes = validate_axes([1, 0, 0], [[0, 1, 0]], (0, 0, 1))
    assert np.array_equal(axes, axes_right)

    # test bad input
    with pytest.raises(ValueError, match=f"{name} cannot be parallel."):
        validate_axes([[1, 0, 0], [1, 0, 0], [0, 1, 0]], name=name)
    with pytest.raises(ValueError, match="Axes cannot be parallel."):
        validate_axes([[0, 1, 0], [1, 0, 0], [0, 1, 0]])
    with pytest.raises(ValueError, match=f"{name} cannot be zeros."):
        validate_axes([[1, 0, 0], [0, 1, 0], [0, 0, 0]], name=name)
    with pytest.raises(ValueError, match="Axes cannot be zeros."):
        validate_axes([[1, 0, 0], [0, 0, 0], [0, 0, 1]])
    with pytest.raises(ValueError, match="Axes cannot be zeros."):
        validate_axes([[0, 0, 0], [0, 1, 0], [0, 0, 1]])

    # test normalize
    axes_scaled = axes_right * 2
    axes = validate_axes(axes_scaled, normalize=False)
    assert np.array_equal(axes, axes_scaled)
    axes = validate_axes(axes_scaled, normalize=True)
    assert np.array_equal(axes, axes_right)

    # test orientation
    validate_axes([1, 0, 0], [0, 1, 0], must_have_orientation='left')
    validate_axes(axes_left, must_have_orientation=None)
    validate_axes(axes_left, must_have_orientation='left')
    with pytest.raises(ValueError, match=f"{name} do not have a right-handed orientation."):
        validate_axes(axes_left, must_have_orientation='right', name=name)

    validate_axes(axes_right, must_have_orientation=None)
    validate_axes(axes_right, must_have_orientation='right')
    with pytest.raises(ValueError, match=f"{name} do not have a left-handed orientation."):
        validate_axes(axes_right, must_have_orientation='left', name=name)

    # test specifying two vectors without orientation raises error (3rd cannot be computed)
    with pytest.raises(
        ValueError,
        match=f"{name} orientation must be specified when only two vectors are given.",
    ):
        validate_axes([1, 0, 0], [0, 1, 0], must_have_orientation=None, name=name)


@pytest.mark.parametrize('bias_index', [(0, 1), (1, 0), (2, 0)])
def test_validate_axes_orthogonal(bias_index):
    axes_right = np.eye(3)
    axes_right[bias_index[0], bias_index[1]] = 0.1
    axes_left = np.array([[1, 0.0, 0], [0, 1, 0], [0, 0, -1]])
    axes_left[bias_index[0], bias_index[1]] = 0.1

    match = "Axes are not orthogonal."
    axes = validate_axes(
        axes_right,
        must_be_orthogonal=False,
        normalize=False,
        must_have_orientation='right',
    )
    assert np.array_equal(axes, axes_right)
    with pytest.raises(ValueError, match=match):
        validate_axes(axes_right, must_be_orthogonal=True)

    axes = validate_axes(
        axes_left,
        must_be_orthogonal=False,
        normalize=False,
        must_have_orientation='left',
    )
    assert np.array_equal(axes, axes_left)
    with pytest.raises(ValueError, match=match):
        validate_axes(axes_left, must_be_orthogonal=True)


@pytest.mark.parametrize('as_any', [True, False])
@pytest.mark.parametrize('copy', [True, False])
@pytest.mark.parametrize('dtype', [None, float])
def test_cast_to_numpy(as_any, copy, dtype):
    array_in = pyvista_ndarray([1, 2])
    array_out = _cast_to_numpy(array_in, copy=copy, as_any=as_any, dtype=dtype)
    assert np.array_equal(array_out, array_in)
    if as_any:
        assert type(array_out) is pyvista_ndarray
    else:
        assert type(array_out) is np.ndarray

    if copy:
        assert array_out is not array_in

    if dtype is None:
        assert array_out.dtype.type is array_in.dtype.type
    else:
        assert array_out.dtype.type is np.dtype(dtype).type


def test_cast_to_numpy_raises():
    if sys.version_info < (3, 9) and sys.platform == 'linux':
        err = TypeError
        match = "Object arrays are not supported."
    else:
        err = ValueError
        match = "Input cannot be cast as <class 'numpy.ndarray'>."
    with pytest.raises(err, match=match):
        _cast_to_numpy([[1], [2, 3]])

    match = "Object arrays are not supported."
    with pytest.raises(TypeError, match=match):
        _cast_to_numpy(list)


def test_cast_to_numpy_must_be_real():
    _ = _cast_to_numpy([0, 1], must_be_real=True)
    _ = _cast_to_numpy("abc", must_be_real=False)

    match = "Array must have real numbers. Got dtype <class 'numpy.complex128'>"
    with pytest.raises(TypeError, match=match):
        _ = _cast_to_numpy([0, 1 + 1j], must_be_real=True)
    match = "Array must have real numbers. Got dtype <class 'numpy.str_'>"
    with pytest.raises(TypeError, match=match):
        _ = _cast_to_numpy("abc", must_be_real=True)


def test_cast_to_tuple():
    array_in = np.zeros(shape=(2, 2, 3))
    array_tuple = _cast_to_tuple(array_in)
    assert array_tuple == (((0.0, 0.0, 0.0), (0.0, 0.0, 0.0)), ((0.0, 0.0, 0.0), (0.0, 0.0, 0.0)))
    array_list = array_in.tolist()
    assert np.array_equal(array_tuple, array_list)


def test_cast_to_list():
    array_in = np.zeros(shape=(3, 4, 5))
    array_list = _cast_to_list(array_in)
    assert np.array_equal(array_in, array_list)


@pytest.mark.parametrize(
    ('cls', 'shape'),
    [
        (vtkMatrix3x3, (3, 3)),
        (vtkMatrix4x4, (4, 4)),
    ],
)
def test_array_from_vtkmatrix(cls, shape):
    expected = np.random.default_rng().random(shape)
    mat = cls()
    for i, j in itertools.product(range(shape[0]), range(shape[1])):
        mat.SetElement(i, j, expected[i, j])
    actual = _array_from_vtkmatrix(mat, shape=shape)
    assert np.array_equal(actual, expected)

    # Test this matches public function
    expected = array_from_vtkmatrix(mat)
    assert np.array_equal(actual, expected)<|MERGE_RESOLUTION|>--- conflicted
+++ resolved
@@ -74,17 +74,9 @@
 
 
 def test_validate_transform4x4_raises():
-<<<<<<< HEAD
-    match = 'Transform has shape (3,) which is not allowed. Shape must be one of [(3, 3), (4, 4)].'
-    with pytest.raises(ValueError, match=escape(match)):
-        validate_transform4x4(np.array([1, 2, 3]))
-    match = "Input transform must be one of"
-    with pytest.raises(TypeError, match=match):
-=======
-    with pytest.raises(ValueError, match=escape("Shape must be (4, 4).")):
+    with pytest.raises(ValueError, match=escape("Shape must be one of [(3, 3), (4, 4)].")):
         validate_transform4x4(np.array([1, 2, 3]))
     with pytest.raises(TypeError, match="Input transform must be one of"):
->>>>>>> 056493f9
         validate_transform4x4("abc")
 
 
