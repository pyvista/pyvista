--- conflicted
+++ resolved
@@ -440,13 +440,9 @@
     keys_after = output.keys()
 
     assert (output is multi) == inplace
-<<<<<<< HEAD
-    assert all((block_in is block_out) == inplace for block_in, block_out in zip(multi, output))
-=======
     # https://github.com/pyvista/pyvista/pull/6599/files#r1739931261
     for i, _ in enumerate(multi):
         assert (multi[i] is output[i]) == inplace or (multi[i] is None)
->>>>>>> 8ae9cc09
     assert np.allclose(bounds_before + NUMBER, bounds_after)
     assert n_blocks_before == n_blocks_after
     assert keys_before == keys_after
