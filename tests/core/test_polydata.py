from __future__ import annotations

from math import pi
import pathlib
from pathlib import Path
import re
from unittest.mock import patch
import warnings

import numpy as np
import pytest

import pyvista as pv
from pyvista import examples
from pyvista.core.errors import CellSizeError
from pyvista.core.errors import NotAllTrianglesError
from pyvista.core.errors import PyVistaDeprecationWarning
from pyvista.core.errors import PyVistaFutureWarning

radius = 0.5


@pytest.fixture
def sphere():
    # this shadows the main sphere fixture from conftest!
    return pv.Sphere(radius, theta_resolution=10, phi_resolution=10)


@pytest.fixture
def sphere_shifted():
    return pv.Sphere(center=[0.5, 0.5, 0.5], theta_resolution=10, phi_resolution=10)


@pytest.fixture
def sphere_dense():
    return pv.Sphere(radius, theta_resolution=100, phi_resolution=100)


@pytest.fixture
def cube_dense():
    return pv.Cube()


test_path = str(Path(__file__).resolve().parent)


def is_binary(filename):
    """Return ``True`` when a file is binary."""
    textchars = bytearray({7, 8, 9, 10, 12, 13, 27} | set(range(0x20, 0x100)) - {0x7F})
    with Path(filename).open('rb') as f:
        data = f.read(1024)
    return bool(data.translate(None, textchars))


def test_init():
    mesh = pv.PolyData()
    assert not mesh.n_points
    assert not mesh.n_cells


def test_init_from_pdata(sphere):
    mesh = pv.PolyData(sphere, deep=True)
    assert mesh.n_points
    assert mesh.n_cells
    mesh.points[0] += 1
    assert not np.allclose(sphere.points[0], mesh.points[0])


@pytest.mark.parametrize('faces_is_cell_array', [False, True])
def test_init_from_arrays(faces_is_cell_array):
    vertices = np.array([[0, 0, 0], [1, 0, 0], [1, 1, 0], [0, 1, 0], [0.5, 0.5, -1]])

    # mesh faces
    faces = np.hstack([[4, 0, 1, 2, 3], [3, 0, 1, 4], [3, 1, 2, 4]]).astype(np.int8)

    mesh = pv.PolyData(vertices, pv.CellArray(faces) if faces_is_cell_array else faces)
    assert mesh.n_points == 5
    assert mesh.n_cells == 3

    mesh = pv.PolyData(vertices, pv.CellArray(faces) if faces_is_cell_array else faces, deep=True)
    vertices[0] += 1
    assert not np.allclose(vertices[0], mesh.points[0])

    # ensure that polydata raises a warning when inputting non-float dtype
    with pytest.warns(Warning):
        mesh = pv.PolyData(vertices.astype(np.int32), faces)

    # array must be immutable
    with pytest.raises(ValueError):  # noqa: PT011
        mesh.faces[0] += 1

    # attribute is mutable
    faces = [4, 0, 1, 2, 3]
    mesh.faces = pv.CellArray(faces) if faces_is_cell_array else faces
    assert np.allclose(faces, mesh.faces)


@pytest.mark.parametrize('faces_is_cell_array', [False, True])
def test_init_from_arrays_with_vert(faces_is_cell_array):
    vertices = np.array([[0, 0, 0], [1, 0, 0], [1, 1, 0], [0, 1, 0], [0.5, 0.5, -1], [0, 1.5, 1.5]])

    # mesh faces
    faces = np.hstack(
        [[4, 0, 1, 2, 3], [3, 0, 1, 4], [3, 1, 2, 4], [1, 5]],  # [quad, triangle, triangle, vertex]
    ).astype(np.int8)
    if faces_is_cell_array:
        faces = pv.CellArray(faces)

    mesh = pv.PolyData(vertices, faces)
    assert mesh.n_points == 6
    assert mesh.n_cells == 4


@pytest.mark.parametrize('faces_is_cell_array', [False, True])
def test_init_from_arrays_triangular(faces_is_cell_array):
    vertices = np.array([[0, 0, 0], [1, 0, 0], [1, 1, 0], [0, 1, 0], [0.5, 0.5, -1]])

    # mesh faces
    faces = np.vstack([[3, 0, 1, 2], [3, 0, 1, 4], [3, 1, 2, 4]])
    if faces_is_cell_array:
        faces = pv.CellArray(faces)

    mesh = pv.PolyData(vertices, faces)
    assert mesh.n_points == 5
    assert mesh.n_cells == 3

    mesh = pv.PolyData(vertices, faces, deep=True)
    assert mesh.n_points == 5
    assert mesh.n_cells == 3


def test_init_as_points():
    vertices = np.array([[0, 0, 0], [1, 0, 0], [1, 1, 0], [0, 1, 0], [0.5, 0.5, -1]])

    mesh = pv.PolyData(vertices)
    assert mesh.n_points == vertices.shape[0]
    assert mesh.n_cells == vertices.shape[0]
    assert len(mesh.verts) == vertices.shape[0] * 2

    vertices = np.array([[0, 0, 0], [1, 0, 0], [0, 1, 0]])
    cells = np.array([1, 0, 1, 1, 1, 2], np.int16)
    to_check = pv.PolyData._make_vertex_cells(len(vertices)).ravel()
    assert np.allclose(to_check, cells)

    # from list
    mesh.verts = [[1, 0], [1, 1], [1, 2]]
    to_check = pv.PolyData._make_vertex_cells(len(vertices)).ravel()
    assert np.allclose(to_check, cells)

    mesh = pv.PolyData()
    mesh.points = vertices
    mesh.verts = cells
    assert mesh.n_points == vertices.shape[0]
    assert mesh.n_cells == vertices.shape[0]
    assert np.allclose(mesh.verts, cells)


def test_init_as_points_from_list():
    points = [[0.0, 0.0, 0.0], [0.0, 1.0, 0.0], [0.0, 0.0, 1.0]]
    mesh = pv.PolyData(points)
    assert np.allclose(mesh.points, points)


def test_invalid_init():
    with pytest.raises(ValueError):  # noqa: PT011
        pv.PolyData(np.array([1.0]))

    with pytest.raises(TypeError):
        pv.PolyData([1.0, 2.0, 3.0], 'woa')

    with pytest.raises(ValueError):  # noqa: PT011
        pv.PolyData('woa', 'woa')

    poly = pv.PolyData()
    with pytest.raises(ValueError):  # noqa: PT011
        pv.PolyData(poly, 'woa')

    with pytest.raises(TypeError):
        pv.PolyData({'woa'})


def test_invalid_file():
    with pytest.raises(FileNotFoundError):
        pv.PolyData('file.bad')

    filename = str(Path(test_path) / 'test_polydata.py')
    with pytest.raises(IOError):  # noqa: PT011
        pv.PolyData(filename)


@pytest.mark.parametrize(
    ('arr', 'value'),
    [
        ('faces', [3, 1, 2, 3, 3, 0, 1]),
        ('strips', np.array([5, 4, 3, 2, 0])),
        ('lines', [4, 0, 1, 2, 2, 3, 4]),
        ('verts', [1, 0, 1]),
        ('faces', [[3, 0, 1], [3, 2, 1], [4, 0, 1]]),
        ('faces', [[2, 0, 1], [2, 2, 1], [1, 0, 1]]),
    ],
)
def test_invalid_connectivity_arrays(arr, value):
    generator = np.random.default_rng(seed=None)
    points = generator.random((10, 3))
    mesh = pv.PolyData(points)
    with pytest.raises(CellSizeError, match='Cell array size is invalid'):
        setattr(mesh, arr, value)

    with pytest.raises(CellSizeError, match=f'`{arr}` cell array size is invalid'):
        _ = pv.PolyData(points, **{arr: value})


@pytest.mark.parametrize('lines_is_cell_array', [False, True])
def test_lines_on_init(lines_is_cell_array):
    points = np.random.default_rng().random((5, 3))
    lines = [2, 0, 1, 3, 2, 3, 4]
    pd = pv.PolyData(points, lines=pv.CellArray(lines) if lines_is_cell_array else lines)
    assert not pd.faces.size
    assert np.array_equal(pd.lines, lines)
    assert np.array_equal(pd.points, points)


def _assert_verts_equal(
    mesh: pv.PolyData,
    verts: list[int],
    n_verts: int,
    cell_types: dict[int, pv.CellType],
):
    assert np.array_equal(mesh.verts, verts)
    assert mesh.n_verts == n_verts
    for i, expected_typ in cell_types.items():
        assert mesh.get_cell(i).type == expected_typ


@pytest.mark.parametrize('verts_is_cell_array', [False, True])
def test_verts(verts_is_cell_array):
    vertices = np.array([[0, 0, 0], [1, 0, 0], [1, 1, 0], [0, 1, 0], [0.5, 0.5, -1]])
    verts = [1, 0, 1, 1, 1, 2, 1, 3, 1, 4]

    if not verts_is_cell_array:
        mesh = pv.PolyData(vertices)
        _assert_verts_equal(mesh, verts, n_verts=5, cell_types={0: pv.CellType.VERTEX})

    mesh = pv.PolyData(vertices, verts=pv.CellArray(verts) if verts_is_cell_array else verts)
    _assert_verts_equal(mesh, verts, n_verts=5, cell_types={0: pv.CellType.VERTEX})

    verts = [1, 0]
    mesh = pv.PolyData(vertices, verts=pv.CellArray(verts) if verts_is_cell_array else verts)
    _assert_verts_equal(mesh, verts, n_verts=1, cell_types={0: pv.CellType.VERTEX})

    verts = [2, 0, 1, 1, 2]
    mesh = pv.PolyData(vertices, verts=pv.CellArray(verts) if verts_is_cell_array else verts)
    _assert_verts_equal(
        mesh,
        verts,
        n_verts=2,
        cell_types={0: pv.CellType.POLY_VERTEX, 1: pv.CellType.VERTEX},
    )


@pytest.mark.parametrize('verts', [([1, 0]), (pv.CellArray([1, 0]))])
@pytest.mark.parametrize('lines', [([2, 1, 2]), (pv.CellArray([2, 1, 2]))])
@pytest.mark.parametrize('faces', [([3, 3, 4, 5]), (pv.CellArray([3, 3, 4, 5]))])
@pytest.mark.parametrize('strips', [([4, 6, 7, 8, 9]), (pv.CellArray([4, 6, 7, 8, 9]))])
def test_mixed_cell_polydata(verts, lines, faces, strips):
    points = np.zeros((10, 3))
    points[:, 0] = np.linspace(0, 9, 10)
    a = pv.PolyData(points, verts=verts, lines=lines, faces=faces, strips=strips)
    assert np.array_equal(a.verts, [1, 0])
    assert np.array_equal(a.lines, [2, 1, 2])
    assert np.array_equal(a.faces, [3, 3, 4, 5])
    assert np.array_equal(a.strips, [4, 6, 7, 8, 9])


def test_polydata_repr_str():
    pd = pv.PolyData()
    assert repr(pd) == str(pd)
    assert 'N Cells' in str(pd)
    assert 'N Points' in str(pd)
    assert 'X Bounds' in str(pd)
    assert 'N Arrays' in str(pd)


def test_geodesic(sphere):
    start, end = 0, sphere.n_points - 1
    geodesic = sphere.geodesic(start, end)
    assert isinstance(geodesic, pv.PolyData)
    assert 'vtkOriginalPointIds' in geodesic.array_names
    ids = geodesic.point_data['vtkOriginalPointIds']
    assert np.allclose(geodesic.points, sphere.points[ids])

    # check keep_order
    geodesic_legacy = sphere.geodesic(start, end, keep_order=False)
    assert geodesic_legacy['vtkOriginalPointIds'][0] == end
    geodesic_ordered = sphere.geodesic(start, end, keep_order=True)
    assert geodesic_ordered['vtkOriginalPointIds'][0] == start

    # finally, inplace
    geodesic_inplace = sphere.geodesic(start, end, inplace=True)
    assert geodesic_inplace is sphere
    assert np.allclose(geodesic.points, sphere.points)


def test_geodesic_fail(sphere, plane):
    with pytest.raises(IndexError):
        sphere.geodesic(-1, -1)
    with pytest.raises(IndexError):
        sphere.geodesic(sphere.n_points, 0)

    with pytest.raises(NotAllTrianglesError):
        plane.geodesic(0, 10)


def test_geodesic_distance(sphere):
    distance = sphere.geodesic_distance(0, sphere.n_points - 1)
    assert isinstance(distance, float)

    # Use scalar weights
    distance_use_scalar_weights = sphere.geodesic_distance(
        0,
        sphere.n_points - 1,
        use_scalar_weights=True,
    )
    assert isinstance(distance_use_scalar_weights, float)


def test_ray_trace(sphere):
    points, ind = sphere.ray_trace([0, 0, 0], [1, 1, 1])
    assert np.any(points)
    assert np.any(ind)


def test_ray_trace_origin():
    # https://github.com/pyvista/pyvista/issues/5372
    plane = pv.Plane(i_resolution=1, j_resolution=1)
    pts, cells = plane.ray_trace([0, 0, 1], [0, 0, -1])
    assert len(cells) == 1
    assert cells[0] == 0


def test_multi_ray_trace(sphere):
    trimesh = pytest.importorskip('trimesh')
    if not trimesh.ray.has_embree:
        pytest.skip('Requires Embree')
    origins = [[1, 0, 1], [0.5, 0, 1], [0.25, 0, 1], [0, 0, 5]]
    directions = [[0, 0, -1]] * 4
    points, ind_r, ind_t = sphere.multi_ray_trace(origins, directions)
    assert np.any(points)
    assert np.any(ind_r)
    assert np.any(ind_t)

    # patch embree to test retry
    with patch.object(
        trimesh.ray.ray_pyembree.RayMeshIntersector,
        'intersects_location',
        return_value=[np.array([])] * 3,
    ):
        points, ind_r, ind_t = sphere.multi_ray_trace(origins, directions, retry=True)
        known_points = np.array(
            [[0.25, 0, 0.42424145], [0.25, 0, -0.42424145], [0, 0, 0.5], [0, 0, -0.5]],
        )
        known_ind_r = np.array([2, 2, 3, 3])
        np.testing.assert_allclose(points, known_points)
        np.testing.assert_allclose(ind_r, known_ind_r)
        assert len(ind_t) == 4

    # check non-triangulated
    mesh = pv.Cylinder()
    with pytest.raises(NotAllTrianglesError):
        mesh.multi_ray_trace(origins, directions)


def test_edge_mask(sphere):
    _ = sphere.edge_mask(10, progress_bar=True)


def test_boolean_union_intersection(sphere, sphere_shifted):
    union = sphere.boolean_union(sphere_shifted, progress_bar=True)
    intersection = sphere.boolean_intersection(sphere_shifted, progress_bar=True)

    # union is volume of sphere + sphere_shifted minus the part intersecting
    expected_volume = sphere.volume + sphere_shifted.volume - intersection.volume
    assert np.isclose(union.volume, expected_volume, atol=1e-3)

    # intersection volume is the volume of both isolated meshes minus the union
    expected_volume = sphere.volume + sphere_shifted.volume - union.volume
    assert np.isclose(intersection.volume, expected_volume, atol=1e-3)


def test_bitwise_and_or(sphere, sphere_shifted):
    union = sphere | sphere_shifted
    intersection = sphere & sphere_shifted

    # union is volume of sphere + sphere_shifted minus the part intersecting
    expected_volume = sphere.volume + sphere_shifted.volume - intersection.volume
    assert np.isclose(union.volume, expected_volume, atol=1e-3)

    # intersection volume is the volume of both isolated meshes minus the union
    expected_volume = sphere.volume + sphere_shifted.volume - union.volume
    assert np.isclose(intersection.volume, expected_volume, atol=1e-3)


def test_boolean_difference(sphere, sphere_shifted):
    difference = sphere.boolean_difference(sphere_shifted, progress_bar=True)
    intersection = sphere.boolean_intersection(sphere_shifted, progress_bar=True)

    expected_volume = sphere.volume - intersection.volume
    assert np.isclose(difference.volume, expected_volume, atol=1e-3)


def test_boolean_difference_fail(plane, sphere):
    with pytest.raises(NotAllTrianglesError):
        plane - sphere


def test_subtract(sphere, sphere_shifted):
    sub_mesh = sphere - sphere_shifted
    assert sub_mesh.n_points == sphere.boolean_difference(sphere_shifted).n_points


def test_isubtract(sphere, sphere_shifted):
    sub_mesh = sphere.copy()
    sub_mesh -= sphere_shifted
    assert sub_mesh.n_points == sphere.boolean_difference(sphere_shifted).n_points


def test_append(
    sphere: pv.PolyData,
    sphere_shifted: pv.PolyData,
    sphere_dense: pv.PolyData,
):
    # 1/ Single argument
    merged = sphere.append_polydata(sphere_shifted)
    assert merged.n_points == (sphere.n_points + sphere_shifted.n_points)
    assert isinstance(merged, pv.PolyData)
    # test point order is kept
    np.testing.assert_array_equal(merged.points[: sphere.n_points], sphere.points)
    np.testing.assert_array_equal(merged.points[sphere.n_points :], sphere_shifted.points)

    # 2/ Multiple arguments
    merged = sphere.append_polydata(sphere_shifted, sphere_dense)
    assert merged.n_points == (sphere.n_points + sphere_shifted.n_points + sphere_dense.n_points)
    assert isinstance(merged, pv.PolyData)
    # test point order is kept
    np.testing.assert_array_equal(merged.points[: sphere.n_points], sphere.points)
    mid = sphere.n_points + sphere_shifted.n_points
    np.testing.assert_array_equal(merged.points[sphere.n_points : mid], sphere_shifted.points)
    np.testing.assert_array_equal(merged.points[mid:], sphere_dense.points)

    # 3/ test in-place merge
    mesh = sphere.copy()
    merged = mesh.append_polydata(sphere_shifted, inplace=True)
    assert merged is mesh


def test_append_raises(sphere: pv.PolyData):
    with pytest.raises(TypeError, match='All meshes need to be of PolyData type'):
        sphere.append_polydata(sphere.cast_to_unstructured_grid())


def test_merge(sphere, sphere_shifted, hexbeam):
    merged = sphere.merge(hexbeam, merge_points=False, progress_bar=True)
    assert merged.n_points == (sphere.n_points + hexbeam.n_points)
    assert isinstance(merged, pv.UnstructuredGrid)
    assert merged.active_scalars_name is None

    # list with unstructuredgrid case
    merged = sphere.merge([hexbeam, hexbeam], merge_points=False, progress_bar=True)
    assert merged.n_points == (sphere.n_points + hexbeam.n_points * 2)
    assert isinstance(merged, pv.UnstructuredGrid)
    assert merged.active_scalars_name is None

    # with polydata
    merged = sphere.merge(sphere_shifted, progress_bar=True)
    assert isinstance(merged, pv.PolyData)
    assert merged.n_points == sphere.n_points + sphere_shifted.n_points
    assert merged.active_scalars_name is None

    # with polydata list (no merge)
    merged = sphere.merge([sphere_shifted, sphere_shifted], merge_points=False, progress_bar=True)
    assert isinstance(merged, pv.PolyData)
    assert merged.n_points == sphere.n_points + sphere_shifted.n_points * 2
    assert merged.active_scalars_name is None

    # with polydata list (merge)
    merged = sphere.merge([sphere_shifted, sphere_shifted], progress_bar=True)
    assert isinstance(merged, pv.PolyData)
    assert merged.n_points == sphere.n_points + sphere_shifted.n_points
    assert merged.active_scalars_name is None

    # test in-place merge
    mesh = sphere.copy()
    merged = mesh.merge(sphere_shifted, inplace=True)
    assert merged is mesh
    assert merged.active_scalars_name is None

    # test merge with lines
    arc_1 = pv.CircularArc([0, 0, 0], [10, 10, 0], [10, 0, 0], negative=False, resolution=3)
    arc_2 = pv.CircularArc([10, 10, 0], [20, 0, 0], [10, 0, 0], negative=False, resolution=3)
    merged = arc_1 + arc_2
    assert merged.n_lines == 2
    assert merged.active_scalars_name == 'Distance'

    # test merge with lines as iterable
    merged = arc_1.merge((arc_2, arc_2))
    assert merged.n_lines == 3
    assert merged.active_scalars_name == 'Distance'


@pytest.mark.parametrize('input_', [examples.load_hexbeam(), pv.Sphere()])
def test_merge_active_scalars(input_):
    mesh1 = input_.copy()
    mesh1['foo'] = np.arange(mesh1.n_points)
    mesh2 = mesh1.copy()

    a = mesh1.copy()
    b = mesh2.copy()
    a.active_scalars_name = None
    b.active_scalars_name = None
    merged = a.merge(b)
    assert merged.active_scalars_name is None
    merged = b.merge(a)
    assert merged.active_scalars_name is None

    a = mesh1.copy()
    b = mesh2.copy()
    a.active_scalars_name = 'foo'
    b.active_scalars_name = None
    merged = a.merge(b)
    assert merged.active_scalars_name is None
    merged = b.merge(a)
    assert merged.active_scalars_name is None

    a = mesh1.copy()
    b = mesh2.copy()
    a.active_scalars_name = None
    b.active_scalars_name = 'foo'
    merged = a.merge(b)
    assert merged.active_scalars_name is None
    merged = b.merge(a)
    assert merged.active_scalars_name is None

    a = mesh1.copy()
    b = mesh2.copy()
    a.active_scalars_name = 'foo'
    b.active_scalars_name = 'foo'
    merged = a.merge(b)
    assert merged.active_scalars_name == 'foo'
    merged = b.merge(a)
    assert merged.active_scalars_name == 'foo'


@pytest.mark.parametrize('input_', [examples.load_hexbeam(), pv.Sphere()])
def test_merge_main_has_priority(input_):
    mesh = input_.copy()
    data_main = np.arange(mesh.n_points, dtype=float)
    mesh.point_data['present_in_both'] = data_main
    mesh.set_active_scalars('present_in_both')

    other = mesh.copy()
    data_other = -data_main
    other.point_data['present_in_both'] = data_other
    other.set_active_scalars('present_in_both')

    # note: order of points can change after point merging
    def matching_point_data(this, that, scalars_name):
        """Return True if scalars on two meshes only differ by point order."""
        return all(
            new_val == this.point_data[scalars_name][j]
            for point, new_val in zip(that.points, that.point_data[scalars_name])
            for j in (this.points == point).all(-1).nonzero()
        )

    merged = mesh.merge(other, main_has_priority=True)
    assert matching_point_data(merged, mesh, 'present_in_both')
    assert merged.active_scalars_name == 'present_in_both'

    merged = mesh.merge(other, main_has_priority=False)
    assert matching_point_data(merged, other, 'present_in_both')
    assert merged.active_scalars_name == 'present_in_both'


def test_add(sphere, sphere_shifted):
    merged = sphere + sphere_shifted
    assert isinstance(merged, pv.PolyData)
    assert merged.n_points == sphere.n_points + sphere_shifted.n_points
    assert merged.n_faces_strict == sphere.n_faces_strict + sphere_shifted.n_faces_strict


def test_intersection(sphere, sphere_shifted):
    intersection, first, second = sphere.intersection(
        sphere_shifted,
        split_first=True,
        split_second=True,
        progress_bar=True,
    )

    assert intersection.n_points
    assert first.n_points > sphere.n_points
    assert second.n_points > sphere_shifted.n_points

    intersection, first, second = sphere.intersection(
        sphere_shifted,
        split_first=False,
        split_second=False,
        progress_bar=True,
    )
    assert intersection.n_points
    assert first.n_points == sphere.n_points
    assert second.n_points == sphere_shifted.n_points


@pytest.mark.parametrize('curv_type', ['mean', 'gaussian', 'maximum', 'minimum'])
def test_curvature(sphere, curv_type):
    curv = sphere.curvature(curv_type)
    assert np.any(curv)
    assert curv.size == sphere.n_points


def test_invalid_curvature(sphere):
    with pytest.raises(ValueError):  # noqa: PT011
        sphere.curvature('not valid')


@pytest.mark.parametrize('binary', [True, False])
@pytest.mark.parametrize('extension', pv.core.pointset.PolyData._WRITERS)
def test_save(sphere, extension, binary, tmpdir):
    filename = str(tmpdir.mkdir('tmpdir').join(f'tmp{extension}'))
    sphere.save(filename, binary)

    if binary:
        if extension == '.vtp':
            with Path(filename).open() as f:
                assert 'binary' in f.read(1000)
        else:
            is_binary(filename)
    else:
        with Path(filename).open() as f:
            fst = f.read(100).lower()
            assert (
                'ascii' in fst
                or 'xml' in fst
                or 'solid' in fst
                or 'pgeometry' in fst
                or '# generated' in fst
                or '#inventor' in fst
            )

    if extension not in ('.geo', '.iv'):
        mesh = pv.PolyData(filename)
        assert mesh.faces.shape == sphere.faces.shape
        assert mesh.points.shape == sphere.points.shape


def test_pathlib_read_write(tmpdir, sphere):
    path = pathlib.Path(str(tmpdir.mkdir('tmpdir').join('tmp.vtk')))
    sphere.save(path)
    assert path.is_file()

    mesh = pv.PolyData(path)
    assert mesh.faces.shape == sphere.faces.shape
    assert mesh.points.shape == sphere.points.shape

    mesh = pv.read(path)
    assert isinstance(mesh, pv.PolyData)
    assert mesh.faces.shape == sphere.faces.shape
    assert mesh.points.shape == sphere.points.shape


def test_invalid_save(sphere):
    with pytest.raises(ValueError):  # noqa: PT011
        sphere.save('file.abc')


def test_triangulate_filter(plane):
    assert not plane.is_all_triangles
    plane.triangulate(inplace=True)
    assert plane.is_all_triangles
    # Make a point cloud and assert false
    assert not pv.PolyData(plane.points).is_all_triangles
    # Extract lines and make sure false
    assert not plane.extract_all_edges().is_all_triangles


@pytest.mark.parametrize('pass_lines', [True, False])
def test_triangulate_filter_pass_lines(sphere: pv.PolyData, plane: pv.PolyData, pass_lines: bool):
    merge: pv.PolyData = plane + (lines := sphere.extract_all_edges())
    tri: pv.PolyData = merge.triangulate(pass_lines=pass_lines, inplace=False)

    assert tri.n_lines == (lines.n_cells if pass_lines else 0)
    assert tri.is_all_triangles if not pass_lines else (not tri.is_all_triangles)


@pytest.mark.parametrize('pass_verts', [True, False])
def test_triangulate_filter_pass_verts(plane: pv.PolyData, pass_verts: bool):
    merge: pv.PolyData = plane + (verts := pv.PolyData([0.0, 1.0, 2.0]))
    tri: pv.PolyData = merge.triangulate(pass_verts=pass_verts, inplace=False)

    assert tri.n_verts == (verts.n_cells if pass_verts else 0)
    assert tri.is_all_triangles if not pass_verts else (not tri.is_all_triangles)


@pytest.mark.parametrize('subfilter', ['butterfly', 'loop', 'linear'])
def test_subdivision(sphere, subfilter):
    mesh = sphere.subdivide(1, subfilter, progress_bar=True)
    assert mesh.n_points > sphere.n_points
    assert mesh.n_faces_strict > sphere.n_faces_strict

    mesh = sphere.copy()
    mesh.subdivide(1, subfilter, inplace=True)
    assert mesh.n_points > sphere.n_points
    assert mesh.n_faces_strict > sphere.n_faces_strict


def test_invalid_subdivision(sphere):
    with pytest.raises(ValueError):  # noqa: PT011
        sphere.subdivide(1, 'not valid')

    # check non-triangulated
    mesh = pv.Cylinder()
    with pytest.raises(NotAllTrianglesError):
        mesh.subdivide(1)


def test_extract_feature_edges(sphere):
    # Test extraction of NO edges
    edges = sphere.extract_feature_edges(90)
    assert not edges.n_points

    mesh = pv.Cube()  # use a mesh that actually has strongly defined edges
    more_edges = mesh.extract_feature_edges(10)
    assert more_edges.n_points


def test_extract_feature_edges_no_data():
    mesh = pv.Wavelet()
    edges = mesh.extract_feature_edges(90, clear_data=True)
    assert edges is not None
    assert isinstance(edges, pv.PolyData)
    assert edges.n_arrays == 0


def test_decimate(sphere):
    mesh = sphere.decimate(0.5, progress_bar=True)
    assert mesh.n_points < sphere.n_points
    assert mesh.n_faces_strict < sphere.n_faces_strict

    mesh.decimate(0.5, inplace=True, progress_bar=True)
    assert mesh.n_points < sphere.n_points
    assert mesh.n_faces_strict < sphere.n_faces_strict

    # check non-triangulated
    mesh = pv.Cylinder()
    with pytest.raises(NotAllTrianglesError):
        mesh.decimate(0.5)


def test_decimate_pro(sphere):
    mesh = sphere.decimate_pro(0.5, progress_bar=True, max_degree=10)
    assert mesh.n_points < sphere.n_points
    assert mesh.n_faces_strict < sphere.n_faces_strict

    mesh.decimate_pro(0.5, inplace=True, progress_bar=True)
    assert mesh.n_points < sphere.n_points
    assert mesh.n_faces_strict < sphere.n_faces_strict

    # check non-triangulated
    mesh = pv.Cylinder()
    with pytest.raises(NotAllTrianglesError):
        mesh.decimate_pro(0.5)


def test_compute_normals(sphere):
    sphere_normals = sphere
    sphere_normals.compute_normals(inplace=True)

    point_normals = sphere_normals.point_data['Normals']
    cell_normals = sphere_normals.cell_data['Normals']
    assert point_normals.shape[0] == sphere.n_points
    assert cell_normals.shape[0] == sphere.n_cells


def test_compute_normals_raises(sphere):
    msg = (
        'Normals cannot be computed for PolyData containing only vertex cells (e.g. point clouds)\n'
        'and/or line cells. The PolyData cells must be polygons (e.g. triangle cells).'
    )

    point_cloud = pv.PolyData(sphere.points)
    assert point_cloud.n_verts == point_cloud.n_cells
    with pytest.raises(TypeError, match=re.escape(msg)):
        point_cloud.compute_normals()

    lines = pv.MultipleLines()
    assert lines.n_lines == lines.n_cells
    with pytest.raises(TypeError, match=re.escape(msg)):
        lines.compute_normals()


def test_compute_normals_inplace(sphere):
    sphere.point_data['numbers'] = np.arange(sphere.n_points)
    sphere2 = sphere.copy(deep=False)

    sphere['numbers'] *= -1  # sphere2 'numbers' are also modified

    assert np.array_equal(sphere['numbers'], sphere2['numbers'])
    assert np.shares_memory(sphere['numbers'], sphere2['numbers'])

    sphere.compute_normals(inplace=True)

    sphere[
        'numbers'
    ] *= -1  # sphere2 'numbers' are also modified after adding to Plotter.  (See  issue #2461)

    assert np.array_equal(sphere['numbers'], sphere2['numbers'])
    assert np.shares_memory(sphere['numbers'], sphere2['numbers'])


def test_compute_normals_split_vertices(cube):
    # verify edge splitting occurs and point IDs are tracked
    cube_split_norm = cube.compute_normals(split_vertices=True)
    assert cube_split_norm.n_points == 24
    assert 'pyvistaOriginalPointIds' in cube_split_norm.point_data
    assert len(set(cube_split_norm.point_data['pyvistaOriginalPointIds'])) == 8


@pytest.fixture
def ant_with_normals(ant):
    ant['Scalars'] = range(ant.n_points)
    point_normals = [[0, 0, 1]] * ant.n_points
    ant.point_data['PointNormals'] = point_normals
    ant.point_data.active_normals_name = 'PointNormals'

    cell_normals = [[1, 0, 0]] * ant.n_cells
    ant.cell_data['CellNormals'] = cell_normals
    ant.cell_data.active_normals_name = 'CellNormals'
    return ant


def test_point_normals_returns_active_normals(ant_with_normals):
    ant = ant_with_normals
    expected_point_normals = ant['PointNormals']

    actual_point_normals = ant.point_normals
    assert actual_point_normals.shape[0] == ant.n_points
    assert np.array_equal(actual_point_normals, ant.point_data.active_normals)
    assert np.shares_memory(actual_point_normals, ant.point_data.active_normals)
    assert np.array_equal(actual_point_normals, expected_point_normals)


def test_point_normals_computes_new_normals(ant):
    expected_point_normals = ant.copy().compute_normals().point_data['Normals']
    ant.point_data.clear()
    assert ant.array_names == []
    assert ant.point_data.active_normals is None

    actual_point_normals = ant.point_normals
    assert actual_point_normals.shape[0] == ant.n_points
    assert np.array_equal(actual_point_normals, expected_point_normals)


def test_cell_normals_returns_active_normals(ant_with_normals):
    ant = ant_with_normals
    expected_cell_normals = ant['CellNormals']

    actual_cell_normals = ant.cell_normals
    assert actual_cell_normals.shape[0] == ant.n_cells
    assert np.array_equal(actual_cell_normals, ant.cell_data.active_normals)
    assert np.shares_memory(actual_cell_normals, ant.cell_data.active_normals)
    assert np.array_equal(actual_cell_normals, expected_cell_normals)


def test_cell_normals_computes_new_normals(ant):
    expected_cell_normals = ant.copy().compute_normals().cell_data['Normals']
    ant.cell_data.clear()
    assert ant.array_names == []
    assert ant.cell_data.active_normals is None

    actual_cell_normals = ant.cell_normals
    assert actual_cell_normals.shape[0] == ant.n_cells
    assert np.array_equal(actual_cell_normals, expected_cell_normals)


def test_face_normals(sphere):
    assert sphere.face_normals.shape[0] == sphere.n_faces_strict


def test_clip_plane(sphere):
    clipped_sphere = sphere.clip(
        origin=[0, 0, 0],
        normal=[0, 0, -1],
        invert=False,
        progress_bar=True,
    )
    faces = clipped_sphere.faces.reshape(-1, 4)[:, 1:]
    assert np.all(clipped_sphere.points[faces, 2] <= 0)

    sphere.clip(origin=[0, 0, 0], normal=[0, 0, -1], inplace=True, invert=False, progress_bar=True)
    faces = clipped_sphere.faces.reshape(-1, 4)[:, 1:]
    assert np.all(clipped_sphere.points[faces, 2] <= 0)


def test_extract_largest(sphere):
    mesh = sphere + pv.Sphere(0.1, theta_resolution=5, phi_resolution=5)
    largest = mesh.extract_largest()
    assert largest.n_faces_strict == sphere.n_faces_strict

    mesh.extract_largest(inplace=True)
    assert mesh.n_faces_strict == sphere.n_faces_strict


def test_clean(sphere):
    mesh = sphere.merge(sphere, merge_points=False).extract_surface()
    assert mesh.n_points > sphere.n_points
    cleaned = mesh.clean(merge_tol=1e-5)
    assert cleaned.n_points == sphere.n_points

    mesh.clean(merge_tol=1e-5, inplace=True)
    assert mesh.n_points == sphere.n_points

    cleaned = mesh.clean(point_merging=False)
    assert cleaned.n_points == mesh.n_points

    # test with points but no cells
    mesh = pv.PolyData()
    mesh.points = (0, 0, 0)
    cleaned = mesh.clean()
    assert cleaned.n_points == 0


def test_area(sphere_dense, cube_dense):
    radius = 0.5
    ideal_area = 4 * pi * radius**2
    assert np.isclose(sphere_dense.area, ideal_area, rtol=1e-3)

    ideal_area = 6 * np.cbrt(cube_dense.volume) ** 2
    assert np.isclose(cube_dense.area, ideal_area, rtol=1e-3)


def test_volume(sphere_dense):
    ideal_volume = (4 / 3.0) * pi * radius**3
    assert np.isclose(sphere_dense.volume, ideal_volume, rtol=1e-3)


def test_remove_points_any(sphere):
    remove_mask = np.zeros(sphere.n_points, np.bool_)
    remove_mask[:3] = True
    sphere_mod, ind = sphere.remove_points(remove_mask, inplace=False, mode='any')
    assert (sphere_mod.n_points + remove_mask.sum()) == sphere.n_points
    assert np.allclose(sphere_mod.points, sphere.points[ind])


def test_remove_points_all(sphere):
    sphere_copy = sphere.copy()
    sphere_copy.cell_data['ind'] = np.arange(sphere_copy.n_faces_strict)
    remove = sphere.faces[1:4]
    sphere_copy.remove_points(remove, inplace=True, mode='all')
    assert sphere_copy.n_points == sphere.n_points
    assert sphere_copy.n_faces_strict == sphere.n_faces_strict - 1


def test_remove_points_fail(sphere, plane):
    # not triangles:
    with pytest.raises(NotAllTrianglesError):
        plane.remove_points([0])

    # invalid bool mask size
    with pytest.raises(ValueError):  # noqa: PT011
        sphere.remove_points(np.ones(10, np.bool_))

    # invalid mask type
    with pytest.raises(TypeError):
        sphere.remove_points([0.0])


def test_vertice_cells_on_read(tmpdir):
    point_cloud = pv.PolyData(np.random.default_rng().random((100, 3)))
    filename = str(tmpdir.mkdir('tmpdir').join('foo.ply'))
    point_cloud.save(filename)
    recovered = pv.read(filename)
    assert recovered.n_cells == 100
    recovered = pv.PolyData(filename)
    assert recovered.n_cells == 100


def test_center_of_mass(sphere):
    assert np.allclose(sphere.center_of_mass(), [0, 0, 0])
    cloud = pv.PolyData(np.random.default_rng().random((100, 3)))
    assert len(cloud.center_of_mass()) == 3
    cloud['weights'] = np.random.default_rng().random(cloud.n_points)
    center = cloud.center_of_mass(True)
    assert len(center) == 3


def test_project_points_to_plane():
    # Define a simple Gaussian surface
    n = 20
    x = np.linspace(-200, 200, num=n) + np.random.default_rng().uniform(-5, 5, size=n)
    y = np.linspace(-200, 200, num=n) + np.random.default_rng().uniform(-5, 5, size=n)
    xx, yy = np.meshgrid(x, y)
    A, b = 100, 100
    zz = A * np.exp(-0.5 * ((xx / b) ** 2.0 + (yy / b) ** 2.0))
    poly = pv.StructuredGrid(xx, yy, zz).extract_geometry(progress_bar=True)
    poly['elev'] = zz.ravel(order='f')

    # Wrong normal length
    with pytest.raises(TypeError):
        poly.project_points_to_plane(normal=(0, 0, 1, 1))
    # allow Sequence but not Iterable
    with pytest.raises(TypeError):
        poly.project_points_to_plane(normal={0, 1, 2})

    # Test the filter
    projected = poly.project_points_to_plane(origin=poly.center, normal=(0, 0, 1))
    assert np.allclose(projected.points[:, -1], poly.center[-1])
    projected = poly.project_points_to_plane(normal=(0, 1, 1))
    assert projected.n_points

    # finally, test inplace
    poly.project_points_to_plane(normal=(0, 1, 1), inplace=True)
    assert np.allclose(poly.points, projected.points)


def test_tube(spline):
    # Simple
    line = pv.Line()
    tube = line.tube(n_sides=2, progress_bar=True)
    assert tube.n_points
    assert tube.n_cells

    # inplace
    line.tube(n_sides=2, inplace=True, progress_bar=True)
    assert np.allclose(line.points, tube.points)

    # Complicated
    tube = spline.tube(radius=0.5, scalars='arc_length', progress_bar=True)
    assert tube.n_points
    assert tube.n_cells

    # Complicated with absolute radius
    tube = spline.tube(radius=0.5, scalars='arc_length', absolute=True, progress_bar=True)
    assert tube.n_points
    assert tube.n_cells

    with pytest.raises(TypeError):
        spline.tube(scalars=range(10))


def test_smooth_inplace(sphere):
    orig_pts = sphere.points.copy()
    sphere.smooth(inplace=True, progress_bar=True)
    assert not np.allclose(orig_pts, sphere.points)


def test_delaunay_2d():
    n = 20
    x = np.linspace(-200, 200, num=n) + np.random.default_rng().uniform(-5, 5, size=n)
    y = np.linspace(-200, 200, num=n) + np.random.default_rng().uniform(-5, 5, size=n)
    xx, yy = np.meshgrid(x, y)
    A, b = 100, 100
    zz = A * np.exp(-0.5 * ((xx / b) ** 2.0 + (yy / b) ** 2.0))
    # Get the points as a 2D NumPy array (N by 3)
    points = np.c_[xx.reshape(-1), yy.reshape(-1), zz.reshape(-1)]
    pdata = pv.PolyData(points)
    surf = pdata.delaunay_2d(progress_bar=True)
    # Make sure we have an all triangle mesh now
    assert np.all(surf.faces.reshape((-1, 4))[:, 0] == 3)

    # test inplace
    pdata.delaunay_2d(inplace=True, progress_bar=True)
    assert np.allclose(pdata.points, surf.points)


def test_lines():
    theta = np.linspace(-4 * np.pi, 4 * np.pi, 100)
    z = np.linspace(-2, 2, 100)
    r = z**2 + 1
    x = r * np.sin(theta)
    y = r * np.cos(theta)
    points = np.column_stack((x, y, z))
    # Create line segments
    poly = pv.PolyData()
    poly.points = points
    cells = np.full((len(points) - 1, 3), 2, dtype=np.int_)
    cells[:, 1] = np.arange(0, len(points) - 1, dtype=np.int_)
    cells[:, 2] = np.arange(1, len(points), dtype=np.int_)
    poly.lines = cells
    assert poly.n_points == len(points)
    assert poly.n_cells == len(points) - 1
    # Create a poly line
    poly = pv.PolyData()
    poly.points = points
    the_cell = np.arange(0, len(points), dtype=np.int_)
    the_cell = np.insert(the_cell, 0, len(points))
    poly.lines = the_cell
    assert poly.n_points == len(points)
    assert poly.n_cells == 1


def test_strips():
    # init with strips test
    vertices = np.array([[0, 0, 0], [1, 0, 0], [1, 0.5, 0], [0, 0.5, 0]])
    strips = np.array([4, 0, 1, 3, 2])
    strips_init = pv.PolyData(vertices, strips=strips)
    assert len(strips_init.strips) == len(strips)

    # add strips using the setter
    strips_setter = pv.PolyData(vertices)
    strips_setter.strips = strips
    assert len(strips_setter.strips) == len(strips)

    # test n_strips function
    strips = np.array([[4, 0, 1, 3, 2], [4, 1, 2, 3, 0]])
    strips_stack = np.hstack(strips)
    n_strips_test = pv.PolyData(vertices, strips=strips_stack)
    assert n_strips_test.n_strips == len(strips)


def test_ribbon_filter():
    line = examples.load_spline().compute_arc_length(progress_bar=True)
    ribbon = line.ribbon(width=0.5, scalars='arc_length')
    assert ribbon.n_points

    for tcoords in [True, 'lower', 'normalized', False]:
        ribbon = line.ribbon(width=0.5, tcoords=tcoords)
        assert ribbon.n_points


def test_is_all_triangles():
    # mesh points
    vertices = np.array([[0, 0, 0], [1, 0, 0], [1, 1, 0], [0, 1, 0], [0.5, 0.5, -1]])

    # mesh faces
    faces = np.hstack([[4, 0, 1, 2, 3], [3, 0, 1, 4], [3, 1, 2, 4]])  # [square, triangle, triangle]

    mesh = pv.PolyData(vertices, faces)
    assert not mesh.is_all_triangles
    mesh = mesh.triangulate()
    assert mesh.is_all_triangles


def test_extrude():
    arc = pv.CircularArc([-1, 0, 0], [1, 0, 0], [0, 0, 0])
    poly = arc.extrude([0, 0, 1], progress_bar=True, capping=True)
    assert poly.n_points
    assert poly.n_cells
    assert np.any(poly.strips)

    n_points_old = arc.n_points
    arc.extrude([0, 0, 1], inplace=True, capping=True)
    assert arc.n_points != n_points_old


def test_extrude_capping_warnings():
    arc = pv.CircularArc([-1, 0, 0], [1, 0, 0], [0, 0, 0])
    with pytest.warns(PyVistaFutureWarning, match='default value of the ``capping`` keyword'):
        arc.extrude([0, 0, 1])
    with pytest.warns(PyVistaFutureWarning, match='default value of the ``capping`` keyword'):
        arc.extrude_rotate()


@pytest.mark.skipif(
    pv.vtk_version_info >= (9, 4, 0),
    reason='Something has changed in VTK 9.4.0 that causes this test to fail',
)
<<<<<<< HEAD
def test_flip_normals(sphere, plane):
    sphere_flipped = sphere.copy()
    sphere_flipped.flip_normals()
=======
def test_flip_normals(sphere):
    with pytest.warns(PyVistaDeprecationWarning):
        sphere.flip_normals()
>>>>>>> 2f51bb1b


@pytest.mark.parametrize('mesh', [pv.Sphere(), pv.Plane()])
def test_flip_normal_vectors(mesh):
    mesh = mesh.compute_normals()
    flipped = mesh.flip_normal_vectors(inplace=True, progress_bar=True)
    assert flipped is mesh

    flipped = mesh.flip_normal_vectors()
    assert flipped is not mesh

    assert np.allclose(flipped.point_data['Normals'], -mesh.point_data['Normals'])
    assert np.allclose(flipped.cell_data['Normals'], -mesh.cell_data['Normals'])

    # Test ordering is unaffected
    assert np.allclose(flipped.faces, mesh.faces)


@pytest.mark.parametrize('mesh', [pv.Sphere(), pv.Plane()])
def test_flip_faces(mesh):
    flipped = mesh.flip_faces(inplace=True, progress_bar=True)
    assert flipped is mesh

    flipped = mesh.flip_faces()
    assert flipped is not mesh

    assert np.allclose(flipped.regular_faces[0], mesh.regular_faces[0][::-1])

    # Test normals are unaffected
    assert np.allclose(flipped.point_data['Normals'], mesh.point_data['Normals'])


def test_n_verts():
    mesh = pv.PolyData([[1.0, 0.0, 0.0], [1.0, 1.0, 1.0]])
    assert mesh.n_verts == 2


def test_n_lines():
    mesh = pv.Line()
    assert mesh.n_lines == 1


def test_n_faces_strict():
    # Mesh with one face and one line
    mesh = pv.PolyData(
        [(0.0, 0.0, 0.0), (1.0, 0.0, 0.0), (0.0, 1.0, 0.0)],
        faces=[3, 0, 1, 2],
        lines=[2, 0, 1],
    )
    assert mesh.n_cells == 2  # n_faces + n_lines
    assert mesh.n_faces_strict == 1


@pytest.fixture
def default_n_faces():
    pv.PolyData._WARNED_DEPRECATED_NONSTRICT_N_FACES = False
    pv.PolyData._USE_STRICT_N_FACES = False
    yield
    pv.PolyData._WARNED_DEPRECATED_NONSTRICT_N_FACES = False
    pv.PolyData._USE_STRICT_N_FACES = False


def test_n_faces(default_n_faces):
    if pv._version.version_info[:2] > (0, 46):
        msg = 'Convert non-strict n_faces use to error'
        raise RuntimeError(msg)

    if pv._version.version_info[:2] > (0, 49):
        msg = 'Convert default n_faces behavior to strict'
        raise RuntimeError(msg)

    mesh = pv.PolyData(
        [(0.0, 0.0, 0.0), (1.0, 0.0, 0.0), (0.0, 1.0, 0.0)],
        faces=[3, 0, 1, 2],
        lines=[2, 0, 1],
    )

    # Should raise a warning the first time
    with pytest.warns(pv.PyVistaDeprecationWarning):
        nf = mesh.n_faces

    # Current (deprecated) behavior is that n_faces is aliased to n_cells
    assert nf == mesh.n_cells

    # Shouldn't raise deprecation warning the second time
    with warnings.catch_warnings():
        warnings.simplefilter('error')
        nf1 = mesh.n_faces

    assert nf1 == nf


def test_opt_in_n_faces_strict(default_n_faces):
    pv.PolyData.use_strict_n_faces(True)
    mesh = pv.PolyData(
        [(0.0, 0.0, 0.0), (1.0, 0.0, 0.0), (0.0, 1.0, 0.0)],
        faces=[3, 0, 1, 2],
        lines=[2, 0, 1],
    )
    assert mesh.n_faces == mesh.n_faces_strict


def test_geodesic_disconnected(sphere, sphere_shifted):
    # the sphere and sphere_shifted are disconnected - no path between them
    combined = sphere + sphere_shifted
    start_vertex = 0
    end_vertex = combined.n_points - 1
    match = f'There is no path between vertices {start_vertex} and {end_vertex}.'

    with pytest.raises(ValueError, match=match):
        combined.geodesic(start_vertex, end_vertex)

    with pytest.raises(ValueError, match=match):
        combined.geodesic_distance(start_vertex, end_vertex)


def test_tetrahedron_regular_faces():
    tetra = pv.Tetrahedron()
    assert np.array_equal(tetra.faces.reshape(-1, 4)[:, 1:], tetra.regular_faces)


@pytest.mark.parametrize('deep', [False, True])
def test_regular_faces(deep):
    points = np.array([[1, 1, 1], [-1, 1, -1], [1, -1, -1], [-1, -1, 1]], dtype=float)
    faces = np.array([[0, 1, 2], [1, 3, 2], [0, 2, 3], [0, 3, 1]])
    mesh = pv.PolyData.from_regular_faces(points, faces, deep=deep)
    expected_faces = np.hstack([np.full((len(faces), 1), 3), faces]).astype(pv.ID_TYPE).flatten()
    assert np.array_equal(mesh.faces, expected_faces)
    assert np.array_equal(mesh.regular_faces, faces)


def test_set_regular_faces():
    mesh = pv.Tetrahedron()
    flipped_faces = mesh.regular_faces[:, ::-1]
    mesh.regular_faces = flipped_faces
    assert np.array_equal(mesh.regular_faces, flipped_faces)


def test_empty_regular_faces():
    mesh = pv.PolyData()
    assert np.array_equal(mesh.regular_faces, np.array([], dtype=pv.ID_TYPE))


def test_regular_faces_mutable():
    points = [[1.0, 1.0, 1.0], [-1.0, 1.0, -1.0], [1.0, -1.0, -1.0], [-1.0, -1.0, 1.0]]
    faces = [[0, 1, 2]]
    mesh = pv.PolyData.from_regular_faces(points, faces)
    mesh.regular_faces[0, 2] = 3
    assert np.array_equal(mesh.faces, [3, 0, 1, 3])


def _assert_irregular_faces_equal(faces, expected):
    assert len(faces) == len(expected)
    assert all(np.array_equal(a, b) for (a, b) in zip(faces, expected))


def test_irregular_faces():
    points = [(1, 1, 0), (-1, 1, 0), (-1, -1, 0), (1, -1, 0), (0, 0, 1.61)]
    faces = [(0, 1, 2, 3), (0, 3, 4), (0, 4, 1), (3, 2, 4), (2, 1, 4)]
    expected_faces = [4, 0, 1, 2, 3, 3, 0, 3, 4, 3, 0, 4, 1, 3, 3, 2, 4, 3, 2, 1, 4]
    mesh = pv.PolyData.from_irregular_faces(points, faces)
    assert np.array_equal(mesh.faces, expected_faces)
    _assert_irregular_faces_equal(mesh.irregular_faces, expected=faces)


def test_set_irregular_faces():
    mesh = pv.Pyramid().extract_surface()
    flipped_faces = tuple(f[::-1] for f in mesh.irregular_faces)
    mesh.irregular_faces = flipped_faces
    _assert_irregular_faces_equal(mesh.irregular_faces, flipped_faces)


def test_empty_irregular_faces():
    mesh = pv.PolyData()
    assert mesh.irregular_faces == ()


def test_irregular_faces_mutable():
    points = [(1, 1, 0), (-1, 1, 0), (-1, -1, 0), (1, -1, 0), (0, 0, 1.61)]
    faces = [(0, 1, 2, 3), (0, 3, 4), (0, 4, 1), (3, 2, 4), (2, 1, 4)]
    mesh = pv.PolyData.from_irregular_faces(points, faces)
    mesh.irregular_faces[0][0] = 4
    expected = [(4, 1, 2, 3), *faces[1:]]
    _assert_irregular_faces_equal(mesh.irregular_faces, expected)


@pytest.mark.parametrize('cells', ['faces', 'lines', 'strips', 'verts'])
def test_n_faces_etc_deprecated(cells: str):
    n_cells = 'n_' + cells
    kwargs = {cells: [3, 0, 1, 2], n_cells: 1}  # e.g. specify faces and n_faces
    with pytest.warns(pv.PyVistaDeprecationWarning):
        _ = pv.PolyData(np.zeros((3, 3)), **kwargs)
        if pv._version.version_info[:2] > (0, 47):
            msg = f'Convert `PolyData` `{n_cells}` deprecation warning to error'
            raise RuntimeError(msg)
        if pv._version.version_info[:2] > (0, 48):
            msg = f'Remove `PolyData` `{n_cells} constructor kwarg'
            raise RuntimeError(msg)


@pytest.mark.parametrize('inplace', [True, False])
def test_merge_points(inplace):
    mesh = pv.Cylinder(resolution=4)
    assert mesh.n_points == 8 * 2
    output = mesh.merge_points(inplace=inplace)
    assert output.n_points == 8
    assert isinstance(mesh, pv.PolyData)
    assert (mesh is output) == inplace<|MERGE_RESOLUTION|>--- conflicted
+++ resolved
@@ -1163,15 +1163,9 @@
     pv.vtk_version_info >= (9, 4, 0),
     reason='Something has changed in VTK 9.4.0 that causes this test to fail',
 )
-<<<<<<< HEAD
-def test_flip_normals(sphere, plane):
-    sphere_flipped = sphere.copy()
-    sphere_flipped.flip_normals()
-=======
 def test_flip_normals(sphere):
     with pytest.warns(PyVistaDeprecationWarning):
         sphere.flip_normals()
->>>>>>> 2f51bb1b
 
 
 @pytest.mark.parametrize('mesh', [pv.Sphere(), pv.Plane()])
