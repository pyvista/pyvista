from __future__ import annotations

from math import pi
import pathlib
from pathlib import Path
import re
from unittest.mock import patch
import warnings

import numpy as np
import pytest

import pyvista as pv
from pyvista import examples
from pyvista.core.errors import CellSizeError
from pyvista.core.errors import NotAllTrianglesError
from pyvista.core.errors import PyVistaDeprecationWarning
from pyvista.core.errors import PyVistaFutureWarning

radius = 0.5


@pytest.fixture
def sphere():
    # this shadows the main sphere fixture from conftest!
    return pv.Sphere(radius=radius, theta_resolution=10, phi_resolution=10)


@pytest.fixture
def sphere_shifted():
    return pv.Sphere(center=[0.5, 0.5, 0.5], theta_resolution=10, phi_resolution=10)


@pytest.fixture
def sphere_dense():
    return pv.Sphere(radius=radius, theta_resolution=100, phi_resolution=100)


@pytest.fixture
def cube_dense():
    return pv.Cube()


test_path = str(Path(__file__).resolve().parent)


def is_binary(filename):
    """Return ``True`` when a file is binary."""
    textchars = bytearray({7, 8, 9, 10, 12, 13, 27} | set(range(0x20, 0x100)) - {0x7F})
    with Path(filename).open('rb') as f:
        data = f.read(1024)
    return bool(data.translate(None, textchars))


def test_init():
    mesh = pv.PolyData()
    assert not mesh.n_points
    assert not mesh.n_cells


def test_init_from_pdata(sphere):
    mesh = pv.PolyData(sphere, deep=True)
    assert mesh.n_points
    assert mesh.n_cells
    mesh.points[0] += 1
    assert not np.allclose(sphere.points[0], mesh.points[0])


@pytest.mark.parametrize('faces_is_cell_array', [False, True])
def test_init_from_arrays(faces_is_cell_array):
    vertices = np.array([[0, 0, 0], [1, 0, 0], [1, 1, 0], [0, 1, 0], [0.5, 0.5, -1]])

    # mesh faces
    faces = np.hstack([[4, 0, 1, 2, 3], [3, 0, 1, 4], [3, 1, 2, 4]]).astype(np.int8)

    mesh = pv.PolyData(vertices, pv.CellArray(faces) if faces_is_cell_array else faces)
    assert mesh.n_points == 5
    assert mesh.n_cells == 3

    mesh = pv.PolyData(vertices, pv.CellArray(faces) if faces_is_cell_array else faces, deep=True)
    vertices[0] += 1
    assert not np.allclose(vertices[0], mesh.points[0])

    # ensure that polydata raises a warning when inputting non-float dtype
    with pytest.warns(Warning, match=r'Points is not a float type\. This can cause issues'):
        mesh = pv.PolyData(vertices.astype(np.int32), faces)

    # array must be immutable
    with pytest.raises(ValueError):  # noqa: PT011
        mesh.faces[0] += 1

    # attribute is mutable
    faces = [4, 0, 1, 2, 3]
    mesh.faces = pv.CellArray(faces) if faces_is_cell_array else faces
    assert np.allclose(faces, mesh.faces)


@pytest.mark.parametrize('faces_is_cell_array', [False, True])
def test_init_from_arrays_with_vert(faces_is_cell_array):
    vertices = np.array(
        [
            [0, 0, 0],
            [1, 0, 0],
            [1, 1, 0],
            [0, 1, 0],
            [0.5, 0.5, -1],
            [0, 1.5, 1.5],
        ]
    )

    # mesh faces
    faces = np.hstack(
        [
            [4, 0, 1, 2, 3],
            [3, 0, 1, 4],
            [3, 1, 2, 4],
            [1, 5],
        ],  # [quad, triangle, triangle, vertex]
    ).astype(np.int8)
    if faces_is_cell_array:
        faces = pv.CellArray(faces)

    mesh = pv.PolyData(vertices, faces)
    assert mesh.n_points == 6
    assert mesh.n_cells == 4


@pytest.mark.parametrize('faces_is_cell_array', [False, True])
def test_init_from_arrays_triangular(faces_is_cell_array):
    vertices = np.array([[0, 0, 0], [1, 0, 0], [1, 1, 0], [0, 1, 0], [0.5, 0.5, -1]])

    # mesh faces
    faces = np.vstack([[3, 0, 1, 2], [3, 0, 1, 4], [3, 1, 2, 4]])
    if faces_is_cell_array:
        faces = pv.CellArray(faces)

    mesh = pv.PolyData(vertices, faces)
    assert mesh.n_points == 5
    assert mesh.n_cells == 3

    mesh = pv.PolyData(vertices, faces, deep=True)
    assert mesh.n_points == 5
    assert mesh.n_cells == 3


def test_init_as_points():
    vertices = np.array([[0, 0, 0], [1, 0, 0], [1, 1, 0], [0, 1, 0], [0.5, 0.5, -1]])

    mesh = pv.PolyData(vertices)
    assert mesh.n_points == vertices.shape[0]
    assert mesh.n_cells == vertices.shape[0]
    assert len(mesh.verts) == vertices.shape[0] * 2

    vertices = np.array([[0, 0, 0], [1, 0, 0], [0, 1, 0]])
    cells = np.array([1, 0, 1, 1, 1, 2], np.int16)
    to_check = pv.PolyData._make_vertex_cells(len(vertices)).ravel()
    assert np.allclose(to_check, cells)

    # from list
    mesh.verts = [[1, 0], [1, 1], [1, 2]]
    to_check = pv.PolyData._make_vertex_cells(len(vertices)).ravel()
    assert np.allclose(to_check, cells)

    mesh = pv.PolyData()
    mesh.points = vertices
    mesh.verts = cells
    assert mesh.n_points == vertices.shape[0]
    assert mesh.n_cells == vertices.shape[0]
    assert np.allclose(mesh.verts, cells)


def test_init_as_points_from_list():
    points = [[0.0, 0.0, 0.0], [0.0, 1.0, 0.0], [0.0, 0.0, 1.0]]
    mesh = pv.PolyData(points)
    assert np.allclose(mesh.points, points)


def test_invalid_init():
    with pytest.raises(ValueError):  # noqa: PT011
        pv.PolyData(np.array([1.0]))

    with pytest.raises(TypeError):
        pv.PolyData([1.0, 2.0, 3.0], 'woa')

    with pytest.raises(ValueError):  # noqa: PT011
        pv.PolyData('woa', 'woa')

    poly = pv.PolyData()
    with pytest.raises(ValueError):  # noqa: PT011
        pv.PolyData(poly, 'woa')

    with pytest.raises(TypeError):
        pv.PolyData({'woa'})


def test_invalid_file():
    with pytest.raises(FileNotFoundError):
        pv.PolyData('file.bad')

    filename = str(Path(test_path) / 'test_polydata.py')
    with pytest.raises(IOError):  # noqa: PT011
        pv.PolyData(filename)


@pytest.mark.parametrize(
    ('arr', 'value'),
    [
        ('faces', [3, 1, 2, 3, 3, 0, 1]),
        ('strips', np.array([5, 4, 3, 2, 0])),
        ('lines', [4, 0, 1, 2, 2, 3, 4]),
        ('verts', [1, 0, 1]),
        ('faces', [[3, 0, 1], [3, 2, 1], [4, 0, 1]]),
        ('faces', [[2, 0, 1], [2, 2, 1], [1, 0, 1]]),
    ],
)
def test_invalid_connectivity_arrays(arr, value):
    generator = np.random.default_rng(seed=None)
    points = generator.random((10, 3))
    mesh = pv.PolyData(points)
    with pytest.raises(CellSizeError, match='Cell array size is invalid'):
        setattr(mesh, arr, value)

    with pytest.raises(CellSizeError, match=f'`{arr}` cell array size is invalid'):
        _ = pv.PolyData(points, **{arr: value})


@pytest.mark.parametrize('lines_is_cell_array', [False, True])
def test_lines_on_init(lines_is_cell_array):
    points = np.random.default_rng().random((5, 3))
    lines = [2, 0, 1, 3, 2, 3, 4]
    pd = pv.PolyData(points, lines=pv.CellArray(lines) if lines_is_cell_array else lines)
    assert not pd.faces.size
    assert np.array_equal(pd.lines, lines)
    assert np.array_equal(pd.points, points)


def _assert_verts_equal(
    mesh: pv.PolyData,
    verts: list[int],
    n_verts: int,
    cell_types: dict[int, pv.CellType],
):
    assert np.array_equal(mesh.verts, verts)
    assert mesh.n_verts == n_verts
    for i, expected_typ in cell_types.items():
        assert mesh.get_cell(i).type == expected_typ


@pytest.mark.parametrize('verts_is_cell_array', [False, True])
def test_verts(verts_is_cell_array):
    vertices = np.array([[0, 0, 0], [1, 0, 0], [1, 1, 0], [0, 1, 0], [0.5, 0.5, -1]])
    verts = [1, 0, 1, 1, 1, 2, 1, 3, 1, 4]

    if not verts_is_cell_array:
        mesh = pv.PolyData(vertices)
        _assert_verts_equal(mesh, verts, n_verts=5, cell_types={0: pv.CellType.VERTEX})

    mesh = pv.PolyData(vertices, verts=pv.CellArray(verts) if verts_is_cell_array else verts)
    _assert_verts_equal(mesh, verts, n_verts=5, cell_types={0: pv.CellType.VERTEX})

    verts = [1, 0]
    mesh = pv.PolyData(vertices, verts=pv.CellArray(verts) if verts_is_cell_array else verts)
    _assert_verts_equal(mesh, verts, n_verts=1, cell_types={0: pv.CellType.VERTEX})

    verts = [2, 0, 1, 1, 2]
    mesh = pv.PolyData(vertices, verts=pv.CellArray(verts) if verts_is_cell_array else verts)
    _assert_verts_equal(
        mesh,
        verts,
        n_verts=2,
        cell_types={0: pv.CellType.POLY_VERTEX, 1: pv.CellType.VERTEX},
    )


@pytest.mark.parametrize('verts', [([1, 0]), (pv.CellArray([1, 0]))])
@pytest.mark.parametrize('lines', [([2, 1, 2]), (pv.CellArray([2, 1, 2]))])
@pytest.mark.parametrize('faces', [([3, 3, 4, 5]), (pv.CellArray([3, 3, 4, 5]))])
@pytest.mark.parametrize('strips', [([4, 6, 7, 8, 9]), (pv.CellArray([4, 6, 7, 8, 9]))])
def test_mixed_cell_polydata(verts, lines, faces, strips):
    points = np.zeros((10, 3))
    points[:, 0] = np.linspace(0, 9, 10)
    a = pv.PolyData(points, verts=verts, lines=lines, faces=faces, strips=strips)
    assert np.array_equal(a.verts, [1, 0])
    assert np.array_equal(a.lines, [2, 1, 2])
    assert np.array_equal(a.faces, [3, 3, 4, 5])
    assert np.array_equal(a.strips, [4, 6, 7, 8, 9])


def test_polydata_repr_str():
    pd = pv.PolyData()
    assert repr(pd) == str(pd)
    assert 'N Cells' in str(pd)
    assert 'N Points' in str(pd)
    assert 'X Bounds' in str(pd)
    assert 'N Arrays' in str(pd)


def test_geodesic(sphere):
    start, end = 0, sphere.n_points - 1
    geodesic = sphere.geodesic(start, end)
    assert isinstance(geodesic, pv.PolyData)
    assert 'vtkOriginalPointIds' in geodesic.array_names
    ids = geodesic.point_data['vtkOriginalPointIds']
    assert np.allclose(geodesic.points, sphere.points[ids])

    # check keep_order
    geodesic_legacy = sphere.geodesic(start, end, keep_order=False)
    assert geodesic_legacy['vtkOriginalPointIds'][0] == end
    geodesic_ordered = sphere.geodesic(start, end, keep_order=True)
    assert geodesic_ordered['vtkOriginalPointIds'][0] == start

    # finally, inplace
    geodesic_inplace = sphere.geodesic(start, end, inplace=True)
    assert geodesic_inplace is sphere
    assert np.allclose(geodesic.points, sphere.points)


def test_geodesic_fail(sphere, plane):
    with pytest.raises(IndexError):
        sphere.geodesic(-1, -1)
    with pytest.raises(IndexError):
        sphere.geodesic(sphere.n_points, 0)

    with pytest.raises(NotAllTrianglesError):
        plane.geodesic(0, 10)


def test_geodesic_distance(sphere):
    distance = sphere.geodesic_distance(0, sphere.n_points - 1)
    assert isinstance(distance, float)

    # Use scalar weights
    distance_use_scalar_weights = sphere.geodesic_distance(
        0,
        sphere.n_points - 1,
        use_scalar_weights=True,
    )
    assert isinstance(distance_use_scalar_weights, float)


def test_ray_trace(sphere):
    points, ind = sphere.ray_trace([0, 0, 0], [1, 1, 1])
    assert np.any(points)
    assert np.any(ind)


def test_ray_trace_origin():
    # https://github.com/pyvista/pyvista/issues/5372
    plane = pv.Plane(i_resolution=1, j_resolution=1)
    pts, cells = plane.ray_trace([0, 0, 1], [0, 0, -1])
    assert len(cells) == 1
    assert cells[0] == 0


def test_multi_ray_trace(sphere):
    trimesh = pytest.importorskip('trimesh')
    if not trimesh.ray.has_embree:
        pytest.skip('Requires Embree')
    origins = [[1, 0, 1], [0.5, 0, 1], [0.25, 0, 1], [0, 0, 5]]
    directions = [[0, 0, -1]] * 4
    points, ind_r, ind_t = sphere.multi_ray_trace(origins, directions)
    assert np.any(points)
    assert np.any(ind_r)
    assert np.any(ind_t)

    # patch embree to test retry
    with patch.object(
        trimesh.ray.ray_pyembree.RayMeshIntersector,
        'intersects_location',
        return_value=[np.array([])] * 3,
    ):
        points, ind_r, ind_t = sphere.multi_ray_trace(origins, directions, retry=True)
        known_points = np.array(
            [[0.25, 0, 0.42424145], [0.25, 0, -0.42424145], [0, 0, 0.5], [0, 0, -0.5]],
        )
        known_ind_r = np.array([2, 2, 3, 3])
        np.testing.assert_allclose(points, known_points)
        np.testing.assert_allclose(ind_r, known_ind_r)
        assert len(ind_t) == 4

    # check non-triangulated
    mesh = pv.Cylinder()
    with pytest.raises(NotAllTrianglesError):
        mesh.multi_ray_trace(origins, directions)


def test_edge_mask(sphere):
    _ = sphere.edge_mask(10, progress_bar=True)


def test_boolean_union_intersection(sphere, sphere_shifted):
    union = sphere.boolean_union(sphere_shifted, progress_bar=True)
    intersection = sphere.boolean_intersection(sphere_shifted, progress_bar=True)

    # union is volume of sphere + sphere_shifted minus the part intersecting
    expected_volume = sphere.volume + sphere_shifted.volume - intersection.volume
    assert np.isclose(union.volume, expected_volume, atol=1e-3)

    # intersection volume is the volume of both isolated meshes minus the union
    expected_volume = sphere.volume + sphere_shifted.volume - union.volume
    assert np.isclose(intersection.volume, expected_volume, atol=1e-3)


def test_bitwise_and_or(sphere, sphere_shifted):
    union = sphere | sphere_shifted
    intersection = sphere & sphere_shifted

    # union is volume of sphere + sphere_shifted minus the part intersecting
    expected_volume = sphere.volume + sphere_shifted.volume - intersection.volume
    assert np.isclose(union.volume, expected_volume, atol=1e-3)

    # intersection volume is the volume of both isolated meshes minus the union
    expected_volume = sphere.volume + sphere_shifted.volume - union.volume
    assert np.isclose(intersection.volume, expected_volume, atol=1e-3)


def test_boolean_difference(sphere, sphere_shifted):
    difference = sphere.boolean_difference(sphere_shifted, progress_bar=True)
    intersection = sphere.boolean_intersection(sphere_shifted, progress_bar=True)

    expected_volume = sphere.volume - intersection.volume
    assert np.isclose(difference.volume, expected_volume, atol=1e-3)


def test_boolean_difference_fail(plane, sphere):
    with pytest.raises(NotAllTrianglesError):
        plane - sphere


def test_subtract(sphere, sphere_shifted):
    sub_mesh = sphere - sphere_shifted
    assert sub_mesh.n_points == sphere.boolean_difference(sphere_shifted).n_points


def test_isubtract(sphere, sphere_shifted):
    sub_mesh = sphere.copy()
    sub_mesh -= sphere_shifted
    assert sub_mesh.n_points == sphere.boolean_difference(sphere_shifted).n_points


def test_append(
    sphere: pv.PolyData,
    sphere_shifted: pv.PolyData,
    sphere_dense: pv.PolyData,
):
    # 1/ Single argument
    merged = sphere.append_polydata(sphere_shifted)
    assert merged.n_points == (sphere.n_points + sphere_shifted.n_points)
    assert isinstance(merged, pv.PolyData)
    # test point order is kept
    np.testing.assert_array_equal(merged.points[: sphere.n_points], sphere.points)
    np.testing.assert_array_equal(merged.points[sphere.n_points :], sphere_shifted.points)

    # 2/ Multiple arguments
    merged = sphere.append_polydata(sphere_shifted, sphere_dense)
    assert merged.n_points == (sphere.n_points + sphere_shifted.n_points + sphere_dense.n_points)
    assert isinstance(merged, pv.PolyData)
    # test point order is kept
    np.testing.assert_array_equal(merged.points[: sphere.n_points], sphere.points)
    mid = sphere.n_points + sphere_shifted.n_points
    np.testing.assert_array_equal(merged.points[sphere.n_points : mid], sphere_shifted.points)
    np.testing.assert_array_equal(merged.points[mid:], sphere_dense.points)

    # 3/ test in-place merge
    mesh = sphere.copy()
    merged = mesh.append_polydata(sphere_shifted, inplace=True)
    assert merged is mesh


def test_append_raises(sphere: pv.PolyData):
    with pytest.raises(TypeError, match='All meshes need to be of PolyData type'):
        sphere.append_polydata(sphere.cast_to_unstructured_grid())


def test_merge(sphere, sphere_shifted, hexbeam):
    merged = sphere.merge(hexbeam, merge_points=False, progress_bar=True)
    assert merged.n_points == (sphere.n_points + hexbeam.n_points)
    assert isinstance(merged, pv.UnstructuredGrid)
    assert merged.active_scalars_name is None

    # list with unstructuredgrid case
    merged = sphere.merge([hexbeam, hexbeam], merge_points=False, progress_bar=True)
    assert merged.n_points == (sphere.n_points + hexbeam.n_points * 2)
    assert isinstance(merged, pv.UnstructuredGrid)
    assert merged.active_scalars_name is None

    # with polydata
    merged = sphere.merge(sphere_shifted, progress_bar=True)
    assert isinstance(merged, pv.PolyData)
    assert merged.n_points == sphere.n_points + sphere_shifted.n_points
    assert merged.active_scalars_name is None

    # with polydata list (no merge)
    merged = sphere.merge([sphere_shifted, sphere_shifted], merge_points=False, progress_bar=True)
    assert isinstance(merged, pv.PolyData)
    assert merged.n_points == sphere.n_points + sphere_shifted.n_points * 2
    assert merged.active_scalars_name is None

    # with polydata list (merge)
    merged = sphere.merge([sphere_shifted, sphere_shifted], progress_bar=True)
    assert isinstance(merged, pv.PolyData)
    assert merged.n_points == sphere.n_points + sphere_shifted.n_points
    assert merged.active_scalars_name is None

    # test in-place merge
    mesh = sphere.copy()
    merged = mesh.merge(sphere_shifted, inplace=True)
    assert merged is mesh
    assert merged.active_scalars_name is None

    # test merge with lines
    arc_1 = pv.CircularArc(
        pointa=[0, 0, 0], pointb=[10, 10, 0], center=[10, 0, 0], negative=False, resolution=3
    )
    arc_2 = pv.CircularArc(
        pointa=[10, 10, 0], pointb=[20, 0, 0], center=[10, 0, 0], negative=False, resolution=3
    )
    merged = arc_1 + arc_2
    assert merged.n_lines == 2
    assert merged.active_scalars_name == 'Distance'

    # test merge with lines as iterable
    merged = arc_1.merge((arc_2, arc_2))
    assert merged.n_lines == 3
    assert merged.active_scalars_name == 'Distance'


@pytest.mark.parametrize('input_', [examples.load_hexbeam(), pv.Sphere()])
def test_merge_active_scalars(input_):
    mesh1 = input_.copy()
    mesh1['foo'] = np.arange(mesh1.n_points)
    mesh2 = mesh1.copy()

    a = mesh1.copy()
    b = mesh2.copy()
    a.active_scalars_name = None
    b.active_scalars_name = None
    merged = a.merge(b)
    assert merged.active_scalars_name is None
    merged = b.merge(a)
    assert merged.active_scalars_name is None

    a = mesh1.copy()
    b = mesh2.copy()
    a.active_scalars_name = 'foo'
    b.active_scalars_name = None
    merged = a.merge(b)
    assert merged.active_scalars_name is None
    merged = b.merge(a)
    assert merged.active_scalars_name is None

    a = mesh1.copy()
    b = mesh2.copy()
    a.active_scalars_name = None
    b.active_scalars_name = 'foo'
    merged = a.merge(b)
    assert merged.active_scalars_name is None
    merged = b.merge(a)
    assert merged.active_scalars_name is None

    a = mesh1.copy()
    b = mesh2.copy()
    a.active_scalars_name = 'foo'
    b.active_scalars_name = 'foo'
    merged = a.merge(b)
    assert merged.active_scalars_name == 'foo'
    merged = b.merge(a)
    assert merged.active_scalars_name == 'foo'


@pytest.mark.parametrize(
    'input_', [examples.load_hexbeam(), pv.Plane(i_resolution=1, j_resolution=1)]
)
@pytest.mark.parametrize('main_has_priority', [True, False])
def test_merge_main_has_priority(input_, main_has_priority):
    mesh = input_.copy()
    data_main = np.arange(mesh.n_points, dtype=float)
    mesh.point_data['present_in_both'] = data_main
    mesh.set_active_scalars('present_in_both')

    other = mesh.copy()
    data_other = -data_main
    other.point_data['present_in_both'] = data_other
    other.set_active_scalars('present_in_both')

    # note: order of points can change after point merging
    def matching_point_data(this, that, scalars_name):
        """Return True if scalars on two meshes only differ by point order."""
        return all(
            new_val == this.point_data[scalars_name][j]
            for point, new_val in zip(that.points, that.point_data[scalars_name], strict=False)
            for j in (this.points == point).all(-1).nonzero()
        )

    if pv.vtk_version_info >= (9, 5, 0):
        merged = mesh.merge(other)
        expected_to_match = mesh
    else:
        with pytest.warns(
            pv.PyVistaDeprecationWarning,
            match="The keyword 'main_has_priority' is deprecated and should not be used",
        ):
            merged = mesh.merge(other, main_has_priority=main_has_priority)
        expected_to_match = mesh if main_has_priority else other
    assert matching_point_data(merged, expected_to_match, 'present_in_both')
    assert merged.active_scalars_name == 'present_in_both'


@pytest.mark.parametrize('main_has_priority', [True, False])
def test_merge_main_has_priority_deprecated(sphere, main_has_priority):
    match = (
        "The keyword 'main_has_priority' is deprecated and should not be used.\n"
        'The main mesh will always have priority in a future version.'
    )
    if main_has_priority is False and pv.vtk_version_info >= (9, 5, 0):
        with pytest.raises(ValueError, match=match):
            sphere.merge(sphere, main_has_priority=main_has_priority)
    else:
        with pytest.warns(pv.PyVistaDeprecationWarning, match=match):
            sphere.merge(sphere, main_has_priority=main_has_priority)


@pytest.mark.parametrize('main_has_priority', [True, False])
@pytest.mark.parametrize('mesh', [pv.UnstructuredGrid(), pv.PolyData()])
def test_merge_field_data(mesh, main_has_priority):
    key = 'data'
    data_main = [1, 2, 3]
    data_other = [4, 5, 6]
    mesh.field_data[key] = data_main
    other = mesh.copy()
    other.field_data[key] = data_other

    match = (
        "The keyword 'main_has_priority' is deprecated and should not be used.\n"
        'The main mesh will always have priority in a future version, and this '
        'keyword will be removed.'
    )
    if main_has_priority is False and pv.vtk_version_info >= (9, 5, 0):
        match += '\nIts value cannot be False for vtk>=9.5.0.'
        with pytest.raises(ValueError, match=re.escape(match)):
            mesh.merge(other, main_has_priority=main_has_priority)
        return
    else:
        with pytest.warns(pv.PyVistaDeprecationWarning, match=match):
            merged = mesh.merge(other, main_has_priority=main_has_priority)

    actual = merged.field_data[key]
    expected = data_main if main_has_priority else data_other
    assert np.array_equal(actual, expected)


def test_add(sphere, sphere_shifted):
    merged = sphere + sphere_shifted
    assert isinstance(merged, pv.PolyData)
    assert merged.n_points == sphere.n_points + sphere_shifted.n_points
    assert merged.n_faces_strict == sphere.n_faces_strict + sphere_shifted.n_faces_strict


def test_intersection(sphere, sphere_shifted):
    intersection, first, second = sphere.intersection(
        sphere_shifted,
        split_first=True,
        split_second=True,
        progress_bar=True,
    )

    assert intersection.n_points
    assert first.n_points > sphere.n_points
    assert second.n_points > sphere_shifted.n_points

    intersection, first, second = sphere.intersection(
        sphere_shifted,
        split_first=False,
        split_second=False,
        progress_bar=True,
    )
    assert intersection.n_points
    assert first.n_points == sphere.n_points
    assert second.n_points == sphere_shifted.n_points


@pytest.mark.parametrize('curv_type', ['mean', 'gaussian', 'maximum', 'minimum'])
def test_curvature(sphere, curv_type):
    curv = sphere.curvature(curv_type)
    assert np.any(curv)
    assert curv.size == sphere.n_points


def test_invalid_curvature(sphere):
    with pytest.raises(ValueError):  # noqa: PT011
        sphere.curvature('not valid')


@pytest.mark.parametrize('binary', [True, False])
@pytest.mark.parametrize('extension', pv.core.pointset.PolyData._WRITERS)
def test_save(sphere, extension, binary, tmpdir):
    filename = str(tmpdir.mkdir('tmpdir').join(f'tmp{extension}'))

    if extension == '.vtkhdf' and not binary:
        with pytest.raises(ValueError, match='.vtkhdf files can only be written in binary format'):
            sphere.save(filename, binary=binary)
        return

    sphere.save(filename, binary=binary)
    if binary:
        if extension == '.vtp':
            with Path(filename).open() as f:
                assert 'binary' in f.read(1000)
        else:
            is_binary(filename)
    else:
        with Path(filename).open() as f:
            fst = f.read(100).lower()
            assert (
                'ascii' in fst
                or 'xml' in fst
                or 'solid' in fst
                or 'pgeometry' in fst
                or '# generated' in fst
                or '#inventor' in fst
            )

    if extension not in ('.geo', '.iv'):
        mesh = pv.PolyData(filename)
        assert mesh.faces.shape == sphere.faces.shape
        assert mesh.points.shape == sphere.points.shape


def test_pathlib_read_write(tmpdir, sphere):
    path = pathlib.Path(str(tmpdir.mkdir('tmpdir').join('tmp.vtk')))
    sphere.save(path)
    assert path.is_file()

    mesh = pv.PolyData(path)
    assert mesh.faces.shape == sphere.faces.shape
    assert mesh.points.shape == sphere.points.shape

    mesh = pv.read(path)
    assert isinstance(mesh, pv.PolyData)
    assert mesh.faces.shape == sphere.faces.shape
    assert mesh.points.shape == sphere.points.shape


def test_invalid_save(sphere):
    with pytest.raises(ValueError):  # noqa: PT011
        sphere.save('file.abc')


def test_triangulate_filter(plane):
    assert not plane.is_all_triangles
    plane.triangulate(inplace=True)
    assert plane.is_all_triangles
    # Make a point cloud and assert false
    assert not pv.PolyData(plane.points).is_all_triangles
    # Extract lines and make sure false
    assert not plane.extract_all_edges().is_all_triangles


@pytest.mark.parametrize('pass_lines', [True, False])
def test_triangulate_filter_pass_lines(sphere: pv.PolyData, plane: pv.PolyData, pass_lines: bool):
    merge: pv.PolyData = plane + (lines := sphere.extract_all_edges())
    tri: pv.PolyData = merge.triangulate(pass_lines=pass_lines, inplace=False)

    assert tri.n_lines == (lines.n_cells if pass_lines else 0)
    assert tri.is_all_triangles if not pass_lines else (not tri.is_all_triangles)


@pytest.mark.parametrize('pass_verts', [True, False])
def test_triangulate_filter_pass_verts(plane: pv.PolyData, pass_verts: bool):
    merge: pv.PolyData = plane + (verts := pv.PolyData([0.0, 1.0, 2.0]))
    tri: pv.PolyData = merge.triangulate(pass_verts=pass_verts, inplace=False)

    assert tri.n_verts == (verts.n_cells if pass_verts else 0)
    assert tri.is_all_triangles if not pass_verts else (not tri.is_all_triangles)


@pytest.mark.parametrize('subfilter', ['butterfly', 'loop', 'linear'])
def test_subdivision(sphere, subfilter):
    mesh = sphere.subdivide(1, subfilter, progress_bar=True)
    assert mesh.n_points > sphere.n_points
    assert mesh.n_faces_strict > sphere.n_faces_strict

    mesh = sphere.copy()
    mesh.subdivide(1, subfilter, inplace=True)
    assert mesh.n_points > sphere.n_points
    assert mesh.n_faces_strict > sphere.n_faces_strict


def test_invalid_subdivision(sphere):
    with pytest.raises(ValueError):  # noqa: PT011
        sphere.subdivide(1, 'not valid')

    # check non-triangulated
    mesh = pv.Cylinder()
    with pytest.raises(NotAllTrianglesError):
        mesh.subdivide(1)


def test_extract_feature_edges(sphere):
    # Test extraction of NO edges
    edges = sphere.extract_feature_edges(90)
    assert not edges.n_points

    mesh = pv.Cube()  # use a mesh that actually has strongly defined edges
    more_edges = mesh.extract_feature_edges(10)
    assert more_edges.n_points


def test_extract_feature_edges_no_data():
    mesh = pv.Wavelet()
    edges = mesh.extract_feature_edges(90, clear_data=True)
    assert edges is not None
    assert isinstance(edges, pv.PolyData)
    assert edges.n_arrays == 0


def test_decimate(sphere):
    mesh = sphere.decimate(0.5, progress_bar=True)
    assert mesh.n_points < sphere.n_points
    assert mesh.n_faces_strict < sphere.n_faces_strict

    mesh.decimate(0.5, inplace=True, progress_bar=True)
    assert mesh.n_points < sphere.n_points
    assert mesh.n_faces_strict < sphere.n_faces_strict

    # check non-triangulated
    mesh = pv.Cylinder()
    with pytest.raises(NotAllTrianglesError):
        mesh.decimate(0.5)


def test_decimate_pro(sphere):
    mesh = sphere.decimate_pro(0.5, progress_bar=True, max_degree=10)
    assert mesh.n_points < sphere.n_points
    assert mesh.n_faces_strict < sphere.n_faces_strict

    mesh.decimate_pro(0.5, inplace=True, progress_bar=True)
    assert mesh.n_points < sphere.n_points
    assert mesh.n_faces_strict < sphere.n_faces_strict

    # check non-triangulated
    mesh = pv.Cylinder()
    with pytest.raises(NotAllTrianglesError):
        mesh.decimate_pro(0.5)


def test_compute_normals(sphere):
    sphere_normals = sphere
    sphere_normals.compute_normals(inplace=True)

    point_normals = sphere_normals.point_data['Normals']
    cell_normals = sphere_normals.cell_data['Normals']
    assert point_normals.shape[0] == sphere.n_points
    assert cell_normals.shape[0] == sphere.n_cells


def test_compute_normals_raises(sphere):
    msg = (
        'Normals cannot be computed for PolyData containing only vertex cells (e.g. point clouds)'
        '\nand/or line cells. The PolyData cells must be polygons (e.g. triangle cells).'
    )

    point_cloud = pv.PolyData(sphere.points)
    assert point_cloud.n_verts == point_cloud.n_cells
    with pytest.raises(TypeError, match=re.escape(msg)):
        point_cloud.compute_normals()

    lines = pv.MultipleLines()
    assert lines.n_lines == lines.n_cells
    with pytest.raises(TypeError, match=re.escape(msg)):
        lines.compute_normals()


def test_compute_normals_inplace(sphere):
    sphere.point_data['numbers'] = np.arange(sphere.n_points)
    sphere2 = sphere.copy(deep=False)

    sphere['numbers'] *= -1  # sphere2 'numbers' are also modified

    assert np.array_equal(sphere['numbers'], sphere2['numbers'])
    assert np.shares_memory(sphere['numbers'], sphere2['numbers'])

    sphere.compute_normals(inplace=True)

    sphere[
        'numbers'
    ] *= -1  # sphere2 'numbers' are also modified after adding to Plotter.  (See  issue #2461)

    assert np.array_equal(sphere['numbers'], sphere2['numbers'])
    assert np.shares_memory(sphere['numbers'], sphere2['numbers'])


def test_compute_normals_split_vertices(cube):
    # verify edge splitting occurs and point IDs are tracked
    cube_split_norm = cube.compute_normals(split_vertices=True)
    assert cube_split_norm.n_points == 24
    assert 'pyvistaOriginalPointIds' in cube_split_norm.point_data
    assert len(set(cube_split_norm.point_data['pyvistaOriginalPointIds'])) == 8


@pytest.fixture
def ant_with_normals(ant):
    ant['Scalars'] = range(ant.n_points)
    point_normals = [[0, 0, 1]] * ant.n_points
    ant.point_data['PointNormals'] = point_normals
    ant.point_data.active_normals_name = 'PointNormals'

    cell_normals = [[1, 0, 0]] * ant.n_cells
    ant.cell_data['CellNormals'] = cell_normals
    ant.cell_data.active_normals_name = 'CellNormals'
    return ant


def test_point_normals_returns_active_normals(ant_with_normals):
    ant = ant_with_normals
    expected_point_normals = ant['PointNormals']

    actual_point_normals = ant.point_normals
    assert actual_point_normals.shape[0] == ant.n_points
    assert np.array_equal(actual_point_normals, ant.point_data.active_normals)
    assert np.shares_memory(actual_point_normals, ant.point_data.active_normals)
    assert np.array_equal(actual_point_normals, expected_point_normals)


def test_point_normals_computes_new_normals(ant):
    expected_point_normals = ant.copy().compute_normals().point_data['Normals']
    ant.point_data.clear()
    assert ant.array_names == []
    assert ant.point_data.active_normals is None

    actual_point_normals = ant.point_normals
    assert actual_point_normals.shape[0] == ant.n_points
    assert np.array_equal(actual_point_normals, expected_point_normals)


def test_cell_normals_returns_active_normals(ant_with_normals):
    ant = ant_with_normals
    expected_cell_normals = ant['CellNormals']

    actual_cell_normals = ant.cell_normals
    assert actual_cell_normals.shape[0] == ant.n_cells
    assert np.array_equal(actual_cell_normals, ant.cell_data.active_normals)
    assert np.shares_memory(actual_cell_normals, ant.cell_data.active_normals)
    assert np.array_equal(actual_cell_normals, expected_cell_normals)


def test_cell_normals_computes_new_normals(ant):
    expected_cell_normals = ant.copy().compute_normals().cell_data['Normals']
    ant.cell_data.clear()
    assert ant.array_names == []
    assert ant.cell_data.active_normals is None

    actual_cell_normals = ant.cell_normals
    assert actual_cell_normals.shape[0] == ant.n_cells
    assert np.array_equal(actual_cell_normals, expected_cell_normals)


def test_face_normals(sphere):
    assert sphere.face_normals.shape[0] == sphere.n_faces_strict


def test_clip_plane(sphere):
    clipped_sphere = sphere.clip(
        origin=[0, 0, 0],
        normal=[0, 0, -1],
        invert=False,
        progress_bar=True,
    )
    faces = clipped_sphere.faces.reshape(-1, 4)[:, 1:]
    assert np.all(clipped_sphere.points[faces, 2] <= 0)

    sphere.clip(
        origin=[0, 0, 0],
        normal=[0, 0, -1],
        inplace=True,
        invert=False,
        progress_bar=True,
    )
    faces = clipped_sphere.faces.reshape(-1, 4)[:, 1:]
    assert np.all(clipped_sphere.points[faces, 2] <= 0)


def test_extract_largest(sphere):
    mesh = sphere + pv.Sphere(radius=0.1, theta_resolution=5, phi_resolution=5)
    largest = mesh.extract_largest()
    assert largest.n_faces_strict == sphere.n_faces_strict

    mesh.extract_largest(inplace=True)
    assert mesh.n_faces_strict == sphere.n_faces_strict


def test_clean(sphere):
    mesh = sphere.merge(sphere, merge_points=False).extract_surface()
    assert mesh.n_points > sphere.n_points
    cleaned = mesh.clean(merge_tol=1e-5)
    assert cleaned.n_points == sphere.n_points

    mesh.clean(merge_tol=1e-5, inplace=True)
    assert mesh.n_points == sphere.n_points

    cleaned = mesh.clean(point_merging=False)
    assert cleaned.n_points == mesh.n_points

    # test with points but no cells
    mesh = pv.PolyData()
    mesh.points = (0, 0, 0)
    cleaned = mesh.clean()
    assert cleaned.n_points == 0


def test_area(sphere_dense, cube_dense):
    radius = 0.5
    ideal_area = 4 * pi * radius**2
    assert np.isclose(sphere_dense.area, ideal_area, rtol=1e-3)

    ideal_area = 6 * np.cbrt(cube_dense.volume) ** 2
    assert np.isclose(cube_dense.area, ideal_area, rtol=1e-3)


def test_volume(sphere_dense):
    ideal_volume = (4 / 3.0) * pi * radius**3
    assert np.isclose(sphere_dense.volume, ideal_volume, rtol=1e-3)


def test_remove_points_any(sphere):
    remove_mask = np.zeros(sphere.n_points, np.bool_)
    remove_mask[:3] = True
    sphere_mod, ind = sphere.remove_points(remove_mask, inplace=False, mode='any')
    assert (sphere_mod.n_points + remove_mask.sum()) == sphere.n_points
    assert np.allclose(sphere_mod.points, sphere.points[ind])


def test_remove_points_all(sphere):
    sphere_copy = sphere.copy()
    sphere_copy.cell_data['ind'] = np.arange(sphere_copy.n_faces_strict)
    remove = sphere.faces[1:4]
    sphere_copy.remove_points(remove, inplace=True, mode='all')
    assert sphere_copy.n_points == sphere.n_points
    assert sphere_copy.n_faces_strict == sphere.n_faces_strict - 1


def test_remove_points_fail(sphere, plane):
    # not triangles:
    with pytest.raises(NotAllTrianglesError):
        plane.remove_points([0])

    # invalid bool mask size
    with pytest.raises(ValueError):  # noqa: PT011
        sphere.remove_points(np.ones(10, np.bool_))

    # invalid mask type
    with pytest.raises(TypeError):
        sphere.remove_points([0.0])


def test_vertice_cells_on_read(tmpdir):
    point_cloud = pv.PolyData(np.random.default_rng().random((100, 3)))
    filename = str(tmpdir.mkdir('tmpdir').join('foo.ply'))
    point_cloud.save(filename)
    recovered = pv.read(filename)
    assert recovered.n_cells == 100
    recovered = pv.PolyData(filename)
    assert recovered.n_cells == 100


def test_center_of_mass(sphere):
    assert np.allclose(sphere.center_of_mass(), [0, 0, 0])
    cloud = pv.PolyData(np.random.default_rng().random((100, 3)))
    assert len(cloud.center_of_mass()) == 3
    cloud['weights'] = np.random.default_rng().random(cloud.n_points)
    center = cloud.center_of_mass(scalars_weight=True)
    assert len(center) == 3


def test_project_points_to_plane():
    # Define a simple Gaussian surface
    n = 20
    x = np.linspace(-200, 200, num=n) + np.random.default_rng().uniform(-5, 5, size=n)
    y = np.linspace(-200, 200, num=n) + np.random.default_rng().uniform(-5, 5, size=n)
    xx, yy = np.meshgrid(x, y)
    A, b = 100, 100
    zz = A * np.exp(-0.5 * ((xx / b) ** 2.0 + (yy / b) ** 2.0))
    poly = pv.StructuredGrid(xx, yy, zz).extract_geometry(progress_bar=True)
    poly['elev'] = zz.ravel(order='f')

    # Wrong normal length
    with pytest.raises(TypeError):
        poly.project_points_to_plane(normal=(0, 0, 1, 1))
    # allow Sequence but not Iterable
    with pytest.raises(TypeError):
        poly.project_points_to_plane(normal={0, 1, 2})

    # Test the filter
    projected = poly.project_points_to_plane(origin=poly.center, normal=(0, 0, 1))
    assert np.allclose(projected.points[:, -1], poly.center[-1])
    projected = poly.project_points_to_plane(normal=(0, 1, 1))
    assert projected.n_points

    # finally, test inplace
    poly.project_points_to_plane(normal=(0, 1, 1), inplace=True)
    assert np.allclose(poly.points, projected.points)


def test_tube(spline):
    # Simple
    line = pv.Line()
    tube = line.tube(n_sides=2, progress_bar=True)
    assert tube.n_points
    assert tube.n_cells

    # inplace
    line.tube(n_sides=2, inplace=True, progress_bar=True)
    assert np.allclose(line.points, tube.points)

    # Complicated
    tube = spline.tube(radius=0.5, scalars='arc_length', progress_bar=True)
    assert tube.n_points
    assert tube.n_cells

    # Complicated with absolute radius
    tube = spline.tube(radius=0.5, scalars='arc_length', absolute=True, progress_bar=True)
    assert tube.n_points
    assert tube.n_cells

    with pytest.raises(TypeError):
        spline.tube(scalars=range(10))


def test_smooth_inplace(sphere):
    orig_pts = sphere.points.copy()
    sphere.smooth(inplace=True, progress_bar=True)
    assert not np.allclose(orig_pts, sphere.points)


def test_delaunay_2d():
    n = 20
    x = np.linspace(-200, 200, num=n) + np.random.default_rng().uniform(-5, 5, size=n)
    y = np.linspace(-200, 200, num=n) + np.random.default_rng().uniform(-5, 5, size=n)
    xx, yy = np.meshgrid(x, y)
    A, b = 100, 100
    zz = A * np.exp(-0.5 * ((xx / b) ** 2.0 + (yy / b) ** 2.0))
    # Get the points as a 2D NumPy array (N by 3)
    points = np.c_[xx.reshape(-1), yy.reshape(-1), zz.reshape(-1)]
    pdata = pv.PolyData(points)
    surf = pdata.delaunay_2d(progress_bar=True)
    # Make sure we have an all triangle mesh now
    assert np.all(surf.faces.reshape((-1, 4))[:, 0] == 3)

    # test inplace
    pdata.delaunay_2d(inplace=True, progress_bar=True)
    assert np.allclose(pdata.points, surf.points)


def test_lines():
    theta = np.linspace(-4 * np.pi, 4 * np.pi, 100)
    z = np.linspace(-2, 2, 100)
    r = z**2 + 1
    x = r * np.sin(theta)
    y = r * np.cos(theta)
    points = np.column_stack((x, y, z))
    # Create line segments
    poly = pv.PolyData()
    poly.points = points
    cells = np.full((len(points) - 1, 3), 2, dtype=np.int_)
    cells[:, 1] = np.arange(0, len(points) - 1, dtype=np.int_)
    cells[:, 2] = np.arange(1, len(points), dtype=np.int_)
    poly.lines = cells
    assert poly.n_points == len(points)
    assert poly.n_cells == len(points) - 1
    # Create a poly line
    poly = pv.PolyData()
    poly.points = points
    the_cell = np.arange(0, len(points), dtype=np.int_)
    the_cell = np.insert(the_cell, 0, len(points))
    poly.lines = the_cell
    assert poly.n_points == len(points)
    assert poly.n_cells == 1


def test_strips():
    # init with strips test
    vertices = np.array([[0, 0, 0], [1, 0, 0], [1, 0.5, 0], [0, 0.5, 0]])
    strips = np.array([4, 0, 1, 3, 2])
    strips_init = pv.PolyData(vertices, strips=strips)
    assert len(strips_init.strips) == len(strips)

    # add strips using the setter
    strips_setter = pv.PolyData(vertices)
    strips_setter.strips = strips
    assert len(strips_setter.strips) == len(strips)

    # test n_strips function
    strips = np.array([[4, 0, 1, 3, 2], [4, 1, 2, 3, 0]])
    strips_stack = np.hstack(strips)
    n_strips_test = pv.PolyData(vertices, strips=strips_stack)
    assert n_strips_test.n_strips == len(strips)


def test_ribbon_filter():
    line = examples.load_spline().compute_arc_length(progress_bar=True)
    ribbon = line.ribbon(width=0.5, scalars='arc_length')
    assert ribbon.n_points

    for tcoords in [True, 'lower', 'normalized', False]:
        ribbon = line.ribbon(width=0.5, tcoords=tcoords)
        assert ribbon.n_points


def test_is_all_triangles():
    # mesh points
    vertices = np.array([[0, 0, 0], [1, 0, 0], [1, 1, 0], [0, 1, 0], [0.5, 0.5, -1]])

    # mesh faces
    faces = np.hstack(
        [
            [4, 0, 1, 2, 3],
            [3, 0, 1, 4],
            [3, 1, 2, 4],
        ]
    )  # [square, triangle, triangle]

    mesh = pv.PolyData(vertices, faces)
    assert not mesh.is_all_triangles
    mesh = mesh.triangulate()
    assert mesh.is_all_triangles


def test_extrude():
    arc = pv.CircularArc(pointa=[-1, 0, 0], pointb=[1, 0, 0], center=[0, 0, 0])
    poly = arc.extrude([0, 0, 1], progress_bar=True, capping=True)
    assert poly.n_points
    assert poly.n_cells
    assert np.any(poly.strips)

    n_points_old = arc.n_points
    arc.extrude([0, 0, 1], inplace=True, capping=True)
    assert arc.n_points != n_points_old


def test_extrude_capping_warnings():
    arc = pv.CircularArc(pointa=[-1, 0, 0], pointb=[1, 0, 0], center=[0, 0, 0])
    with pytest.warns(PyVistaFutureWarning, match='default value of the ``capping`` keyword'):
        arc.extrude([0, 0, 1])
    with pytest.warns(PyVistaFutureWarning, match='default value of the ``capping`` keyword'):
        arc.extrude_rotate()


def test_flip_normals(sphere):
    with pytest.warns(
        PyVistaDeprecationWarning, match='`flip_normals` is deprecated. Use `flip_faces` instead'
    ):
        sphere.flip_normals()


@pytest.mark.parametrize('mesh', [pv.Sphere(), pv.Plane()])
def test_flip_normal_vectors(mesh):
    mesh = mesh.compute_normals()
    flipped = mesh.flip_normal_vectors(inplace=True, progress_bar=True)
    assert flipped is mesh

    flipped = mesh.flip_normal_vectors()
    assert flipped is not mesh

    assert np.allclose(flipped.point_data['Normals'], -mesh.point_data['Normals'])
    assert np.allclose(flipped.cell_data['Normals'], -mesh.cell_data['Normals'])

    # Test ordering is unaffected
    assert np.allclose(flipped.faces, mesh.faces)


@pytest.mark.parametrize('mesh', [pv.Sphere(), pv.Plane()])
def test_flip_faces(mesh):
    flipped = mesh.flip_faces(inplace=True, progress_bar=True)
    assert flipped is mesh

    flipped = mesh.flip_faces()
    assert flipped is not mesh

    assert np.allclose(flipped.regular_faces[0], mesh.regular_faces[0][::-1])

    # Test normals are unaffected
    assert np.allclose(flipped.point_data['Normals'], mesh.point_data['Normals'])


def test_n_verts():
    mesh = pv.PolyData([[1.0, 0.0, 0.0], [1.0, 1.0, 1.0]])
    assert mesh.n_verts == 2


def test_n_lines():
    mesh = pv.Line()
    assert mesh.n_lines == 1


def test_n_faces_strict():
    # Mesh with one face and one line
    mesh = pv.PolyData(
        [(0.0, 0.0, 0.0), (1.0, 0.0, 0.0), (0.0, 1.0, 0.0)],
        faces=[3, 0, 1, 2],
        lines=[2, 0, 1],
    )
    assert mesh.n_cells == 2  # n_faces + n_lines
    assert mesh.n_faces_strict == 1


@pytest.fixture
def default_n_faces():
    pv.PolyData._USE_STRICT_N_FACES = False
    yield
    pv.PolyData._USE_STRICT_N_FACES = False


def test_n_faces():
    if pv._version.version_info[:2] >= (0, 46):
        # At version 0.46, n_faces should raise an error instead of warning
        mesh = pv.PolyData(
            [(0.0, 0.0, 0.0), (1.0, 0.0, 0.0), (0.0, 1.0, 0.0)],
            faces=[3, 0, 1, 2],
            lines=[2, 0, 1],
        )

        # Should raise an AttributeError
        with pytest.raises(
            AttributeError,
            match='The non-strict behavior of `pv.PolyData.n_faces` has been removed',
        ):
            _ = mesh.n_faces
    else:
        # Pre-0.46 behavior: warning
        mesh = pv.PolyData(
            [(0.0, 0.0, 0.0), (1.0, 0.0, 0.0), (0.0, 1.0, 0.0)],
            faces=[3, 0, 1, 2],
            lines=[2, 0, 1],
        )

        # Should raise a warning the first time
        with pytest.warns(
            pv.PyVistaDeprecationWarning,
            match='The current behavior of `pv.PolyData.n_faces` has been deprecated',
        ):
            nf = mesh.n_faces

        # Current (deprecated) behavior is that n_faces is aliased to n_cells
        assert nf == mesh.n_cells

        # Shouldn't raise deprecation warning the second time
        with warnings.catch_warnings():
            warnings.simplefilter('error')
            nf1 = mesh.n_faces

        assert nf1 == nf

    if pv._version.version_info[:2] > (0, 49):
        msg = 'Convert default n_faces behavior to strict'
        raise RuntimeError(msg)


def test_opt_in_n_faces_strict():
    pv.PolyData.use_strict_n_faces(True)
    mesh = pv.PolyData(
        [(0.0, 0.0, 0.0), (1.0, 0.0, 0.0), (0.0, 1.0, 0.0)],
        faces=[3, 0, 1, 2],
        lines=[2, 0, 1],
    )
    assert mesh.n_faces == mesh.n_faces_strict


def test_geodesic_disconnected(sphere, sphere_shifted):
    # the sphere and sphere_shifted are disconnected - no path between them
    combined = sphere + sphere_shifted
    start_vertex = 0
    end_vertex = combined.n_points - 1
    match = f'There is no path between vertices {start_vertex} and {end_vertex}.'

    with pytest.raises(ValueError, match=match):
        combined.geodesic(start_vertex, end_vertex)

    with pytest.raises(ValueError, match=match):
        combined.geodesic_distance(start_vertex, end_vertex)


def test_tetrahedron_regular_faces():
    tetra = pv.Tetrahedron()
    assert np.array_equal(tetra.faces.reshape(-1, 4)[:, 1:], tetra.regular_faces)


@pytest.mark.parametrize('deep', [False, True])
def test_regular_faces(deep):
    points = np.array([[1, 1, 1], [-1, 1, -1], [1, -1, -1], [-1, -1, 1]], dtype=float)
    faces = np.array([[0, 1, 2], [1, 3, 2], [0, 2, 3], [0, 3, 1]])
    mesh = pv.PolyData.from_regular_faces(points, faces, deep=deep)
    expected_faces = np.hstack([np.full((len(faces), 1), 3), faces]).astype(pv.ID_TYPE).flatten()
    assert np.array_equal(mesh.faces, expected_faces)
    assert np.array_equal(mesh.regular_faces, faces)


def test_set_regular_faces():
    mesh = pv.Tetrahedron()
    flipped_faces = mesh.regular_faces[:, ::-1]
    mesh.regular_faces = flipped_faces
    assert np.array_equal(mesh.regular_faces, flipped_faces)


def test_empty_regular_faces():
    mesh = pv.PolyData()
    assert np.array_equal(mesh.regular_faces, np.array([], dtype=pv.ID_TYPE))


def test_regular_faces_mutable():
    points = [[1.0, 1.0, 1.0], [-1.0, 1.0, -1.0], [1.0, -1.0, -1.0], [-1.0, -1.0, 1.0]]
    faces = [[0, 1, 2]]
    mesh = pv.PolyData.from_regular_faces(points, faces)
    mesh.regular_faces[0, 2] = 3
    assert np.array_equal(mesh.faces, [3, 0, 1, 3])


def _assert_irregular_faces_equal(faces, expected):
    assert len(faces) == len(expected)
<<<<<<< HEAD
    assert all(np.array_equal(a, b) for (a, b) in zip(faces, expected, strict=False))
=======
    assert all(map(np.array_equal, faces, expected))
>>>>>>> f074ede4


def test_irregular_faces():
    points = [(1, 1, 0), (-1, 1, 0), (-1, -1, 0), (1, -1, 0), (0, 0, 1.61)]
    faces = [(0, 1, 2, 3), (0, 3, 4), (0, 4, 1), (3, 2, 4), (2, 1, 4)]
    expected_faces = [4, 0, 1, 2, 3, 3, 0, 3, 4, 3, 0, 4, 1, 3, 3, 2, 4, 3, 2, 1, 4]
    mesh = pv.PolyData.from_irregular_faces(points, faces)
    assert np.array_equal(mesh.faces, expected_faces)
    _assert_irregular_faces_equal(mesh.irregular_faces, expected=faces)


def test_set_irregular_faces():
    mesh = pv.Pyramid().extract_surface()
    flipped_faces = tuple(f[::-1] for f in mesh.irregular_faces)
    mesh.irregular_faces = flipped_faces
    _assert_irregular_faces_equal(mesh.irregular_faces, flipped_faces)


def test_empty_irregular_faces():
    mesh = pv.PolyData()
    assert mesh.irregular_faces == ()


def test_irregular_faces_mutable():
    points = [(1, 1, 0), (-1, 1, 0), (-1, -1, 0), (1, -1, 0), (0, 0, 1.61)]
    faces = [(0, 1, 2, 3), (0, 3, 4), (0, 4, 1), (3, 2, 4), (2, 1, 4)]
    mesh = pv.PolyData.from_irregular_faces(points, faces)
    mesh.irregular_faces[0][0] = 4
    expected = [(4, 1, 2, 3), *faces[1:]]
    _assert_irregular_faces_equal(mesh.irregular_faces, expected)


@pytest.mark.parametrize('cells', ['faces', 'lines', 'strips', 'verts'])
def test_n_faces_etc_deprecated(cells: str):
    n_cells = 'n_' + cells
    kwargs = {cells: [3, 0, 1, 2], n_cells: 1}  # e.g. specify faces and n_faces
    with pytest.warns(
        pv.PyVistaDeprecationWarning,
        match=f'`PolyData` constructor parameter `{n_cells}` is deprecated and no longer used',
    ):
        _ = pv.PolyData(np.zeros((3, 3)), **kwargs)
    if pv._version.version_info[:2] > (0, 47):
        msg = f'Convert `PolyData` `{n_cells}` deprecation warning to error'
        raise RuntimeError(msg)
    if pv._version.version_info[:2] > (0, 48):
        msg = f'Remove `PolyData` `{n_cells} constructor kwarg'
        raise RuntimeError(msg)


@pytest.mark.parametrize('inplace', [True, False])
def test_merge_points(inplace):
    mesh = pv.Cylinder(resolution=4)
    assert mesh.n_points == 8 * 2
    output = mesh.merge_points(inplace=inplace)
    assert output.n_points == 8
    assert isinstance(mesh, pv.PolyData)
    assert (mesh is output) == inplace<|MERGE_RESOLUTION|>--- conflicted
+++ resolved
@@ -1416,11 +1416,7 @@
 
 def _assert_irregular_faces_equal(faces, expected):
     assert len(faces) == len(expected)
-<<<<<<< HEAD
-    assert all(np.array_equal(a, b) for (a, b) in zip(faces, expected, strict=False))
-=======
     assert all(map(np.array_equal, faces, expected))
->>>>>>> f074ede4
 
 
 def test_irregular_faces():
