--- conflicted
+++ resolved
@@ -81,7 +81,7 @@
     assert not np.allclose(vertices[0], mesh.points[0])
 
     # ensure that polydata raises a warning when inputting non-float dtype
-    with pytest.warns(Warning, match=r'Points is not a float type\. This can cause issues'):
+    with pytest.warns((UserWarning, DeprecationWarning)):
         mesh = pv.PolyData(vertices.astype(np.int32), faces)
 
     # array must be immutable
@@ -588,10 +588,7 @@
         merged = mesh.merge(other)
         expected_to_match = mesh
     else:
-        with pytest.warns(
-            pv.PyVistaDeprecationWarning,
-            match="The keyword 'main_has_priority' is deprecated and should not be used",
-        ):
+        with pytest.warns(pv.PyVistaDeprecationWarning):
             merged = mesh.merge(other, main_has_priority=main_has_priority)
         expected_to_match = mesh if main_has_priority else other
     assert matching_point_data(merged, expected_to_match, 'present_in_both')
@@ -1234,9 +1231,7 @@
 
 
 def test_flip_normals(sphere):
-    with pytest.warns(
-        PyVistaDeprecationWarning, match='`flip_normals` is deprecated. Use `flip_faces` instead'
-    ):
+    with pytest.warns(PyVistaDeprecationWarning):
         sphere.flip_normals()
 
 
@@ -1307,26 +1302,9 @@
         lines=[2, 0, 1],
     )
 
-<<<<<<< HEAD
     # With strict mode enabled by default, n_faces should only count face cells
     nf = mesh.n_faces
     assert nf == 1  # Only the triangle face
-=======
-    # Should raise a warning the first time
-    with pytest.warns(
-        pv.PyVistaDeprecationWarning,
-        match='The current behavior of `pv.PolyData.n_faces` has been deprecated',
-    ):
-        nf = mesh.n_faces
-
-    # Current (deprecated) behavior is that n_faces is aliased to n_cells
-    assert nf == mesh.n_cells
-
-    # Shouldn't raise deprecation warning the second time
-    with warnings.catch_warnings():
-        warnings.simplefilter('error')
-        nf1 = mesh.n_faces
->>>>>>> 6e450a1c
 
     # n_cells includes all cells (faces + lines)
     assert mesh.n_cells == 2
@@ -1430,10 +1408,7 @@
 def test_n_faces_etc_deprecated(cells: str):
     n_cells = 'n_' + cells
     kwargs = {cells: [3, 0, 1, 2], n_cells: 1}  # e.g. specify faces and n_faces
-    with pytest.warns(
-        pv.PyVistaDeprecationWarning,
-        match=f'`PolyData` constructor parameter `{n_cells}` is deprecated and no longer used',
-    ):
+    with pytest.warns(pv.PyVistaDeprecationWarning):
         _ = pv.PolyData(np.zeros((3, 3)), **kwargs)
     if pv._version.version_info[:2] > (0, 47):
         msg = f'Convert `PolyData` `{n_cells}` deprecation warning to error'
