--- conflicted
+++ resolved
@@ -593,7 +593,6 @@
 
 
 @pytest.mark.parametrize('main_has_priority', [True, False])
-<<<<<<< HEAD
 def test_merge_main_has_priority_deprecated(sphere, main_has_priority):
     match = (
         "The keyword 'main_has_priority' is deprecated and should not be used.\n"
@@ -605,7 +604,9 @@
     else:
         with pytest.warns(pv.PyVistaDeprecationWarning, match=match):
             sphere.merge(sphere, main_has_priority=main_has_priority)
-=======
+
+
+@pytest.mark.parametrize('main_has_priority', [True, False])
 @pytest.mark.parametrize('mesh', [pv.UnstructuredGrid(), pv.PolyData()])
 def test_merge_field_data(mesh, main_has_priority):
     key = 'data'
@@ -620,7 +621,6 @@
     actual = merged.field_data[key]
     expected = data_main if main_has_priority else data_other
     assert np.array_equal(actual, expected)
->>>>>>> 5a4ce4a1
 
 
 def test_add(sphere, sphere_shifted):
