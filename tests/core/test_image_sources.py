import pyvista as pv


def test_image_ellip_soid_source():
    whole_extent = (-10, 10, -10, 10, -10, 10)
    center = (0.0, 0.0, 0.0)
    radius = (5.0, 5.0, 5.0)
    source = pv.ImageEllipsoidSource(whole_extent=whole_extent, center=center, radius=radius)
    assert source.whole_extent == whole_extent
    assert source.center == center
    assert source.radius == radius
    whole_extent = (-5, 5, -5, 5, -5, 5)
    center = (1.0, 1.0, 1.0)
    radius = (3.0, 3.0, 3.0)
    source.whole_extent = whole_extent
    source.center = center
    source.radius = radius
    assert source.whole_extent == whole_extent
    assert source.center == center
    assert source.radius == radius
    assert isinstance(source.output, pv.ImageData)


def test_image_noise_source():
    whole_extent = (-10, 10, -10, 10, -10, 10)
    source = pv.ImageNoiseSource(whole_extent=whole_extent, minimum=0, maximum=255)
    assert source.whole_extent == whole_extent
    whole_extent = (-5, 5, -5, 5, -5, 5)
    minimum = 100
    maximum = 200
    source.whole_extent = whole_extent
    source.minimum = minimum
    source.maximum = maximum
    assert source.whole_extent == whole_extent
    assert source.minimum == minimum
    assert source.maximum == maximum
    assert isinstance(source.output, pv.ImageData)


def test_image_mandelbrot_source():
    whole_extent = (0, 20, 0, 20, 0, 0)
    maxiter = 10
    source = pv.ImageMandelbrotSource(
        whole_extent=whole_extent,
        maxiter=maxiter,
    )
    assert source.whole_extent == whole_extent
    assert source.maxiter == maxiter
    whole_extent = (0, 200, 0, 200, 0, 0)
    maxiter = 100
    source.whole_extent = whole_extent
    source.maxiter = maxiter
    assert source.whole_extent == whole_extent
    assert source.maxiter == maxiter
    assert isinstance(source.output, pv.ImageData)


<<<<<<< HEAD
def test_image_gradient_source():
    center = (0.0, 0.0, 0.0)
    whole_extent = (-10, 10, -10, 10, -10, 10)
    maximum = 255
    std = 0.25
    source = pv.ImageGaussianSource(
        center=center,
        whole_extent=whole_extent,
        maximum=maximum,
        std=std,
    )
    assert source.center == center
    assert source.whole_extent == whole_extent
    assert source.maximum == maximum
    assert source.std == std
    center = (5.0, 0.0, 0.0)
    whole_extent = (-20, 20, -20, 20, -20, 20)
    maximum = 100
    std = 0.50
    source.center = center
    source.whole_extent = whole_extent
    source.maximum = maximum
    source.std = std
    assert source.center == center
    assert source.whole_extent == whole_extent
    assert source.maximum == maximum
    assert source.std == std
=======
def test_image_sinusolid_source():
    whole_extent = (0, 20, 0, 20, 0, 0)
    period = 20.0
    phase = 0.0
    amplitude = 255
    direction = (1.0, 0.0, 0.0)
    source = pv.ImageSinusoidSource(
        whole_extent=whole_extent,
        period=period,
        phase=phase,
        amplitude=amplitude,
        direction=direction,
    )
    assert source.whole_extent == whole_extent
    assert source.period == period
    assert source.phase == phase
    assert source.amplitude == amplitude
    assert source.direction == direction
    whole_extent = (0, 200, 0, 200, 0, 0)
    period = 200.0
    phase = 0.0
    amplitude = 100
    direction = (0.0, 1.0, 0.0)
    source.whole_extent = whole_extent
    source.period = period
    source.phase = phase
    source.amplitude = amplitude
    source.direction = direction
    assert source.whole_extent == whole_extent
    assert source.period == period
    assert source.phase == phase
    assert source.amplitude == amplitude
    assert source.direction == direction
>>>>>>> 47995607
    assert isinstance(source.output, pv.ImageData)<|MERGE_RESOLUTION|>--- conflicted
+++ resolved
@@ -55,7 +55,6 @@
     assert isinstance(source.output, pv.ImageData)
 
 
-<<<<<<< HEAD
 def test_image_gradient_source():
     center = (0.0, 0.0, 0.0)
     whole_extent = (-10, 10, -10, 10, -10, 10)
@@ -83,7 +82,7 @@
     assert source.whole_extent == whole_extent
     assert source.maximum == maximum
     assert source.std == std
-=======
+    assert isinstance(source.output, pv.ImageData)
 def test_image_sinusolid_source():
     whole_extent = (0, 20, 0, 20, 0, 0)
     period = 20.0
@@ -117,5 +116,4 @@
     assert source.phase == phase
     assert source.amplitude == amplitude
     assert source.direction == direction
->>>>>>> 47995607
     assert isinstance(source.output, pv.ImageData)