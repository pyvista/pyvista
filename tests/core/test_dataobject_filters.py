from __future__ import annotations

import itertools
import re
from typing import get_args

from hypothesis import HealthCheck
from hypothesis import assume
from hypothesis import given
from hypothesis import settings
from hypothesis.extra._array_helpers import array_shapes
from hypothesis.extra.numpy import arrays
from hypothesis.strategies import floats
from hypothesis.strategies import integers
from hypothesis.strategies import one_of
import numpy as np
import pytest
import vtk

import pyvista as pv
from pyvista import PyVistaDeprecationWarning
from pyvista import VTKVersionError
from pyvista import examples
from pyvista.core import _vtk_core
from pyvista.core.filters.data_object import _get_cell_quality_measures
from pyvista.core.utilities.cell_quality import _CellQualityLiteral
from tests.core.test_dataset_filters import HYPOTHESIS_MAX_EXAMPLES
from tests.core.test_dataset_filters import n_numbers
from tests.core.test_dataset_filters import normals


@pytest.mark.parametrize('return_clipped', [True, False])
@pytest.mark.parametrize('crinkle', [True, False])
def test_clip_filter(multiblock_all_with_nested_and_none, return_clipped, crinkle):
    """This tests the clip filter on all datatypes available filters"""
    # Remove None blocks in the root block but keep the none block in the nested MultiBlock
    multi = multiblock_all_with_nested_and_none
    for i, block in enumerate(multi):
        if block is None:
            del multi[i]
    assert None not in multi
    assert None in multi.recursive_iterator()

    for dataset in multi:
        clips = dataset.clip(
            normal='x', invert=True, return_clipped=return_clipped, crinkle=crinkle
        )
        assert clips is not None

        if return_clipped:
            assert isinstance(clips, tuple)
            assert len(clips) == 2
        else:
            assert isinstance(clips, pv.DataObject)
            # Make dataset iterable
            clips = [clips]

        for clip in clips:
            if isinstance(dataset, pv.PolyData):
                assert isinstance(clip, pv.PolyData)
            elif isinstance(dataset, pv.MultiBlock):
                assert isinstance(clip, pv.MultiBlock)
                assert clip.n_blocks == dataset.n_blocks
            else:
                assert isinstance(clip, pv.UnstructuredGrid)


@pytest.mark.parametrize('as_composite', [True, False])
def test_clip_filter_pointset_no_points_removed(pointset, as_composite):
    n_points_in = pointset.n_points
    mesh = pv.MultiBlock([pointset]) if as_composite else pointset
    # Make sure we clip such that none of the points are removed
    bounds = pointset.bounds
    clipped = mesh.clip(origin=(bounds.x_max + 1, bounds.y_max, bounds.z_max))
    pointset_out = clipped[0] if as_composite else clipped

    if as_composite and pv.vtk_version_info >= (9, 4) and pv.vtk_version_info < (9, 5):
        assert pointset_out.is_empty
        pytest.xfail("VTK 9.4 bug where clipping PointSet doesn't work")
    assert np.allclose(clipped.bounds, bounds)

    assert isinstance(pointset_out, pv.PointSet)
    n_points_out = pointset_out.n_points
    assert n_points_in == n_points_out


def test_clip_filter_normal(datasets):
    # Test no errors are raised
    for i, dataset in enumerate(datasets):
        dataset.clip(normal=normals[i], invert=True)


@pytest.mark.parametrize('dataset', [pv.PolyData(), pv.MultiBlock()])
def test_clip_filter_empty_inputs(dataset):
    dataset.clip('x')


def test_clip_filter_crinkle_disjoint(uniform):
    def assert_array_names(clipped):
        assert cell_ids in clipped.array_names
        assert 'vtkOriginalPointIds' not in clipped.array_names
        assert 'vtkOriginalCellIds' not in clipped.array_names

    # crinkle clip
    cell_ids = 'cell_ids'
    clp = uniform.clip(normal=(1, 1, 1), crinkle=True)
    assert_array_names(clp)

    assert clp is not None
    clp1, clp2 = uniform.clip(normal=(1, 1, 1), return_clipped=True, crinkle=True)
    assert clp1 is not None
    assert clp2 is not None
    assert_array_names(clp1)
    assert_array_names(clp2)
    set_a = set(clp1.cell_data[cell_ids])
    set_b = set(clp2.cell_data[cell_ids])
    assert set_a.isdisjoint(set_b)
    assert set_a.union(set_b) == set(range(uniform.n_cells))


@pytest.mark.parametrize('has_active_scalars', [True, False])
def test_clip_filter_crinkle_active_scalars(uniform, has_active_scalars):
    if not has_active_scalars:
        uniform.set_active_scalars(None)
        assert uniform.active_scalars is None
    else:
        assert uniform.active_scalars is not None

    scalars_before = uniform.active_scalars_name
    uniform.clip('x', crinkle=True)
    scalars_after = uniform.active_scalars_name
    assert scalars_before == scalars_after


def test_clip_filter_composite(multiblock_all):
    # Now test composite data structures
    output = multiblock_all.clip(normal=normals[0], invert=False)
    assert output.n_blocks == multiblock_all.n_blocks


def test_transform_raises(sphere):
    matrix = np.diag((1, 1, 1, 0))
    match = re.escape('Transform element (3,3), the inverse scale term, is zero')
    with pytest.raises(ValueError, match=match):
        sphere.transform(matrix, inplace=False)


@pytest.mark.parametrize('crinkle', [True, False])
def test_clip_box_output_type(multiblock_all_with_nested_and_none, crinkle):
    multiblock_all_with_nested_and_none.clean()
    for dataset in multiblock_all_with_nested_and_none:
        clp = dataset.clip_box(invert=True, progress_bar=True, crinkle=crinkle)
        assert clp is not None
        assert isinstance(clp, (pv.UnstructuredGrid, pv.MultiBlock))
        if isinstance(clp, pv.MultiBlock):
            assert all(
                isinstance(block, pv.UnstructuredGrid)
                for block in clp.recursive_iterator(skip_none=True)
            )
        clp2 = dataset.clip_box(merge_points=False)
        assert clp2 is not None


def test_clip_box():
    dataset = examples.load_airplane()
    # test length 3 bounds
    result = dataset.clip_box(bounds=(900, 900, 200), invert=False, progress_bar=True)
    dataset = examples.load_uniform()
    result = dataset.clip_box(bounds=0.5, progress_bar=True)
    assert result.n_cells
    with pytest.raises(ValueError):  # noqa: PT011
        dataset.clip_box(bounds=(5, 6), progress_bar=True)
    # allow Sequence but not Iterable bounds
    with pytest.raises(TypeError):
        dataset.clip_box(bounds={5, 6, 7}, progress_bar=True)
    # Test with a poly data box
    mesh = examples.load_airplane()
    box = pv.Cube(center=(0.9e3, 0.2e3, mesh.center[2]), x_length=500, y_length=500, z_length=500)
    box.rotate_z(33, inplace=True)
    result = mesh.clip_box(box, invert=False, progress_bar=True)
    assert result.n_cells
    result = mesh.clip_box(box, invert=True, progress_bar=True)
    assert result.n_cells

    with pytest.raises(ValueError):  # noqa: PT011
        dataset.clip_box(bounds=pv.Sphere(), progress_bar=True)

    # crinkle clip
    surf = pv.Sphere(radius=3)
    vol = surf.voxelize()
    cube = pv.Cube().rotate_x(33, inplace=False)
    clp = vol.clip_box(bounds=cube, invert=False, crinkle=True)
    assert clp is not None


@pytest.mark.parametrize('crinkle', [True, False])
def test_clip_empty(crinkle):
    out = pv.PolyData().clip(crinkle=crinkle, return_clipped=False)
    assert out.is_empty

    out1, out2 = pv.PolyData().clip(crinkle=crinkle, return_clipped=True)
    assert out1.is_empty

    out = pv.PolyData().clip_box(crinkle=crinkle)
    assert out.is_empty


def test_clip_box_composite(multiblock_all):
    # Now test composite data structures
    output = multiblock_all.clip_box(invert=False, progress_bar=True)
    assert output.n_blocks == multiblock_all.n_blocks


def test_slice_filter(datasets):
    """This tests the slice filter on all datatypes available filters"""
    for i, dataset in enumerate(datasets):
        slc = dataset.slice(normal=normals[i], progress_bar=True)
        assert slc is not None
        assert isinstance(slc, pv.PolyData)
    dataset = examples.load_uniform()
    slc = dataset.slice(contour=True, progress_bar=True)
    assert slc is not None
    assert isinstance(slc, pv.PolyData)
    result = dataset.slice(origin=(10, 15, 15), progress_bar=True)
    assert result.n_points < 1


def test_slice_filter_composite(multiblock_all):
    # Now test composite data structures
    output = multiblock_all.slice(normal=normals[0], progress_bar=True)
    assert output.n_blocks == multiblock_all.n_blocks


def test_slice_orthogonal_filter(datasets):
    """This tests the slice filter on all datatypes available filters"""
    for dataset in datasets:
        slices = dataset.slice_orthogonal(progress_bar=True)
        assert slices is not None
        assert isinstance(slices, pv.MultiBlock)
        assert slices.n_blocks == 3
        for slc in slices:
            assert isinstance(slc, pv.PolyData)


def test_slice_orthogonal_filter_composite(multiblock_all):
    # Now test composite data structures
    output = multiblock_all.slice_orthogonal(progress_bar=True)
    assert output.n_blocks == multiblock_all.n_blocks


def test_slice_along_axis(datasets):
    """Test the many slices along axis filter"""
    axii = ['x', 'y', 'z', 'y', 0]
    ns = [2, 3, 4, 10, 20, 13]
    for i, dataset in enumerate(datasets):
        slices = dataset.slice_along_axis(n=ns[i], axis=axii[i], progress_bar=True)
        assert slices is not None
        assert isinstance(slices, pv.MultiBlock)
        assert slices.n_blocks == ns[i]
        for slc in slices:
            assert isinstance(slc, pv.PolyData)
    dataset = examples.load_uniform()
    with pytest.raises(ValueError):  # noqa: PT011
        dataset.slice_along_axis(axis='u')


def test_slice_along_axis_composite(multiblock_all):
    # Now test composite data structures
    output = multiblock_all.slice_along_axis(progress_bar=True)
    assert output.n_blocks == multiblock_all.n_blocks


def test_extract_all_edges(datasets):
    for dataset in datasets:
        edges = dataset.extract_all_edges()
        assert edges is not None
        assert isinstance(edges, pv.PolyData)

    edges = datasets[0].extract_all_edges(use_all_points=True)
    assert edges.n_lines


def test_extract_all_edges_no_data():
    mesh = pv.Wavelet()
    edges = mesh.extract_all_edges(clear_data=True)
    assert edges is not None
    assert isinstance(edges, pv.PolyData)
    assert edges.n_arrays == 0


def test_extract_all_edges_composite(multiblock_all):
    # Now test composite data structures
    output = multiblock_all.extract_all_edges(progress_bar=True)
    assert output.n_blocks == multiblock_all.n_blocks


def test_elevation(uniform):
    dataset = uniform
    # Test default params
    elev = dataset.elevation(progress_bar=True)
    assert 'Elevation' in elev.array_names
    assert elev.active_scalars_name == 'Elevation'
    assert elev.get_data_range() == (dataset.bounds.z_min, dataset.bounds.z_max)
    # test vector args
    c = list(dataset.center)
    t = list(c)  # cast so it does not point to `c`
    t[2] = dataset.bounds[-1]
    elev = dataset.elevation(low_point=c, high_point=t, progress_bar=True)
    assert 'Elevation' in elev.array_names
    assert elev.active_scalars_name == 'Elevation'
    assert elev.get_data_range() == (dataset.center[2], dataset.bounds.z_max)
    # Test not setting active
    elev = dataset.elevation(set_active=False, progress_bar=True)
    assert 'Elevation' in elev.array_names
    assert elev.active_scalars_name != 'Elevation'
    # Set use a range by scalar name
    elev = dataset.elevation(scalar_range='Spatial Point Data', progress_bar=True)
    assert 'Elevation' in elev.array_names
    assert elev.active_scalars_name == 'Elevation'
    assert dataset.get_data_range('Spatial Point Data') == (elev.get_data_range('Elevation'))
    # Set use a user defined range
    elev = dataset.elevation(scalar_range=[1.0, 100.0], progress_bar=True)
    assert 'Elevation' in elev.array_names
    assert elev.active_scalars_name == 'Elevation'
    assert elev.get_data_range('Elevation') == (1.0, 100.0)
    # test errors
    match = 'Data Range has shape () which is not allowed. Shape must be 2.'
    with pytest.raises(ValueError, match=re.escape(match)):
        elev = dataset.elevation(scalar_range=0.5, progress_bar=True)
    with pytest.raises(ValueError):  # noqa: PT011
        elev = dataset.elevation(scalar_range=[1, 2, 3], progress_bar=True)
    with pytest.raises(TypeError):
        elev = dataset.elevation(scalar_range={1, 2}, progress_bar=True)


def test_elevation_composite(multiblock_all):
    # Now test composite data structures
    output = multiblock_all.elevation(progress_bar=True)
    assert output.n_blocks == multiblock_all.n_blocks


def test_compute_cell_sizes(datasets):
    for dataset in datasets:
        result = dataset.compute_cell_sizes(progress_bar=True, vertex_count=True)
        assert result is not None
        assert isinstance(result, type(dataset))
        assert 'Length' in result.array_names
        assert 'Area' in result.array_names
        assert 'Volume' in result.array_names
        assert 'VertexCount' in result.array_names
    # Test the volume property
    grid = pv.ImageData(dimensions=(10, 10, 10))
    volume = float(np.prod(np.array(grid.dimensions) - 1))
    assert np.allclose(grid.volume, volume)


def test_compute_cell_sizes_composite(multiblock_all):
    # Now test composite data structures
    output = multiblock_all.compute_cell_sizes(progress_bar=True)
    assert output.n_blocks == multiblock_all.n_blocks


def test_cell_centers(datasets):
    for dataset in datasets:
        result = dataset.cell_centers(progress_bar=True)
        assert result is not None
        assert isinstance(result, pv.PolyData)


def test_cell_centers_no_cell_data(cube):
    # test passing cell data kwarg works
    assert cube.cell_centers(pass_cell_data=True).cell_data
    assert not cube.cell_centers(pass_cell_data=False).cell_data


def test_cell_center_pointset(airplane):
    pointset = airplane.cast_to_pointset()
    result = pointset.cell_centers(progress_bar=True)
    assert result is not None
    assert isinstance(result, pv.PolyData)


def test_cell_centers_composite(multiblock_all):
    # Now test composite data structures
    output = multiblock_all.cell_centers(progress_bar=True)
    assert output.n_blocks == multiblock_all.n_blocks


def test_cell_data_to_point_data():
    data = examples.load_uniform()
    foo = data.cell_data_to_point_data(progress_bar=True)
    assert foo.n_arrays == 2
    assert len(foo.cell_data.keys()) == 0
    _ = data.ctp()


def test_cell_data_to_point_data_composite(multiblock_all):
    # Now test composite data structures
    output = multiblock_all.cell_data_to_point_data(progress_bar=True)
    assert output.n_blocks == multiblock_all.n_blocks


def test_point_data_to_cell_data():
    data = examples.load_uniform()
    foo = data.point_data_to_cell_data(progress_bar=True)
    assert foo.n_arrays == 2
    assert len(foo.point_data.keys()) == 0
    _ = data.ptc()


def test_point_data_to_cell_data_composite(multiblock_all):
    # Now test composite data structures
    output = multiblock_all.point_data_to_cell_data(progress_bar=True)
    assert output.n_blocks == multiblock_all.n_blocks


def test_triangulate():
    data = examples.load_uniform()
    tri = data.triangulate(progress_bar=True)
    assert isinstance(tri, pv.UnstructuredGrid)
    assert np.any(tri.cells)


def test_triangulate_composite(multiblock_all):
    # Now test composite data structures
    output = multiblock_all.triangulate(progress_bar=True)
    assert output.n_blocks == multiblock_all.n_blocks


def test_sample():
    mesh = pv.Sphere(center=(4.5, 4.5, 4.5), radius=4.5)
    data_to_probe = examples.load_uniform()

    def sample_test(**kwargs):
        """Test `sample` with kwargs."""
        result = mesh.sample(data_to_probe, **kwargs)
        name = 'Spatial Point Data'
        assert name in result.array_names
        assert isinstance(result, type(mesh))

    sample_test()
    sample_test(tolerance=1.0)
    sample_test(progress_bar=True)
    sample_test(categorical=True)
    sample_test(locator=_vtk_core.vtkStaticCellLocator())
    for locator in ['cell', 'cell_tree', 'obb_tree', 'static_cell']:
        sample_test(locator=locator)
    with pytest.raises(ValueError):  # noqa: PT011
        sample_test(locator='invalid')
    sample_test(pass_cell_data=False)
    sample_test(pass_point_data=False)
    sample_test(pass_field_data=False)
    if pv.vtk_version_info >= (9, 3):
        sample_test(snap_to_closest_point=True)
    else:
        with pytest.raises(VTKVersionError, match='snap_to_closest_point'):
            sample_test(snap_to_closest_point=True)


def test_sample_composite():
    mesh0 = pv.ImageData(dimensions=(11, 11, 1), origin=(0.0, 0.0, 0.0), spacing=(1.0, 1.0, 1.0))
    mesh1 = pv.ImageData(dimensions=(11, 11, 1), origin=(10.0, 0.0, 0.0), spacing=(1.0, 1.0, 1.0))
    mesh0['common_data'] = np.zeros(mesh0.n_points)
    mesh1['common_data'] = np.ones(mesh1.n_points)
    mesh0['partial_data'] = np.zeros(mesh0.n_points)

    composite = pv.MultiBlock([mesh0, mesh1])

    probe_points = pv.PolyData(
        [
            [5.0, 5.0, 0.0],
            [15.0, 5.0, 0.0],
            [25.0, 5.0, 0.0],  # outside domain
        ],
    )

    result = probe_points.sample(composite)
    assert 'common_data' in result.point_data
    # Need pass partial arrays?
    assert 'partial_data' not in result.point_data
    assert 'vtkValidPointMask' in result.point_data
    assert 'vtkGhostType' in result.point_data
    # data outside domain is 0
    assert np.array_equal(result['common_data'], [0.0, 1.0, 0.0])
    assert np.array_equal(result['vtkValidPointMask'], [1, 1, 0])

    result = probe_points.sample(composite, mark_blank=False)
    assert 'vtkGhostType' not in result.point_data

    small_mesh_0 = pv.ImageData(
        dimensions=(6, 6, 1),
        origin=(0.0, 0.0, 0.0),
        spacing=(1.0, 1.0, 1.0),
    )
    small_mesh_1 = pv.ImageData(
        dimensions=(6, 6, 1),
        origin=(10.0, 0.0, 0.0),
        spacing=(1.0, 1.0, 1.0),
    )

    probe_composite = pv.MultiBlock([small_mesh_0, small_mesh_1])
    result = probe_composite.sample(composite)
    assert 'common_data' in result[0].point_data
    # Need pass partial arrays?
    assert 'partial_data' not in result[0].point_data
    assert 'vtkValidPointMask' in result[0].point_data
    assert 'vtkGhostType' in result[0].point_data


def test_slice_along_line():
    model = examples.load_uniform()
    n = 5
    x = y = z = np.linspace(model.bounds.x_min, model.bounds.x_max, num=n)
    points = np.c_[x, y, z]
    spline = pv.Spline(points, n)
    slc = model.slice_along_line(spline, progress_bar=True)
    assert slc.n_points > 0
    slc = model.slice_along_line(spline, contour=True, progress_bar=True)
    assert slc.n_points > 0
    # Now check a simple line
    a = [model.bounds.x_min, model.bounds.y_min, model.bounds.z_min]
    b = [model.bounds.x_max, model.bounds.y_max, model.bounds.z_max]
    line = pv.Line(a, b, resolution=10)
    slc = model.slice_along_line(line, progress_bar=True)
    assert slc.n_points > 0
    # Now check a bad input
    a = [model.bounds.x_min, model.bounds.y_min, model.bounds.z_min]
    b = [model.bounds.x_max, model.bounds.y_min, model.bounds.z_max]
    line2 = pv.Line(a, b, resolution=10)
    line = line2.cast_to_unstructured_grid().merge(line.cast_to_unstructured_grid())
    with pytest.raises(ValueError):  # noqa: PT011
        slc = model.slice_along_line(line, progress_bar=True)

    one_cell = model.extract_cells(0, progress_bar=True)
    with pytest.raises(TypeError):
        model.slice_along_line(one_cell, progress_bar=True)


def test_slice_along_line_composite(multiblock_all):
    # Now test composite data structures
    a = [multiblock_all.bounds.x_min, multiblock_all.bounds.y_min, multiblock_all.bounds.z_min]
    b = [multiblock_all.bounds.x_max, multiblock_all.bounds.y_max, multiblock_all.bounds.z_max]
    line = pv.Line(a, b, resolution=10)
    output = multiblock_all.slice_along_line(line, progress_bar=True)
    assert output.n_blocks == multiblock_all.n_blocks


def test_compute_cell_quality():
    mesh = pv.ParametricEllipsoid().triangulate().decimate(0.8)
    with pytest.warns(
        PyVistaDeprecationWarning, match='This filter is deprecated. Use `cell_quality` instead'
    ):
        qual = mesh.compute_cell_quality(progress_bar=True)
    assert 'CellQuality' in qual.array_names
    with pytest.raises(KeyError):
        with pytest.warns(PyVistaDeprecationWarning):
            qual = mesh.compute_cell_quality(quality_measure='foo', progress_bar=True)


SHAPE = 'shape'
CELL_QUALITY = 'CellQuality'
AREA = 'area'
VOLUME = 'volume'


def test_cell_quality():
    mesh = pv.ParametricEllipsoid().triangulate().decimate(0.8)
    qual = mesh.cell_quality(SHAPE, progress_bar=True)
    assert SHAPE in qual.array_names

    expected_names = [SHAPE, AREA]
    qual = mesh.cell_quality(expected_names, progress_bar=True)
    assert qual.array_names == expected_names

    with pytest.raises(ValueError, match="quality_measure 'foo' is not valid"):
        mesh.cell_quality(quality_measure='foo', progress_bar=True)


def test_cell_quality_measures(ant):
    # Get quality measures from type hints
    hinted_measures = list(get_args(_CellQualityLiteral))

    # Get quality measures from the VTK class
    actual_measures = list(_get_cell_quality_measures().keys())
    msg = 'VTK API has changed. Update type hints and docstring for `cell_quality`.'
    assert actual_measures == hinted_measures, msg

    # Test 'all' measure keys
    qual = ant.cell_quality('all')
    assert qual.array_names == actual_measures


@pytest.mark.parametrize(
    'cell_mesh',
    [
        examples.cells.Triangle(),
        examples.cells.Quadrilateral(),
        examples.cells.Hexahedron(),
        examples.cells.Tetrahedron(),
    ],
)
@pytest.mark.parametrize('measure', ['relative_size_squared', 'shape_and_size'])
def test_cell_quality_size_measures(cell_mesh, measure):
    quality = cell_mesh.cell_quality(measure)
    assert np.isclose(quality[measure][0], 1.0)


def test_cell_quality_all_valid(ant):
    qual = ant.cell_quality('all_valid')
    assert AREA in qual.array_names
    assert SHAPE in qual.array_names
    assert VOLUME not in qual.array_names


def test_cell_quality_composite(multiblock_all_with_nested_and_none):
    qual = multiblock_all_with_nested_and_none.cell_quality([SHAPE])
    for block in qual.recursive_iterator(skip_none=True):
        assert SHAPE in block.array_names


def test_cell_quality_return_type(multiblock_all_with_nested_and_none):
    iter_in = multiblock_all_with_nested_and_none.recursive_iterator()
    qual = multiblock_all_with_nested_and_none.cell_quality([SHAPE])
    iter_out = qual.recursive_iterator()
    for block_in, block_out in zip(iter_in, iter_out):
        assert type(block_in) is type(block_out)


@pytest.mark.parametrize(
    ('num_cell_arrays', 'num_point_data'),
    itertools.product([0, 1, 2], [0, 1, 2]),
)
def test_transform_mesh(datasets, num_cell_arrays, num_point_data):
    dx, dy, dz = -1.0, 2.0, 3.0
    tf = pv.Transform().translate((dx, dy, dz))
    for dataset in datasets:
        for i in range(num_cell_arrays):
            dataset.cell_data[f'C{i}'] = np.random.default_rng().random((dataset.n_cells, 3))

        for i in range(num_point_data):
            dataset.point_data[f'P{i}'] = np.random.default_rng().random((dataset.n_points, 3))

        # deactivate any active vectors!
        # even if transform_all_input_vectors is False, vtkTransformfilter will
        # transform active vectors
        dataset.set_active_vectors(None)

        transformed = dataset.transform(tf, transform_all_input_vectors=False, inplace=False)

        assert np.allclose(dataset.points[:, 0] + dx, transformed.points[:, 0])
        assert np.allclose(dataset.points[:, 1] + dy, transformed.points[:, 1])
        assert np.allclose(dataset.points[:, 2] + dz, transformed.points[:, 2])

        # ensure that none of the vector data is changed
        for name, array in dataset.point_data.items():
            assert transformed.point_data[name] == pytest.approx(array)

        for name, array in dataset.cell_data.items():
            assert transformed.cell_data[name] == pytest.approx(array)

        # verify that the cell connectivity is a deep copy
        if hasattr(dataset, '_connectivity_array'):
            transformed._connectivity_array[0] += 1
            assert not np.array_equal(dataset._connectivity_array, transformed._connectivity_array)
        if hasattr(dataset, 'cell_connectivity'):
            transformed.cell_connectivity[0] += 1
            assert not np.array_equal(dataset.cell_connectivity, transformed.cell_connectivity)


@pytest.mark.parametrize(
    ('num_cell_arrays', 'num_point_data'),
    itertools.product([0, 1, 2], [0, 1, 2]),
)
def test_transform_mesh_and_vectors(datasets, num_cell_arrays, num_point_data):
    sx, sy, sz = -1.1, 2.2, 3.3
    tf = pv.Transform().scale((sx, sy, sz))
    for dataset in datasets:
        for i in range(num_cell_arrays):
            dataset.cell_data[f'C{i}'] = np.random.default_rng().random((dataset.n_cells, 3))

        for i in range(num_point_data):
            dataset.point_data[f'P{i}'] = np.random.default_rng().random((dataset.n_points, 3))

        # track original untransformed dataset
        orig_dataset = dataset.copy(deep=True)

        transformed = dataset.transform(tf, transform_all_input_vectors=True, inplace=False)

        # verify that the dataset has not modified
        if num_cell_arrays:
            assert dataset.cell_data == orig_dataset.cell_data
        if num_point_data:
            assert dataset.point_data == orig_dataset.point_data

        assert np.allclose(dataset.points[:, 0] * sx, transformed.points[:, 0])
        assert np.allclose(dataset.points[:, 1] * sy, transformed.points[:, 1])
        assert np.allclose(dataset.points[:, 2] * sz, transformed.points[:, 2])

        for i in range(num_cell_arrays):
            assert np.allclose(
                dataset.cell_data[f'C{i}'][:, 0] * sx,
                transformed.cell_data[f'C{i}'][:, 0],
            )
            assert np.allclose(
                dataset.cell_data[f'C{i}'][:, 1] * sy,
                transformed.cell_data[f'C{i}'][:, 1],
            )
            assert np.allclose(
                dataset.cell_data[f'C{i}'][:, 2] * sz,
                transformed.cell_data[f'C{i}'][:, 2],
            )

        for i in range(num_point_data):
            assert np.allclose(
                dataset.point_data[f'P{i}'][:, 0] * sx,
                transformed.point_data[f'P{i}'][:, 0],
            )
            assert np.allclose(
                dataset.point_data[f'P{i}'][:, 1] * sy,
                transformed.point_data[f'P{i}'][:, 1],
            )
            assert np.allclose(
                dataset.point_data[f'P{i}'][:, 2] * sz,
                transformed.point_data[f'P{i}'][:, 2],
            )

        # Verify active scalars are not changed
        expected_point_scalars_name = orig_dataset.point_data.active_scalars_name
        actual_point_scalars_name = transformed.point_data.active_scalars_name
        assert actual_point_scalars_name == expected_point_scalars_name

        expected_cell_scalars_name = orig_dataset.cell_data.active_scalars_name
        actual_cell_scalars_name = transformed.cell_data.active_scalars_name
        assert actual_cell_scalars_name == expected_cell_scalars_name


@pytest.mark.parametrize(
    ('num_cell_arrays', 'num_point_data'),
    itertools.product([0, 1, 2], [0, 1, 2]),
)
def test_transform_int_vectors_warning(datasets, num_cell_arrays, num_point_data):
    tf = pv.Transform().scale((1, 2, 3))
    for dataset in datasets:
        dataset.clear_data()
        for i in range(num_cell_arrays):
            dataset.cell_data[f'C{i}'] = np.random.default_rng().integers(
                np.iinfo(int).max,
                size=(dataset.n_cells, 3),
            )
        for i in range(num_point_data):
            dataset.point_data[f'P{i}'] = np.random.default_rng().integers(
                np.iinfo(int).max,
                size=(dataset.n_points, 3),
            )
        if not (num_cell_arrays == 0 and num_point_data == 0):
            with pytest.warns(UserWarning, match='Integer'):
                _ = dataset.transform(tf, transform_all_input_vectors=True, inplace=False)


def test_transform_inplace(datasets):
    tf = pv.Transform().scale(1, 2, 3)
    for dataset in datasets:
        dataset.clear_data()
        pdata_array = np.arange(dataset.n_points)
        cdata_array = np.arange(dataset.n_cells)
        pdata_name = 'pdata'
        cdata_name = 'cdata'
        dataset[pdata_name] = pdata_array
        dataset[cdata_name] = cdata_array

        copied = dataset.copy()
        inplace = copied.transform(tf, inplace=True)
        assert inplace is copied
        assert np.shares_memory(inplace[pdata_name], copied[pdata_name])
        assert np.shares_memory(inplace[cdata_name], copied[cdata_name])

        not_inplace = dataset.transform(tf, inplace=False)
        assert inplace == not_inplace
        assert not np.shares_memory(not_inplace[pdata_name], copied[pdata_name])
        assert not np.shares_memory(not_inplace[cdata_name], copied[cdata_name])


def test_transform_rectilinear_warns(rectilinear):
    tf = pv.Transform().rotate_x(30)
    match = (
        'The transformation has a non-diagonal rotation component which has been removed. '
        'Rotation is\nnot supported by RectilinearGrid; cast to StructuredGrid first to fully '
        'support rotations.'
    )
    with pytest.warns(UserWarning, match=match):
        rectilinear.transform(tf, inplace=False)

    matrix = np.eye(4)
    matrix[0, 1] = 0.1
    matrix[1, 0] = 0.1
    match = (
        'The transformation has a shear component which has been removed. Shear is not '
        'supported\nby RectilinearGrid; cast to StructuredGrid first to support shear '
        'transformations.'
    )
    with pytest.warns(UserWarning, match=match):
        rectilinear.transform(matrix, inplace=False)


def test_transform_rectilinear(rectilinear):
    # Test that various transformations applied sequentially work

    def transform(mesh):
        return (
            mesh.flip_x()
            .flip_y()
            .flip_z()
            .rotate_x(360)
            .rotate(np.diag((-1, -1, -1)))
            .scale((1, 2, 3))
            .translate((4, 5, 6))
        )

    transform_then_cast = transform(rectilinear).cast_to_unstructured_grid()
    cast_then_transform = transform(rectilinear.cast_to_unstructured_grid())

    assert transform_then_cast == cast_then_transform


@pytest.mark.parametrize('spacing', [(1, 1, 1), (0.5, 0.6, 0.7)])
def test_transform_imagedata(uniform, spacing):
    # Transformations affect origin, spacing, and direction, so test these here
    uniform.spacing = spacing

    # Test scaling
    vector123 = np.array((1, 2, 3))
    uniform.scale(vector123, inplace=True)
    expected_spacing = spacing * vector123
    assert np.allclose(uniform.spacing, expected_spacing)

    # Test direction
    rotation = pv.Transform().rotate_vector(vector123, 30).matrix[:3, :3]
    uniform.rotate(rotation, inplace=True)
    assert np.allclose(uniform.direction_matrix, rotation)

    # Test translation by centering data
    vector = np.array(uniform.center) * -1
    translation = pv.Transform().translate(vector)
    uniform.transform(translation, inplace=True)
    assert isinstance(uniform, pv.ImageData)
    assert np.array_equal(uniform.origin, vector)

    # Test applying a second translation
    translated = uniform.transform(translation, inplace=False)
    assert np.allclose(translated.origin, vector * 2)
    assert np.allclose(translated.center, uniform.origin)


def test_transform_imagedata_warns_with_shear(uniform):
    shear = np.eye(4)
    shear[0, 1] = 0.1

    with pytest.warns(
        Warning,
        match=r'The transformation matrix has a shear component which has been removed\. \n'
        r'Shear is not supported when setting `ImageData` `index_to_physical_matrix`\.',
    ):
        uniform.transform(shear, inplace=True)


def test_transform_filter_inplace_default_warns(cube):
    expected_msg = (
        'The default value of `inplace` for the filter `PolyData.transform` '
        'will change in the future.'
    )
    with pytest.warns(PyVistaDeprecationWarning, match=expected_msg):
        _ = cube.transform(np.eye(4))


def test_reflect_mesh_about_point(datasets):
    for dataset in datasets:
        x_plane = 500
        reflected = dataset.reflect((1, 0, 0), point=(x_plane, 0, 0), progress_bar=True)
        assert reflected.n_cells == dataset.n_cells
        assert reflected.n_points == dataset.n_points
        assert np.allclose(x_plane - dataset.points[:, 0], reflected.points[:, 0] - x_plane)
        assert np.allclose(dataset.points[:, 1:], reflected.points[:, 1:])


def test_reflect_mesh_with_vectors(datasets):
    for dataset in datasets:
        if hasattr(dataset, 'compute_normals'):
            dataset.compute_normals(inplace=True, progress_bar=True)

        # add vector data to cell and point arrays
        dataset.cell_data['C'] = np.arange(dataset.n_cells)[:, np.newaxis] * np.array(
            [1, 2, 3],
            dtype=float,
        ).reshape((1, 3))
        dataset.point_data['P'] = np.arange(dataset.n_points)[:, np.newaxis] * np.array(
            [1, 2, 3],
            dtype=float,
        ).reshape((1, 3))

        reflected = dataset.reflect(
            (1, 0, 0),
            transform_all_input_vectors=True,
            inplace=False,
            progress_bar=True,
        )

        # assert isinstance(reflected, type(dataset))
        assert reflected.n_cells == dataset.n_cells
        assert reflected.n_points == dataset.n_points
        assert np.allclose(dataset.points[:, 0], -reflected.points[:, 0])
        assert np.allclose(dataset.points[:, 1:], reflected.points[:, 1:])

        # assert normals are reflected
        if hasattr(dataset, 'compute_normals'):
            assert np.allclose(
                dataset.cell_data['Normals'][:, 0],
                -reflected.cell_data['Normals'][:, 0],
            )
            assert np.allclose(
                dataset.cell_data['Normals'][:, 1:],
                reflected.cell_data['Normals'][:, 1:],
            )
            assert np.allclose(
                dataset.point_data['Normals'][:, 0],
                -reflected.point_data['Normals'][:, 0],
            )
            assert np.allclose(
                dataset.point_data['Normals'][:, 1:],
                reflected.point_data['Normals'][:, 1:],
            )

        # assert other vector fields are reflected
        assert np.allclose(dataset.cell_data['C'][:, 0], -reflected.cell_data['C'][:, 0])
        assert np.allclose(dataset.cell_data['C'][:, 1:], reflected.cell_data['C'][:, 1:])
        assert np.allclose(dataset.point_data['P'][:, 0], -reflected.point_data['P'][:, 0])
        assert np.allclose(dataset.point_data['P'][:, 1:], reflected.point_data['P'][:, 1:])


@pytest.mark.parametrize(
    'dataset',
    [
        examples.load_hexbeam(),  # UnstructuredGrid
        examples.load_airplane(),  # PolyData
        examples.load_structured(),  # StructuredGrid
    ],
)
def test_reflect_inplace(dataset):
    orig = dataset.copy()
    dataset.reflect((1, 0, 0), inplace=True, progress_bar=True)
    assert dataset.n_cells == orig.n_cells
    assert dataset.n_points == orig.n_points
    assert np.allclose(dataset.points[:, 0], -orig.points[:, 0])
    assert np.allclose(dataset.points[:, 1:], orig.points[:, 1:])


@settings(suppress_health_check=[HealthCheck.function_scoped_fixture], deadline=None)
@given(rotate_amounts=n_numbers(4), translate_amounts=n_numbers(3))
def test_transform_should_match_vtk_transformation(rotate_amounts, translate_amounts, hexbeam):
    trans = pv.Transform()
    trans.check_finite = False
    trans.RotateWXYZ(*rotate_amounts)
    trans.translate(translate_amounts)
    trans.Update()

    # Apply transform with pyvista filter
    grid_a = hexbeam.copy()
    grid_a.transform(trans, inplace=True)

    # Apply transform with vtk filter
    grid_b = hexbeam.copy()
    f = vtk.vtkTransformFilter()
    f.SetInputDataObject(grid_b)
    f.SetTransform(trans)
    f.Update()
    grid_b = pv.wrap(f.GetOutput())

    # treat INF as NAN (necessary for allclose)
    grid_a.points[np.isinf(grid_a.points)] = np.nan
    assert np.allclose(grid_a.points, grid_b.points, equal_nan=True)


@settings(suppress_health_check=[HealthCheck.function_scoped_fixture], deadline=None)
@given(rotate_amounts=n_numbers(4))
def test_transform_should_match_vtk_transformation_non_homogeneous(rotate_amounts, hexbeam):
    # test non homogeneous transform
    trans_rotate_only = pv.Transform()
    trans_rotate_only.check_finite = False
    trans_rotate_only.RotateWXYZ(*rotate_amounts)
    trans_rotate_only.Update()

    grid_copy = hexbeam.copy()
    grid_copy.transform(trans_rotate_only, inplace=True)

    from pyvista.core.utilities.transformations import apply_transformation_to_points

    trans_arr = trans_rotate_only.matrix[:3, :3]
    trans_pts = apply_transformation_to_points(trans_arr, hexbeam.points)
    assert np.allclose(grid_copy.points, trans_pts, equal_nan=True)


def test_translate_should_not_fail_given_none(hexbeam):
    bounds = hexbeam.bounds
    hexbeam.transform(None, inplace=True)
    assert hexbeam.bounds == bounds


def test_translate_should_fail_bad_points_or_transform():
    points = np.random.default_rng().random((10, 2))
    bad_points = np.random.default_rng().random((10, 2))
    trans = np.random.default_rng().random((4, 4))
    bad_trans = np.random.default_rng().random((2, 4))
    with pytest.raises(ValueError):  # noqa: PT011
        pv.core.utilities.transformations.apply_transformation_to_points(trans, bad_points)

    with pytest.raises(ValueError):  # noqa: PT011
        pv.core.utilities.transformations.apply_transformation_to_points(bad_trans, points)


@settings(
    suppress_health_check=[HealthCheck.function_scoped_fixture],
    max_examples=HYPOTHESIS_MAX_EXAMPLES,
)
@given(array=arrays(dtype=np.float32, shape=array_shapes(max_dims=5, max_side=5)))
def test_transform_should_fail_given_wrong_numpy_shape(array, hexbeam):
    assume(array.shape not in [(3, 3), (4, 4)])
    match = 'Shape must be one of [(3, 3), (4, 4)]'
    with pytest.raises(ValueError, match=re.escape(match)):
        hexbeam.transform(array, inplace=True)


@pytest.mark.parametrize('axis_amounts', [[1, 1, 1], [0, 0, 0], [-1, -1, -1]])
def test_translate_should_translate_grid(hexbeam, axis_amounts):
    grid_copy = hexbeam.copy()
    grid_copy.translate(axis_amounts, inplace=True)

    grid_points = hexbeam.points.copy() + np.array(axis_amounts)
    assert np.allclose(grid_copy.points, grid_points)


@settings(
    suppress_health_check=[HealthCheck.function_scoped_fixture],
    max_examples=HYPOTHESIS_MAX_EXAMPLES,
)
@given(angle=one_of(floats(allow_infinity=False, allow_nan=False), integers()))
@pytest.mark.parametrize('axis', ['x', 'y', 'z'])
def test_rotate_should_match_vtk_rotation(angle, axis, hexbeam):
    trans = vtk.vtkTransform()
    getattr(trans, f'Rotate{axis.upper()}')(angle)
    trans.Update()

    trans_filter = vtk.vtkTransformFilter()
    trans_filter.SetTransform(trans)
    trans_filter.SetInputData(hexbeam)
    trans_filter.Update()
    grid_a = pv.UnstructuredGrid(trans_filter.GetOutput())

    grid_b = hexbeam.copy()
    getattr(grid_b, f'rotate_{axis}')(angle, inplace=True)
    assert np.allclose(grid_a.points, grid_b.points, equal_nan=True)


def test_rotate_90_degrees_four_times_should_return_original_geometry():
    sphere = pv.Sphere()
    sphere.rotate_y(90, inplace=True)
    sphere.rotate_y(90, inplace=True)
    sphere.rotate_y(90, inplace=True)
    sphere.rotate_y(90, inplace=True)
    assert np.all(sphere.points == pv.Sphere().points)


def test_rotate_180_degrees_two_times_should_return_original_geometry():
    sphere = pv.Sphere()
    sphere.rotate_x(180, inplace=True)
    sphere.rotate_x(180, inplace=True)
    assert np.all(sphere.points == pv.Sphere().points)


def test_rotate_vector_90_degrees_should_not_distort_geometry():
    cylinder = pv.Cylinder()
    rotated = cylinder.rotate_vector(vector=(1, 1, 0), angle=90)
    assert np.isclose(cylinder.volume, rotated.volume)


def test_rotations_should_match_by_a_360_degree_difference():
    mesh = examples.load_airplane()

    point = np.random.default_rng().random(3) - 0.5
    angle = (np.random.default_rng().random() - 0.5) * 360.0
    vector = np.random.default_rng().random(3) - 0.5

    # Rotate about x axis.
    rot1 = mesh.copy()
    rot2 = mesh.copy()
    rot1.rotate_x(angle=angle, point=point, inplace=True)
    rot2.rotate_x(angle=angle - 360.0, point=point, inplace=True)
    assert np.allclose(rot1.points, rot2.points)

    # Rotate about y axis.
    rot1 = mesh.copy()
    rot2 = mesh.copy()
    rot1.rotate_y(angle=angle, point=point, inplace=True)
    rot2.rotate_y(angle=angle - 360.0, point=point, inplace=True)
    assert np.allclose(rot1.points, rot2.points)

    # Rotate about z axis.
    rot1 = mesh.copy()
    rot2 = mesh.copy()
    rot1.rotate_z(angle=angle, point=point, inplace=True)
    rot2.rotate_z(angle=angle - 360.0, point=point, inplace=True)
    assert np.allclose(rot1.points, rot2.points)

    # Rotate about custom vector.
    rot1 = mesh.copy()
    rot2 = mesh.copy()
    rot1.rotate_vector(vector=vector, angle=angle, point=point, inplace=True)
    rot2.rotate_vector(vector=vector, angle=angle - 360.0, point=point, inplace=True)
    assert np.allclose(rot1.points, rot2.points)


def test_rotate_x():
    # Test non-point-based mesh doesn't fail
    mesh = examples.load_uniform()
    out = mesh.rotate_x(30)
    assert isinstance(out, pv.ImageData)
    match = 'Shape must be one of [(3,), (1, 3), (3, 1)]'
    with pytest.raises(ValueError, match=re.escape(match)):
        out = mesh.rotate_x(30, point=5)
    with pytest.raises(ValueError, match=re.escape(match)):
        out = mesh.rotate_x(30, point=[1, 3])


def test_rotate_y():
    # Test non-point-based mesh doesn't fail
    mesh = examples.load_uniform()
    out = mesh.rotate_y(30)
    assert isinstance(out, pv.ImageData)
    match = 'Shape must be one of [(3,), (1, 3), (3, 1)]'
    with pytest.raises(ValueError, match=re.escape(match)):
        out = mesh.rotate_y(30, point=5)
    with pytest.raises(ValueError, match=re.escape(match)):
        out = mesh.rotate_y(30, point=[1, 3])


def test_rotate_z():
    # Test non-point-based mesh doesn't fail
    mesh = examples.load_uniform()
    out = mesh.rotate_z(30)
    assert isinstance(out, pv.ImageData)
    match = 'Shape must be one of [(3,), (1, 3), (3, 1)]'
    with pytest.raises(ValueError, match=re.escape(match)):
        out = mesh.rotate_z(30, point=5)
    with pytest.raises(ValueError, match=re.escape(match)):
        out = mesh.rotate_z(30, point=[1, 3])


def test_rotate_vector():
    # Test non-point-based mesh doesn't fail
    mesh = examples.load_uniform()
    out = mesh.rotate_vector([1, 1, 1], 33)
    assert isinstance(out, pv.ImageData)
    match = 'Shape must be one of [(3,), (1, 3), (3, 1)]'
    with pytest.raises(ValueError, match=re.escape(match)):
        out = mesh.rotate_vector([1, 1], 33)
    with pytest.raises(ValueError, match=re.escape(match)):
        out = mesh.rotate_vector(30, 33)


def test_rotate():
    # Test non-point-based mesh doesn't fail
    mesh = examples.load_uniform()
    out = mesh.rotate([[0, 1, 0], [1, 0, 0], [0, 0, 1]])
    assert isinstance(out, pv.ImageData)


def test_transform_integers():
    # regression test for gh-1943
    points = [
        [0, 0, 0],
        [1, 0, 0],
        [0, 1, 0],
    ]
    # build vtkPolyData from scratch to enforce int data
    poly = vtk.vtkPolyData()
    poly.SetPoints(pv.vtk_points(points))
    poly = pv.wrap(poly)
    poly.verts = [1, 0, 1, 1, 1, 2]
    # define active and inactive vectors with int values
    for dataset_attrs in poly.point_data, poly.cell_data:
        for key in 'active_v', 'inactive_v', 'active_n', 'inactive_n':
            dataset_attrs[key] = poly.points
        dataset_attrs.active_vectors_name = 'active_v'
        dataset_attrs.active_normals_name = 'active_n'

    # active vectors and normals should be converted by default
    for key in 'active_v', 'inactive_v', 'active_n', 'inactive_n':
        assert poly.point_data[key].dtype == np.int_
        assert poly.cell_data[key].dtype == np.int_

    with pytest.warns(UserWarning, match=r'Integer points.*converted.*float32'):
        poly.rotate_x(angle=10, inplace=True)

    # check that points were converted and transformed correctly
    assert poly.points.dtype == np.float32
    assert poly.points[-1, 1] != 0
    # assert that exactly active vectors and normals were converted
    for key in 'active_v', 'active_n':
        assert poly.point_data[key].dtype == np.float32
        assert poly.cell_data[key].dtype == np.float32
    for key in 'inactive_v', 'inactive_n':
        assert poly.point_data[key].dtype == np.int_
        assert poly.cell_data[key].dtype == np.int_


@pytest.mark.xfail(reason='VTK bug')
def test_transform_integers_vtkbug_present():
    # verify that the VTK transform bug is still there
    # if this test starts to pass, we can remove the
    # automatic float conversion from ``DataSet.transform``
    # along with this test
    points = [
        [0, 0, 0],
        [1, 0, 0],
        [0, 1, 0],
    ]
    # build vtkPolyData from scratch to enforce int data
    poly = vtk.vtkPolyData()
    poly.SetPoints(pv.vtk_points(points))

    # manually put together a rotate_x(10) transform
    trans_arr = pv.core.utilities.transformations.axis_angle_rotation((1, 0, 0), 10, deg=True)
    trans_mat = pv.vtkmatrix_from_array(trans_arr)
    trans = vtk.vtkTransform()
    trans.SetMatrix(trans_mat)
    trans_filt = vtk.vtkTransformFilter()
    trans_filt.SetInputDataObject(poly)
    trans_filt.SetTransform(trans)
    trans_filt.Update()
    poly = pv.wrap(trans_filt.GetOutputDataObject(0))
    # the bug is that e.g. 0.98 gets truncated to 0
    assert poly.points[-1, 1] != 0


def test_scale():
    mesh = examples.load_airplane()

    xyz = np.random.default_rng().random(3)
    scale1 = mesh.copy()
    scale2 = mesh.copy()
    scale1.scale(xyz, inplace=True)
    scale2.points *= xyz
    scale3 = mesh.scale(xyz, inplace=False)
    assert np.allclose(scale1.points, scale2.points)
    assert np.allclose(scale3.points, scale2.points)
    # test scalar scale case
    scale1 = mesh.copy()
    scale2 = mesh.copy()
    xyz = 4.0
    scale1.scale(xyz, inplace=True)
    scale2.scale([xyz] * 3, inplace=True)
    assert np.allclose(scale1.points, scale2.points)
    # test non-point-based mesh doesn't fail
    mesh = examples.load_uniform()
    out = mesh.scale(xyz)
    assert isinstance(out, pv.ImageData)


def test_flip_x():
    mesh = examples.load_airplane()
    flip_x1 = mesh.copy()
    flip_x2 = mesh.copy()
    flip_x1.flip_x(point=(0, 0, 0), inplace=True)
    flip_x2.points[:, 0] *= -1.0
    assert np.allclose(flip_x1.points, flip_x2.points)
    # Test non-point-based mesh doesn't fail
    mesh = examples.load_uniform()
    out = mesh.flip_x()
    assert isinstance(out, pv.ImageData)


def test_flip_y():
    mesh = examples.load_airplane()
    flip_y1 = mesh.copy()
    flip_y2 = mesh.copy()
    flip_y1.flip_y(point=(0, 0, 0), inplace=True)
    flip_y2.points[:, 1] *= -1.0
    assert np.allclose(flip_y1.points, flip_y2.points)
    # Test non-point-based mesh doesn't fail
    mesh = examples.load_uniform()
    out = mesh.flip_y()
    assert isinstance(out, pv.ImageData)


def test_flip_z():
    mesh = examples.load_airplane()
    flip_z1 = mesh.copy()
    flip_z2 = mesh.copy()
    flip_z1.flip_z(point=(0, 0, 0), inplace=True)
    flip_z2.points[:, 2] *= -1.0
    assert np.allclose(flip_z1.points, flip_z2.points)
    # Test non-point-based mesh doesn't fail
    mesh = examples.load_uniform()
    out = mesh.flip_z()
    assert isinstance(out, pv.ImageData)


def test_flip_normal():
    mesh = examples.load_airplane()
    flip_normal1 = mesh.copy()
    flip_normal2 = mesh.copy()
    flip_normal1.flip_normal(normal=[1.0, 0.0, 0.0], inplace=True)
    flip_normal2.flip_x(inplace=True)
    assert np.allclose(flip_normal1.points, flip_normal2.points)

    flip_normal3 = mesh.copy()
    flip_normal4 = mesh.copy()
    flip_normal3.flip_normal(normal=[0.0, 1.0, 0.0], inplace=True)
    flip_normal4.flip_y(inplace=True)
    assert np.allclose(flip_normal3.points, flip_normal4.points)

    flip_normal5 = mesh.copy()
    flip_normal6 = mesh.copy()
    flip_normal5.flip_normal(normal=[0.0, 0.0, 1.0], inplace=True)
    flip_normal6.flip_z(inplace=True)
    assert np.allclose(flip_normal5.points, flip_normal6.points)

    # Test non-point-based mesh doesn't fail
    mesh = examples.load_uniform()
    out = mesh.flip_normal(normal=[1.0, 0.0, 0.5])
    assert isinstance(out, pv.ImageData)


<<<<<<< HEAD
@pytest.mark.skipif(_vtk_core.vtk_version_info < (9, 5, 0), reason='Requires VTK 9.5+')
def test_reflect_axis_aligned():
    """Test the axis-aligned reflection filter."""
    # Test with a simple cube
    mesh = pv.Cube(center=(2, 0, 0))

    # Test reflection across YZ plane (x-normal)
    reflected = mesh.reflect_axis_aligned(plane='x', value=1.0)
    assert isinstance(reflected, pv.MultiBlock)
    assert reflected.n_blocks == 2  # Original and reflection

    # Test that points are reflected correctly
    original = reflected[0]
    reflection = reflected[1]

    # Check that x-coordinates are reflected about x=1.0
    for i in range(original.n_points):
        orig_pt = original.points[i]
        refl_pt = reflection.points[i]
        assert np.isclose(2 * 1.0 - orig_pt[0], refl_pt[0])
        assert np.isclose(orig_pt[1], refl_pt[1])
        assert np.isclose(orig_pt[2], refl_pt[2])

    # Test with copy_input=False
    reflected_only = mesh.reflect_axis_aligned(plane='x', value=1.0, copy_input=False)
    assert reflected_only.n_blocks == 1

    # Test y-plane reflection
    reflected_y = mesh.reflect_axis_aligned(plane='y', value=0.5)
    assert isinstance(reflected_y, pv.MultiBlock)
    assert reflected_y.n_blocks == 2

    # Test z-plane reflection
    reflected_z = mesh.reflect_axis_aligned(plane='z', value=-1.0)
    assert isinstance(reflected_z, pv.MultiBlock)
    assert reflected_z.n_blocks == 2

    # Test with vector data
    rng = np.random.default_rng()
    mesh['vectors'] = rng.random((mesh.n_points, 3))
    reflected_vectors = mesh.reflect_axis_aligned(
        plane='x', value=0.0, reflect_all_input_arrays=True
    )
    assert 'vectors' in reflected_vectors[1].point_data

    # Test with progress bar
    reflected_pb = mesh.reflect_axis_aligned(progress_bar=True)
    assert isinstance(reflected_pb, pv.MultiBlock)


@pytest.mark.skipif(_vtk_core.vtk_version_info < (9, 5, 0), reason='Requires VTK 9.5+')
def test_reflect_axis_aligned_invalid_plane():
    """Test that invalid plane argument raises error."""
    mesh = pv.Cube()
    with pytest.raises(ValueError, match='plane must be one of'):
        mesh.reflect_axis_aligned(plane='invalid')


@pytest.mark.skipif(_vtk_core.vtk_version_info >= (9, 5, 0), reason='Testing VTK < 9.5 error')
def test_reflect_axis_aligned_version_error():
    """Test that the filter raises VTKVersionError for older VTK versions."""
    mesh = pv.Cube()
    with pytest.raises(VTKVersionError, match='requires VTK 9.5 or later'):
        mesh.reflect_axis_aligned()
=======
@pytest.mark.parametrize('bounds', [(-1, 1, -1, 1, -1, 1), (0, 10, -5, 5, 2, 8)])
@pytest.mark.parametrize('inplace', [True, False])
def test_resize_bounds(sphere, bounds, inplace):
    """Test resize method with bounds parameter."""
    resized = sphere.resize(bounds=bounds, inplace=inplace)

    assert np.allclose(resized.bounds, bounds, atol=1e-10)
    assert (sphere is resized) == inplace


@pytest.mark.parametrize('bounds_size', [2.0, (0.5, 2.5, 3.5)])
@pytest.mark.parametrize('center', [None, (0.0, 0.0, 0.0), (1.5, 2.5, 3.5)])
def test_resize_bounds_size(sphere, bounds_size, center):
    """Test resize method with bounds_size parameter."""
    expected_center = sphere.center if center is None else center

    resized = sphere.resize(bounds_size=bounds_size, center=center)
    new_size = resized.bounds_size
    assert np.allclose(new_size, bounds_size)
    assert np.allclose(resized.center, expected_center)


def test_resize_raises(sphere):
    """Test resize method error handling."""

    match = "Cannot specify both 'bounds' and 'bounds_size'. Choose one resizing method."
    with pytest.raises(ValueError, match=match):
        sphere.resize(bounds=[-1, 1, -1, 1, -1, 1], bounds_size=2.0)

    match = "'bounds_size' and 'bounds' cannot both be None. Choose one resizing method."
    with pytest.raises(ValueError, match=match):
        sphere.resize()

    match = (
        "Cannot specify both 'bounds' and 'center'. "
        "'center' can only be used with the 'bounds_size' parameter."
    )
    with pytest.raises(ValueError, match=match):
        sphere.resize(bounds=[-1, 1, -1, 1, -1, 1], center=(0, 0, 0))


def test_resize_zero_extent(plane):
    # This should not fail even with zero Z extent
    target_bounds = [-1, 1, -1, 1, -1, 1]
    resized = plane.resize(bounds=target_bounds)

    # X and Y should be resized, Z should remain at the target Z center
    expected_z_center = (target_bounds[4] + target_bounds[5]) / 2
    assert np.allclose(resized.points[:, 2], expected_z_center)


def test_resize_multiblock():
    sphere = pv.Sphere(center=(1, 2, 3))
    cube = pv.Cube(center=(-1, -2, -3))
    multi = pv.MultiBlock({'sphere': sphere, 'cube': cube})

    new_size = (7, 8, 9)
    resized = multi.resize(bounds_size=new_size)
    assert np.allclose(resized.bounds_size, new_size)
    # Test that blocks were not resized individually, but were
    # instead resized as part of the whole
    assert not np.allclose(resized['sphere'].bounds_size, new_size)
    assert not np.allclose(resized['cube'].bounds_size, new_size)
>>>>>>> a9e1d5ca
<|MERGE_RESOLUTION|>--- conflicted
+++ resolved
@@ -1329,7 +1329,71 @@
     assert isinstance(out, pv.ImageData)
 
 
-<<<<<<< HEAD
+@pytest.mark.parametrize('bounds', [(-1, 1, -1, 1, -1, 1), (0, 10, -5, 5, 2, 8)])
+@pytest.mark.parametrize('inplace', [True, False])
+def test_resize_bounds(sphere, bounds, inplace):
+    """Test resize method with bounds parameter."""
+    resized = sphere.resize(bounds=bounds, inplace=inplace)
+
+    assert np.allclose(resized.bounds, bounds, atol=1e-10)
+    assert (sphere is resized) == inplace
+
+
+@pytest.mark.parametrize('bounds_size', [2.0, (0.5, 2.5, 3.5)])
+@pytest.mark.parametrize('center', [None, (0.0, 0.0, 0.0), (1.5, 2.5, 3.5)])
+def test_resize_bounds_size(sphere, bounds_size, center):
+    """Test resize method with bounds_size parameter."""
+    expected_center = sphere.center if center is None else center
+
+    resized = sphere.resize(bounds_size=bounds_size, center=center)
+    new_size = resized.bounds_size
+    assert np.allclose(new_size, bounds_size)
+    assert np.allclose(resized.center, expected_center)
+
+
+def test_resize_raises(sphere):
+    """Test resize method error handling."""
+
+    match = "Cannot specify both 'bounds' and 'bounds_size'. Choose one resizing method."
+    with pytest.raises(ValueError, match=match):
+        sphere.resize(bounds=[-1, 1, -1, 1, -1, 1], bounds_size=2.0)
+
+    match = "'bounds_size' and 'bounds' cannot both be None. Choose one resizing method."
+    with pytest.raises(ValueError, match=match):
+        sphere.resize()
+
+    match = (
+        "Cannot specify both 'bounds' and 'center'. "
+        "'center' can only be used with the 'bounds_size' parameter."
+    )
+    with pytest.raises(ValueError, match=match):
+        sphere.resize(bounds=[-1, 1, -1, 1, -1, 1], center=(0, 0, 0))
+
+
+def test_resize_zero_extent(plane):
+    # This should not fail even with zero Z extent
+    target_bounds = [-1, 1, -1, 1, -1, 1]
+    resized = plane.resize(bounds=target_bounds)
+
+    # X and Y should be resized, Z should remain at the target Z center
+    expected_z_center = (target_bounds[4] + target_bounds[5]) / 2
+    assert np.allclose(resized.points[:, 2], expected_z_center)
+
+
+def test_resize_multiblock():
+    sphere = pv.Sphere(center=(1, 2, 3))
+    cube = pv.Cube(center=(-1, -2, -3))
+    multi = pv.MultiBlock({'sphere': sphere, 'cube': cube})
+
+    new_size = (7, 8, 9)
+    resized = multi.resize(bounds_size=new_size)
+    assert np.allclose(resized.bounds_size, new_size)
+    # Test that blocks were not resized individually, but were
+    # instead resized as part of the whole
+    assert not np.allclose(resized['sphere'].bounds_size, new_size)
+    assert not np.allclose(resized['cube'].bounds_size, new_size)
+
+
 @pytest.mark.skipif(_vtk_core.vtk_version_info < (9, 5, 0), reason='Requires VTK 9.5+')
 def test_reflect_axis_aligned():
     """Test the axis-aligned reflection filter."""
@@ -1393,69 +1457,4 @@
     """Test that the filter raises VTKVersionError for older VTK versions."""
     mesh = pv.Cube()
     with pytest.raises(VTKVersionError, match='requires VTK 9.5 or later'):
-        mesh.reflect_axis_aligned()
-=======
-@pytest.mark.parametrize('bounds', [(-1, 1, -1, 1, -1, 1), (0, 10, -5, 5, 2, 8)])
-@pytest.mark.parametrize('inplace', [True, False])
-def test_resize_bounds(sphere, bounds, inplace):
-    """Test resize method with bounds parameter."""
-    resized = sphere.resize(bounds=bounds, inplace=inplace)
-
-    assert np.allclose(resized.bounds, bounds, atol=1e-10)
-    assert (sphere is resized) == inplace
-
-
-@pytest.mark.parametrize('bounds_size', [2.0, (0.5, 2.5, 3.5)])
-@pytest.mark.parametrize('center', [None, (0.0, 0.0, 0.0), (1.5, 2.5, 3.5)])
-def test_resize_bounds_size(sphere, bounds_size, center):
-    """Test resize method with bounds_size parameter."""
-    expected_center = sphere.center if center is None else center
-
-    resized = sphere.resize(bounds_size=bounds_size, center=center)
-    new_size = resized.bounds_size
-    assert np.allclose(new_size, bounds_size)
-    assert np.allclose(resized.center, expected_center)
-
-
-def test_resize_raises(sphere):
-    """Test resize method error handling."""
-
-    match = "Cannot specify both 'bounds' and 'bounds_size'. Choose one resizing method."
-    with pytest.raises(ValueError, match=match):
-        sphere.resize(bounds=[-1, 1, -1, 1, -1, 1], bounds_size=2.0)
-
-    match = "'bounds_size' and 'bounds' cannot both be None. Choose one resizing method."
-    with pytest.raises(ValueError, match=match):
-        sphere.resize()
-
-    match = (
-        "Cannot specify both 'bounds' and 'center'. "
-        "'center' can only be used with the 'bounds_size' parameter."
-    )
-    with pytest.raises(ValueError, match=match):
-        sphere.resize(bounds=[-1, 1, -1, 1, -1, 1], center=(0, 0, 0))
-
-
-def test_resize_zero_extent(plane):
-    # This should not fail even with zero Z extent
-    target_bounds = [-1, 1, -1, 1, -1, 1]
-    resized = plane.resize(bounds=target_bounds)
-
-    # X and Y should be resized, Z should remain at the target Z center
-    expected_z_center = (target_bounds[4] + target_bounds[5]) / 2
-    assert np.allclose(resized.points[:, 2], expected_z_center)
-
-
-def test_resize_multiblock():
-    sphere = pv.Sphere(center=(1, 2, 3))
-    cube = pv.Cube(center=(-1, -2, -3))
-    multi = pv.MultiBlock({'sphere': sphere, 'cube': cube})
-
-    new_size = (7, 8, 9)
-    resized = multi.resize(bounds_size=new_size)
-    assert np.allclose(resized.bounds_size, new_size)
-    # Test that blocks were not resized individually, but were
-    # instead resized as part of the whole
-    assert not np.allclose(resized['sphere'].bounds_size, new_size)
-    assert not np.allclose(resized['cube'].bounds_size, new_size)
->>>>>>> a9e1d5ca
+        mesh.reflect_axis_aligned()