from __future__ import annotations

from collections.abc import Sized
import itertools
import platform
import re
from typing import Literal
from typing import get_args

from hypothesis import HealthCheck
from hypothesis import assume
from hypothesis import given
from hypothesis import settings
from hypothesis.extra._array_helpers import array_shapes
from hypothesis.extra.numpy import arrays
from hypothesis.strategies import floats
from hypothesis.strategies import integers
from hypothesis.strategies import one_of
import numpy as np
import pytest

import pyvista as pv
from pyvista import PyVistaDeprecationWarning
from pyvista import VTKVersionError
from pyvista import examples
from pyvista.core import _vtk_core as _vtk
from pyvista.core.filters.data_object import _CELL_VALIDATOR_BIT_FIELD
from pyvista.core.filters.data_object import _get_cell_quality_measures
from pyvista.core.utilities.cell_quality import _CellQualityLiteral
from tests.core.test_dataset_filters import HYPOTHESIS_MAX_EXAMPLES
from tests.core.test_dataset_filters import n_numbers
from tests.core.test_dataset_filters import normals


@pytest.mark.parametrize('return_clipped', [True, False])
@pytest.mark.parametrize('crinkle', [True, False])
def test_clip_filter(multiblock_all_with_nested_and_none, return_clipped, crinkle):
    """This tests the clip filter on all datatypes available filters"""
    # Remove None blocks in the root block but keep the none block in the nested MultiBlock
    multi = multiblock_all_with_nested_and_none
    for i, block in enumerate(multi):
        if block is None:
            del multi[i]
    assert None not in multi
    assert None in multi.recursive_iterator()

    # Center datasets at origin so that clip actually removes part of the mesh
    for block in multi.recursive_iterator(skip_none=True):
        center = np.array(block.center)
        block.translate(-center, inplace=True)

    for dataset in multi:
        bounds_before_clip = dataset.bounds
        clips = dataset.clip(
            normal='x', invert=True, return_clipped=return_clipped, crinkle=crinkle
        )
        assert clips is not None

        if return_clipped:
            assert isinstance(clips, tuple)
            assert len(clips) == 2
        else:
            assert isinstance(clips, pv.DataObject)
            # Make dataset iterable
            clips = [clips]

        for clip in clips:
            if isinstance(dataset, pv.PolyData):
                assert isinstance(clip, pv.PolyData)
            elif isinstance(dataset, pv.MultiBlock):
                assert isinstance(clip, pv.MultiBlock)
                assert clip.n_blocks == dataset.n_blocks
            else:
                assert isinstance(clip, pv.UnstructuredGrid)

            bounds_after_clip = clip.bounds
            assert not np.allclose(bounds_before_clip, bounds_after_clip)


@pytest.mark.parametrize('as_composite', [True, False])
def test_clip_filter_pointset_no_points_removed(pointset, as_composite):
    n_points_in = pointset.n_points
    mesh = pv.MultiBlock([pointset]) if as_composite else pointset
    # Make sure we clip such that none of the points are removed
    # This ensures output bounds == input bounds which hits a branch where
    # remove_unused_points may be called
    bounds = pointset.bounds
    clipped = mesh.clip(origin=(bounds.x_max + 1, bounds.y_max, bounds.z_max))
    pointset_out = clipped[0] if as_composite else clipped

    if as_composite and pv.vtk_version_info >= (9, 4) and pv.vtk_version_info < (9, 5):
        assert pointset_out.is_empty
        pytest.xfail("VTK 9.4 bug where clipping PointSet doesn't work")
    assert np.allclose(clipped.bounds, bounds)

    assert isinstance(pointset_out, pv.PointSet)
    n_points_out = pointset_out.n_points
    assert n_points_in == n_points_out


def test_clip_filter_normal(datasets):
    # Test no errors are raised
    for i, dataset in enumerate(datasets):
        dataset.clip(normal=normals[i], invert=True)


@pytest.mark.parametrize('dataset', [pv.PolyData(), pv.MultiBlock()])
def test_clip_filter_empty_inputs(dataset):
    dataset.clip('x')


def test_clip_filter_crinkle_disjoint(uniform):
    def assert_array_names(clipped):
        assert cell_ids in clipped.array_names
        assert 'vtkOriginalPointIds' not in clipped.array_names
        assert 'vtkOriginalCellIds' not in clipped.array_names

    # crinkle clip
    cell_ids = 'cell_ids'
    clp = uniform.clip(normal=(1, 1, 1), crinkle=True)
    assert_array_names(clp)

    assert clp is not None
    clp1, clp2 = uniform.clip(normal=(1, 1, 1), return_clipped=True, crinkle=True)
    assert clp1 is not None
    assert clp2 is not None
    assert_array_names(clp1)
    assert_array_names(clp2)
    set_a = set(clp1.cell_data[cell_ids])
    set_b = set(clp2.cell_data[cell_ids])
    assert set_a.isdisjoint(set_b)
    assert set_a.union(set_b) == set(range(uniform.n_cells))


@pytest.mark.parametrize('has_active_scalars', [True, False])
def test_clip_filter_crinkle_active_scalars(uniform, has_active_scalars):
    if not has_active_scalars:
        uniform.set_active_scalars(None)
        assert uniform.active_scalars is None
    else:
        assert uniform.active_scalars is not None

    scalars_before = uniform.active_scalars_name
    uniform.clip('x', crinkle=True)
    scalars_after = uniform.active_scalars_name
    assert scalars_before == scalars_after


def test_clip_filter_composite(multiblock_all):
    # Now test composite data structures
    output = multiblock_all.clip(normal=normals[0], invert=False)
    assert output.n_blocks == multiblock_all.n_blocks


@pytest.mark.parametrize(
    'filt',
    [
        pv.DataObjectFilters.clip,
        pv.DataObjectFilters.slice,
        pv.PolyDataFilters.clip_closed_surface,
        pv.PolyDataFilters.project_points_to_plane,
    ],
)
def test_filters_with_plane_keyword(filt, ant):
    origin = (1, 2, 3)
    normal = (4, 5, 6)
    plane = pv.Plane(center=origin, direction=normal)
    output_no_plane = filt(ant, origin=origin, normal=normal)
    output_with_plane = filt(ant, plane=plane)
    assert np.allclose(output_no_plane.bounds, output_with_plane.bounds)

    match = 'The plane mesh must be planar. Got a non-planar mesh with dimensionality of 3.'
    with pytest.raises(ValueError, match=match):
        filt(ant, plane=pv.Box())

    match = 'The `normal` and `origin` parameters cannot be set when `plane` is specified.'
    with pytest.raises(ValueError, match=match):
        filt(ant, plane=plane, normal='x')
    with pytest.raises(ValueError, match=match):
        filt(ant, plane=plane, origin=(0, 0, 0))


def test_transform_raises(sphere):
    matrix = np.diag((1, 1, 1, 0))
    match = re.escape('Transform element (3,3), the inverse scale term, is zero')
    with pytest.raises(ValueError, match=match):
        sphere.transform(matrix, inplace=False)


@pytest.mark.parametrize('crinkle', [True, False])
def test_clip_box_output_type(multiblock_all_with_nested_and_none, crinkle):
    multiblock_all_with_nested_and_none.clean()
    for dataset in multiblock_all_with_nested_and_none:
        clp = dataset.clip_box(invert=True, progress_bar=True, crinkle=crinkle)
        assert clp is not None
        assert isinstance(clp, (pv.UnstructuredGrid, pv.MultiBlock))
        if isinstance(clp, pv.MultiBlock):
            assert all(
                isinstance(block, pv.UnstructuredGrid)
                for block in clp.recursive_iterator(skip_none=True)
            )
        clp2 = dataset.clip_box(merge_points=False)
        assert clp2 is not None


def test_clip_box():
    dataset = examples.load_airplane()
    # test length 3 bounds
    result = dataset.clip_box(bounds=(900, 900, 200), invert=False, progress_bar=True)
    dataset = examples.load_uniform()
    result = dataset.clip_box(bounds=0.5, progress_bar=True)
    assert result.n_cells
    with pytest.raises(ValueError):  # noqa: PT011
        dataset.clip_box(bounds=(5, 6), progress_bar=True)
    # allow Sequence but not Iterable bounds
    with pytest.raises(TypeError):
        dataset.clip_box(bounds={5, 6, 7}, progress_bar=True)
    # Test with a poly data box
    mesh = examples.load_airplane()
    box = pv.Cube(center=(0.9e3, 0.2e3, mesh.center[2]), x_length=500, y_length=500, z_length=500)
    box.rotate_z(33, inplace=True)
    result = mesh.clip_box(box, invert=False, progress_bar=True)
    assert result.n_cells
    result = mesh.clip_box(box, invert=True, progress_bar=True)
    assert result.n_cells

    with pytest.raises(ValueError):  # noqa: PT011
        dataset.clip_box(bounds=pv.Sphere(), progress_bar=True)

    # crinkle clip
    surf = pv.Sphere(radius=3)
    vol = surf.voxelize()
    cube = pv.Cube().rotate_x(33, inplace=False)
    clp = vol.clip_box(bounds=cube, invert=False, crinkle=True)
    assert clp is not None


@pytest.mark.parametrize('crinkle', [True, False])
def test_clip_empty(crinkle):
    out = pv.PolyData().clip(crinkle=crinkle, return_clipped=False)
    assert out.is_empty

    out1, _out2 = pv.PolyData().clip(crinkle=crinkle, return_clipped=True)
    assert out1.is_empty

    out = pv.PolyData().clip_box(crinkle=crinkle)
    assert out.is_empty


@pytest.mark.parametrize('as_composite', [True, False])
def test_clip_box_no_unused_points(as_composite):
    mesh = pv.Cube()
    mesh = pv.MultiBlock([mesh]) if as_composite else mesh
    new_bounds = (
        mesh.bounds.x_min,
        mesh.bounds.x_max,
        mesh.bounds.y_min,
        mesh.bounds.y_max,
        mesh.bounds.z_min + (mesh.bounds.z_max - mesh.bounds.z_min) * 7 / 10,
        mesh.bounds.z_min + (mesh.bounds.z_max - mesh.bounds.z_min) * 8 / 10,
    )
    clipped = mesh.clip_box(bounds=new_bounds, invert=False)
    assert np.allclose(clipped.bounds, new_bounds)


def test_clip_box_composite(multiblock_all):
    # Now test composite data structures
    output = multiblock_all.clip_box(invert=False, progress_bar=True)
    assert output.n_blocks == multiblock_all.n_blocks


def test_slice_filter(datasets):
    """This tests the slice filter on all datatypes available filters"""
    for i, dataset in enumerate(datasets):
        slc = dataset.slice(normal=normals[i], progress_bar=True)
        assert slc is not None
        assert isinstance(slc, pv.PolyData)
    dataset = examples.load_uniform()
    slc = dataset.slice(contour=True, progress_bar=True)
    assert slc is not None
    assert isinstance(slc, pv.PolyData)
    result = dataset.slice(origin=(10, 15, 15), progress_bar=True)
    assert result.n_points < 1


def test_slice_filter_composite(multiblock_all):
    # Now test composite data structures
    output = multiblock_all.slice(normal=normals[0], progress_bar=True)
    assert output.n_blocks == multiblock_all.n_blocks


def test_slice_orthogonal_filter(datasets):
    """This tests the slice filter on all datatypes available filters"""
    for dataset in datasets:
        slices = dataset.slice_orthogonal(progress_bar=True)
        assert slices is not None
        assert isinstance(slices, pv.MultiBlock)
        assert slices.n_blocks == 3
        for slc in slices:
            assert isinstance(slc, pv.PolyData)


def test_slice_orthogonal_filter_composite(multiblock_all):
    # Now test composite data structures
    output = multiblock_all.slice_orthogonal(progress_bar=True)
    assert output.n_blocks == multiblock_all.n_blocks


def test_slice_along_axis(datasets):
    """Test the many slices along axis filter"""
    axii = ['x', 'y', 'z', 'y', 0]
    ns = [2, 3, 4, 10, 20, 13]
    for i, dataset in enumerate(datasets):
        slices = dataset.slice_along_axis(n=ns[i], axis=axii[i], progress_bar=True)
        assert slices is not None
        assert isinstance(slices, pv.MultiBlock)
        assert slices.n_blocks == ns[i]
        for slc in slices:
            assert isinstance(slc, pv.PolyData)
    dataset = examples.load_uniform()
    with pytest.raises(ValueError):  # noqa: PT011
        dataset.slice_along_axis(axis='u')


def test_slice_along_axis_composite(multiblock_all):
    # Now test composite data structures
    output = multiblock_all.slice_along_axis(progress_bar=True)
    assert output.n_blocks == multiblock_all.n_blocks


def test_extract_all_edges(datasets):
    for dataset in datasets:
        edges = dataset.extract_all_edges()
        assert edges is not None
        assert isinstance(edges, pv.PolyData)

    # Test that use_all_points parameter raises a deprecation warning
    with pytest.warns(PyVistaDeprecationWarning, match='use_all_points.*deprecated'):
        edges = datasets[0].extract_all_edges(use_all_points=True)
    assert edges.n_lines

    # Test that use_all_points=False also raises a deprecation warning
    with pytest.warns(PyVistaDeprecationWarning, match='use_all_points.*deprecated'):
        edges = datasets[0].extract_all_edges(use_all_points=False)
    assert edges.n_lines


def test_extract_all_edges_no_data():
    mesh = pv.Wavelet()
    edges = mesh.extract_all_edges(clear_data=True)
    assert edges is not None
    assert isinstance(edges, pv.PolyData)
    assert edges.n_arrays == 0


def test_extract_all_edges_composite(multiblock_all):
    # Now test composite data structures
    output = multiblock_all.extract_all_edges(progress_bar=True)
    assert output.n_blocks == multiblock_all.n_blocks


def test_elevation(uniform):
    dataset = uniform
    # Test default params
    elev = dataset.elevation(progress_bar=True)
    assert 'Elevation' in elev.array_names
    assert elev.active_scalars_name == 'Elevation'
    assert elev.get_data_range() == (dataset.bounds.z_min, dataset.bounds.z_max)
    # test vector args
    c = list(dataset.center)
    t = list(c)  # cast so it does not point to `c`
    t[2] = dataset.bounds[-1]
    elev = dataset.elevation(low_point=c, high_point=t, progress_bar=True)
    assert 'Elevation' in elev.array_names
    assert elev.active_scalars_name == 'Elevation'
    assert elev.get_data_range() == (dataset.center[2], dataset.bounds.z_max)
    # Test not setting active
    elev = dataset.elevation(set_active=False, progress_bar=True)
    assert 'Elevation' in elev.array_names
    assert elev.active_scalars_name != 'Elevation'
    # Set use a range by scalar name
    elev = dataset.elevation(scalar_range='Spatial Point Data', progress_bar=True)
    assert 'Elevation' in elev.array_names
    assert elev.active_scalars_name == 'Elevation'
    assert dataset.get_data_range('Spatial Point Data') == (elev.get_data_range('Elevation'))
    # Set use a user defined range
    elev = dataset.elevation(scalar_range=[1.0, 100.0], progress_bar=True)
    assert 'Elevation' in elev.array_names
    assert elev.active_scalars_name == 'Elevation'
    assert elev.get_data_range('Elevation') == (1.0, 100.0)
    # test errors
    match = 'Data Range has shape () which is not allowed. Shape must be 2.'
    with pytest.raises(ValueError, match=re.escape(match)):
        elev = dataset.elevation(scalar_range=0.5, progress_bar=True)
    with pytest.raises(ValueError):  # noqa: PT011
        elev = dataset.elevation(scalar_range=[1, 2, 3], progress_bar=True)
    with pytest.raises(TypeError):
        elev = dataset.elevation(scalar_range={1, 2}, progress_bar=True)


def test_elevation_composite(multiblock_all):
    # Now test composite data structures
    output = multiblock_all.elevation(progress_bar=True)
    assert output.n_blocks == multiblock_all.n_blocks


def test_compute_cell_sizes(datasets):
    for dataset in datasets:
        result = dataset.compute_cell_sizes(progress_bar=True, vertex_count=True)
        assert result is not None
        assert isinstance(result, type(dataset))
        assert 'Length' in result.array_names
        assert 'Area' in result.array_names
        assert 'Volume' in result.array_names
        assert 'VertexCount' in result.array_names
    # Test the volume property
    grid = pv.ImageData(dimensions=(10, 10, 10))
    volume = float(np.prod(np.array(grid.dimensions) - 1))
    assert np.allclose(grid.volume, volume)


def test_compute_cell_sizes_composite(multiblock_all):
    # Now test composite data structures
    output = multiblock_all.compute_cell_sizes(progress_bar=True)
    assert output.n_blocks == multiblock_all.n_blocks


def test_cell_centers(datasets):
    for dataset in datasets:
        result = dataset.cell_centers(progress_bar=True)
        assert result is not None
        assert isinstance(result, pv.PolyData)


def test_cell_centers_no_cell_data(cube):
    # test passing cell data kwarg works
    assert cube.cell_centers(pass_cell_data=True).cell_data
    assert not cube.cell_centers(pass_cell_data=False).cell_data


def test_cell_center_pointset(airplane):
    pointset = airplane.cast_to_pointset()
    result = pointset.cell_centers(progress_bar=True)
    assert result is not None
    assert isinstance(result, pv.PolyData)


def test_cell_centers_composite(multiblock_all):
    # Now test composite data structures
    output = multiblock_all.cell_centers(progress_bar=True)
    assert output.n_blocks == multiblock_all.n_blocks


def test_cell_data_to_point_data():
    data = examples.load_uniform()
    foo = data.cell_data_to_point_data(progress_bar=True)
    assert foo.n_arrays == 2
    assert len(foo.cell_data.keys()) == 0
    _ = data.ctp()


def test_cell_data_to_point_data_composite(multiblock_all):
    # Now test composite data structures
    output = multiblock_all.cell_data_to_point_data(progress_bar=True)
    assert output.n_blocks == multiblock_all.n_blocks


def test_point_data_to_cell_data():
    data = examples.load_uniform()
    foo = data.point_data_to_cell_data(progress_bar=True)
    assert foo.n_arrays == 2
    assert len(foo.point_data.keys()) == 0
    _ = data.ptc()


def test_point_data_to_cell_data_composite(multiblock_all):
    # Now test composite data structures
    output = multiblock_all.point_data_to_cell_data(progress_bar=True)
    assert output.n_blocks == multiblock_all.n_blocks


def test_triangulate():
    data = examples.load_uniform()
    tri = data.triangulate(progress_bar=True)
    assert isinstance(tri, pv.UnstructuredGrid)
    assert np.any(tri.cells)


def test_triangulate_composite(multiblock_all):
    # Now test composite data structures
    output = multiblock_all.triangulate(progress_bar=True)
    assert output.n_blocks == multiblock_all.n_blocks


def test_sample():
    mesh = pv.Sphere(center=(4.5, 4.5, 4.5), radius=4.5)
    data_to_probe = examples.load_uniform()

    def sample_test(**kwargs):
        """Test `sample` with kwargs."""
        result = mesh.sample(data_to_probe, **kwargs)
        name = 'Spatial Point Data'
        assert name in result.array_names
        assert isinstance(result, type(mesh))

    sample_test()
    sample_test(tolerance=1.0)
    sample_test(progress_bar=True)
    sample_test(categorical=True)
    sample_test(locator=_vtk.vtkStaticCellLocator())
    for locator in ['cell', 'cell_tree', 'obb_tree', 'static_cell']:
        sample_test(locator=locator)
    with pytest.raises(ValueError):  # noqa: PT011
        sample_test(locator='invalid')
    sample_test(pass_cell_data=False)
    sample_test(pass_point_data=False)
    sample_test(pass_field_data=False)
    if pv.vtk_version_info >= (9, 3):
        sample_test(snap_to_closest_point=True)
    else:
        with pytest.raises(VTKVersionError, match='snap_to_closest_point'):
            sample_test(snap_to_closest_point=True)


def test_sample_composite():
    mesh0 = pv.ImageData(dimensions=(11, 11, 1), origin=(0.0, 0.0, 0.0), spacing=(1.0, 1.0, 1.0))
    mesh1 = pv.ImageData(dimensions=(11, 11, 1), origin=(10.0, 0.0, 0.0), spacing=(1.0, 1.0, 1.0))
    mesh0['common_data'] = np.zeros(mesh0.n_points)
    mesh1['common_data'] = np.ones(mesh1.n_points)
    mesh0['partial_data'] = np.zeros(mesh0.n_points)

    composite = pv.MultiBlock([mesh0, mesh1])

    probe_points = pv.PolyData(
        [
            [5.0, 5.0, 0.0],
            [15.0, 5.0, 0.0],
            [25.0, 5.0, 0.0],  # outside domain
        ],
    )

    result = probe_points.sample(composite)
    assert 'common_data' in result.point_data
    # Need pass partial arrays?
    assert 'partial_data' not in result.point_data
    assert 'vtkValidPointMask' in result.point_data
    assert 'vtkGhostType' in result.point_data
    # data outside domain is 0
    assert np.array_equal(result['common_data'], [0.0, 1.0, 0.0])
    assert np.array_equal(result['vtkValidPointMask'], [1, 1, 0])

    result = probe_points.sample(composite, mark_blank=False)
    assert 'vtkGhostType' not in result.point_data

    small_mesh_0 = pv.ImageData(
        dimensions=(6, 6, 1),
        origin=(0.0, 0.0, 0.0),
        spacing=(1.0, 1.0, 1.0),
    )
    small_mesh_1 = pv.ImageData(
        dimensions=(6, 6, 1),
        origin=(10.0, 0.0, 0.0),
        spacing=(1.0, 1.0, 1.0),
    )

    probe_composite = pv.MultiBlock([small_mesh_0, small_mesh_1])
    result = probe_composite.sample(composite)
    assert 'common_data' in result[0].point_data
    # Need pass partial arrays?
    assert 'partial_data' not in result[0].point_data
    assert 'vtkValidPointMask' in result[0].point_data
    assert 'vtkGhostType' in result[0].point_data


def test_slice_along_line():
    model = examples.load_uniform()
    n = 5
    x = y = z = np.linspace(model.bounds.x_min, model.bounds.x_max, num=n)
    points = np.c_[x, y, z]
    spline = pv.Spline(points, n)
    slc = model.slice_along_line(spline, progress_bar=True)
    assert slc.n_points > 0
    slc = model.slice_along_line(spline, contour=True, progress_bar=True)
    assert slc.n_points > 0
    # Now check a simple line
    a = [model.bounds.x_min, model.bounds.y_min, model.bounds.z_min]
    b = [model.bounds.x_max, model.bounds.y_max, model.bounds.z_max]
    line = pv.Line(a, b, resolution=10)
    slc = model.slice_along_line(line, progress_bar=True)
    assert slc.n_points > 0
    # Now check a bad input
    a = [model.bounds.x_min, model.bounds.y_min, model.bounds.z_min]
    b = [model.bounds.x_max, model.bounds.y_min, model.bounds.z_max]
    line2 = pv.Line(a, b, resolution=10)
    line = line2.cast_to_unstructured_grid().merge(line.cast_to_unstructured_grid())
    with pytest.raises(ValueError):  # noqa: PT011
        slc = model.slice_along_line(line, progress_bar=True)

    one_cell = model.extract_cells(0, progress_bar=True)
    with pytest.raises(TypeError):
        model.slice_along_line(one_cell, progress_bar=True)


def test_slice_along_line_composite(multiblock_all):
    # Now test composite data structures
    a = [multiblock_all.bounds.x_min, multiblock_all.bounds.y_min, multiblock_all.bounds.z_min]
    b = [multiblock_all.bounds.x_max, multiblock_all.bounds.y_max, multiblock_all.bounds.z_max]
    line = pv.Line(a, b, resolution=10)
    output = multiblock_all.slice_along_line(line, progress_bar=True)
    assert output.n_blocks == multiblock_all.n_blocks


def test_compute_cell_quality():
    mesh = pv.ParametricEllipsoid().triangulate().decimate(0.8)
    with pytest.warns(
        PyVistaDeprecationWarning, match='This filter is deprecated. Use `cell_quality` instead'
    ):
        qual = mesh.compute_cell_quality(progress_bar=True)
    assert 'CellQuality' in qual.array_names
    with pytest.raises(KeyError):
        with pytest.warns(PyVistaDeprecationWarning):
            qual = mesh.compute_cell_quality(quality_measure='foo', progress_bar=True)


SHAPE = 'shape'
CELL_QUALITY = 'CellQuality'
AREA = 'area'
VOLUME = 'volume'


def test_cell_quality():
    mesh = pv.ParametricEllipsoid().triangulate().decimate(0.8)
    qual = mesh.cell_quality(SHAPE, progress_bar=True)
    assert SHAPE in qual.array_names

    expected_names = [SHAPE, AREA]
    qual = mesh.cell_quality(expected_names, progress_bar=True)
    assert qual.array_names == expected_names

    with pytest.raises(ValueError, match="quality_measure 'foo' is not valid"):
        mesh.cell_quality(quality_measure='foo', progress_bar=True)


def test_cell_quality_measures(ant):
    # Get quality measures from type hints
    hinted_measures = list(get_args(_CellQualityLiteral))

    # Get quality measures from the VTK class
    actual_measures = list(_get_cell_quality_measures().keys())
    msg = 'VTK API has changed. Update type hints and docstring for `cell_quality`.'
    assert actual_measures == hinted_measures, msg

    # Test 'all' measure keys
    qual = ant.cell_quality('all')
    assert qual.array_names == actual_measures


@pytest.mark.parametrize(
    'cell_mesh',
    [
        examples.cells.Triangle(),
        examples.cells.Quadrilateral(),
        examples.cells.Hexahedron(),
        examples.cells.Tetrahedron(),
    ],
)
@pytest.mark.parametrize('measure', ['relative_size_squared', 'shape_and_size'])
def test_cell_quality_size_measures(cell_mesh, measure):
    quality = cell_mesh.cell_quality(measure)
    assert np.isclose(quality[measure][0], 1.0)


def test_cell_quality_all_valid(ant):
    qual = ant.cell_quality('all_valid')
    assert AREA in qual.array_names
    assert SHAPE in qual.array_names
    assert VOLUME not in qual.array_names


def test_cell_quality_composite(multiblock_all_with_nested_and_none):
    qual = multiblock_all_with_nested_and_none.cell_quality([SHAPE])
    for block in qual.recursive_iterator(skip_none=True):
        assert SHAPE in block.array_names


def test_cell_quality_return_type(multiblock_all_with_nested_and_none):
    iter_in = multiblock_all_with_nested_and_none.recursive_iterator()
    qual = multiblock_all_with_nested_and_none.cell_quality([SHAPE])
    iter_out = qual.recursive_iterator()
    for block_in, block_out in zip(iter_in, iter_out, strict=True):
        assert type(block_in) is type(block_out)


@pytest.mark.parametrize(
    ('num_cell_arrays', 'num_point_data'),
    itertools.product([0, 1, 2], [0, 1, 2]),
)
def test_transform_mesh(datasets, num_cell_arrays, num_point_data):
    dx, dy, dz = -1.0, 2.0, 3.0
    tf = pv.Transform().translate((dx, dy, dz))
    for dataset in datasets:
        for i in range(num_cell_arrays):
            dataset.cell_data[f'C{i}'] = np.random.default_rng().random((dataset.n_cells, 3))

        for i in range(num_point_data):
            dataset.point_data[f'P{i}'] = np.random.default_rng().random((dataset.n_points, 3))

        # deactivate any active vectors!
        # even if transform_all_input_vectors is False, vtkTransformfilter will
        # transform active vectors
        dataset.set_active_vectors(None)

        transformed = dataset.transform(tf, transform_all_input_vectors=False, inplace=False)

        assert np.allclose(dataset.points[:, 0] + dx, transformed.points[:, 0])
        assert np.allclose(dataset.points[:, 1] + dy, transformed.points[:, 1])
        assert np.allclose(dataset.points[:, 2] + dz, transformed.points[:, 2])

        # ensure that none of the vector data is changed
        for name, array in dataset.point_data.items():
            assert transformed.point_data[name] == pytest.approx(array)

        for name, array in dataset.cell_data.items():
            assert transformed.cell_data[name] == pytest.approx(array)

        # verify that the cell connectivity is a deep copy
        if hasattr(dataset, '_connectivity_array'):
            transformed._connectivity_array[0] += 1
            assert not np.array_equal(dataset._connectivity_array, transformed._connectivity_array)
        if hasattr(dataset, 'cell_connectivity'):
            transformed.cell_connectivity[0] += 1
            assert not np.array_equal(dataset.cell_connectivity, transformed.cell_connectivity)


@pytest.mark.parametrize(
    ('num_cell_arrays', 'num_point_data'),
    itertools.product([0, 1, 2], [0, 1, 2]),
)
def test_transform_mesh_and_vectors(datasets, num_cell_arrays, num_point_data):
    sx, sy, sz = -1.1, 2.2, 3.3
    tf = pv.Transform().scale((sx, sy, sz))
    for dataset in datasets:
        for i in range(num_cell_arrays):
            dataset.cell_data[f'C{i}'] = np.random.default_rng().random((dataset.n_cells, 3))

        for i in range(num_point_data):
            dataset.point_data[f'P{i}'] = np.random.default_rng().random((dataset.n_points, 3))

        # track original untransformed dataset
        orig_dataset = dataset.copy(deep=True)

        transformed = dataset.transform(tf, transform_all_input_vectors=True, inplace=False)

        # verify that the dataset has not modified
        if num_cell_arrays:
            assert dataset.cell_data == orig_dataset.cell_data
        if num_point_data:
            assert dataset.point_data == orig_dataset.point_data

        assert np.allclose(dataset.points[:, 0] * sx, transformed.points[:, 0])
        assert np.allclose(dataset.points[:, 1] * sy, transformed.points[:, 1])
        assert np.allclose(dataset.points[:, 2] * sz, transformed.points[:, 2])

        for i in range(num_cell_arrays):
            assert np.allclose(
                dataset.cell_data[f'C{i}'][:, 0] * sx,
                transformed.cell_data[f'C{i}'][:, 0],
            )
            assert np.allclose(
                dataset.cell_data[f'C{i}'][:, 1] * sy,
                transformed.cell_data[f'C{i}'][:, 1],
            )
            assert np.allclose(
                dataset.cell_data[f'C{i}'][:, 2] * sz,
                transformed.cell_data[f'C{i}'][:, 2],
            )

        for i in range(num_point_data):
            assert np.allclose(
                dataset.point_data[f'P{i}'][:, 0] * sx,
                transformed.point_data[f'P{i}'][:, 0],
            )
            assert np.allclose(
                dataset.point_data[f'P{i}'][:, 1] * sy,
                transformed.point_data[f'P{i}'][:, 1],
            )
            assert np.allclose(
                dataset.point_data[f'P{i}'][:, 2] * sz,
                transformed.point_data[f'P{i}'][:, 2],
            )

        # Verify active scalars are not changed
        expected_point_scalars_name = orig_dataset.point_data.active_scalars_name
        actual_point_scalars_name = transformed.point_data.active_scalars_name
        assert actual_point_scalars_name == expected_point_scalars_name

        expected_cell_scalars_name = orig_dataset.cell_data.active_scalars_name
        actual_cell_scalars_name = transformed.cell_data.active_scalars_name
        assert actual_cell_scalars_name == expected_cell_scalars_name


@pytest.mark.parametrize(
    ('num_cell_arrays', 'num_point_data'),
    itertools.product([0, 1, 2], [0, 1, 2]),
)
def test_transform_int_vectors_warning(datasets, num_cell_arrays, num_point_data):
    tf = pv.Transform().scale((1, 2, 3))
    for dataset in datasets:
        dataset.clear_data()
        for i in range(num_cell_arrays):
            dataset.cell_data[f'C{i}'] = np.random.default_rng().integers(
                np.iinfo(int).max,
                size=(dataset.n_cells, 3),
            )
        for i in range(num_point_data):
            dataset.point_data[f'P{i}'] = np.random.default_rng().integers(
                np.iinfo(int).max,
                size=(dataset.n_points, 3),
            )
        if not (num_cell_arrays == 0 and num_point_data == 0):
            with pytest.warns(UserWarning, match='Integer'):
                _ = dataset.transform(tf, transform_all_input_vectors=True, inplace=False)


def test_transform_inplace(datasets):
    tf = pv.Transform().scale(1, 2, 3)
    for dataset in datasets:
        dataset.clear_data()
        pdata_array = np.arange(dataset.n_points)
        cdata_array = np.arange(dataset.n_cells)
        pdata_name = 'pdata'
        cdata_name = 'cdata'
        dataset[pdata_name] = pdata_array
        dataset[cdata_name] = cdata_array

        copied = dataset.copy()
        inplace = copied.transform(tf, inplace=True)
        assert inplace is copied
        assert np.shares_memory(inplace[pdata_name], copied[pdata_name])
        assert np.shares_memory(inplace[cdata_name], copied[cdata_name])

        not_inplace = dataset.transform(tf, inplace=False)
        assert inplace == not_inplace
        assert not np.shares_memory(not_inplace[pdata_name], copied[pdata_name])
        assert not np.shares_memory(not_inplace[cdata_name], copied[cdata_name])


def test_transform_rectilinear_raises(rectilinear):
    tf = pv.Transform().rotate_x(30)
    match = (
        'The transformation has a non-diagonal rotation component which is not supported by\n'
        'RectilinearGrid. Cast to StructuredGrid first to fully support rotations, or use\n'
        '`Transform.decompose()` to remove this component.'
    )

    with pytest.raises(ValueError, match=re.escape(match)):
        rectilinear.transform(tf, inplace=False)

    matrix = np.eye(4)
    matrix[0, 1] = 0.1
    matrix[1, 0] = 0.1
    match = (
        'The transformation has a shear component which is not supported by RectilinearGrid.\n'
        'Cast to StructuredGrid first to support shear transformations.'
    )

    with pytest.raises(ValueError, match=match):
        rectilinear.transform(matrix, inplace=False)


def test_transform_rectilinear(rectilinear):
    # Test that various transformations applied sequentially work

    def transform(mesh):
        return (
            mesh.flip_x()
            .flip_y()
            .flip_z()
            .rotate_x(360)
            .rotate(np.diag((-1, -1, -1)))
            .scale((1, 2, 3))
            .translate((4, 5, 6))
        )

    transform_then_cast = transform(rectilinear).cast_to_unstructured_grid()
    cast_then_transform = transform(rectilinear.cast_to_unstructured_grid())

    assert transform_then_cast == cast_then_transform


@pytest.mark.parametrize('spacing', [(1, 1, 1), (0.5, 0.6, 0.7)])
def test_transform_imagedata(uniform, spacing):
    # Transformations affect origin, spacing, and direction, so test these here
    uniform.spacing = spacing

    # Test scaling
    vector123 = np.array((1, 2, 3))
    uniform.scale(vector123, inplace=True)
    expected_spacing = spacing * vector123
    assert np.allclose(uniform.spacing, expected_spacing)

    # Test direction
    rotation = pv.Transform().rotate_vector(vector123, 30).matrix[:3, :3]
    uniform.rotate(rotation, inplace=True)
    assert np.allclose(uniform.direction_matrix, rotation)

    # Test translation by centering data
    vector = np.array(uniform.center) * -1
    translation = pv.Transform().translate(vector)
    uniform.transform(translation, inplace=True)
    assert isinstance(uniform, pv.ImageData)
    assert np.array_equal(uniform.origin, vector)

    # Test applying a second translation
    translated = uniform.transform(translation, inplace=False)
    assert np.allclose(translated.origin, vector * 2)
    assert np.allclose(translated.center, uniform.origin)


def test_transform_imagedata_raises_with_shear(uniform):
    shear = np.eye(4)
    shear[0, 1] = 0.1

    match = (
        'The transformation has a shear component which is not supported by ImageData.\n'
        'Cast to StructuredGrid first to fully support shear transformations, or use\n'
        '`Transform.decompose()` to remove this component.'
    )

    with pytest.raises(ValueError, match=re.escape(match)):
        uniform.transform(shear, inplace=True)


def test_transform_filter_inplace_default_warns(cube):
    expected_msg = (
        'The default value of `inplace` for the filter `PolyData.transform` '
        'will change in the future.'
    )
    with pytest.warns(PyVistaDeprecationWarning, match=expected_msg):
        _ = cube.transform(np.eye(4))


def test_reflect_mesh_about_point(datasets):
    for dataset in datasets:
        x_plane = 500
        reflected = dataset.reflect((1, 0, 0), point=(x_plane, 0, 0), progress_bar=True)
        assert reflected.n_cells == dataset.n_cells
        assert reflected.n_points == dataset.n_points
        assert np.allclose(x_plane - dataset.points[:, 0], reflected.points[:, 0] - x_plane)
        assert np.allclose(dataset.points[:, 1:], reflected.points[:, 1:])


def test_reflect_mesh_with_vectors(datasets):
    for dataset in datasets:
        if hasattr(dataset, 'compute_normals'):
            dataset.compute_normals(inplace=True, progress_bar=True)

        # add vector data to cell and point arrays
        dataset.cell_data['C'] = np.arange(dataset.n_cells)[:, np.newaxis] * np.array(
            [1, 2, 3],
            dtype=float,
        ).reshape((1, 3))
        dataset.point_data['P'] = np.arange(dataset.n_points)[:, np.newaxis] * np.array(
            [1, 2, 3],
            dtype=float,
        ).reshape((1, 3))

        reflected = dataset.reflect(
            (1, 0, 0),
            transform_all_input_vectors=True,
            inplace=False,
            progress_bar=True,
        )

        # assert isinstance(reflected, type(dataset))
        assert reflected.n_cells == dataset.n_cells
        assert reflected.n_points == dataset.n_points
        assert np.allclose(dataset.points[:, 0], -reflected.points[:, 0])
        assert np.allclose(dataset.points[:, 1:], reflected.points[:, 1:])

        # assert normals are reflected
        if hasattr(dataset, 'compute_normals'):
            assert np.allclose(
                dataset.cell_data['Normals'][:, 0],
                -reflected.cell_data['Normals'][:, 0],
            )
            assert np.allclose(
                dataset.cell_data['Normals'][:, 1:],
                reflected.cell_data['Normals'][:, 1:],
            )
            assert np.allclose(
                dataset.point_data['Normals'][:, 0],
                -reflected.point_data['Normals'][:, 0],
            )
            assert np.allclose(
                dataset.point_data['Normals'][:, 1:],
                reflected.point_data['Normals'][:, 1:],
            )

        # assert other vector fields are reflected
        assert np.allclose(dataset.cell_data['C'][:, 0], -reflected.cell_data['C'][:, 0])
        assert np.allclose(dataset.cell_data['C'][:, 1:], reflected.cell_data['C'][:, 1:])
        assert np.allclose(dataset.point_data['P'][:, 0], -reflected.point_data['P'][:, 0])
        assert np.allclose(dataset.point_data['P'][:, 1:], reflected.point_data['P'][:, 1:])


@pytest.mark.parametrize(
    'dataset',
    [
        examples.load_hexbeam(),  # UnstructuredGrid
        examples.load_airplane(),  # PolyData
        examples.load_structured(),  # StructuredGrid
    ],
)
def test_reflect_inplace(dataset):
    orig = dataset.copy()
    dataset.reflect((1, 0, 0), inplace=True, progress_bar=True)
    assert dataset.n_cells == orig.n_cells
    assert dataset.n_points == orig.n_points
    assert np.allclose(dataset.points[:, 0], -orig.points[:, 0])
    assert np.allclose(dataset.points[:, 1:], orig.points[:, 1:])


@settings(suppress_health_check=[HealthCheck.function_scoped_fixture], deadline=None)
@given(rotate_amounts=n_numbers(4), translate_amounts=n_numbers(3))
def test_transform_should_match_vtk_transformation(rotate_amounts, translate_amounts, hexbeam):
    trans = pv.Transform()
    trans.check_finite = False
    trans.RotateWXYZ(*rotate_amounts)
    trans.translate(translate_amounts)
    trans.Update()

    # Apply transform with pyvista filter
    grid_a = hexbeam.copy()
    grid_a.transform(trans, inplace=True)

    # Apply transform with vtk filter
    grid_b = hexbeam.copy()
    f = _vtk.vtkTransformFilter()
    f.SetInputDataObject(grid_b)
    f.SetTransform(trans)
    f.Update()
    grid_b = pv.wrap(f.GetOutput())

    # treat INF as NAN (necessary for allclose)
    grid_a.points[np.isinf(grid_a.points)] = np.nan
    assert np.allclose(grid_a.points, grid_b.points, equal_nan=True)


@settings(suppress_health_check=[HealthCheck.function_scoped_fixture], deadline=None)
@given(rotate_amounts=n_numbers(4))
def test_transform_should_match_vtk_transformation_non_homogeneous(rotate_amounts, hexbeam):
    # test non homogeneous transform
    trans_rotate_only = pv.Transform()
    trans_rotate_only.check_finite = False
    trans_rotate_only.RotateWXYZ(*rotate_amounts)
    trans_rotate_only.Update()

    grid_copy = hexbeam.copy()
    grid_copy.transform(trans_rotate_only, inplace=True)

    from pyvista.core.utilities.transformations import apply_transformation_to_points

    trans_arr = trans_rotate_only.matrix[:3, :3]
    trans_pts = apply_transformation_to_points(trans_arr, hexbeam.points)
    assert np.allclose(grid_copy.points, trans_pts, equal_nan=True)


def test_translate_should_not_fail_given_none(hexbeam):
    bounds = hexbeam.bounds
    hexbeam.transform(None, inplace=True)
    assert hexbeam.bounds == bounds


def test_translate_should_fail_bad_points_or_transform():
    points = np.random.default_rng().random((10, 2))
    bad_points = np.random.default_rng().random((10, 2))
    trans = np.random.default_rng().random((4, 4))
    bad_trans = np.random.default_rng().random((2, 4))
    with pytest.raises(ValueError):  # noqa: PT011
        pv.core.utilities.transformations.apply_transformation_to_points(trans, bad_points)

    with pytest.raises(ValueError):  # noqa: PT011
        pv.core.utilities.transformations.apply_transformation_to_points(bad_trans, points)


@settings(
    suppress_health_check=[HealthCheck.function_scoped_fixture],
    max_examples=HYPOTHESIS_MAX_EXAMPLES,
)
@given(array=arrays(dtype=np.float32, shape=array_shapes(max_dims=5, max_side=5)))
def test_transform_should_fail_given_wrong_numpy_shape(array, hexbeam):
    assume(array.shape not in [(3, 3), (4, 4)])
    match = 'Shape must be one of [(3, 3), (4, 4)]'
    with pytest.raises(ValueError, match=re.escape(match)):
        hexbeam.transform(array, inplace=True)


@pytest.mark.parametrize('axis_amounts', [[1, 1, 1], [0, 0, 0], [-1, -1, -1]])
def test_translate_should_translate_grid(hexbeam, axis_amounts):
    grid_copy = hexbeam.copy()
    grid_copy.translate(axis_amounts, inplace=True)

    grid_points = hexbeam.points.copy() + np.array(axis_amounts)
    assert np.allclose(grid_copy.points, grid_points)


@settings(
    suppress_health_check=[HealthCheck.function_scoped_fixture],
    max_examples=HYPOTHESIS_MAX_EXAMPLES,
)
@given(angle=one_of(floats(allow_infinity=False, allow_nan=False), integers()))
@pytest.mark.parametrize('axis', ['x', 'y', 'z'])
def test_rotate_should_match_vtk_rotation(angle, axis, hexbeam):
    trans = _vtk.vtkTransform()
    getattr(trans, f'Rotate{axis.upper()}')(angle)
    trans.Update()

    trans_filter = _vtk.vtkTransformFilter()
    trans_filter.SetTransform(trans)
    trans_filter.SetInputData(hexbeam)
    trans_filter.Update()
    grid_a = pv.UnstructuredGrid(trans_filter.GetOutput())

    grid_b = hexbeam.copy()
    getattr(grid_b, f'rotate_{axis}')(angle, inplace=True)
    assert np.allclose(grid_a.points, grid_b.points, equal_nan=True)


def test_rotate_90_degrees_four_times_should_return_original_geometry():
    sphere = pv.Sphere()
    sphere.rotate_y(90, inplace=True)
    sphere.rotate_y(90, inplace=True)
    sphere.rotate_y(90, inplace=True)
    sphere.rotate_y(90, inplace=True)
    assert np.all(sphere.points == pv.Sphere().points)


def test_rotate_180_degrees_two_times_should_return_original_geometry():
    sphere = pv.Sphere()
    sphere.rotate_x(180, inplace=True)
    sphere.rotate_x(180, inplace=True)
    assert np.all(sphere.points == pv.Sphere().points)


def test_rotate_vector_90_degrees_should_not_distort_geometry():
    cylinder = pv.Cylinder()
    rotated = cylinder.rotate_vector(vector=(1, 1, 0), angle=90)
    assert np.isclose(cylinder.volume, rotated.volume)


def test_rotations_should_match_by_a_360_degree_difference():
    mesh = examples.load_airplane()

    point = np.random.default_rng().random(3) - 0.5
    angle = (np.random.default_rng().random() - 0.5) * 360.0
    vector = np.random.default_rng().random(3) - 0.5

    # Rotate about x axis.
    rot1 = mesh.copy()
    rot2 = mesh.copy()
    rot1.rotate_x(angle=angle, point=point, inplace=True)
    rot2.rotate_x(angle=angle - 360.0, point=point, inplace=True)
    assert np.allclose(rot1.points, rot2.points)

    # Rotate about y axis.
    rot1 = mesh.copy()
    rot2 = mesh.copy()
    rot1.rotate_y(angle=angle, point=point, inplace=True)
    rot2.rotate_y(angle=angle - 360.0, point=point, inplace=True)
    assert np.allclose(rot1.points, rot2.points)

    # Rotate about z axis.
    rot1 = mesh.copy()
    rot2 = mesh.copy()
    rot1.rotate_z(angle=angle, point=point, inplace=True)
    rot2.rotate_z(angle=angle - 360.0, point=point, inplace=True)
    assert np.allclose(rot1.points, rot2.points)

    # Rotate about custom vector.
    rot1 = mesh.copy()
    rot2 = mesh.copy()
    rot1.rotate_vector(vector=vector, angle=angle, point=point, inplace=True)
    rot2.rotate_vector(vector=vector, angle=angle - 360.0, point=point, inplace=True)
    assert np.allclose(rot1.points, rot2.points)


def test_rotate_x():
    # Test non-point-based mesh doesn't fail
    mesh = examples.load_uniform()
    out = mesh.rotate_x(30)
    assert isinstance(out, pv.ImageData)
    match = 'Shape must be one of [(3,), (1, 3), (3, 1)]'
    with pytest.raises(ValueError, match=re.escape(match)):
        out = mesh.rotate_x(30, point=5)
    with pytest.raises(ValueError, match=re.escape(match)):
        out = mesh.rotate_x(30, point=[1, 3])


def test_rotate_y():
    # Test non-point-based mesh doesn't fail
    mesh = examples.load_uniform()
    out = mesh.rotate_y(30)
    assert isinstance(out, pv.ImageData)
    match = 'Shape must be one of [(3,), (1, 3), (3, 1)]'
    with pytest.raises(ValueError, match=re.escape(match)):
        out = mesh.rotate_y(30, point=5)
    with pytest.raises(ValueError, match=re.escape(match)):
        out = mesh.rotate_y(30, point=[1, 3])


def test_rotate_z():
    # Test non-point-based mesh doesn't fail
    mesh = examples.load_uniform()
    out = mesh.rotate_z(30)
    assert isinstance(out, pv.ImageData)
    match = 'Shape must be one of [(3,), (1, 3), (3, 1)]'
    with pytest.raises(ValueError, match=re.escape(match)):
        out = mesh.rotate_z(30, point=5)
    with pytest.raises(ValueError, match=re.escape(match)):
        out = mesh.rotate_z(30, point=[1, 3])


def test_rotate_vector():
    # Test non-point-based mesh doesn't fail
    mesh = examples.load_uniform()
    out = mesh.rotate_vector([1, 1, 1], 33)
    assert isinstance(out, pv.ImageData)
    match = 'Shape must be one of [(3,), (1, 3), (3, 1)]'
    with pytest.raises(ValueError, match=re.escape(match)):
        out = mesh.rotate_vector([1, 1], 33)
    with pytest.raises(ValueError, match=re.escape(match)):
        out = mesh.rotate_vector(30, 33)


def test_rotate():
    # Test non-point-based mesh doesn't fail
    mesh = examples.load_uniform()
    out = mesh.rotate([[0, 1, 0], [1, 0, 0], [0, 0, 1]])
    assert isinstance(out, pv.ImageData)


def test_transform_integers():
    # regression test for gh-1943
    points = [
        [0, 0, 0],
        [1, 0, 0],
        [0, 1, 0],
    ]
    # build vtkPolyData from scratch to enforce int data
    poly = _vtk.vtkPolyData()
    poly.SetPoints(pv.vtk_points(points))
    poly = pv.wrap(poly)
    poly.verts = [1, 0, 1, 1, 1, 2]
    # define active and inactive vectors with int values
    for dataset_attrs in poly.point_data, poly.cell_data:
        for key in 'active_v', 'inactive_v', 'active_n', 'inactive_n':
            dataset_attrs[key] = poly.points
        dataset_attrs.active_vectors_name = 'active_v'
        dataset_attrs.active_normals_name = 'active_n'

    # active vectors and normals should be converted by default
    for key in 'active_v', 'inactive_v', 'active_n', 'inactive_n':
        assert poly.point_data[key].dtype == np.int_
        assert poly.cell_data[key].dtype == np.int_

    with pytest.warns(UserWarning, match=r'Integer points.*converted.*float32'):
        poly.rotate_x(angle=10, inplace=True)

    # check that points were converted and transformed correctly
    assert poly.points.dtype == np.float32
    assert poly.points[-1, 1] != 0
    # assert that exactly active vectors and normals were converted
    for key in 'active_v', 'active_n':
        assert poly.point_data[key].dtype == np.float32
        assert poly.cell_data[key].dtype == np.float32
    for key in 'inactive_v', 'inactive_n':
        assert poly.point_data[key].dtype == np.int_
        assert poly.cell_data[key].dtype == np.int_


@pytest.mark.xfail(reason='VTK bug')
def test_transform_integers_vtkbug_present():
    # verify that the VTK transform bug is still there
    # if this test starts to pass, we can remove the
    # automatic float conversion from ``DataSet.transform``
    # along with this test
    points = [
        [0, 0, 0],
        [1, 0, 0],
        [0, 1, 0],
    ]
    # build vtkPolyData from scratch to enforce int data
    poly = _vtk.vtkPolyData()
    poly.SetPoints(pv.vtk_points(points))

    # manually put together a rotate_x(10) transform
    trans_arr = pv.core.utilities.transformations.axis_angle_rotation((1, 0, 0), 10, deg=True)
    trans_mat = pv.vtkmatrix_from_array(trans_arr)
    trans = _vtk.vtkTransform()
    trans.SetMatrix(trans_mat)
    trans_filt = _vtk.vtkTransformFilter()
    trans_filt.SetInputDataObject(poly)
    trans_filt.SetTransform(trans)
    trans_filt.Update()
    poly = pv.wrap(trans_filt.GetOutputDataObject(0))
    # the bug is that e.g. 0.98 gets truncated to 0
    assert poly.points[-1, 1] != 0


def test_scale():
    mesh = examples.load_airplane()

    xyz = np.random.default_rng().random(3)
    scale1 = mesh.copy()
    scale2 = mesh.copy()
    scale1.scale(xyz, inplace=True)
    scale2.points *= xyz
    scale3 = mesh.scale(xyz, inplace=False)
    assert np.allclose(scale1.points, scale2.points)
    assert np.allclose(scale3.points, scale2.points)
    # test scalar scale case
    scale1 = mesh.copy()
    scale2 = mesh.copy()
    xyz = 4.0
    scale1.scale(xyz, inplace=True)
    scale2.scale([xyz] * 3, inplace=True)
    assert np.allclose(scale1.points, scale2.points)
    # test non-point-based mesh doesn't fail
    mesh = examples.load_uniform()
    out = mesh.scale(xyz)
    assert isinstance(out, pv.ImageData)


def test_flip_x():
    mesh = examples.load_airplane()
    flip_x1 = mesh.copy()
    flip_x2 = mesh.copy()
    flip_x1.flip_x(point=(0, 0, 0), inplace=True)
    flip_x2.points[:, 0] *= -1.0
    assert np.allclose(flip_x1.points, flip_x2.points)
    # Test non-point-based mesh doesn't fail
    mesh = examples.load_uniform()
    out = mesh.flip_x()
    assert isinstance(out, pv.ImageData)


def test_flip_y():
    mesh = examples.load_airplane()
    flip_y1 = mesh.copy()
    flip_y2 = mesh.copy()
    flip_y1.flip_y(point=(0, 0, 0), inplace=True)
    flip_y2.points[:, 1] *= -1.0
    assert np.allclose(flip_y1.points, flip_y2.points)
    # Test non-point-based mesh doesn't fail
    mesh = examples.load_uniform()
    out = mesh.flip_y()
    assert isinstance(out, pv.ImageData)


def test_flip_z():
    mesh = examples.load_airplane()
    flip_z1 = mesh.copy()
    flip_z2 = mesh.copy()
    flip_z1.flip_z(point=(0, 0, 0), inplace=True)
    flip_z2.points[:, 2] *= -1.0
    assert np.allclose(flip_z1.points, flip_z2.points)
    # Test non-point-based mesh doesn't fail
    mesh = examples.load_uniform()
    out = mesh.flip_z()
    assert isinstance(out, pv.ImageData)


def test_flip_normal():
    mesh = examples.load_airplane()
    flip_normal1 = mesh.copy()
    flip_normal2 = mesh.copy()
    flip_normal1.flip_normal(normal=[1.0, 0.0, 0.0], inplace=True)
    flip_normal2.flip_x(inplace=True)
    assert np.allclose(flip_normal1.points, flip_normal2.points)

    flip_normal3 = mesh.copy()
    flip_normal4 = mesh.copy()
    flip_normal3.flip_normal(normal=[0.0, 1.0, 0.0], inplace=True)
    flip_normal4.flip_y(inplace=True)
    assert np.allclose(flip_normal3.points, flip_normal4.points)

    flip_normal5 = mesh.copy()
    flip_normal6 = mesh.copy()
    flip_normal5.flip_normal(normal=[0.0, 0.0, 1.0], inplace=True)
    flip_normal6.flip_z(inplace=True)
    assert np.allclose(flip_normal5.points, flip_normal6.points)

    # Test non-point-based mesh doesn't fail
    mesh = examples.load_uniform()
    out = mesh.flip_normal(normal=[1.0, 0.0, 0.5])
    assert isinstance(out, pv.ImageData)


@pytest.mark.parametrize('bounds', [(-1, 1, -1, 1, -1, 1), (0, 10, -5, 5, 2, 8)])
@pytest.mark.parametrize('inplace', [True, False])
def test_resize_bounds(sphere, bounds, inplace):
    """Test resize method with bounds parameter."""
    resized = sphere.resize(bounds=bounds, inplace=inplace)

    assert np.allclose(resized.bounds, bounds, atol=1e-10)
    assert (sphere is resized) == inplace


@pytest.mark.parametrize('bounds_size', [2.0, (0.5, 2.5, 3.5)])
@pytest.mark.parametrize('center', [None, (0.0, 0.0, 0.0), (1.5, 2.5, 3.5)])
def test_resize_bounds_size(sphere, bounds_size, center):
    """Test resize method with bounds_size parameter."""
    expected_center = sphere.center if center is None else center

    resized = sphere.resize(bounds_size=bounds_size, center=center)
    new_size = resized.bounds_size
    assert np.allclose(new_size, bounds_size)
    assert np.allclose(resized.center, expected_center)


@pytest.mark.parametrize('length', [42, 5.0])
@pytest.mark.parametrize('center', [None, (0.0, 0.0, 0.0), (1.5, 2.5, 3.5)])
def test_resize_length(sphere, length, center):
    """Test resize method with length parameter."""
    expected_center = sphere.center if center is None else center

    resized = sphere.resize(length=length, center=center)
    new_length = resized.length
    assert np.isclose(new_length, length)
    assert np.allclose(resized.center, expected_center)


@pytest.mark.parametrize('mesh', [pv.MultiBlock(), pv.PolyData()])
def test_resize_empty(mesh):
    resized = mesh.resize()
    assert resized.is_empty
    assert isinstance(resized, type(mesh))
    assert resized is not mesh


def test_resize_raises(sphere):
    """Test resize method error handling."""

    match = (
        'Cannot specify more than one resizing method. '
        'Choose either `bounds`, `bounds_size`, or `length` independently.'
    )
    with pytest.raises(ValueError, match=re.escape(match)):
        sphere.resize(bounds=[-1, 1, -1, 1, -1, 1], bounds_size=2.0)
    with pytest.raises(ValueError, match=re.escape(match)):
        sphere.resize(length=5, bounds_size=2.0)
    with pytest.raises(ValueError, match=re.escape(match)):
        sphere.resize(bounds=[-1, 1, -1, 1, -1, 1], length=5)

    match = '`bounds`, `bounds_size`, and `length` cannot all be None. Choose one resizing method.'
    with pytest.raises(ValueError, match=re.escape(match)):
        sphere.resize()

    match = '`center` can only be used with the `bounds_size` and `length` parameters.'
    with pytest.raises(ValueError, match=re.escape(match)):
        sphere.resize(bounds=[-1, 1, -1, 1, -1, 1], center=(0, 0, 0))

    match = '{name} values must all be greater than 0.0.'
    with pytest.raises(ValueError, match=match.format(name='length')):
        sphere.resize(length=0)
    with pytest.raises(ValueError, match=match.format(name='bounds_size')):
        sphere.resize(bounds_size=[-1, 2, 3])


def test_resize_zero_extent(plane):
    # This should not fail even with zero Z extent
    target_bounds = [-1, 1, -1, 1, -1, 1]
    resized = plane.resize(bounds=target_bounds)

    # X and Y should be resized, Z should remain at the target Z center
    expected_z_center = (target_bounds[4] + target_bounds[5]) / 2
    assert np.allclose(resized.points[:, 2], expected_z_center)


def test_resize_multiblock():
    sphere = pv.Sphere(center=(1, 2, 3))
    cube = pv.Cube(center=(-1, -2, -3))
    multi = pv.MultiBlock({'sphere': sphere, 'cube': cube})

    new_size = (7, 8, 9)
    resized = multi.resize(bounds_size=new_size)
    assert np.allclose(resized.bounds_size, new_size)
    # Test that blocks were not resized individually, but were
    # instead resized as part of the whole
    assert not np.allclose(resized['sphere'].bounds_size, new_size)
    assert not np.allclose(resized['cube'].bounds_size, new_size)


def _add_invalid_arrays(mesh):
    def add_vtk_array(dataset, name, values, association: Literal['point', 'cell']):
        arr = _vtk.vtkFloatArray()
        arr.SetName(name)
        arr.SetNumberOfComponents(1)

        for v in values:
            arr.InsertNextValue(float(v))

        if association == 'point':
            dataset.GetPointData().AddArray(arr)
        else:  # association == "cell":
            dataset.GetCellData().AddArray(arr)

<<<<<<< HEAD
    # Invalid point arrays (multiple)
    add_vtk_array(mesh, 'foo', range(10), association='point')
    add_vtk_array(mesh, 'bar', range(15), association='point')
=======
    # Invalid point arrays (multiple), need more than 4 to test truncated repr
    add_vtk_array(sphere, 'foo', range(10), association='point')
    add_vtk_array(sphere, 'bar', range(15), association='point')
    add_vtk_array(sphere, 'baz', range(12), association='point')
    add_vtk_array(sphere, 'qux', range(13), association='point')
    add_vtk_array(sphere, 'fred', range(14), association='point')
    add_vtk_array(sphere, 'waldo', range(16), association='point')
    add_vtk_array(sphere, 'thud', range(17), association='point')
>>>>>>> 5325d916

    # Invalid cell array (single)
    add_vtk_array(mesh, 'ham', range(11), association='cell')


@pytest.fixture
def sphere_with_invalid_arrays(sphere):
    _add_invalid_arrays(sphere)
    return sphere


@pytest.fixture
def grid_with_invalid_arrays(hexbeam):
    _add_invalid_arrays(hexbeam)
    return hexbeam


@pytest.mark.parametrize('as_composite', [True, False])
def test_validate_mesh_is_valid(sphere_with_invalid_arrays, as_composite):
    mesh = pv.PolyData()
    mesh = mesh.cast_to_multiblock() if as_composite else mesh
    report = mesh.validate_mesh()
    assert report.is_valid
    assert isinstance(report.mesh, pv.MultiBlock if as_composite else pv.PolyData)
    assert report.mesh is not mesh
    output_polydata = report.mesh[0] if as_composite else report.mesh
    assert 'validity_state' in output_polydata.array_names

    invalid_mesh = (
        pv.MultiBlock([sphere_with_invalid_arrays]) if as_composite else sphere_with_invalid_arrays
    )
    assert not invalid_mesh.validate_mesh().is_valid


def test_validate_mesh_default_fields():
    mesh = pv.PolyData()
    report1 = str(mesh.validate_mesh())
    report2 = str(mesh.validate_mesh(['data', 'cells', 'points']))
    assert report1 == report2


def test_validate_mesh_message(sphere_with_invalid_arrays):
    assert pv.PolyData().validate_mesh().message is None
    assert sphere_with_invalid_arrays.validate_mesh().message


def test_validate_mesh_point_arrays(sphere_with_invalid_arrays):
    # Dataset had invalid point AND cell arrays, but we validate point arrays only
    report = sphere_with_invalid_arrays.validate_mesh(['point_data_wrong_length'])
    assert report.point_data_wrong_length == ['foo', 'bar', 'baz', 'qux', 'fred', 'waldo', 'thud']
    assert report.cell_data_wrong_length is None

    # Clear cell arrays and validate ALL arrays
    sphere_with_invalid_arrays.cell_data.clear()
    report = sphere_with_invalid_arrays.validate_mesh('data')
    assert report.point_data_wrong_length == ['foo', 'bar', 'baz', 'qux', 'fred', 'waldo', 'thud']
    assert report.cell_data_wrong_length == []

    match = (
        'PolyData mesh is not valid due to the following problems:\n'
        ' - Mesh has 7 point arrays with incorrect length (length must be 422). '
        "Invalid arrays: 'foo' (10), 'bar' (15), 'baz' (12), 'qux' (13), ..."
    )
    with pytest.warns(pv.InvalidMeshWarning, match=re.escape(match)):
        report = sphere_with_invalid_arrays.validate_mesh(action='warn')
    assert report.message == match


def test_validate_mesh_cell_arrays(sphere_with_invalid_arrays):
    # Dataset had invalid point AND cell arrays, but we validate cell arrays only
    report = sphere_with_invalid_arrays.validate_mesh('cell_data_wrong_length')
    assert report.cell_data_wrong_length == ['ham']
    assert report.point_data_wrong_length is None

    # Clear point arrays and validate ALL arrays
    sphere_with_invalid_arrays.point_data.clear()
    report = sphere_with_invalid_arrays.validate_mesh('data')
    assert report.cell_data_wrong_length == ['ham']
    assert report.point_data_wrong_length == []

    match = (
        'PolyData mesh is not valid due to the following problems:\n'
        ' - Mesh has 1 cell array with incorrect length (length must be 840). '
        "Invalid array: 'ham' (11)"
    )
    with pytest.warns(pv.InvalidMeshWarning, match=re.escape(match)):
        report = sphere_with_invalid_arrays.validate_mesh(action='warn')
    assert report.message == match


def test_validate_mesh_raises(sphere_with_invalid_arrays):
    match = (
        'PolyData mesh is not valid due to the following problems:\n'
        ' - Mesh has 7 point arrays with incorrect length (length must be 422).'
        " Invalid arrays: 'foo' (10), 'bar' (15), 'baz' (12), 'qux' (13), ...\n"
        ' - Mesh has 1 cell array with incorrect length (length must be 840). '
        "Invalid array: 'ham' (11)"
    )
    with pytest.raises(pv.InvalidMeshError, match=re.escape(match)):
        sphere_with_invalid_arrays.validate_mesh(action='error')


@pytest.fixture
def invalid_random_polydata():
    n = 20
    rng = np.random.default_rng(seed=103)
    points = rng.random(n * 3).reshape(-1, 3)

    faces = [[0, 1, n + 1]]
    faces = np.column_stack(
        (
            np.ones(
                len(faces),
            )
            * 3,
            faces,
        )
    ).astype(int)
    points = np.append(points, [[np.nan, 0, 0]], axis=0)
    return pv.PolyData(points, faces=faces)


def test_validate_mesh_report_str():
    report = pv.Sphere().validate_mesh()
    actual = str(report)
    expected = (
        'Mesh Validation Report\n'
        '----------------------\n'
        'Mesh:\n'
        '    Type                     : PolyData\n'
        '    N Points                 : 842\n'
        '    N Cells                  : 1680\n'
        'Report summary:\n'
        '    Is valid                 : True\n'
        '    Invalid fields           : ()\n'
        'Invalid data arrays:\n'
        '    Point data wrong length  : []\n'
        '    Cell data wrong length   : []\n'
        'Invalid cell ids:\n'
        '    Wrong number of points   : []\n'
        '    Intersecting edges       : []\n'
        '    Intersecting faces       : []\n'
        '    Non-contiguous edges     : []\n'
        '    Non-convex               : []\n'
        '    Inverted faces           : []\n'
        '    Non-planar faces         : []\n'
        '    Degenerate faces         : []\n'
        '    Coincident points        : []\n'
        '    Invalid point references : []\n'
        'Invalid point ids:\n'
        '    Unused points            : []\n'
        '    Non-finite points        : []'
    )
    assert actual == expected


def test_validate_mesh_composite_report_str():
    report = pv.Sphere().cast_to_multiblock().validate_mesh()
    actual = str(report)
    expected = (
        'Mesh Validation Report\n'
        '----------------------\n'
        'Mesh:\n'
        '    Type                     : MultiBlock\n'
        '    N Blocks                 : 1\n'
        'Report summary:\n'
        '    Is valid                 : True\n'
        '    Invalid fields           : ()\n'
        'Blocks with invalid data arrays:\n'
        '    Point data wrong length  : []\n'
        '    Cell data wrong length   : []\n'
        'Blocks with invalid cells:\n'
        '    Wrong number of points   : []\n'
        '    Intersecting edges       : []\n'
        '    Intersecting faces       : []\n'
        '    Non-contiguous edges     : []\n'
        '    Non-convex               : []\n'
        '    Inverted faces           : []\n'
        '    Non-planar faces         : []\n'
        '    Degenerate faces         : []\n'
        '    Coincident points        : []\n'
        '    Invalid point references : []\n'
        'Blocks with invalid points:\n'
        '    Unused points            : []\n'
        '    Non-finite points        : []'
    )
    assert actual == expected


def test_validate_mesh_str_invalid_mesh(invalid_random_polydata):
    report = invalid_random_polydata.validate_mesh()
    actual = str(report)
    expected = (
        'Mesh Validation Report\n'
        '----------------------\n'
        'Mesh:\n'
        '    Type                         : PolyData\n'
        '    N Points                     : 21\n'
        '    N Cells                      : 1\n'
        'Report summary:\n'
        '    Is valid                     : False\n'
        "    Invalid fields (3)           : ('invalid_point_references', "
        "'unused_points', 'non_finite_points')\n"
        'Invalid data arrays:\n'
        '    Point data wrong length      : []\n'
        '    Cell data wrong length       : []\n'
        'Invalid cell ids:\n'
        '    Wrong number of points       : []\n'
        '    Intersecting edges           : []\n'
        '    Intersecting faces           : []\n'
        '    Non-contiguous edges         : []\n'
        '    Non-convex                   : []\n'
        '    Inverted faces               : []\n'
        '    Non-planar faces             : []\n'
        '    Degenerate faces             : []\n'
        '    Coincident points            : []\n'
        '    Invalid point references (1) : [0]\n'
        'Invalid point ids:\n'
        '    Unused points (19)           : [2, 3, 4, 5, 6, 7, ...]\n'
        '    Non-finite points (1)        : [20]'
    )
    assert actual == expected


@pytest.fixture
def invalid_nested_multiblock(invalid_random_polydata):
    return pv.MultiBlock(
        dict(
            none=None,
            poly_root=invalid_random_polydata,
            nested=pv.MultiBlock(dict(poly_nested=invalid_random_polydata.copy())),
        )
    )


def test_validate_mesh_composite_str_invalid_mesh(invalid_nested_multiblock):
    report = invalid_nested_multiblock.validate_mesh()
    actual = str(report)
    expected = (
        'Mesh Validation Report\n'
        '----------------------\n'
        'Mesh:\n'
        '    Type                         : MultiBlock\n'
        '    N Blocks                     : 3\n'
        'Report summary:\n'
        '    Is valid                     : False\n'
        "    Invalid fields (3)           : ('invalid_point_references', "
        "'unused_points', 'non_finite_points')\n"
        'Blocks with invalid data arrays:\n'
        '    Point data wrong length      : []\n'
        '    Cell data wrong length       : []\n'
        'Blocks with invalid cells:\n'
        '    Wrong number of points       : []\n'
        '    Intersecting edges           : []\n'
        '    Intersecting faces           : []\n'
        '    Non-contiguous edges         : []\n'
        '    Non-convex                   : []\n'
        '    Inverted faces               : []\n'
        '    Non-planar faces             : []\n'
        '    Degenerate faces             : []\n'
        '    Coincident points            : []\n'
        '    Invalid point references (2) : [1, 2]\n'
        'Blocks with invalid points:\n'
        '    Unused points (2)            : [1, 2]\n'
        '    Non-finite points (2)        : [1, 2]'
    )
    assert actual == expected


def test_validate_mesh_composite_message(invalid_nested_multiblock):
    report = invalid_nested_multiblock.validate_mesh()
    actual = report.message
    expected = (
        'MultiBlock mesh is not valid due to the following problems:\n'
        " - Block id 1 'poly_root' PolyData mesh is not valid due to the "
        'following problems:\n'
        '   - Mesh has 1 cell with invalid point references. Invalid cell id: [0]\n'
        '   - Mesh has 19 unused points not referenced by any cell(s). Invalid point '
        'ids: [2, 3, 4, 5, 6, 7, ...]\n'
        '   - Mesh has 1 non-finite point. Invalid point id: [20]\n'
        " - Block id 2 'nested' MultiBlock mesh is not valid due to the "
        'following problems:\n'
        "   - Block id 0 'poly_nested' PolyData mesh is not valid due to the "
        'following problems:\n'
        '     - Mesh has 1 cell with invalid point references. Invalid cell id: [0]\n'
        '     - Mesh has 19 unused points not referenced by any cell(s). Invalid point '
        'ids: [2, 3, 4, 5, 6, 7, ...]\n'
        '     - Mesh has 1 non-finite point. Invalid point id: [20]'
    )
    assert actual == expected


def test_validate_mesh_composite_subreports(invalid_nested_multiblock):
    report = invalid_nested_multiblock.validate_mesh()
    # Test subreports
    assert len(report) == len(invalid_nested_multiblock)
    assert report[0] is None

    index = 1
    expected_subreport = str(invalid_nested_multiblock[index].validate_mesh())
    actual_subreport = str(report[index])
    assert actual_subreport == expected_subreport

    assert isinstance(report, Sized)
    for subreport in report:
        assert isinstance(subreport, (type(report), type(None)))

    match = 'Indexing mesh validation reports is only supported for composite meshes.'
    poly_subreport = report[1]
    assert isinstance(poly_subreport.mesh, pv.PolyData)
    with pytest.raises(TypeError, match=match):
        poly_subreport[0]

    multi_subreport = report[2]
    assert isinstance(multi_subreport.mesh, pv.MultiBlock)
    poly_subreport = multi_subreport[0]
    assert isinstance(poly_subreport.mesh, pv.PolyData)
    with pytest.raises(TypeError, match=match):
        poly_subreport[0]

    match = 'Length of mesh validation report is only defined for composite meshes.'
    with pytest.raises(TypeError, match=match):
        len(poly_subreport)


def test_validate_mesh_str_filtered():
    report = pv.PolyData().validate_mesh(['data', 'unused_points'])
    actual = str(report)
    expected = (
        'Mesh Validation Report\n'
        '----------------------\n'
        'Mesh:\n'
        '    Type                     : PolyData\n'
        '    N Points                 : 0\n'
        '    N Cells                  : 0\n'
        'Report summary:\n'
        '    Is valid                 : True\n'
        '    Invalid fields           : ()\n'
        'Invalid data arrays:\n'
        '    Point data wrong length  : []\n'
        '    Cell data wrong length   : []\n'
        'Invalid point ids:\n'
        '    Unused points            : []'
    )
    assert actual == expected

    report = pv.PolyData().validate_mesh(['memory_safe'])
    actual = str(report)
    expected = (
        'Mesh Validation Report\n'
        '----------------------\n'
        'Mesh:\n'
        '    Type                     : PolyData\n'
        '    N Points                 : 0\n'
        '    N Cells                  : 0\n'
        'Report summary:\n'
        '    Is valid                 : True\n'
        '    Invalid fields           : ()\n'
        'Invalid data arrays:\n'
        '    Point data wrong length  : []\n'
        '    Cell data wrong length   : []\n'
        'Invalid cell ids:\n'
        '    Invalid point references : []'
    )
    assert actual == expected


def test_validate_mesh_pointset(ant):
    pset = ant.cast_to_pointset()
    report = pset.validate_mesh()
    actual = str(report)
    expected = (
        'Mesh Validation Report\n'
        '----------------------\n'
        'Mesh:\n'
        '    Type                     : PointSet\n'
        '    N Points                 : 486\n'
        '    N Cells                  : 0\n'
        'Report summary:\n'
        '    Is valid                 : True\n'
        '    Invalid fields           : ()\n'
        'Invalid data arrays:\n'
        '    Point data wrong length  : []\n'
        '    Cell data wrong length   : []\n'
        'Invalid point ids:\n'
        '    Non-finite points        : []'
    )
    assert actual == expected

    report = pset.validate_mesh('data')
    actual = str(report)
    expected = (
        'Mesh Validation Report\n'
        '----------------------\n'
        'Mesh:\n'
        '    Type                     : PointSet\n'
        '    N Points                 : 486\n'
        '    N Cells                  : 0\n'
        'Report summary:\n'
        '    Is valid                 : True\n'
        '    Invalid fields           : ()\n'
        'Invalid data arrays:\n'
        '    Point data wrong length  : []\n'
        '    Cell data wrong length   : []'
    )
    assert actual == expected


def test_cell_validator_pointset_raises():
    match = 'Cell operations are not supported'
    with pytest.raises(pv.PointSetCellOperationError, match=match):
        pv.PointSet().cell_validator()


def test_cell_validator():
    validator_array_names = list(_CELL_VALIDATOR_BIT_FIELD.keys())
    sphere = pv.Sphere()
    sphere.cell_data['data'] = range(sphere.n_cells)
    validated = sphere.cell_validator()
    assert validated.active_scalars_name == 'validity_state'
    assert isinstance(validated, pv.PolyData)
    assert validated.field_data.keys() == ['invalid', *validator_array_names]
    assert validated.array_names == [
        'validity_state',
        'invalid',
        *validator_array_names,
        'Normals',
        'data',
    ]
    for name in validator_array_names:
        array = validated.field_data[name]
        assert array.shape == (0,)


@pytest.mark.needs_vtk_version(9, 5, 99)
def test_cell_validator_bitfield_values():
    from vtkmodules.vtkCommonDataModel import vtkCellStatus

    bitfield = _CELL_VALIDATOR_BIT_FIELD
    assert bitfield['wrong_number_of_points'] == vtkCellStatus.WrongNumberOfPoints
    assert bitfield['intersecting_edges'] == vtkCellStatus.IntersectingEdges
    assert bitfield['intersecting_faces'] == vtkCellStatus.IntersectingFaces
    assert bitfield['non_contiguous_edges'] == vtkCellStatus.NoncontiguousEdges
    assert bitfield['non_convex'] == vtkCellStatus.Nonconvex
    assert bitfield['inverted_faces'] == vtkCellStatus.FacesAreOrientedIncorrectly
    assert bitfield['non_planar_faces'] == vtkCellStatus.NonPlanarFaces
    assert bitfield['coincident_points'] == vtkCellStatus.CoincidentPoints


@pytest.fixture
def invalid_tetra():
    # Define tetra with one point missing
    cells = [3, 0, 1, 2]
    celltypes = [pv.CellType.TETRA]
    points = [
        [-1.0, 1.0, -1.0],
        [1.0, 1.0, 1.0],
        [-1.0, 1.0, -1.0],
    ]
    return pv.UnstructuredGrid(cells, celltypes, points)


@pytest.mark.parametrize('as_composite', [True, False])
def test_cell_validator_wrong_number_of_points(invalid_tetra, as_composite):
    mesh = invalid_tetra.cast_to_multiblock() if as_composite else invalid_tetra
    validated = mesh.cell_validator()
    assert type(validated) is type(mesh)
    single_mesh = validated[0] if as_composite else validated
    validator_array_names = list(_CELL_VALIDATOR_BIT_FIELD.keys())
    for name in validator_array_names:
        if name == 'wrong_number_of_points':
            expected_cell_ids = [0]
            assert single_mesh[name].tolist() == expected_cell_ids
        else:
            array = single_mesh.field_data[name]
            assert array.shape == (0,)


def test_validate_mesh_invalid_point_references():
    # Cell has point indices > n_points
    grid = pv.PolyData([[0.0, 0.0, 0.0]], faces=[3, 0, 1, 2]).cast_to_unstructured_grid()
    report = grid.validate_mesh('invalid_point_references')
    expected_cell_ids = [0]
    assert report.invalid_point_references == expected_cell_ids


@pytest.fixture
def invalid_hexahedron():
    points = [
        [0.0, 0.0, 0.0],
        [1.0, 0.0, 0.0],
        [1.0, 1.0, 0.0],
        [0.0, 1.0, 0.0],
        [0.0, 0.0, 1.0],
        [1.0, 0.0, 1.0],
        [1.0, 1.0, 1.0],
        [0.0, 1.0, 1.0],
    ]

    # Swap first two points to create a bad cell
    cells = [8, 1, 0, 2, 3, 4, 5, 6, 7]
    celltypes = [pv.CellType.HEXAHEDRON]

    return pv.UnstructuredGrid(cells, celltypes, points)


def test_cell_validator_intersecting_edges_nonconvex(invalid_hexahedron):
    validated = invalid_hexahedron.cell_validator()
    validator_array_names = list(_CELL_VALIDATOR_BIT_FIELD.keys())
    expected_cell_ids = [0]
    for name in validator_array_names:
        if name in ['intersecting_edges', 'non_convex', 'inverted_faces']:
            assert validated[name].tolist() == expected_cell_ids
        else:
            array = validated.field_data[name]
            assert array.shape == (0,)
    assert validated['invalid'].tolist() == expected_cell_ids

    # Test validating specific fields
    report = invalid_hexahedron.validate_mesh('cells')
    assert report.intersecting_edges is not None
    assert report.non_convex is not None
    assert report.inverted_faces is not None

    report = invalid_hexahedron.validate_mesh('non_convex')
    assert report.intersecting_edges is None
    assert report.non_convex is not None
    assert report.inverted_faces is None


@pytest.fixture
def poly_with_invalid_point():
    poly = pv.PolyData()
    poly.points = [[np.nan, 0.0, 0.0]]
    return poly


def test_validate_mesh_error_message(invalid_hexahedron, poly_with_invalid_point):
    def _format_composite(match):
        prefix = (
            'MultiBlock mesh is not valid due to the following problems:\n'
            " - Block id 0 'Block-00' "
        )
        return prefix + match.replace(' - ', '   - ')

    # Test single cell
    match = (
        'UnstructuredGrid mesh is not valid due to the following problems:\n'
        ' - Mesh has 1 cell with intersecting edges. Invalid cell id: [0]\n'
        ' - Mesh has 1 non-convex cell. Invalid cell id: [0]\n'
        ' - Mesh has 1 cell with inverted faces. Invalid cell id: [0]'
    )
    with pytest.warns(pv.InvalidMeshWarning, match=re.escape(match)):
        invalid_hexahedron.validate_mesh(action='warn')
    with pytest.warns(pv.InvalidMeshWarning, match=re.escape(_format_composite(match))):
        invalid_hexahedron.cast_to_multiblock().validate_mesh(action='warn')

    # Test multiple cells
    # Likely VTK bug: we have two nonconvex cells, but on macOS only one is reported as such
    nonconvex = (
        ' - Mesh has 1 non-convex cell. Invalid cell id: [0]\n'
        if platform.system() == 'Darwin'
        else ' - Mesh has 2 non-convex cells. Invalid cell ids: [0, 1]\n'
    )
    match = (
        'UnstructuredGrid mesh is not valid due to the following problems:\n'
        ' - Mesh has 2 cells with intersecting edges. Invalid cell ids: [0, 1]\n'
        f'{nonconvex}'
        ' - Mesh has 2 cells with inverted faces. Invalid cell ids: [0, 1]'
    )
    invalid_hexahedrons = pv.merge([invalid_hexahedron, invalid_hexahedron.translate((3, 3, 3))])
    with pytest.warns(pv.InvalidMeshWarning, match=re.escape(match)):
        invalid_hexahedrons.validate_mesh(action='warn')
    with pytest.warns(pv.InvalidMeshWarning, match=re.escape(_format_composite(match))):
        invalid_hexahedrons.cast_to_multiblock().validate_mesh(action='warn')

    # Test points
    match = (
        'PolyData mesh is not valid due to the following problems:\n'
        ' - Mesh has 1 unused point not referenced by any cell(s). Invalid point id: [0]\n'
        ' - Mesh has 1 non-finite point. Invalid point id: [0]'
    )
    with pytest.warns(pv.InvalidMeshWarning, match=re.escape(match)):
        poly_with_invalid_point.validate_mesh(action='warn')
    with pytest.warns(pv.InvalidMeshWarning, match=re.escape(_format_composite(match))):
        poly_with_invalid_point.cast_to_multiblock().validate_mesh(action='warn')

    poly_with_invalid_point.points = poly_with_invalid_point.points.tolist() * 100
    # Test multiple points
    ids = '[0, 1, 2, 3, 4, 5, ...]'
    match = (
        'PolyData mesh is not valid due to the following problems:\n'
        f' - Mesh has 100 unused points not referenced by any cell(s). Invalid point ids: {ids}\n'
        f' - Mesh has 100 non-finite points. Invalid point ids: {ids}'
    )
    with pytest.warns(pv.InvalidMeshWarning, match=re.escape(match)):
        poly_with_invalid_point.validate_mesh(action='warn')
    with pytest.warns(pv.InvalidMeshWarning, match=re.escape(_format_composite(match))):
        poly_with_invalid_point.cast_to_multiblock().validate_mesh(action='warn')<|MERGE_RESOLUTION|>--- conflicted
+++ resolved
@@ -1506,20 +1506,14 @@
         else:  # association == "cell":
             dataset.GetCellData().AddArray(arr)
 
-<<<<<<< HEAD
-    # Invalid point arrays (multiple)
+    # Invalid point arrays (multiple), need more than 4 to test truncated repr
     add_vtk_array(mesh, 'foo', range(10), association='point')
     add_vtk_array(mesh, 'bar', range(15), association='point')
-=======
-    # Invalid point arrays (multiple), need more than 4 to test truncated repr
-    add_vtk_array(sphere, 'foo', range(10), association='point')
-    add_vtk_array(sphere, 'bar', range(15), association='point')
     add_vtk_array(sphere, 'baz', range(12), association='point')
     add_vtk_array(sphere, 'qux', range(13), association='point')
     add_vtk_array(sphere, 'fred', range(14), association='point')
     add_vtk_array(sphere, 'waldo', range(16), association='point')
     add_vtk_array(sphere, 'thud', range(17), association='point')
->>>>>>> 5325d916
 
     # Invalid cell array (single)
     add_vtk_array(mesh, 'ham', range(11), association='cell')
