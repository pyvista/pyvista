from __future__ import annotations

import itertools
import re

from hypothesis import HealthCheck
from hypothesis import assume
from hypothesis import given
from hypothesis import settings
from hypothesis.extra._array_helpers import array_shapes
from hypothesis.extra.numpy import arrays
from hypothesis.strategies import floats
from hypothesis.strategies import integers
from hypothesis.strategies import one_of
import numpy as np
import pytest
import vtk

import pyvista as pv
from pyvista import PyVistaDeprecationWarning
from pyvista import VTKVersionError
from pyvista import examples
from pyvista.core import _vtk_core
from tests.core.test_dataset_filters import HYPOTHESIS_MAX_EXAMPLES
from tests.core.test_dataset_filters import n_numbers
from tests.core.test_dataset_filters import normals


@pytest.mark.parametrize('return_clipped', [True, False])
def test_clip_filter(multiblock_all_with_nested_and_none, return_clipped):
    """This tests the clip filter on all datatypes available filters"""
    # Remove None blocks in the root block but keep the none block in the nested MultiBlock
    multi = multiblock_all_with_nested_and_none
    for i, block in enumerate(multi):
        if block is None:
            del multi[i]
    assert None not in multi
<<<<<<< HEAD

    for dataset in multi:
        clp = dataset.clip(normal='x', invert=True, return_clipped=return_clipped)
        assert clp is not None

        if return_clipped:
            assert isinstance(clp, tuple)
            assert len(clp) == 2
        else:
            assert isinstance(clp, pv.DataObject)
            # Make dataset iterable
            clp = [clp]

        for clipped in clp:
            if isinstance(dataset, pv.PolyData):
                assert isinstance(clipped, pv.PolyData)
            elif isinstance(dataset, pv.MultiBlock):
                assert isinstance(clipped, pv.MultiBlock)
                assert clipped.n_blocks == dataset.n_blocks
            else:
                assert isinstance(clipped, pv.UnstructuredGrid)
=======
    assert None in multi.recursive_iterator()

    for dataset in multi:
        clips = dataset.clip(normal='x', invert=True, return_clipped=return_clipped)
        assert clips is not None

        if return_clipped:
            assert isinstance(clips, tuple)
            assert len(clips) == 2
        else:
            assert isinstance(clips, pv.DataObject)
            # Make dataset iterable
            clips = [clips]

        for clip in clips:
            if isinstance(dataset, pv.PolyData):
                assert isinstance(clip, pv.PolyData)
            elif isinstance(dataset, pv.MultiBlock):
                assert isinstance(clip, pv.MultiBlock)
                assert clip.n_blocks == dataset.n_blocks
            else:
                assert isinstance(clip, pv.UnstructuredGrid)
>>>>>>> dea69785


def test_clip_filter_normal(datasets):
    # Test no errors are raised
    for i, dataset in enumerate(datasets):
        dataset.clip(normal=normals[i], invert=True)


def test_clip_filter_crinkle():
    # crinkle clip
    cell_ids = 'cell_ids'
    mesh = pv.Wavelet()
    mesh[cell_ids] = np.arange(mesh.n_cells)
    clp = mesh.clip(normal=(1, 1, 1), crinkle=True)
    assert clp is not None
    clp1, clp2 = mesh.clip(normal=(1, 1, 1), return_clipped=True, crinkle=True)
    assert clp1 is not None
    assert clp2 is not None
    set_a = set(clp1.cell_data[cell_ids])
    set_b = set(clp2.cell_data[cell_ids])
    assert set_a.isdisjoint(set_b)
    assert set_a.union(set_b) == set(range(mesh.n_cells))


def test_clip_filter_composite(multiblock_all):
    # Now test composite data structures
    output = multiblock_all.clip(normal=normals[0], invert=False)
    assert output.n_blocks == multiblock_all.n_blocks


def test_clip_box(datasets):
    for dataset in datasets:
        clp = dataset.clip_box(invert=True, progress_bar=True)
        assert clp is not None
        assert isinstance(clp, pv.UnstructuredGrid)
        clp2 = dataset.clip_box(merge_points=False)
        assert clp2 is not None

    dataset = examples.load_airplane()
    # test length 3 bounds
    result = dataset.clip_box(bounds=(900, 900, 200), invert=False, progress_bar=True)
    dataset = examples.load_uniform()
    result = dataset.clip_box(bounds=0.5, progress_bar=True)
    assert result.n_cells
    with pytest.raises(ValueError):  # noqa: PT011
        dataset.clip_box(bounds=(5, 6), progress_bar=True)
    # allow Sequence but not Iterable bounds
    with pytest.raises(TypeError):
        dataset.clip_box(bounds={5, 6, 7}, progress_bar=True)
    # Test with a poly data box
    mesh = examples.load_airplane()
    box = pv.Cube(center=(0.9e3, 0.2e3, mesh.center[2]), x_length=500, y_length=500, z_length=500)
    box.rotate_z(33, inplace=True)
    result = mesh.clip_box(box, invert=False, progress_bar=True)
    assert result.n_cells
    result = mesh.clip_box(box, invert=True, progress_bar=True)
    assert result.n_cells

    with pytest.raises(ValueError):  # noqa: PT011
        dataset.clip_box(bounds=pv.Sphere(), progress_bar=True)

    # crinkle clip
    surf = pv.Sphere(radius=3)
    vol = pv.voxelize(surf)
    cube = pv.Cube().rotate_x(33, inplace=False)
    clp = vol.clip_box(bounds=cube, invert=False, crinkle=True)
    assert clp is not None


def test_clip_box_composite(multiblock_all):
    # Now test composite data structures
    output = multiblock_all.clip_box(invert=False, progress_bar=True)
    assert output.n_blocks == multiblock_all.n_blocks


def test_slice_filter(datasets):
    """This tests the slice filter on all datatypes available filters"""
    for i, dataset in enumerate(datasets):
        slc = dataset.slice(normal=normals[i], progress_bar=True)
        assert slc is not None
        assert isinstance(slc, pv.PolyData)
    dataset = examples.load_uniform()
    slc = dataset.slice(contour=True, progress_bar=True)
    assert slc is not None
    assert isinstance(slc, pv.PolyData)
    result = dataset.slice(origin=(10, 15, 15), progress_bar=True)
    assert result.n_points < 1


def test_slice_filter_composite(multiblock_all):
    # Now test composite data structures
    output = multiblock_all.slice(normal=normals[0], progress_bar=True)
    assert output.n_blocks == multiblock_all.n_blocks


def test_slice_orthogonal_filter(datasets):
    """This tests the slice filter on all datatypes available filters"""
    for dataset in datasets:
        slices = dataset.slice_orthogonal(progress_bar=True)
        assert slices is not None
        assert isinstance(slices, pv.MultiBlock)
        assert slices.n_blocks == 3
        for slc in slices:
            assert isinstance(slc, pv.PolyData)


def test_slice_orthogonal_filter_composite(multiblock_all):
    # Now test composite data structures
    output = multiblock_all.slice_orthogonal(progress_bar=True)
    assert output.n_blocks == multiblock_all.n_blocks


def test_slice_along_axis(datasets):
    """Test the many slices along axis filter"""
    axii = ['x', 'y', 'z', 'y', 0]
    ns = [2, 3, 4, 10, 20, 13]
    for i, dataset in enumerate(datasets):
        slices = dataset.slice_along_axis(n=ns[i], axis=axii[i], progress_bar=True)
        assert slices is not None
        assert isinstance(slices, pv.MultiBlock)
        assert slices.n_blocks == ns[i]
        for slc in slices:
            assert isinstance(slc, pv.PolyData)
    dataset = examples.load_uniform()
    with pytest.raises(ValueError):  # noqa: PT011
        dataset.slice_along_axis(axis='u')


def test_slice_along_axis_composite(multiblock_all):
    # Now test composite data structures
    output = multiblock_all.slice_along_axis(progress_bar=True)
    assert output.n_blocks == multiblock_all.n_blocks


def test_extract_all_edges(datasets):
    for dataset in datasets:
        edges = dataset.extract_all_edges()
        assert edges is not None
        assert isinstance(edges, pv.PolyData)

    if pv.vtk_version_info < (9, 1):
        with pytest.raises(VTKVersionError):
            datasets[0].extract_all_edges(use_all_points=True)
    else:
        edges = datasets[0].extract_all_edges(use_all_points=True)
        assert edges.n_lines


def test_extract_all_edges_no_data():
    mesh = pv.Wavelet()
    edges = mesh.extract_all_edges(clear_data=True)
    assert edges is not None
    assert isinstance(edges, pv.PolyData)
    assert edges.n_arrays == 0


def test_extract_all_edges_composite(multiblock_all):
    # Now test composite data structures
    output = multiblock_all.extract_all_edges(progress_bar=True)
    assert output.n_blocks == multiblock_all.n_blocks


def test_elevation(uniform):
    dataset = uniform
    # Test default params
    elev = dataset.elevation(progress_bar=True)
    assert 'Elevation' in elev.array_names
    assert elev.active_scalars_name == 'Elevation'
    assert elev.get_data_range() == (dataset.bounds.z_min, dataset.bounds.z_max)
    # test vector args
    c = list(dataset.center)
    t = list(c)  # cast so it does not point to `c`
    t[2] = dataset.bounds[-1]
    elev = dataset.elevation(low_point=c, high_point=t, progress_bar=True)
    assert 'Elevation' in elev.array_names
    assert elev.active_scalars_name == 'Elevation'
    assert elev.get_data_range() == (dataset.center[2], dataset.bounds.z_max)
    # Test not setting active
    elev = dataset.elevation(set_active=False, progress_bar=True)
    assert 'Elevation' in elev.array_names
    assert elev.active_scalars_name != 'Elevation'
    # Set use a range by scalar name
    elev = dataset.elevation(scalar_range='Spatial Point Data', progress_bar=True)
    assert 'Elevation' in elev.array_names
    assert elev.active_scalars_name == 'Elevation'
    assert dataset.get_data_range('Spatial Point Data') == (elev.get_data_range('Elevation'))
    # Set use a user defined range
    elev = dataset.elevation(scalar_range=[1.0, 100.0], progress_bar=True)
    assert 'Elevation' in elev.array_names
    assert elev.active_scalars_name == 'Elevation'
    assert elev.get_data_range('Elevation') == (1.0, 100.0)
    # test errors
    match = 'Data Range has shape () which is not allowed. Shape must be 2.'
    with pytest.raises(ValueError, match=re.escape(match)):
        elev = dataset.elevation(scalar_range=0.5, progress_bar=True)
    with pytest.raises(ValueError):  # noqa: PT011
        elev = dataset.elevation(scalar_range=[1, 2, 3], progress_bar=True)
    with pytest.raises(TypeError):
        elev = dataset.elevation(scalar_range={1, 2}, progress_bar=True)


def test_elevation_composite(multiblock_all):
    # Now test composite data structures
    output = multiblock_all.elevation(progress_bar=True)
    assert output.n_blocks == multiblock_all.n_blocks


def test_compute_cell_sizes(datasets):
    for dataset in datasets:
        result = dataset.compute_cell_sizes(progress_bar=True, vertex_count=True)
        assert result is not None
        assert isinstance(result, type(dataset))
        assert 'Length' in result.array_names
        assert 'Area' in result.array_names
        assert 'Volume' in result.array_names
        assert 'VertexCount' in result.array_names
    # Test the volume property
    grid = pv.ImageData(dimensions=(10, 10, 10))
    volume = float(np.prod(np.array(grid.dimensions) - 1))
    assert np.allclose(grid.volume, volume)


def test_compute_cell_sizes_composite(multiblock_all):
    # Now test composite data structures
    output = multiblock_all.compute_cell_sizes(progress_bar=True)
    assert output.n_blocks == multiblock_all.n_blocks


def test_cell_centers(datasets):
    for dataset in datasets:
        result = dataset.cell_centers(progress_bar=True)
        assert result is not None
        assert isinstance(result, pv.PolyData)


@pytest.mark.needs_vtk_version(9, 1, 0)
def test_cell_center_pointset(airplane):
    pointset = airplane.cast_to_pointset()
    result = pointset.cell_centers(progress_bar=True)
    assert result is not None
    assert isinstance(result, pv.PolyData)


def test_cell_centers_composite(multiblock_all):
    # Now test composite data structures
    output = multiblock_all.cell_centers(progress_bar=True)
    assert output.n_blocks == multiblock_all.n_blocks


def test_cell_data_to_point_data():
    data = examples.load_uniform()
    foo = data.cell_data_to_point_data(progress_bar=True)
    assert foo.n_arrays == 2
    assert len(foo.cell_data.keys()) == 0
    _ = data.ctp()


def test_cell_data_to_point_data_composite(multiblock_all):
    # Now test composite data structures
    output = multiblock_all.cell_data_to_point_data(progress_bar=True)
    assert output.n_blocks == multiblock_all.n_blocks


def test_point_data_to_cell_data():
    data = examples.load_uniform()
    foo = data.point_data_to_cell_data(progress_bar=True)
    assert foo.n_arrays == 2
    assert len(foo.point_data.keys()) == 0
    _ = data.ptc()


def test_point_data_to_cell_data_composite(multiblock_all):
    # Now test composite data structures
    output = multiblock_all.point_data_to_cell_data(progress_bar=True)
    assert output.n_blocks == multiblock_all.n_blocks


def test_triangulate():
    data = examples.load_uniform()
    tri = data.triangulate(progress_bar=True)
    assert isinstance(tri, pv.UnstructuredGrid)
    assert np.any(tri.cells)


def test_triangulate_composite(multiblock_all):
    # Now test composite data structures
    output = multiblock_all.triangulate(progress_bar=True)
    assert output.n_blocks == multiblock_all.n_blocks


def test_sample():
    mesh = pv.Sphere(center=(4.5, 4.5, 4.5), radius=4.5)
    data_to_probe = examples.load_uniform()

    def sample_test(**kwargs):
        """Test `sample` with kwargs."""
        result = mesh.sample(data_to_probe, **kwargs)
        name = 'Spatial Point Data'
        assert name in result.array_names
        assert isinstance(result, type(mesh))

    sample_test()
    sample_test(tolerance=1.0)
    sample_test(progress_bar=True)
    sample_test(categorical=True)
    sample_test(locator=_vtk_core.vtkStaticCellLocator())
    for locator in ['cell', 'cell_tree', 'obb_tree', 'static_cell']:
        sample_test(locator=locator)
    with pytest.raises(ValueError):  # noqa: PT011
        sample_test(locator='invalid')
    sample_test(pass_cell_data=False)
    sample_test(pass_point_data=False)
    sample_test(pass_field_data=False)
    if pv.vtk_version_info >= (9, 3):
        sample_test(snap_to_closest_point=True)
    else:
        with pytest.raises(VTKVersionError, match='snap_to_closest_point'):
            sample_test(snap_to_closest_point=True)


def test_sample_composite():
    mesh0 = pv.ImageData(dimensions=(11, 11, 1), origin=(0.0, 0.0, 0.0), spacing=(1.0, 1.0, 1.0))
    mesh1 = pv.ImageData(dimensions=(11, 11, 1), origin=(10.0, 0.0, 0.0), spacing=(1.0, 1.0, 1.0))
    mesh0['common_data'] = np.zeros(mesh0.n_points)
    mesh1['common_data'] = np.ones(mesh1.n_points)
    mesh0['partial_data'] = np.zeros(mesh0.n_points)

    composite = pv.MultiBlock([mesh0, mesh1])

    probe_points = pv.PolyData(
        [
            [5.0, 5.0, 0.0],
            [15.0, 5.0, 0.0],
            [25.0, 5.0, 0.0],  # outside domain
        ],
    )

    result = probe_points.sample(composite)
    assert 'common_data' in result.point_data
    # Need pass partial arrays?
    assert 'partial_data' not in result.point_data
    assert 'vtkValidPointMask' in result.point_data
    assert 'vtkGhostType' in result.point_data
    # data outside domain is 0
    assert np.array_equal(result['common_data'], [0.0, 1.0, 0.0])
    assert np.array_equal(result['vtkValidPointMask'], [1, 1, 0])

    result = probe_points.sample(composite, mark_blank=False)
    assert 'vtkGhostType' not in result.point_data

    small_mesh_0 = pv.ImageData(
        dimensions=(6, 6, 1),
        origin=(0.0, 0.0, 0.0),
        spacing=(1.0, 1.0, 1.0),
    )
    small_mesh_1 = pv.ImageData(
        dimensions=(6, 6, 1),
        origin=(10.0, 0.0, 0.0),
        spacing=(1.0, 1.0, 1.0),
    )

    probe_composite = pv.MultiBlock([small_mesh_0, small_mesh_1])
    result = probe_composite.sample(composite)
    assert 'common_data' in result[0].point_data
    # Need pass partial arrays?
    assert 'partial_data' not in result[0].point_data
    assert 'vtkValidPointMask' in result[0].point_data
    assert 'vtkGhostType' in result[0].point_data


def test_slice_along_line():
    model = examples.load_uniform()
    n = 5
    x = y = z = np.linspace(model.bounds.x_min, model.bounds.x_max, num=n)
    points = np.c_[x, y, z]
    spline = pv.Spline(points, n)
    slc = model.slice_along_line(spline, progress_bar=True)
    assert slc.n_points > 0
    slc = model.slice_along_line(spline, contour=True, progress_bar=True)
    assert slc.n_points > 0
    # Now check a simple line
    a = [model.bounds.x_min, model.bounds.y_min, model.bounds.z_min]
    b = [model.bounds.x_max, model.bounds.y_max, model.bounds.z_max]
    line = pv.Line(a, b, resolution=10)
    slc = model.slice_along_line(line, progress_bar=True)
    assert slc.n_points > 0
    # Now check a bad input
    a = [model.bounds.x_min, model.bounds.y_min, model.bounds.z_min]
    b = [model.bounds.x_max, model.bounds.y_min, model.bounds.z_max]
    line2 = pv.Line(a, b, resolution=10)
    line = line2.cast_to_unstructured_grid().merge(line.cast_to_unstructured_grid())
    with pytest.raises(ValueError):  # noqa: PT011
        slc = model.slice_along_line(line, progress_bar=True)

    one_cell = model.extract_cells(0, progress_bar=True)
    with pytest.raises(TypeError):
        model.slice_along_line(one_cell, progress_bar=True)


def test_slice_along_line_composite(multiblock_all):
    # Now test composite data structures
    a = [multiblock_all.bounds.x_min, multiblock_all.bounds.y_min, multiblock_all.bounds.z_min]
    b = [multiblock_all.bounds.x_max, multiblock_all.bounds.y_max, multiblock_all.bounds.z_max]
    line = pv.Line(a, b, resolution=10)
    output = multiblock_all.slice_along_line(line, progress_bar=True)
    assert output.n_blocks == multiblock_all.n_blocks


def test_compute_cell_quality():
    mesh = pv.ParametricEllipsoid().triangulate().decimate(0.8)
    qual = mesh.compute_cell_quality(progress_bar=True)
    assert 'CellQuality' in qual.array_names
    with pytest.raises(KeyError):
        qual = mesh.compute_cell_quality(quality_measure='foo', progress_bar=True)


@pytest.mark.parametrize(
    ('num_cell_arrays', 'num_point_data'),
    itertools.product([0, 1, 2], [0, 1, 2]),
)
def test_transform_mesh(datasets, num_cell_arrays, num_point_data):
    # rotate about x-axis by 90 degrees
    for dataset in datasets:
        tf = pv.core.utilities.transformations.axis_angle_rotation((1, 0, 0), 90)

        for i in range(num_cell_arrays):
            dataset.cell_data[f'C{i}'] = np.random.default_rng().random((dataset.n_cells, 3))

        for i in range(num_point_data):
            dataset.point_data[f'P{i}'] = np.random.default_rng().random((dataset.n_points, 3))

        # deactivate any active vectors!
        # even if transform_all_input_vectors is False, vtkTransformfilter will
        # transform active vectors
        dataset.set_active_vectors(None)

        transformed = dataset.transform(tf, transform_all_input_vectors=False, inplace=False)

        assert dataset.points[:, 0] == pytest.approx(transformed.points[:, 0])
        assert dataset.points[:, 2] == pytest.approx(-transformed.points[:, 1])
        assert dataset.points[:, 1] == pytest.approx(transformed.points[:, 2])

        # ensure that none of the vector data is changed
        for name, array in dataset.point_data.items():
            assert transformed.point_data[name] == pytest.approx(array)

        for name, array in dataset.cell_data.items():
            assert transformed.cell_data[name] == pytest.approx(array)

        # verify that the cell connectivity is a deep copy
        if hasattr(dataset, '_connectivity_array'):
            transformed._connectivity_array[0] += 1
            assert not np.array_equal(dataset._connectivity_array, transformed._connectivity_array)
        if hasattr(dataset, 'cell_connectivity'):
            transformed.cell_connectivity[0] += 1
            assert not np.array_equal(dataset.cell_connectivity, transformed.cell_connectivity)


@pytest.mark.parametrize(
    ('num_cell_arrays', 'num_point_data'),
    itertools.product([0, 1, 2], [0, 1, 2]),
)
def test_transform_mesh_and_vectors(datasets, num_cell_arrays, num_point_data):
    for dataset in datasets:
        # rotate about x-axis by 90 degrees
        tf = pv.core.utilities.transformations.axis_angle_rotation((1, 0, 0), 90)

        for i in range(num_cell_arrays):
            dataset.cell_data[f'C{i}'] = np.random.default_rng().random((dataset.n_cells, 3))

        for i in range(num_point_data):
            dataset.point_data[f'P{i}'] = np.random.default_rng().random((dataset.n_points, 3))

        # track original untransformed dataset
        orig_dataset = dataset.copy(deep=True)

        transformed = dataset.transform(tf, transform_all_input_vectors=True, inplace=False)

        # verify that the dataset has not modified
        if num_cell_arrays:
            assert dataset.cell_data == orig_dataset.cell_data
        if num_point_data:
            assert dataset.point_data == orig_dataset.point_data

        assert dataset.points[:, 0] == pytest.approx(transformed.points[:, 0])
        assert dataset.points[:, 2] == pytest.approx(-transformed.points[:, 1])
        assert dataset.points[:, 1] == pytest.approx(transformed.points[:, 2])

        for i in range(num_cell_arrays):
            assert dataset.cell_data[f'C{i}'][:, 0] == pytest.approx(
                transformed.cell_data[f'C{i}'][:, 0],
            )
            assert dataset.cell_data[f'C{i}'][:, 2] == pytest.approx(
                -transformed.cell_data[f'C{i}'][:, 1],
            )
            assert dataset.cell_data[f'C{i}'][:, 1] == pytest.approx(
                transformed.cell_data[f'C{i}'][:, 2],
            )

        for i in range(num_point_data):
            assert dataset.point_data[f'P{i}'][:, 0] == pytest.approx(
                transformed.point_data[f'P{i}'][:, 0],
            )
            assert dataset.point_data[f'P{i}'][:, 2] == pytest.approx(
                -transformed.point_data[f'P{i}'][:, 1],
            )
            assert dataset.point_data[f'P{i}'][:, 1] == pytest.approx(
                transformed.point_data[f'P{i}'][:, 2],
            )

        # Verify active scalars are not changed
        expected_point_scalars_name = orig_dataset.point_data.active_scalars_name
        actual_point_scalars_name = transformed.point_data.active_scalars_name
        assert actual_point_scalars_name == expected_point_scalars_name

        expected_cell_scalars_name = orig_dataset.cell_data.active_scalars_name
        actual_cell_scalars_name = transformed.cell_data.active_scalars_name
        assert actual_cell_scalars_name == expected_cell_scalars_name


@pytest.mark.parametrize(
    ('num_cell_arrays', 'num_point_data'),
    itertools.product([0, 1, 2], [0, 1, 2]),
)
def test_transform_int_vectors_warning(datasets, num_cell_arrays, num_point_data):
    for dataset in datasets:
        tf = pv.core.utilities.transformations.axis_angle_rotation((1, 0, 0), 90)
        dataset.clear_data()
        for i in range(num_cell_arrays):
            dataset.cell_data[f'C{i}'] = np.random.default_rng().integers(
                np.iinfo(int).max,
                size=(dataset.n_cells, 3),
            )
        for i in range(num_point_data):
            dataset.point_data[f'P{i}'] = np.random.default_rng().integers(
                np.iinfo(int).max,
                size=(dataset.n_points, 3),
            )
        if not (num_cell_arrays == 0 and num_point_data == 0):
            with pytest.warns(UserWarning, match='Integer'):
                _ = dataset.transform(tf, transform_all_input_vectors=True, inplace=False)


def test_transform_inplace_rectilinear(rectilinear):
    # assert that transformations of this type raises the correct error
    tf = pv.core.utilities.transformations.axis_angle_rotation(
        (1, 0, 0),
        90,
    )  # rotate about x-axis by 90 degrees
    with pytest.raises(TypeError):
        rectilinear.transform(tf, inplace=True)


@pytest.mark.parametrize('spacing', [(1, 1, 1), (0.5, 0.6, 0.7)])
def test_transform_imagedata(uniform, spacing):
    # Transformations affect origin, spacing, and direction, so test these here
    uniform.spacing = spacing

    # Test scaling
    vector123 = np.array((1, 2, 3))
    uniform.scale(vector123, inplace=True)
    expected_spacing = spacing * vector123
    assert np.allclose(uniform.spacing, expected_spacing)

    # Test direction
    rotation = pv.Transform().rotate_vector(vector123, 30).matrix[:3, :3]
    uniform.rotate(rotation, inplace=True)
    assert np.allclose(uniform.direction_matrix, rotation)

    # Test translation by centering data
    vector = np.array(uniform.center) * -1
    translation = pv.Transform().translate(vector)
    uniform.transform(translation, inplace=True)
    assert isinstance(uniform, pv.ImageData)
    assert np.array_equal(uniform.origin, vector)

    # Test applying a second translation
    translated = uniform.transform(translation, inplace=False)
    assert np.allclose(translated.origin, vector * 2)
    assert np.allclose(translated.center, uniform.origin)


def test_transform_imagedata_warns_with_shear(uniform):
    shear = np.eye(4)
    shear[0, 1] = 0.1

    with pytest.warns(
        Warning,
        match='The transformation matrix has a shear component which has been removed. \n'
        'Shear is not supported when setting `ImageData` `index_to_physical_matrix`.',
    ):
        uniform.transform(shear, inplace=True)


def test_transform_filter_inplace_default_warns(cube):
    expected_msg = 'The default value of `inplace` for the filter `PolyData.transform` will change in the future.'
    with pytest.warns(PyVistaDeprecationWarning, match=expected_msg):
        _ = cube.transform(np.eye(4))


def test_reflect_mesh_about_point(datasets):
    for dataset in datasets:
        x_plane = 500
        reflected = dataset.reflect((1, 0, 0), point=(x_plane, 0, 0), progress_bar=True)
        assert reflected.n_cells == dataset.n_cells
        assert reflected.n_points == dataset.n_points
        assert np.allclose(x_plane - dataset.points[:, 0], reflected.points[:, 0] - x_plane)
        assert np.allclose(dataset.points[:, 1:], reflected.points[:, 1:])


def test_reflect_mesh_with_vectors(datasets):
    for dataset in datasets:
        if hasattr(dataset, 'compute_normals'):
            dataset.compute_normals(inplace=True, progress_bar=True)

        # add vector data to cell and point arrays
        dataset.cell_data['C'] = np.arange(dataset.n_cells)[:, np.newaxis] * np.array(
            [1, 2, 3],
            dtype=float,
        ).reshape((1, 3))
        dataset.point_data['P'] = np.arange(dataset.n_points)[:, np.newaxis] * np.array(
            [1, 2, 3],
            dtype=float,
        ).reshape((1, 3))

        reflected = dataset.reflect(
            (1, 0, 0),
            transform_all_input_vectors=True,
            inplace=False,
            progress_bar=True,
        )

        # assert isinstance(reflected, type(dataset))
        assert reflected.n_cells == dataset.n_cells
        assert reflected.n_points == dataset.n_points
        assert np.allclose(dataset.points[:, 0], -reflected.points[:, 0])
        assert np.allclose(dataset.points[:, 1:], reflected.points[:, 1:])

        # assert normals are reflected
        if hasattr(dataset, 'compute_normals'):
            assert np.allclose(
                dataset.cell_data['Normals'][:, 0],
                -reflected.cell_data['Normals'][:, 0],
            )
            assert np.allclose(
                dataset.cell_data['Normals'][:, 1:],
                reflected.cell_data['Normals'][:, 1:],
            )
            assert np.allclose(
                dataset.point_data['Normals'][:, 0],
                -reflected.point_data['Normals'][:, 0],
            )
            assert np.allclose(
                dataset.point_data['Normals'][:, 1:],
                reflected.point_data['Normals'][:, 1:],
            )

        # assert other vector fields are reflected
        assert np.allclose(dataset.cell_data['C'][:, 0], -reflected.cell_data['C'][:, 0])
        assert np.allclose(dataset.cell_data['C'][:, 1:], reflected.cell_data['C'][:, 1:])
        assert np.allclose(dataset.point_data['P'][:, 0], -reflected.point_data['P'][:, 0])
        assert np.allclose(dataset.point_data['P'][:, 1:], reflected.point_data['P'][:, 1:])


@pytest.mark.parametrize(
    'dataset',
    [
        examples.load_hexbeam(),  # UnstructuredGrid
        examples.load_airplane(),  # PolyData
        examples.load_structured(),  # StructuredGrid
    ],
)
def test_reflect_inplace(dataset):
    orig = dataset.copy()
    dataset.reflect((1, 0, 0), inplace=True, progress_bar=True)
    assert dataset.n_cells == orig.n_cells
    assert dataset.n_points == orig.n_points
    assert np.allclose(dataset.points[:, 0], -orig.points[:, 0])
    assert np.allclose(dataset.points[:, 1:], orig.points[:, 1:])


def test_transform_inplace_bad_types_2(rectilinear):
    # assert that transformations of these types throw the correct error
    with pytest.raises(TypeError):
        rectilinear.reflect((1, 0, 0), inplace=True)


@settings(suppress_health_check=[HealthCheck.function_scoped_fixture], deadline=None)
@given(rotate_amounts=n_numbers(4), translate_amounts=n_numbers(3))
def test_transform_should_match_vtk_transformation(rotate_amounts, translate_amounts, grid):
    trans = pv.Transform()
    trans.check_finite = False
    trans.RotateWXYZ(*rotate_amounts)
    trans.translate(translate_amounts)
    trans.Update()

    # Apply transform with pyvista filter
    grid_a = grid.copy()
    grid_a.transform(trans, inplace=True)

    # Apply transform with vtk filter
    grid_b = grid.copy()
    f = vtk.vtkTransformFilter()
    f.SetInputDataObject(grid_b)
    f.SetTransform(trans)
    f.Update()
    grid_b = pv.wrap(f.GetOutput())

    # treat INF as NAN (necessary for allclose)
    grid_a.points[np.isinf(grid_a.points)] = np.nan
    assert np.allclose(grid_a.points, grid_b.points, equal_nan=True)


@settings(suppress_health_check=[HealthCheck.function_scoped_fixture], deadline=None)
@given(rotate_amounts=n_numbers(4))
def test_transform_should_match_vtk_transformation_non_homogeneous(rotate_amounts, grid):
    # test non homogeneous transform
    trans_rotate_only = pv.Transform()
    trans_rotate_only.check_finite = False
    trans_rotate_only.RotateWXYZ(*rotate_amounts)
    trans_rotate_only.Update()

    grid_copy = grid.copy()
    grid_copy.transform(trans_rotate_only, inplace=True)

    from pyvista.core.utilities.transformations import apply_transformation_to_points

    trans_arr = trans_rotate_only.matrix[:3, :3]
    trans_pts = apply_transformation_to_points(trans_arr, grid.points)
    assert np.allclose(grid_copy.points, trans_pts, equal_nan=True)


def test_translate_should_not_fail_given_none(grid):
    bounds = grid.bounds
    grid.transform(None, inplace=True)
    assert grid.bounds == bounds


def test_translate_should_fail_bad_points_or_transform(grid):
    points = np.random.default_rng().random((10, 2))
    bad_points = np.random.default_rng().random((10, 2))
    trans = np.random.default_rng().random((4, 4))
    bad_trans = np.random.default_rng().random((2, 4))
    with pytest.raises(ValueError):  # noqa: PT011
        pv.core.utilities.transformations.apply_transformation_to_points(trans, bad_points)

    with pytest.raises(ValueError):  # noqa: PT011
        pv.core.utilities.transformations.apply_transformation_to_points(bad_trans, points)


@settings(
    suppress_health_check=[HealthCheck.function_scoped_fixture],
    max_examples=HYPOTHESIS_MAX_EXAMPLES,
)
@given(array=arrays(dtype=np.float32, shape=array_shapes(max_dims=5, max_side=5)))
def test_transform_should_fail_given_wrong_numpy_shape(array, grid):
    assume(array.shape not in [(3, 3), (4, 4)])
    match = 'Shape must be one of [(3, 3), (4, 4)]'
    with pytest.raises(ValueError, match=re.escape(match)):
        grid.transform(array, inplace=True)


@pytest.mark.parametrize('axis_amounts', [[1, 1, 1], [0, 0, 0], [-1, -1, -1]])
def test_translate_should_translate_grid(grid, axis_amounts):
    grid_copy = grid.copy()
    grid_copy.translate(axis_amounts, inplace=True)

    grid_points = grid.points.copy() + np.array(axis_amounts)
    assert np.allclose(grid_copy.points, grid_points)


@settings(
    suppress_health_check=[HealthCheck.function_scoped_fixture],
    max_examples=HYPOTHESIS_MAX_EXAMPLES,
)
@given(angle=one_of(floats(allow_infinity=False, allow_nan=False), integers()))
@pytest.mark.parametrize('axis', ['x', 'y', 'z'])
def test_rotate_should_match_vtk_rotation(angle, axis, grid):
    trans = vtk.vtkTransform()
    getattr(trans, f'Rotate{axis.upper()}')(angle)
    trans.Update()

    trans_filter = vtk.vtkTransformFilter()
    trans_filter.SetTransform(trans)
    trans_filter.SetInputData(grid)
    trans_filter.Update()
    grid_a = pv.UnstructuredGrid(trans_filter.GetOutput())

    grid_b = grid.copy()
    getattr(grid_b, f'rotate_{axis}')(angle, inplace=True)
    assert np.allclose(grid_a.points, grid_b.points, equal_nan=True)


def test_rotate_90_degrees_four_times_should_return_original_geometry():
    sphere = pv.Sphere()
    sphere.rotate_y(90, inplace=True)
    sphere.rotate_y(90, inplace=True)
    sphere.rotate_y(90, inplace=True)
    sphere.rotate_y(90, inplace=True)
    assert np.all(sphere.points == pv.Sphere().points)


def test_rotate_180_degrees_two_times_should_return_original_geometry():
    sphere = pv.Sphere()
    sphere.rotate_x(180, inplace=True)
    sphere.rotate_x(180, inplace=True)
    assert np.all(sphere.points == pv.Sphere().points)


def test_rotate_vector_90_degrees_should_not_distort_geometry():
    cylinder = pv.Cylinder()
    rotated = cylinder.rotate_vector(vector=(1, 1, 0), angle=90)
    assert np.isclose(cylinder.volume, rotated.volume)


def test_rotations_should_match_by_a_360_degree_difference():
    mesh = examples.load_airplane()

    point = np.random.default_rng().random(3) - 0.5
    angle = (np.random.default_rng().random() - 0.5) * 360.0
    vector = np.random.default_rng().random(3) - 0.5

    # Rotate about x axis.
    rot1 = mesh.copy()
    rot2 = mesh.copy()
    rot1.rotate_x(angle=angle, point=point, inplace=True)
    rot2.rotate_x(angle=angle - 360.0, point=point, inplace=True)
    assert np.allclose(rot1.points, rot2.points)

    # Rotate about y axis.
    rot1 = mesh.copy()
    rot2 = mesh.copy()
    rot1.rotate_y(angle=angle, point=point, inplace=True)
    rot2.rotate_y(angle=angle - 360.0, point=point, inplace=True)
    assert np.allclose(rot1.points, rot2.points)

    # Rotate about z axis.
    rot1 = mesh.copy()
    rot2 = mesh.copy()
    rot1.rotate_z(angle=angle, point=point, inplace=True)
    rot2.rotate_z(angle=angle - 360.0, point=point, inplace=True)
    assert np.allclose(rot1.points, rot2.points)

    # Rotate about custom vector.
    rot1 = mesh.copy()
    rot2 = mesh.copy()
    rot1.rotate_vector(vector=vector, angle=angle, point=point, inplace=True)
    rot2.rotate_vector(vector=vector, angle=angle - 360.0, point=point, inplace=True)
    assert np.allclose(rot1.points, rot2.points)


def test_rotate_x():
    # Test non-point-based mesh doesn't fail
    mesh = examples.load_uniform()
    out = mesh.rotate_x(30)
    assert isinstance(out, pv.ImageData)
    match = 'Shape must be one of [(3,), (1, 3), (3, 1)]'
    with pytest.raises(ValueError, match=re.escape(match)):
        out = mesh.rotate_x(30, point=5)
    with pytest.raises(ValueError, match=re.escape(match)):
        out = mesh.rotate_x(30, point=[1, 3])


def test_rotate_y():
    # Test non-point-based mesh doesn't fail
    mesh = examples.load_uniform()
    out = mesh.rotate_y(30)
    assert isinstance(out, pv.ImageData)
    match = 'Shape must be one of [(3,), (1, 3), (3, 1)]'
    with pytest.raises(ValueError, match=re.escape(match)):
        out = mesh.rotate_y(30, point=5)
    with pytest.raises(ValueError, match=re.escape(match)):
        out = mesh.rotate_y(30, point=[1, 3])


def test_rotate_z():
    # Test non-point-based mesh doesn't fail
    mesh = examples.load_uniform()
    out = mesh.rotate_z(30)
    assert isinstance(out, pv.ImageData)
    match = 'Shape must be one of [(3,), (1, 3), (3, 1)]'
    with pytest.raises(ValueError, match=re.escape(match)):
        out = mesh.rotate_z(30, point=5)
    with pytest.raises(ValueError, match=re.escape(match)):
        out = mesh.rotate_z(30, point=[1, 3])


def test_rotate_vector():
    # Test non-point-based mesh doesn't fail
    mesh = examples.load_uniform()
    out = mesh.rotate_vector([1, 1, 1], 33)
    assert isinstance(out, pv.ImageData)
    match = 'Shape must be one of [(3,), (1, 3), (3, 1)]'
    with pytest.raises(ValueError, match=re.escape(match)):
        out = mesh.rotate_vector([1, 1], 33)
    with pytest.raises(ValueError, match=re.escape(match)):
        out = mesh.rotate_vector(30, 33)


def test_rotate():
    # Test non-point-based mesh doesn't fail
    mesh = examples.load_uniform()
    out = mesh.rotate([[0, 1, 0], [1, 0, 0], [0, 0, 1]])
    assert isinstance(out, pv.ImageData)


def test_transform_integers():
    # regression test for gh-1943
    points = [
        [0, 0, 0],
        [1, 0, 0],
        [0, 1, 0],
    ]
    # build vtkPolyData from scratch to enforce int data
    poly = vtk.vtkPolyData()
    poly.SetPoints(pv.vtk_points(points))
    poly = pv.wrap(poly)
    poly.verts = [1, 0, 1, 1, 1, 2]
    # define active and inactive vectors with int values
    for dataset_attrs in poly.point_data, poly.cell_data:
        for key in 'active_v', 'inactive_v', 'active_n', 'inactive_n':
            dataset_attrs[key] = poly.points
        dataset_attrs.active_vectors_name = 'active_v'
        dataset_attrs.active_normals_name = 'active_n'

    # active vectors and normals should be converted by default
    for key in 'active_v', 'inactive_v', 'active_n', 'inactive_n':
        assert poly.point_data[key].dtype == np.int_
        assert poly.cell_data[key].dtype == np.int_

    with pytest.warns(UserWarning):
        poly.rotate_x(angle=10, inplace=True)

    # check that points were converted and transformed correctly
    assert poly.points.dtype == np.float32
    assert poly.points[-1, 1] != 0
    # assert that exactly active vectors and normals were converted
    for key in 'active_v', 'active_n':
        assert poly.point_data[key].dtype == np.float32
        assert poly.cell_data[key].dtype == np.float32
    for key in 'inactive_v', 'inactive_n':
        assert poly.point_data[key].dtype == np.int_
        assert poly.cell_data[key].dtype == np.int_


@pytest.mark.xfail(reason='VTK bug')
def test_transform_integers_vtkbug_present():
    # verify that the VTK transform bug is still there
    # if this test starts to pass, we can remove the
    # automatic float conversion from ``DataSet.transform``
    # along with this test
    points = [
        [0, 0, 0],
        [1, 0, 0],
        [0, 1, 0],
    ]
    # build vtkPolyData from scratch to enforce int data
    poly = vtk.vtkPolyData()
    poly.SetPoints(pv.vtk_points(points))

    # manually put together a rotate_x(10) transform
    trans_arr = pv.core.utilities.transformations.axis_angle_rotation((1, 0, 0), 10, deg=True)
    trans_mat = pv.vtkmatrix_from_array(trans_arr)
    trans = vtk.vtkTransform()
    trans.SetMatrix(trans_mat)
    trans_filt = vtk.vtkTransformFilter()
    trans_filt.SetInputDataObject(poly)
    trans_filt.SetTransform(trans)
    trans_filt.Update()
    poly = pv.wrap(trans_filt.GetOutputDataObject(0))
    # the bug is that e.g. 0.98 gets truncated to 0
    assert poly.points[-1, 1] != 0


def test_scale():
    mesh = examples.load_airplane()

    xyz = np.random.default_rng().random(3)
    scale1 = mesh.copy()
    scale2 = mesh.copy()
    scale1.scale(xyz, inplace=True)
    scale2.points *= xyz
    scale3 = mesh.scale(xyz, inplace=False)
    assert np.allclose(scale1.points, scale2.points)
    assert np.allclose(scale3.points, scale2.points)
    # test scalar scale case
    scale1 = mesh.copy()
    scale2 = mesh.copy()
    xyz = 4.0
    scale1.scale(xyz, inplace=True)
    scale2.scale([xyz] * 3, inplace=True)
    assert np.allclose(scale1.points, scale2.points)
    # test non-point-based mesh doesn't fail
    mesh = examples.load_uniform()
    out = mesh.scale(xyz)
    assert isinstance(out, pv.ImageData)


def test_flip_x():
    mesh = examples.load_airplane()
    flip_x1 = mesh.copy()
    flip_x2 = mesh.copy()
    flip_x1.flip_x(point=(0, 0, 0), inplace=True)
    flip_x2.points[:, 0] *= -1.0
    assert np.allclose(flip_x1.points, flip_x2.points)
    # Test non-point-based mesh doesn't fail
    mesh = examples.load_uniform()
    out = mesh.flip_x()
    assert isinstance(out, pv.ImageData)


def test_flip_y():
    mesh = examples.load_airplane()
    flip_y1 = mesh.copy()
    flip_y2 = mesh.copy()
    flip_y1.flip_y(point=(0, 0, 0), inplace=True)
    flip_y2.points[:, 1] *= -1.0
    assert np.allclose(flip_y1.points, flip_y2.points)
    # Test non-point-based mesh doesn't fail
    mesh = examples.load_uniform()
    out = mesh.flip_y()
    assert isinstance(out, pv.ImageData)


def test_flip_z():
    mesh = examples.load_airplane()
    flip_z1 = mesh.copy()
    flip_z2 = mesh.copy()
    flip_z1.flip_z(point=(0, 0, 0), inplace=True)
    flip_z2.points[:, 2] *= -1.0
    assert np.allclose(flip_z1.points, flip_z2.points)
    # Test non-point-based mesh doesn't fail
    mesh = examples.load_uniform()
    out = mesh.flip_z()
    assert isinstance(out, pv.ImageData)


def test_flip_normal():
    mesh = examples.load_airplane()
    flip_normal1 = mesh.copy()
    flip_normal2 = mesh.copy()
    flip_normal1.flip_normal(normal=[1.0, 0.0, 0.0], inplace=True)
    flip_normal2.flip_x(inplace=True)
    assert np.allclose(flip_normal1.points, flip_normal2.points)

    flip_normal3 = mesh.copy()
    flip_normal4 = mesh.copy()
    flip_normal3.flip_normal(normal=[0.0, 1.0, 0.0], inplace=True)
    flip_normal4.flip_y(inplace=True)
    assert np.allclose(flip_normal3.points, flip_normal4.points)

    flip_normal5 = mesh.copy()
    flip_normal6 = mesh.copy()
    flip_normal5.flip_normal(normal=[0.0, 0.0, 1.0], inplace=True)
    flip_normal6.flip_z(inplace=True)
    assert np.allclose(flip_normal5.points, flip_normal6.points)

    # Test non-point-based mesh doesn't fail
    mesh = examples.load_uniform()
    out = mesh.flip_normal(normal=[1.0, 0.0, 0.5])
    assert isinstance(out, pv.ImageData)<|MERGE_RESOLUTION|>--- conflicted
+++ resolved
@@ -35,29 +35,6 @@
         if block is None:
             del multi[i]
     assert None not in multi
-<<<<<<< HEAD
-
-    for dataset in multi:
-        clp = dataset.clip(normal='x', invert=True, return_clipped=return_clipped)
-        assert clp is not None
-
-        if return_clipped:
-            assert isinstance(clp, tuple)
-            assert len(clp) == 2
-        else:
-            assert isinstance(clp, pv.DataObject)
-            # Make dataset iterable
-            clp = [clp]
-
-        for clipped in clp:
-            if isinstance(dataset, pv.PolyData):
-                assert isinstance(clipped, pv.PolyData)
-            elif isinstance(dataset, pv.MultiBlock):
-                assert isinstance(clipped, pv.MultiBlock)
-                assert clipped.n_blocks == dataset.n_blocks
-            else:
-                assert isinstance(clipped, pv.UnstructuredGrid)
-=======
     assert None in multi.recursive_iterator()
 
     for dataset in multi:
@@ -80,7 +57,6 @@
                 assert clip.n_blocks == dataset.n_blocks
             else:
                 assert isinstance(clip, pv.UnstructuredGrid)
->>>>>>> dea69785
 
 
 def test_clip_filter_normal(datasets):
