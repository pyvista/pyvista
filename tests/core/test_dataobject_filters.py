--- conflicted
+++ resolved
@@ -47,14 +47,10 @@
         block.translate(-center, inplace=True)
 
     for dataset in multi:
-<<<<<<< HEAD
         bounds_before_clip = dataset.bounds
-        clips = dataset.clip(normal='x', invert=True, return_clipped=return_clipped)
-=======
         clips = dataset.clip(
             normal='x', invert=True, return_clipped=return_clipped, crinkle=crinkle
         )
->>>>>>> 66381a20
         assert clips is not None
 
         if return_clipped:
@@ -89,21 +85,6 @@
     bounds = pointset.bounds
     clipped = mesh.clip(origin=(bounds.x_max + 1, bounds.y_max, bounds.z_max))
     assert np.allclose(clipped.bounds, bounds)
-
-    pointset_out = clipped[0] if as_composite else clipped
-    assert isinstance(pointset_out, pv.PointSet)
-    n_points_out = pointset_out.n_points
-    assert n_points_in == n_points_out
-
-
-@pytest.mark.needs_vtk_version(9, 1, 0)
-@pytest.mark.parametrize('as_composite', [True, False])
-def test_clip_filter_pointset_no_points_removed(pointset, as_composite):
-    n_points_in = pointset.n_points
-    mesh = pv.MultiBlock([pointset]) if as_composite else pointset
-    # Make sure we clip such that none of the points are removed
-    bounds = pointset.bounds
-    clipped = mesh.clip(origin=(bounds.x_max + 1, bounds.y_max, bounds.z_max))
     pointset_out = clipped[0] if as_composite else clipped
 
     if as_composite and pv.vtk_version_info >= (9, 4) and pv.vtk_version_info < (9, 5):
