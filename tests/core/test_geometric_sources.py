--- conflicted
+++ resolved
@@ -641,10 +641,6 @@
     assert axes_geometry_source.tip_type == 'custom'
 
     match = (
-<<<<<<< HEAD
-        'Custom axes part must be 3D. Got bounds: '
-        'BoundsTuple(x_min=-0.5, x_max=0.5, y_min=-0.5, y_max=0.5, z_min=0.0, z_max=0.0).'
-=======
         'Custom axes part must be 3D. Got bounds:\n'
         'BoundsTuple(x_min = -0.5,\n'
         '            x_max =  0.5,\n'
@@ -652,7 +648,6 @@
         '            y_max =  0.5,\n'
         '            z_min =  0.0,\n'
         '            z_max =  0.0).'
->>>>>>> f5f4e481
     )
     with pytest.raises(ValueError, match=re.escape(match)):
         axes_geometry_source.shaft_type = pv.Plane()
