import numpy as np
import pytest
import vtk

import pyvista as pv
from pyvista import examples
from pyvista.core.utilities.geometric_objects import translate


def test_cone_source():
    algo = pv.ConeSource()
    assert np.array_equal(algo.center, (0.0, 0.0, 0.0))
    assert np.array_equal(algo.direction, (1.0, 0.0, 0.0))
    assert algo.height == 1.0
    assert algo.radius == 0.5
    assert algo.capping
    assert algo.resolution == 6
    with pytest.raises(ValueError):  # noqa: PT011
        algo = pv.ConeSource(angle=0.0, radius=0.0)
    algo = pv.ConeSource(angle=0.0)
    assert algo.angle == 0.0
    algo = pv.ConeSource(radius=0.0)
    assert algo.radius == 0.0


def test_cylinder_source():
    algo = pv.CylinderSource()
    assert algo.radius == 0.5
    assert algo.height == 1.0
    assert algo.capping
    assert algo.resolution == 100
    center = np.random.default_rng().random(3)
    direction = np.random.default_rng().random(3)
    algo.center = center
    algo.direction = direction
    assert np.array_equal(algo.center, center)
    assert np.array_equal(algo.direction, direction)


def test_multiple_lines_source():
    algo = pv.MultipleLinesSource()
    points = np.array([[-0.5, 0.0, 0.0], [0.5, 0.0, 0.0]])
    assert np.array_equal(algo.points, points)
    points = np.array([[0.0, 0.0, 0.0], [1.0, 1.0, 1.0], [0.0, 0.0, 1.0]])
    algo = pv.MultipleLinesSource(points=points)
    assert np.array_equal(algo.points, points)
    with pytest.raises(ValueError, match='Array of points must have three values per point'):
        algo.points = points[:, :1]
    with pytest.raises(ValueError, match='>=2 points need to define multiple lines.'):
        algo.points = points[0, :]


@pytest.fixture()
def bunny():
    return examples.download_bunny_coarse()


@pytest.mark.parametrize("is_negative", [True, False])
@pytest.mark.parametrize("delta", [([0, 0, 0]), ([1e-8, 0, 0]), ([0, 0, 1e-8])])
def test_translate_direction_collinear(is_negative, delta, bunny):
    mesh_in = bunny
    direction = np.array([0.0, 1.0, 0.0]) + delta
    if is_negative:
        direction *= -1
    mesh_out = mesh_in.copy()
    translate(mesh_out, direction=direction)
    points_in = mesh_in.points
    points_out = mesh_out.points

    if is_negative:
        assert np.allclose(points_in[:, 0], -points_out[:, 1])
        assert np.allclose(points_in[:, 1], points_out[:, 0])
        assert np.allclose(points_in[:, 2], points_out[:, 2])
    else:
        assert np.allclose(points_in[:, 0], points_out[:, 1])
        assert np.allclose(points_in[:, 1], -points_out[:, 0])
        assert np.allclose(points_in[:, 2], points_out[:, 2])


def test_translate_precision():
    """
    Test that specifying a 64bit float as an arg, will not
    introduce precision error for 32bit meshes.
    """
    val = np.float64(29380 / 18)

    # test indirectly using Plane, which will yield a float32 mesh
    mesh = pv.Plane(center=[0, val / 2, 0], j_size=val, i_resolution=1, j_resolution=1)
    assert mesh.points.dtype == np.float32

    expected = np.array(
        [[-0.5, 0.0, 0.0], [0.5, 0.0, 0.0], [-0.5, 1632.2222, 0.0], [0.5, 1632.2222, 0.0]],
        dtype=np.float32,
    )

    # DO NOT USE np.all_close. This should match exactly
    assert np.array_equal(mesh.points, expected)


def test_text3d_source_empty_string():
    # Test empty string is processed to have a single point
    src = pv.Text3DSource(process_empty_string=True)
    assert src.process_empty_string
    out = src.output
    assert out.n_points == 1

    # Test setting an empty string is processed to have a single point
    src.process_empty_string = False
    assert not src.process_empty_string
    out = src.output
    assert out.n_points == 0

    if pv.vtk_version_info == (9, 0, 3):
        mx, mn = 1, -1
    else:
        mx, mn = vtk.VTK_DOUBLE_MAX, vtk.VTK_DOUBLE_MIN

    assert out.bounds == (mx, mn, mx, mn, mx, mn)


def test_text3d_source():
    src = pv.Text3DSource(string='Text')
    assert src.string == 'Text'
    out = src.output
    assert len(out.split_bodies()) == 4


@pytest.mark.parametrize('string', [" ", 'TEXT'])
@pytest.mark.parametrize('center', [(0, 0, 0), (1, -2, 3)])
@pytest.mark.parametrize('height', [None, 0, 1, 2])
@pytest.mark.parametrize('width', [None, 0, 1, 2])
@pytest.mark.parametrize('depth', [None, 0, 1, 2])
@pytest.mark.parametrize('normal', [(0, 0, 1)])
def test_text3d_source_parameters(string, center, height, width, depth, normal):
    src = pv.Text3DSource(
        string=string, center=center, height=height, width=width, depth=depth, normal=normal
    )
    out = src.output
    bnds = out.bounds
    actual_width, actual_height, actual_depth = (
        bnds[1] - bnds[0],
        bnds[3] - bnds[2],
        bnds[5] - bnds[4],
    )

    # Compute expected values
    empty_string = string.isspace()
    if empty_string:
        expected_width, expected_height, expected_depth = 0.0, 0.0, 0.0
    else:
        expected_width, expected_height, expected_depth = width, height, depth

        # Determine expected values for cases where width, height, or depth is None
        if depth is None:
            expected_depth = actual_height * 0.5

        # For width and height, create an unscaled version for reference
        src_not_scaled = pv.Text3DSource(string=string, center=center)
        out_not_scaled = src_not_scaled.output
        bnds = out_not_scaled.bounds
        unscaled_width, unscaled_height = bnds[1] - bnds[0], bnds[3] - bnds[2]
        if width is None and height is not None:
            expected_width = unscaled_width * actual_height / unscaled_height
        elif width is not None and height is None:
            expected_height = unscaled_height * actual_width / unscaled_width
        elif width is None and height is None:
            expected_width = unscaled_width
            expected_height = unscaled_height

    assert np.allclose(actual_width, expected_width)
    assert np.allclose(actual_height, expected_height)
    assert np.allclose(actual_depth, expected_depth)
    assert np.array_equal(out.center, center)

    if not empty_string and width and height and depth == 0:
        # Test normal direction for planar 2D meshes
        actual_normal = np.mean(out.cell_normals, axis=0)
        assert np.allclose(actual_normal, normal)

        # Since `direction` param is under-determined and may swap the
        # width and height, test normal again without testing the bounds
        # We also use a symmetric text string since the oriented mesh's
        # bounding box center and/or the mean of its points will otherwise
        # vary and is challenging to test
        new_normal = np.array((1, -2, 3))
        src = pv.Text3DSource(string='I', center=center, normal=new_normal, depth=0)
        out = src.output
        actual_normal = np.mean(out.cell_normals, axis=0)
        expected_normal = new_normal / np.linalg.norm(new_normal)
        assert np.allclose(actual_normal, expected_normal, atol=1e-4)

        points_center = np.mean(out.points, axis=0)
        assert np.allclose(points_center, center, atol=1e-4)


@pytest.fixture()
def text3d_source_with_text():
    return pv.Text3DSource("TEXT")


def test_text3d_source_update(text3d_source_with_text):
    assert text3d_source_with_text._modified
    assert text3d_source_with_text._output.n_points == 0
    text3d_source_with_text.update()
    assert not text3d_source_with_text._modified
    assert text3d_source_with_text._output.n_points > 1

    # Test calling update has no effect on output when modified flag is not set
    points_before = text3d_source_with_text._output.GetPoints()
    text3d_source_with_text.update()
    points_after = text3d_source_with_text._output.GetPoints()
    assert not text3d_source_with_text._modified
    assert points_before is points_after


def text3d_source_test_params():
    return (
        ('string', 'TEXT'),
        ('center', (1, 2, 3)),
        ('normal', (4, 5, 6)),
        ('height', 2),
        ('width', 3),
        ('depth', 4),
    )


def test_text3d_source_output(text3d_source_with_text):
    # Store initial object references
    out1 = text3d_source_with_text._output
    out1_points = out1.GetPoints()
    assert out1.n_points == 0

    # Test getting output triggers an update
    assert text3d_source_with_text._modified
    out2 = text3d_source_with_text.output
    assert not text3d_source_with_text._modified

    # Test that output object reference is unchanged
    assert out2 is out1

    # Test that output points object reference is changed
    out2_points = out2.GetPoints()
    assert out2_points is not out1_points

    # Test correct output
    assert len(out2.split_bodies()) == len(text3d_source_with_text.string)


@pytest.mark.parametrize(
    'kwarg_tuple',
    text3d_source_test_params(),
)
def test_text3d_source_modified_init(kwarg_tuple):
    # Test init modifies source but does not update output
    name, value = kwarg_tuple
    kwarg_dict = {name: value}

    src = pv.Text3DSource(**kwarg_dict)
    assert src._modified
    assert src._output.n_points == 0


@pytest.mark.parametrize(
    'kwarg_tuple',
    text3d_source_test_params(),
)
def test_text3d_source_modified(text3d_source_with_text, kwarg_tuple):
    # Set test param
    name, value = kwarg_tuple
    setattr(text3d_source_with_text, name, value)
    assert text3d_source_with_text._modified

    # Call update to clear modified flag
    assert text3d_source_with_text._modified
    text3d_source_with_text.update()
    assert not text3d_source_with_text._modified

    # Test that setting the same value does not set the modified flag
    points_before = text3d_source_with_text._output.GetPoints()  # Manually set flag for test
    setattr(text3d_source_with_text, name, value)
    points_after = text3d_source_with_text._output.GetPoints()
    assert not text3d_source_with_text._modified
    assert points_before is points_after

    # Test setting a new value sets modified flag but does not change output
    if name == "string":
        new_value = value + value
    else:
        new_value = np.array(value) * 2
    points_before = text3d_source_with_text._output.GetPoints()
    setattr(text3d_source_with_text, name, new_value)
    points_after = text3d_source_with_text._output.GetPoints()
    assert text3d_source_with_text._modified
    assert points_before is points_after


def test_disc_source():
    algo = pv.DiscSource()
    assert np.array_equal(algo.center, (0.0, 0.0, 0.0))
    assert algo.inner == 0.25
    assert algo.outer == 0.5
    assert algo.r_res == 1
    assert algo.c_res == 6
    if pv.vtk_version_info >= (9, 2):
        center = (1.0, 2.0, 3.0)
        algo = pv.DiscSource(center=center)
        assert algo.center == center


def test_cube_source():
    algo = pv.CubeSource()
    assert np.array_equal(algo.center, (0.0, 0.0, 0.0))
    assert algo.x_length == 1.0
    assert algo.y_length == 1.0
    assert algo.z_length == 1.0
    bounds = (0.0, 1.0, 2.0, 3.0, 4.0, 5.0)
    algo = pv.CubeSource(bounds=bounds)
    assert np.array_equal(algo.bounds, bounds)
    with pytest.raises(TypeError):
        algo = pv.CubeSource(bounds=0.0)


def test_sphere_source():
    algo = pv.SphereSource()
    assert algo.radius == 0.5
    assert np.array_equal(algo.center, (0.0, 0.0, 0.0))
    assert algo.theta_resolution == 30
    assert algo.phi_resolution == 30
    assert algo.start_theta == 0.0
    assert algo.end_theta == 360.0
    assert algo.start_phi == 0.0
    assert algo.end_phi == 180.0
    center = (1.0, 2.0, 3.0)
    if pv.vtk_version_info >= (9, 2):
        algo = pv.SphereSource(center=center)
        assert algo.center == center


def test_line_source():
    algo = pv.LineSource()
    assert np.array_equal(algo.pointa, (-0.5, 0.0, 0.0))
    assert np.array_equal(algo.pointb, (0.5, 0.0, 0.0))
    assert algo.resolution == 1


def test_polygon_source():
    algo = pv.PolygonSource()
    assert np.array_equal(algo.center, (0.0, 0.0, 0.0))
    assert algo.radius == 1.0
    assert np.array_equal(algo.normal, (0.0, 0.0, 1.0))
    assert algo.n_sides == 6
    assert algo.fill


def test_platonic_solid_source():
    algo = pv.PlatonicSolidSource()
    assert algo.kind == 'tetrahedron'


def test_plane_source():
    algo = pv.PlaneSource()
    assert algo.i_resolution == 10
    assert algo.j_resolution == 10


<<<<<<< HEAD
def test_superquadric_source():
    algo = pv.SuperquadricSource()
    assert algo.center == (0.0, 0.0, 0.0)
    assert algo.scale == (1.0, 1.0, 1.0)
    assert algo.size == 0.5
    assert algo.theta_roundness == 1.0
    assert algo.phi_roundness == 1.0
    assert algo.theta_resolution == 16
    assert algo.phi_resolution == 16
    assert not algo.toroidal
    assert algo.thickness == 1 / 3
=======
def test_arrow_source():
    algo = pv.ArrowSource()
    assert algo.tip_length == 0.25
    assert algo.tip_radius == 0.1
    assert algo.tip_resolution == 20
    assert algo.shaft_radius == 0.05
    assert algo.shaft_resolution == 20


def test_box_source():
    algo = pv.BoxSource()
    assert np.array_equal(algo.bounds, [-1.0, 1.0, -1.0, 1.0, -1.0, 1.0])
    assert algo.level == 0
    assert algo.quads
>>>>>>> 3323e338
<|MERGE_RESOLUTION|>--- conflicted
+++ resolved
@@ -363,7 +363,6 @@
     assert algo.j_resolution == 10
 
 
-<<<<<<< HEAD
 def test_superquadric_source():
     algo = pv.SuperquadricSource()
     assert algo.center == (0.0, 0.0, 0.0)
@@ -375,7 +374,6 @@
     assert algo.phi_resolution == 16
     assert not algo.toroidal
     assert algo.thickness == 1 / 3
-=======
 def test_arrow_source():
     algo = pv.ArrowSource()
     assert algo.tip_length == 0.25
@@ -389,5 +387,4 @@
     algo = pv.BoxSource()
     assert np.array_equal(algo.bounds, [-1.0, 1.0, -1.0, 1.0, -1.0, 1.0])
     assert algo.level == 0
-    assert algo.quads
->>>>>>> 3323e338
+    assert algo.quads