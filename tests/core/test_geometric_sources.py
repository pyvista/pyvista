--- conflicted
+++ resolved
@@ -323,11 +323,6 @@
     assert algo.resolution == 1
 
 
-<<<<<<< HEAD
-def test_platonic_solid_source():
-    algo = pv.PlatonicSolidSource()
-    assert algo.kind == 'tetrahedron'
-=======
 def test_polygon_source():
     algo = pv.PolygonSource()
     assert np.array_equal(algo.center, (0.0, 0.0, 0.0))
@@ -335,4 +330,8 @@
     assert np.array_equal(algo.normal, (0.0, 0.0, 1.0))
     assert algo.n_sides == 6
     assert algo.fill
->>>>>>> 8df7606c
+
+
+def test_platonic_solid_source():
+    algo = pv.PlatonicSolidSource()
+    assert algo.kind == 'tetrahedron'