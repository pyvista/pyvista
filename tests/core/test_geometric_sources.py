from __future__ import annotations

import re

import numpy as np
import pytest
import vtk

import pyvista as pv
from pyvista import examples
from pyvista.core.utilities.geometric_objects import translate


@pytest.fixture()
def axes_geometry_source():
    return pv.AxesGeometrySource()


def test_capsule_source():
    if pv.vtk_version_info < (9, 3):
        algo = pv.CapsuleSource()
        assert np.array_equal(algo.center, (0.0, 0.0, 0.0))
        assert np.array_equal(algo.direction, (1.0, 0.0, 0.0))
        assert algo.radius == 0.5
        assert algo.cylinder_length == 1.0
        assert algo.theta_resolution == 30
        assert algo.phi_resolution == 30
        direction = np.random.default_rng().random(3)
        algo.direction = direction
        assert np.array_equal(algo.direction, direction)


def test_cone_source():
    algo = pv.ConeSource()
    assert np.array_equal(algo.center, (0.0, 0.0, 0.0))
    assert np.array_equal(algo.direction, (1.0, 0.0, 0.0))
    assert algo.height == 1.0
    assert algo.radius == 0.5
    assert algo.capping
    assert algo.resolution == 6
    with pytest.raises(ValueError):  # noqa: PT011
        algo = pv.ConeSource(angle=0.0, radius=0.0)
    algo = pv.ConeSource(angle=0.0)
    assert algo.angle == 0.0
    algo = pv.ConeSource(radius=0.0)
    assert algo.radius == 0.0


def test_cylinder_source():
    algo = pv.CylinderSource()
    assert algo.radius == 0.5
    assert algo.height == 1.0
    assert algo.capping
    assert algo.resolution == 100
    center = np.random.default_rng().random(3)
    direction = np.random.default_rng().random(3)
    algo.center = center
    algo.direction = direction
    assert np.array_equal(algo.center, center)
    assert np.array_equal(algo.direction, direction)


@pytest.mark.needs_vtk_version(9, 3, 0)
def test_cylinder_capsule_cap():
    algo = pv.CylinderSource()
    algo.capsule_cap = True
    assert algo.capsule_cap


def test_multiple_lines_source():
    algo = pv.MultipleLinesSource()
    points = np.array([[-0.5, 0.0, 0.0], [0.5, 0.0, 0.0]])
    assert np.array_equal(algo.points, points)
    points = np.array([[0.0, 0.0, 0.0], [1.0, 1.0, 1.0], [0.0, 0.0, 1.0]])
    algo = pv.MultipleLinesSource(points=points)
    assert np.array_equal(algo.points, points)
    with pytest.raises(ValueError, match='Array of points must have three values per point'):
        algo.points = points[:, :1]
    with pytest.raises(ValueError, match='>=2 points need to define multiple lines.'):
        algo.points = points[0, :]


@pytest.fixture()
def bunny():
    return examples.download_bunny_coarse()


@pytest.mark.parametrize("is_negative", [True, False])
@pytest.mark.parametrize("delta", [([0, 0, 0]), ([1e-8, 0, 0]), ([0, 0, 1e-8])])
def test_translate_direction_collinear(is_negative, delta, bunny):
    mesh_in = bunny
    direction = np.array([0.0, 1.0, 0.0]) + delta
    if is_negative:
        direction *= -1
    mesh_out = mesh_in.copy()
    translate(mesh_out, direction=direction)
    points_in = mesh_in.points
    points_out = mesh_out.points

    if is_negative:
        assert np.allclose(points_in[:, 0], -points_out[:, 1])
        assert np.allclose(points_in[:, 1], points_out[:, 0])
        assert np.allclose(points_in[:, 2], points_out[:, 2])
    else:
        assert np.allclose(points_in[:, 0], points_out[:, 1])
        assert np.allclose(points_in[:, 1], -points_out[:, 0])
        assert np.allclose(points_in[:, 2], points_out[:, 2])


def test_translate_precision():
    """
    Test that specifying a 64bit float as an arg, will not
    introduce precision error for 32bit meshes.
    """
    val = np.float64(29380 / 18)

    # test indirectly using Plane, which will yield a float32 mesh
    mesh = pv.Plane(center=[0, val / 2, 0], j_size=val, i_resolution=1, j_resolution=1)
    assert mesh.points.dtype == np.float32

    expected = np.array(
        [[-0.5, 0.0, 0.0], [0.5, 0.0, 0.0], [-0.5, 1632.2222, 0.0], [0.5, 1632.2222, 0.0]],
        dtype=np.float32,
    )

    # DO NOT USE np.all_close. This should match exactly
    assert np.array_equal(mesh.points, expected)


def test_text3d_source_empty_string():
    # Test empty string is processed to have a single point
    src = pv.Text3DSource(process_empty_string=True)
    assert src.process_empty_string
    out = src.output
    assert out.n_points == 1

    # Test setting an empty string is processed to have a single point
    src.process_empty_string = False
    assert not src.process_empty_string
    out = src.output
    assert out.n_points == 0

    if pv.vtk_version_info == (9, 0, 3):
        mx, mn = 1, -1
    else:
        mx, mn = vtk.VTK_DOUBLE_MAX, vtk.VTK_DOUBLE_MIN

    assert out.bounds == (mx, mn, mx, mn, mx, mn)


def test_text3d_source():
    src = pv.Text3DSource(string='Text')
    assert src.string == 'Text'
    out = src.output
    assert len(out.split_bodies()) == 4


@pytest.mark.parametrize('string', [" ", 'TEXT'])
@pytest.mark.parametrize('center', [(0, 0, 0), (1, -2, 3)])
@pytest.mark.parametrize('height', [None, 0, 1, 2])
@pytest.mark.parametrize('width', [None, 0, 1, 2])
@pytest.mark.parametrize('depth', [None, 0, 1, 2])
@pytest.mark.parametrize('normal', [(0, 0, 1)])
def test_text3d_source_parameters(string, center, height, width, depth, normal):
    src = pv.Text3DSource(
        string=string,
        center=center,
        height=height,
        width=width,
        depth=depth,
        normal=normal,
    )
    out = src.output
    bnds = out.bounds
    actual_width, actual_height, actual_depth = (
        bnds[1] - bnds[0],
        bnds[3] - bnds[2],
        bnds[5] - bnds[4],
    )

    # Compute expected values
    empty_string = string.isspace()
    if empty_string:
        expected_width, expected_height, expected_depth = 0.0, 0.0, 0.0
    else:
        expected_width, expected_height, expected_depth = width, height, depth

        # Determine expected values for cases where width, height, or depth is None
        if depth is None:
            expected_depth = actual_height * 0.5

        # For width and height, create an unscaled version for reference
        src_not_scaled = pv.Text3DSource(string=string, center=center)
        out_not_scaled = src_not_scaled.output
        bnds = out_not_scaled.bounds
        unscaled_width, unscaled_height = bnds[1] - bnds[0], bnds[3] - bnds[2]
        if width is None and height is not None:
            expected_width = unscaled_width * actual_height / unscaled_height
        elif width is not None and height is None:
            expected_height = unscaled_height * actual_width / unscaled_width
        elif width is None and height is None:
            expected_width = unscaled_width
            expected_height = unscaled_height

    assert np.allclose(actual_width, expected_width)
    assert np.allclose(actual_height, expected_height)
    assert np.allclose(actual_depth, expected_depth)
    assert np.array_equal(out.center, center)

    if not empty_string and width and height and depth == 0:
        # Test normal direction for planar 2D meshes
        actual_normal = np.mean(out.cell_normals, axis=0)
        assert np.allclose(actual_normal, normal)

        # Since `direction` param is under-determined and may swap the
        # width and height, test normal again without testing the bounds
        # We also use a symmetric text string since the oriented mesh's
        # bounding box center and/or the mean of its points will otherwise
        # vary and is challenging to test
        new_normal = np.array((1, -2, 3))
        src = pv.Text3DSource(string='I', center=center, normal=new_normal, depth=0)
        out = src.output
        actual_normal = np.mean(out.cell_normals, axis=0)
        expected_normal = new_normal / np.linalg.norm(new_normal)
        assert np.allclose(actual_normal, expected_normal, atol=1e-4)

        points_center = np.mean(out.points, axis=0)
        assert np.allclose(points_center, center, atol=1e-4)


@pytest.fixture()
def text3d_source_with_text():
    return pv.Text3DSource("TEXT")


def test_text3d_source_update(text3d_source_with_text):
    assert text3d_source_with_text._modified
    assert text3d_source_with_text._output.n_points == 0
    text3d_source_with_text.update()
    assert not text3d_source_with_text._modified
    assert text3d_source_with_text._output.n_points > 1

    # Test calling update has no effect on output when modified flag is not set
    points_before = text3d_source_with_text._output.GetPoints()
    text3d_source_with_text.update()
    points_after = text3d_source_with_text._output.GetPoints()
    assert not text3d_source_with_text._modified
    assert points_before is points_after


def text3d_source_test_params():
    return (
        ('string', 'TEXT'),
        ('center', (1, 2, 3)),
        ('normal', (4, 5, 6)),
        ('height', 2),
        ('width', 3),
        ('depth', 4),
    )


def test_text3d_source_output(text3d_source_with_text):
    # Store initial object references
    out1 = text3d_source_with_text._output
    out1_points = out1.GetPoints()
    assert out1.n_points == 0

    # Test getting output triggers an update
    assert text3d_source_with_text._modified
    out2 = text3d_source_with_text.output
    assert not text3d_source_with_text._modified

    # Test that output object reference is unchanged
    assert out2 is out1

    # Test that output points object reference is changed
    out2_points = out2.GetPoints()
    assert out2_points is not out1_points

    # Test correct output
    assert len(out2.split_bodies()) == len(text3d_source_with_text.string)


@pytest.mark.parametrize(
    'kwarg_tuple',
    text3d_source_test_params(),
)
def test_text3d_source_modified_init(kwarg_tuple):
    # Test init modifies source but does not update output
    name, value = kwarg_tuple
    kwarg_dict = {name: value}

    src = pv.Text3DSource(**kwarg_dict)
    assert src._modified
    assert src._output.n_points == 0


@pytest.mark.parametrize(
    'kwarg_tuple',
    text3d_source_test_params(),
)
def test_text3d_source_modified(text3d_source_with_text, kwarg_tuple):
    # Set test param
    name, value = kwarg_tuple
    setattr(text3d_source_with_text, name, value)
    assert text3d_source_with_text._modified

    # Call update to clear modified flag
    assert text3d_source_with_text._modified
    text3d_source_with_text.update()
    assert not text3d_source_with_text._modified

    # Test that setting the same value does not set the modified flag
    points_before = text3d_source_with_text._output.GetPoints()  # Manually set flag for test
    setattr(text3d_source_with_text, name, value)
    points_after = text3d_source_with_text._output.GetPoints()
    assert not text3d_source_with_text._modified
    assert points_before is points_after

    # Test setting a new value sets modified flag but does not change output
    new_value = value + value if name == 'string' else np.array(value) * 2
    points_before = text3d_source_with_text._output.GetPoints()
    setattr(text3d_source_with_text, name, new_value)
    points_after = text3d_source_with_text._output.GetPoints()
    assert text3d_source_with_text._modified
    assert points_before is points_after


def test_disc_source():
    algo = pv.DiscSource()
    assert np.array_equal(algo.center, (0.0, 0.0, 0.0))
    assert algo.inner == 0.25
    assert algo.outer == 0.5
    assert algo.r_res == 1
    assert algo.c_res == 6
    if pv.vtk_version_info >= (9, 2):
        center = (1.0, 2.0, 3.0)
        algo = pv.DiscSource(center=center)
        assert algo.center == center


def test_cube_source():
    algo = pv.CubeSource()
    assert np.array_equal(algo.center, (0.0, 0.0, 0.0))
    assert algo.x_length == 1.0
    assert algo.y_length == 1.0
    assert algo.z_length == 1.0
    bounds = (0.0, 1.0, 2.0, 3.0, 4.0, 5.0)
    algo = pv.CubeSource(bounds=bounds)
    assert np.array_equal(algo.bounds, bounds)
    with pytest.raises(TypeError):
        algo = pv.CubeSource(bounds=0.0)


def test_sphere_source():
    algo = pv.SphereSource()
    assert algo.radius == 0.5
    assert np.array_equal(algo.center, (0.0, 0.0, 0.0))
    assert algo.theta_resolution == 30
    assert algo.phi_resolution == 30
    assert algo.start_theta == 0.0
    assert algo.end_theta == 360.0
    assert algo.start_phi == 0.0
    assert algo.end_phi == 180.0
    center = (1.0, 2.0, 3.0)
    if pv.vtk_version_info >= (9, 2):
        algo = pv.SphereSource(center=center)
        assert algo.center == center


def test_line_source():
    algo = pv.LineSource()
    assert np.array_equal(algo.pointa, (-0.5, 0.0, 0.0))
    assert np.array_equal(algo.pointb, (0.5, 0.0, 0.0))
    assert algo.resolution == 1


def test_polygon_source():
    algo = pv.PolygonSource()
    assert np.array_equal(algo.center, (0.0, 0.0, 0.0))
    assert algo.radius == 1.0
    assert np.array_equal(algo.normal, (0.0, 0.0, 1.0))
    assert algo.n_sides == 6
    assert algo.fill


def test_platonic_solid_source():
    algo = pv.PlatonicSolidSource()
    assert algo.kind == 'tetrahedron'


def test_plane_source():
    algo = pv.PlaneSource()
    assert algo.i_resolution == 10
    assert algo.j_resolution == 10


def test_superquadric_source():
    algo = pv.SuperquadricSource()
    assert algo.center == (0.0, 0.0, 0.0)
    assert algo.scale == (1.0, 1.0, 1.0)
    assert algo.size == 0.5
    assert algo.theta_roundness == 1.0
    assert algo.phi_roundness == 1.0
    assert algo.theta_resolution == 16
    assert algo.phi_resolution == 16
    assert not algo.toroidal
    assert algo.thickness == 1 / 3


def test_arrow_source():
    algo = pv.ArrowSource()
    assert algo.tip_length == 0.25
    assert algo.tip_radius == 0.1
    assert algo.tip_resolution == 20
    assert algo.shaft_radius == 0.05
    assert algo.shaft_resolution == 20


def test_box_source():
    algo = pv.BoxSource()
    assert np.array_equal(algo.bounds, [-1.0, 1.0, -1.0, 1.0, -1.0, 1.0])
    assert algo.level == 0
    assert algo.quads


<<<<<<< HEAD
def test_axes_geometry_source_symmetric_set_get(axes_geometry_source):
    assert axes_geometry_source.symmetric is False
    axes_geometry_source.symmetric = True
    assert axes_geometry_source.symmetric is True


def test_axes_geometry_source_symmetric_init():
    axes_geometry_source = pv.AxesGeometrySource(symmetric=True)
    assert axes_geometry_source.output.bounds == (-1.0, 1.0, -1.0, 1.0, -1.0, 1.0)


def test_axes_geometry_source_total_length_set_get(axes_geometry_source):
    assert axes_geometry_source.total_length == (1, 1, 1)
    new_length = (1.1, 2.2, 3.3)
    axes_geometry_source.total_length = new_length
    assert axes_geometry_source.total_length == new_length

    match = 'Total length (0.1, 0.1, 0.1) cannot be less than the tip length (0.2, 0.2, 0.2) when normalized mode is disabled.'
    with pytest.raises(ValueError, match=re.escape(match)):
        axes_geometry_source.total_length = 0.1


def test_axes_geometry_source_total_length_init():
    axes_geometry_source = pv.AxesGeometrySource(total_length=2)
    assert axes_geometry_source.total_length == (2, 2, 2)


def test_axes_geometry_source_total_length_bounds(axes_geometry_source):
    x_len, y_len, z_len = 1.5, 2.5, 3.5
    axes_geometry_source.total_length = x_len, y_len, z_len
    actual_bounds = axes_geometry_source.output.bounds

    tip_radius = 0.1  # default value
    expected_bounds = (-tip_radius, x_len, -tip_radius, y_len, -tip_radius, z_len)
    assert np.allclose(actual_bounds, expected_bounds)


=======
>>>>>>> 196619da
def test_axes_geometry_source_shaft_length_set_get(axes_geometry_source):
    assert axes_geometry_source.shaft_length == (0.8, 0.8, 0.8)
    new_length = (0.1, 0.2, 0.3)
    axes_geometry_source.shaft_length = new_length
    assert axes_geometry_source.shaft_length == new_length


def test_axes_geometry_source_shaft_length_init():
    axes_geometry_source = pv.AxesGeometrySource(shaft_length=0.9)
    assert axes_geometry_source.shaft_length == (0.9, 0.9, 0.9)


@pytest.mark.parametrize('part', ['x_shaft', 'y_shaft', 'z_shaft', 'x_tip', 'y_tip', 'z_tip'])
def test_axes_geometry_source_bounds(axes_geometry_source, part):
    x_shaft_len, y_shaft_len, z_shaft_len = 0.5, 0.6, 0.7
    shaft_radius = 0.05
    axes_geometry_source.shaft_length = x_shaft_len, y_shaft_len, z_shaft_len
    axes_geometry_source.shaft_radius = shaft_radius

    x_tip_len, y_tip_len, z_tip_len = 0.2, 0.3, 0.4
    tip_radius = 0.2
    axes_geometry_source.tip_length = x_tip_len, y_tip_len, z_tip_len
    axes_geometry_source.tip_radius = tip_radius

    x_shaft, y_shaft, z_shaft, x_tip, y_tip, z_tip = axes_geometry_source.output

    if part == 'x_shaft':
        actual_bounds = x_shaft.bounds
        expected_bounds = (
            0,
            x_shaft_len,
            -shaft_radius,
            shaft_radius,
            -shaft_radius,
            shaft_radius,
        )
        assert np.allclose(actual_bounds, expected_bounds)

    elif part == 'y_shaft':
        actual_bounds = y_shaft.bounds
        expected_bounds = (
            -shaft_radius,
            shaft_radius,
            0,
            y_shaft_len,
            -shaft_radius,
            shaft_radius,
        )
        assert np.allclose(actual_bounds, expected_bounds)

    elif part == 'z_shaft':
        actual_bounds = z_shaft.bounds
        expected_bounds = (
            -shaft_radius,
            shaft_radius,
            -shaft_radius,
            shaft_radius,
            0,
            z_shaft_len,
        )
        assert np.allclose(actual_bounds, expected_bounds)

    elif part == 'x_tip':
        actual_bounds = x_tip.bounds
        expected_bounds = (
            x_shaft_len,
            x_shaft_len + x_tip_len,
            -tip_radius,
            tip_radius,
            -tip_radius,
            tip_radius,
        )
        assert np.allclose(actual_bounds, expected_bounds)

    elif part == 'y_tip':
        actual_bounds = y_tip.bounds
        expected_bounds = (
            -tip_radius,
            tip_radius,
            y_shaft_len,
            y_shaft_len + y_tip_len,
            -tip_radius,
            tip_radius,
        )
        assert np.allclose(actual_bounds, expected_bounds)

    elif part == 'z_tip':
        actual_bounds = z_tip.bounds
        expected_bounds = (
            -tip_radius,
            tip_radius,
            -tip_radius,
            tip_radius,
            z_shaft_len,
            z_shaft_len + z_tip_len,
        )
        assert np.allclose(actual_bounds, expected_bounds)

    else:
        raise NotImplementedError


def test_axes_geometry_source_tip_length_set_get(axes_geometry_source):
    assert axes_geometry_source.tip_length == (0.2, 0.2, 0.2)
    axes_geometry_source.tip_length = (0.1, 0.2, 0.3)
    assert axes_geometry_source.tip_length == (0.1, 0.2, 0.3)


def test_axes_geometry_source_tip_length_init():
    axes_geometry_source = pv.AxesGeometrySource(tip_length=0.9)
    assert axes_geometry_source.tip_length == (0.9, 0.9, 0.9)


def test_axes_geometry_source_tip_radius_set_get(axes_geometry_source):
    assert axes_geometry_source.tip_radius == 0.1
    axes_geometry_source.tip_radius = 0.8
    assert axes_geometry_source.tip_radius == 0.8


def test_axes_geometry_source_tip_radius_init():
    axes_geometry_source = pv.AxesGeometrySource(tip_radius=9)
    assert axes_geometry_source.tip_radius == 9


@pytest.mark.parametrize(
    'shaft_type',
    pv.AxesGeometrySource.GEOMETRY_TYPES,
)
def test_axes_geometry_source_shaft_type_set_get(shaft_type, axes_geometry_source):
    axes_geometry_source.shaft_type = shaft_type
    assert axes_geometry_source.shaft_type == shaft_type


def test_axes_geometry_source_custom_part(axes_geometry_source):
    axes_geometry_source.shaft_type = pv.ParametricKlein()
    assert axes_geometry_source.shaft_type == 'custom'

    axes_geometry_source.tip_type = pv.ParametricKlein()
    assert axes_geometry_source.tip_type == 'custom'

    match = 'Custom axes part must be 3D. Got bounds: (-0.5, 0.5, -0.5, 0.5, 0.0, 0.0).'
    with pytest.raises(ValueError, match=re.escape(match)):
        axes_geometry_source.shaft_type = pv.Plane()

    match = "Geometry 'foo' is not valid. Geometry must be one of: \n\t('cylinder', 'sphere', 'hemisphere', 'cone', 'pyramid', 'cube', 'octahedron')"
    with pytest.raises(ValueError, match=re.escape(match)):
        axes_geometry_source.shaft_type = 'foo'

    match = "Geometry must be a string or pyvista.DataSet. Got <class 'int'>."
    with pytest.raises(TypeError, match=match):
        axes_geometry_source.shaft_type = 42


@pytest.mark.parametrize(
    'shaft_type',
    pv.AxesGeometrySource.GEOMETRY_TYPES,
)
def test_axes_geometry_source_shaft_type_init(shaft_type):
    axes_geometry_source = pv.AxesGeometrySource(shaft_type=shaft_type)
    assert axes_geometry_source.shaft_type == shaft_type


@pytest.mark.parametrize(
    'tip_type',
    pv.AxesGeometrySource.GEOMETRY_TYPES,
)
def test_axes_geometry_source_tip_type_set_get(tip_type, axes_geometry_source):
    axes_geometry_source.tip_type = tip_type
    assert axes_geometry_source.tip_type == tip_type


@pytest.mark.parametrize(
    'tip_type',
    pv.AxesGeometrySource.GEOMETRY_TYPES,
)
def test_axes_geometry_source_tip_type_init(tip_type):
    axes_geometry_source = pv.AxesGeometrySource(tip_type=tip_type)
    assert axes_geometry_source.tip_type == tip_type


<<<<<<< HEAD
def test_axes_geometry_source_axis_color_set_get(axes_geometry_source):
    assert axes_geometry_source.x_color[0].name == 'tomato'
    assert axes_geometry_source.x_color[1].name == 'tomato'
    assert axes_geometry_source.y_color[0].name == 'seagreen'
    assert axes_geometry_source.y_color[1].name == 'seagreen'
    assert axes_geometry_source.z_color[0].name == 'blue'
    assert axes_geometry_source.z_color[1].name == 'blue'

    axes_geometry_source.x_color = 'purple'
    assert len(axes_geometry_source.x_color) == 2
    assert axes_geometry_source.x_color[0].name == 'purple'
    assert axes_geometry_source.x_color[1].name == 'purple'

    axes_geometry_source.x_color = [1, 2, 3]
    assert np.array_equal(axes_geometry_source.x_color[0].int_rgb, [1, 2, 3])
    assert np.array_equal(axes_geometry_source.x_color[1].int_rgb, [1, 2, 3])

    axes_geometry_source.y_color = 'purple'
    assert axes_geometry_source.y_color[0].name == 'purple'
    assert axes_geometry_source.y_color[1].name == 'purple'
    axes_geometry_source.y_color = [1, 2, 3]
    assert np.array_equal(axes_geometry_source.y_color[0].int_rgb, [1, 2, 3])
    assert np.array_equal(axes_geometry_source.y_color[1].int_rgb, [1, 2, 3])

    axes_geometry_source.z_color = 'purple'
    assert axes_geometry_source.z_color[0].name == 'purple'
    assert axes_geometry_source.z_color[1].name == 'purple'
    axes_geometry_source.z_color = [1, 2, 3]
    assert np.array_equal(axes_geometry_source.z_color[0].int_rgb, [1, 2, 3])
    assert np.array_equal(axes_geometry_source.z_color[1].int_rgb, [1, 2, 3])


def test_axes_geometry_source_axis_color_init():
    axes_geometry_source = pv.AxesGeometrySource(
        x_color='yellow',
        y_color='orange',
        z_color='purple',
    )
    assert axes_geometry_source.x_color[0].name == 'yellow'
    assert axes_geometry_source.x_color[1].name == 'yellow'
    assert axes_geometry_source.y_color[0].name == 'orange'
    assert axes_geometry_source.y_color[1].name == 'orange'
    assert axes_geometry_source.z_color[0].name == 'purple'
    assert axes_geometry_source.z_color[1].name == 'purple'


=======
>>>>>>> 196619da
def test_axes_geometry_source_shaft_radius_set_get(axes_geometry_source):
    assert axes_geometry_source.shaft_radius == 0.025
    axes_geometry_source.shaft_radius = 0.1
    assert axes_geometry_source.shaft_radius == 0.1


def test_axes_geometry_source_shaft_radius_init():
    axes_geometry_source = pv.AxesGeometrySource(shaft_radius=3)
    assert axes_geometry_source.shaft_radius == 3


<<<<<<< HEAD
@pytest.mark.parametrize(
    'test_prop_other_prop',
    [('shaft_length', 'tip_length'), ('tip_length', 'shaft_length')],
)
@pytest.mark.parametrize('decimals', list(range(8)))
@pytest.mark.parametrize('normalized_mode', [True, False])
def test_axes_geometry_source_normalized_mode(test_prop_other_prop, decimals, normalized_mode):
    test_prop, other_prop = test_prop_other_prop

    # Get default value
    axes_geometry_source = pv.AxesGeometrySource()
    other_prop_default = np.array(getattr(axes_geometry_source, other_prop))

    # Initialize actor with a random length for test prop
    random_length = np.round(np.random.default_rng().random(), decimals=decimals)
    var_kwargs = {}
    var_kwargs[test_prop] = random_length
    axes_geometry_source = pv.AxesGeometrySource(normalized_mode=normalized_mode, **var_kwargs)

    actual_test_prop = np.array(getattr(axes_geometry_source, test_prop))
    actual_other_prop = np.array(getattr(axes_geometry_source, other_prop))

    expected = np.array([random_length] * 3)
    assert np.array_equal(actual_test_prop, expected)
    if normalized_mode:
        # Test lengths sum to 1
        actual = actual_test_prop + actual_other_prop
        expected = (1, 1, 1)
        assert np.array_equal(actual, expected)
    else:
        # Test other length is unchanged
        actual = actual_other_prop
        expected = other_prop_default
        assert np.array_equal(actual, expected)

    # Test setting both does not raise error if they sum to one
    _ = pv.AxesGeometrySource(shaft_length=random_length, tip_length=1 - random_length)
    _ = pv.AxesGeometrySource(shaft_length=1 - random_length, tip_length=random_length)

    # test enabling auto_length after object has been created
    axes_geometry_source.normalized_mode = True
    setattr(axes_geometry_source, test_prop, 0.9)
    expected = (0.9, 0.9, 0.9)
    actual = getattr(axes_geometry_source, test_prop)
    assert np.array_equal(actual, expected)

    value_unchanged = (0.1, 0.1, 0.1)
    expected = value_unchanged
    actual = getattr(axes_geometry_source, other_prop)
    assert np.array_equal(actual, expected)

    # test disabling auto_length after object has been created
    axes_geometry_source.normalized_mode = False
    setattr(axes_geometry_source, test_prop, 0.7)
    expected = (0.7, 0.7, 0.7)
    actual = getattr(axes_geometry_source, test_prop)
    assert np.array_equal(actual, expected)

    expected = value_unchanged
    actual = getattr(axes_geometry_source, other_prop)
    assert np.array_equal(actual, expected)


def test_axes_geometry_source_normalized_mode_raises():
    ## normalized_mode=True
    # test no error when lengths sum to one
    pv.AxesGeometrySource(shaft_length=0.8, tip_length=0.2, normalized_mode=True)
    # test error raised otherwise
    match = (
        "Cannot set both `shaft_length` and `tip_length` with `normalized_mode` enabled'.\n"
        "Set either `shaft_length` or `tip_length`, but not both."
    )
    with pytest.raises(ValueError, match=match):
        pv.AxesGeometrySource(shaft_length=0.6, tip_length=0.6, normalized_mode=True)

    ## normalized_mode=False
    # test no error when lengths sum to total length
    pv.AxesGeometrySource(shaft_length=0.9, tip_length=0.2, total_length=1.1, normalized_mode=False)
    # test error raised otherwise
    match = (
        "Cannot set both `shaft_length` and `total_length` with `normalized_mode` disabled'.\n"
        "Set either `shaft_length` or `total_length`, but not both."
    )
    with pytest.raises(ValueError, match=match):
        pv.AxesGeometrySource(
            shaft_length=0.6,
            tip_length=0.2,
            total_length=1.1,
            normalized_mode=False,
        )


def test_axes_geometry_source_output():
    out = pv.AxesGeometrySource().output
    assert isinstance(out, pv.MultiBlock)
    assert out.keys() == ['x_shaft', 'y_shaft', 'z_shaft', 'x_tip', 'y_tip', 'z_tip']


def test_axes_geometry_source_rgb_scalars(axes_geometry_source):
    assert axes_geometry_source.rgb_scalars is True
    out = axes_geometry_source.output
    assert all('axes_rgb' in block.array_names for block in out)

    axes_geometry_source.rgb_scalars = False
    assert axes_geometry_source.rgb_scalars is False
    axes_geometry_source.update()
    assert all('axes_rgb' not in block.array_names for block in out)
=======
def test_axes_geometry_source_update_output(axes_geometry_source):
    out1 = axes_geometry_source.output
    assert isinstance(out1, pv.MultiBlock)
    assert out1.keys() == ['x_shaft', 'y_shaft', 'z_shaft', 'x_tip', 'y_tip', 'z_tip']

    # Test output object references are unchanged when updating
    out2 = axes_geometry_source.output
    assert out1 is out2

    assert out1[0] is out2[0]
    assert out1[1] is out2[1]
    assert out1[2] is out2[2]
    assert out1[3] is out2[3]
    assert out1[4] is out2[4]
    assert out1[5] is out2[5]

    assert out1['x_shaft'] is out2['x_shaft']
    assert out1['y_shaft'] is out2['y_shaft']
    assert out1['z_shaft'] is out2['z_shaft']
    assert out1['x_tip'] is out2['x_tip']
    assert out1['y_tip'] is out2['y_tip']
    assert out1['z_tip'] is out2['z_tip']
>>>>>>> 196619da


def test_axes_geometry_source_repr(axes_geometry_source):
    repr_ = repr(axes_geometry_source)
    actual_lines = repr_.splitlines()[1:]
    expected_lines = [
        "  Shaft type:                 'cylinder'",
        '  Shaft radius:               0.025',
        '  Shaft length:               (0.8, 0.8, 0.8)',
        "  Tip type:                   'cone'",
        '  Tip radius:                 0.1',
        '  Tip length:                 (0.2, 0.2, 0.2)',
<<<<<<< HEAD
        '  Total length:               (1.0, 1.0, 1.0)',
        '  Position:                   (0.0, 0.0, 0.0)',
        '  Direction vectors:          [[1. 0. 0.]',
        '                               [0. 1. 0.]',
        '                               [0. 0. 1.]]',
        '  Symmetric:                  False',
        '  Normalized mode:            False',
        '  RGB scalars:                True',
        "  X color:                    ('tomato', 'tomato')",
        "  Y color:                    ('seagreen', 'seagreen')",
        "  Z color:                    ('blue', 'blue')",
=======
>>>>>>> 196619da
    ]
    assert len(actual_lines) == len(expected_lines)
    assert actual_lines == expected_lines

    axes_geometry_source.shaft_type = pv.ParametricTorus()
    repr_ = repr(axes_geometry_source)
    assert "Shaft type:                 'custom'" in repr_<|MERGE_RESOLUTION|>--- conflicted
+++ resolved
@@ -424,7 +424,6 @@
     assert algo.quads
 
 
-<<<<<<< HEAD
 def test_axes_geometry_source_symmetric_set_get(axes_geometry_source):
     assert axes_geometry_source.symmetric is False
     axes_geometry_source.symmetric = True
@@ -436,34 +435,6 @@
     assert axes_geometry_source.output.bounds == (-1.0, 1.0, -1.0, 1.0, -1.0, 1.0)
 
 
-def test_axes_geometry_source_total_length_set_get(axes_geometry_source):
-    assert axes_geometry_source.total_length == (1, 1, 1)
-    new_length = (1.1, 2.2, 3.3)
-    axes_geometry_source.total_length = new_length
-    assert axes_geometry_source.total_length == new_length
-
-    match = 'Total length (0.1, 0.1, 0.1) cannot be less than the tip length (0.2, 0.2, 0.2) when normalized mode is disabled.'
-    with pytest.raises(ValueError, match=re.escape(match)):
-        axes_geometry_source.total_length = 0.1
-
-
-def test_axes_geometry_source_total_length_init():
-    axes_geometry_source = pv.AxesGeometrySource(total_length=2)
-    assert axes_geometry_source.total_length == (2, 2, 2)
-
-
-def test_axes_geometry_source_total_length_bounds(axes_geometry_source):
-    x_len, y_len, z_len = 1.5, 2.5, 3.5
-    axes_geometry_source.total_length = x_len, y_len, z_len
-    actual_bounds = axes_geometry_source.output.bounds
-
-    tip_radius = 0.1  # default value
-    expected_bounds = (-tip_radius, x_len, -tip_radius, y_len, -tip_radius, z_len)
-    assert np.allclose(actual_bounds, expected_bounds)
-
-
-=======
->>>>>>> 196619da
 def test_axes_geometry_source_shaft_length_set_get(axes_geometry_source):
     assert axes_geometry_source.shaft_length == (0.8, 0.8, 0.8)
     new_length = (0.1, 0.2, 0.3)
@@ -644,55 +615,6 @@
     assert axes_geometry_source.tip_type == tip_type
 
 
-<<<<<<< HEAD
-def test_axes_geometry_source_axis_color_set_get(axes_geometry_source):
-    assert axes_geometry_source.x_color[0].name == 'tomato'
-    assert axes_geometry_source.x_color[1].name == 'tomato'
-    assert axes_geometry_source.y_color[0].name == 'seagreen'
-    assert axes_geometry_source.y_color[1].name == 'seagreen'
-    assert axes_geometry_source.z_color[0].name == 'blue'
-    assert axes_geometry_source.z_color[1].name == 'blue'
-
-    axes_geometry_source.x_color = 'purple'
-    assert len(axes_geometry_source.x_color) == 2
-    assert axes_geometry_source.x_color[0].name == 'purple'
-    assert axes_geometry_source.x_color[1].name == 'purple'
-
-    axes_geometry_source.x_color = [1, 2, 3]
-    assert np.array_equal(axes_geometry_source.x_color[0].int_rgb, [1, 2, 3])
-    assert np.array_equal(axes_geometry_source.x_color[1].int_rgb, [1, 2, 3])
-
-    axes_geometry_source.y_color = 'purple'
-    assert axes_geometry_source.y_color[0].name == 'purple'
-    assert axes_geometry_source.y_color[1].name == 'purple'
-    axes_geometry_source.y_color = [1, 2, 3]
-    assert np.array_equal(axes_geometry_source.y_color[0].int_rgb, [1, 2, 3])
-    assert np.array_equal(axes_geometry_source.y_color[1].int_rgb, [1, 2, 3])
-
-    axes_geometry_source.z_color = 'purple'
-    assert axes_geometry_source.z_color[0].name == 'purple'
-    assert axes_geometry_source.z_color[1].name == 'purple'
-    axes_geometry_source.z_color = [1, 2, 3]
-    assert np.array_equal(axes_geometry_source.z_color[0].int_rgb, [1, 2, 3])
-    assert np.array_equal(axes_geometry_source.z_color[1].int_rgb, [1, 2, 3])
-
-
-def test_axes_geometry_source_axis_color_init():
-    axes_geometry_source = pv.AxesGeometrySource(
-        x_color='yellow',
-        y_color='orange',
-        z_color='purple',
-    )
-    assert axes_geometry_source.x_color[0].name == 'yellow'
-    assert axes_geometry_source.x_color[1].name == 'yellow'
-    assert axes_geometry_source.y_color[0].name == 'orange'
-    assert axes_geometry_source.y_color[1].name == 'orange'
-    assert axes_geometry_source.z_color[0].name == 'purple'
-    assert axes_geometry_source.z_color[1].name == 'purple'
-
-
-=======
->>>>>>> 196619da
 def test_axes_geometry_source_shaft_radius_set_get(axes_geometry_source):
     assert axes_geometry_source.shaft_radius == 0.025
     axes_geometry_source.shaft_radius = 0.1
@@ -704,115 +626,12 @@
     assert axes_geometry_source.shaft_radius == 3
 
 
-<<<<<<< HEAD
-@pytest.mark.parametrize(
-    'test_prop_other_prop',
-    [('shaft_length', 'tip_length'), ('tip_length', 'shaft_length')],
-)
-@pytest.mark.parametrize('decimals', list(range(8)))
-@pytest.mark.parametrize('normalized_mode', [True, False])
-def test_axes_geometry_source_normalized_mode(test_prop_other_prop, decimals, normalized_mode):
-    test_prop, other_prop = test_prop_other_prop
-
-    # Get default value
-    axes_geometry_source = pv.AxesGeometrySource()
-    other_prop_default = np.array(getattr(axes_geometry_source, other_prop))
-
-    # Initialize actor with a random length for test prop
-    random_length = np.round(np.random.default_rng().random(), decimals=decimals)
-    var_kwargs = {}
-    var_kwargs[test_prop] = random_length
-    axes_geometry_source = pv.AxesGeometrySource(normalized_mode=normalized_mode, **var_kwargs)
-
-    actual_test_prop = np.array(getattr(axes_geometry_source, test_prop))
-    actual_other_prop = np.array(getattr(axes_geometry_source, other_prop))
-
-    expected = np.array([random_length] * 3)
-    assert np.array_equal(actual_test_prop, expected)
-    if normalized_mode:
-        # Test lengths sum to 1
-        actual = actual_test_prop + actual_other_prop
-        expected = (1, 1, 1)
-        assert np.array_equal(actual, expected)
-    else:
-        # Test other length is unchanged
-        actual = actual_other_prop
-        expected = other_prop_default
-        assert np.array_equal(actual, expected)
-
-    # Test setting both does not raise error if they sum to one
-    _ = pv.AxesGeometrySource(shaft_length=random_length, tip_length=1 - random_length)
-    _ = pv.AxesGeometrySource(shaft_length=1 - random_length, tip_length=random_length)
-
-    # test enabling auto_length after object has been created
-    axes_geometry_source.normalized_mode = True
-    setattr(axes_geometry_source, test_prop, 0.9)
-    expected = (0.9, 0.9, 0.9)
-    actual = getattr(axes_geometry_source, test_prop)
-    assert np.array_equal(actual, expected)
-
-    value_unchanged = (0.1, 0.1, 0.1)
-    expected = value_unchanged
-    actual = getattr(axes_geometry_source, other_prop)
-    assert np.array_equal(actual, expected)
-
-    # test disabling auto_length after object has been created
-    axes_geometry_source.normalized_mode = False
-    setattr(axes_geometry_source, test_prop, 0.7)
-    expected = (0.7, 0.7, 0.7)
-    actual = getattr(axes_geometry_source, test_prop)
-    assert np.array_equal(actual, expected)
-
-    expected = value_unchanged
-    actual = getattr(axes_geometry_source, other_prop)
-    assert np.array_equal(actual, expected)
-
-
-def test_axes_geometry_source_normalized_mode_raises():
-    ## normalized_mode=True
-    # test no error when lengths sum to one
-    pv.AxesGeometrySource(shaft_length=0.8, tip_length=0.2, normalized_mode=True)
-    # test error raised otherwise
-    match = (
-        "Cannot set both `shaft_length` and `tip_length` with `normalized_mode` enabled'.\n"
-        "Set either `shaft_length` or `tip_length`, but not both."
-    )
-    with pytest.raises(ValueError, match=match):
-        pv.AxesGeometrySource(shaft_length=0.6, tip_length=0.6, normalized_mode=True)
-
-    ## normalized_mode=False
-    # test no error when lengths sum to total length
-    pv.AxesGeometrySource(shaft_length=0.9, tip_length=0.2, total_length=1.1, normalized_mode=False)
-    # test error raised otherwise
-    match = (
-        "Cannot set both `shaft_length` and `total_length` with `normalized_mode` disabled'.\n"
-        "Set either `shaft_length` or `total_length`, but not both."
-    )
-    with pytest.raises(ValueError, match=match):
-        pv.AxesGeometrySource(
-            shaft_length=0.6,
-            tip_length=0.2,
-            total_length=1.1,
-            normalized_mode=False,
-        )
-
-
 def test_axes_geometry_source_output():
     out = pv.AxesGeometrySource().output
     assert isinstance(out, pv.MultiBlock)
     assert out.keys() == ['x_shaft', 'y_shaft', 'z_shaft', 'x_tip', 'y_tip', 'z_tip']
 
 
-def test_axes_geometry_source_rgb_scalars(axes_geometry_source):
-    assert axes_geometry_source.rgb_scalars is True
-    out = axes_geometry_source.output
-    assert all('axes_rgb' in block.array_names for block in out)
-
-    axes_geometry_source.rgb_scalars = False
-    assert axes_geometry_source.rgb_scalars is False
-    axes_geometry_source.update()
-    assert all('axes_rgb' not in block.array_names for block in out)
-=======
 def test_axes_geometry_source_update_output(axes_geometry_source):
     out1 = axes_geometry_source.output
     assert isinstance(out1, pv.MultiBlock)
@@ -835,7 +654,6 @@
     assert out1['x_tip'] is out2['x_tip']
     assert out1['y_tip'] is out2['y_tip']
     assert out1['z_tip'] is out2['z_tip']
->>>>>>> 196619da
 
 
 def test_axes_geometry_source_repr(axes_geometry_source):
@@ -848,20 +666,11 @@
         "  Tip type:                   'cone'",
         '  Tip radius:                 0.1',
         '  Tip length:                 (0.2, 0.2, 0.2)',
-<<<<<<< HEAD
-        '  Total length:               (1.0, 1.0, 1.0)',
         '  Position:                   (0.0, 0.0, 0.0)',
         '  Direction vectors:          [[1. 0. 0.]',
         '                               [0. 1. 0.]',
         '                               [0. 0. 1.]]',
         '  Symmetric:                  False',
-        '  Normalized mode:            False',
-        '  RGB scalars:                True',
-        "  X color:                    ('tomato', 'tomato')",
-        "  Y color:                    ('seagreen', 'seagreen')",
-        "  Z color:                    ('blue', 'blue')",
-=======
->>>>>>> 196619da
     ]
     assert len(actual_lines) == len(expected_lines)
     assert actual_lines == expected_lines
