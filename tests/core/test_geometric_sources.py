--- conflicted
+++ resolved
@@ -274,13 +274,6 @@
     assert points_before is points_after
 
 
-<<<<<<< HEAD
-def test_line_source():
-    algo = pv.LineSource()
-    assert np.array_equal(algo.pointa, (-0.5, 0.0, 0.0))
-    assert np.array_equal(algo.pointb, (0.5, 0.0, 0.0))
-    assert algo.resolution == 1
-=======
 def test_cube_source():
     algo = pv.CubeSource()
     assert np.array_equal(algo.center, (0.0, 0.0, 0.0))
@@ -292,4 +285,8 @@
     assert np.array_equal(algo.bounds, bounds)
     with pytest.raises(TypeError):
         algo = pv.CubeSource(bounds=0.0)
->>>>>>> 09cc31d9
+def test_line_source():
+    algo = pv.LineSource()
+    assert np.array_equal(algo.pointa, (-0.5, 0.0, 0.0))
+    assert np.array_equal(algo.pointb, (0.5, 0.0, 0.0))
+    assert algo.resolution == 1