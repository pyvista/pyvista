--- conflicted
+++ resolved
@@ -394,35 +394,6 @@
     algo = pv.PlaneSource()
     assert algo.i_resolution == 10
     assert algo.j_resolution == 10
-<<<<<<< HEAD
-    assert algo.center == (0.0, 0.0, 0.0)
-    assert algo.origin == (-0.5, -0.5, 0.0)
-    point_a = (0.5, -0.5, 0.0)
-    point_b = (-0.5, 0.5, 0.0)
-    normal = (0.0, 0.0, 1.0)
-    assert algo.point_a == point_a
-    assert algo.point_b == point_b
-    assert algo.normal == normal
-    algo.flip_normal()
-    assert algo.point_a == point_b
-    assert algo.point_b == point_a
-    assert algo.normal == tuple((np.array(normal) * -1).tolist())
-
-
-def test_plane_source_push():
-    algo = pv.PlaneSource()
-    assert algo.center == (0.0, 0.0, 0.0)
-    assert algo.normal == (0.0, 0.0, 1.0)
-
-    distance = 5.0
-    algo.push(distance)
-    assert algo.center == (0, 0, distance)
-    assert tuple(algo.output.center) == (0, 0, distance)
-
-    algo.push(distance)
-    assert algo.center == (0, 0, distance * 2)
-    assert tuple(algo.output.center) == (0, 0, distance * 2)
-=======
     assert np.array_equal(algo.center, (0.0, 0.0, 0.0))
     assert np.array_equal(algo.origin, (-0.5, -0.5, 0.0))
     point_a = (0.5, -0.5, 0.0)
@@ -435,7 +406,21 @@
     assert np.array_equal(algo.point_a, point_b)
     assert np.array_equal(algo.point_b, point_a)
     assert np.array_equal(algo.normal, np.array(normal) * -1)
->>>>>>> 4badcc6d
+
+
+def test_plane_source_push():
+    algo = pv.PlaneSource()
+    assert algo.center == (0.0, 0.0, 0.0)
+    assert algo.normal == (0.0, 0.0, 1.0)
+
+    distance = 5.0
+    algo.push(distance)
+    assert np.array_equal(algo.center, (0, 0, distance))
+    assert np.array_equal(algo.output.center, (0, 0, distance))
+
+    algo.push(distance)
+    assert np.array_equal(algo.center, (0, 0, distance * 2))
+    assert np.array_equal(algo.output.center, (0, 0, distance * 2))
 
 
 def test_superquadric_source():
