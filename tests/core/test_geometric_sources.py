--- conflicted
+++ resolved
@@ -300,15 +300,6 @@
         algo = pv.CubeSource(bounds=0.0)
 
 
-<<<<<<< HEAD
-def test_polygon_source():
-    algo = pv.PolygonSource()
-    assert np.array_equal(algo.center, (0.0, 0.0, 0.0))
-    assert algo.radius == 1.0
-    assert np.array_equal(algo.normal, (0.0, 0.0, 1.0))
-    assert algo.n_sides == 6
-    assert algo.fill
-=======
 def test_sphere_source():
     algo = pv.SphereSource()
     assert algo.radius == 0.5
@@ -323,11 +314,18 @@
     if pv.vtk_version_info >= (9, 2):
         algo = pv.SphereSource(center=center)
         assert algo.center == center
->>>>>>> 9efbb5ca
 
 
 def test_line_source():
     algo = pv.LineSource()
     assert np.array_equal(algo.pointa, (-0.5, 0.0, 0.0))
     assert np.array_equal(algo.pointb, (0.5, 0.0, 0.0))
-    assert algo.resolution == 1+    assert algo.resolution == 1
+
+def test_polygon_source():
+    algo = pv.PolygonSource()
+    assert np.array_equal(algo.center, (0.0, 0.0, 0.0))
+    assert algo.radius == 1.0
+    assert np.array_equal(algo.normal, (0.0, 0.0, 1.0))
+    assert algo.n_sides == 6
+    assert algo.fill