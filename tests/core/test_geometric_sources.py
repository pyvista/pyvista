import numpy as np
import pytest
import vtk

import pyvista as pv
from pyvista import examples
from pyvista.core.utilities.geometric_objects import translate


def test_cone_source():
    algo = pv.ConeSource()
    assert np.array_equal(algo.center, (0.0, 0.0, 0.0))
    assert np.array_equal(algo.direction, (1.0, 0.0, 0.0))
    assert algo.height == 1.0
    assert algo.radius == 0.5
    assert algo.capping
    assert algo.resolution == 6
    with pytest.raises(ValueError):  # noqa: PT011
        algo = pv.ConeSource(angle=0.0, radius=0.0)
    algo = pv.ConeSource(angle=0.0)
    assert algo.angle == 0.0
    algo = pv.ConeSource(radius=0.0)
    assert algo.radius == 0.0


def test_cylinder_source():
    algo = pv.CylinderSource()
    assert algo.radius == 0.5
    assert algo.height == 1.0
    assert algo.capping
    assert algo.resolution == 100
    center = np.random.default_rng().random(3)
    direction = np.random.default_rng().random(3)
    algo.center = center
    algo.direction = direction
    assert np.array_equal(algo.center, center)
    assert np.array_equal(algo.direction, direction)


def test_multiple_lines_source():
    algo = pv.MultipleLinesSource()
    points = np.array([[-0.5, 0.0, 0.0], [0.5, 0.0, 0.0]])
    assert np.array_equal(algo.points, points)
    points = np.array([[0.0, 0.0, 0.0], [1.0, 1.0, 1.0], [0.0, 0.0, 1.0]])
    algo = pv.MultipleLinesSource(points=points)
    assert np.array_equal(algo.points, points)
    with pytest.raises(ValueError, match='Array of points must have three values per point'):
        algo.points = points[:, :1]
    with pytest.raises(ValueError, match='>=2 points need to define multiple lines.'):
        algo.points = points[0, :]


@pytest.fixture()
def bunny():
    return examples.download_bunny_coarse()


@pytest.mark.parametrize("is_negative", [True, False])
@pytest.mark.parametrize("delta", [([0, 0, 0]), ([1e-8, 0, 0]), ([0, 0, 1e-8])])
def test_translate_direction_collinear(is_negative, delta, bunny):
    mesh_in = bunny
    direction = np.array([0.0, 1.0, 0.0]) + delta
    if is_negative:
        direction *= -1
    mesh_out = mesh_in.copy()
    translate(mesh_out, direction=direction)
    points_in = mesh_in.points
    points_out = mesh_out.points

    if is_negative:
        assert np.allclose(points_in[:, 0], -points_out[:, 1])
        assert np.allclose(points_in[:, 1], points_out[:, 0])
        assert np.allclose(points_in[:, 2], points_out[:, 2])
    else:
        assert np.allclose(points_in[:, 0], points_out[:, 1])
        assert np.allclose(points_in[:, 1], -points_out[:, 0])
        assert np.allclose(points_in[:, 2], points_out[:, 2])


def test_translate_precision():
    """
    Test that specifying a 64bit float as an arg, will not
    introduce precision error for 32bit meshes.
    """
    val = np.float64(29380 / 18)

    # test indirectly using Plane, which will yield a float32 mesh
    mesh = pv.Plane(center=[0, val / 2, 0], j_size=val, i_resolution=1, j_resolution=1)
    assert mesh.points.dtype == np.float32

    expected = np.array(
        [[-0.5, 0.0, 0.0], [0.5, 0.0, 0.0], [-0.5, 1632.2222, 0.0], [0.5, 1632.2222, 0.0]],
        dtype=np.float32,
    )

    # DO NOT USE np.all_close. This should match exactly
    assert np.array_equal(mesh.points, expected)


def test_text3d_source_empty_string():
    # Test empty string is processed to have a single point
    src = pv.Text3DSource(process_empty_string=True)
    assert src.process_empty_string
    out = src.output
    assert out.n_points == 1

    # Test setting an empty string is processed to have a single point
    src.process_empty_string = False
    assert not src.process_empty_string
    out = src.output
    assert out.n_points == 0

    if pv.vtk_version_info == (9, 0, 3):
        mx, mn = 1, -1
    else:
        mx, mn = vtk.VTK_DOUBLE_MAX, vtk.VTK_DOUBLE_MIN

    assert out.bounds == (mx, mn, mx, mn, mx, mn)


def test_text3d_source():
    src = pv.Text3DSource(string='Text')
    assert src.string == 'Text'
    out = src.output
    assert len(out.split_bodies()) == 4


@pytest.mark.parametrize('string', [" ", 'TEXT'])
@pytest.mark.parametrize('center', [(0, 0, 0), (1, -2, 3)])
@pytest.mark.parametrize('height', [None, 0, 1, 2])
@pytest.mark.parametrize('width', [None, 0, 1, 2])
@pytest.mark.parametrize('depth', [None, 0, 1, 2])
@pytest.mark.parametrize('normal', [(0, 0, 1)])
def test_text3d_source_parameters(string, center, height, width, depth, normal):
    src = pv.Text3DSource(
        string=string, center=center, height=height, width=width, depth=depth, normal=normal
    )
    out = src.output
    bnds = out.bounds
    actual_width, actual_height, actual_depth = (
        bnds[1] - bnds[0],
        bnds[3] - bnds[2],
        bnds[5] - bnds[4],
    )

    # Compute expected values
    empty_string = string.isspace()
    if empty_string:
        expected_width, expected_height, expected_depth = 0.0, 0.0, 0.0
    else:
        expected_width, expected_height, expected_depth = width, height, depth

        # Determine expected values for cases where width, height, or depth is None
        if depth is None:
            expected_depth = actual_height * 0.5

        # For width and height, create an unscaled version for reference
        src_not_scaled = pv.Text3DSource(string=string, center=center)
        out_not_scaled = src_not_scaled.output
        bnds = out_not_scaled.bounds
        unscaled_width, unscaled_height = bnds[1] - bnds[0], bnds[3] - bnds[2]
        if width is None and height is not None:
            expected_width = unscaled_width * actual_height / unscaled_height
        elif width is not None and height is None:
            expected_height = unscaled_height * actual_width / unscaled_width
        elif width is None and height is None:
            expected_width = unscaled_width
            expected_height = unscaled_height

    assert np.allclose(actual_width, expected_width)
    assert np.allclose(actual_height, expected_height)
    assert np.allclose(actual_depth, expected_depth)
    assert np.array_equal(out.center, center)

    if not empty_string and width and height and depth == 0:
        # Test normal direction for planar 2D meshes
        actual_normal = np.mean(out.cell_normals, axis=0)
        assert np.allclose(actual_normal, normal)

        # Since `direction` param is under-determined and may swap the
        # width and height, test normal again without testing the bounds
        # We also use a symmetric text string since the oriented mesh's
        # bounding box center and/or the mean of its points will otherwise
        # vary and is challenging to test
        new_normal = np.array((1, -2, 3))
        src = pv.Text3DSource(string='I', center=center, normal=new_normal, depth=0)
        out = src.output
        actual_normal = np.mean(out.cell_normals, axis=0)
        expected_normal = new_normal / np.linalg.norm(new_normal)
        assert np.allclose(actual_normal, expected_normal, atol=1e-4)

        points_center = np.mean(out.points, axis=0)
        assert np.allclose(points_center, center, atol=1e-4)


@pytest.fixture()
def text3d_source_with_text():
    return pv.Text3DSource("TEXT")


def test_text3d_source_update(text3d_source_with_text):
    assert text3d_source_with_text._modified
    assert text3d_source_with_text._output.n_points == 0
    text3d_source_with_text.update()
    assert not text3d_source_with_text._modified
    assert text3d_source_with_text._output.n_points > 1

    # Test calling update has no effect on output when modified flag is not set
    points_before = text3d_source_with_text._output.GetPoints()
    text3d_source_with_text.update()
    points_after = text3d_source_with_text._output.GetPoints()
    assert not text3d_source_with_text._modified
    assert points_before is points_after


def text3d_source_test_params():
    return (
        ('string', 'TEXT'),
        ('center', (1, 2, 3)),
        ('normal', (4, 5, 6)),
        ('height', 2),
        ('width', 3),
        ('depth', 4),
    )


def test_text3d_source_output(text3d_source_with_text):
    # Store initial object references
    out1 = text3d_source_with_text._output
    out1_points = out1.GetPoints()
    assert out1.n_points == 0

    # Test getting output triggers an update
    assert text3d_source_with_text._modified
    out2 = text3d_source_with_text.output
    assert not text3d_source_with_text._modified

    # Test that output object reference is unchanged
    assert out2 is out1

    # Test that output points object reference is changed
    out2_points = out2.GetPoints()
    assert out2_points is not out1_points

    # Test correct output
    assert len(out2.split_bodies()) == len(text3d_source_with_text.string)


@pytest.mark.parametrize(
    'kwarg_tuple',
    text3d_source_test_params(),
)
def test_text3d_source_modified_init(kwarg_tuple):
    # Test init modifies source but does not update output
    name, value = kwarg_tuple
    kwarg_dict = {name: value}

    src = pv.Text3DSource(**kwarg_dict)
    assert src._modified
    assert src._output.n_points == 0


@pytest.mark.parametrize(
    'kwarg_tuple',
    text3d_source_test_params(),
)
def test_text3d_source_modified(text3d_source_with_text, kwarg_tuple):
    # Set test param
    name, value = kwarg_tuple
    setattr(text3d_source_with_text, name, value)
    assert text3d_source_with_text._modified

    # Call update to clear modified flag
    assert text3d_source_with_text._modified
    text3d_source_with_text.update()
    assert not text3d_source_with_text._modified

    # Test that setting the same value does not set the modified flag
    points_before = text3d_source_with_text._output.GetPoints()  # Manually set flag for test
    setattr(text3d_source_with_text, name, value)
    points_after = text3d_source_with_text._output.GetPoints()
    assert not text3d_source_with_text._modified
    assert points_before is points_after

    # Test setting a new value sets modified flag but does not change output
    if name == "string":
        new_value = value + value
    else:
        new_value = np.array(value) * 2
    points_before = text3d_source_with_text._output.GetPoints()
    setattr(text3d_source_with_text, name, new_value)
    points_after = text3d_source_with_text._output.GetPoints()
    assert text3d_source_with_text._modified
    assert points_before is points_after


def test_disc_source():
    algo = pv.DiscSource()
    assert np.array_equal(algo.center, (0.0, 0.0, 0.0))
    assert algo.inner == 0.25
    assert algo.outer == 0.5
    assert algo.r_res == 1
    assert algo.c_res == 6
    if pv.vtk_version_info >= (9, 2):
        center = (1.0, 2.0, 3.0)
        algo = pv.DiscSource(center=center)
        assert algo.center == center


def test_cube_source():
    algo = pv.CubeSource()
    assert np.array_equal(algo.center, (0.0, 0.0, 0.0))
    assert algo.x_length == 1.0
    assert algo.y_length == 1.0
    assert algo.z_length == 1.0
    bounds = (0.0, 1.0, 2.0, 3.0, 4.0, 5.0)
    algo = pv.CubeSource(bounds=bounds)
    assert np.array_equal(algo.bounds, bounds)
    with pytest.raises(TypeError):
        algo = pv.CubeSource(bounds=0.0)


def test_sphere_source():
    algo = pv.SphereSource()
    assert algo.radius == 0.5
    assert np.array_equal(algo.center, (0.0, 0.0, 0.0))
    assert algo.theta_resolution == 30
    assert algo.phi_resolution == 30
    assert algo.start_theta == 0.0
    assert algo.end_theta == 360.0
    assert algo.start_phi == 0.0
    assert algo.end_phi == 180.0
    center = (1.0, 2.0, 3.0)
    if pv.vtk_version_info >= (9, 2):
        algo = pv.SphereSource(center=center)
        assert algo.center == center


def test_line_source():
    algo = pv.LineSource()
    assert np.array_equal(algo.pointa, (-0.5, 0.0, 0.0))
    assert np.array_equal(algo.pointb, (0.5, 0.0, 0.0))
    assert algo.resolution == 1


def test_polygon_source():
    algo = pv.PolygonSource()
    assert np.array_equal(algo.center, (0.0, 0.0, 0.0))
    assert algo.radius == 1.0
    assert np.array_equal(algo.normal, (0.0, 0.0, 1.0))
    assert algo.n_sides == 6
    assert algo.fill


def test_platonic_solid_source():
    algo = pv.PlatonicSolidSource()
    assert algo.kind == 'tetrahedron'


def test_plane_source():
    algo = pv.PlaneSource()
    assert algo.i_resolution == 10
    assert algo.j_resolution == 10


<<<<<<< HEAD
def test_arrow_source():
    algo = pv.ArrowSource()
    assert algo.tip_length == 0.25
    assert algo.tip_radius == 0.1
    assert algo.tip_resolution == 20
    assert algo.shaft_radius == 0.05
    assert algo.shaft_resolution == 20
=======
def test_box_source():
    algo = pv.BoxSource()
    assert np.array_equal(algo.bounds, [-1.0, 1.0, -1.0, 1.0, -1.0, 1.0])
    assert algo.level == 0
    assert algo.quads
>>>>>>> 89614186
<|MERGE_RESOLUTION|>--- conflicted
+++ resolved
@@ -363,7 +363,6 @@
     assert algo.j_resolution == 10
 
 
-<<<<<<< HEAD
 def test_arrow_source():
     algo = pv.ArrowSource()
     assert algo.tip_length == 0.25
@@ -371,10 +370,8 @@
     assert algo.tip_resolution == 20
     assert algo.shaft_radius == 0.05
     assert algo.shaft_resolution == 20
-=======
 def test_box_source():
     algo = pv.BoxSource()
     assert np.array_equal(algo.bounds, [-1.0, 1.0, -1.0, 1.0, -1.0, 1.0])
     assert algo.level == 0
-    assert algo.quads
->>>>>>> 89614186
+    assert algo.quads