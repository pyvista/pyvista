--- conflicted
+++ resolved
@@ -492,14 +492,6 @@
     assert error < 100
 
 
-<<<<<<< HEAD
-@pytest.mark.skipif(pv.vtk_version_info < (9, 3), reason="Functions not implemented before 9.3.X")
-def test_edge_opacity(sphere):
-    edge_opacity = np.random.random_sample()
-    pl = pv.Plotter(sphere)
-    actor = pl.add_mesh(sphere, edge_opacity=edge_opacity)
-    assert actor.prop.edge_opacity == edge_opacity
-=======
 def test_legend_font(sphere):
     plotter = pv.Plotter()
     plotter.add_mesh(sphere)
@@ -508,4 +500,11 @@
         labels=legend_labels, border=True, bcolor=None, size=[0.1, 0.1], font_family='times'
     )
     assert legend.GetEntryTextProperty().GetFontFamily() == vtk.VTK_TIMES
->>>>>>> ab95174d
+
+
+@pytest.mark.skipif(pv.vtk_version_info < (9, 3), reason="Functions not implemented before 9.3.X")
+def test_edge_opacity(sphere):
+    edge_opacity = np.random.random_sample()
+    pl = pv.Plotter(sphere)
+    actor = pl.add_mesh(sphere, edge_opacity=edge_opacity)
+    assert actor.prop.edge_opacity == edge_opacity