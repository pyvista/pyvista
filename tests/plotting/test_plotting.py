--- conflicted
+++ resolved
@@ -694,9 +694,6 @@
         plotter.add_legend(labels=legend_labels, size=type)
 
 
-<<<<<<< HEAD
-=======
-@skip_no_plotting
 def test_legend_circle_face(sphere):
     plotter = pyvista.Plotter()
     plotter.add_mesh(sphere)
@@ -707,7 +704,6 @@
     plotter.show(before_close_callback=verify_cache_image)
 
 
-@skip_no_plotting
 def test_legend_rectangle_face(sphere):
     plotter = pyvista.Plotter()
     plotter.add_mesh(sphere)
@@ -718,7 +714,6 @@
     plotter.show(before_close_callback=verify_cache_image)
 
 
-@skip_no_plotting
 def test_legend_invalid_face(sphere):
     plotter = pyvista.Plotter()
     plotter.add_mesh(sphere)
@@ -729,8 +724,6 @@
                                     size=[0.1, 0.1], face=face)
 
 
-@skip_no_plotting
->>>>>>> 84397582
 def test_add_axes_twice():
     plotter = pyvista.Plotter()
     plotter.add_axes()
