"""
See the image regression notes in doc/extras/developer_notes.rst
"""
import time
import platform
import warnings
import inspect
import pathlib
import os
from weakref import proxy
from pathlib import Path

from PIL import Image
import imageio
import numpy as np
import pytest
import vtk

import pyvista
from pyvista._vtk import VTK9
from pyvista import examples
from pyvista.plotting import system_supports_plotting
from pyvista.plotting.plotting import SUPPORTED_FORMATS
from pyvista.core.errors import DeprecationError


# skip all tests if unable to render
if not system_supports_plotting():
    pytestmark = pytest.mark.skip


ffmpeg_failed = False
try:
    try:
        import imageio_ffmpeg
        imageio_ffmpeg.get_ffmpeg_exe()
    except ImportError:
        imageio.plugins.ffmpeg.download()
except:
    ffmpeg_failed = True

try:
    from vtkmodules.vtkCommonCore import vtkVersion
    vtk_dev = len(str(vtkVersion().GetVTKBuildVersion())) > 2
except:
    vtk_dev = False

# These tests fail with mesa opengl on windows
skip_windows_dev_whl = pytest.mark.skipif(os.name == 'nt' and vtk_dev,
                                          reason='Test fails on Windows with VTK dev wheels')


# Reset image cache with new images
glb_reset_image_cache = False
THIS_PATH = Path(__file__).parent.absolute()
IMAGE_CACHE_DIR = os.path.join(THIS_PATH, 'image_cache')
if not os.path.isdir(IMAGE_CACHE_DIR):
    os.mkdir(IMAGE_CACHE_DIR)

# always set on azure CI
AZURE_CI_WINDOWS = os.environ.get('AZURE_CI_WINDOWS', 'false').lower() == 'true'

skip_not_vtk9 = pytest.mark.skipif(not VTK9, reason="Test requires >=VTK v9")

# Normal image warning/error thresholds (assumes using use_vtk)
IMAGE_REGRESSION_ERROR = 500  # major differences
IMAGE_REGRESSION_WARNING = 200  # minor differences

# Image regression warning/error thresholds for releases after 9.0.1
# TODO: once we have a stable release for VTK, remove these.
HIGH_VARIANCE_TESTS = {
    'test_pbr',
    'test_set_viewup',
    'test_add_title',
    'test_import_gltf',  # image cache created with 9.0.20210612.dev0
    'test_export_gltf'}  # image cache created with 9.0.20210612.dev0
VER_IMAGE_REGRESSION_ERROR = 1000
VER_IMAGE_REGRESSION_WARNING = 1000


# this must be a session fixture to ensure this runs before any other test
@pytest.fixture(scope="session", autouse=True)
def get_cmd_opt(pytestconfig):
    global glb_reset_image_cache, glb_ignore_image_cache
    glb_reset_image_cache = pytestconfig.getoption('reset_image_cache')
    glb_ignore_image_cache = pytestconfig.getoption('ignore_image_cache')


def verify_cache_image(plotter):
    """Either store or validate an image.

    This is function should only be called within a pytest
    environment.  Pass it to either the ``Plotter.show()`` or the
    ``pyvista.plot()`` functions as the before_close_callback keyword
    arg.

    Assign this only once for each test you'd like to validate the
    previous image of.  This will not work with parameterized tests.

    Example Usage:
    plotter = pyvista.Plotter()
    plotter.add_mesh(sphere)
    plotter.show(before_close_callback=verify_cache_image)

    """
    global glb_reset_image_cache, glb_ignore_image_cache

    # Image cache is only valid for VTK9 on Linux
    if not VTK9 or platform.system() != 'Linux':
        return

    # since each test must contain a unique name, we can simply
    # use the function test to name the image
    stack = inspect.stack()
    test_name = None
    for item in stack:
        if item.function == 'check_gc':
            return
        if item.function[:5] == 'test_':
            test_name = item.function
            break
    if item.function in HIGH_VARIANCE_TESTS:
        allowed_error = VER_IMAGE_REGRESSION_ERROR
        allowed_warning = VER_IMAGE_REGRESSION_WARNING
    else:
        allowed_error = IMAGE_REGRESSION_ERROR
        allowed_warning = IMAGE_REGRESSION_WARNING

    if test_name is None:
        raise RuntimeError('Unable to identify calling test function.  This function '
                           'should only be used within a pytest environment.')

    # cached image name
    image_filename = os.path.join(IMAGE_CACHE_DIR, test_name[5:] + '.png')

    # simply save the last screenshot if it doesn't exist or the cache
    # is being reset.
    if glb_reset_image_cache or not os.path.isfile(image_filename):
        return plotter.screenshot(image_filename)

    if glb_ignore_image_cache:
        return

    # otherwise, compare with the existing cached image
    error = pyvista.compare_images(image_filename, plotter)
    if error > allowed_error:
        raise RuntimeError('Exceeded image regression error of '
                           f'{IMAGE_REGRESSION_ERROR} with an image error of '
                           f'{error}')
    if error > allowed_warning:
        warnings.warn('Exceeded image regression warning of '
                      f'{IMAGE_REGRESSION_WARNING} with an image error of '
                      f'{error}')


@skip_not_vtk9
def test_import_gltf():
    filename = os.path.join(THIS_PATH, '..', 'example_files', 'Box.glb')
    pl = pyvista.Plotter()

    with pytest.raises(FileNotFoundError):
        pl.import_gltf('not a file')

    pl.import_gltf(filename)
    pl.show(before_close_callback=verify_cache_image)


@skip_not_vtk9
def test_export_gltf(tmpdir, sphere, airplane):
    filename = str(tmpdir.mkdir("tmpdir").join(f'tmp.gltf'))

    pl = pyvista.Plotter()
    pl.add_mesh(sphere, smooth_shading=True)
    pl.add_mesh(airplane)
    pl.export_gltf(filename)

    pl_import = pyvista.Plotter()
    pl_import.import_gltf(filename)
    pl_import.show(before_close_callback=verify_cache_image)

    with pytest.raises(RuntimeError, match='This plotter has been closed'):
        pl_import.export_gltf(filename)


@skip_not_vtk9
@skip_windows_dev_whl
@pytest.mark.skipif(AZURE_CI_WINDOWS, reason="Windows CI testing segfaults on pbr")
def test_pbr(sphere):
    """Test PBR rendering"""
    texture = examples.load_globe_texture()

    pl = pyvista.Plotter(lighting=None)
    pl.set_environment_texture(texture)
    pl.add_light(pyvista.Light())
    pl.add_mesh(sphere,
                color='w',
                pbr=True, metallic=0.8, roughness=0.2,
                smooth_shading=True,
                diffuse=1)
    pl.add_mesh(pyvista.Sphere(center=(0, 0, 1)),
                color='w',
                pbr=True, metallic=0.0, roughness=1.0,
                smooth_shading=True,
                diffuse=1)
    pl.show(before_close_callback=verify_cache_image)


def test_plot_pyvista_ndarray(sphere):
    # verify we can plot pyvista_ndarray
    pyvista.plot(sphere.points)

    plotter = pyvista.Plotter()
    plotter.add_points(sphere.points)
    plotter.add_points(sphere.points + 1)
    plotter.show()


def test_plot_increment_point_size():
    points = np.array([[0, 0, 0], [1, 0, 0], [1, 0, 0], [1, 1, 0]])
    pl = pyvista.Plotter()
    pl.add_points(points + 1)
    pl.add_lines(points)
    pl.increment_point_size_and_line_width(5)
    pl.show(before_close_callback=verify_cache_image)


@skip_not_vtk9
def test_plot_update(sphere):
    pl = pyvista.Plotter()
    pl.add_mesh(sphere)
    pl.show(auto_close=False)
    pl.update()
    time.sleep(0.1)
    pl.update()
    pl.update(force_redraw=True)
    pl.close()


def test_plot(sphere, tmpdir):
    tmp_dir = tmpdir.mkdir("tmpdir2")
    filename = str(tmp_dir.join('tmp.png'))
    scalars = np.arange(sphere.n_points)
    cpos, img = pyvista.plot(sphere,
                             full_screen=True,
                             text='this is a sphere',
                             show_bounds=True,
                             color='r',
                             style='wireframe',
                             line_width=2,
                             scalars=scalars,
                             flip_scalars=True,
                             cmap='bwr',
                             interpolate_before_map=True,
                             screenshot=filename,
                             return_img=True,
                             before_close_callback=verify_cache_image,
                             return_cpos=True)
    assert isinstance(cpos, pyvista.CameraPosition)
    assert isinstance(img, np.ndarray)
    assert os.path.isfile(filename)

    filename = pathlib.Path(str(tmp_dir.join('tmp2.png')))
    pyvista.plot(sphere, screenshot=filename)

    # Ensure it added a PNG extension by default
    assert filename.with_suffix(".png").is_file()

    # test invalid extension
    with pytest.raises(ValueError):
        filename = pathlib.Path(str(tmp_dir.join('tmp3.foo')))
        pyvista.plot(sphere, screenshot=filename)


def test_plot_return_cpos(sphere):
    cpos = sphere.plot(return_cpos=True)
    assert isinstance(cpos, pyvista.CameraPosition)
    assert sphere.plot(return_cpos=False) is None


def test_add_title():
    plotter = pyvista.Plotter()
    plotter.add_title('Plot Title')
    plotter.show(before_close_callback=verify_cache_image)


def test_plot_invalid_style(sphere):
    with pytest.raises(ValueError):
        pyvista.plot(sphere, style='not a style')


@pytest.mark.parametrize('interaction, kwargs', [
    ('trackball', {}),
    ('trackball_actor', {}),
    ('image', {}),
    ('joystick', {}),
    ('joystick_actor', {}),
    ('zoom', {}),
    ('terrain', {}),
    ('terrain', {'mouse_wheel_zooms': True, 'shift_pans': True}),
    ('rubber_band', {}),
    ('rubber_band_2d', {}),
])
def test_interactor_style(sphere, interaction, kwargs):
    plotter = pyvista.Plotter()
    plotter.add_mesh(sphere)
    getattr(plotter, f'enable_{interaction}_style')(**kwargs)
    assert plotter.iren._style_class is not None
    plotter.close()


def test_lighting_disable_3_lights():
    with pytest.raises(DeprecationError):
        pyvista.Plotter().disable_3_lights()


def test_lighting_enable_three_lights(sphere):
    plotter = pyvista.Plotter()
    plotter.add_mesh(sphere)

    plotter.enable_3_lights()
    lights = plotter.renderer.lights
    assert len(lights) == 3
    for light in lights:
        assert light.on

    assert lights[0].intensity == 1.0
    assert lights[1].intensity == 0.6
    assert lights[2].intensity == 0.5

    plotter.show(before_close_callback=verify_cache_image)


def test_lighting_add_manual_light(sphere):
    plotter = pyvista.Plotter(lighting=None)
    plotter.add_mesh(sphere)

    # test manual light addition
    light = pyvista.Light()
    plotter.add_light(light)
    assert plotter.renderer.lights == [light]

    # failing case
    with pytest.raises(TypeError):
        plotter.add_light('invalid')

    plotter.show(before_close_callback=verify_cache_image)


def test_lighting_remove_manual_light(sphere):
    plotter = pyvista.Plotter(lighting=None)
    plotter.add_mesh(sphere)
    plotter.add_light(pyvista.Light())

    # test light removal
    plotter.remove_all_lights()
    assert not plotter.renderer.lights

    plotter.show(before_close_callback=verify_cache_image)


def test_lighting_subplots(sphere):
    plotter = pyvista.Plotter(shape='1|1')
    plotter.add_mesh(sphere)
    renderers = plotter.renderers

    light = pyvista.Light()
    plotter.remove_all_lights()
    for renderer in renderers:
        assert not renderer.lights

    plotter.subplot(0)
    plotter.add_light(light, only_active=True)
    assert renderers[0].lights and not renderers[1].lights
    plotter.add_light(light, only_active=False)
    assert renderers[0].lights and renderers[1].lights
    plotter.subplot(1)
    plotter.add_mesh(pyvista.Sphere())
    plotter.remove_all_lights(only_active=True)
    assert renderers[0].lights and not renderers[1].lights

    plotter.show(before_close_callback=verify_cache_image)


def test_lighting_init_light_kit(sphere):
    plotter = pyvista.Plotter(lighting='light kit')
    plotter.add_mesh(sphere)
    lights = plotter.renderer.lights
    assert len(lights) == 5
    assert lights[0].light_type == pyvista.Light.HEADLIGHT
    for light in lights[1:]:
        assert light.light_type == light.CAMERA_LIGHT
    plotter.show(before_close_callback=verify_cache_image)


def test_lighting_init_three_lights(sphere):
    plotter = pyvista.Plotter(lighting='three lights')
    plotter.add_mesh(sphere)
    lights = plotter.renderer.lights
    assert len(lights) == 3
    for light in lights:
        assert light.light_type == light.CAMERA_LIGHT
    plotter.show(before_close_callback=verify_cache_image)


def test_lighting_init_none(sphere):
    # ``None`` already tested above
    plotter = pyvista.Plotter(lighting='none')
    plotter.add_mesh(sphere)
    lights = plotter.renderer.lights
    assert not lights
    plotter.show(before_close_callback=verify_cache_image)


def test_lighting_init_invalid():
    with pytest.raises(ValueError):
        pyvista.Plotter(lighting='invalid')


def test_plotter_shape_invalid():
    # wrong size
    with pytest.raises(ValueError):
        pyvista.Plotter(shape=(1,))
    # not positive
    with pytest.raises(ValueError):
        pyvista.Plotter(shape=(1, 0))
    with pytest.raises(ValueError):
        pyvista.Plotter(shape=(0, 2))
    # not a sequence
    with pytest.raises(TypeError):
        pyvista.Plotter(shape={1, 2})


def test_plot_bounds_axes_with_no_data():
    plotter = pyvista.Plotter()
    plotter.show_bounds()
    plotter.show(before_close_callback=verify_cache_image)


def test_plot_show_grid(sphere):
    plotter = pyvista.Plotter()
    plotter.show_grid()
    plotter.add_mesh(sphere)
    plotter.show(before_close_callback=verify_cache_image)


cpos_param = [[(2.0, 5.0, 13.0),
              (0.0, 0.0, 0.0),
              (-0.7, -0.5, 0.3)],
             [-1, 2, -5],  # trigger view vector
             [1.0, 2.0, 3.0],
]
cpos_param.extend(pyvista.plotting.Renderer.CAMERA_STR_ATTR_MAP)
@pytest.mark.parametrize('cpos', cpos_param)
def test_set_camera_position(cpos, sphere):
    plotter = pyvista.Plotter()
    plotter.add_mesh(sphere)
    plotter.camera_position = cpos
    plotter.show()


@pytest.mark.parametrize('cpos', [[(2.0, 5.0),
                                   (0.0, 0.0, 0.0),
                                   (-0.7, -0.5, 0.3)],
                                  [-1, 2],
                                  [(1,2,3)],
                                  'notvalid'])
def test_set_camera_position_invalid(cpos, sphere):
    plotter = pyvista.Plotter()
    plotter.add_mesh(sphere)
    with pytest.raises(pyvista.core.errors.InvalidCameraError):
        plotter.camera_position = cpos


def test_parallel_projection():
    plotter = pyvista.Plotter()
    assert isinstance(plotter.parallel_projection, bool)


@pytest.mark.parametrize("state", [True, False])
def test_set_parallel_projection(state):
    plotter = pyvista.Plotter()
    plotter.parallel_projection = state
    assert plotter.parallel_projection == state


def test_parallel_scale():
    plotter = pyvista.Plotter()
    assert isinstance(plotter.parallel_scale, float)


@pytest.mark.parametrize("value", [1, 1.5, 0.3, 10])
def test_set_parallel_scale(value):
    plotter = pyvista.Plotter()
    plotter.parallel_scale = value
    assert plotter.parallel_scale == value


def test_set_parallel_scale_invalid():
    plotter = pyvista.Plotter()
    with pytest.raises(TypeError):
        plotter.parallel_scale = "invalid"


def test_plot_no_active_scalars(sphere):
    plotter = pyvista.Plotter()
    plotter.add_mesh(sphere)
    with pytest.raises(ValueError):
        plotter.update_scalars(np.arange(5))
    with pytest.raises(ValueError):
        plotter.update_scalars(np.arange(sphere.n_faces))


def test_plot_show_bounds(sphere):
    plotter = pyvista.Plotter()
    plotter.add_mesh(sphere)
    plotter.show_bounds(show_xaxis=False,
                        show_yaxis=False,
                        show_zaxis=False,
                        show_xlabels=False,
                        show_ylabels=False,
                        show_zlabels=False,
                        use_2d=True)
    plotter.show(before_close_callback=verify_cache_image)


def test_plot_label_fmt(sphere):
    plotter = pyvista.Plotter()
    plotter.add_mesh(sphere)
    plotter.show_bounds(xlabel='My X', fmt=r'%.3f')
    plotter.show(before_close_callback=verify_cache_image)


@pytest.mark.parametrize('grid', [True, 'both', 'front', 'back'])
@pytest.mark.parametrize('location', ['all', 'origin', 'outer', 'front', 'back'])
def test_plot_show_bounds_params(grid, location):
    plotter = pyvista.Plotter()
    plotter.add_mesh(pyvista.Cube())
    plotter.show_bounds(grid=grid, ticks='inside', location=location)
    plotter.show_bounds(grid=grid, ticks='outside', location=location)
    plotter.show_bounds(grid=grid, ticks='both', location=location)
    plotter.show()


def test_plot_silhouette_fail(hexbeam):
    plotter = pyvista.Plotter()
    with pytest.raises(TypeError, match="Expected type is `PolyData`"):
        plotter.add_mesh(hexbeam, silhouette=True)


def test_plot_no_silhouette(tri_cylinder):
    # silhouette=False
    plotter = pyvista.Plotter()
    plotter.add_mesh(tri_cylinder)
    assert len(list(plotter.renderer.GetActors())) == 1  # only cylinder
    plotter.show(before_close_callback=verify_cache_image)


def test_plot_silhouette(tri_cylinder):
    # silhouette=True and default properties
    plotter = pyvista.Plotter()
    plotter.add_mesh(tri_cylinder, silhouette=True)
    actors = list(plotter.renderer.GetActors())
    assert len(actors) == 2  # cylinder + silhouette
    actor = actors[0]  # get silhouette actor
    props = actor.GetProperty()
    assert props.GetColor() == pyvista.parse_color(pyvista.global_theme.silhouette.color)
    assert props.GetOpacity() == pyvista.global_theme.silhouette.opacity
    assert props.GetLineWidth() == pyvista.global_theme.silhouette.line_width
    plotter.show(before_close_callback=verify_cache_image)


def test_plot_silhouette_options(tri_cylinder):
    # cover other properties
    plotter = pyvista.Plotter()
    plotter.add_mesh(tri_cylinder, silhouette=dict(decimate=None, feature_angle=20))
    plotter.show(before_close_callback=verify_cache_image)


def test_plotter_scale(sphere):
    plotter = pyvista.Plotter()
    plotter.add_mesh(sphere)
    plotter.set_scale(10, 10, 10)
    assert plotter.scale == [10, 10, 10]
    plotter.set_scale(5.0)
    plotter.set_scale(yscale=6.0)
    plotter.set_scale(zscale=9.0)
    assert plotter.scale == [5.0, 6.0, 9.0]
    plotter.scale = [1.0, 4.0, 2.0]
    assert plotter.scale == [1.0, 4.0, 2.0]
    plotter.show(before_close_callback=verify_cache_image)


def test_plot_add_scalar_bar(sphere):
    sphere['test_scalars'] = sphere.points[:, 2]
    plotter = pyvista.Plotter()
    plotter.add_mesh(sphere)
    plotter.add_scalar_bar(label_font_size=10, title_font_size=20, title='woa',
                           interactive=True, vertical=True)
    plotter.add_scalar_bar(background_color='white', n_colors=256)
    assert isinstance(plotter.scalar_bar, vtk.vtkScalarBarActor)
    plotter.show(before_close_callback=verify_cache_image)


def test_plot_invalid_add_scalar_bar():
    with pytest.raises(AttributeError):
        plotter = pyvista.Plotter()
        plotter.add_scalar_bar()


def test_plot_list():
    sphere_a = pyvista.Sphere(0.5)
    sphere_b = pyvista.Sphere(1.0)
    sphere_c = pyvista.Sphere(2.0)
    pyvista.plot([sphere_a, sphere_b, sphere_c],
                 style='wireframe',
                 before_close_callback=verify_cache_image)


def test_add_lines_invalid():
    plotter = pyvista.Plotter()
    with pytest.raises(TypeError):
        plotter.add_lines(range(10))


def test_open_gif_invalid():
    plotter = pyvista.Plotter()
    with pytest.raises(ValueError):
        plotter.open_gif('file.abs')


@pytest.mark.skipif(ffmpeg_failed, reason="Requires imageio-ffmpeg")
def test_make_movie(sphere):
    # Make temporary file
    filename = os.path.join(pyvista.USER_DATA_PATH, 'tmp.mp4')

    movie_sphere = sphere.copy()
    plotter = pyvista.Plotter()
    plotter.open_movie(filename)
    actor = plotter.add_axes_at_origin()
    plotter.remove_actor(actor, reset_camera=False, render=True)
    plotter.add_mesh(movie_sphere,
                     scalars=np.random.random(movie_sphere.n_faces))
    plotter.show(auto_close=False, window_size=[304, 304])
    plotter.set_focus([0, 0, 0])
    for i in range(3):  # limiting number of frames to write for speed
        plotter.write_frame()
        random_points = np.random.random(movie_sphere.points.shape)
        movie_sphere.points[:] = random_points*0.01 + movie_sphere.points*0.99
        movie_sphere.points[:] -= movie_sphere.points.mean(0)
        scalars = np.random.random(movie_sphere.n_faces)
        plotter.update_scalars(scalars)

    # remove file
    plotter.close()
    os.remove(filename)  # verifies that the plotter has closed


def test_add_legend(sphere):
    plotter = pyvista.Plotter()
    plotter.add_mesh(sphere)
    with pytest.raises(ValueError):
        plotter.add_legend()
    legend_labels = [['sphere', 'r']]
    plotter.add_legend(labels=legend_labels, border=True, bcolor=None,
                       size=[0.1, 0.1])
    plotter.show(before_close_callback=verify_cache_image)


def test_legend_origin(sphere):
    """Ensure the origin parameter of `add_legend` affects origin position."""
    plotter = pyvista.Plotter()
    plotter.add_mesh(sphere)
    legend_labels = [['sphere', 'r']]
    origin = [0, 0]
    legend = plotter.add_legend(labels=legend_labels, border=True, bcolor=None,
                                size=[0.1, 0.1], origin=origin)
    assert list(origin) == list(legend.GetPosition())


def test_bad_legend_origin_and_size(sphere):
    """Ensure bad parameters to origin/size raise ValueErrors."""
    plotter = pyvista.Plotter()
    plotter.add_mesh(sphere)
    legend_labels = [['sphere', 'r']]
    # test incorrect lengths
    with pytest.raises(ValueError, match='origin'):
        plotter.add_legend(labels=legend_labels, origin=(1, 2, 3))
    with pytest.raises(ValueError, match='size'):
        plotter.add_legend(labels=legend_labels, size=[])
    # test non-sequences also raise
    with pytest.raises(ValueError, match='origin'):
        plotter.add_legend(labels=legend_labels, origin=len)
    with pytest.raises(ValueError, match='size'):
        plotter.add_legend(labels=legend_labels, size=type)


def test_legend_circle_face(sphere):
    plotter = pyvista.Plotter()
    plotter.add_mesh(sphere)
    legend_labels = [['sphere', 'r']]
    face = "circle"
    legend = plotter.add_legend(labels=legend_labels, border=True, bcolor=None,
                                size=[0.1, 0.1], face=face)
    plotter.show(before_close_callback=verify_cache_image)


def test_legend_rectangle_face(sphere):
    plotter = pyvista.Plotter()
    plotter.add_mesh(sphere)
    legend_labels = [['sphere', 'r']]
    face = "rectangle"
    legend = plotter.add_legend(labels=legend_labels, border=True, bcolor=None,
                                size=[0.1, 0.1], face=face)
    plotter.show(before_close_callback=verify_cache_image)


def test_legend_invalid_face(sphere):
    plotter = pyvista.Plotter()
    plotter.add_mesh(sphere)
    legend_labels = [['sphere', 'r']]
    face = "invalid_face"
    with pytest.raises(ValueError):
        legend = plotter.add_legend(labels=legend_labels, border=True, bcolor=None,
                                    size=[0.1, 0.1], face=face)


def test_add_axes_twice():
    plotter = pyvista.Plotter()
    plotter.add_axes()
    plotter.add_axes(interactive=True)
    plotter.show(before_close_callback=verify_cache_image)


def test_hide_axes():
    plotter = pyvista.Plotter()
    plotter.add_axes()
    plotter.hide_axes()
    plotter.show(before_close_callback=verify_cache_image)


def test_show_axes_all():
    plotter = pyvista.Plotter()
    plotter.show_axes_all()
    plotter.show(before_close_callback=verify_cache_image)


def test_hide_axes_all():
    plotter = pyvista.Plotter()
    plotter.hide_axes_all()
    plotter.show(before_close_callback=verify_cache_image)


def test_isometric_view_interactive(sphere):
    plotter_iso = pyvista.Plotter()
    plotter_iso.add_mesh(sphere)
    plotter_iso.camera_position = 'xy'
    cpos_old = plotter_iso.camera_position
    plotter_iso.isometric_view_interactive()
    assert not plotter_iso.camera_position == cpos_old


def test_add_point_labels():
    plotter = pyvista.Plotter()

    # cannot use random points with image regression
    points = np.array([[0, 0, 0],
                       [1, 0, 0],
                       [0, 1, 0],
                       [1, 1, 0],
                       [0.5, 0.5, 0.5],
                       [1, 1, 1]])
    n = points.shape[0]

    with pytest.raises(ValueError):
        plotter.add_point_labels(points, range(n - 1))

    plotter.add_point_labels(points, range(n), show_points=True,
                             point_color='r', point_size=10)
    plotter.add_point_labels(points - 1, range(n), show_points=False,
                             point_color='r', point_size=10)
    plotter.show(before_close_callback=verify_cache_image)


@pytest.mark.parametrize('always_visible', [False, True])
def test_add_point_labels_always_visible(always_visible):
    # just make sure it runs without exception
    plotter = pyvista.Plotter()
    plotter.add_point_labels(
        np.array([[0, 0, 0]]), ['hello world'], always_visible=always_visible)
    plotter.show()


def test_set_background():
    plotter = pyvista.Plotter()
    plotter.set_background('k')
    plotter.background_color = "yellow"
    plotter.set_background([0, 0, 0], top=[1, 1, 1])  # Gradient
    plotter.background_color
    plotter.show()

    plotter = pyvista.Plotter(shape=(1, 2))
    plotter.set_background('orange')
    for renderer in plotter.renderers:
        assert renderer.GetBackground() == pyvista.parse_color('orange')
    plotter.show()

    plotter = pyvista.Plotter(shape=(1, 2))
    plotter.subplot(0, 1)
    plotter.set_background('orange', all_renderers=False)
    assert plotter.renderers[0].GetBackground() != pyvista.parse_color('orange')
    assert plotter.renderers[1].GetBackground() == pyvista.parse_color('orange')
    plotter.show(before_close_callback=verify_cache_image)


def test_add_points():
    plotter = pyvista.Plotter()

    points = np.array([[0, 0, 0],
                       [1, 0, 0],
                       [0, 1, 0],
                       [1, 1, 0],
                       [0.5, 0.5, 0.5],
                       [1, 1, 1]])
    n = points.shape[0]

    plotter.add_points(points, scalars=np.arange(n), cmap=None, flip_scalars=True,
                       show_scalar_bar=False)
    plotter.show(before_close_callback=verify_cache_image)


def test_key_press_event():
    plotter = pyvista.Plotter()
    plotter.key_press_event(None, None)
    plotter.close()


def test_enable_picking_gc():
    plotter = pyvista.Plotter()
    sphere = pyvista.Sphere()
    plotter.add_mesh(sphere)
    plotter.enable_cell_picking()
    plotter.close()


def test_left_button_down():
    plotter = pyvista.Plotter()
    if VTK9:
        with pytest.raises(ValueError):
            plotter.left_button_down(None, None)
    else:
        plotter.left_button_down(None, None)
    plotter.close()


def test_show_axes():
    plotter = pyvista.Plotter()
    plotter.show_axes()
    plotter.show(before_close_callback=verify_cache_image)


def test_plot_cell_data(sphere):
    plotter = pyvista.Plotter()
    scalars = np.arange(sphere.n_faces)
    plotter.add_mesh(sphere, interpolate_before_map=True, scalars=scalars,
                     n_colors=10, rng=sphere.n_faces, show_scalar_bar=False)
    plotter.show(before_close_callback=verify_cache_image)


def test_plot_clim(sphere):
    plotter = pyvista.Plotter()
    scalars = np.arange(sphere.n_faces)
    plotter.add_mesh(sphere, interpolate_before_map=True, scalars=scalars,
                     n_colors=5, clim=10, show_scalar_bar=False)
    plotter.show(before_close_callback=verify_cache_image)
    assert plotter.mapper.GetScalarRange() == (-10, 10)


def test_invalid_n_arrays(sphere):
    with pytest.raises(ValueError):
        plotter = pyvista.Plotter()
        plotter.add_mesh(sphere, scalars=np.arange(10))
        plotter.show()


def test_plot_arrow():
    cent = np.array([0, 0, 0])
    direction = np.array([1, 0, 0])
    pyvista.plot_arrows(cent, direction, before_close_callback=verify_cache_image)


def test_plot_arrows():
    cent = np.array([[0, 0, 0],
                     [1, 0, 0]])
    direction = np.array([[1, 1, 1],
                          [-1, -1, -1]])
    pyvista.plot_arrows(cent, direction, before_close_callback=verify_cache_image)


def test_add_arrows():
    vector = np.array([1, 0, 0])
    center = np.array([0, 0, 0])
    plotter = pyvista.Plotter()
    plotter.add_arrows(cent=center, direction=vector, mag=2.2, color="#009900")
    plotter.show(before_close_callback=verify_cache_image)


def test_axes():
    plotter = pyvista.Plotter()
    plotter.add_orientation_widget(pyvista.Cube())
    plotter.add_mesh(pyvista.Cube())
    plotter.show(before_close_callback=verify_cache_image)


def test_box_axes():
    plotter = pyvista.Plotter()
    plotter.add_axes(box=True, box_args={'color_box': True})
    plotter.add_mesh(pyvista.Sphere())
    plotter.show(before_close_callback=verify_cache_image)


def test_screenshot(tmpdir):
    plotter = pyvista.Plotter()
    plotter.add_mesh(pyvista.Sphere())
    img = plotter.screenshot(transparent_background=False)
    assert np.any(img)
    img_again = plotter.screenshot()
    assert np.any(img_again)
    filename = str(tmpdir.mkdir("tmpdir").join('export-graphic.svg'))
    plotter.save_graphic(filename)

    # test window and array size
    w, h = 20, 10
    img = plotter.screenshot(transparent_background=False,
                             window_size=(w, h))
    assert img.shape == (h, w, 3)
    img = plotter.screenshot(transparent_background=True,
                             window_size=(w, h))
    assert img.shape == (h, w, 4)

    # check error before first render
    plotter = pyvista.Plotter(off_screen=False)
    plotter.add_mesh(pyvista.Sphere())
    with pytest.raises(RuntimeError):
        plotter.screenshot()


@pytest.mark.parametrize('ext', SUPPORTED_FORMATS)
def test_save_screenshot(tmpdir, sphere, ext):
    filename = str(tmpdir.mkdir("tmpdir").join('tmp' + ext))
    plotter = pyvista.Plotter()
    plotter.add_mesh(sphere)
    plotter.screenshot(filename)
    assert os.path.isfile(filename)
    assert Path(filename).stat().st_size


def test_scalars_by_name():
    plotter = pyvista.Plotter()
    data = examples.load_uniform()
    plotter.add_mesh(data, scalars='Spatial Cell Data')
    plotter.show(before_close_callback=verify_cache_image)


def test_multi_block_plot():
    multi = pyvista.MultiBlock()
    multi.append(examples.load_rectilinear())
    uni = examples.load_uniform()
    arr = np.random.rand(uni.n_cells)
<<<<<<< HEAD
    uni.cell_arrays.set_array(arr, 'Random Data')
=======
    uni.cell_data.set_array(arr, 'Random Data')
>>>>>>> 790b7b4f
    multi.append(uni)
    # And now add a data set without the desired array and a NULL component
    multi[3] = examples.load_airplane()
    with pytest.raises(KeyError):
        # The scalars are not available in all datasets so raises KeyError
        multi.plot(scalars='Random Data', multi_colors=True)
    multi.plot(multi_colors=True, before_close_callback=verify_cache_image)


def test_clear(sphere):
    plotter = pyvista.Plotter()
    plotter.add_mesh(sphere)
    plotter.clear()
    plotter.show(before_close_callback=verify_cache_image)


def test_plot_texture():
    """"Test adding a texture to a plot"""
    globe = examples.load_globe()
    texture = examples.load_globe_texture()
    plotter = pyvista.Plotter()
    plotter.add_mesh(globe, texture=texture)
    plotter.show(before_close_callback=verify_cache_image)


def test_plot_texture_alone(tmpdir):
    """"Test adding a texture to a plot"""
    path = str(tmpdir.mkdir("tmpdir"))
    image = Image.new('RGB', (10, 10), color='blue')
    filename = os.path.join(path, 'tmp.jpg')
    image.save(filename)

    texture = pyvista.read_texture(filename)
    texture.plot(rgba=True, before_close_callback=verify_cache_image)


def test_plot_texture_associated():
    """"Test adding a texture to a plot"""
    globe = examples.load_globe()
    plotter = pyvista.Plotter()
    plotter.add_mesh(globe, texture=True)
    plotter.show(before_close_callback=verify_cache_image)


def test_read_texture_from_numpy():
    """"Test adding a texture to a plot"""
    globe = examples.load_globe()
    texture = pyvista.numpy_to_texture(imageio.imread(examples.mapfile))
    plotter = pyvista.Plotter()
    plotter.add_mesh(globe, texture=texture)
    plotter.show(before_close_callback=verify_cache_image)


def test_plot_rgb():
    """"Test adding a texture to a plot"""
    cube = pyvista.Cube()
    cube.clear_data()
    x_face_color = (255, 0, 0)
    y_face_color = (0, 255, 0)
    z_face_color = (0, 0, 255)
    face_colors = np.array([x_face_color,
                            x_face_color,
                            y_face_color,
                            y_face_color,
                            z_face_color,
                            z_face_color,
                            ], dtype=np.uint8)
    cube.cell_data['face_colors'] = face_colors
    plotter = pyvista.Plotter()
    plotter.add_mesh(cube, scalars='face_colors', rgb=True)
    plotter.show(before_close_callback=verify_cache_image)


def setup_multicomponent_data():
    """Create a dataset with vector values on points and cells."""
    data = pyvista.Plane()

    vector_values_points = np.empty((data.n_points, 3))
    vector_values_points[:, :] = [3., 4., 0.]  # Vector has this value at all points

    vector_values_cells = np.empty((data.n_cells, 3))
    vector_values_cells[:, :] = [3., 4., 0.]  # Vector has this value at all cells

    data['vector_values_points'] = vector_values_points
    data['vector_values_cells'] = vector_values_cells

    return data


def test_vector_array_with_cells_and_points():
    """Test using vector valued data with and without component arg."""
    data = setup_multicomponent_data()

    # test no component argument
    p = pyvista.Plotter()
    p.add_mesh(data, scalars='vector_values_points')
    p.show()

    p = pyvista.Plotter()
    p.add_mesh(data, scalars='vector_values_cells')
    p.show()

    # test component argument
    p = pyvista.Plotter()
    p.add_mesh(data, scalars='vector_values_points', component=0)
    p.show()

    p = pyvista.Plotter()
    p.add_mesh(data, scalars='vector_values_cells', component=0)
    p.show()


def test_vector_array():
    """Test using vector valued data for image regression."""
    data = setup_multicomponent_data()

    p = pyvista.Plotter(shape=(2, 2))
    p.subplot(0, 0)
    p.add_mesh(data, scalars="vector_values_points", show_scalar_bar=False)
    p.subplot(0, 1)
    p.add_mesh(data.copy(), scalars="vector_values_points", component=0)
    p.subplot(1, 0)
    p.add_mesh(data.copy(), scalars="vector_values_points", component=1)
    p.subplot(1, 1)
    p.add_mesh(data.copy(), scalars="vector_values_points", component=2)
    p.link_views()
    p.show()

    # p.show(before_close_callback=verify_cache_image)


def test_vector_plotting_doesnt_modify_data():
    """Test that the operations in plotting do not modify the data in the mesh."""
    data = setup_multicomponent_data()

    copy_vector_values_points = data["vector_values_points"].copy()
    copy_vector_values_cells = data["vector_values_cells"].copy()

    # test that adding a vector with no component parameter to a Plotter instance
    # does not modify it.
    p = pyvista.Plotter()
    p.add_mesh(data, scalars='vector_values_points')
    p.show()
    assert np.array_equal(data['vector_values_points'], copy_vector_values_points)

    p = pyvista.Plotter()
    p.add_mesh(data, scalars='vector_values_cells')
    p.show()
    assert np.array_equal(data['vector_values_cells'], copy_vector_values_cells)

    # test that adding a vector with a component parameter to a Plotter instance
    # does not modify it.
    p = pyvista.Plotter()
    p.add_mesh(data, scalars='vector_values_points', component=0)
    p.show()
    assert np.array_equal(data['vector_values_points'], copy_vector_values_points)

    p = pyvista.Plotter()
    p.add_mesh(data, scalars='vector_values_cells', component=0)
    p.show()
    assert np.array_equal(data['vector_values_cells'], copy_vector_values_cells)


def test_vector_array_fail_with_incorrect_component():
    """Test failure modes of component argument."""
    data = setup_multicomponent_data()

    p = pyvista.Plotter()

    # Non-Integer
    with pytest.raises(TypeError):
        p.add_mesh(data, scalars='vector_values_points', component=1.5)
        p.show()

    # Component doesn't exist
    p = pyvista.Plotter()
    with pytest.raises(ValueError):
        p.add_mesh(data, scalars='vector_values_points', component=3)
        p.show()

    # Component doesn't exist
    p = pyvista.Plotter()
    with pytest.raises(ValueError):
        p.add_mesh(data, scalars='vector_values_points', component=-1)
        p.show()


def test_camera(sphere):
    plotter = pyvista.Plotter()
    plotter.add_mesh(sphere)
    plotter.view_isometric()
    plotter.reset_camera()
    plotter.view_xy()
    plotter.view_xz()
    plotter.view_yz()
    plotter.add_mesh(examples.load_uniform(), reset_camera=True, culling=True)
    plotter.view_xy(True)
    plotter.view_xz(True)
    plotter.view_yz(True)
    plotter.show(before_close_callback=verify_cache_image)
    plotter.camera_position = None

    plotter = pyvista.Plotter()
    plotter.add_mesh(sphere)
    plotter.camera.zoom(5)
    plotter.camera.up = 0, 0, 10
    plotter.show()


def test_multi_renderers():
    plotter = pyvista.Plotter(shape=(2, 2))

    plotter.subplot(0, 0)
    plotter.add_text('Render Window 0', font_size=30)
    sphere = pyvista.Sphere()
    plotter.add_mesh(sphere, scalars=sphere.points[:, 2], show_scalar_bar=False)
    plotter.add_scalar_bar('Z', vertical=True)

    plotter.subplot(0, 1)
    plotter.add_text('Render Window 1', font_size=30)
    plotter.add_mesh(pyvista.Cube(), show_edges=True)

    plotter.subplot(1, 0)
    plotter.add_text('Render Window 2', font_size=30)
    plotter.add_mesh(pyvista.Arrow(), color='y', show_edges=True)

    plotter.subplot(1, 1)
    plotter.add_text('Render Window 3', position=(0., 0.),
                     font_size=30, viewport=True)
    plotter.add_mesh(pyvista.Cone(), color='g', show_edges=True,
                     culling=True)
    plotter.add_bounding_box(render_lines_as_tubes=True, line_width=5)
    plotter.show_bounds(all_edges=True)

    plotter.update_bounds_axes()
    plotter.show(before_close_callback=verify_cache_image)


def test_multi_renderers_subplot_ind_2x1():

    # Test subplot indices (2 rows by 1 column)
    plotter = pyvista.Plotter(shape=(2, 1))
    # First row
    plotter.subplot(0,0)
    plotter.add_mesh(pyvista.Sphere())
    # Second row
    plotter.subplot(1,0)
    plotter.add_mesh(pyvista.Cube())
    plotter.show(before_close_callback=verify_cache_image)


def test_multi_renderers_subplot_ind_1x2():
    # Test subplot indices (1 row by 2 columns)
    plotter = pyvista.Plotter(shape=(1, 2))
    # First column
    plotter.subplot(0, 0)
    plotter.add_mesh(pyvista.Sphere())
    # Second column
    plotter.subplot(0, 1)
    plotter.add_mesh(pyvista.Cube())
    plotter.show(before_close_callback=verify_cache_image)

def test_multi_renderers_bad_indices():
    with pytest.raises(IndexError):
        # Test bad indices
        plotter = pyvista.Plotter(shape=(1, 2))
        plotter.subplot(0, 0)
        plotter.add_mesh(pyvista.Sphere())
        plotter.subplot(1, 0)
        plotter.add_mesh(pyvista.Cube())
        plotter.show()


def test_multi_renderers_subplot_ind_3x1():
    # Test subplot 3 on left, 1 on right
    plotter = pyvista.Plotter(shape='3|1')
    # First column
    plotter.subplot(0)
    plotter.add_mesh(pyvista.Sphere())
    plotter.subplot(1)
    plotter.add_mesh(pyvista.Cube())
    plotter.subplot(2)
    plotter.add_mesh(pyvista.Cylinder())
    plotter.subplot(3)
    plotter.add_mesh(pyvista.Cone())
    plotter.show(before_close_callback=verify_cache_image)


def test_multi_renderers_subplot_ind_3x1_splitting_pos():
    # Test subplot 3 on top, 1 on bottom
    plotter = pyvista.Plotter(shape='3/1', splitting_position=0.5)
    # First column
    plotter.subplot(0)
    plotter.add_mesh(pyvista.Sphere())
    plotter.subplot(1)
    plotter.add_mesh(pyvista.Cube())
    plotter.subplot(2)
    plotter.add_mesh(pyvista.Cylinder())
    plotter.subplot(3)
    plotter.add_mesh(pyvista.Cone())
    plotter.show(before_close_callback=verify_cache_image)


def test_multi_renderers_subplot_ind_1x3():
    # Test subplot 3 on bottom, 1 on top
    plotter = pyvista.Plotter(shape='1|3')
    # First column
    plotter.subplot(0)
    plotter.add_mesh(pyvista.Sphere())
    plotter.subplot(1)
    plotter.add_mesh(pyvista.Cube())
    plotter.subplot(2)
    plotter.add_mesh(pyvista.Cylinder())
    plotter.subplot(3)
    plotter.add_mesh(pyvista.Cone())
    plotter.show(before_close_callback=verify_cache_image)


def test_subplot_groups():
    plotter = pyvista.Plotter(shape=(3, 3), groups=[(1, [1, 2]), (np.s_[:], 0)])
    plotter.subplot(0, 0)
    plotter.add_mesh(pyvista.Sphere())
    plotter.subplot(0, 1)
    plotter.add_mesh(pyvista.Cube())
    plotter.subplot(0, 2)
    plotter.add_mesh(pyvista.Arrow())
    plotter.subplot(1, 1)
    plotter.add_mesh(pyvista.Cylinder())
    plotter.subplot(2, 1)
    plotter.add_mesh(pyvista.Cone())
    plotter.subplot(2, 2)
    plotter.add_mesh(pyvista.Box())
    plotter.show(before_close_callback=verify_cache_image)


def test_subplot_groups_fail():
    # Test group overlap
    with pytest.raises(ValueError):
        # Partial overlap
        pyvista.Plotter(shape=(3, 3), groups=[([1, 2], [0, 1]), ([0, 1], [1, 2])])
    with pytest.raises(ValueError):
        # Full overlap (inner)
        pyvista.Plotter(shape=(4, 4), groups=[(np.s_[:], np.s_[:]), ([1, 2], [1, 2])])
    with pytest.raises(ValueError):
        # Full overlap (outer)
        pyvista.Plotter(shape=(4, 4), groups=[(1, [1, 2]), ([0, 3], np.s_[:])])


@skip_windows_dev_whl
def test_link_views(sphere):
    plotter = pyvista.Plotter(shape=(1, 4))
    plotter.subplot(0, 0)
    plotter.add_mesh(sphere, smooth_shading=False, show_edges=False)
    plotter.subplot(0, 1)
    plotter.add_mesh(sphere, smooth_shading=True, show_edges=False)
    plotter.subplot(0, 2)
    plotter.add_mesh(sphere, smooth_shading=False, show_edges=True)
    plotter.subplot(0, 3)
    plotter.add_mesh(sphere, smooth_shading=True, show_edges=True)
    with pytest.raises(TypeError):
        plotter.link_views(views='foo')
    plotter.link_views([0, 1])
    plotter.link_views()
    with pytest.raises(TypeError):
        plotter.unlink_views(views='foo')
    plotter.unlink_views([0, 1])
    plotter.unlink_views(2)
    plotter.unlink_views()
    plotter.show(before_close_callback=verify_cache_image)


def test_orthographic_slicer(uniform):
    uniform.set_active_scalars('Spatial Cell Data')
    slices = uniform.slice_orthogonal()

    # Orthographic Slicer
    p = pyvista.Plotter(shape=(2, 2))

    p.subplot(1, 1)
    p.add_mesh(slices, clim=uniform.get_data_range())
    p.add_axes()
    p.enable()

    p.subplot(0, 0)
    p.add_mesh(slices['XY'])
    p.view_xy()
    p.disable()

    p.subplot(0, 1)
    p.add_mesh(slices['XZ'])
    p.view_xz(negative=True)
    p.disable()

    p.subplot(1, 0)
    p.add_mesh(slices['YZ'])
    p.view_yz()
    p.disable()

    p.show()


def test_remove_actor(uniform):
    plotter = pyvista.Plotter()
    plotter.add_mesh(uniform.copy(), name='data')
    plotter.add_mesh(uniform.copy(), name='data')
    plotter.add_mesh(uniform.copy(), name='data')
    plotter.show(before_close_callback=verify_cache_image)


def test_image_properties():
    mesh = examples.load_uniform()
    p = pyvista.Plotter()
    p.add_mesh(mesh)
    p.show(auto_close=False)  # DO NOT close plotter
    # Get RGB image
    _ = p.image
    # Get the depth image
    _ = p.get_image_depth()
    p.close()
    p = pyvista.Plotter()
    p.add_mesh(mesh)
    p.store_image = True
    assert p.store_image is True
    p.show()  # close plotter
    # Get RGB image
    _ = p.image
    # verify property matches method while testing both available
    assert np.allclose(p.image_depth, p.get_image_depth(), equal_nan=True)
    p.close()

    # gh-920
    rr = np.array(
        [[-0.5, -0.5, 0], [-0.5, 0.5, 1], [0.5, 0.5, 0], [0.5, -0.5, 1]])
    tris = np.array([[3, 0, 2, 1], [3, 2, 0, 3]])
    mesh = pyvista.PolyData(rr, tris)
    p = pyvista.Plotter()
    p.add_mesh(mesh, color=True)
    p.renderer.camera_position = (0., 0., 1.)
    p.renderer.ResetCamera()
    p.enable_parallel_projection()
    assert p.renderer.camera_set
    p.show(interactive=False, auto_close=False)
    img = p.get_image_depth(fill_value=0.)
    rng = np.ptp(img)
    assert 0.3 < rng < 0.4, rng  # 0.3313504 in testing
    p.close()


def test_volume_rendering():
    # Really just making sure no errors are thrown
    vol = examples.load_uniform()
    vol.plot(volume=True, opacity='linear')

    plotter = pyvista.Plotter()
    plotter.add_volume(vol, opacity='sigmoid', cmap='jet', n_colors=15)
    plotter.show()

    # Now test MultiBlock rendering
    data = pyvista.MultiBlock(dict(a=examples.load_uniform(),
                                   b=examples.load_uniform(),
                                   c=examples.load_uniform(),
                                   d=examples.load_uniform(),))
    data['a'].rename_array('Spatial Point Data', 'a')
    data['b'].rename_array('Spatial Point Data', 'b')
    data['c'].rename_array('Spatial Point Data', 'c')
    data['d'].rename_array('Spatial Point Data', 'd')
    data.plot(volume=True, multi_colors=True)

    # Check that NumPy arrays work
    arr = vol["Spatial Point Data"].reshape(vol.dimensions)
    pyvista.plot(arr, volume=True, opacity='linear')


def test_plot_compare_four():
    # Really just making sure no errors are thrown
    mesh = examples.load_uniform()
    data_a = mesh.contour()
    data_b = mesh.threshold_percent(0.5)
    data_c = mesh.decimate_boundary(0.5)
    data_d = mesh.glyph(scale=False)
    pyvista.plot_compare_four(data_a, data_b, data_c, data_d,
                              disply_kwargs={'color': 'w'},
                              show_kwargs={'before_close_callback': verify_cache_image})


def test_plot_depth_peeling():
    mesh = examples.load_airplane()
    p = pyvista.Plotter()
    p.add_mesh(mesh)
    p.enable_depth_peeling()
    p.disable_depth_peeling()
    p.show(before_close_callback=verify_cache_image)


@pytest.mark.skipif(os.name == 'nt', reason="No testing on windows for EDL")
def test_plot_eye_dome_lighting_plot(airplane):
    airplane.plot(eye_dome_lighting=True, before_close_callback=verify_cache_image)


@pytest.mark.skipif(os.name == 'nt', reason="No testing on windows for EDL")
def test_plot_eye_dome_lighting_plotter(airplane):
    p = pyvista.Plotter()
    p.add_mesh(airplane)
    p.enable_eye_dome_lighting()
    p.show(before_close_callback=verify_cache_image)


@pytest.mark.skipif(os.name == 'nt', reason="No testing on windows for EDL")
def test_plot_eye_dome_lighting_enable_disable(airplane):
    p = pyvista.Plotter()
    p.add_mesh(airplane)
    p.enable_eye_dome_lighting()
    p.disable_eye_dome_lighting()
    p.show(before_close_callback=verify_cache_image)


def test_opacity_by_array(uniform):
    # Test with opacity array
    opac = uniform['Spatial Point Data'] / uniform['Spatial Point Data'].max()
    uniform['opac'] = opac
    p = pyvista.Plotter()
    p.add_mesh(uniform, scalars='Spatial Point Data', opacity='opac')
    p.show(before_close_callback=verify_cache_image)


def test_opacity_by_array_uncertainty(uniform):
    # Test with uncertainty array (transparency)
    opac = uniform['Spatial Point Data'] / uniform['Spatial Point Data'].max()
    uniform['unc'] = opac
    p = pyvista.Plotter()
    p.add_mesh(uniform, scalars='Spatial Point Data', opacity='unc',
               use_transparency=True)
    p.show(before_close_callback=verify_cache_image)


def test_opacity_by_array_user_transform(uniform):
    uniform['Spatial Point Data'] /= uniform['Spatial Point Data'].max()

    # Test with user defined transfer function
    opacities = [0, 0.2, 0.9, 0.2, 0.1]
    p = pyvista.Plotter()
    p.add_mesh(uniform, scalars='Spatial Point Data', opacity=opacities)
    p.show()  # note: =verify_cache_image does not work between Xvfb


def test_opacity_mismatched_fail(uniform):
    opac = uniform['Spatial Point Data'] / uniform['Spatial Point Data'].max()
    uniform['unc'] = opac

    # Test using mismatched arrays
    p = pyvista.Plotter()
    with pytest.raises(ValueError):
        p.add_mesh(uniform, scalars='Spatial Cell Data', opacity='unc')


def test_opacity_transfer_functions():
    n = 256
    mapping = pyvista.opacity_transfer_function('linear', n)
    assert len(mapping) == n
    mapping = pyvista.opacity_transfer_function('sigmoid_10', n)
    assert len(mapping) == n
    with pytest.raises(KeyError):
        mapping = pyvista.opacity_transfer_function('foo', n)
    with pytest.raises(RuntimeError):
        mapping = pyvista.opacity_transfer_function(np.linspace(0, 1, 2*n), n)
    foo = np.linspace(0, n, n)
    mapping = pyvista.opacity_transfer_function(foo, n)
    assert np.allclose(foo, mapping)
    foo = [0, 0.2, 0.9, 0.2, 0.1]
    mapping = pyvista.opacity_transfer_function(foo, n, interpolate=False)
    assert len(mapping) == n
    foo = [3, 5, 6, 10]
    mapping = pyvista.opacity_transfer_function(foo, n)
    assert len(mapping) == n


def test_closing_and_mem_cleanup():
    n = 5
    for _ in range(n):
        for _ in range(n):
            p = pyvista.Plotter()
            for k in range(n):
                p.add_mesh(pyvista.Sphere(radius=k))
            p.show()
        pyvista.close_all()


def test_above_below_scalar_range_annotations():
    p = pyvista.Plotter()
    p.add_mesh(examples.load_uniform(), clim=[100, 500], cmap='viridis',
               below_color='blue', above_color='red')
    p.show(before_close_callback=verify_cache_image)


def test_user_annotations_scalar_bar_mesh(uniform):
    p = pyvista.Plotter()
    p.add_mesh(uniform, annotations={100.: 'yum'})
    p.show(before_close_callback=verify_cache_image)


def test_user_annotations_scalar_bar_volume(uniform):
    p = pyvista.Plotter()
    p.add_volume(uniform, scalars='Spatial Point Data', annotations={100.: 'yum'})
    p.show(before_close_callback=verify_cache_image)

def test_scalar_bar_args_unmodified_add_mesh(sphere):
    sargs = {"vertical": True}
    sargs_copy = sargs.copy()

    p = pyvista.Plotter()
    p.add_mesh(sphere, scalar_bar_args=sargs)

    assert sargs == sargs_copy


def test_scalar_bar_args_unmodified_add_volume(uniform):
    sargs = {"vertical": True}
    sargs_copy = sargs.copy()

    p = pyvista.Plotter()
    p.add_volume(uniform, scalar_bar_args=sargs)

    assert sargs == sargs_copy


def test_plot_string_array():
    mesh = examples.load_uniform()
    labels = np.empty(mesh.n_cells, dtype='<U10')
    labels[:] = 'High'
    labels[mesh['Spatial Cell Data'] < 300] = 'Medium'
    labels[mesh['Spatial Cell Data'] < 100] = 'Low'
    mesh['labels'] = labels
    p = pyvista.Plotter()
    p.add_mesh(mesh, scalars='labels')
    p.show(before_close_callback=verify_cache_image)


def test_fail_plot_table():
    """Make sure tables cannot be plotted"""
    table = pyvista.Table(np.random.rand(50, 3))
    with pytest.raises(TypeError):
        pyvista.plot(table)
    with pytest.raises(TypeError):
        plotter = pyvista.Plotter()
        plotter.add_mesh(table)


def test_bad_keyword_arguments():
    """Make sure bad keyword arguments raise an error"""
    mesh = examples.load_uniform()
    with pytest.raises(TypeError):
        pyvista.plot(mesh, foo=5)
    with pytest.raises(TypeError):
        pyvista.plot(mesh, scalar=mesh.active_scalars_name)
    with pytest.raises(TypeError):
        plotter = pyvista.Plotter()
        plotter.add_mesh(mesh, scalar=mesh.active_scalars_name)
        plotter.show()
    with pytest.raises(TypeError):
        plotter = pyvista.Plotter()
        plotter.add_mesh(mesh, foo="bad")
        plotter.show()


def test_cmap_list(sphere):
    n = sphere.n_points
    scalars = np.empty(n)
    scalars[:n//3] = 0
    scalars[n//3:2*n//3] = 1
    scalars[2*n//3:] = 2

    with pytest.raises(TypeError):
        sphere.plot(scalars=scalars, cmap=['red', None, 'blue'])

    sphere.plot(scalars=scalars, cmap=['red', 'green', 'blue'],
                before_close_callback=verify_cache_image)


def test_default_name_tracking():
    N = 10
    color = "tan"

    p = pyvista.Plotter()
    for i in range(N):
        for j in range(N):
            center = (i, j, 0)
            mesh = pyvista.Sphere(center=center)
            p.add_mesh(mesh, color=color)
    n_made_it = len(p.renderer._actors)
    p.show()
    assert n_made_it == N**2

    # release attached scalars
    mesh.ReleaseData()
    del mesh


def test_add_background_image_global(sphere):
    plotter = pyvista.Plotter()
    plotter.add_mesh(sphere)
    plotter.add_background_image(examples.mapfile, as_global=True)
    plotter.show(before_close_callback=verify_cache_image)


def test_add_background_image_not_global(sphere):
    plotter = pyvista.Plotter()
    plotter.add_mesh(sphere)
    plotter.add_background_image(examples.mapfile, as_global=False)
    plotter.show(before_close_callback=verify_cache_image)


def test_add_background_image_subplots(airplane):
    pl = pyvista.Plotter(shape=(2, 2))
    pl.add_background_image(examples.mapfile, scale=1, as_global=False)
    pl.add_mesh(airplane)
    pl.subplot(1, 1)
    pl.add_background_image(examples.mapfile, scale=1, as_global=False)
    pl.add_mesh(airplane)
    pl.remove_background_image()

    # should error out as there's no background
    with pytest.raises(RuntimeError):
        pl.remove_background_image()

    pl.add_background_image(examples.mapfile, scale=1, as_global=False)
    pl.show(before_close_callback=verify_cache_image)


def test_add_remove_floor(sphere):
    pl = pyvista.Plotter()
    pl.add_mesh(sphere)
    pl.add_floor(color='b', line_width=2, lighting=True)
    pl.add_bounding_box()  # needed for update_bounds_axes
    assert len(pl.renderer._floors) == 1
    pl.add_mesh(pyvista.Sphere(1.0))
    pl.update_bounds_axes()
    assert len(pl.renderer._floors) == 1
    pl.show()

    pl = pyvista.Plotter()
    pl.add_mesh(sphere)
    pl.add_floor(color='b', line_width=2, lighting=True)
    pl.remove_floors()
    assert not pl.renderer._floors
    pl.show(before_close_callback=verify_cache_image)


def test_reset_camera_clipping_range(sphere):
    pl = pyvista.Plotter()
    pl.add_mesh(sphere)

    # get default clipping range
    default_clipping_range = pl.camera.clipping_range

    # make sure we assign something different than default
    assert default_clipping_range != (10, 100)

    # set clipping range to some random numbers and make sure
    # assignment is successful
    pl.camera.clipping_range = (10, 100)
    assert pl.camera.clipping_range == (10, 100)

    pl.reset_camera_clipping_range()
    assert pl.camera.clipping_range == default_clipping_range
    assert pl.camera.clipping_range != (10, 100)


def test_index_vs_loc():
    # first: 2d grid
    pl = pyvista.Plotter(shape=(2, 3))
    # index_to_loc valid cases
    vals = [0, 2, 4]
    expecteds = [(0, 0), (0, 2), (1, 1)]
    for val, expected in zip(vals, expecteds):
        assert tuple(pl.renderers.index_to_loc(val)) == expected
    # loc_to_index valid cases
    vals = [(0, 0), (0, 2), (1, 1)]
    expecteds = [0, 2, 4]
    for val, expected in zip(vals, expecteds):
        assert pl.renderers.loc_to_index(val) == expected
        assert pl.renderers.loc_to_index(expected) == expected

    # indexing failing cases
    with pytest.raises(TypeError):
        pl.renderers.index_to_loc(1.5)
    with pytest.raises(IndexError):
        pl.renderers.index_to_loc((-1))
    with pytest.raises(TypeError):
        pl.renderers.index_to_loc((1, 2))
    with pytest.raises(IndexError):
        pl.renderers.loc_to_index((-1, 0))
    with pytest.raises(IndexError):
        pl.renderers.loc_to_index((0, -1))
    with pytest.raises(TypeError):
        pl.renderers.loc_to_index({1, 2})
    with pytest.raises(ValueError):
        pl.renderers.loc_to_index((1, 2, 3))

    # set active_renderer fails
    with pytest.raises(IndexError):
        pl.renderers.set_active_renderer(0, -1)

    # then: "1d" grid
    pl = pyvista.Plotter(shape='2|3')
    # valid cases
    for val in range(5):
        assert pl.renderers.index_to_loc(val) == val
        assert pl.renderers.index_to_loc(np.int_(val)) == val
        assert pl.renderers.loc_to_index(val) == val
        assert pl.renderers.loc_to_index(np.int_(val)) == val


def test_interactive_update():
    # Regression test for #1053
    p = pyvista.Plotter()
    p.show(interactive_update=True)
    assert isinstance(p.iren.interactor, vtk.vtkRenderWindowInteractor)
    p.close()

    p = pyvista.Plotter()
    with pytest.warns(UserWarning):
        p.show(auto_close=True, interactive_update=True)


def test_where_is():
    plotter = pyvista.Plotter(shape=(2, 2))
    plotter.subplot(0, 0)
    plotter.add_mesh(pyvista.Box(), name='box')
    plotter.subplot(0, 1)
    plotter.add_mesh(pyvista.Sphere(), name='sphere')
    plotter.subplot(1, 0)
    plotter.add_mesh(pyvista.Box(), name='box')
    plotter.subplot(1, 1)
    plotter.add_mesh(pyvista.Cone(), name='cone')
    places = plotter.where_is('box')
    assert isinstance(places, list)
    for loc in places:
        assert isinstance(loc, tuple)


def test_log_scale():
    mesh = examples.load_uniform()
    plotter = pyvista.Plotter()
    plotter.add_mesh(mesh, log_scale=True)
    plotter.show()


def test_set_focus():
    plane = pyvista.Plane()
    p = pyvista.Plotter()
    p.add_mesh(plane, color="tan", show_edges=True)
    p.set_focus((1, 0, 0))
    p.show(before_close_callback=verify_cache_image)


def test_set_viewup():
    plane = pyvista.Plane()
    plane_higher = pyvista.Plane(center=(0, 0, 1), i_size=0.5, j_size=0.5)
    p = pyvista.Plotter()
    p.add_mesh(plane, color="tan", show_edges=False)
    p.add_mesh(plane_higher, color="red", show_edges=False)
    p.set_viewup((1.0, 1.0, 1.0))
    p.show(before_close_callback=verify_cache_image)


def test_plot_remove_scalar_bar(sphere):
    sphere['z'] = sphere.points[:, 2]
    plotter = pyvista.Plotter()
    plotter.add_mesh(sphere, show_scalar_bar=False)
    plotter.add_scalar_bar(interactive=True)
    assert len(plotter.scalar_bars) == 1
    plotter.remove_scalar_bar()
    assert len(plotter.scalar_bars) == 0
    plotter.show(before_close_callback=verify_cache_image)


def test_plot_shadows():
    plotter = pyvista.Plotter(lighting=None)

    # add several planes
    for plane_y in [2, 5, 10]:
        screen = pyvista.Plane(center=(0, plane_y, 0),
                               direction=(0, 1, 0),
                               i_size=5, j_size=5)
        plotter.add_mesh(screen, color='white')

    light = pyvista.Light(position=(0, 0, 0), focal_point=(0, 1, 0),
                          color='cyan', intensity=15, cone_angle=15,
                          positional=True, show_actor=True,
                          attenuation_values=(2, 0, 0))

    plotter.add_light(light)
    plotter.view_vector((1, -2, 2))

    # verify disabling shadows when not enabled does nothing
    plotter.disable_shadows()

    plotter.enable_shadows()

    # verify shadows can safely be enabled twice
    plotter.enable_shadows()

    plotter.show(before_close_callback=verify_cache_image)


def test_plot_shadows_enable_disable():
    """Test shadows are added and removed properly"""
    plotter = pyvista.Plotter(lighting=None)

    # add several planes
    for plane_y in [2, 5, 10]:
        screen = pyvista.Plane(center=(0, plane_y, 0),
                               direction=(0, 1, 0),
                               i_size=5, j_size=5)
        plotter.add_mesh(screen, color='white')

    light = pyvista.Light(position=(0, 0, 0), focal_point=(0, 1, 0),
                          color='cyan', intensity=15, cone_angle=15)
    light.positional = True
    light.attenuation_values = (2, 0, 0)
    light.show_actor()

    plotter.add_light(light)
    plotter.view_vector((1, -2, 2))

    # add and remove and verify that the light passes through all via
    # image cache
    plotter.enable_shadows()
    plotter.disable_shadows()

    plotter.show(before_close_callback=verify_cache_image)


def test_plot_lighting_change_positional_true_false(sphere):
    light = pyvista.Light(positional=True, show_actor=True)

    plotter = pyvista.Plotter(lighting=None)
    plotter.add_light(light)
    light.positional = False
    plotter.add_mesh(sphere)
    plotter.show(before_close_callback=verify_cache_image)


def test_plot_lighting_change_positional_false_true(sphere):
    light = pyvista.Light(positional=False, show_actor=True)

    plotter = pyvista.Plotter(lighting=None)

    plotter.add_light(light)
    light.positional = True
    plotter.add_mesh(sphere)
    plotter.show(before_close_callback=verify_cache_image)


def test_plotter_image():
    plotter = pyvista.Plotter()
    plotter.show()
    with pytest.raises(AttributeError, match='To retrieve an image after'):
        plotter.image

    plotter = pyvista.Plotter()
    wsz = tuple(plotter.window_size)
    plotter.store_image = True
    plotter.show()
    assert plotter.image.shape[:2] == wsz


def test_scalar_cell_priorities():
    vertices = np.array([[0, 0, 0], [1, 0, 0], [1.5, 1, 0], [0, 0, 1]])
    faces = np.hstack([[3, 0, 1, 2], [3, 0, 3, 2], [3, 0, 1, 3], [3, 1, 2, 3]])
    mesh = pyvista.PolyData(vertices, faces)
    colors = [
        [255, 0, 0],
        [0, 255, 0],
        [0, 0, 255],
        [255,255,255]
    ]

    mesh.cell_data['colors'] = colors
    plotter = pyvista.Plotter()
    plotter.add_mesh(mesh,
                     scalars='colors',
                     rgb=True,
                     preference='cell')
    plotter.show(before_close_callback=verify_cache_image)


def test_collision_plot():
    """Verify rgba arrays automatically plot"""
    sphere0 = pyvista.Sphere()
    sphere1 = pyvista.Sphere(radius=0.6, center=(-1, 0, 0))
    col, n_contacts = sphere0.collision(sphere1, generate_scalars=True)

    plotter = pyvista.Plotter()
    plotter.add_mesh(col)
    plotter.camera_position = 'zy'
    plotter.show(before_close_callback=verify_cache_image)


def test_add_remove_background(sphere):
    plotter = pyvista.Plotter(shape=(1, 2))
    plotter.add_mesh(sphere, color='w')
    plotter.add_background_image(examples.mapfile, as_global=False)
    plotter.subplot(0, 1)
    plotter.add_mesh(sphere, color='w')
    plotter.add_background_image(examples.mapfile, as_global=False)
    plotter.remove_background_image()
    plotter.show(before_close_callback=verify_cache_image)<|MERGE_RESOLUTION|>--- conflicted
+++ resolved
@@ -966,11 +966,7 @@
     multi.append(examples.load_rectilinear())
     uni = examples.load_uniform()
     arr = np.random.rand(uni.n_cells)
-<<<<<<< HEAD
-    uni.cell_arrays.set_array(arr, 'Random Data')
-=======
     uni.cell_data.set_array(arr, 'Random Data')
->>>>>>> 790b7b4f
     multi.append(uni)
     # And now add a data set without the desired array and a NULL component
     multi[3] = examples.load_airplane()
