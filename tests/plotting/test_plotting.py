"""This test module tests any functionality that requires plotting.

See the image regression notes in doc/extras/developer_notes.rst

"""

from __future__ import annotations

import inspect
import io
import os
import pathlib
from pathlib import Path
import re
import time
from types import FunctionType
from types import ModuleType
from typing import TYPE_CHECKING
from typing import Any
from typing import TypeVar

import numpy as np
from PIL import Image
import pytest
import vtk

import pyvista as pv
from pyvista import demos
from pyvista import examples
from pyvista.core.errors import DeprecationError
from pyvista.core.errors import PyVistaDeprecationWarning
from pyvista.plotting import BackgroundPlotter
from pyvista.plotting import QtDeprecationError
from pyvista.plotting import QtInteractor
from pyvista.plotting import check_math_text_support
from pyvista.plotting.colors import matplotlib_default_colors
from pyvista.plotting.errors import InvalidCameraError
from pyvista.plotting.errors import RenderWindowUnavailable
from pyvista.plotting.plotter import SUPPORTED_FORMATS
import pyvista.plotting.text
from pyvista.plotting.texture import numpy_to_texture
from pyvista.plotting.utilities import algorithms
from tests.core.test_imagedata_filters import labeled_image  # noqa: F401

if TYPE_CHECKING:
    from collections.abc import Callable
    from collections.abc import ItemsView

    from pytest_mock import MockerFixture

# skip all tests if unable to render
pytestmark = pytest.mark.skip_plotting


HAS_IMAGEIO = True
try:
    import imageio
except ModuleNotFoundError:
    HAS_IMAGEIO = False

try:
    import imageio_ffmpeg

    imageio_ffmpeg.get_ffmpeg_exe()
except ImportError:
    if HAS_IMAGEIO:
        imageio.plugins.ffmpeg.download()
    else:
        raise


THIS_PATH = pathlib.Path(__file__).parent.absolute()


def using_mesa():
    """Determine if using mesa."""
    pl = pv.Plotter(notebook=False, off_screen=True)
    pl.show(auto_close=False)
    gpu_info = pl.render_window.ReportCapabilities()
    pl.close()

    regex = re.compile('OpenGL version string:(.+)\n')
    return 'Mesa' in regex.findall(gpu_info)[0]


# always set on Windows CI
# These tests fail with mesa opengl on windows
skip_mesa = pytest.mark.skipif(using_mesa(), reason='Does not display correctly within OSMesa')
skip_windows_mesa = skip_mesa and pytest.mark.skip_windows(
    'Does not display correctly within OSMesa on Windows'
)
skip_lesser_9_3_X = pytest.mark.needs_vtk_version(  # noqa: N816
    9, 3, reason='Functions not implemented before 9.3.X'
)
skip_lesser_9_4_X = pytest.mark.needs_vtk_version(  # noqa: N816
    9, 4, reason='Functions not implemented before 9.4.X or invalid results prior'
)
skip_lesser_9_4_X_depth_peeling = pytest.mark.needs_vtk_version(  # noqa: N816
    9, 4, reason='Depth peeling unstable on CI before 9.4.X'
)

CI_WINDOWS = os.environ.get('CI_WINDOWS', 'false').lower() == 'true'


@pytest.fixture(autouse=True)
def verify_image_cache_wrapper(verify_image_cache):
    return verify_image_cache


@pytest.fixture
def no_images_to_verify(verify_image_cache_wrapper):
    verify_image_cache_wrapper.allow_useless_fixture = True
    yield verify_image_cache_wrapper
    assert (n_calls := verify_image_cache_wrapper.n_calls) == 0, (
        f'No images were expected to be generated, but got {n_calls}'
    )


@pytest.fixture
def multicomp_poly():
    """Create a dataset with vector values on points and cells."""
    data = pv.Plane(direction=(0, 0, -1))

    vector_values_points = np.empty((data.n_points, 3))
    vector_values_points[:, 0] = np.arange(data.n_points)
    vector_values_points[:, 1] = np.arange(data.n_points)[::-1]
    vector_values_points[:, 2] = 0

    vector_values_cells = np.empty((data.n_cells, 3))
    vector_values_cells[:, 0] = np.arange(data.n_cells)
    vector_values_cells[:, 1] = np.arange(data.n_cells)[::-1]
    vector_values_cells[:, 2] = 0

    data['vector_values_points'] = vector_values_points
    data['vector_values_cells'] = vector_values_cells
    return data


@pytest.mark.usefixtures('no_images_to_verify')
def test_pyvista_qt_raises():
    match = re.escape(QtDeprecationError.message.format(*[BackgroundPlotter.__name__] * 4))
    with pytest.raises(QtDeprecationError, match=match):
        BackgroundPlotter()

    match = re.escape(QtDeprecationError.message.format(*[QtInteractor.__name__] * 4))
    with pytest.raises(QtDeprecationError, match=match):
        QtInteractor()


@pytest.mark.usefixtures('no_images_to_verify')
def test_plotting_module_raises(mocker: MockerFixture):
    from pyvista.plotting import plotting

    m = mocker.patch.object(plotting, 'inspect')
    m.getattr_static.side_effect = AttributeError

    match = re.escape(
        'Module `pyvista.plotting.plotting` has been deprecated and we could not automatically '
        'find `foo`'
    )
    with pytest.raises(AttributeError, match=match):
        plotting.foo  # noqa: B018


def test_import_gltf(verify_image_cache):
    # image cache created with 9.0.20210612.dev0
    verify_image_cache.high_variance_test = True

    filename = str(Path(THIS_PATH) / '..' / 'example_files' / 'Box.glb')
    pl = pv.Plotter()

    with pytest.raises(FileNotFoundError):
        pl.import_gltf('not a file')

    pl.import_gltf(filename)
    assert np.allclose(pl.bounds, (-0.5, 0.5, -0.5, 0.5, -0.5, 0.5))
    pl.show()


def test_export_gltf(tmpdir, sphere, airplane, hexbeam, verify_image_cache):
    # image cache created with 9.0.20210612.dev0
    verify_image_cache.high_variance_test = True
    filename = str(tmpdir.mkdir('tmpdir').join('tmp.gltf'))

    pl = pv.Plotter()
    pl.add_mesh(sphere, smooth_shading=True)
    pl.add_mesh(airplane)
    pl.add_mesh(hexbeam)  # to check warning
    with pytest.warns(UserWarning, match='Plotter contains non-PolyData datasets'):
        pl.export_gltf(filename)

    pl_import = pv.Plotter()
    pl_import.import_gltf(filename)
    pl_import.show()

    with pytest.raises(RuntimeError, match='This plotter has been closed'):
        pl_import.export_gltf(filename)


def test_import_vrml():
    filename = str(Path(THIS_PATH) / '..' / 'example_files' / 'Box.wrl')

    match = (
        'VRML files must be imported directly into a Plotter. '
        'See `pyvista.Plotter.import_vrml` for details.'
    )
    with pytest.raises(ValueError, match=match):
        pv.read(filename)

    pl = pv.Plotter()

    with pytest.raises(FileNotFoundError):
        pl.import_vrml('not a file')

    pl.import_vrml(filename)
    assert np.allclose(pl.bounds, (-0.5, 0.5, -0.5, 0.5, -0.5, 0.5))
    pl.show()


def test_export_vrml(tmpdir, sphere):
    filename = str(tmpdir.mkdir('tmpdir').join('tmp.wrl'))

    pl = pv.Plotter()
    pl.add_mesh(sphere, smooth_shading=True)
    pl.export_vrml(filename)

    pl_import = pv.Plotter()
    pl_import.import_vrml(filename)
    pl_import.show()

    with pytest.raises(RuntimeError, match='This plotter has been closed'):
        pl_import.export_vrml(filename)


def test_import_3ds():
    filename = examples.download_3ds.download_iflamigm()
    pl = pv.Plotter()

    with pytest.raises(FileNotFoundError, match='Unable to locate'):
        pl.import_3ds('not a file')

    pl.import_3ds(filename)
    assert np.allclose(
        pl.bounds,
        (
            -5.379246234893799,
            5.364696979522705,
            -1.9769330024719238,
            2.731842041015625,
            -7.883847236633301,
            5.437096118927002,
        ),
    )
    pl.show()


def test_import_obj():
    download_obj_file = examples.download_room_surface_mesh(load=False)
    pl = pv.Plotter()

    with pytest.raises(FileNotFoundError, match='Unable to locate'):
        pl.import_obj('not a file')

    pl.import_obj(download_obj_file)
    assert np.allclose(pl.bounds, (-10.0, 10.0, 0.0, 4.5, -10.0, 10.0))
    pl.show()


def test_import_obj_with_texture():
    filename = examples.download_doorman(load=False)
    pl = pv.Plotter()
    pl.import_obj(filename)
    pl.show(cpos='xy')


@pytest.mark.skip_windows
@pytest.mark.skipif(CI_WINDOWS, reason='Windows CI testing segfaults on pbr')
def test_pbr(sphere, verify_image_cache):
    """Test PBR rendering"""
    verify_image_cache.high_variance_test = True

    texture = examples.load_globe_texture()

    pl = pv.Plotter(lighting=None)
    pl.set_environment_texture(texture)
    pl.add_light(pv.Light())
    pl.add_mesh(
        sphere,
        color='w',
        pbr=True,
        metallic=0.8,
        roughness=0.2,
        smooth_shading=True,
        diffuse=1,
    )
    pl.add_mesh(
        pv.Sphere(center=(0, 0, 1)),
        color='w',
        pbr=True,
        metallic=0.0,
        roughness=1.0,
        smooth_shading=True,
        diffuse=1,
    )
    pl.show()


@pytest.mark.parametrize('resample', [True, 0.5])
def test_set_environment_texture_cubemap(resample, verify_image_cache):
    """Test set_environment_texture with a cubemap."""
    # Skip due to large variance
    verify_image_cache.windows_skip_image_cache = True
    verify_image_cache.macos_skip_image_cache = True

    pl = pv.Plotter(lighting=None)
    texture = examples.download_cubemap_park()
    pl.set_environment_texture(texture, is_srgb=True, resample=resample)
    pl.camera_position = 'xy'
    pl.camera.zoom(0.7)
    _ = pl.add_mesh(pv.Sphere(), pbr=True, roughness=0.1, metallic=0.5)
    pl.show()


@pytest.mark.skip_windows
@pytest.mark.skip_mac('MacOS CI fails when downloading examples')
def test_remove_environment_texture_cubemap(sphere):
    """Test remove_environment_texture with a cubemap."""
    texture = examples.download_sky_box_cube_map()

    pl = pv.Plotter()
    pl.set_environment_texture(texture)
    pl.add_mesh(sphere, color='w', pbr=True, metallic=0.8, roughness=0.2)
    pl.remove_environment_texture()
    pl.show()


def test_plot_pyvista_ndarray(sphere):
    # verify we can plot pyvista_ndarray
    pv.plot(sphere.points)

    plotter = pv.Plotter()
    plotter.add_points(sphere.points)
    plotter.add_points(sphere.points + 1)
    plotter.show()


def test_plot_increment_point_size():
    points = np.array([[0, 0, 0], [1, 0, 0], [1, 0, 0], [1, 1, 0]], dtype=np.float32)
    pl = pv.Plotter()
    pl.add_points(points + 1)
    pl.add_lines(points)
    pl.increment_point_size_and_line_width(5)
    pl.show()


def test_plot_update(sphere):
    pl = pv.Plotter()
    pl.add_mesh(sphere)
    pl.show(auto_close=False)
    pl.update()
    time.sleep(0.1)
    pl.update()
    pl.update(force_redraw=True)
    pl.close()


@pytest.mark.parametrize('anti_aliasing', [True, 'msaa', False])
def test_plot(sphere, tmpdir, verify_image_cache, anti_aliasing):
    verify_image_cache.high_variance_test = True
    verify_image_cache.macos_skip_image_cache = True
    verify_image_cache.windows_skip_image_cache = True

    tmp_dir = tmpdir.mkdir('tmpdir2')
    filename = str(tmp_dir.join('tmp.png'))
    scalars = np.arange(sphere.n_points)
    cpos, img = pv.plot(
        sphere,
        full_screen=True,
        text='this is a sphere',
        show_bounds=True,
        color='r',
        style='surface',
        line_width=2,
        scalars=scalars,
        flip_scalars=True,
        cmap='bwr',
        interpolate_before_map=True,
        screenshot=filename,
        return_img=True,
        return_cpos=True,
        anti_aliasing=anti_aliasing,
    )
    assert isinstance(cpos, pv.CameraPosition)
    assert isinstance(img, np.ndarray)
    assert Path(filename).is_file()

    verify_image_cache.skip = True
    filename = pathlib.Path(str(tmp_dir.join('tmp2.png')))
    pv.plot(sphere, screenshot=filename)

    # Ensure it added a PNG extension by default
    assert filename.with_suffix('.png').is_file()

    # test invalid extension
    filename = pathlib.Path(str(tmp_dir.join('tmp3.foo')))
    with pytest.raises(ValueError):  # noqa: PT011
        pv.plot(sphere, screenshot=filename)


def test_plot_helper_volume(uniform, verify_image_cache):
    verify_image_cache.windows_skip_image_cache = True

    uniform.plot(
        volume=True,
        parallel_projection=True,
        show_scalar_bar=False,
        show_grid=True,
    )


def test_plot_helper_two_datasets(sphere, airplane):
    pv.plot([sphere, airplane])


def test_plot_helper_two_volumes(uniform, verify_image_cache):
    verify_image_cache.windows_skip_image_cache = True
    grid = uniform.copy()
    grid.origin = (0, 0, 10)
    pv.plot(
        [uniform, grid],
        volume=True,
        show_scalar_bar=False,
    )


def test_plot_volume_ugrid(verify_image_cache):
    verify_image_cache.windows_skip_image_cache = True

    # Handle UnsutructuredGrid directly
    grid = examples.load_hexbeam()
    pl = pv.Plotter()
    pl.add_volume(grid, scalars='sample_point_scalars')
    pl.show()

    # Handle 3D structured grid
    grid = examples.load_uniform().cast_to_structured_grid()
    pl = pv.Plotter()
    pl.add_volume(grid, scalars='Spatial Point Data')
    pl.show()

    # Make sure PolyData fails
    mesh = pv.Sphere()
    mesh['scalars'] = mesh.points[:, 1]
    pl = pv.Plotter()
    with pytest.raises(TypeError):
        pl.add_volume(mesh, scalars='scalars')
    pl.close()

    # Make sure 2D StructuredGrid fails
    mesh = examples.load_structured()  # wavy surface
    mesh['scalars'] = mesh.points[:, 1]
    pl = pv.Plotter()
    with pytest.raises(ValueError):  # noqa: PT011
        pl.add_volume(mesh, scalars='scalars')
    pl.close()


def test_plot_return_cpos(sphere):
    cpos = sphere.plot(return_cpos=True)
    assert isinstance(cpos, pv.CameraPosition)
    assert sphere.plot(return_cpos=False) is None


def test_add_title(verify_image_cache):
    verify_image_cache.high_variance_test = True
    plotter = pv.Plotter()
    plotter.add_title('Plot Title')
    plotter.show()


@pytest.mark.usefixtures('no_images_to_verify')
def test_plot_invalid_style(sphere):
    with pytest.raises(ValueError):  # noqa: PT011
        pv.plot(sphere, style='not a style')


@pytest.mark.usefixtures('no_images_to_verify')
@pytest.mark.parametrize(
    ('interaction', 'kwargs'),
    [
        ('trackball', {}),
        ('trackball_actor', {}),
        ('image', {}),
        ('joystick', {}),
        ('joystick_actor', {}),
        ('zoom', {}),
        ('terrain', {}),
        ('terrain', {'mouse_wheel_zooms': True, 'shift_pans': True}),
        ('rubber_band', {}),
        ('rubber_band_2d', {}),
    ],
)
def test_interactor_style(sphere, interaction, kwargs):
    plotter = pv.Plotter()
    plotter.add_mesh(sphere)
    getattr(plotter, f'enable_{interaction}_style')(**kwargs)
    assert plotter.iren._style_class is not None
    plotter.close()


@pytest.mark.usefixtures('no_images_to_verify')
def test_lighting_disable_3_lights():
    with pytest.raises(DeprecationError):
        pv.Plotter().disable_3_lights()


def test_lighting_enable_three_lights(sphere):
    plotter = pv.Plotter()
    plotter.add_mesh(sphere)

    plotter.enable_3_lights()
    lights = plotter.renderer.lights
    assert len(lights) == 3
    for light in lights:
        assert light.on

    assert lights[0].intensity == 1.0
    assert lights[1].intensity == 0.6
    assert lights[2].intensity == 0.5

    plotter.show()


def test_lighting_add_manual_light(sphere):
    plotter = pv.Plotter(lighting=None)
    plotter.add_mesh(sphere)

    # test manual light addition
    light = pv.Light()
    plotter.add_light(light)
    assert plotter.renderer.lights == [light]

    # failing case
    with pytest.raises(TypeError):
        plotter.add_light('invalid')

    plotter.show()


def test_lighting_remove_manual_light(sphere):
    plotter = pv.Plotter(lighting=None)
    plotter.add_mesh(sphere)
    plotter.add_light(pv.Light())

    # test light removal
    plotter.remove_all_lights()
    assert not plotter.renderer.lights

    plotter.show()


def test_lighting_subplots(sphere):
    plotter = pv.Plotter(shape='1|1')
    plotter.add_mesh(sphere)
    renderers = plotter.renderers

    light = pv.Light()
    plotter.remove_all_lights()
    for renderer in renderers:
        assert not renderer.lights

    plotter.subplot(0)
    plotter.add_light(light, only_active=True)
    assert renderers[0].lights
    assert not renderers[1].lights
    plotter.add_light(light, only_active=False)
    assert renderers[0].lights
    assert renderers[1].lights
    plotter.subplot(1)
    plotter.add_mesh(pv.Sphere())
    plotter.remove_all_lights(only_active=True)
    assert renderers[0].lights
    assert not renderers[1].lights

    plotter.show()


def test_lighting_init_light_kit(sphere):
    plotter = pv.Plotter(lighting='light kit')
    plotter.add_mesh(sphere)
    lights = plotter.renderer.lights
    assert len(lights) == 5
    assert lights[0].light_type == pv.Light.HEADLIGHT
    for light in lights[1:]:
        assert light.light_type == light.CAMERA_LIGHT
    plotter.show()


def test_lighting_init_three_lights(sphere):
    plotter = pv.Plotter(lighting='three lights')
    plotter.add_mesh(sphere)
    lights = plotter.renderer.lights
    assert len(lights) == 3
    for light in lights:
        assert light.light_type == light.CAMERA_LIGHT
    plotter.show()


def test_lighting_init_none(sphere):
    # ``None`` already tested above
    plotter = pv.Plotter(lighting='none')
    plotter.add_mesh(sphere)
    lights = plotter.renderer.lights
    assert not lights
    plotter.show()


@pytest.mark.usefixtures('no_images_to_verify')
def test_lighting_init_invalid():
    with pytest.raises(ValueError):  # noqa: PT011
        pv.Plotter(lighting='invalid')


@pytest.mark.usefixtures('no_images_to_verify')
def test_plotter_shape_invalid():
    # wrong size
    with pytest.raises(ValueError):  # noqa: PT011
        pv.Plotter(shape=(1,))
    # not positive
    with pytest.raises(ValueError):  # noqa: PT011
        pv.Plotter(shape=(1, 0))
    with pytest.raises(ValueError):  # noqa: PT011
        pv.Plotter(shape=(0, 2))
    # not a sequence
    with pytest.raises(TypeError):
        pv.Plotter(shape={1, 2})


def test_plot_bounds_axes_with_no_data():
    plotter = pv.Plotter()
    plotter.show_bounds()
    plotter.show()


def test_plot_show_grid(sphere):
    plotter = pv.Plotter()

    with pytest.raises(ValueError, match='Value of location'):
        plotter.show_grid(location='foo')
    with pytest.raises(TypeError, match='location must be a string'):
        plotter.show_grid(location=10)
    with pytest.raises(ValueError, match='Value of tick'):
        plotter.show_grid(ticks='foo')
    with pytest.raises(TypeError, match='must be a string'):
        plotter.show_grid(ticks=10)

    plotter.show_grid()  # Add mesh after to make sure bounds update
    plotter.add_mesh(sphere)
    plotter.show()


@skip_mesa
def test_plot_show_grid_with_mesh(hexbeam, plane, verify_image_cache):
    """Show the grid bounds for a specific mesh."""
    verify_image_cache.macos_skip_image_cache = True

    hexbeam.clear_data()
    plotter = pv.Plotter()
    plotter.add_mesh(hexbeam, style='wireframe')
    plotter.add_mesh(plane)
    plotter.show_grid(mesh=plane, show_zlabels=False, show_zaxis=False)
    plotter.show()


cpos_param = [
    [(2.0, 5.0, 13.0), (0.0, 0.0, 0.0), (-0.7, -0.5, 0.3)],
    [-1, 2, -5],  # trigger view vector
    [1.0, 2.0, 3.0],
]
cpos_param.extend(pv.plotting.renderer.Renderer.CAMERA_STR_ATTR_MAP)


@pytest.mark.parametrize('cpos', cpos_param)
def test_set_camera_position(cpos, sphere):
    plotter = pv.Plotter()
    plotter.add_mesh(sphere)
    plotter.camera_position = cpos
    plotter.show()


@pytest.mark.usefixtures('no_images_to_verify')
@pytest.mark.parametrize(
    'cpos',
    [
        [(2.0, 5.0), (0.0, 0.0, 0.0), (-0.7, -0.5, 0.3)],
        [-1, 2],
        [(1, 2, 3)],
        'notvalid',
    ],
)
def test_set_camera_position_invalid(cpos, sphere):
    plotter = pv.Plotter()
    plotter.add_mesh(sphere)
    with pytest.raises(InvalidCameraError):
        plotter.camera_position = cpos


@pytest.mark.usefixtures('no_images_to_verify')
def test_parallel_projection():
    plotter = pv.Plotter()
    assert isinstance(plotter.parallel_projection, bool)


@pytest.mark.usefixtures('no_images_to_verify')
@pytest.mark.parametrize('state', [True, False])
def test_set_parallel_projection(state):
    plotter = pv.Plotter()
    plotter.parallel_projection = state
    assert plotter.parallel_projection == state


@pytest.mark.usefixtures('no_images_to_verify')
def test_parallel_scale():
    plotter = pv.Plotter()
    assert isinstance(plotter.parallel_scale, float)


@pytest.mark.usefixtures('no_images_to_verify')
@pytest.mark.parametrize('value', [1, 1.5, 0.3, 10])
def test_set_parallel_scale(value):
    plotter = pv.Plotter()
    plotter.parallel_scale = value
    assert plotter.parallel_scale == value


@pytest.mark.usefixtures('no_images_to_verify')
def test_set_parallel_scale_invalid():
    plotter = pv.Plotter()
    with pytest.raises(TypeError):
        plotter.parallel_scale = 'invalid'


@pytest.mark.usefixtures('no_images_to_verify')
def test_plot_no_active_scalars(sphere):
    plotter = pv.Plotter()
    plotter.add_mesh(sphere)

    def _test_update_scalars_with_invalid_array():
        plotter.update_scalars(np.arange(5))
        if pv._version.version_info[:2] > (0, 46):
            msg = 'Convert error this method'
            raise RuntimeError(msg)
        if pv._version.version_info[:2] > (0, 47):
            msg = 'Remove this method'
            raise RuntimeError(msg)

    def _test_update_scalars_with_valid_array():
        plotter.update_scalars(np.arange(sphere.n_faces_strict))
        if pv._version.version_info[:2] > (0, 46):
            msg = 'Convert error this method'
            raise RuntimeError(msg)
        if pv._version.version_info[:2] > (0, 47):
            msg = 'Remove this method'
            raise RuntimeError(msg)

    with (
        pytest.raises(ValueError, match='Number of scalars'),
        pytest.warns(
            PyVistaDeprecationWarning,
            match='This method is deprecated and will be removed in a future version',
        ),
    ):
        _test_update_scalars_with_invalid_array()
    with (
        pytest.raises(ValueError, match='No active scalars'),
        pytest.warns(
            PyVistaDeprecationWarning,
            match='This method is deprecated and will be removed in a future version',
        ),
    ):
        _test_update_scalars_with_valid_array()


def test_plot_show_bounds(sphere):
    plotter = pv.Plotter()
    plotter.add_mesh(sphere)
    plotter.show_bounds(
        show_xaxis=False,
        show_yaxis=False,
        show_zaxis=False,
        show_xlabels=False,
        show_ylabels=False,
        show_zlabels=False,
        use_2d=True,
    )
    plotter.show()


def test_plot_label_fmt(sphere):
    plotter = pv.Plotter()
    plotter.add_mesh(sphere)
    # TODO: Change this to (9, 6, 0) when VTK 9.6 is released
    fmt = '%.3f' if pyvista.vtk_version_info < (9, 5, 99) else '{:.3f}'
    plotter.show_bounds(xtitle='My X', fmt=fmt)
    plotter.show()


@pytest.mark.parametrize('grid', [True, 'both', 'front', 'back'])
@pytest.mark.parametrize('location', ['all', 'origin', 'outer', 'front', 'back'])
@pytest.mark.usefixtures('verify_image_cache')
def test_plot_show_bounds_params(grid, location):
    plotter = pv.Plotter()
    plotter.add_mesh(pv.Cone())
    plotter.show_bounds(grid=grid, ticks='inside', location=location)
    plotter.show_bounds(grid=grid, ticks='outside', location=location)
    plotter.show_bounds(grid=grid, ticks='both', location=location)
    plotter.show()


def test_plot_silhouette_non_poly(hexbeam):
    plotter = pv.Plotter()
    plotter.add_mesh(hexbeam, show_scalar_bar=False)
    plotter.add_silhouette(hexbeam, line_width=10)
    plotter.show()


def test_plot_no_silhouette(tri_cylinder):
    # silhouette=False
    plotter = pv.Plotter()
    plotter.add_mesh(tri_cylinder)
    assert len(list(plotter.renderer.GetActors())) == 1  # only cylinder
    plotter.show()


def test_plot_silhouette(tri_cylinder):
    # silhouette=True and default properties
    plotter = pv.Plotter()
    plotter.add_mesh(tri_cylinder, silhouette=True)
    actors = list(plotter.renderer.GetActors())
    assert len(actors) == 2  # cylinder + silhouette
    actor = actors[0]  # get silhouette actor
    props = actor.GetProperty()
    assert props.GetColor() == pv.global_theme.silhouette.color
    assert props.GetOpacity() == pv.global_theme.silhouette.opacity
    assert props.GetLineWidth() == pv.global_theme.silhouette.line_width
    plotter.show()


def test_plot_silhouette_method(tri_cylinder):
    plotter = pv.Plotter()

    plotter.add_mesh(tri_cylinder)
    assert len(plotter.renderer.actors) == 1  # cylinder

    actor = plotter.add_silhouette(tri_cylinder)
    assert isinstance(actor, pv.Actor)
    assert len(plotter.renderer.actors) == 2  # cylinder + silhouette

    props = actor.prop
    assert props.color == pv.global_theme.silhouette.color
    assert props.opacity == pv.global_theme.silhouette.opacity
    assert props.line_width == pv.global_theme.silhouette.line_width
    plotter.show()


def test_plot_silhouette_options(tri_cylinder):
    # cover other properties
    plotter = pv.Plotter()
    plotter.add_mesh(tri_cylinder, silhouette=dict(decimate=0.5, feature_angle=20))
    plotter.show()


def test_plotter_scale(sphere):
    plotter = pv.Plotter()
    plotter.add_mesh(sphere)
    plotter.set_scale(10, 10, 15)
    assert plotter.scale == [10, 10, 15]
    plotter.show()

    plotter = pv.Plotter()
    plotter.add_mesh(sphere)
    plotter.set_scale(5.0)
    plotter.set_scale(yscale=6.0)
    plotter.set_scale(zscale=9.0)
    assert plotter.scale == [5.0, 6.0, 9.0]
    plotter.show()

    plotter = pv.Plotter()
    plotter.scale = [1.0, 4.0, 2.0]
    assert plotter.scale == [1.0, 4.0, 2.0]
    plotter.add_mesh(sphere)
    plotter.show()


def test_plot_add_scalar_bar(sphere, verify_image_cache):
    verify_image_cache.windows_skip_image_cache = True

    sphere['test_scalars'] = sphere.points[:, 2]
    plotter = pv.Plotter()
    plotter.add_mesh(sphere)
    plotter.add_scalar_bar(
        label_font_size=10,
        title_font_size=20,
        title='woa',
        interactive=True,
        vertical=True,
    )
    plotter.add_scalar_bar(background_color='white', n_colors=256)
    assert isinstance(plotter.scalar_bar, vtk.vtkScalarBarActor)
    plotter.show()


@pytest.mark.usefixtures('no_images_to_verify')
def test_plot_invalid_add_scalar_bar():
    plotter = pv.Plotter()
    with pytest.raises(AttributeError):
        plotter.add_scalar_bar()


@pytest.mark.usefixtures('no_images_to_verify')
def test_add_scalar_bar_with_unconstrained_font_size(sphere):
    sphere['test_scalars'] = sphere.points[:, 2]
    plotter = pv.Plotter()
    plotter.add_mesh(sphere)
    actor = plotter.add_scalar_bar(unconstrained_font_size=True)
    assert actor.GetUnconstrainedFontSize()


def test_plot_list():
    sphere_a = pv.Sphere(center=(0, 0, 0), radius=0.75)
    sphere_b = pv.Sphere(center=(1, 0, 0), radius=0.5)
    sphere_c = pv.Sphere(center=(2, 0, 0), radius=0.25)
    pv.plot([sphere_a, sphere_b, sphere_c], color='tan')


@pytest.mark.usefixtures('no_images_to_verify')
def test_add_lines_invalid():
    plotter = pv.Plotter()
    with pytest.raises(TypeError):
        plotter.add_lines(range(10))


@pytest.mark.usefixtures('no_images_to_verify')
@pytest.mark.skipif(not HAS_IMAGEIO, reason='Requires imageio')
def test_open_gif_invalid():
    plotter = pv.Plotter()
    with pytest.raises(ValueError):  # noqa: PT011
        plotter.open_gif('file.abs')


@pytest.mark.skipif(not HAS_IMAGEIO, reason='Requires imageio')
def test_make_movie(sphere, tmpdir, verify_image_cache):
    verify_image_cache.skip = True

    # Make temporary file
    filename = str(tmpdir.join('tmp.mp4'))

    movie_sphere = sphere.copy()
    movie_sphere['scalars'] = np.random.default_rng().random(movie_sphere.n_faces_strict)

    plotter = pv.Plotter()
    plotter.open_movie(filename)
    actor = plotter.add_axes_at_origin()
    plotter.remove_actor(actor, reset_camera=False, render=True)
    plotter.add_mesh(movie_sphere, scalars='scalars')
    plotter.show(auto_close=False, window_size=[304, 304])
    plotter.set_focus([0, 0, 0])
    for _ in range(3):  # limiting number of frames to write for speed
        plotter.write_frame()
        random_points = np.random.default_rng().random(movie_sphere.points.shape)
        movie_sphere.points[:] = random_points * 0.01 + movie_sphere.points * 0.99
        movie_sphere.points[:] -= movie_sphere.points.mean(0)
        scalars = np.random.default_rng().random(movie_sphere.n_faces_strict)
        movie_sphere['scalars'] = scalars

    # remove file
    plotter.close()
    Path(filename).unlink()  # verifies that the plotter has closed


def test_add_legend(sphere):
    plotter = pv.Plotter()
    with pytest.raises(TypeError):
        plotter.add_mesh(sphere, label=2)
    plotter.add_mesh(sphere)
    with pytest.raises(ValueError):  # noqa: PT011
        plotter.add_legend()
    legend_labels = [['sphere', 'r']]
    plotter.add_legend(labels=legend_labels, border=True, bcolor=None, size=[0.1, 0.1])
    plotter.show()


@pytest.mark.usefixtures('no_images_to_verify')
def test_legend_invalid_face(sphere):
    plotter = pv.Plotter()
    plotter.add_mesh(sphere)
    legend_labels = [['sphere', 'r']]
    face = 'invalid_face'
    with pytest.raises(ValueError):  # noqa: PT011
        plotter.add_legend(
            labels=legend_labels,
            border=True,
            bcolor=None,
            size=[0.1, 0.1],
            face=face,
        )


def test_legend_subplots(sphere, cube):
    plotter = pv.Plotter(shape=(1, 2))
    plotter.add_mesh(sphere, color='blue', smooth_shading=True, label='Sphere')
    assert plotter.legend is None
    plotter.add_legend(bcolor='w')
    assert isinstance(plotter.legend, vtk.vtkActor2D)

    plotter.subplot(0, 1)
    plotter.add_mesh(cube, color='r', label='Cube')
    assert plotter.legend is None
    plotter.add_legend(bcolor='w')
    assert isinstance(plotter.legend, vtk.vtkActor2D)

    plotter.show()


def test_add_axes_twice():
    plotter = pv.Plotter()
    plotter.add_axes()
    plotter.add_axes(interactive=True)
    plotter.show()


def test_hide_axes():
    plotter = pv.Plotter()
    plotter.add_axes()
    plotter.hide_axes()
    plotter.show()


def test_add_axes_parameters():
    plotter = pv.Plotter()
    plotter.add_axes()
    plotter.add_axes(
        line_width=5,
        cone_radius=0.6,
        shaft_length=0.7,
        tip_length=0.3,
        ambient=0.5,
        label_size=(0.4, 0.16),
        viewport=(0, 0, 0.4, 0.4),
    )
    plotter.show()


def test_show_axes_all():
    plotter = pv.Plotter()
    plotter.show_axes_all()
    plotter.show()


def test_hide_axes_all():
    plotter = pv.Plotter()
    plotter.hide_axes_all()
    plotter.show()


@pytest.mark.usefixtures('no_images_to_verify')
def test_isometric_view_interactive(sphere):
    plotter_iso = pv.Plotter()
    plotter_iso.add_mesh(sphere)
    plotter_iso.camera_position = 'xy'
    cpos_old = plotter_iso.camera_position
    plotter_iso.isometric_view_interactive()
    assert plotter_iso.camera_position != cpos_old


def test_add_point_labels():
    plotter = pv.Plotter()

    # cannot use random points with image regression
    points = np.array([[0, 0, 0], [1, 0, 0], [0, 1, 0], [1, 1, 0], [0.5, 0.5, 0.5], [1, 1, 1]])
    n = points.shape[0]

    with pytest.raises(ValueError):  # noqa: PT011
        plotter.add_point_labels(points, range(n - 1))

    plotter.add_point_labels(points, range(n), show_points=True, point_color='r', point_size=10)
    plotter.add_point_labels(
        points - 1,
        range(n),
        show_points=False,
        point_color='r',
        point_size=10,
    )
    plotter.show()


@pytest.mark.parametrize('always_visible', [False, True])
def test_add_point_labels_always_visible(always_visible):
    # just make sure it runs without exception
    plotter = pv.Plotter()
    plotter.add_point_labels(
        np.array([[0.0, 0.0, 0.0]]),
        ['hello world'],
        always_visible=always_visible,
    )
    plotter.show()


@pytest.mark.parametrize('shape', [None, 'rect', 'rounded_rect'])
@pytest.mark.usefixtures('verify_image_cache')
def test_add_point_labels_shape(shape):
    plotter = pv.Plotter()
    plotter.add_point_labels(np.array([[0.0, 0.0, 0.0]]), ['hello world'], shape=shape)
    plotter.show()


@pytest.mark.parametrize('justification_horizontal', ['left', 'center', 'right'])
@pytest.mark.parametrize('justification_vertical', ['bottom', 'center', 'top'])
def test_add_point_labels_justification(justification_horizontal, justification_vertical):
    plotter = pv.Plotter()
    plotter.add_point_labels(
        np.array([[0.0, 0.0, 0.0]]),
        ['hello world'],
        justification_horizontal=justification_horizontal,
        justification_vertical=justification_vertical,
        shape_opacity=0.0,
        background_color='grey',
        background_opacity=1.0,
    )
    plotter.show()


def test_set_background():
    plotter = pv.Plotter()
    plotter.set_background('k')
    plotter.background_color = 'yellow'
    plotter.set_background([0, 0, 0], top=[1, 1, 1])  # Gradient
    _ = plotter.background_color
    plotter.show()

    plotter = pv.Plotter(shape=(1, 2))
    plotter.set_background('orange')
    for renderer in plotter.renderers:
        assert renderer.GetBackground() == pv.Color('orange')
    plotter.show()

    plotter = pv.Plotter(shape=(1, 2))
    plotter.subplot(0, 1)
    plotter.set_background('orange', all_renderers=False)
    assert plotter.renderers[0].GetBackground() != pv.Color('orange')
    assert plotter.renderers[1].GetBackground() == pv.Color('orange')
    plotter.show()


def test_add_points():
    plotter = pv.Plotter()

    points = np.array([[0, 0, 0], [1, 0, 0], [0, 1, 0], [1, 1, 0], [0.5, 0.5, 0.5], [1, 1, 1]])
    n = points.shape[0]

    plotter.add_points(
        points,
        scalars=np.arange(n),
        cmap=None,
        flip_scalars=True,
        show_scalar_bar=False,
    )
    plotter.show()


@pytest.mark.usefixtures('no_images_to_verify')
def test_key_press_event():
    plotter = pv.Plotter()
    plotter.key_press_event(None, None)
    plotter.close()


@pytest.mark.usefixtures('no_images_to_verify')
def test_enable_picking_gc():
    plotter = pv.Plotter()
    sphere = pv.Sphere()
    plotter.add_mesh(sphere)
    plotter.enable_cell_picking()
    plotter.close()


@pytest.mark.usefixtures('no_images_to_verify')
def test_left_button_down():
    plotter = pv.Plotter()

    attr = 'GetRenderFramebuffer'
    if hasattr(renwin := plotter.render_window, attr):
        if not getattr(renwin, attr)().GetFBOIndex():
            # This only fails for VTK<9.2.3
            with pytest.raises(ValueError, match='Invoking helper with no framebuffer'):
                plotter.left_button_down(None, None)
    else:
        plotter.left_button_down(None, None)
    plotter.close()


def test_show_axes():
    plotter = pv.Plotter()
    plotter.show_axes()
    plotter.show()


def test_plot_cell_data(sphere, verify_image_cache):
    verify_image_cache.windows_skip_image_cache = True
    plotter = pv.Plotter()
    scalars = np.arange(sphere.n_faces_strict)
    plotter.add_mesh(
        sphere,
        interpolate_before_map=True,
        scalars=scalars,
        n_colors=10,
        rng=sphere.n_faces_strict,
        show_scalar_bar=False,
    )
    plotter.show()


def test_plot_clim(sphere):
    plotter = pv.Plotter()
    scalars = np.arange(sphere.n_faces_strict)
    plotter.add_mesh(
        sphere,
        interpolate_before_map=True,
        scalars=scalars,
        n_colors=5,
        clim=10,
        show_scalar_bar=False,
    )
    assert plotter.mapper.GetScalarRange() == (-10, 10)
    plotter.show()


@pytest.mark.usefixtures('no_images_to_verify')
def test_invalid_n_arrays(sphere):
    plotter = pv.Plotter()
    with pytest.raises(ValueError):  # noqa: PT011
        plotter.add_mesh(sphere, scalars=np.arange(10))


def test_plot_arrow():
    cent = np.array([0, 0, 0])
    direction = np.array([1, 0, 0])
    pv.plot_arrows(cent, direction)


def test_plot_arrows():
    cent = np.array([[0, 0, 0], [1, 0, 0]])
    direction = np.array([[1, 1, 1], [-1, -1, -1]])
    pv.plot_arrows(cent, direction)


def test_add_arrows():
    vector = np.array([1, 0, 0])
    center = np.array([0, 0, 0])
    plotter = pv.Plotter()
    plotter.add_arrows(cent=center, direction=vector, mag=2.2, color='#009900')
    plotter.show()


def test_axes():
    plotter = pv.Plotter()
    plotter.add_orientation_widget(pv.Cube(), color='b')
    plotter.add_mesh(pv.Cube())
    plotter.show()


def test_box_axes(verify_image_cache):
    """Test deprecated function and make sure we remove it by v0.48."""
    verify_image_cache.skip = True

    plotter = pv.Plotter()

    def _test_add_axes_box():
        plotter.add_axes(box=True)
        if pv._version.version_info[:2] > (0, 47):
            msg = 'Calling this should raise an error'
            raise RuntimeError(msg)
        if pv._version.version_info[:2] > (0, 48):
            msg = 'Remove this function'
            raise RuntimeError(msg)

    with pytest.warns(
        pv.PyVistaDeprecationWarning,
        match='`box` is deprecated. Use `add_box_axes` or `add_color_box_axes` method instead.',
    ):
        _test_add_axes_box()
    plotter.close()


def test_box_axes_color_box():
    plotter = pv.Plotter()

    def _test_add_axes_color_box():
        plotter.add_axes(box=True, box_args={'color_box': True})
        if pv._version.version_info[:2] > (0, 47):
            msg = 'Convert error this function'
            raise RuntimeError(msg)
        if pv._version.version_info[:2] > (0, 48):
            msg = 'Remove this function'
            raise RuntimeError(msg)

    with pytest.warns(
        pv.PyVistaDeprecationWarning,
        match='`box` is deprecated. Use `add_box_axes` or `add_color_box_axes` method instead.',
    ):
        _test_add_axes_color_box()
    plotter.add_mesh(pv.Sphere())
    plotter.show()


def test_add_box_axes():
    plotter = pv.Plotter()
    plotter.add_orientation_widget(pv.Sphere(), color='b')
    plotter.add_box_axes()
    plotter.add_mesh(pv.Sphere())
    plotter.show()


def test_add_north_arrow():
    plotter = pv.Plotter()
    plotter.add_north_arrow_widget(viewport=(0, 0, 0.5, 0.5))
    plotter.add_mesh(pv.Arrow(direction=(0, 1, 0)))
    plotter.show()


@pytest.mark.usefixtures('no_images_to_verify')
def test_screenshot(tmpdir):
    plotter = pv.Plotter()
    plotter.add_mesh(pv.Sphere())
    img = plotter.screenshot(transparent_background=False)
    assert np.any(img)
    img_again = plotter.screenshot()
    assert np.any(img_again)
    filename = str(tmpdir.mkdir('tmpdir').join('export-graphic.svg'))
    plotter.save_graphic(filename)

    # test window and array size
    w, h = 20, 10
    img = plotter.screenshot(transparent_background=False, window_size=(w, h))
    assert img.shape == (h, w, 3)
    img = plotter.screenshot(transparent_background=True, window_size=(w, h))
    assert img.shape == (h, w, 4)

    # check error before first render
    plotter = pv.Plotter(off_screen=False)
    plotter.add_mesh(pv.Sphere())
    with pytest.raises(RuntimeError):
        plotter.screenshot()


@pytest.mark.usefixtures('no_images_to_verify')
def test_screenshot_scaled():
    # FYI: no regression tests because show() is not called
    factor = 2
    plotter = pv.Plotter(image_scale=factor)
    width, height = plotter.window_size
    plotter.add_mesh(pv.Sphere())
    img = plotter.screenshot(transparent_background=False)
    assert np.any(img)
    assert img.shape == (width * factor, height * factor, 3)
    img_again = plotter.screenshot(scale=3)
    assert np.any(img_again)
    assert img_again.shape == (width * 3, height * 3, 3)
    assert plotter.image_scale == factor, 'image_scale leaked from screenshot context'
    img = plotter.image
    assert img.shape == (width * factor, height * factor, 3)

    w, h = 20, 10
    factor = 4
    plotter.image_scale = factor
    img = plotter.screenshot(transparent_background=False, window_size=(w, h))
    assert img.shape == (h * factor, w * factor, 3)

    img = plotter.screenshot(transparent_background=True, window_size=(w, h), scale=5)
    assert img.shape == (h * 5, w * 5, 4)
    assert plotter.image_scale == factor, 'image_scale leaked from screenshot context'

    with pytest.raises(ValueError):  # noqa: PT011
        plotter.image_scale = 0.5

    plotter.close()


@pytest.mark.usefixtures('no_images_to_verify')
def test_screenshot_altered_window_size(sphere):
    plotter = pv.Plotter()
    plotter.add_mesh(sphere)

    plotter.window_size = (800, 800)
    a = plotter.screenshot()
    assert a.shape == (800, 800, 3)
    # plotter.show(auto_close=False)  # for image regression test

    plotter.window_size = (1000, 1000)
    b = plotter.screenshot()
    assert b.shape == (1000, 1000, 3)
    # plotter.show(auto_close=False)  # for image regression test

    d = plotter.screenshot(window_size=(600, 600))
    assert d.shape == (600, 600, 3)
    # plotter.show()  # for image regression test

    plotter.close()


def test_screenshot_bytes():
    # Test screenshot to bytes object
    buffer = io.BytesIO()
    plotter = pv.Plotter(off_screen=True)
    plotter.add_mesh(pv.Sphere())
    plotter.show(screenshot=buffer)
    buffer.seek(0)
    im = Image.open(buffer)
    assert im.format == 'PNG'


@pytest.mark.usefixtures('no_images_to_verify')
def test_screenshot_rendering(tmpdir):
    plotter = pv.Plotter()
    plotter.add_mesh(examples.load_airplane(), smooth_shading=True)
    filename = str(tmpdir.mkdir('tmpdir').join('export-graphic.svg'))
    assert plotter._first_time
    plotter.save_graphic(filename)
    assert not plotter._first_time


@pytest.mark.usefixtures('no_images_to_verify')
@pytest.mark.parametrize('ext', SUPPORTED_FORMATS)
def test_save_screenshot(tmpdir, sphere, ext):
    filename = str(tmpdir.mkdir('tmpdir').join('tmp' + ext))
    plotter = pv.Plotter()
    plotter.add_mesh(sphere)
    plotter.screenshot(filename)
    assert Path(filename).is_file()
    assert pathlib.Path(filename).stat().st_size


def test_scalars_by_name(verify_image_cache):
    verify_image_cache.windows_skip_image_cache = True
    plotter = pv.Plotter()
    data = examples.load_uniform()
    plotter.add_mesh(data, scalars='Spatial Cell Data')
    plotter.show()


def test_multi_block_plot(verify_image_cache):
    verify_image_cache.windows_skip_image_cache = True
    multi = pv.MultiBlock()
    multi.append(examples.load_rectilinear())
    uni = examples.load_uniform()
    arr = np.random.default_rng().random(uni.n_cells)
    uni.cell_data.set_array(arr, 'Random Data')
    multi.append(uni)
    # And now add a data set without the desired array and a NULL component
    multi.append(examples.load_airplane())

    # missing data should still plot
    multi.plot(scalars='Random Data')

    multi.plot(multi_colors=True)


def test_clear(sphere):
    plotter = pv.Plotter()
    plotter.add_mesh(sphere)
    plotter.clear()
    plotter.show()


def test_plot_texture():
    """Test adding a texture to a plot"""
    globe = examples.load_globe()
    texture = examples.load_globe_texture()
    plotter = pv.Plotter()
    plotter.add_mesh(globe, texture=texture)
    plotter.show()


@pytest.mark.usefixtures('no_images_to_verify')
@pytest.mark.skipif(not HAS_IMAGEIO, reason='Requires imageio')
def test_plot_numpy_texture():
    """Text adding a np.ndarray texture to a plot"""
    globe = examples.load_globe()
    texture_np = np.asarray(imageio.v2.imread(examples.mapfile))
    plotter = pv.Plotter()
    plotter.add_mesh(globe, texture=texture_np)


@pytest.mark.skipif(not HAS_IMAGEIO, reason='Requires imageio')
def test_read_texture_from_numpy():
    """Test adding a texture to a plot"""
    globe = examples.load_globe()
    texture = numpy_to_texture(imageio.v2.imread(examples.mapfile))
    plotter = pv.Plotter()
    plotter.add_mesh(globe, texture=texture)
    plotter.show()


def _make_rgb_dataset(dtype: str, return_composite: bool, scalars: str):
    def _dtype_convert_func(dtype):
        # Convert color to the specified dtype
        if dtype == 'float':

            def as_dtype(color: tuple[float, float, float]):
                return pv.Color(color).float_rgb
        elif dtype == 'int':

            def as_dtype(color: tuple[float, float, float]):
                return pv.Color(color).int_rgb
        elif dtype == 'uint8':

            def as_dtype(color: tuple[float, float, float]):
                return np.array(pv.Color(color).int_rgb, dtype=np.uint8)
        else:
            raise NotImplementedError

        return as_dtype

    def _make_polys():
        # Create 3 separate PolyData with one quad cell each
        faces = [4, 0, 1, 2, 3]
        poly1 = pv.PolyData(
            [[1.0, 0.0, 0.0], [1.0, 1.0, 0.0], [1.0, 1.0, 1.0], [1.0, 0.0, 1.0]], faces
        )
        poly2 = pv.PolyData(
            [[0.0, 1.0, 1.0], [0.0, 1.0, 0.0], [1.0, 1.0, 0.0], [1.0, 1.0, 1.0]], faces
        )
        poly3 = pv.PolyData(
            [[0.0, 0.0, 1.0], [0.0, 1.0, 1.0], [1.0, 1.0, 1.0], [1.0, 0.0, 1.0]], faces
        )
        return poly1, poly2, poly3

    poly1, poly2, poly3 = _make_polys()
    dtype_convert_func = _dtype_convert_func(dtype)

    RED = dtype_convert_func((1.0, 0.0, 0.0))
    GREEN = dtype_convert_func((0.0, 1.0, 0.0))
    BLUE = dtype_convert_func((0.0, 0.0, 1.0))

    # Color the polydata cells
    poly1[scalars] = [RED]
    poly2[scalars] = [GREEN]
    poly3[scalars] = [BLUE]

    dataset = pv.MultiBlock((poly1, poly2, poly3))

    # Make sure the dataset is as expected
    if return_composite:
        assert isinstance(dataset, pv.MultiBlock)
        assert all(np.dtype(block[scalars].dtype) == np.dtype(dtype) for block in dataset)
        assert all(block.array_names == [scalars] for block in dataset)
    else:
        # Merge and return
        dataset = pv.merge(dataset)
        assert isinstance(dataset, pv.PolyData)
        assert np.dtype(dataset[scalars].dtype) == np.dtype(dtype)
        assert dataset.array_names == [scalars]
    return dataset


# check_gc fails for polydata (suspected memory leak with pv.merge)
@pytest.mark.skip_check_gc
@pytest.mark.parametrize('composite', [True, False], ids=['composite', 'polydata'])
@pytest.mark.parametrize('dtype', ['float', 'int', 'uint8'])
def test_plot_rgb(composite, dtype):
    scalars = 'face_colors'
    dataset = _make_rgb_dataset(dtype, return_composite=composite, scalars=scalars)

    plotter = pv.Plotter()
    actor = plotter.add_mesh(dataset, scalars=scalars, rgb=True)
    actor.prop.lighting = False
    plotter.show()


# check_gc fails for polydata (suspected memory leak with pv.merge)
@pytest.mark.skip_check_gc
@pytest.mark.parametrize('scalars', ['_rgb', '_rgba'])
@pytest.mark.parametrize('composite', [True, False], ids=['composite', 'polydata'])
def test_plot_rgb_implicit(composite, scalars):
    dataset = _make_rgb_dataset(dtype='uint8', return_composite=composite, scalars=scalars)

    plotter = pv.Plotter()
    actor = plotter.add_mesh(dataset)
    actor.prop.lighting = False
    plotter.show()


def test_vector_array_with_points(multicomp_poly):
    """Test using vector valued data with and without component arg."""
    # test no component argument
    pl = pv.Plotter()
    pl.add_mesh(multicomp_poly, scalars='vector_values_points')
    pl.camera_position = 'xy'
    pl.camera.tight()
    pl.show()

    # test component argument
    pl = pv.Plotter()
    pl.add_mesh(multicomp_poly, scalars='vector_values_points', component=0)
    pl.camera_position = 'xy'
    pl.camera.tight()
    pl.show()


@skip_windows_mesa
def test_vector_array_with_cells(multicomp_poly):
    """Test using vector valued data with and without component arg."""
    pl = pv.Plotter()
    pl.add_mesh(multicomp_poly, scalars='vector_values_cells')
    pl.camera_position = 'xy'
    pl.camera.tight()
    pl.show()

    # test component argument
    pl = pv.Plotter()
    pl.add_mesh(multicomp_poly, scalars='vector_values_cells', component=0)
    pl.camera_position = 'xy'
    pl.camera.tight()
    pl.show()


def test_vector_array(multicomp_poly):
    """Test using vector valued data for image regression."""
    pl = pv.Plotter(shape=(2, 2))
    pl.subplot(0, 0)
    pl.add_mesh(multicomp_poly, scalars='vector_values_points', show_scalar_bar=False)
    pl.camera_position = 'xy'
    pl.camera.tight()
    pl.subplot(0, 1)
    pl.add_mesh(multicomp_poly.copy(), scalars='vector_values_points', component=0)
    pl.subplot(1, 0)
    pl.add_mesh(multicomp_poly.copy(), scalars='vector_values_points', component=1)
    pl.subplot(1, 1)
    pl.add_mesh(multicomp_poly.copy(), scalars='vector_values_points', component=2)
    pl.link_views()
    pl.show()


@skip_windows_mesa
def test_vector_plotting_doesnt_modify_data(multicomp_poly):
    """Test that the operations in plotting do not modify the data in the mesh."""
    copy_vector_values_points = multicomp_poly['vector_values_points'].copy()
    copy_vector_values_cells = multicomp_poly['vector_values_cells'].copy()

    # test that adding a vector with no component parameter to a Plotter instance
    # does not modify it.
    pl = pv.Plotter()
    pl.add_mesh(multicomp_poly, scalars='vector_values_points')
    pl.show()
    assert np.array_equal(multicomp_poly['vector_values_points'], copy_vector_values_points)

    pl = pv.Plotter()
    pl.add_mesh(multicomp_poly, scalars='vector_values_cells')
    pl.show()
    assert np.array_equal(multicomp_poly['vector_values_cells'], copy_vector_values_cells)

    # test that adding a vector with a component parameter to a Plotter instance
    # does not modify it.
    pl = pv.Plotter()
    pl.add_mesh(multicomp_poly, scalars='vector_values_points', component=0)
    pl.show()
    assert np.array_equal(multicomp_poly['vector_values_points'], copy_vector_values_points)

    pl = pv.Plotter()
    pl.add_mesh(multicomp_poly, scalars='vector_values_cells', component=0)
    pl.show()
    assert np.array_equal(multicomp_poly['vector_values_cells'], copy_vector_values_cells)


@pytest.mark.usefixtures('no_images_to_verify')
def test_vector_array_fail_with_incorrect_component(multicomp_poly):
    """Test failure modes of component argument."""
    p = pv.Plotter()

    # Non-Integer
    with pytest.raises(TypeError):
        p.add_mesh(multicomp_poly, scalars='vector_values_points', component=1.5)

    # Component doesn't exist
    p = pv.Plotter()
    with pytest.raises(ValueError):  # noqa: PT011
        p.add_mesh(multicomp_poly, scalars='vector_values_points', component=3)

    # Component doesn't exist
    p = pv.Plotter()
    with pytest.raises(ValueError):  # noqa: PT011
        p.add_mesh(multicomp_poly, scalars='vector_values_points', component=-1)


def test_camera(sphere):
    plotter = pv.Plotter()
    plotter.add_mesh(sphere)
    plotter.view_isometric()
    plotter.reset_camera()
    plotter.view_xy()
    plotter.view_xz()
    plotter.view_yz()
    plotter.add_mesh(examples.load_uniform(), reset_camera=True, culling=True)
    plotter.view_xy(negative=True)
    plotter.view_xz(negative=True)
    plotter.view_yz(negative=True)
    plotter.show()

    plotter = pv.Plotter()
    plotter.add_mesh(sphere)
    plotter.camera.zoom(5)
    plotter.camera.up = 0, 0, 10
    plotter.show()


def test_multi_renderers():
    plotter = pv.Plotter(shape=(2, 2))

    plotter.subplot(0, 0)
    plotter.add_text('Render Window 0', font_size=30)
    sphere = pv.Sphere()
    plotter.add_mesh(sphere, scalars=sphere.points[:, 2], show_scalar_bar=False)
    plotter.add_scalar_bar('Z', vertical=True)

    plotter.subplot(0, 1)
    plotter.add_text('Render Window 1', font_size=30)
    plotter.add_mesh(pv.Cube(), show_edges=True)

    plotter.subplot(1, 0)
    plotter.add_text('Render Window 2', font_size=30)
    plotter.add_mesh(pv.Arrow(), color='y', show_edges=True)

    plotter.subplot(1, 1)
    plotter.add_text('Render Window 3', position=(0.0, 0.0), font_size=30, viewport=True)
    plotter.add_mesh(pv.Cone(), color='g', show_edges=True, culling=True)
    plotter.add_bounding_box(render_lines_as_tubes=True, line_width=5)
    plotter.show_bounds(all_edges=True)

    plotter.update_bounds_axes()
    plotter.show()


def test_multi_renderers_subplot_ind_2x1():
    # Test subplot indices (2 rows by 1 column)
    plotter = pv.Plotter(shape=(2, 1))
    # First row
    plotter.subplot(0, 0)
    plotter.add_mesh(pv.Sphere())
    # Second row
    plotter.subplot(1, 0)
    plotter.add_mesh(pv.Cube())
    plotter.show()


def test_multi_renderers_subplot_ind_1x2():
    # Test subplot indices (1 row by 2 columns)
    plotter = pv.Plotter(shape=(1, 2))
    # First column
    plotter.subplot(0, 0)
    plotter.add_mesh(pv.Sphere())
    # Second column
    plotter.subplot(0, 1)
    plotter.add_mesh(pv.Cube())
    plotter.show()


@pytest.mark.usefixtures('no_images_to_verify')
def test_multi_renderers_bad_indices():
    # Test bad indices
    plotter = pv.Plotter(shape=(1, 2))
    with pytest.raises(IndexError):
        plotter.subplot(1, 0)


def test_multi_renderers_subplot_ind_3x1():
    # Test subplot 3 on left, 1 on right
    plotter = pv.Plotter(shape='3|1')
    # First column
    plotter.subplot(0)
    plotter.add_mesh(pv.Sphere())
    plotter.subplot(1)
    plotter.add_mesh(pv.Cube())
    plotter.subplot(2)
    plotter.add_mesh(pv.Cylinder())
    plotter.subplot(3)
    plotter.add_mesh(pv.Cone())
    plotter.show()


def test_multi_renderers_subplot_ind_3x1_splitting_pos():
    # Test subplot 3 on top, 1 on bottom
    plotter = pv.Plotter(shape='3/1', splitting_position=0.5)
    # First column
    plotter.subplot(0)
    plotter.add_mesh(pv.Sphere())
    plotter.subplot(1)
    plotter.add_mesh(pv.Cube())
    plotter.subplot(2)
    plotter.add_mesh(pv.Cylinder())
    plotter.subplot(3)
    plotter.add_mesh(pv.Cone())
    plotter.show()


def test_multi_renderers_subplot_ind_1x3():
    # Test subplot 3 on bottom, 1 on top
    plotter = pv.Plotter(shape='1|3')
    # First column
    plotter.subplot(0)
    plotter.add_mesh(pv.Sphere())
    plotter.subplot(1)
    plotter.add_mesh(pv.Cube())
    plotter.subplot(2)
    plotter.add_mesh(pv.Cylinder())
    plotter.subplot(3)
    plotter.add_mesh(pv.Cone())
    plotter.show()


def test_subplot_groups():
    plotter = pv.Plotter(shape=(3, 3), groups=[(1, [1, 2]), (np.s_[:], 0)])
    plotter.subplot(0, 0)
    plotter.add_mesh(pv.Sphere())
    plotter.subplot(0, 1)
    plotter.add_mesh(pv.Cube())
    plotter.subplot(0, 2)
    plotter.add_mesh(pv.Arrow())
    plotter.subplot(1, 1)
    plotter.add_mesh(pv.Cylinder())
    plotter.subplot(2, 1)
    plotter.add_mesh(pv.Cone())
    plotter.subplot(2, 2)
    plotter.add_mesh(pv.Box())
    plotter.show()


@pytest.mark.usefixtures('no_images_to_verify')
def test_subplot_groups_fail():
    # Test group overlap
    with pytest.raises(ValueError):  # noqa: PT011
        # Partial overlap
        pv.Plotter(shape=(3, 3), groups=[([1, 2], [0, 1]), ([0, 1], [1, 2])])
    with pytest.raises(ValueError):  # noqa: PT011
        # Full overlap (inner)
        pv.Plotter(shape=(4, 4), groups=[(np.s_[:], np.s_[:]), ([1, 2], [1, 2])])
    with pytest.raises(ValueError):  # noqa: PT011
        # Full overlap (outer)
        pv.Plotter(shape=(4, 4), groups=[(1, [1, 2]), ([0, 3], np.s_[:])])


@pytest.mark.skip_windows
def test_link_views(sphere):
    plotter = pv.Plotter(shape=(1, 4))
    plotter.subplot(0, 0)
    plotter.add_mesh(sphere, smooth_shading=False, show_edges=False)
    plotter.subplot(0, 1)
    plotter.add_mesh(sphere, smooth_shading=True, show_edges=False)
    plotter.subplot(0, 2)
    plotter.add_mesh(sphere, smooth_shading=False, show_edges=True)
    plotter.subplot(0, 3)
    plotter.add_mesh(sphere, smooth_shading=True, show_edges=True)
    with pytest.raises(TypeError):
        plotter.link_views(views='foo')
    plotter.link_views([0, 1])
    plotter.link_views()
    with pytest.raises(TypeError):
        plotter.unlink_views(views='foo')
    plotter.unlink_views([0, 1])
    plotter.unlink_views(2)
    plotter.unlink_views()
    plotter.show()


@pytest.mark.skip_windows
@pytest.mark.usefixtures('verify_image_cache')
def test_link_views_camera_set():
    p = pv.Plotter(shape=(1, 2))
    p.add_mesh(pv.Cone())
    assert not p.renderer.camera_set
    p.subplot(0, 1)
    p.add_mesh(pv.Cube())
    assert not p.renderer.camera_set
    p.link_views()  # make sure the default isometric view is used
    for renderer in p.renderers:
        assert not renderer.camera_set
    p.show()

    p = pv.Plotter(shape=(1, 2))
    p.add_mesh(pv.Cone())
    p.subplot(0, 1)
    p.add_mesh(pv.Cube())
    p.link_views()
    p.unlink_views()
    for renderer in p.renderers:
        assert not renderer.camera_set
    p.show()

    wavelet = pv.Wavelet().clip('x')
    p = pv.Plotter(shape=(1, 2))
    p.add_mesh(wavelet, color='red')
    p.subplot(0, 1)
    p.add_mesh(wavelet, color='red')
    p.link_views()
    p.camera_position = [(55.0, 16, 31), (-5.0, 0.0, 0.0), (-0.22, 0.97, -0.09)]
    p.show()


def test_orthographic_slicer(uniform):
    uniform.set_active_scalars('Spatial Cell Data')
    slices = uniform.slice_orthogonal()

    # Orthographic Slicer
    p = pv.Plotter(shape=(2, 2))

    p.subplot(1, 1)
    p.add_mesh(slices, clim=uniform.get_data_range())
    p.add_axes()
    p.enable()

    p.subplot(0, 0)
    p.add_mesh(slices['XY'])
    p.view_xy()
    p.disable()

    p.subplot(0, 1)
    p.add_mesh(slices['XZ'])
    p.view_xz(negative=True)
    p.disable()

    p.subplot(1, 0)
    p.add_mesh(slices['YZ'])
    p.view_yz()
    p.disable()

    p.show()


def test_remove_actor(uniform):
    plotter = pv.Plotter()
    plotter.add_mesh(uniform.copy(), name='data')
    plotter.add_mesh(uniform.copy(), name='data')
    plotter.add_mesh(uniform.copy(), name='data')
    plotter.show()


def test_add_mesh_remove_existing_actor(verify_image_cache, uniform):
    """Test remove_existing_actor parameter for add_mesh method."""
    verify_image_cache.skip = True
    plotter = pv.Plotter()
    actor1 = plotter.add_mesh(uniform.copy(), name='test_mesh1')
    actor2 = plotter.add_mesh(uniform.copy(), name='test_mesh2', remove_existing_actor=False)
    actors = list(plotter.renderer.actors.values())
    assert actor1 in actors
    assert actor2 in actors


def test_image_properties():
    mesh = examples.load_uniform()
    p = pv.Plotter()
    p.add_mesh(mesh)
    p.show(auto_close=False)  # DO NOT close plotter
    # Get RGB image
    _ = p.image
    # Get the depth image
    _ = p.get_image_depth()
    p.close()
    p = pv.Plotter()
    p.add_mesh(mesh)
    p.show()  # close plotter
    # Get RGB image
    _ = p.image
    # verify property matches method while testing both available
    assert np.allclose(p.image_depth, p.get_image_depth(), equal_nan=True)
    p.close()

    # gh-920
    rr = np.array([[-0.5, -0.5, 0], [-0.5, 0.5, 1], [0.5, 0.5, 0], [0.5, -0.5, 1]])
    tris = np.array([[3, 0, 2, 1], [3, 2, 0, 3]])
    mesh = pv.PolyData(rr, tris)
    p = pv.Plotter()
    p.add_mesh(mesh, color=True)
    p.renderer.camera_position = (0.0, 0.0, 1.0)
    p.renderer.ResetCamera()
    p.enable_parallel_projection()
    assert p.renderer.camera_set
    p.show(interactive=False, auto_close=False)
    img = p.get_image_depth(fill_value=0.0)
    rng = np.ptp(img)
    assert 0.3 < rng < 0.4, rng  # 0.3313504 in testing
    p.close()


def test_volume_rendering_from_helper(uniform, verify_image_cache):
    verify_image_cache.windows_skip_image_cache = True
    uniform.plot(volume=True, opacity='linear')


@skip_windows_mesa  # due to opacity
def test_volume_rendering_from_plotter(uniform):
    plotter = pv.Plotter()
    plotter.add_volume(uniform, opacity='sigmoid', cmap='jet', n_colors=15)
    plotter.show()


@skip_windows_mesa  # due to opacity
def test_volume_rendering_rectilinear(uniform):
    grid = uniform.cast_to_rectilinear_grid()

    plotter = pv.Plotter()
    plotter.add_volume(grid, opacity='sigmoid', cmap='jet', n_colors=15)
    plotter.show()

    plotter = pv.Plotter()
    plotter.add_volume(grid)
    plotter.show()

    plotter = pv.Plotter()
    with pytest.raises(TypeError):
        plotter.add_volume(grid, mapper='fixed_point')
    plotter.close()


@skip_windows_mesa  # due to opacity
@pytest.mark.parametrize('mapper', ['fixed_point', 'gpu', 'open_gl', 'smart'])
def test_volume_rendering_mappers_image_data(mapper):
    image = pv.ImageData(dimensions=(50, 50, 50))
    image['scalars'] = -image.x

    plotter = pv.Plotter()
    plotter.add_volume(image, mapper=mapper)
    plotter.show()


@pytest.mark.skip_windows
def test_multiblock_volume_rendering(uniform):
    ds_a = uniform.copy()
    ds_b = uniform.copy()
    ds_b.origin = (9.0, 0.0, 0.0)
    ds_c = uniform.copy()
    ds_c.origin = (0.0, 9.0, 0.0)
    ds_d = uniform.copy()
    ds_d.origin = (9.0, 9.0, 0.0)

    data = pv.MultiBlock(
        dict(
            a=ds_a,
            b=ds_b,
            c=ds_c,
            d=ds_d,
        ),
    )
    data['a'].rename_array('Spatial Point Data', 'a')
    data['b'].rename_array('Spatial Point Data', 'b')
    data['c'].rename_array('Spatial Point Data', 'c')
    data['d'].rename_array('Spatial Point Data', 'd')
    data.plot(volume=True, multi_colors=True)


def test_array_volume_rendering(uniform, verify_image_cache):
    verify_image_cache.windows_skip_image_cache = True
    arr = uniform['Spatial Point Data'].reshape(uniform.dimensions)
    pv.plot(arr, volume=True, opacity='linear')


def test_plot_compare_four():
    # Really just making sure no errors are thrown
    mesh = examples.load_uniform()
    data_a = mesh.contour()
    data_b = mesh.threshold_percent(0.5)
    data_c = mesh.decimate_boundary(0.5)
    data_d = mesh.glyph(scale=False, orient=False)
    pv.plot_compare_four(
        data_a,
        data_b,
        data_c,
        data_d,
        display_kwargs={'color': 'w'},
    )


@skip_lesser_9_4_X_depth_peeling
def test_plot_depth_peeling():
    mesh = examples.load_airplane()
    p = pv.Plotter()
    p.add_mesh(mesh)
    p.enable_depth_peeling()
    p.disable_depth_peeling()
    p.show()


@pytest.mark.skip_windows('No testing on windows for EDL')
def test_plot_eye_dome_lighting_plot(airplane):
    airplane.plot(eye_dome_lighting=True)


@pytest.mark.skip_windows('No testing on windows for EDL')
def test_plot_eye_dome_lighting_plotter(airplane):
    p = pv.Plotter()
    p.add_mesh(airplane)
    p.enable_eye_dome_lighting()
    p.show()


@pytest.mark.skip_windows('No testing on windows for EDL')
def test_plot_eye_dome_lighting_enable_disable(airplane):
    p = pv.Plotter()
    p.add_mesh(airplane)
    p.enable_eye_dome_lighting()
    p.disable_eye_dome_lighting()
    p.show()


@pytest.mark.skip_windows
def test_opacity_by_array_direct(plane):
    # test with opacity parm as an array, both cell and point sized
    plane_shift = plane.translate((0, 0, 1), inplace=False)
    pl = pv.Plotter()
    pl.add_mesh(plane, color='b', opacity=np.linspace(0, 1, plane.n_points), show_edges=True)
    pl.add_mesh(
        plane_shift,
        color='r',
        opacity=np.linspace(0, 1, plane.n_cells),
        show_edges=True,
    )
    pl.show()


@skip_windows_mesa
def test_opacity_by_array(uniform):
    # Test with opacity array
    opac = uniform['Spatial Point Data'] / uniform['Spatial Point Data'].max()
    uniform['opac'] = opac
    p = pv.Plotter()
    p.add_mesh(uniform, scalars='Spatial Point Data', opacity='opac')
    p.show()


@skip_windows_mesa
def test_opacity_by_array_uncertainty(uniform):
    # Test with uncertainty array (transparency)
    opac = uniform['Spatial Point Data'] / uniform['Spatial Point Data'].max()
    uniform['unc'] = opac
    p = pv.Plotter()
    p.add_mesh(uniform, scalars='Spatial Point Data', opacity='unc', use_transparency=True)
    p.show()


def test_opacity_by_array_user_transform(uniform, verify_image_cache):
    verify_image_cache.high_variance_test = True

    uniform['Spatial Point Data'] /= uniform['Spatial Point Data'].max()

    # Test with user defined transfer function
    opacities = [0, 0.2, 0.9, 0.2, 0.1]
    p = pv.Plotter()
    p.add_mesh(uniform, scalars='Spatial Point Data', opacity=opacities)
    p.show()


@pytest.mark.usefixtures('no_images_to_verify')
def test_opacity_mismatched_fail(uniform):
    opac = uniform['Spatial Point Data'] / uniform['Spatial Point Data'].max()
    uniform['unc'] = opac

    # Test using mismatched arrays
    p = pv.Plotter()
    with pytest.raises(ValueError):  # noqa: PT011
        # cell scalars vs point opacity
        p.add_mesh(uniform, scalars='Spatial Cell Data', opacity='unc')


@skip_windows_mesa
def test_opacity_by_array_preference():
    tetra = pv.Tetrahedron()  # 4 points, 4 cells
    opacities = np.linspace(0.2, 0.8, tetra.n_points)
    tetra.clear_data()
    tetra.point_data['scalars'] = tetra.cell_data['scalars'] = np.arange(tetra.n_points)
    tetra.point_data['opac'] = tetra.cell_data['opac'] = opacities

    # test opacity by key
    p = pv.Plotter()
    p.add_mesh(tetra.copy(), opacity='opac', preference='cell')
    p.add_mesh(tetra.translate((2, 0, 0), inplace=False), opacity='opac', preference='point')
    p.close()

    # test opacity by array
    p = pv.Plotter()
    p.add_mesh(tetra.copy(), opacity=opacities, preference='cell')
    p.add_mesh(tetra.translate((2, 0, 0), inplace=False), opacity=opacities, preference='point')
    p.show()


@pytest.mark.usefixtures('no_images_to_verify')
@pytest.mark.parametrize('mapping', [None, True, object()])
def test_opacity_transfer_functions_raises(mapping):
    with pytest.raises(
        TypeError,
        match=re.escape(f'Transfer function type ({type(mapping)}) not understood'),
    ):
        pv.opacity_transfer_function(mapping, n_colors=10)


@pytest.mark.usefixtures('no_images_to_verify')
def test_opacity_transfer_functions():
    n = 256
    mapping = pv.opacity_transfer_function('linear', n)
    assert len(mapping) == n
    mapping = pv.opacity_transfer_function('sigmoid_10', n)
    assert len(mapping) == n
    mapping = pv.opacity_transfer_function('foreground', n)
    assert len(mapping) == n
    mapping = pv.opacity_transfer_function('foreground', 5)
    assert np.array_equal(mapping, [0, 255, 255, 255, 255])
    with pytest.raises(ValueError):  # noqa: PT011
        mapping = pv.opacity_transfer_function('foo', n)
    with pytest.raises(RuntimeError):
        mapping = pv.opacity_transfer_function(np.linspace(0, 1, 2 * n), n)
    foo = np.linspace(0, n, n)
    mapping = pv.opacity_transfer_function(foo, n)
    assert np.allclose(foo, mapping)
    foo = [0, 0.2, 0.9, 0.2, 0.1]
    mapping = pv.opacity_transfer_function(foo, n, interpolate=False)
    assert len(mapping) == n
    foo = [3, 5, 6, 10]
    mapping = pv.opacity_transfer_function(foo, n)
    assert len(mapping) == n


@skip_windows_mesa
@pytest.mark.parametrize(
    'opacity',
    [
        'sigmoid',
        'sigmoid_1',
        'sigmoid_2',
        'sigmoid_3',
        'sigmoid_4',
        'sigmoid_5',
        'sigmoid_6',
        'sigmoid_7',
        'sigmoid_8',
        'sigmoid_9',
        'sigmoid_10',
        'sigmoid_15',
        'sigmoid_20',
    ],
)
def test_plot_sigmoid_opacity_transfer_functions(uniform, opacity):
    pl = pv.Plotter()
    pl.add_volume(uniform, opacity=opacity)
    pl.show()


def test_closing_and_mem_cleanup(verify_image_cache):
    verify_image_cache.windows_skip_image_cache = True
    verify_image_cache.skip = True
    n = 5
    for _ in range(n):
        for _ in range(n):
            p = pv.Plotter()
            for k in range(n):
                p.add_mesh(pv.Sphere(radius=k))
            p.show()
        pv.close_all()


def test_above_below_scalar_range_annotations():
    p = pv.Plotter()
    p.add_mesh(
        examples.load_uniform(),
        clim=[100, 500],
        cmap='viridis',
        below_color='blue',
        above_color='red',
    )
    p.show()


def test_user_annotations_scalar_bar_mesh(uniform):
    p = pv.Plotter()
    p.add_mesh(uniform, annotations={100.0: 'yum'})
    p.show()


def test_fixed_font_size_annotation_text_scaling_off():
    p = pv.Plotter()
    sargs = {'title_font_size': 12, 'label_font_size': 10}
    p.add_mesh(
        examples.load_uniform(),
        clim=[100, 500],
        cmap='viridis',
        below_color='blue',
        above_color='red',
        annotations={300.0: 'yum'},
        scalar_bar_args=sargs,
    )
    p.show()


def test_user_annotations_scalar_bar_volume(uniform, verify_image_cache):
    verify_image_cache.windows_skip_image_cache = True

    p = pv.Plotter()
    p.add_volume(uniform, scalars='Spatial Point Data', annotations={100.0: 'yum'})
    p.show()


@pytest.mark.usefixtures('no_images_to_verify')
def test_user_matrix_volume(uniform):
    shear = np.eye(4)
    shear[0, 1] = 1

    p = pv.Plotter()
    volume = p.add_volume(uniform, user_matrix=shear)
    np.testing.assert_almost_equal(volume.user_matrix, shear)

    match = 'Shape must be one of [(3, 3), (4, 4)].'
    with pytest.raises(ValueError, match=re.escape(match)):
        p.add_volume(uniform, user_matrix=np.eye(5))

    with pytest.raises(TypeError):
        p.add_volume(uniform, user_matrix='invalid')


@pytest.mark.usefixtures('no_images_to_verify')
def test_user_matrix_mesh(sphere):
    shear = np.eye(4)
    shear[0, 1] = 1

    p = pv.Plotter()
    actor = p.add_mesh(sphere, user_matrix=shear)
    np.testing.assert_almost_equal(actor.user_matrix, shear)

    match = 'Shape must be one of [(3, 3), (4, 4)].'
    with pytest.raises(ValueError, match=re.escape(match)):
        p.add_mesh(sphere, user_matrix=np.eye(5))

    with pytest.raises(TypeError):
        p.add_mesh(sphere, user_matrix='invalid')


def test_user_matrix_silhouette(airplane):
    matrix = [[-1, 0, 0, 1], [0, 1, 0, 2], [0, 0, -1, 3], [0, 0, 0, 1]]
    pl = pv.Plotter()
    pl.add_mesh(
        airplane,
        silhouette=dict(line_width=10),
        user_matrix=matrix,
    )
    pl.show()


@pytest.mark.usefixtures('no_images_to_verify')
def test_scalar_bar_args_unmodified_add_mesh(sphere):
    sargs = {'vertical': True}
    sargs_copy = sargs.copy()

    p = pv.Plotter()
    p.add_mesh(sphere, scalar_bar_args=sargs)

    assert sargs == sargs_copy


@pytest.mark.usefixtures('no_images_to_verify')
def test_scalar_bar_args_unmodified_add_volume(uniform):
    sargs = {'vertical': True}
    sargs_copy = sargs.copy()

    p = pv.Plotter()
    p.add_volume(uniform, scalar_bar_args=sargs)

    assert sargs == sargs_copy


def test_plot_string_array(verify_image_cache):
    verify_image_cache.windows_skip_image_cache = True
    mesh = examples.load_uniform()
    labels = np.empty(mesh.n_cells, dtype='<U10')
    labels[:] = 'High'
    labels[mesh['Spatial Cell Data'] < 300] = 'Medium'
    labels[mesh['Spatial Cell Data'] < 100] = 'Low'
    mesh['labels'] = labels
    p = pv.Plotter()
    p.add_mesh(mesh, scalars='labels')
    p.show()


@pytest.mark.usefixtures('no_images_to_verify')
def test_fail_plot_table():
    """Make sure tables cannot be plotted"""
    table = pv.Table(np.random.default_rng().random((50, 3)))
    with pytest.raises(TypeError):
        pv.plot(table)
    plotter = pv.Plotter()
    with pytest.raises(TypeError):
        plotter.add_mesh(table)


@pytest.mark.usefixtures('no_images_to_verify')
def test_bad_keyword_arguments():
    """Make sure bad keyword arguments raise an error"""
    mesh = examples.load_uniform()
    with pytest.raises(TypeError):
        pv.plot(mesh, foo=5)
    with pytest.raises(TypeError):
        pv.plot(mesh, scalar=mesh.active_scalars_name)
    plotter = pv.Plotter()
    with pytest.raises(TypeError):
        plotter.add_mesh(mesh, scalar=mesh.active_scalars_name)
    plotter = pv.Plotter()
    with pytest.raises(TypeError):
        plotter.add_mesh(mesh, foo='bad')


def test_cmap_list(sphere, verify_image_cache):
    verify_image_cache.windows_skip_image_cache = True
    n = sphere.n_points
    scalars = np.empty(n)
    scalars[: n // 3] = 0
    scalars[n // 3 : 2 * n // 3] = 1
    scalars[2 * n // 3 :] = 2

    with pytest.raises(TypeError):
        sphere.plot(scalars=scalars, cmap=['red', None, 'blue'])

    sphere.plot(scalars=scalars, cmap=['red', 'green', 'blue'])


def test_default_name_tracking():
    N = 10
    color = 'tan'

    p = pv.Plotter()
    for i in range(N):
        for j in range(N):
            center = (i, j, 0)
            mesh = pv.Sphere(center=center)
            p.add_mesh(mesh, color=color)
    n_made_it = len(p.renderer._actors)
    p.show()
    assert n_made_it == N**2

    # release attached scalars
    mesh.ReleaseData()
    del mesh


def test_add_background_image_global(sphere):
    plotter = pv.Plotter()
    plotter.add_mesh(sphere)
    plotter.add_background_image(examples.mapfile, as_global=True)
    plotter.show()


def test_add_background_image_not_global(sphere):
    plotter = pv.Plotter()
    plotter.add_mesh(sphere)
    plotter.add_background_image(examples.mapfile, as_global=False)
    plotter.show()


def test_add_background_image_subplots(airplane):
    pl = pv.Plotter(shape=(2, 2))
    pl.add_background_image(examples.mapfile, scale=1, as_global=False)
    pl.add_mesh(airplane)
    pl.subplot(1, 1)
    pl.add_background_image(examples.mapfile, scale=1, as_global=False)
    pl.add_mesh(airplane)
    pl.remove_background_image()

    # should error out as there's no background
    with pytest.raises(RuntimeError):
        pl.remove_background_image()

    pl.add_background_image(examples.mapfile, scale=1, as_global=False)
    pl.show()


@pytest.mark.parametrize(
    'face',
    ['-Z', '-Y', '-X', '+Z', '+Y', '+X'],
)
def test_add_floor(face):
    box = pv.Box((-100.0, -90.0, 20.0, 40.0, 100, 105)).outline()
    pl = pv.Plotter()
    pl.add_mesh(box, color='k')
    pl.add_floor(face=face, color='red', opacity=1.0)
    pl.show()


def test_add_remove_floor(sphere):
    pl = pv.Plotter()
    pl.add_mesh(sphere)
    pl.add_floor(color='b', line_width=2, lighting=True)
    pl.add_bounding_box()  # needed for update_bounds_axes
    assert len(pl.renderer._floors) == 1
    pl.add_mesh(pv.Sphere(radius=1.0))
    pl.update_bounds_axes()
    assert len(pl.renderer._floors) == 1
    pl.show()

    pl = pv.Plotter()
    pl.add_mesh(sphere)
    pl.add_floor(color='b', line_width=2, lighting=True)
    pl.remove_floors()
    assert not pl.renderer._floors
    pl.show()


@pytest.mark.usefixtures('no_images_to_verify')
def test_reset_camera_clipping_range(sphere):
    pl = pv.Plotter()
    pl.add_mesh(sphere)

    # get default clipping range
    default_clipping_range = pl.camera.clipping_range

    # make sure we assign something different than default
    assert default_clipping_range != (10, 100)

    # set clipping range to some random numbers and make sure
    # assignment is successful
    pl.camera.clipping_range = (10, 100)
    assert pl.camera.clipping_range == (10, 100)

    pl.reset_camera_clipping_range()
    assert pl.camera.clipping_range == default_clipping_range
    assert pl.camera.clipping_range != (10, 100)


@pytest.mark.usefixtures('no_images_to_verify')
def test_index_vs_loc():
    # first: 2d grid
    pl = pv.Plotter(shape=(2, 3))
    # index_to_loc valid cases
    vals = [0, 2, 4]
    expecteds = [(0, 0), (0, 2), (1, 1)]
    for val, expected in zip(vals, expecteds):
        assert tuple(pl.renderers.index_to_loc(val)) == expected
    # loc_to_index valid cases
    vals = [(0, 0), (0, 2), (1, 1)]
    expecteds = [0, 2, 4]
    for val, expected in zip(vals, expecteds):
        assert pl.renderers.loc_to_index(val) == expected
        assert pl.renderers.loc_to_index(expected) == expected

    # indexing failing cases
    with pytest.raises(TypeError):
        pl.renderers.index_to_loc(1.5)
    with pytest.raises(IndexError):
        pl.renderers.index_to_loc(-1)
    with pytest.raises(TypeError):
        pl.renderers.index_to_loc((1, 2))
    with pytest.raises(IndexError):
        pl.renderers.loc_to_index((-1, 0))
    with pytest.raises(IndexError):
        pl.renderers.loc_to_index((0, -1))
    with pytest.raises(TypeError):
        pl.renderers.loc_to_index({1, 2})
    with pytest.raises(ValueError):  # noqa: PT011
        pl.renderers.loc_to_index((1, 2, 3))

    # set active_renderer fails
    with pytest.raises(IndexError):
        pl.renderers.set_active_renderer(0, -1)

    # then: "1d" grid
    pl = pv.Plotter(shape='2|3')
    # valid cases
    for val in range(5):
        assert pl.renderers.index_to_loc(val) == val
        assert pl.renderers.index_to_loc(np.int_(val)) == val
        assert pl.renderers.loc_to_index(val) == val
        assert pl.renderers.loc_to_index(np.int_(val)) == val


def test_interactive_update():
    # Regression test for #1053
    p = pv.Plotter()
    p.show(interactive_update=True)
    assert isinstance(p.iren.interactor, vtk.vtkRenderWindowInteractor)
    p.close()

    p = pv.Plotter()
    with pytest.warns(UserWarning, match=r'The plotter will close immediately automatically'):
        p.show(auto_close=True, interactive_update=True)


@pytest.mark.usefixtures('no_images_to_verify')
def test_where_is():
    plotter = pv.Plotter(shape=(2, 2))
    plotter.subplot(0, 0)
    plotter.add_mesh(pv.Box(), name='box')
    plotter.subplot(0, 1)
    plotter.add_mesh(pv.Sphere(), name='sphere')
    plotter.subplot(1, 0)
    plotter.add_mesh(pv.Box(), name='box')
    plotter.subplot(1, 1)
    plotter.add_mesh(pv.Cone(), name='cone')
    places = plotter.where_is('box')
    assert isinstance(places, list)
    for loc in places:
        assert isinstance(loc, tuple)


def test_log_scale(uniform):
    plotter = pv.Plotter()
    plotter.add_mesh(uniform, log_scale=True, clim=[-1, uniform.get_data_range()[1]])
    plotter.show()


@pytest.mark.parametrize('point', [(-0.5, -0.5, 0), np.array([[-0.5], [-0.5], [0]])])
def test_set_focus(point):
    plane = pv.Plane()
    p = pv.Plotter()
    p.add_mesh(plane, color='tan', show_edges=True)
    p.set_focus(point)  # focus on corner of the plane
    p.show()


@pytest.mark.parametrize('vector', [(1.0, 1.0, 1.0), np.array([[-0.5], [-0.5], [0]])])
def test_set_viewup(verify_image_cache, vector):
    verify_image_cache.high_variance_test = True

    plane = pv.Plane()
    plane_higher = pv.Plane(center=(0, 0, 1), i_size=0.5, j_size=0.5)
    p = pv.Plotter()
    p.add_mesh(plane, color='tan', show_edges=False)
    p.add_mesh(plane_higher, color='red', show_edges=False)
    p.set_viewup(vector)
    p.show()


def test_plot_shadows():
    plotter = pv.Plotter(lighting=None)

    # add several planes
    for plane_y in [2, 5, 10]:
        screen = pv.Plane(center=(0, plane_y, 0), direction=(0, -1, 0), i_size=5, j_size=5)
        plotter.add_mesh(screen, color='white')

    light = pv.Light(
        position=(0, 0, 0),
        focal_point=(0, 1, 0),
        color='cyan',
        intensity=15,
        cone_angle=15,
        positional=True,
        show_actor=True,
        attenuation_values=(2, 0, 0),
    )

    plotter.add_light(light)
    plotter.view_vector((1, -2, 2))

    # verify disabling shadows when not enabled does nothing
    plotter.disable_shadows()

    plotter.enable_shadows()

    # verify shadows can safely be enabled twice
    plotter.enable_shadows()

    plotter.show()


def test_plot_shadows_enable_disable():
    """Test shadows are added and removed properly"""
    plotter = pv.Plotter(lighting=None)

    # add several planes
    for plane_y in [2, 5, 10]:
        screen = pv.Plane(center=(0, plane_y, 0), direction=(0, -1, 0), i_size=5, j_size=5)
        plotter.add_mesh(screen, color='white')

    light = pv.Light(
        position=(0, 0, 0),
        focal_point=(0, 1, 0),
        color='cyan',
        intensity=15,
        cone_angle=15,
    )
    light.positional = True
    light.attenuation_values = (2, 0, 0)
    light.show_actor()

    plotter.add_light(light)
    plotter.view_vector((1, -2, 2))

    # add and remove and verify that the light passes through all via
    # image cache
    plotter.enable_shadows()
    plotter.disable_shadows()

    plotter.show()


def test_plot_lighting_change_positional_true_false(sphere):
    light = pv.Light(positional=True, show_actor=True)

    plotter = pv.Plotter(lighting=None)
    plotter.add_light(light)
    light.positional = False
    plotter.add_mesh(sphere)
    plotter.show()


def test_plot_lighting_change_positional_false_true(sphere):
    light = pv.Light(positional=False, show_actor=True)

    plotter = pv.Plotter(lighting=None)

    plotter.add_light(light)
    light.positional = True
    plotter.add_mesh(sphere)
    plotter.show()


def test_plotter_image():
    plotter = pv.Plotter()
    wsz = tuple(plotter.window_size)
    plotter.show()
    assert plotter.image.shape[:2] == wsz


def test_scalar_cell_priorities():
    vertices = np.array([[0, 0, 0], [1, 0, 0], [1.5, 1, 0], [0, 0, 1]])
    faces = np.hstack([[3, 0, 1, 2], [3, 0, 3, 2], [3, 0, 1, 3], [3, 1, 2, 3]])
    mesh = pv.PolyData(vertices, faces)
    colors = [[255, 0, 0], [0, 255, 0], [0, 0, 255], [255, 255, 255]]

    mesh.cell_data['colors'] = colors
    plotter = pv.Plotter()
    plotter.add_mesh(mesh, scalars='colors', rgb=True, preference='cell')
    plotter.show()

    c = pv.Cone()
    c.cell_data['ids'] = list(range(c.n_cells))
    c.plot()


def test_collision_plot(verify_image_cache):
    """Verify rgba arrays automatically plot"""
    verify_image_cache.windows_skip_image_cache = True
    sphere0 = pv.Sphere()
    sphere1 = pv.Sphere(radius=0.6, center=(-1, 0, 0))
    col, _n_contacts = sphere0.collision(sphere1, generate_scalars=True)

    plotter = pv.Plotter()
    plotter.add_mesh(col)
    plotter.camera_position = 'zy'
    plotter.show()


@pytest.mark.skip_mac('MacOS CI fails when downloading examples')
def test_chart_plot():
    """Basic test to verify chart plots correctly"""
    # Chart 1 (bottom left)
    chart_bl = pv.Chart2D(size=(0.4, 0.4), loc=(0.05, 0.05))
    chart_bl.background_color = 'tab:purple'
    chart_bl.x_range = [np.pi / 2, 3 * np.pi / 2]
    chart_bl.y_axis.margin = 20
    chart_bl.y_axis.tick_locations = [-1, 0, 1]
    chart_bl.y_axis.tick_labels = ['Small', 'Medium', 'Large']
    chart_bl.y_axis.tick_size += 10
    chart_bl.y_axis.tick_labels_offset += 12
    chart_bl.y_axis.pen.width = 10
    chart_bl.grid = True
    x = np.linspace(0, 2 * np.pi, 50)
    y = np.cos(x) * (-1) ** np.arange(len(x))
    hidden_plot = chart_bl.line(x, y, color='k', width=40)
    hidden_plot.visible = False  # Make sure plot visibility works
    chart_bl.bar(x, y, color='#33ff33')

    # Chart 2 (bottom right)
    chart_br = pv.Chart2D(size=(0.4, 0.4), loc=(0.55, 0.05))
    chart_br.background_texture = examples.load_globe_texture()
    chart_br.active_border_color = 'r'
    chart_br.border_width = 5
    chart_br.border_style = '-.'
    chart_br.hide_axes()
    x = np.linspace(0, 1, 50)
    y = np.sin(6.5 * x - 1)
    chart_br.scatter(x, y, color='y', size=15, style='o', label='Invisible label')
    chart_br.legend_visible = False  # Check legend visibility

    # Chart 3 (top left)
    chart_tl = pv.Chart2D(size=(0.4, 0.4), loc=(0.05, 0.55))
    chart_tl.active_background_color = (0.8, 0.8, 0.2)
    chart_tl.title = 'Exponential growth'
    chart_tl.x_label = 'X axis'
    chart_tl.y_label = 'Y axis'
    chart_tl.y_axis.log_scale = True
    x = np.arange(6)
    y = 10**x
    chart_tl.line(x, y, color='tab:green', width=5, style='--')
    removed_plot = chart_tl.area(x, y, color='k')
    chart_tl.remove_plot(removed_plot)  # Make sure plot removal works

    # Chart 4 (top right)
    chart_tr = pv.Chart2D(size=(0.4, 0.4), loc=(0.55, 0.55))
    x = [0, 1, 2, 3, 4]
    ys = [[0, 1, 2, 3, 4], [1, 0, 1, 0, 1], [6, 4, 5, 3, 2]]
    chart_tr.stack(x, ys, colors='citrus', labels=['Segment 1', 'Segment 2', 'Segment 3'])
    chart_tr.legend_visible = True

    # Hidden chart (make sure chart visibility works)
    hidden_chart = pv.ChartPie([3, 4, 5])
    hidden_chart.visible = False

    # Removed chart (make sure chart removal works)
    removed_chart = pv.ChartBox([[1, 2, 3]])

    pl = pv.Plotter(window_size=(1000, 1000))
    pl.background_color = 'w'
    pl.add_chart(chart_bl, chart_br, chart_tl, chart_tr, hidden_chart, removed_chart)
    pl.remove_chart(removed_chart)
    pl.set_chart_interaction([chart_br, chart_tl])
    pl.show()


def test_chart_matplotlib_plot(verify_image_cache):
    """Test integration with matplotlib"""
    # Seeing CI failures for Conda job that need to be addressed
    verify_image_cache.high_variance_test = True

    import matplotlib.pyplot as plt

    rng = np.random.default_rng(1)
    # First, create the matplotlib figure
    # use tight layout to keep axis labels visible on smaller figures
    fig, ax = plt.subplots(tight_layout=True)
    alphas = [0.5 + i for i in range(5)]
    betas = [*reversed(alphas)]
    N = int(1e4)
    data = [rng.beta(alpha, beta, N) for alpha, beta in zip(alphas, betas)]
    labels = [
        f'$\\alpha={alpha:.1f}\\,;\\,\\beta={beta:.1f}$' for alpha, beta in zip(alphas, betas)
    ]
    ax.violinplot(data)
    ax.set_xticks(np.arange(1, 1 + len(labels)))
    ax.set_xticklabels(labels)
    ax.set_title('$B(\\alpha, \\beta)$')

    # Next, embed the figure into a pv plotting window
    pl = pv.Plotter()
    pl.background_color = 'w'
    chart = pv.ChartMPL(fig)
    pl.add_chart(chart)
    pl.show()


@pytest.mark.usefixtures('no_images_to_verify')
def test_get_charts():
    """Test that the get_charts method is retuning a list of charts"""
    chart = pv.Chart2D()
    pl = pv.Plotter()
    pl.add_chart(chart)

    charts = pl.renderer.get_charts()
    assert len(charts) == 1
    assert chart is charts[0]


def test_add_remove_background(sphere):
    plotter = pv.Plotter(shape=(1, 2))
    plotter.add_mesh(sphere, color='w')
    plotter.add_background_image(examples.mapfile, as_global=False)
    plotter.subplot(0, 1)
    plotter.add_mesh(sphere, color='w')
    plotter.add_background_image(examples.mapfile, as_global=False)
    plotter.remove_background_image()
    plotter.show()


@pytest.mark.parametrize(
    'background',
    [examples.mapfile, Path(examples.mapfile), 'blue'],
    ids=['str', 'Path', 'color'],
)
def test_plot_mesh_background(background):
    globe = examples.load_globe()
    globe.plot(texture=pv.Texture(examples.mapfile), background=background)


@pytest.mark.usefixtures('no_images_to_verify')
def test_plot_mesh_background_raises():
    globe = examples.load_globe()
    match = 'Background must be color-like or a file path. Got {} instead.'
    with pytest.raises(TypeError, match=match):
        globe.plot(texture=pv.Texture(examples.mapfile), background={})


def test_plot_zoom(sphere):
    # it's difficult to verify that zoom actually worked since we
    # can't get the output with cpos or verify the image cache matches
    sphere.plot(zoom=2)


def test_splitting():
    nut = examples.load_nut()
    nut['sample_data'] = nut.points[:, 2]

    # feature angle of 50 will smooth the outer edges of the nut but not the inner.
    nut.plot(
        smooth_shading=True,
        split_sharp_edges=True,
        feature_angle=50,
        show_scalar_bar=False,
    )


@pytest.mark.parametrize('smooth_shading', [True, False])
@pytest.mark.parametrize('use_custom_normals', [True, False])
def test_plot_normals_smooth_shading(sphere, use_custom_normals, smooth_shading):
    sphere = pv.Sphere(phi_resolution=5, theta_resolution=5)
    sphere.clear_data()

    if use_custom_normals:
        normals = [[0, 0, -1]] * sphere.n_points
        sphere.point_data.active_normals = normals

    sphere.plot_normals(show_mesh=True, color='red', smooth_shading=smooth_shading)


@pytest.mark.skip_mac('This is a flaky test on MacOS')
def test_splitting_active_cells(cube):
    cube.cell_data['cell_id'] = range(cube.n_cells)
    cube = cube.triangulate().subdivide(1)
    cube.plot(
        smooth_shading=True,
        split_sharp_edges=True,
        show_scalar_bar=False,
    )


def test_add_cursor():
    sphere = pv.Sphere()
    plotter = pv.Plotter()
    plotter.add_mesh(sphere)
    plotter.add_cursor()
    plotter.show()


def test_enable_stereo_render(verify_image_cache):
    verify_image_cache.windows_skip_image_cache = True
    pl = pv.Plotter()
    pl.add_mesh(pv.Cube())
    pl.camera.distance = 0.1
    pl.enable_stereo_render()
    pl.show()


def test_disable_stereo_render():
    pl = pv.Plotter()
    pl.add_mesh(pv.Cube())
    pl.camera.distance = 0.1
    pl.enable_stereo_render()
    pl.disable_stereo_render()
    pl.show()


@pytest.mark.usefixtures('no_images_to_verify')
def test_orbit_on_path(sphere):
    pl = pv.Plotter()
    pl.add_mesh(sphere, show_edges=True)
    pl.orbit_on_path(step=0.01, progress_bar=True)
    pl.close()


def test_rectlinear_edge_case(verify_image_cache):
    verify_image_cache.windows_skip_image_cache = True

    # ensure that edges look like square edges regardless of the dtype of X
    xrng = np.arange(-10, 10, 5)
    yrng = np.arange(-10, 10, 5)
    zrng = [1]
    rec_grid = pv.RectilinearGrid(xrng, yrng, zrng)
    rec_grid.plot(show_edges=True, cpos='xy')


def test_pointset_plot(pointset):
    pointset.plot()

    pl = pv.Plotter()
    pl.add_mesh(pointset, scalars=range(pointset.n_points), show_scalar_bar=False)
    pl.show()


def test_pointset_plot_as_points(pointset):
    pl = pv.Plotter()
    pl.add_points(pointset, scalars=range(pointset.n_points), show_scalar_bar=False)
    pl.show()


def test_pointset_plot_vtk():
    pointset = vtk.vtkPointSet()
    points = pv.vtk_points(np.array([[0.0, 0.0, 0.0], [1.0, 0.0, 0.0]]))
    pointset.SetPoints(points)

    pl = pv.Plotter()
    pl.add_mesh(pointset, color='red', point_size=25)
    pl.show()


def test_pointset_plot_as_points_vtk():
    pointset = vtk.vtkPointSet()
    points = pv.vtk_points(np.array([[0.0, 0.0, 0.0], [1.0, 0.0, 0.0]]))
    pointset.SetPoints(points)

    pl = pv.Plotter()
    pl.add_points(pointset, color='red', point_size=25)
    pl.show()


@pytest.mark.usefixtures('no_images_to_verify')
@pytest.mark.skipif(not HAS_IMAGEIO, reason='Requires imageio')
def test_write_gif(sphere, tmpdir):
    basename = 'write_gif.gif'
    path = str(tmpdir.join(basename))
    pl = pv.Plotter()
    pl.open_gif(path)
    pl.add_mesh(sphere)
    pl.write_frame()
    pl.close()

    # assert file exists and is not empty
    assert Path(path).is_file()
    assert Path(path).stat().st_size


def test_ruler():
    plotter = pv.Plotter()
    plotter.add_mesh(pv.Sphere())
    plotter.add_ruler([-0.6, -0.6, 0], [0.6, -0.6, 0], font_size_factor=1.2)
    plotter.view_xy()
    plotter.show()


def test_ruler_number_labels():
    plotter = pv.Plotter()
    plotter.add_mesh(pv.Sphere())
    plotter.add_ruler([-0.6, -0.6, 0], [0.6, -0.6, 0], font_size_factor=1.2, number_labels=2)
    plotter.view_xy()
    plotter.show()


def test_legend_scale(sphere):
    plotter = pv.Plotter()
    plotter.add_mesh(sphere)
    plotter.add_legend_scale(color='red')
    plotter.show()

    plotter = pv.Plotter()
    plotter.add_mesh(sphere)
    plotter.add_legend_scale(color='red', xy_label_mode=True)
    plotter.view_xy()
    plotter.show()

    plotter = pv.Plotter()
    plotter.add_mesh(sphere)
    plotter.add_legend_scale(
        xy_label_mode=True,
        bottom_axis_visibility=False,
        left_axis_visibility=False,
        right_axis_visibility=False,
        top_axis_visibility=False,
    )
    plotter.view_xy()
    plotter.show()


def test_plot_complex_value(plane, verify_image_cache):
    """Test plotting complex data."""
    verify_image_cache.windows_skip_image_cache = True
    data = np.arange(plane.n_points, dtype=np.complex128)
    data += np.linspace(0, 1, plane.n_points) * -1j

    with pytest.warns(np.exceptions.ComplexWarning, match='Casting complex'):
        plane.plot(scalars=data)

    pl = pv.Plotter()
    with pytest.warns(np.exceptions.ComplexWarning, match='Casting complex'):
        pl.add_mesh(plane, scalars=data, show_scalar_bar=True)
    pl.show()


def test_screenshot_notebook(tmpdir):
    tmp_dir = tmpdir.mkdir('tmpdir2')
    filename = str(tmp_dir.join('tmp.png'))

    pl = pv.Plotter(notebook=True)
    pl.theme.jupyter_backend = 'static'
    pl.add_mesh(pv.Cone())
    pl.show(screenshot=filename)
    pl.close()

    assert Path(filename).is_file()


def test_culling_frontface(sphere):
    pl = pv.Plotter()
    pl.add_mesh(sphere, culling='frontface')
    pl.show()


def test_add_text():
    plotter = pv.Plotter()
    plotter.add_text('Upper Left', position='upper_left', font_size=25, color='blue')
    plotter.add_text('Center', position=(0.5, 0.5), viewport=True, orientation=-90)
    plotter.show()


@pytest.mark.skipif(
    not check_math_text_support(),
    reason='VTK and Matplotlib version incompatibility. For VTK<=9.2.2, '
    'MathText requires matplotlib<3.6',
)
@pytest.mark.usefixtures('recwarn')
def test_add_text_latex():
    """Test LaTeX symbols.

    For VTK<=9.2.2, this requires matplotlib<3.6
    """
    plotter = pv.Plotter()
    plotter.add_text(r'$\rho$', position='upper_left', font_size=150, color='blue')
    plotter.show()


def test_add_text_font_file():
    plotter = pv.Plotter()
    font_file = str(Path(__file__).parent / 'fonts/Mplus2-Regular.ttf')
    plotter.add_text(
        '左上', position='upper_left', font_size=25, color='blue', font_file=font_file
    )
    plotter.add_text(
        '中央',
        position=(0.5, 0.5),
        viewport=True,
        orientation=-90,
        font_file=font_file,
    )
    plotter.show()


@skip_windows_mesa
def test_plot_categories_int(sphere):
    sphere['data'] = sphere.points[:, 2]
    pl = pv.Plotter()
    pl.add_mesh(sphere, scalars='data', categories=5, lighting=False)
    pl.show()


@skip_windows_mesa
def test_plot_categories_true(sphere):
    sphere['data'] = np.linspace(0, 5, sphere.n_points, dtype=int)
    pl = pv.Plotter()
    pl.add_mesh(sphere, scalars='data', categories=True, lighting=False)
    pl.show()


@pytest.mark.skip_windows
def test_depth_of_field():
    pl = pv.Plotter()
    pl.add_mesh(pv.Sphere(), show_edges=True)
    pl.enable_depth_of_field()
    pl.show()


def test_blurring():
    pl = pv.Plotter()
    pl.add_mesh(pv.Sphere(), show_edges=True)
    pl.add_blurring()
    pl.show()


@skip_mesa
def test_ssaa_pass():
    pl = pv.Plotter()
    pl.add_mesh(pv.Sphere(), show_edges=True)
    pl.enable_anti_aliasing('ssaa')
    pl.show()


@skip_windows_mesa
def test_ssao_pass(verify_image_cache):
    verify_image_cache.macos_skip_image_cache = True
    ugrid = pv.ImageData(dimensions=(2, 2, 2)).to_tetrahedra(5).explode()
    pl = pv.Plotter()
    pl.add_mesh(ugrid)

    pl.enable_ssao()
    pl.show()

    with pytest.raises(RuntimeError, match=r'The renderer has been closed.'):
        pl.disable_ssao()


@skip_mesa
def test_ssao_pass_from_helper(verify_image_cache):
    verify_image_cache.macos_skip_image_cache = True  # high variance (~1000) on MacOS 15
    ugrid = pv.ImageData(dimensions=(2, 2, 2)).to_tetrahedra(5).explode()

    ugrid.plot(ssao=True)


@pytest.mark.skip_windows
def test_many_multi_pass(verify_image_cache):
    verify_image_cache.high_variance_test = True

    pl = pv.Plotter(lighting=None)
    pl.add_mesh(pv.Sphere(), show_edges=True)
    pl.add_light(pv.Light(position=(0, 0, 10)))
    pl.enable_anti_aliasing('ssaa')
    pl.enable_depth_of_field()
    pl.add_blurring()
    pl.enable_shadows()
    pl.enable_eye_dome_lighting()
    pl.show()


def test_plot_composite_many_options(multiblock_poly):
    # add composite data
    for block in multiblock_poly:
        # use np.uint8 for coverage of non-standard datatypes
        block['data'] = np.arange(block.n_points, dtype=np.uint8)

    pl = pv.Plotter()
    pl.add_composite(
        multiblock_poly,
        scalars='data',
        annotations={94: 'foo', 162: 'bar'},
        above_color='k',
        below_color='w',
        clim=[64, 192],
        log_scale=True,
        flip_scalars=True,
        label='my composite',
    )
    pl.add_legend()
    pl.show()


@pytest.mark.usefixtures('no_images_to_verify')
def test_plot_composite_raise(sphere, multiblock_poly):
    pl = pv.Plotter()
    with pytest.raises(TypeError, match='Must be a composite dataset'):
        pl.add_composite(sphere)
    with pytest.raises(TypeError, match='must be a string for'):
        pl.add_composite(multiblock_poly, scalars=range(10))


def test_plot_composite_lookup_table(multiblock_poly, verify_image_cache):
    verify_image_cache.windows_skip_image_cache = True
    lut = pv.LookupTable('Greens', n_values=8)
    pl = pv.Plotter()
    pl.add_composite(multiblock_poly, scalars='data_b', cmap=lut)
    pl.show()


def test_plot_composite_preference_cell(multiblock_poly, verify_image_cache):
    """Show that we will plot cell data if both point and cell exist in all."""
    verify_image_cache.windows_skip_image_cache = True

    # use the first two datasets as the third is missing scalars
    multiblock_poly[:2].plot(preference='cell')


@pytest.mark.skip_windows('Test fails on Windows because of opacity')
@skip_lesser_9_4_X
def test_plot_composite_poly_scalars_opacity(multiblock_poly):
    pl = pv.Plotter()

    _actor, mapper = pl.add_composite(
        multiblock_poly,
        scalars='data_a',
        nan_color='green',
        color_missing_with_nan=True,
        smooth_shading=True,
        show_edges=True,
        cmap='bwr',
    )
    mapper.block_attr[1].color = 'blue'
    mapper.block_attr[1].opacity = 0.5

    pl.camera_position = 'xy'

    pl.show()


@skip_lesser_9_4_X
def test_plot_composite_poly_scalars_cell(multiblock_poly, verify_image_cache):
    verify_image_cache.windows_skip_image_cache = True
    pl = pv.Plotter()

    _actor, mapper = pl.add_composite(
        multiblock_poly,
        scalars='cell_data',
    )
    mapper.block_attr[1].color = 'blue'

    pl.camera_position = 'xy'
    pl.show()


def test_plot_composite_poly_no_scalars(multiblock_poly):
    pl = pv.Plotter()

    _actor, mapper = pl.add_composite(
        multiblock_poly,
        color='red',
        lighting=False,
    )

    # Note: set the camera position before making the blocks invisible
    # VTK ignores invisible blocks when computing camera bounds.
    pl.camera_position = 'xy'
    mapper.block_attr[2].color = 'blue'
    mapper.block_attr[3].visible = False

    pl.show()


@skip_windows_mesa
def test_plot_composite_poly_component_norm(multiblock_poly):
    for ii, block in enumerate(multiblock_poly):
        data = block.compute_normals().point_data['Normals']
        data[:, ii] *= 2
        block['data'] = data

    pl = pv.Plotter()
    pl.add_composite(multiblock_poly, scalars='data', cmap='bwr')
    pl.show()


def test_plot_composite_poly_component_single(multiblock_poly):
    for block in multiblock_poly:
        data = block.compute_normals().point_data['Normals']
        block['data'] = data

    pl = pv.Plotter()
    with pytest.raises(ValueError, match='must be nonnegative'):
        pl.add_composite(multiblock_poly, scalars='data', component=-1)
    with pytest.raises(TypeError, match='None or an integer'):
        pl.add_composite(multiblock_poly, scalars='data', component='apple')

    pl.add_composite(multiblock_poly, scalars='data', component=1)
    pl.show()


def test_plot_composite_poly_component_nested_multiblock(multiblock_poly, verify_image_cache):
    verify_image_cache.windows_skip_image_cache = True

    for block in multiblock_poly:
        data = block.compute_normals().point_data['Normals']
        block['data'] = data

    multiblock_poly2 = multiblock_poly.copy()
    for block in multiblock_poly2:
        block.points += np.array([0, 0, 1])

    multimulti = pv.MultiBlock([multiblock_poly, multiblock_poly2])

    pl = pv.Plotter()
    pl.add_composite(multimulti, scalars='data', style='points', clim=[0.99, 1.01], copy_mesh=True)
    pl.add_composite(multimulti, scalars='data', component=1, copy_mesh=True)
    pl.show()


def test_plot_composite_poly_complex(multiblock_poly):
    # add composite data
    for block in multiblock_poly:
        data = np.arange(block.n_points) + np.arange(block.n_points) * 1j
        block['data'] = data

    # make a multi_multi for better coverage
    multi_multi = pv.MultiBlock([multiblock_poly, multiblock_poly])

    pl = pv.Plotter()
    with pytest.warns(np.exceptions.ComplexWarning, match='Casting complex'):
        pl.add_composite(multi_multi, scalars='data')
    pl.show()


def test_plot_composite_rgba(multiblock_poly):
    # add composite data
    for i, block in enumerate(multiblock_poly):
        rgba_value = np.zeros((block.n_points, 3), dtype=np.uint8)
        rgba_value[:, i] = np.linspace(0, 255, block.n_points)
        block['data'] = rgba_value

    pl = pv.Plotter()
    with pytest.raises(ValueError, match='3/4 in shape'):
        pl.add_composite(multiblock_poly, scalars='all_data', rgba=True)
    pl.add_composite(multiblock_poly, scalars='data', rgba=True)
    pl.show()


def test_plot_composite_bool(multiblock_poly, verify_image_cache):
    verify_image_cache.windows_skip_image_cache = True

    # add in bool data
    for block in multiblock_poly:
        block['scalars'] = np.zeros(block.n_points, dtype=bool)
        block['scalars'][::2] = 1

    pl = pv.Plotter()
    pl.add_composite(multiblock_poly, scalars='scalars')
    pl.show()


@pytest.mark.usefixtures('no_images_to_verify')
def test_export_obj(tmpdir, sphere):
    filename = str(tmpdir.mkdir('tmpdir').join('tmp.obj'))

    pl = pv.Plotter()
    pl.add_mesh(sphere, smooth_shading=True)

    with pytest.raises(ValueError, match=r'end with ".obj"'):
        pl.export_obj('badfilename')

    pl.export_obj(filename)

    # Check that the object file has been written
    assert Path(filename).exists()

    # Check that when we close the plotter, the adequate error is raised
    pl.close()
    with pytest.raises(RuntimeError, match=r'This plotter must still have a render window open.'):
        pl.export_obj(filename)


def test_multi_plot_scalars(verify_image_cache):
    verify_image_cache.windows_skip_image_cache = True
    res = 5
    plane = pv.Plane(j_resolution=res, i_resolution=res, direction=(0, 0, -1))
    plane.clear_data()
    kek = np.arange(res + 1)
    kek = np.tile(kek, (res + 1, 1))
    u = kek.flatten().copy()
    v = kek.T.flatten().copy()

    plane.point_data['u'] = u
    plane.point_data['v'] = v

    pl = pv.Plotter(shape=(1, 2))
    pl.subplot(0, 0)
    pl.add_text('"u" point scalars')
    pl.add_mesh(plane, scalars='u', copy_mesh=True)
    pl.subplot(0, 1)
    pl.add_text('"v" point scalars')
    pl.add_mesh(plane, scalars='v', copy_mesh=True)
    pl.show()


@skip_windows_mesa
def test_bool_scalars(sphere):
    sphere['scalars'] = np.zeros(sphere.n_points, dtype=bool)
    sphere['scalars'][::2] = 1
    plotter = pv.Plotter()
    plotter.add_mesh(sphere)
    plotter.show()


@pytest.mark.skip_windows('Test fails on Windows because of pbr')
# pbr required
def test_property_pbr(verify_image_cache):
    verify_image_cache.macos_skip_image_cache = True
    prop = pv.Property(interpolation='pbr', metallic=1.0)
    prop.plot()


def test_tight_square(noise_2d):
    noise_2d.plot(
        window_size=[800, 200],
        show_scalar_bar=False,
        cpos='xy',
        zoom='tight',
    )


@skip_windows_mesa  # due to opacity
def test_plot_cell():
    grid = examples.cells.Tetrahedron()
    examples.plot_cell(grid)


def test_tight_square_padding():
    grid = pv.ImageData(dimensions=(200, 100, 1))
    grid['data'] = np.arange(grid.n_points)
    pl = pv.Plotter(window_size=(150, 150))
    pl.add_mesh(grid, show_scalar_bar=False)
    pl.camera_position = 'xy'
    pl.camera.tight(padding=0.05)
    # limit to widest dimension
    assert np.allclose(pl.window_size, [150, 75])
    pl.show()


def test_tight_tall():
    grid = pv.ImageData(dimensions=(100, 200, 1))
    grid['data'] = np.arange(grid.n_points)
    pl = pv.Plotter(window_size=(150, 150))
    pl.add_mesh(grid, show_scalar_bar=False)
    pl.camera_position = 'xy'
    with pytest.raises(ValueError, match='can only be "tight"'):
        pl.camera.zoom('invalid')
    pl.camera.tight()
    # limit to widest dimension
    assert np.allclose(pl.window_size, [75, 150], rtol=1)
    pl.show()


def test_tight_wide():
    grid = pv.ImageData(dimensions=(200, 100, 1))
    grid['data'] = np.arange(grid.n_points)
    pl = pv.Plotter(window_size=(150, 150))
    pl.add_mesh(grid, show_scalar_bar=False)
    pl.camera_position = 'xy'
    pl.camera.tight()
    # limit to widest dimension
    assert np.allclose(pl.window_size, [150, 75])
    pl.show()


@pytest.mark.parametrize('view', ['xy', 'yx', 'xz', 'zx', 'yz', 'zy'])
@pytest.mark.parametrize('negative', [False, True])
def test_tight_direction(view, negative, colorful_tetrahedron):
    """Test camera.tight() with various views like xy."""
    pl = pv.Plotter()
    pl.add_mesh(colorful_tetrahedron, scalars='colors', rgb=True, preference='cell')
    pl.camera.tight(view=view, negative=negative)
    pl.add_axes()
    pl.show()


def test_tight_multiple_objects():
    pl = pv.Plotter()
    pl.add_mesh(
        pv.Cone(center=(0.0, -2.0, 0.0), direction=(0.0, -1.0, 0.0), height=1.0, radius=1.0),
    )
    pl.add_mesh(pv.Sphere(center=(0.0, 0.0, 0.0)))
    pl.camera.tight()
    pl.add_axes()
    pl.show()


def test_backface_params():
    mesh = pv.ParametricCatalanMinimal()

    with pytest.raises(TypeError, match=r'pyvista.Property or a dict'):
        mesh.plot(backface_params='invalid')

    params = dict(color='blue', smooth_shading=True)
    backface_params = dict(color='red', specular=1.0, specular_power=50.0)
    backface_prop = pv.Property(**backface_params)

    # check Property can be passed
    pl = pv.Plotter()
    pl.add_mesh(mesh, **params, backface_params=backface_prop)
    pl.close()

    # check and cache dict
    pl = pv.Plotter()
    pl.add_mesh(mesh, **params, backface_params=backface_params)
    pl.view_xz()
    pl.show()


def test_remove_bounds_axes(sphere):
    pl = pv.Plotter()
    pl.add_mesh(sphere)
    actor = pl.show_bounds(grid='front', location='outer')
    assert isinstance(actor, vtk.vtkActor)
    pl.remove_bounds_axes()
    pl.show()


def test_charts_sin():
    x = np.linspace(0, 2 * np.pi, 20)
    y = np.sin(x)
    chart = pv.Chart2D()
    chart.scatter(x, y)
    chart.line(x, y, color='r')
    chart.show()


def test_lookup_table():
    lut = pv.LookupTable('viridis')
    lut.n_values = 8
    lut.below_range_color = 'black'
    lut.above_range_color = 'grey'
    lut.nan_color = 'r'
    lut.nan_opacity = 0.5

    lut.plot()


def test_lookup_table_nan_hidden():
    lut = pv.LookupTable('viridis')
    lut.n_values = 8
    lut.below_range_color = 'black'
    lut.above_range_color = 'grey'
    lut.nan_opacity = 0

    lut.plot()


def test_lookup_table_above_below_opacity():
    lut = pv.LookupTable('viridis')
    lut.n_values = 8
    lut.below_range_color = 'blue'
    lut.below_range_opacity = 0.5
    lut.above_range_color = 'green'
    lut.above_range_opacity = 0.5
    lut.nan_color = 'r'
    lut.nan_opacity = 0.5

    lut.plot()


@skip_windows_mesa
@skip_lesser_9_4_X_depth_peeling
def test_plot_nan_color(uniform):
    arg = uniform.active_scalars < uniform.active_scalars.mean()
    uniform.active_scalars[arg] = np.nan
    # NaN values should be hidden
    pl = pv.Plotter()
    pl.add_mesh(uniform, nan_opacity=0)
    pl.enable_depth_peeling()
    pl.show()
    # nan annotation should appear on scalar bar
    pl = pv.Plotter()
    pl.add_mesh(
        uniform,
        nan_opacity=0.5,
        nan_color='green',
        scalar_bar_args=dict(nan_annotation=True),
    )
    pl.enable_depth_peeling()
    pl.show()


@skip_lesser_9_4_X_depth_peeling
def test_plot_above_below_color(uniform):
    mean = uniform.active_scalars.mean()
    clim = (mean - mean / 2, mean + mean / 2)

    lut = pv.LookupTable('viridis')
    lut.n_values = 8
    lut.below_range_color = 'blue'
    lut.below_range_opacity = 0.5
    lut.above_range_color = 'green'
    lut.above_range_opacity = 0.5
    lut.scalar_range = clim

    pl = pv.Plotter()
    pl.add_mesh(uniform, cmap=lut, scalar_bar_args={'above_label': '', 'below_label': ''})
    pl.enable_depth_peeling()
    pl.show()


def test_plotter_lookup_table(sphere, verify_image_cache):
    # Image regression test fails within OSMesa on Windows
    verify_image_cache.windows_skip_image_cache = True

    lut = pv.LookupTable('Reds')
    lut.n_values = 3
    lut.scalar_range = (sphere.points[:, 2].min(), sphere.points[:, 2].max())
    sphere.plot(scalars=sphere.points[:, 2], cmap=lut)


@skip_windows_mesa  # due to opacity
def test_plotter_volume_lookup_table(uniform):
    uniform.set_active_scalars('Spatial Point Data')

    lut = pv.LookupTable()
    lut.apply_cmap('coolwarm', 255)
    lut.apply_opacity('linear')
    lut.scalar_range = uniform.get_data_range()

    pl = pv.Plotter()
    pl.add_volume(uniform, cmap=lut)
    pl.show()


@skip_windows_mesa  # due to opacity
@pytest.mark.skip_check_gc
def test_plotter_volume_lookup_table_reactive(uniform):
    """Ensure that changes to the underlying lookup table are reflected by the volume property."""
    uniform.set_active_scalars('Spatial Point Data')

    pl = pv.Plotter()
    actor = pl.add_volume(uniform, cmap='viridis', clim=[0, uniform.n_points // 2])
    actor.mapper.lookup_table.apply_cmap('coolwarm', 255)
    actor.mapper.lookup_table.apply_opacity('sigmoid')
    actor.mapper.lookup_table.scalar_range = [0, uniform.n_points]
    pl.render()
    pl.show()

    # Test switching out the lookup table
    pl = pv.Plotter()
    actor = pl.add_volume(
        uniform, cmap='viridis', clim=[0, uniform.n_points // 2], show_scalar_bar=False
    )

    lut = pv.LookupTable()
    lut.apply_cmap('coolwarm', 255)
    actor.prop.apply_lookup_table(lut)
    lut.apply_opacity('sigmoid')
    lut.scalar_range = [0, uniform.n_points]
    pl.render()
    pl.show()


@skip_windows_mesa  # due to opacity
def test_plotter_volume_log_scale(uniform):
    uniform.clear_data()
    uniform['data'] = np.logspace(1, 5, uniform.n_points)

    pl = pv.Plotter()
    pl.add_volume(uniform, scalars='data', log_scale=True)
    pl.show()


@skip_windows_mesa  # due to opacity
def test_plotter_volume_add_scalars(uniform):
    uniform.clear_data()
    pl = pv.Plotter()
    pl.add_volume(uniform, scalars=uniform.z, show_scalar_bar=False)
    pl.show()


@skip_windows_mesa  # due to opacity
def test_plotter_volume_add_scalars_log_scale(uniform):
    uniform.clear_data()
    pl = pv.Plotter()

    # for below zero to trigger the edge case
    scalars = uniform.z - 0.01
    assert any(scalars < 0), 'need negative values to test log_scale entrirely'
    pl.add_volume(uniform, scalars=scalars, show_scalar_bar=True, log_scale=True)
    pl.show()


@skip_windows_mesa  # due to opacity
def test_plotter_volume_opacity_n_colors():
    # See https://github.com/pyvista/pyvista/issues/5505
    grid = pv.ImageData(dimensions=(9, 9, 9))
    grid['scalars'] = -grid.x

    pl = pv.Plotter()
    pl.add_volume(grid, opacity='linear', n_colors=128)
    pl.show()

    pl = pv.Plotter()
    pl.add_volume(grid, opacity='linear', n_colors=5)
    pl.show()


@skip_windows_mesa  # due to opacity
def test_plotter_volume_clim():
    # Validate that we can use clim with volume rendering
    grid = pv.ImageData(dimensions=(9, 9, 9))
    grid['scalars'] = np.arange(grid.n_points)

    pl = pv.Plotter()
    pl.add_volume(grid, clim=[0, grid.n_points], show_scalar_bar=True)
    pl.show()

    pl = pv.Plotter()
    pl.add_volume(grid, clim=[grid.n_points * 0.25, grid.n_points * 0.75], show_scalar_bar=True)
    pl.show()

    # Validate that we can change clim on the mapper
    pl = pv.Plotter()
    actor = pl.add_volume(grid, clim=[0, grid.n_points], show_scalar_bar=True)
    actor.mapper.scalar_range = [grid.n_points * 0.25, grid.n_points * 0.75]
    pl.show()


@skip_windows_mesa  # due to opacity
def test_plotter_volume_clim_uint():
    # Validate that add_volume does not set 0-255 as the default clim for uint8 data
    # for example the `load_frog_tissues` dataset is uint8 with values 0-29 and we want
    # add_volume to automatically set the clim to 0-29 as that is the valid range
    # Let's validate this with a toy dataset:
    volume = pv.ImageData(dimensions=(3, 3, 3))
    volume['data'] = np.arange(volume.n_points).astype(np.uint8)

    pl = pv.Plotter()
    actor = pl.add_volume(volume, show_scalar_bar=True)
    pl.show()
    assert actor.mapper.scalar_range == (0, np.prod(volume.dimensions) - 1)


def test_plot_actor(sphere):
    pl = pv.Plotter()
    actor = pl.add_mesh(sphere, lighting=False, color='b', show_edges=True)
    actor.plot()


def test_wireframe_color(sphere):
    sphere.plot(lighting=False, color='b', style='wireframe')


@pytest.mark.parametrize('direction', ['xy', 'yx', 'xz', 'zx', 'yz', 'zy'])
@pytest.mark.parametrize('negative', [False, True])
def test_view_xyz(direction, negative, colorful_tetrahedron):
    """Test various methods like view_xy."""
    pl = pv.Plotter()
    pl.add_mesh(colorful_tetrahedron, scalars='colors', rgb=True, preference='cell')
    getattr(pl, f'view_{direction}')(negative=negative)
    pl.add_axes()
    pl.show()


@pytest.mark.skip_windows
def test_plot_points_gaussian(sphere):
    sphere.plot(
        color='r',
        style='points_gaussian',
        render_points_as_spheres=False,
        point_size=20,
        opacity=0.5,
    )


@pytest.mark.skip_windows
def test_plot_points_gaussian_scalars(sphere):
    sphere.plot(
        scalars=sphere.points[:, 2],
        style='points_gaussian',
        render_points_as_spheres=False,
        point_size=20,
        opacity=0.5,
        show_scalar_bar=False,
    )


@pytest.mark.skip_windows
def test_plot_points_gaussian_as_spheres(sphere):
    sphere.plot(
        color='b',
        style='points_gaussian',
        render_points_as_spheres=True,
        emissive=True,
        point_size=20,
        opacity=0.5,
    )


@pytest.mark.skip_windows
def test_plot_points_gaussian_scale(sphere):
    sphere['z'] = sphere.points[:, 2] * 0.1
    pl = pv.Plotter()
    actor = pl.add_mesh(
        sphere,
        style='points_gaussian',
        render_points_as_spheres=True,
        emissive=False,
        show_scalar_bar=False,
    )
    actor.mapper.scale_array = 'z'
    pl.view_xz()
    pl.show()


@skip_windows_mesa  # due to opacity
def test_plot_show_vertices(sphere, hexbeam, multiblock_all):
    sphere.plot(
        color='w',
        show_vertices=True,
        point_size=20,
        lighting=False,
        render_points_as_spheres=True,
        vertex_style='points',
        vertex_opacity=0.1,
        vertex_color='b',
    )

    hexbeam.plot(
        color='w',
        opacity=0.5,
        show_vertices=True,
        point_size=20,
        lighting=True,
        render_points_as_spheres=True,
        vertex_style='points',
        vertex_color='r',
    )

    multiblock_all.plot(
        color='w',
        show_vertices=True,
        point_size=3,
        render_points_as_spheres=True,
    )


def test_remove_vertices_actor(sphere):
    # Test remove by name
    pl = pv.Plotter()
    pl.add_mesh(
        sphere,
        color='w',
        show_vertices=True,
        point_size=20,
        lighting=False,
        vertex_style='points',
        vertex_color='b',
        name='sphere',
    )
    pl.remove_actor('sphere')
    pl.show()
    # Test remove by Actor
    pl = pv.Plotter()
    actor = pl.add_mesh(
        sphere,
        color='w',
        show_vertices=True,
        point_size=20,
        lighting=False,
        vertex_style='points',
        vertex_color='b',
        name='sphere',
    )
    pl.remove_actor(actor)
    pl.show()


@pytest.mark.skip_windows
def test_add_point_scalar_labels_fmt(verify_image_cache):
    # parallel on GitHub hosted sometimes has high image error
    verify_image_cache.macos_skip_image_cache = True

    mesh = examples.load_uniform().slice()
    p = pv.Plotter()
    p.add_mesh(mesh, scalars='Spatial Point Data', show_edges=True)
    # TODO: Change this to (9, 6, 0) when VTK 9.6 is released
    fmt = '%.3f' if pyvista.vtk_version_info < (9, 5, 99) else '{:.3f}'
    p.add_point_scalar_labels(mesh, 'Spatial Point Data', point_size=20, font_size=36, fmt=fmt)
    p.camera_position = [(7, 4, 5), (4.4, 7.0, 7.2), (0.8, 0.5, 0.25)]
    p.show()


def test_plot_individual_cell(hexbeam):
    hexbeam.get_cell(0).plot(color='b')


def test_add_point_scalar_labels_list():
    plotter = pv.Plotter()

    points = np.array([[0, 0, 0], [1, 0, 0], [0, 1, 0], [1, 1, 0], [0.5, 0.5, 0.5], [1, 1, 1]])
    labels = [0.0, 1.0, 2.0, 3.0, 4.0, 5.0]

    with pytest.raises(TypeError):
        plotter.add_point_scalar_labels(points=False, labels=labels)
    with pytest.raises(TypeError):
        plotter.add_point_scalar_labels(points=points, labels=False)

    plotter.add_point_scalar_labels(points, labels)
    plotter.show()


def test_plot_algorithm_cone():
    algo = pv.ConeSource()
    algo.SetResolution(10)

    pl = pv.Plotter()
    pl.add_mesh(algo, color='red')
    pl.show(auto_close=False)
    # Use low resolution so it appears in image regression tests easily
    algo.SetResolution(3)
    pl.show()

    # Bump resolution and plot with silhouette
    algo.SetResolution(8)
    pl = pv.Plotter()
    pl.add_mesh(algo, color='red', silhouette=True)
    pl.show()


@skip_windows_mesa
def test_plot_algorithm_scalars():
    name, name2 = 'foo', 'bar'
    mesh = pv.Wavelet()
    mesh.point_data[name] = np.arange(mesh.n_points)
    mesh.cell_data[name2] = np.arange(mesh.n_cells)
    assert mesh.active_scalars_name != name
    assert mesh.active_scalars_name != name2

    alg = vtk.vtkGeometryFilter()
    alg.SetInputDataObject(mesh)

    pl = pv.Plotter()
    pl.add_mesh(alg, scalars=name)
    pl.show()

    pl = pv.Plotter()
    pl.add_mesh(alg, scalars=name2)
    pl.show()


def test_algorithm_add_points():
    algo = vtk.vtkRTAnalyticSource()

    pl = pv.Plotter()
    pl.add_points(algo)
    pl.show()


def test_algorithm_add_point_labels():
    algo = pv.ConeSource()
    elev = vtk.vtkElevationFilter()
    elev.SetInputConnection(algo.GetOutputPort())
    elev.SetLowPoint(0, 0, -1)
    elev.SetHighPoint(0, 0, 1)

    pl = pv.Plotter()
    pl.add_point_labels(elev, 'Elevation', always_visible=False)
    pl.show()


def test_pointset_to_polydata_algorithm(pointset):
    alg = vtk.vtkElevationFilter()
    alg.SetInputDataObject(pointset)

    pl = pv.Plotter()
    pl.add_mesh(alg, scalars='Elevation')
    pl.show()

    assert isinstance(alg.GetOutputDataObject(0), vtk.vtkPointSet)


def test_add_ids_algorithm():
    algo = vtk.vtkCubeSource()

    alg = algorithms.add_ids_algorithm(algo)

    pl = pv.Plotter()
    pl.add_mesh(alg, scalars='point_ids')
    pl.show()

    pl = pv.Plotter()
    pl.add_mesh(alg, scalars='cell_ids')
    pl.show()

    result = pv.wrap(alg.GetOutputDataObject(0))
    assert 'point_ids' in result.point_data
    assert 'cell_ids' in result.cell_data


@skip_windows_mesa
def test_plot_volume_rgba(uniform):
    with pytest.raises(ValueError, match='dimensions'):
        uniform.plot(volume=True, scalars=np.empty((uniform.n_points, 1, 1)))

    scalars = uniform.points - (uniform.origin)
    scalars /= scalars.max()
    scalars = np.hstack((scalars, scalars[::-1, -1].reshape(-1, 1) ** 2))
    scalars *= 255

    with pytest.raises(ValueError, match='datatype'):
        uniform.plot(volume=True, scalars=scalars)

    scalars = scalars.astype(np.uint8)
    uniform.plot(volume=True, scalars=scalars)

    pl = pv.Plotter()
    with pytest.warns(UserWarning, match='Ignoring custom opacity'):
        pl.add_volume(uniform, scalars=scalars, opacity='sigmoid_10')
    pl.show()


def test_plot_window_size_context():
    pl = pv.Plotter()
    pl.add_mesh(pv.Cube())
    with pl.window_size_context((200, 200)):
        pl.show()

    pl.close()
    with pytest.warns(UserWarning, match='Attempting to set window_size'):
        with pl.window_size_context((200, 200)):
            pass


def test_color_cycler():
    pv.global_theme.color_cycler = 'default'
    pl = pv.Plotter()
    a0 = pl.add_mesh(pv.Cone(center=(0, 0, 0)))
    a1 = pl.add_mesh(pv.Cube(center=(1, 0, 0)))
    a2 = pl.add_mesh(pv.Sphere(center=(1, 1, 0)))
    a3 = pl.add_mesh(pv.Cylinder(center=(0, 1, 0)))
    pl.show()
    assert a0.prop.color.hex_rgb == matplotlib_default_colors[0]
    assert a1.prop.color.hex_rgb == matplotlib_default_colors[1]
    assert a2.prop.color.hex_rgb == matplotlib_default_colors[2]
    assert a3.prop.color.hex_rgb == matplotlib_default_colors[3]

    pv.global_theme.color_cycler = ['red', 'green', 'blue']
    pl = pv.Plotter()
    a0 = pl.add_mesh(pv.Cone(center=(0, 0, 0)))  # red
    a1 = pl.add_mesh(pv.Cube(center=(1, 0, 0)))  # green
    a2 = pl.add_mesh(pv.Sphere(center=(1, 1, 0)))  # blue
    a3 = pl.add_mesh(pv.Cylinder(center=(0, 1, 0)))  # red again
    pl.show()

    assert a0.prop.color.name == 'red'
    assert a1.prop.color.name == 'green'
    assert a2.prop.color.name == 'blue'
    assert a3.prop.color.name == 'red'

    # Make sure all solid color matching theme default again
    pv.global_theme.color_cycler = None
    pl = pv.Plotter()
    a0 = pl.add_mesh(pv.Cone(center=(0, 0, 0)))
    a1 = pl.add_mesh(pv.Cube(center=(1, 0, 0)))
    pl.show()

    assert a0.prop.color.hex_rgb == pv.global_theme.color.hex_rgb
    assert a1.prop.color.hex_rgb == pv.global_theme.color.hex_rgb

    pl = pv.Plotter()
    with pytest.raises(ValueError):  # noqa: PT011
        pl.set_color_cycler('foo')
    with pytest.raises(TypeError):
        pl.set_color_cycler(5)


def test_color_cycler_true():
    pv.global_theme.color_cycler = 'default'
    a = pv.Wavelet().clip(invert=True)
    b = pv.Wavelet().clip(invert=False)

    pl = pv.Plotter()
    a0 = pl.add_mesh(a, color=True)
    a1 = pl.add_mesh(b, color=True)
    pl.show()

    assert a0.prop.color.hex_rgb == matplotlib_default_colors[0]
    assert a1.prop.color.hex_rgb == matplotlib_default_colors[1]


def test_plotter_render_callback():
    n_ren = [0]

    def callback(this_pl):
        assert isinstance(this_pl, pv.Plotter)
        n_ren[0] += 1

    pl = pv.Plotter()
    pl.add_on_render_callback(callback, render_event=True)
    assert len(pl._on_render_callbacks) == 0
    pl.add_on_render_callback(callback, render_event=False)
    assert len(pl._on_render_callbacks) == 1
    pl.show()
    assert n_ren[0] == 1  # if two, render_event not respected
    pl.clear_on_render_callbacks()
    assert len(pl._on_render_callbacks) == 0


def test_plot_texture_alone(texture):
    """Test plotting directly from the Texture class."""
    texture.plot()


def test_plot_texture_flip_x(texture):
    """Test Texture.flip_x."""
    texture.flip_x().plot()


def test_plot_texture_flip_y(texture):
    """Test Texture.flip_y."""
    texture.flip_y().plot()


@pytest.mark.skipif(CI_WINDOWS, reason='Windows CI testing segfaults on pbr')
@pytest.mark.needs_vtk_version(less_than=(9, 3), reason='This is broken on VTK 9.3')
def test_plot_cubemap_alone(cubemap, verify_image_cache):
    """Test plotting directly from the Texture class."""
    verify_image_cache.high_variance_test = True
    cubemap.plot()


@pytest.mark.skip_egl(reason='Render window will be current with offscreen builds of VTK.')
def test_not_current(verify_image_cache):
    verify_image_cache.skip = True

    pl = pv.Plotter()
    assert not pl.render_window.IsCurrent()
    with pytest.raises(RenderWindowUnavailable, match='current'):
        pl._check_has_ren_win()
    pl.show(auto_close=False)
    pl._make_render_window_current()
    pl._check_has_ren_win()
    pl.close()


@pytest.mark.parametrize('name', ['default', 'all', 'matplotlib', 'warm'])
def test_color_cycler_names(name):
    pl = pv.Plotter()
    pl.set_color_cycler(name)
    a0 = pl.add_mesh(pv.Cone(center=(0, 0, 0)))
    a1 = pl.add_mesh(pv.Cube(center=(1, 0, 0)))
    a2 = pl.add_mesh(pv.Sphere(center=(1, 1, 0)))
    a3 = pl.add_mesh(pv.Cylinder(center=(0, 1, 0)))
    pl.show()
    assert a0.prop.color.hex_rgb != pv.global_theme.color.hex_rgb
    assert a1.prop.color.hex_rgb != pv.global_theme.color.hex_rgb
    assert a2.prop.color.hex_rgb != pv.global_theme.color.hex_rgb
    assert a3.prop.color.hex_rgb != pv.global_theme.color.hex_rgb


def test_scalar_bar_actor_removal(sphere):
    # verify that when removing an actor we also remove the
    # corresponding scalar bar

    sphere['scalars'] = sphere.points[:, 2]

    pl = pv.Plotter()
    actor = pl.add_mesh(sphere, show_scalar_bar=True)
    assert list(pl.scalar_bars.keys()) == ['scalars']
    pl.remove_actor(actor)
    assert len(pl.scalar_bars) == 0
    pl.show()


def test_update_scalar_bar_range(sphere):
    sphere['z'] = sphere.points[:, 2]
    minmax = sphere.bounds[2:4]  # ymin, ymax
    pl = pv.Plotter()
    pl.add_mesh(sphere, scalars='z')

    # automatic mapper lookup works
    pl.update_scalar_bar_range(minmax)
    # named mapper lookup works
    pl.update_scalar_bar_range(minmax, name='z')
    # missing name raises
    with pytest.raises(ValueError, match='not valid/not found in this plotter'):
        pl.update_scalar_bar_range(minmax, name='invalid')
    pl.show()


def test_add_remove_scalar_bar(sphere):
    """Verify a scalar bar can be added and removed."""
    pl = pv.Plotter()
    pl.add_mesh(sphere, scalars=sphere.points[:, 2], show_scalar_bar=False)

    # verify that the number of slots is restored
    init_slots = len(pl._scalar_bar_slots)
    pl.add_scalar_bar(interactive=True)
    pl.remove_scalar_bar()
    assert len(pl._scalar_bar_slots) == init_slots
    pl.show()


@pytest.mark.parametrize('geometry_type', [*pv.AxesGeometrySource.GEOMETRY_TYPES, 'custom'])
def test_axes_geometry_shaft_type_tip_type(geometry_type):
    if geometry_type == 'custom':
        geometry_type = pv.ParametricConicSpiral()
    pv.AxesGeometrySource(
        shaft_length=0.4,
        shaft_radius=0.05,
        tip_radius=0.1,
        shaft_type=geometry_type,
        tip_type=geometry_type,
    ).output.plot()


POSITION = (-0.5, -0.5, 1)
ORIENTATION = (10, 20, 30)
SCALE = (1.5, 2, 2.5)
ORIGIN = (2, 1.5, 1)
actor = pv.Actor()
actor.position = POSITION
actor.orientation = ORIENTATION
actor.scale = SCALE
actor.origin = ORIGIN
USER_MATRIX = pv.array_from_vtkmatrix(actor.GetMatrix())

XYZ_ASSEMBLY_TEST_CASES = dict(
    default={},
    position=dict(position=POSITION),
    orientation=dict(orientation=ORIENTATION),
    scale=dict(scale=SCALE),
    origin=dict(origin=ORIGIN, orientation=ORIENTATION),
    user_matrix=dict(user_matrix=USER_MATRIX),
)


@pytest.mark.parametrize(
    'test_kwargs',
    XYZ_ASSEMBLY_TEST_CASES.values(),
    ids=XYZ_ASSEMBLY_TEST_CASES.keys(),
)
@pytest.mark.parametrize(
    ('assembly', 'obj_kwargs'),
    [
        (pv.AxesAssembly, {}),
        (pv.AxesAssemblySymmetric, dict(label_size=25)),
        (pv.PlanesAssembly, dict(opacity=1)),
    ],
    ids=['Axes', 'AxesSymmetric', 'Planes'],
)
def test_xyz_assembly(test_kwargs, assembly, obj_kwargs, verify_image_cache):
    verify_image_cache.high_variance_test = True
    plot = pv.Plotter()
    assembly = assembly(**test_kwargs, **obj_kwargs, label_color='white')
    plot.add_actor(assembly)
    if isinstance(assembly, pv.PlanesAssembly):
        assembly.camera = plot.camera
    if test_kwargs:
        # Add second axes at the origin for visual reference
        plot.add_axes_at_origin(x_color='black', y_color='black', z_color='black', labels_off=True)
    plot.show()


@pytest.mark.parametrize(
    'assembly',
    [pv.AxesAssembly, pv.AxesAssemblySymmetric, pv.PlanesAssembly],
    ids=['Axes', 'AxesSymmetric', 'Planes'],
)
def test_xyz_assembly_show_labels_false(assembly):
    plot = pv.Plotter()
    assembly = assembly(show_labels=False)
    plot.add_actor(assembly)
    if isinstance(assembly, pv.PlanesAssembly):
        assembly.camera = plot.camera
    plot.show()


@pytest.mark.parametrize('relative_position', [(0, 0, -0.5), (0, 0, 0.5)], ids=['bottom', 'top'])
def test_label_prop3d(relative_position):
    dataset = pv.Cone(direction=(0, 0, 1))
    actor = pv.Actor(mapper=pv.DataSetMapper(dataset=dataset))
    actor.user_matrix = USER_MATRIX

    label = pv.Label(text='TEXT', size=100, relative_position=relative_position)
    label.prop.justification_horizontal = 'center'
    label.user_matrix = USER_MATRIX

    pl = pv.Plotter()
    pl.add_actor(label)
    pl.add_actor(actor)
    pl.show()


def test_axes_actor_default_colors():
    axes = pv.AxesActor()
    axes.shaft_type = pv.AxesActor.ShaftType.CYLINDER

    plot = pv.Plotter()
    plot.add_actor(axes)
    plot.camera.zoom(1.5)
    plot.show()


def test_axes_actor_properties():
    axes = pv.Axes()
    axes_actor = axes.axes_actor
    axes_actor.shaft_type = pv.AxesActor.ShaftType.CYLINDER
    axes_actor.tip_type = pv.AxesActor.TipType.SPHERE
    axes_actor.x_label = 'U'
    axes_actor.y_label = 'V'
    axes_actor.z_label = 'W'

    # Test actor properties using color
    x_color = (1.0, 0.0, 1.0)  # magenta
    y_color = (1.0, 1.0, 0.0)  # yellow
    z_color = (0.0, 1.0, 1.0)  # cyan

    axes_actor.x_axis_shaft_properties.color = x_color
    axes_actor.x_axis_tip_properties.color = x_color

    axes_actor.y_axis_shaft_properties.color = y_color
    axes_actor.y_axis_tip_properties.color = y_color

    axes_actor.z_axis_shaft_properties.color = z_color
    axes_actor.z_axis_tip_properties.color = z_color

    plot = pv.Plotter()
    plot.add_actor(axes_actor)
    plot.camera.zoom(1.5)
    plot.show()


def test_show_bounds_no_labels():
    plotter = pv.Plotter()
    plotter.add_mesh(pv.Cone())
    plotter.show_bounds(
        grid='back',
        location='outer',
        ticks='both',
        show_xlabels=False,
        show_ylabels=False,
        show_zlabels=False,
        xtitle='Easting',
        ytitle='Northing',
        ztitle='Elevation',
    )
    plotter.camera_position = [
        (1.97, 1.89, 1.66),
        (0.05, -0.05, 0.00),
        (-0.36, -0.36, 0.85),
    ]
    plotter.show()


def test_show_bounds_n_labels():
    plotter = pv.Plotter()
    plotter.add_mesh(pv.Cone())
    plotter.show_bounds(
        grid='back',
        location='outer',
        ticks='both',
        n_xlabels=2,
        n_ylabels=2,
        n_zlabels=2,
        xtitle='Easting',
        ytitle='Northing',
        ztitle='Elevation',
    )
    plotter.camera_position = [
        (1.97, 1.89, 1.66),
        (0.05, -0.05, 0.00),
        (-0.36, -0.36, 0.85),
    ]
    plotter.show()


@skip_lesser_9_3_X
def test_radial_gradient_background():
    plotter = pv.Plotter()
    plotter.set_background('white', right='black')
    plotter.show()

    plotter = pv.Plotter()
    plotter.set_background('white', side='black')
    plotter.show()

    plotter = pv.Plotter()
    plotter.set_background('white', corner='black')
    plotter.show()

    plotter = pv.Plotter()
    with pytest.raises(ValueError):  # noqa: PT011
        plotter.set_background('white', top='black', right='black')


@pytest.mark.usefixtures('no_images_to_verify')
def test_no_empty_meshes():
    pl = pv.Plotter()
    with pytest.raises(ValueError, match='Empty meshes'):
        pl.add_mesh(pv.PolyData())


@pytest.mark.skipif(CI_WINDOWS, reason='Windows CI testing fatal exception: access violation')
def test_voxelize_volume():
    mesh = examples.download_cow()
    cpos = [(15, 3, 15), (0, 0, 0), (0, 0, 0)]

    # Create an equal density voxel volume and plot the result.
    with pytest.warns(pv.PyVistaDeprecationWarning):
        vox = pv.voxelize_volume(mesh, density=0.15)
    vox.plot(scalars='InsideMesh', show_edges=True, cpos=cpos)

    # Create a voxel volume from unequal density dimensions and plot result.
    with pytest.warns(pv.PyVistaDeprecationWarning):
        vox = pv.voxelize_volume(mesh, density=[0.15, 0.15, 0.5])
    vox.plot(scalars='InsideMesh', show_edges=True, cpos=cpos)


def test_enable_custom_trackball_style():
    def setup_plot():
        mesh = pv.Cube()
        mesh['face_id'] = np.arange(6)
        pl = pv.Plotter()
        # mostly use the settings from `enable_2d_style`
        # but also test environment_rotate
        pl.enable_custom_trackball_style(
            left='pan',
            middle='spin',
            right='dolly',
            shift_left='dolly',
            control_left='spin',
            shift_middle='dolly',
            control_middle='pan',
            shift_right='environment_rotate',
            control_right='rotate',
        )
        pl.enable_parallel_projection()
        pl.add_mesh(mesh, scalars='face_id', show_scalar_bar=False)
        return pl

    # baseline, image
    pl = setup_plot()
    pl.show()

    start = (100, 100)
    pan = rotate = env_rotate = (150, 150)
    spin = (100, 150)
    dolly = (100, 25)

    # Compare all images to baseline
    # - Panning moves up and left
    # - Spinning rotates while fixing the view direction
    # - Dollying zooms out
    # - Rotating rotates freely without fixing view direction

    # left click pans, image 1
    pl = setup_plot()
    pl.show(auto_close=False)
    pl.iren._mouse_left_button_press(*start)
    pl.iren._mouse_left_button_release(*pan)
    pl.close()

    # middle click spins, image 2
    pl = setup_plot()
    pl.show(auto_close=False)
    pl.iren._mouse_middle_button_press(*start)
    pl.iren._mouse_middle_button_release(*spin)
    pl.close()

    # right click dollys, image 3
    pl = setup_plot()
    pl.show(auto_close=False)
    pl.iren._mouse_right_button_press(*start)
    pl.iren._mouse_right_button_release(*dolly)
    pl.close()

    # ctrl left click spins, image 4
    pl = setup_plot()
    pl.show(auto_close=False)
    pl.iren._control_key_press()
    pl.iren._mouse_left_button_press(*start)
    pl.iren._mouse_left_button_release(*spin)
    pl.iren._control_key_release()
    pl.close()

    # shift left click dollys, image 5
    pl = setup_plot()
    pl.show(auto_close=False)
    pl.iren._shift_key_press()
    pl.iren._mouse_left_button_press(*start)
    pl.iren._mouse_left_button_release(*dolly)
    pl.iren._shift_key_release()
    pl.close()

    # ctrl middle click pans, image 6
    pl = setup_plot()
    pl.show(auto_close=False)
    pl.iren._control_key_press()
    pl.iren._mouse_middle_button_press(*start)
    pl.iren._mouse_middle_button_release(*pan)
    pl.iren._control_key_release()
    pl.close()

    # shift middle click dollys, image 7
    pl = setup_plot()
    pl.show(auto_close=False)
    pl.iren._shift_key_press()
    pl.iren._mouse_middle_button_press(*start)
    pl.iren._mouse_middle_button_release(*dolly)
    pl.iren._shift_key_release()
    pl.close()

    # ctrl right click rotates, image 8
    pl = setup_plot()
    pl.show(auto_close=False)
    pl.iren._control_key_press()
    pl.iren._mouse_right_button_press(*start)
    pl.iren._mouse_right_button_release(*rotate)
    pl.iren._control_key_release()
    pl.close()

    # shift right click environment rotate, image 9
    # does nothing here
    pl = setup_plot()
    pl.show(auto_close=False)
    pl.iren._shift_key_press()
    pl.iren._mouse_right_button_press(*start)
    pl.iren._mouse_right_button_release(*env_rotate)
    pl.iren._shift_key_release()
    pl.close()


def test_create_axes_orientation_box():
    actor = pv.create_axes_orientation_box(
        line_width=4,
        text_scale=0.53,
        edge_color='red',
        x_color='k',
        y_color=None,
        z_color=None,
        xlabel='X',
        ylabel='Y',
        zlabel='Z',
        color_box=False,
        labels_off=False,
        opacity=1.0,
        show_text_edges=True,
    )
    plotter = pv.Plotter()
    _ = plotter.add_actor(actor)
    plotter.show()


_TypeType = TypeVar('_TypeType', bound=type)


def _get_module_members(module: ModuleType, typ: _TypeType) -> dict[str, _TypeType]:
    """Get all members of a specified type which are defined locally inside a module."""

    def is_local(obj):
        return type(obj) is typ and obj.__module__ == module.__name__

    return dict(inspect.getmembers(module, predicate=is_local))


def _get_module_functions(module: ModuleType):
    """Get all functions defined locally inside a module."""
    return _get_module_members(module, typ=FunctionType)


def _get_default_kwargs(call: Callable) -> dict[str, Any]:
    """Get all args/kwargs and their default value"""
    params = dict(inspect.signature(call).parameters)
    # Get default value for positional or keyword args
    return {
        key: val.default
        for key, val in params.items()
        if val.kind is inspect.Parameter.POSITIONAL_OR_KEYWORD
    }


def _has_param(call: Callable, param: str) -> bool:
    kwargs = _get_default_kwargs(call)
    if param in kwargs:
        # Param is valid if it is explicitly named in function signature
        return True
    else:
        # Try adding param as a new kwarg
        kwargs[param] = None
        try:
            call(**kwargs)
        except TypeError as ex:
            # Param is not valid only if a kwarg TypeError is raised
            return 'unexpected keyword argument' not in repr(ex)
        else:
            return True


def _get_default_param_value(call: Callable, param: str) -> Any:
    return _get_default_kwargs(call)[param]


def _generate_direction_object_functions() -> ItemsView[str, FunctionType]:
    """Generate a list of geometric or parametric object functions which have a direction."""
    geo_functions = _get_module_functions(pv.core.geometric_objects)
    para_functions = _get_module_functions(pv.core.parametric_objects)
    functions: dict[str, FunctionType] = {**geo_functions, **para_functions}

    # Only keep functions with capitalized first letter
    # Only keep functions which accept `normal` or `direction` param
    functions = {
        name: func
        for name, func in functions.items()
        if name[0].isupper() and (_has_param(func, 'direction') or _has_param(func, 'normal'))
    }
    # Add a separate test for vtk < 9.3
    functions['Capsule_legacy'] = functions['Capsule']
    actual_names = functions.keys()
    expected_names = [
        'Arrow',
        'Capsule',
        'Capsule_legacy',
        'CircularArcFromNormal',
        'Cone',
        'Cylinder',
        'CylinderStructured',
        'Disc',
        'ParametricBohemianDome',
        'ParametricBour',
        'ParametricBoy',
        'ParametricCatalanMinimal',
        'ParametricConicSpiral',
        'ParametricCrossCap',
        'ParametricDini',
        'ParametricEllipsoid',
        'ParametricEnneper',
        'ParametricFigure8Klein',
        'ParametricHenneberg',
        'ParametricKlein',
        'ParametricKuen',
        'ParametricMobius',
        'ParametricPluckerConoid',
        'ParametricPseudosphere',
        'ParametricRandomHills',
        'ParametricRoman',
        'ParametricSuperEllipsoid',
        'ParametricSuperToroid',
        'ParametricTorus',
        'Plane',
        'Polygon',
        'SolidSphere',
        'SolidSphereGeneric',
        'Sphere',
        'Text3D',
    ]

    assert sorted(actual_names) == sorted(expected_names)
    return functions.items()


def pytest_generate_tests(metafunc):
    """Generate parametrized tests."""
    if 'direction_obj_test_case' in metafunc.fixturenames:
        functions = _generate_direction_object_functions()
        positive_cases = [(name, func, 'pos') for name, func in functions]
        negative_cases = [(name, func, 'neg') for name, func in functions]
        test_cases = [*positive_cases, *negative_cases]

        # Name test cases using object name and direction
        ids = [f'{case[0]}-{case[2]}' for case in test_cases]
        metafunc.parametrize('direction_obj_test_case', test_cases, ids=ids)


def test_direction_objects(direction_obj_test_case):
    name, func, direction = direction_obj_test_case
    positive_dir = direction == 'pos'

    # Add required args if needed
    kwargs = {}
    if name == 'CircularArcFromNormal':
        kwargs['center'] = (0, 0, 0)
    elif name == 'Text3D':
        kwargs['string'] = 'Text3D'

    # Test Capsule separately based on vtk version
    if 'Capsule' in name:
        legacy_vtk = pv.vtk_version_info < (9, 3)
        if (legacy_vtk and 'legacy' not in name) or (not legacy_vtk and 'legacy' in name):
            pytest.xfail(
                'Test capsule separately for different vtk versions. Expected to fail if testing '
                'with wrong version.',
            )

    direction_param_name = None

    def _create_object(_direction=None):
        nonlocal direction_param_name
        try:
            # Create using `direction` param
            direction_param_name = 'direction'
            obj = func(**kwargs) if _direction is None else func(direction=_direction, **kwargs)

        except TypeError:
            # Create using `normal` param
            direction_param_name = 'normal'
            obj = func(**kwargs) if _direction is None else func(normal=_direction, **kwargs)

        # Add scalars tied to point IDs as visual markers of object orientation
        scalars = np.arange(obj.n_points)
        obj['scalars'] = scalars % 32

        return obj

    text_kwargs = dict(font_size=10)
    axes_kwargs = dict(viewport=(0, 0, 1.0, 1.0))

    plot = pv.Plotter(shape=(2, 2))

    plot.subplot(0, 0)
    plot.add_mesh(_create_object())
    plot.add_text(name, **text_kwargs)
    plot.add_axes()

    direction = (1, 0, 0) if positive_dir else (-1, 0, 0)
    obj = _create_object(_direction=direction)
    plot.subplot(1, 0)
    plot.add_mesh(obj)
    plot.add_text(f'{direction_param_name}={direction}', **text_kwargs)
    plot.view_yz()
    plot.add_axes(**axes_kwargs)

    direction = (0, 1, 0) if positive_dir else (0, -1, 0)
    obj = _create_object(_direction=direction)
    plot.subplot(1, 1)
    plot.add_mesh(obj)
    plot.add_text(f'{direction_param_name}={direction}', **text_kwargs)
    plot.view_zx()
    plot.add_axes(**axes_kwargs)

    direction = (0, 0, 1) if positive_dir else (0, 0, -1)
    obj = _create_object(_direction=direction)
    plot.subplot(0, 1)
    plot.add_mesh(obj)
    plot.add_text(f'{direction_param_name}={direction}', **text_kwargs)
    plot.view_xy()
    plot.add_axes(**axes_kwargs)

    plot.show()


@pytest.mark.needs_vtk_version(9, 3, 0)
@pytest.mark.parametrize('orient_faces', [True, False])
def test_contour_labels_orient_faces(labeled_image, orient_faces):  # noqa: F811
<<<<<<< HEAD
    with pytest.warns(pv.PyVistaDeprecationWarning):
        contour = labeled_image.contour_labels(background_value=5, orient_faces=orient_faces)
=======
    # TODO: Change this to (9, 6, 0) when VTK 9.6 is released
    if pyvista.vtk_version_info > (9, 5, 99) and orient_faces is False:
        # This bug was fixed in VTK 9.6
        pytest.xfail('The faces are oriented correctly, even when orient_faces=False')
    contour = labeled_image.contour_labels(background_value=5, orient_faces=orient_faces)
>>>>>>> a59d86b1
    contour.clear_data()
    contour.plot_normals()


@pytest.fixture
def _allow_empty_mesh():
    # setup
    flag = pv.global_theme.allow_empty_mesh
    pv.global_theme.allow_empty_mesh = True
    yield
    # teardown
    pv.global_theme.allow_empty_mesh = flag


@pytest.fixture
def _show_edges():
    # setup
    flag = pv.global_theme.show_edges
    pv.global_theme.show_edges = True
    yield
    # teardown
    pv.global_theme.show_edges = flag


@pytest.mark.usefixtures('_allow_empty_mesh', '_show_edges')
@pytest.mark.parametrize(
    ('select_inputs', 'select_outputs'),
    [(None, None), (None, 2), (2, 2)],
    ids=['in_None-out_None', 'in_None-out_2', 'in_2-out_2'],
)
@pytest.mark.needs_vtk_version(9, 3, 0)
def test_contour_labels_boundary_style(
    labeled_image,  # noqa: F811
    select_inputs,
    select_outputs,
):
    def plot_boundary_labels(mesh_):
        # Split labeled boundaries for regions 2 and 5
        values = [[2, 0], [2, 5], [5, 0]]
        label_meshes = mesh_.split_values(
            values,
            component_mode='multi',
        )
        assert label_meshes.n_blocks <= len(values)
        plot.add_mesh(label_meshes[0], color='red', label=str(values[0]))
        plot.add_mesh(label_meshes[1], color='lime', label=str(values[1]))
        plot.add_mesh(label_meshes[2], color='blue', label=str(values[2]))

    def _generate_mesh(style):
        with pytest.warns(pv.PyVistaDeprecationWarning):
            mesh = labeled_image.contour_labels(
                boundary_style=style,
                **test_kwargs,
                **fixed_kwargs,
            )
        # Shrink mesh to help reveal cells hidden behind other cells
        return mesh.shrink(0.7)

    # Remove one foreground point from the fixture to simplify plots
    labeled_image.active_scalars[19] = 0

    fixed_kwargs = dict(
        smoothing_distance=0.3,
        output_mesh_type='quads',
        orient_faces=False,
        simplify_output=False,
    )

    test_kwargs = dict(
        select_inputs=select_inputs,
        select_outputs=select_outputs,
    )

    # Create meshes to plot
    EXTERNAL, ALL, INTERNAL = 'external', 'all', 'internal'
    external_mesh = _generate_mesh(EXTERNAL)
    all_mesh = _generate_mesh(ALL)
    internal_mesh = _generate_mesh(INTERNAL)

    # Offset to fit in a single frame
    external_mesh.points += (0, 0, 1)
    internal_mesh.points += (0, 0, -1)

    plot = pv.Plotter()

    plot_boundary_labels(external_mesh)
    plot.add_text(EXTERNAL, position='upper_left')

    plot_boundary_labels(all_mesh)
    plot.add_text(ALL, position='left_edge')

    plot_boundary_labels(internal_mesh)
    plot.add_text(INTERNAL, position='lower_left')

    plot.camera_position = [(5, 4, 3.5), (1, 1, 1), (0.0, 0.0, 1.0)]
    plot.show(return_cpos=True)


@pytest.mark.parametrize(
    ('smoothing_distance', 'smoothing_scale'),
    [(0, None), (None, 0), (5, 0.5), (5, 1)],
    ids=[
        'dist_0-scale_None',
        'dist_None-scale_0',
        'dist_5-scale_0.5',
        'dist_5-scale_1',
    ],
)
@pytest.mark.needs_vtk_version(9, 3, 0)
def test_contour_labels_smoothing_constraint(
    labeled_image,  # noqa: F811
    smoothing_distance,
    smoothing_scale,
):
    # Scale spacing for visualization
    labeled_image.spacing = (10, 10, 10)

    with pytest.warns(pv.PyVistaDeprecationWarning):
        mesh = labeled_image.contour_labels(
            'all',
            smoothing_distance=smoothing_distance,
            smoothing_scale=smoothing_scale,
            pad_background=False,
            orient_faces=False,
        )

    # Translate so origin is in bottom left corner
    mesh.points -= np.array(mesh.bounds)[[0, 2, 4]]

    # Add box of fixed size for scale
    box = pv.Box(bounds=(0, 10, 0, 10, 0, 10)).extract_all_edges()
    plot = pv.Plotter()
    plot.add_mesh(mesh, show_scalar_bar=False)
    plot.add_mesh(box)

    # Configure plot to enable showing one side of the mesh to visualize
    # the scale of the smoothing applied by the smoothing constraints
    plot.enable_parallel_projection()
    plot.view_yz()
    plot.show_grid()
    plot.reset_camera()
    plot.camera.zoom(1.5)
    plot.show()


@pytest.mark.usefixtures('_show_edges')
@pytest.mark.parametrize('smoothing', [True, False])
@pytest.mark.needs_vtk_version(9, 3, 0)
def test_contour_labels_compare_select_inputs_select_outputs(
    labeled_image,  # noqa: F811
    smoothing,
):
    common_kwargs = dict(
        smoothing=smoothing,
        smoothing_distance=0.8,
        output_mesh_type='quads',
        orient_faces=False,
    )
    with pytest.warns(pv.PyVistaDeprecationWarning):
        mesh_select_inputs = labeled_image.contour_labels(select_inputs=2, **common_kwargs)
    with pytest.warns(pv.PyVistaDeprecationWarning):
        mesh_select_outputs = labeled_image.contour_labels(select_outputs=2, **common_kwargs)

    plot = pv.Plotter()
    plot.add_mesh(mesh_select_inputs, color='red', opacity=0.7)
    plot.add_mesh(mesh_select_outputs, color='blue', opacity=0.7)
    plot.view_xy()
    plot.show()


@pytest.mark.skip_windows('Windows colors all plane cells red (bug?)')
@pytest.mark.parametrize('normal_sign', ['+', '-'])
@pytest.mark.parametrize('plane', ['yz', 'zx', 'xy'])
def test_orthogonal_planes_source_normals(normal_sign, plane):
    plane_source = pv.OrthogonalPlanesSource(normal_sign=normal_sign, resolution=2)
    output = plane_source.output
    plane = output[plane]
    plane['_rgb'] = [
        pv.Color('red').float_rgb,
        pv.Color('green').float_rgb,
        pv.Color('blue').float_rgb,
        pv.Color('yellow').float_rgb,
    ]
    plane.plot_normals(mag=0.8, color='white', lighting=False, show_edges=True)


@pytest.mark.skip_check_gc  # gc fails, suspected memory leak with merge
@pytest.mark.parametrize('distance', [(1, 1, 1), (-1, -1, -1)], ids=['+', '-'])
def test_orthogonal_planes_source_push(distance):
    source = pv.OrthogonalPlanesSource()
    source.push(distance)
    planes = pv.merge(source.output, merge_points=False)
    planes.plot_normals()


# Add skips since Plane's edges differ (e.g. triangles instead of quads)
@pytest.mark.skip_windows
@pytest.mark.parametrize(
    'resolution',
    [(10, 1, 1), (1, 10, 1), (1, 1, 10)],
    ids=['x_resolution', 'y_resolution', 'z_resolution'],
)
def test_orthogonal_planes_source_resolution(resolution):
    plane_source = pv.OrthogonalPlanesSource(resolution=resolution)
    plane_source.output.plot(show_edges=True, line_width=5, lighting=False)


@pytest.mark.skip_windows
@pytest.mark.parametrize(
    ('name', 'value'),
    [
        (None, None),
        ('shrink_factor', 0.1),
        ('shrink_factor', 1.0),
        ('shrink_factor', 2),
        ('explode_factor', 0.0),
        ('explode_factor', 0.5),
        ('explode_factor', -0.5),
        ('frame_width', 0.1),
        ('frame_width', 1.0),
    ],
)
def test_cube_faces_source(name, value):
    kwargs = {name: value} if name is not None else {}
    cube_faces_source = pv.CubeFacesSource(**kwargs, x_length=1, y_length=2, z_length=3)
    pv.merge(cube_faces_source.output, merge_points=False).plot_normals(
        mag=0.5, show_edges=True, line_width=3, edge_color='red'
    )


def test_planes_assembly():
    plot = pv.Plotter()
    actor = pv.PlanesAssembly()
    plot.add_actor(actor)
    actor.camera = plot.camera
    plot.add_axes()
    plot.show()


# Difference in clipping generates error of approx 500
@pytest.mark.parametrize('label_offset', [0.05, 0, -0.05])
@pytest.mark.parametrize(
    ('label_kwarg', 'camera_position'),
    [('x_label', 'yz'), ('y_label', 'zx'), ('z_label', 'xy')],
)
@pytest.mark.parametrize(('label_mode', 'label_size'), [('2D', 25), ('3D', 40)])
def test_planes_assembly_label_position(
    label_kwarg, camera_position, label_mode, label_size, label_offset
):
    plot = pv.Plotter()

    for edge in ('right', 'top', 'left', 'bottom'):
        for position in (-1, -0.5, 0, 0.5, 1):
            actor = pv.PlanesAssembly(
                labels=['', '', ''],
                opacity=0.01,
                label_edge=edge,
                label_position=position,
                label_mode=label_mode,
                label_offset=label_offset,
                label_size=label_size,
            )
            label_name = str(position) + edge[0].upper()
            setattr(actor, label_kwarg, label_name)
            plot.add_actor(actor)
            actor.camera = plot.camera
    plot.camera_position = camera_position
    plot.add_axes_at_origin()
    plot.show()


BOUNDS = (-50, 50, -10, 30, -80, 80)


@pytest.mark.parametrize(
    'bounds',
    [BOUNDS, BOUNDS * np.array(0.01)],
)
@pytest.mark.parametrize('label_size', [25, 50])
def test_planes_assembly_label_size(bounds, label_size):
    plot = pv.Plotter()
    labels = ['FIRST ', 'SECOND ', 'THIRD ']
    common_kwargs = dict(bounds=bounds, label_size=label_size, opacity=0.1)
    for label_mode in ['2D', '3D']:
        actor = pv.PlanesAssembly(
            x_label=labels[0] + label_mode,
            y_label=labels[1] + label_mode,
            z_label=labels[2] + label_mode,
            label_mode=label_mode,
            label_color='white' if label_mode == '3D' else 'black',
            **common_kwargs,
        )
        plot.add_actor(actor)
        actor.camera = plot.camera
    plot.show()


@pytest.fixture
def oblique_cone():
    return pv.examples.download_oblique_cone()


@pytest.mark.skip_mac(
    'Barely exceeds error threshold (slightly different rendering).', machine='arm64'
)
@pytest.mark.parametrize('box_style', ['outline', 'face', 'frame'])
def test_bounding_box(oblique_cone, box_style):
    pl = pv.Plotter()
    box = oblique_cone.bounding_box(box_style)
    oriented_box = oblique_cone.bounding_box(box_style, oriented=True)

    pl.add_mesh(oblique_cone)
    pl.add_mesh(box, color='red', opacity=0.5, line_width=5)
    pl.add_mesh(oriented_box, color='blue', opacity=0.5, line_width=5)
    pl.show()


@pytest.mark.parametrize('operator', ['or', 'and', 'ior', 'iand'])
def test_bitwise_and_or_of_polydata(operator):
    radius = 0.5
    shift = [0.25, 0.25, 0.25]
    kwargs = dict(theta_resolution=10, phi_resolution=10)
    sphere = pv.Sphere(radius=radius, **kwargs)
    sphere_shifted = pv.Sphere(radius=radius, center=shift, **kwargs)
    # Expand the wireframe ever so slightly to avoid rendering artifacts
    wireframe = pv.Sphere(radius=radius + 0.001, **kwargs).extract_all_edges()
    wireframe_shifted = pv.Sphere(
        radius=radius + 0.001, center=shift, **kwargs
    ).extract_all_edges()

    if operator == 'or':
        result = sphere | sphere_shifted
    elif operator == 'and':
        result = sphere & sphere_shifted
    elif operator == 'ior':
        result = sphere.copy()
        result |= sphere_shifted
    elif operator == 'iand':
        result = sphere.copy()
        result &= sphere_shifted
    pl = pv.Plotter()
    pl.add_mesh(wireframe, color='r', line_width=2)
    pl.add_mesh(wireframe_shifted, color='b', line_width=2)
    pl.add_mesh(result, color='lightblue')
    pl.camera_position = 'xz'
    pl.show()


def test_plot_logo():
    logo_plotter = demos.plot_logo(window_size=(400, 300), just_return_plotter=True)
    logo_plotter.show()


@skip_mesa
def test_plot_wireframe_style():
    sphere = pv.Sphere()
    sphere.plot(style='wireframe')


@pytest.mark.parametrize('as_multiblock', ['as_multiblock', None])
@pytest.mark.parametrize('return_clipped', ['return_clipped', None])
def test_clip_multiblock_crinkle(return_clipped, as_multiblock):
    return_clipped = bool(return_clipped)
    as_multiblock = bool(as_multiblock)

    mesh = examples.download_bunny_coarse()
    if as_multiblock:
        mesh = pv.MultiBlock([mesh])

    clipped = mesh.clip('x', crinkle=True, return_clipped=return_clipped)
    if isinstance(clipped, tuple):
        clipped = pv.MultiBlock(clipped)
        clipped[0].translate((-0.1, 0, 0), inplace=True)

    pl = pv.Plotter()
    pl.add_mesh(clipped, show_edges=True)
    pl.view_xy()
    pl.show()


@pytest.mark.parametrize('as_multiblock', ['as_multiblock', None])
def test_clip_box_crinkle(as_multiblock):
    as_multiblock = bool(as_multiblock)

    mesh = examples.download_bunny_coarse()
    if as_multiblock:
        mesh = pv.MultiBlock([mesh])
    bounds = mesh.bounds
    x_size, _, _ = mesh.bounds_size
    bounds_right = (
        bounds.x_min,
        bounds.x_min + x_size / 2,
        bounds.y_min,
        bounds.y_max,
        bounds.z_min,
        bounds.z_max,
    )
    bounds_left = (
        bounds.x_min + x_size / 2,
        bounds.x_max,
        bounds.y_min,
        bounds.y_max,
        bounds.z_min,
        bounds.z_max,
    )
    clipped_right = mesh.clip_box(bounds_right, crinkle=True)
    clipped_left = mesh.clip_box(bounds_left, crinkle=True)
    clipped_right.translate((0.1, 0, 0), inplace=True)

    pl = pv.Plotter()
    pl.add_mesh(clipped_right, show_edges=True)
    pl.add_mesh(clipped_left, show_edges=True)
    pl.view_xy()
    pl.show()<|MERGE_RESOLUTION|>--- conflicted
+++ resolved
@@ -4806,16 +4806,12 @@
 @pytest.mark.needs_vtk_version(9, 3, 0)
 @pytest.mark.parametrize('orient_faces', [True, False])
 def test_contour_labels_orient_faces(labeled_image, orient_faces):  # noqa: F811
-<<<<<<< HEAD
-    with pytest.warns(pv.PyVistaDeprecationWarning):
-        contour = labeled_image.contour_labels(background_value=5, orient_faces=orient_faces)
-=======
     # TODO: Change this to (9, 6, 0) when VTK 9.6 is released
     if pyvista.vtk_version_info > (9, 5, 99) and orient_faces is False:
         # This bug was fixed in VTK 9.6
         pytest.xfail('The faces are oriented correctly, even when orient_faces=False')
-    contour = labeled_image.contour_labels(background_value=5, orient_faces=orient_faces)
->>>>>>> a59d86b1
+   with pytest.warns(pv.PyVistaDeprecationWarning):
+        contour = labeled_image.contour_labels(background_value=5, orient_faces=orient_faces)
     contour.clear_data()
     contour.plot_normals()
 
