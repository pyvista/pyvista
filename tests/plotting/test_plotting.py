"""
This test module tests any functionality that requires plotting.

See the image regression notes in doc/extras/developer_notes.rst

"""

from __future__ import annotations

import inspect
import io
import os
import pathlib
from pathlib import Path
import platform
import re
import time
from types import FunctionType
from types import ModuleType
from typing import TYPE_CHECKING
from typing import Any
from typing import TypeVar

import numpy as np
from PIL import Image
import pytest
import vtk

import pyvista as pv
from pyvista import examples
from pyvista.core.errors import DeprecationError
from pyvista.core.errors import PyVistaDeprecationWarning
from pyvista.plotting import check_math_text_support
from pyvista.plotting.colors import matplotlib_default_colors
from pyvista.plotting.errors import InvalidCameraError
from pyvista.plotting.errors import RenderWindowUnavailable
from pyvista.plotting.plotter import SUPPORTED_FORMATS
from pyvista.plotting.texture import numpy_to_texture
from pyvista.plotting.utilities import algorithms
from pyvista.plotting.utilities.gl_checks import uses_egl

if TYPE_CHECKING:  # pragma: no cover
    from collections.abc import Callable
    from collections.abc import ItemsView

# skip all tests if unable to render
pytestmark = pytest.mark.skip_plotting

HAS_IMAGEIO = True
try:
    import imageio
except ModuleNotFoundError:
    HAS_IMAGEIO = False

ffmpeg_failed = False
try:
    try:
        import imageio_ffmpeg

        imageio_ffmpeg.get_ffmpeg_exe()
    except ImportError:
        if HAS_IMAGEIO:
            imageio.plugins.ffmpeg.download()
        else:
            raise
except:
    ffmpeg_failed = True


THIS_PATH = pathlib.Path(__file__).parent.absolute()


def using_mesa():
    """Determine if using mesa."""
    pl = pv.Plotter(notebook=False, off_screen=True)
    pl.show(auto_close=False)
    gpu_info = pl.render_window.ReportCapabilities()
    pl.close()

    regex = re.compile("OpenGL version string:(.+)\n")
    return "Mesa" in regex.findall(gpu_info)[0]


# always set on Windows CI
# These tests fail with mesa opengl on windows
skip_windows = pytest.mark.skipif(os.name == 'nt', reason='Test fails on Windows')
skip_windows_mesa = pytest.mark.skipif(
    using_mesa() and os.name == 'nt',
    reason='Does not display correctly within OSMesa on Windows',
)
skip_9_1_0 = pytest.mark.needs_vtk_version(9, 1, 0)
skip_9_0_X = pytest.mark.skipif(pv.vtk_version_info < (9, 1), reason="Flaky on 9.0.X")
skip_lesser_9_0_X = pytest.mark.skipif(
    pv.vtk_version_info < (9, 1),
    reason="Functions not implemented before 9.0.X",
)
skip_lesser_9_3_X = pytest.mark.skipif(
    pv.vtk_version_info < (9, 3),
    reason="Functions not implemented before 9.3.X",
)

CI_WINDOWS = os.environ.get('CI_WINDOWS', 'false').lower() == 'true'

skip_mac = pytest.mark.skipif(
    platform.system() == 'Darwin',
    reason='MacOS CI fails when downloading examples',
)
skip_mac_flaky = pytest.mark.skipif(
    platform.system() == 'Darwin',
    reason='This is a flaky test on MacOS',
)
skip_mesa = pytest.mark.skipif(using_mesa(), reason='Does not display correctly within OSMesa')


@pytest.fixture(autouse=True)
def verify_image_cache_wrapper(verify_image_cache):
    return verify_image_cache


@pytest.fixture()
def multicomp_poly():
    """Create a dataset with vector values on points and cells."""
    data = pv.Plane(direction=(0, 0, -1))

    vector_values_points = np.empty((data.n_points, 3))
    vector_values_points[:, 0] = np.arange(data.n_points)
    vector_values_points[:, 1] = np.arange(data.n_points)[::-1]
    vector_values_points[:, 2] = 0

    vector_values_cells = np.empty((data.n_cells, 3))
    vector_values_cells[:, 0] = np.arange(data.n_cells)
    vector_values_cells[:, 1] = np.arange(data.n_cells)[::-1]
    vector_values_cells[:, 2] = 0

    data['vector_values_points'] = vector_values_points
    data['vector_values_cells'] = vector_values_cells
    return data


def test_import_gltf(verify_image_cache):
    # image cache created with 9.0.20210612.dev0
    verify_image_cache.high_variance_test = True

    filename = str(Path(THIS_PATH) / '..' / 'example_files' / 'Box.glb')
    pl = pv.Plotter()

    with pytest.raises(FileNotFoundError):
        pl.import_gltf('not a file')

    pl.import_gltf(filename)
    pl.show()


def test_export_gltf(tmpdir, sphere, airplane, hexbeam, verify_image_cache):
    # image cache created with 9.0.20210612.dev0
    verify_image_cache.high_variance_test = True
    filename = str(tmpdir.mkdir("tmpdir").join('tmp.gltf'))

    pl = pv.Plotter()
    pl.add_mesh(sphere, smooth_shading=True)
    pl.add_mesh(airplane)
    pl.add_mesh(hexbeam)  # to check warning
    with pytest.warns(UserWarning, match='Plotter contains non-PolyData datasets'):
        pl.export_gltf(filename)

    pl_import = pv.Plotter()
    pl_import.import_gltf(filename)
    pl_import.show()

    with pytest.raises(RuntimeError, match='This plotter has been closed'):
        pl_import.export_gltf(filename)


def test_import_vrml():
    filename = str(Path(THIS_PATH) / '..' / 'example_files' / 'Box.wrl')
    pl = pv.Plotter()

    with pytest.raises(FileNotFoundError):
        pl.import_vrml('not a file')

    pl.import_vrml(filename)
    pl.show()


def test_export_vrml(tmpdir, sphere, airplane, hexbeam):
    filename = str(tmpdir.mkdir("tmpdir").join("tmp.wrl"))

    pl = pv.Plotter()
    pl.add_mesh(sphere, smooth_shading=True)
    pl.export_vrml(filename)

    pl_import = pv.Plotter()
    pl_import.import_vrml(filename)
    pl_import.show()

    with pytest.raises(RuntimeError, match="This plotter has been closed"):
        pl_import.export_vrml(filename)


def test_import_3ds():
    filename = examples.download_3ds.download_iflamigm()
    pl = pv.Plotter()

    with pytest.raises(FileNotFoundError, match='Unable to locate'):
        pl.import_3ds('not a file')

    pl.import_3ds(filename)
    pl.show()


@skip_9_0_X
def test_import_obj():
    download_obj_file = examples.download_room_surface_mesh(load=False)
    pl = pv.Plotter()

    with pytest.raises(FileNotFoundError, match='Unable to locate'):
        pl.import_obj('not a file')

    pl.import_obj(download_obj_file)
    pl.show()


@skip_9_0_X
def test_import_obj_with_texture():
    filename = examples.download_doorman(load=False)
    pl = pv.Plotter()
    pl.import_obj(filename)
    pl.show(cpos="xy")


@skip_windows
@pytest.mark.skipif(CI_WINDOWS, reason="Windows CI testing segfaults on pbr")
def test_pbr(sphere, verify_image_cache):
    """Test PBR rendering"""
    verify_image_cache.high_variance_test = True

    texture = examples.load_globe_texture()

    pl = pv.Plotter(lighting=None)
    pl.set_environment_texture(texture)
    pl.add_light(pv.Light())
    pl.add_mesh(
        sphere,
        color='w',
        pbr=True,
        metallic=0.8,
        roughness=0.2,
        smooth_shading=True,
        diffuse=1,
    )
    pl.add_mesh(
        pv.Sphere(center=(0, 0, 1)),
        color='w',
        pbr=True,
        metallic=0.0,
        roughness=1.0,
        smooth_shading=True,
        diffuse=1,
    )
    pl.show()


@skip_windows
@skip_mac
def test_set_environment_texture_cubemap(sphere, verify_image_cache):
    """Test set_environment_texture with a cubemap."""
    verify_image_cache.high_variance_test = True

    texture = examples.download_sky_box_cube_map()

    pl = pv.Plotter(lighting=None)
    pl.set_environment_texture(texture)
    pl.add_mesh(sphere, color='w', pbr=True, metallic=0.8, roughness=0.2)

    # VTK flipped the Z axis for the cubemap between 9.1 and 9.2
    verify_image_cache.skip = pv.vtk_version_info > (9, 1)
    pl.show()


@skip_windows
@skip_mac
def test_remove_environment_texture_cubemap(sphere):
    """Test remove_environment_texture with a cubemap."""
    texture = examples.download_sky_box_cube_map()

    pl = pv.Plotter()
    pl.set_environment_texture(texture)
    pl.add_mesh(sphere, color='w', pbr=True, metallic=0.8, roughness=0.2)
    pl.remove_environment_texture()
    pl.show()


def test_plot_pyvista_ndarray(sphere):
    # verify we can plot pyvista_ndarray
    pv.plot(sphere.points)

    plotter = pv.Plotter()
    plotter.add_points(sphere.points)
    plotter.add_points(sphere.points + 1)
    plotter.show()


def test_plot_increment_point_size():
    points = np.array([[0, 0, 0], [1, 0, 0], [1, 0, 0], [1, 1, 0]], dtype=np.float32)
    pl = pv.Plotter()
    pl.add_points(points + 1)
    pl.add_lines(points)
    pl.increment_point_size_and_line_width(5)
    pl.show()


def test_plot_update(sphere):
    pl = pv.Plotter()
    pl.add_mesh(sphere)
    pl.show(auto_close=False)
    pl.update()
    time.sleep(0.1)
    pl.update()
    pl.update(force_redraw=True)
    pl.close()


@pytest.mark.parametrize('anti_aliasing', [True, "msaa", False])
def test_plot(sphere, tmpdir, verify_image_cache, anti_aliasing):
    verify_image_cache.high_variance_test = True
    verify_image_cache.macos_skip_image_cache = True
    verify_image_cache.windows_skip_image_cache = True

    tmp_dir = tmpdir.mkdir("tmpdir2")
    filename = str(tmp_dir.join('tmp.png'))
    scalars = np.arange(sphere.n_points)
    cpos, img = pv.plot(
        sphere,
        full_screen=True,
        text='this is a sphere',
        show_bounds=True,
        color='r',
        style='wireframe',
        line_width=2,
        scalars=scalars,
        flip_scalars=True,
        cmap='bwr',
        interpolate_before_map=True,
        screenshot=filename,
        return_img=True,
        return_cpos=True,
        anti_aliasing=anti_aliasing,
    )
    assert isinstance(cpos, pv.CameraPosition)
    assert isinstance(img, np.ndarray)
    assert Path(filename).is_file()

    verify_image_cache.skip = True
    filename = pathlib.Path(str(tmp_dir.join('tmp2.png')))
    pv.plot(sphere, screenshot=filename)

    # Ensure it added a PNG extension by default
    assert filename.with_suffix(".png").is_file()

    # test invalid extension
    filename = pathlib.Path(str(tmp_dir.join('tmp3.foo')))
    with pytest.raises(ValueError):  # noqa: PT011
        pv.plot(sphere, screenshot=filename)


def test_plot_helper_volume(uniform, verify_image_cache):
    verify_image_cache.windows_skip_image_cache = True

    uniform.plot(
        volume=True,
        parallel_projection=True,
        show_scalar_bar=False,
        show_grid=True,
    )


def test_plot_helper_two_datasets(sphere, airplane):
    pv.plot([sphere, airplane])


def test_plot_helper_two_volumes(uniform, verify_image_cache):
    verify_image_cache.windows_skip_image_cache = True
    grid = uniform.copy()
    grid.origin = (0, 0, 10)
    pv.plot(
        [uniform, grid],
        volume=True,
        show_scalar_bar=False,
    )


def test_plot_volume_ugrid(verify_image_cache):
    verify_image_cache.windows_skip_image_cache = True

    # Handle UnsutructuredGrid directly
    grid = examples.load_hexbeam()
    pl = pv.Plotter()
    pl.add_volume(grid, scalars='sample_point_scalars')
    pl.show()

    # Handle 3D structured grid
    grid = examples.load_uniform().cast_to_structured_grid()
    pl = pv.Plotter()
    pl.add_volume(grid, scalars='Spatial Point Data')
    pl.show()

    # Make sure PolyData fails
    mesh = pv.Sphere()
    mesh['scalars'] = mesh.points[:, 1]
    pl = pv.Plotter()
    with pytest.raises(TypeError):
        pl.add_volume(mesh, scalars='scalars')
    pl.close()

    # Make sure 2D StructuredGrid fails
    mesh = examples.load_structured()  # wavy surface
    mesh['scalars'] = mesh.points[:, 1]
    pl = pv.Plotter()
    with pytest.raises(ValueError):  # noqa: PT011
        pl.add_volume(mesh, scalars='scalars')
    pl.close()


def test_plot_return_cpos(sphere):
    cpos = sphere.plot(return_cpos=True)
    assert isinstance(cpos, pv.CameraPosition)
    assert sphere.plot(return_cpos=False) is None


def test_add_title(verify_image_cache):
    verify_image_cache.high_variance_test = True
    plotter = pv.Plotter()
    plotter.add_title('Plot Title')
    plotter.show()


def test_plot_invalid_style(sphere):
    with pytest.raises(ValueError):  # noqa: PT011
        pv.plot(sphere, style='not a style')


@pytest.mark.parametrize(
    ('interaction', 'kwargs'),
    [
        ('trackball', {}),
        ('trackball_actor', {}),
        ('image', {}),
        ('joystick', {}),
        ('joystick_actor', {}),
        ('zoom', {}),
        ('terrain', {}),
        ('terrain', {'mouse_wheel_zooms': True, 'shift_pans': True}),
        ('rubber_band', {}),
        ('rubber_band_2d', {}),
    ],
)
def test_interactor_style(sphere, interaction, kwargs):
    plotter = pv.Plotter()
    plotter.add_mesh(sphere)
    getattr(plotter, f'enable_{interaction}_style')(**kwargs)
    assert plotter.iren._style_class is not None
    plotter.close()


def test_lighting_disable_3_lights():
    with pytest.raises(DeprecationError):
        pv.Plotter().disable_3_lights()


def test_lighting_enable_three_lights(sphere):
    plotter = pv.Plotter()
    plotter.add_mesh(sphere)

    plotter.enable_3_lights()
    lights = plotter.renderer.lights
    assert len(lights) == 3
    for light in lights:
        assert light.on

    assert lights[0].intensity == 1.0
    assert lights[1].intensity == 0.6
    assert lights[2].intensity == 0.5

    plotter.show()


def test_lighting_add_manual_light(sphere):
    plotter = pv.Plotter(lighting=None)
    plotter.add_mesh(sphere)

    # test manual light addition
    light = pv.Light()
    plotter.add_light(light)
    assert plotter.renderer.lights == [light]

    # failing case
    with pytest.raises(TypeError):
        plotter.add_light('invalid')

    plotter.show()


def test_lighting_remove_manual_light(sphere):
    plotter = pv.Plotter(lighting=None)
    plotter.add_mesh(sphere)
    plotter.add_light(pv.Light())

    # test light removal
    plotter.remove_all_lights()
    assert not plotter.renderer.lights

    plotter.show()


def test_lighting_subplots(sphere):
    plotter = pv.Plotter(shape='1|1')
    plotter.add_mesh(sphere)
    renderers = plotter.renderers

    light = pv.Light()
    plotter.remove_all_lights()
    for renderer in renderers:
        assert not renderer.lights

    plotter.subplot(0)
    plotter.add_light(light, only_active=True)
    assert renderers[0].lights
    assert not renderers[1].lights
    plotter.add_light(light, only_active=False)
    assert renderers[0].lights
    assert renderers[1].lights
    plotter.subplot(1)
    plotter.add_mesh(pv.Sphere())
    plotter.remove_all_lights(only_active=True)
    assert renderers[0].lights
    assert not renderers[1].lights

    plotter.show()


def test_lighting_init_light_kit(sphere):
    plotter = pv.Plotter(lighting='light kit')
    plotter.add_mesh(sphere)
    lights = plotter.renderer.lights
    assert len(lights) == 5
    assert lights[0].light_type == pv.Light.HEADLIGHT
    for light in lights[1:]:
        assert light.light_type == light.CAMERA_LIGHT
    plotter.show()


def test_lighting_init_three_lights(sphere):
    plotter = pv.Plotter(lighting='three lights')
    plotter.add_mesh(sphere)
    lights = plotter.renderer.lights
    assert len(lights) == 3
    for light in lights:
        assert light.light_type == light.CAMERA_LIGHT
    plotter.show()


def test_lighting_init_none(sphere):
    # ``None`` already tested above
    plotter = pv.Plotter(lighting='none')
    plotter.add_mesh(sphere)
    lights = plotter.renderer.lights
    assert not lights
    plotter.show()


def test_lighting_init_invalid():
    with pytest.raises(ValueError):  # noqa: PT011
        pv.Plotter(lighting='invalid')


def test_plotter_shape_invalid():
    # wrong size
    with pytest.raises(ValueError):  # noqa: PT011
        pv.Plotter(shape=(1,))
    # not positive
    with pytest.raises(ValueError):  # noqa: PT011
        pv.Plotter(shape=(1, 0))
    with pytest.raises(ValueError):  # noqa: PT011
        pv.Plotter(shape=(0, 2))
    # not a sequence
    with pytest.raises(TypeError):
        pv.Plotter(shape={1, 2})


def test_plot_bounds_axes_with_no_data():
    plotter = pv.Plotter()
    plotter.show_bounds()
    plotter.show()


def test_plot_show_grid(sphere):
    plotter = pv.Plotter()

    with pytest.raises(ValueError, match='Value of location'):
        plotter.show_grid(location='foo')
    with pytest.raises(TypeError, match='location must be a string'):
        plotter.show_grid(location=10)
    with pytest.raises(ValueError, match='Value of tick'):
        plotter.show_grid(ticks='foo')
    with pytest.raises(TypeError, match='must be a string'):
        plotter.show_grid(ticks=10)

    plotter.show_grid()  # Add mesh after to make sure bounds update
    plotter.add_mesh(sphere)
    plotter.show()


@skip_mesa
def test_plot_show_grid_with_mesh(hexbeam, plane, verify_image_cache):
    """Show the grid bounds for a specific mesh."""
    verify_image_cache.macos_skip_image_cache = True

    hexbeam.clear_data()
    plotter = pv.Plotter()
    plotter.add_mesh(hexbeam, style='wireframe')
    plotter.add_mesh(plane)
    plotter.show_grid(mesh=plane, show_zlabels=False, show_zaxis=False)
    plotter.show()


cpos_param = [
    [(2.0, 5.0, 13.0), (0.0, 0.0, 0.0), (-0.7, -0.5, 0.3)],
    [-1, 2, -5],  # trigger view vector
    [1.0, 2.0, 3.0],
]
cpos_param.extend(pv.plotting.renderer.Renderer.CAMERA_STR_ATTR_MAP)


@pytest.mark.parametrize('cpos', cpos_param)
def test_set_camera_position(cpos, sphere):
    plotter = pv.Plotter()
    plotter.add_mesh(sphere)
    plotter.camera_position = cpos
    plotter.show()


@pytest.mark.parametrize(
    'cpos',
    [[(2.0, 5.0), (0.0, 0.0, 0.0), (-0.7, -0.5, 0.3)], [-1, 2], [(1, 2, 3)], 'notvalid'],
)
def test_set_camera_position_invalid(cpos, sphere):
    plotter = pv.Plotter()
    plotter.add_mesh(sphere)
    with pytest.raises(InvalidCameraError):
        plotter.camera_position = cpos


def test_parallel_projection():
    plotter = pv.Plotter()
    assert isinstance(plotter.parallel_projection, bool)


@pytest.mark.parametrize("state", [True, False])
def test_set_parallel_projection(state):
    plotter = pv.Plotter()
    plotter.parallel_projection = state
    assert plotter.parallel_projection == state


def test_parallel_scale():
    plotter = pv.Plotter()
    assert isinstance(plotter.parallel_scale, float)


@pytest.mark.parametrize("value", [1, 1.5, 0.3, 10])
def test_set_parallel_scale(value):
    plotter = pv.Plotter()
    plotter.parallel_scale = value
    assert plotter.parallel_scale == value


def test_set_parallel_scale_invalid():
    plotter = pv.Plotter()
    with pytest.raises(TypeError):
        plotter.parallel_scale = "invalid"


def test_plot_no_active_scalars(sphere):
    plotter = pv.Plotter()
    plotter.add_mesh(sphere)
    with pytest.raises(ValueError), pytest.warns(PyVistaDeprecationWarning):  # noqa: PT012, PT011
        plotter.update_scalars(np.arange(5))
        if pv._version.version_info >= (0, 46):
            raise RuntimeError("Convert error this method")
        if pv._version.version_info >= (0, 47):
            raise RuntimeError("Remove this method")
    with pytest.raises(ValueError), pytest.warns(PyVistaDeprecationWarning):  # noqa: PT012, PT011
        plotter.update_scalars(np.arange(sphere.n_faces_strict))
        if pv._version.version_info >= (0, 46):
            raise RuntimeError("Convert error this method")
        if pv._version.version_info >= (0, 47):
            raise RuntimeError("Remove this method")


def test_plot_show_bounds(sphere):
    plotter = pv.Plotter()
    plotter.add_mesh(sphere)
    plotter.show_bounds(
        show_xaxis=False,
        show_yaxis=False,
        show_zaxis=False,
        show_xlabels=False,
        show_ylabels=False,
        show_zlabels=False,
        use_2d=True,
    )
    plotter.show()


def test_plot_label_fmt(sphere):
    plotter = pv.Plotter()
    plotter.add_mesh(sphere)
    plotter.show_bounds(xtitle='My X', fmt=r'%.3f')
    plotter.show()


@pytest.mark.parametrize('grid', [True, 'both', 'front', 'back'])
@pytest.mark.parametrize('location', ['all', 'origin', 'outer', 'front', 'back'])
def test_plot_show_bounds_params(grid, location):
    plotter = pv.Plotter()
    plotter.add_mesh(pv.Cone())
    plotter.show_bounds(grid=grid, ticks='inside', location=location)
    plotter.show_bounds(grid=grid, ticks='outside', location=location)
    plotter.show_bounds(grid=grid, ticks='both', location=location)
    plotter.show()


def test_plot_silhouette_non_poly(hexbeam):
    plotter = pv.Plotter()
    plotter.add_mesh(hexbeam, show_scalar_bar=False)
    plotter.add_silhouette(hexbeam, line_width=10)
    plotter.show()


def test_plot_no_silhouette(tri_cylinder):
    # silhouette=False
    plotter = pv.Plotter()
    plotter.add_mesh(tri_cylinder)
    assert len(list(plotter.renderer.GetActors())) == 1  # only cylinder
    plotter.show()


def test_plot_silhouette(tri_cylinder):
    # silhouette=True and default properties
    plotter = pv.Plotter()
    plotter.add_mesh(tri_cylinder, silhouette=True)
    actors = list(plotter.renderer.GetActors())
    assert len(actors) == 2  # cylinder + silhouette
    actor = actors[0]  # get silhouette actor
    props = actor.GetProperty()
    assert props.GetColor() == pv.global_theme.silhouette.color
    assert props.GetOpacity() == pv.global_theme.silhouette.opacity
    assert props.GetLineWidth() == pv.global_theme.silhouette.line_width
    plotter.show()


def test_plot_silhouette_method(tri_cylinder):
    plotter = pv.Plotter()

    plotter.add_mesh(tri_cylinder)
    assert len(plotter.renderer.actors) == 1  # cylinder

    actor = plotter.add_silhouette(tri_cylinder)
    assert isinstance(actor, pv.Actor)
    assert len(plotter.renderer.actors) == 2  # cylinder + silhouette

    props = actor.prop
    assert props.color == pv.global_theme.silhouette.color
    assert props.opacity == pv.global_theme.silhouette.opacity
    assert props.line_width == pv.global_theme.silhouette.line_width
    plotter.show()


def test_plot_silhouette_options(tri_cylinder):
    # cover other properties
    plotter = pv.Plotter()
    plotter.add_mesh(tri_cylinder, silhouette=dict(decimate=0.5, feature_angle=20))
    plotter.show()


def test_plotter_scale(sphere):
    plotter = pv.Plotter()
    plotter.add_mesh(sphere)
    plotter.set_scale(10, 10, 15)
    assert plotter.scale == [10, 10, 15]
    plotter.show()

    plotter = pv.Plotter()
    plotter.add_mesh(sphere)
    plotter.set_scale(5.0)
    plotter.set_scale(yscale=6.0)
    plotter.set_scale(zscale=9.0)
    assert plotter.scale == [5.0, 6.0, 9.0]
    plotter.show()

    plotter = pv.Plotter()
    plotter.scale = [1.0, 4.0, 2.0]
    assert plotter.scale == [1.0, 4.0, 2.0]
    plotter.add_mesh(sphere)
    plotter.show()


def test_plot_add_scalar_bar(sphere, verify_image_cache):
    verify_image_cache.windows_skip_image_cache = True

    sphere['test_scalars'] = sphere.points[:, 2]
    plotter = pv.Plotter()
    plotter.add_mesh(sphere)
    plotter.add_scalar_bar(
        label_font_size=10,
        title_font_size=20,
        title='woa',
        interactive=True,
        vertical=True,
    )
    plotter.add_scalar_bar(background_color='white', n_colors=256)
    assert isinstance(plotter.scalar_bar, vtk.vtkScalarBarActor)
    plotter.show()


def test_plot_invalid_add_scalar_bar():
    plotter = pv.Plotter()
    with pytest.raises(AttributeError):
        plotter.add_scalar_bar()


def test_add_scalar_bar_with_unconstrained_font_size(sphere):
    sphere['test_scalars'] = sphere.points[:, 2]
    plotter = pv.Plotter()
    plotter.add_mesh(sphere)
    actor = plotter.add_scalar_bar(unconstrained_font_size=True)
    assert actor.GetUnconstrainedFontSize()


def test_plot_list():
    sphere_a = pv.Sphere(0.5)
    sphere_b = pv.Sphere(1.0)
    sphere_c = pv.Sphere(2.0)
    pv.plot([sphere_a, sphere_b, sphere_c], style='wireframe')


def test_add_lines_invalid():
    plotter = pv.Plotter()
    with pytest.raises(TypeError):
        plotter.add_lines(range(10))


@pytest.mark.skipif(not HAS_IMAGEIO, reason="Requires imageio")
def test_open_gif_invalid():
    plotter = pv.Plotter()
    with pytest.raises(ValueError):  # noqa: PT011
        plotter.open_gif('file.abs')


@pytest.mark.skipif(ffmpeg_failed, reason="Requires imageio-ffmpeg")
@pytest.mark.skipif(not HAS_IMAGEIO, reason="Requires imageio")
def test_make_movie(sphere, tmpdir, verify_image_cache):
    verify_image_cache.skip = True

    # Make temporary file
    filename = str(tmpdir.join('tmp.mp4'))

    movie_sphere = sphere.copy()
    movie_sphere["scalars"] = np.random.default_rng().random(movie_sphere.n_faces_strict)

    plotter = pv.Plotter()
    plotter.open_movie(filename)
    actor = plotter.add_axes_at_origin()
    plotter.remove_actor(actor, reset_camera=False, render=True)
    plotter.add_mesh(movie_sphere, scalars="scalars")
    plotter.show(auto_close=False, window_size=[304, 304])
    plotter.set_focus([0, 0, 0])
    for _ in range(3):  # limiting number of frames to write for speed
        plotter.write_frame()
        random_points = np.random.default_rng().random(movie_sphere.points.shape)
        movie_sphere.points[:] = random_points * 0.01 + movie_sphere.points * 0.99
        movie_sphere.points[:] -= movie_sphere.points.mean(0)
        scalars = np.random.default_rng().random(movie_sphere.n_faces_strict)
        movie_sphere["scalars"] = scalars

    # remove file
    plotter.close()
    Path(filename).unlink()  # verifies that the plotter has closed


def test_add_legend(sphere):
    plotter = pv.Plotter()
    with pytest.raises(TypeError):
        plotter.add_mesh(sphere, label=2)
    plotter.add_mesh(sphere)
    with pytest.raises(ValueError):  # noqa: PT011
        plotter.add_legend()
    legend_labels = [['sphere', 'r']]
    plotter.add_legend(labels=legend_labels, border=True, bcolor=None, size=[0.1, 0.1])
    plotter.show()


def test_legend_circle_face(sphere):
    plotter = pv.Plotter()
    plotter.add_mesh(sphere)
    legend_labels = [['sphere', 'r']]
    face = "circle"
    _ = plotter.add_legend(
        labels=legend_labels,
        border=True,
        bcolor=None,
        size=[0.1, 0.1],
        face=face,
    )
    plotter.show()


def test_legend_rectangle_face(sphere):
    plotter = pv.Plotter()
    plotter.add_mesh(sphere)
    legend_labels = [['sphere', 'r']]
    face = "rectangle"
    _ = plotter.add_legend(
        labels=legend_labels,
        border=True,
        bcolor=None,
        size=[0.1, 0.1],
        face=face,
    )
    plotter.show()


def test_legend_invalid_face(sphere):
    plotter = pv.Plotter()
    plotter.add_mesh(sphere)
    legend_labels = [['sphere', 'r']]
    face = "invalid_face"
    with pytest.raises(ValueError):  # noqa: PT011
        plotter.add_legend(
            labels=legend_labels,
            border=True,
            bcolor=None,
            size=[0.1, 0.1],
            face=face,
        )


def test_legend_subplots(sphere, cube):
    plotter = pv.Plotter(shape=(1, 2))
    plotter.add_mesh(sphere, 'blue', smooth_shading=True, label='Sphere')
    assert plotter.legend is None
    plotter.add_legend(bcolor='w')
    assert isinstance(plotter.legend, vtk.vtkActor2D)

    plotter.subplot(0, 1)
    plotter.add_mesh(cube, 'r', label='Cube')
    assert plotter.legend is None
    plotter.add_legend(bcolor='w')
    assert isinstance(plotter.legend, vtk.vtkActor2D)

    plotter.show()


def test_add_axes_twice():
    plotter = pv.Plotter()
    plotter.add_axes()
    plotter.add_axes(interactive=True)
    plotter.show()


def test_hide_axes():
    plotter = pv.Plotter()
    plotter.add_axes()
    plotter.hide_axes()
    plotter.show()


def test_add_axes_parameters():
    plotter = pv.Plotter()
    plotter.add_axes()
    plotter.add_axes(
        line_width=5,
        cone_radius=0.6,
        shaft_length=0.7,
        tip_length=0.3,
        ambient=0.5,
        label_size=(0.4, 0.16),
        viewport=(0, 0, 0.4, 0.4),
    )
    plotter.show()


def test_show_axes_all():
    plotter = pv.Plotter()
    plotter.show_axes_all()
    plotter.show()


def test_hide_axes_all():
    plotter = pv.Plotter()
    plotter.hide_axes_all()
    plotter.show()


def test_isometric_view_interactive(sphere):
    plotter_iso = pv.Plotter()
    plotter_iso.add_mesh(sphere)
    plotter_iso.camera_position = 'xy'
    cpos_old = plotter_iso.camera_position
    plotter_iso.isometric_view_interactive()
    assert plotter_iso.camera_position != cpos_old


def test_add_point_labels():
    plotter = pv.Plotter()

    # cannot use random points with image regression
    points = np.array([[0, 0, 0], [1, 0, 0], [0, 1, 0], [1, 1, 0], [0.5, 0.5, 0.5], [1, 1, 1]])
    n = points.shape[0]

    with pytest.raises(ValueError):  # noqa: PT011
        plotter.add_point_labels(points, range(n - 1))

    plotter.add_point_labels(points, range(n), show_points=True, point_color='r', point_size=10)
    plotter.add_point_labels(
        points - 1,
        range(n),
        show_points=False,
        point_color='r',
        point_size=10,
    )
    plotter.show()


@pytest.mark.parametrize('always_visible', [False, True])
def test_add_point_labels_always_visible(always_visible):
    # just make sure it runs without exception
    plotter = pv.Plotter()
    plotter.add_point_labels(
        np.array([[0.0, 0.0, 0.0]]),
        ['hello world'],
        always_visible=always_visible,
    )
    plotter.show()


@pytest.mark.parametrize('shape', [None, 'rect', 'rounded_rect'])
def test_add_point_labels_shape(shape, verify_image_cache):
    plotter = pv.Plotter()
    plotter.add_point_labels(np.array([[0.0, 0.0, 0.0]]), ['hello world'], shape=shape)
    plotter.show()


@pytest.mark.parametrize('justification_horizontal', ['left', 'center', 'right'])
@pytest.mark.parametrize('justification_vertical', ['bottom', 'center', 'top'])
def test_add_point_labels_justification(justification_horizontal, justification_vertical):
    plotter = pv.Plotter()
    plotter.add_point_labels(
        np.array([[0.0, 0.0, 0.0]]),
        ['hello world'],
        justification_horizontal=justification_horizontal,
        justification_vertical=justification_vertical,
        shape_opacity=0.0,
        background_color='grey',
        background_opacity=1.0,
    )
    plotter.show()


def test_set_background():
    plotter = pv.Plotter()
    plotter.set_background('k')
    plotter.background_color = "yellow"
    plotter.set_background([0, 0, 0], top=[1, 1, 1])  # Gradient
    _ = plotter.background_color
    plotter.show()

    plotter = pv.Plotter(shape=(1, 2))
    plotter.set_background('orange')
    for renderer in plotter.renderers:
        assert renderer.GetBackground() == pv.Color('orange')
    plotter.show()

    plotter = pv.Plotter(shape=(1, 2))
    plotter.subplot(0, 1)
    plotter.set_background('orange', all_renderers=False)
    assert plotter.renderers[0].GetBackground() != pv.Color('orange')
    assert plotter.renderers[1].GetBackground() == pv.Color('orange')
    plotter.show()


def test_add_points():
    plotter = pv.Plotter()

    points = np.array([[0, 0, 0], [1, 0, 0], [0, 1, 0], [1, 1, 0], [0.5, 0.5, 0.5], [1, 1, 1]])
    n = points.shape[0]

    plotter.add_points(
        points,
        scalars=np.arange(n),
        cmap=None,
        flip_scalars=True,
        show_scalar_bar=False,
    )
    plotter.show()


def test_key_press_event():
    plotter = pv.Plotter()
    plotter.key_press_event(None, None)
    plotter.close()


def test_enable_picking_gc():
    plotter = pv.Plotter()
    sphere = pv.Sphere()
    plotter.add_mesh(sphere)
    plotter.enable_cell_picking()
    plotter.close()


def test_left_button_down():
    plotter = pv.Plotter()
    if (
        hasattr(plotter.ren_win, 'GetOffScreenFramebuffer')
        and not plotter.ren_win.GetOffScreenFramebuffer().GetFBOIndex()
    ):
        # This only fails for VTK<9.2.3
        with pytest.raises(ValueError):  # noqa: PT011
            plotter.left_button_down(None, None)
    else:
        plotter.left_button_down(None, None)
    plotter.close()


def test_show_axes():
    plotter = pv.Plotter()
    plotter.show_axes()
    plotter.show()


def test_plot_cell_data(sphere, verify_image_cache):
    verify_image_cache.windows_skip_image_cache = True
    plotter = pv.Plotter()
    scalars = np.arange(sphere.n_faces_strict)
    plotter.add_mesh(
        sphere,
        interpolate_before_map=True,
        scalars=scalars,
        n_colors=10,
        rng=sphere.n_faces_strict,
        show_scalar_bar=False,
    )
    plotter.show()


def test_plot_clim(sphere):
    plotter = pv.Plotter()
    scalars = np.arange(sphere.n_faces_strict)
    plotter.add_mesh(
        sphere,
        interpolate_before_map=True,
        scalars=scalars,
        n_colors=5,
        clim=10,
        show_scalar_bar=False,
    )
    assert plotter.mapper.GetScalarRange() == (-10, 10)
    plotter.show()


def test_invalid_n_arrays(sphere):
    plotter = pv.Plotter()
    with pytest.raises(ValueError):  # noqa: PT011
        plotter.add_mesh(sphere, scalars=np.arange(10))


def test_plot_arrow():
    cent = np.array([0, 0, 0])
    direction = np.array([1, 0, 0])
    pv.plot_arrows(cent, direction)


def test_plot_arrows():
    cent = np.array([[0, 0, 0], [1, 0, 0]])
    direction = np.array([[1, 1, 1], [-1, -1, -1]])
    pv.plot_arrows(cent, direction)


def test_add_arrows():
    vector = np.array([1, 0, 0])
    center = np.array([0, 0, 0])
    plotter = pv.Plotter()
    plotter.add_arrows(cent=center, direction=vector, mag=2.2, color="#009900")
    plotter.show()


def test_axes():
    plotter = pv.Plotter()
    plotter.add_orientation_widget(pv.Cube(), color='b')
    plotter.add_mesh(pv.Cube())
    plotter.show()


def test_box_axes():
    plotter = pv.Plotter()
    with pytest.warns(pv.PyVistaDeprecationWarning):
        plotter.add_axes(box=True)
    if pv._version.version_info >= (0, 47):
        raise RuntimeError("Convert error this function")
    if pv._version.version_info >= (0, 48):
        raise RuntimeError("Remove this function")
    plotter.add_mesh(pv.Sphere())
    plotter.show()


def test_box_axes_color_box():
    plotter = pv.Plotter()
    with pytest.warns(pv.PyVistaDeprecationWarning):
        plotter.add_axes(box=True, box_args={'color_box': True})
    if pv._version.version_info >= (0, 47):
        raise RuntimeError("Convert error this function")
    if pv._version.version_info >= (0, 48):
        raise RuntimeError("Remove this function")
    plotter.add_mesh(pv.Sphere())
    plotter.show()


def test_add_box_axes():
    plotter = pv.Plotter()
    plotter.add_orientation_widget(pv.Sphere(), color='b')
    plotter.add_box_axes()
    plotter.add_mesh(pv.Sphere())
    plotter.show()


def test_add_north_arrow():
    plotter = pv.Plotter()
    plotter.add_north_arrow_widget(viewport=(0, 0, 0.5, 0.5))
    plotter.add_mesh(pv.Arrow(direction=(0, 1, 0)))
    plotter.show()


def test_screenshot(tmpdir):
    plotter = pv.Plotter()
    plotter.add_mesh(pv.Sphere())
    img = plotter.screenshot(transparent_background=False)
    assert np.any(img)
    img_again = plotter.screenshot()
    assert np.any(img_again)
    filename = str(tmpdir.mkdir("tmpdir").join('export-graphic.svg'))
    plotter.save_graphic(filename)

    # test window and array size
    w, h = 20, 10
    img = plotter.screenshot(transparent_background=False, window_size=(w, h))
    assert img.shape == (h, w, 3)
    img = plotter.screenshot(transparent_background=True, window_size=(w, h))
    assert img.shape == (h, w, 4)

    # check error before first render
    plotter = pv.Plotter(off_screen=False)
    plotter.add_mesh(pv.Sphere())
    with pytest.raises(RuntimeError):
        plotter.screenshot()


def test_screenshot_scaled():
    # FYI: no regression tests because show() is not called
    factor = 2
    plotter = pv.Plotter(image_scale=factor)
    width, height = plotter.window_size
    plotter.add_mesh(pv.Sphere())
    img = plotter.screenshot(transparent_background=False)
    assert np.any(img)
    assert img.shape == (width * factor, height * factor, 3)
    img_again = plotter.screenshot(scale=3)
    assert np.any(img_again)
    assert img_again.shape == (width * 3, height * 3, 3)
    assert plotter.image_scale == factor, 'image_scale leaked from screenshot context'
    img = plotter.image
    assert img.shape == (width * factor, height * factor, 3)

    w, h = 20, 10
    factor = 4
    plotter.image_scale = factor
    img = plotter.screenshot(transparent_background=False, window_size=(w, h))
    assert img.shape == (h * factor, w * factor, 3)

    img = plotter.screenshot(transparent_background=True, window_size=(w, h), scale=5)
    assert img.shape == (h * 5, w * 5, 4)
    assert plotter.image_scale == factor, 'image_scale leaked from screenshot context'

    with pytest.raises(ValueError):  # noqa: PT011
        plotter.image_scale = 0.5

    plotter.close()


def test_screenshot_altered_window_size(sphere):
    plotter = pv.Plotter()
    plotter.add_mesh(sphere)

    plotter.window_size = (800, 800)
    a = plotter.screenshot()
    assert a.shape == (800, 800, 3)
    # plotter.show(auto_close=False)  # for image regression test

    plotter.window_size = (1000, 1000)
    b = plotter.screenshot()
    assert b.shape == (1000, 1000, 3)
    # plotter.show(auto_close=False)  # for image regression test

    d = plotter.screenshot(window_size=(600, 600))
    assert d.shape == (600, 600, 3)
    # plotter.show()  # for image regression test

    plotter.close()


def test_screenshot_bytes():
    # Test screenshot to bytes object
    buffer = io.BytesIO()
    plotter = pv.Plotter(off_screen=True)
    plotter.add_mesh(pv.Sphere())
    plotter.show(screenshot=buffer)
    buffer.seek(0)
    im = Image.open(buffer)
    assert im.format == 'PNG'


def test_screenshot_rendering(tmpdir):
    plotter = pv.Plotter()
    plotter.add_mesh(examples.load_airplane(), smooth_shading=True)
    filename = str(tmpdir.mkdir("tmpdir").join('export-graphic.svg'))
    assert plotter._first_time
    plotter.save_graphic(filename)
    assert not plotter._first_time


@pytest.mark.parametrize('ext', SUPPORTED_FORMATS)
def test_save_screenshot(tmpdir, sphere, ext):
    filename = str(tmpdir.mkdir("tmpdir").join('tmp' + ext))
    plotter = pv.Plotter()
    plotter.add_mesh(sphere)
    plotter.screenshot(filename)
    assert Path(filename).is_file()
    assert pathlib.Path(filename).stat().st_size


def test_scalars_by_name(verify_image_cache):
    verify_image_cache.windows_skip_image_cache = True
    plotter = pv.Plotter()
    data = examples.load_uniform()
    plotter.add_mesh(data, scalars='Spatial Cell Data')
    plotter.show()


def test_multi_block_plot(verify_image_cache):
    verify_image_cache.windows_skip_image_cache = True
    multi = pv.MultiBlock()
    multi.append(examples.load_rectilinear())
    uni = examples.load_uniform()
    arr = np.random.default_rng().random(uni.n_cells)
    uni.cell_data.set_array(arr, 'Random Data')
    multi.append(uni)
    # And now add a data set without the desired array and a NULL component
    multi.append(examples.load_airplane())

    # missing data should still plot
    multi.plot(scalars='Random Data')

    multi.plot(multi_colors=True)


def test_clear(sphere):
    plotter = pv.Plotter()
    plotter.add_mesh(sphere)
    plotter.clear()
    plotter.show()


def test_plot_texture():
    """Test adding a texture to a plot"""
    globe = examples.load_globe()
    texture = examples.load_globe_texture()
    plotter = pv.Plotter()
    plotter.add_mesh(globe, texture=texture)
    plotter.show()


@pytest.mark.skipif(not HAS_IMAGEIO, reason="Requires imageio")
def test_plot_numpy_texture():
    """Text adding a np.ndarray texture to a plot"""
    globe = examples.load_globe()
    texture_np = np.asarray(imageio.imread(examples.mapfile))
    plotter = pv.Plotter()
    plotter.add_mesh(globe, texture=texture_np)


@pytest.mark.skipif(not HAS_IMAGEIO, reason="Requires imageio")
def test_read_texture_from_numpy():
    """Test adding a texture to a plot"""
    globe = examples.load_globe()
    texture = numpy_to_texture(imageio.imread(examples.mapfile))
    plotter = pv.Plotter()
    plotter.add_mesh(globe, texture=texture)
    plotter.show()


def _make_rgb_dataset(dtype: str, return_composite: bool, scalars: str):
    def _dtype_convert_func(dtype):
        # Convert color to the specified dtype
        if dtype == 'float':

            def as_dtype(color: tuple[float, float, float]):
                return pv.Color(color).float_rgb
        elif dtype == 'int':

            def as_dtype(color: tuple[float, float, float]):
                return pv.Color(color).int_rgb
        elif dtype == 'uint8':

            def as_dtype(color: tuple[float, float, float]):
                return np.array(pv.Color(color).int_rgb, dtype=np.uint8)
        else:
            raise NotImplementedError

        return as_dtype

    def _make_polys():
        # Create 3 separate PolyData with one quad cell each
        faces = [4, 0, 1, 2, 3]
        poly1 = pv.PolyData(
            [[1.0, 0.0, 0.0], [1.0, 1.0, 0.0], [1.0, 1.0, 1.0], [1.0, 0.0, 1.0]], faces
        )
        poly2 = pv.PolyData(
            [[0.0, 1.0, 1.0], [0.0, 1.0, 0.0], [1.0, 1.0, 0.0], [1.0, 1.0, 1.0]], faces
        )
        poly3 = pv.PolyData(
            [[0.0, 0.0, 1.0], [0.0, 1.0, 1.0], [1.0, 1.0, 1.0], [1.0, 0.0, 1.0]], faces
        )
        return poly1, poly2, poly3

    poly1, poly2, poly3 = _make_polys()
    dtype_convert_func = _dtype_convert_func(dtype)

    RED = dtype_convert_func((1.0, 0.0, 0.0))
    GREEN = dtype_convert_func((0.0, 1.0, 0.0))
    BLUE = dtype_convert_func((0.0, 0.0, 1.0))

    # Color the polydata cells
    poly1[scalars] = [RED]
    poly2[scalars] = [GREEN]
    poly3[scalars] = [BLUE]

    dataset = pv.MultiBlock((poly1, poly2, poly3))

    # Make sure the dataset is as expected
    if return_composite:
        assert isinstance(dataset, pv.MultiBlock)
        assert all(np.dtype(block[scalars].dtype) == np.dtype(dtype) for block in dataset)
        assert all(block.array_names == [scalars] for block in dataset)
    else:
        # Merge and return
        dataset = pv.merge(dataset)
        assert isinstance(dataset, pv.PolyData)
        assert np.dtype(dataset[scalars].dtype) == np.dtype(dtype)
        assert dataset.array_names == [scalars]
    return dataset


# check_gc fails for polydata (suspected memory leak with pv.merge)
@pytest.mark.usefixtures('skip_check_gc')
@pytest.mark.parametrize('composite', [True, False], ids=['composite', 'polydata'])
@pytest.mark.parametrize('dtype', ['float', 'int', 'uint8'])
def test_plot_rgb(composite, dtype):
    scalars = 'face_colors'
    dataset = _make_rgb_dataset(dtype, return_composite=composite, scalars=scalars)

    plotter = pv.Plotter()
    actor = plotter.add_mesh(dataset, scalars=scalars, rgb=True)
    actor.prop.lighting = False
    plotter.show()


# check_gc fails for polydata (suspected memory leak with pv.merge)
@pytest.mark.usefixtures('skip_check_gc')
@pytest.mark.parametrize('scalars', ['_rgb', '_rgba'])
@pytest.mark.parametrize('composite', [True, False], ids=['composite', 'polydata'])
def test_plot_rgb_implicit(composite, scalars):
    dataset = _make_rgb_dataset(dtype='uint8', return_composite=composite, scalars=scalars)

    plotter = pv.Plotter()
    actor = plotter.add_mesh(dataset)
    actor.prop.lighting = False
    plotter.show()


def test_vector_array_with_points(multicomp_poly):
    """Test using vector valued data with and without component arg."""
    # test no component argument
    pl = pv.Plotter()
    pl.add_mesh(multicomp_poly, scalars='vector_values_points')
    pl.camera_position = 'xy'
    pl.camera.tight()
    pl.show()

    # test component argument
    pl = pv.Plotter()
    pl.add_mesh(multicomp_poly, scalars='vector_values_points', component=0)
    pl.camera_position = 'xy'
    pl.camera.tight()
    pl.show()


def test_vector_array_with_cells(multicomp_poly):
    """Test using vector valued data with and without component arg."""
    pl = pv.Plotter()
    pl.add_mesh(multicomp_poly, scalars='vector_values_cells')
    pl.camera_position = 'xy'
    pl.camera.tight()
    pl.show()

    # test component argument
    pl = pv.Plotter()
    pl.add_mesh(multicomp_poly, scalars='vector_values_cells', component=0)
    pl.camera_position = 'xy'
    pl.camera.tight()
    pl.show()


def test_vector_array(multicomp_poly):
    """Test using vector valued data for image regression."""
    pl = pv.Plotter(shape=(2, 2))
    pl.subplot(0, 0)
    pl.add_mesh(multicomp_poly, scalars="vector_values_points", show_scalar_bar=False)
    pl.camera_position = 'xy'
    pl.camera.tight()
    pl.subplot(0, 1)
    pl.add_mesh(multicomp_poly.copy(), scalars="vector_values_points", component=0)
    pl.subplot(1, 0)
    pl.add_mesh(multicomp_poly.copy(), scalars="vector_values_points", component=1)
    pl.subplot(1, 1)
    pl.add_mesh(multicomp_poly.copy(), scalars="vector_values_points", component=2)
    pl.link_views()
    pl.show()


def test_vector_plotting_doesnt_modify_data(multicomp_poly):
    """Test that the operations in plotting do not modify the data in the mesh."""

    copy_vector_values_points = multicomp_poly["vector_values_points"].copy()
    copy_vector_values_cells = multicomp_poly["vector_values_cells"].copy()

    # test that adding a vector with no component parameter to a Plotter instance
    # does not modify it.
    pl = pv.Plotter()
    pl.add_mesh(multicomp_poly, scalars='vector_values_points')
    pl.show()
    assert np.array_equal(multicomp_poly['vector_values_points'], copy_vector_values_points)

    pl = pv.Plotter()
    pl.add_mesh(multicomp_poly, scalars='vector_values_cells')
    pl.show()
    assert np.array_equal(multicomp_poly['vector_values_cells'], copy_vector_values_cells)

    # test that adding a vector with a component parameter to a Plotter instance
    # does not modify it.
    pl = pv.Plotter()
    pl.add_mesh(multicomp_poly, scalars='vector_values_points', component=0)
    pl.show()
    assert np.array_equal(multicomp_poly['vector_values_points'], copy_vector_values_points)

    pl = pv.Plotter()
    pl.add_mesh(multicomp_poly, scalars='vector_values_cells', component=0)
    pl.show()
    assert np.array_equal(multicomp_poly['vector_values_cells'], copy_vector_values_cells)


def test_vector_array_fail_with_incorrect_component(multicomp_poly):
    """Test failure modes of component argument."""
    p = pv.Plotter()

    # Non-Integer
    with pytest.raises(TypeError):
        p.add_mesh(multicomp_poly, scalars='vector_values_points', component=1.5)

    # Component doesn't exist
    p = pv.Plotter()
    with pytest.raises(ValueError):  # noqa: PT011
        p.add_mesh(multicomp_poly, scalars='vector_values_points', component=3)

    # Component doesn't exist
    p = pv.Plotter()
    with pytest.raises(ValueError):  # noqa: PT011
        p.add_mesh(multicomp_poly, scalars='vector_values_points', component=-1)


def test_camera(sphere):
    plotter = pv.Plotter()
    plotter.add_mesh(sphere)
    plotter.view_isometric()
    plotter.reset_camera()
    plotter.view_xy()
    plotter.view_xz()
    plotter.view_yz()
    plotter.add_mesh(examples.load_uniform(), reset_camera=True, culling=True)
    plotter.view_xy(True)
    plotter.view_xz(True)
    plotter.view_yz(True)
    plotter.show()

    plotter = pv.Plotter()
    plotter.add_mesh(sphere)
    plotter.camera.zoom(5)
    plotter.camera.up = 0, 0, 10
    plotter.show()


def test_multi_renderers():
    plotter = pv.Plotter(shape=(2, 2))

    plotter.subplot(0, 0)
    plotter.add_text('Render Window 0', font_size=30)
    sphere = pv.Sphere()
    plotter.add_mesh(sphere, scalars=sphere.points[:, 2], show_scalar_bar=False)
    plotter.add_scalar_bar('Z', vertical=True)

    plotter.subplot(0, 1)
    plotter.add_text('Render Window 1', font_size=30)
    plotter.add_mesh(pv.Cube(), show_edges=True)

    plotter.subplot(1, 0)
    plotter.add_text('Render Window 2', font_size=30)
    plotter.add_mesh(pv.Arrow(), color='y', show_edges=True)

    plotter.subplot(1, 1)
    plotter.add_text('Render Window 3', position=(0.0, 0.0), font_size=30, viewport=True)
    plotter.add_mesh(pv.Cone(), color='g', show_edges=True, culling=True)
    plotter.add_bounding_box(render_lines_as_tubes=True, line_width=5)
    plotter.show_bounds(all_edges=True)

    plotter.update_bounds_axes()
    plotter.show()


def test_multi_renderers_subplot_ind_2x1():
    # Test subplot indices (2 rows by 1 column)
    plotter = pv.Plotter(shape=(2, 1))
    # First row
    plotter.subplot(0, 0)
    plotter.add_mesh(pv.Sphere())
    # Second row
    plotter.subplot(1, 0)
    plotter.add_mesh(pv.Cube())
    plotter.show()


def test_multi_renderers_subplot_ind_1x2():
    # Test subplot indices (1 row by 2 columns)
    plotter = pv.Plotter(shape=(1, 2))
    # First column
    plotter.subplot(0, 0)
    plotter.add_mesh(pv.Sphere())
    # Second column
    plotter.subplot(0, 1)
    plotter.add_mesh(pv.Cube())
    plotter.show()


def test_multi_renderers_bad_indices():
    # Test bad indices
    plotter = pv.Plotter(shape=(1, 2))
    with pytest.raises(IndexError):
        plotter.subplot(1, 0)


def test_multi_renderers_subplot_ind_3x1():
    # Test subplot 3 on left, 1 on right
    plotter = pv.Plotter(shape='3|1')
    # First column
    plotter.subplot(0)
    plotter.add_mesh(pv.Sphere())
    plotter.subplot(1)
    plotter.add_mesh(pv.Cube())
    plotter.subplot(2)
    plotter.add_mesh(pv.Cylinder())
    plotter.subplot(3)
    plotter.add_mesh(pv.Cone())
    plotter.show()


def test_multi_renderers_subplot_ind_3x1_splitting_pos():
    # Test subplot 3 on top, 1 on bottom
    plotter = pv.Plotter(shape='3/1', splitting_position=0.5)
    # First column
    plotter.subplot(0)
    plotter.add_mesh(pv.Sphere())
    plotter.subplot(1)
    plotter.add_mesh(pv.Cube())
    plotter.subplot(2)
    plotter.add_mesh(pv.Cylinder())
    plotter.subplot(3)
    plotter.add_mesh(pv.Cone())
    plotter.show()


def test_multi_renderers_subplot_ind_1x3():
    # Test subplot 3 on bottom, 1 on top
    plotter = pv.Plotter(shape='1|3')
    # First column
    plotter.subplot(0)
    plotter.add_mesh(pv.Sphere())
    plotter.subplot(1)
    plotter.add_mesh(pv.Cube())
    plotter.subplot(2)
    plotter.add_mesh(pv.Cylinder())
    plotter.subplot(3)
    plotter.add_mesh(pv.Cone())
    plotter.show()


def test_subplot_groups():
    plotter = pv.Plotter(shape=(3, 3), groups=[(1, [1, 2]), (np.s_[:], 0)])
    plotter.subplot(0, 0)
    plotter.add_mesh(pv.Sphere())
    plotter.subplot(0, 1)
    plotter.add_mesh(pv.Cube())
    plotter.subplot(0, 2)
    plotter.add_mesh(pv.Arrow())
    plotter.subplot(1, 1)
    plotter.add_mesh(pv.Cylinder())
    plotter.subplot(2, 1)
    plotter.add_mesh(pv.Cone())
    plotter.subplot(2, 2)
    plotter.add_mesh(pv.Box())
    plotter.show()


def test_subplot_groups_fail():
    # Test group overlap
    with pytest.raises(ValueError):  # noqa: PT011
        # Partial overlap
        pv.Plotter(shape=(3, 3), groups=[([1, 2], [0, 1]), ([0, 1], [1, 2])])
    with pytest.raises(ValueError):  # noqa: PT011
        # Full overlap (inner)
        pv.Plotter(shape=(4, 4), groups=[(np.s_[:], np.s_[:]), ([1, 2], [1, 2])])
    with pytest.raises(ValueError):  # noqa: PT011
        # Full overlap (outer)
        pv.Plotter(shape=(4, 4), groups=[(1, [1, 2]), ([0, 3], np.s_[:])])


@skip_windows
def test_link_views(sphere):
    plotter = pv.Plotter(shape=(1, 4))
    plotter.subplot(0, 0)
    plotter.add_mesh(sphere, smooth_shading=False, show_edges=False)
    plotter.subplot(0, 1)
    plotter.add_mesh(sphere, smooth_shading=True, show_edges=False)
    plotter.subplot(0, 2)
    plotter.add_mesh(sphere, smooth_shading=False, show_edges=True)
    plotter.subplot(0, 3)
    plotter.add_mesh(sphere, smooth_shading=True, show_edges=True)
    with pytest.raises(TypeError):
        plotter.link_views(views='foo')
    plotter.link_views([0, 1])
    plotter.link_views()
    with pytest.raises(TypeError):
        plotter.unlink_views(views='foo')
    plotter.unlink_views([0, 1])
    plotter.unlink_views(2)
    plotter.unlink_views()
    plotter.show()


@skip_windows
def test_link_views_camera_set(sphere, verify_image_cache):
    p = pv.Plotter(shape=(1, 2))
    p.add_mesh(pv.Cone())
    assert not p.renderer.camera_set
    p.subplot(0, 1)
    p.add_mesh(pv.Cube())
    assert not p.renderer.camera_set
    p.link_views()  # make sure the default isometric view is used
    for renderer in p.renderers:
        assert not renderer.camera_set
    p.show()

    p = pv.Plotter(shape=(1, 2))
    p.add_mesh(pv.Cone())
    p.subplot(0, 1)
    p.add_mesh(pv.Cube())
    p.link_views()
    p.unlink_views()
    for renderer in p.renderers:
        assert not renderer.camera_set
    p.show()

    wavelet = pv.Wavelet().clip('x')
    p = pv.Plotter(shape=(1, 2))
    p.add_mesh(wavelet, color='red')
    p.subplot(0, 1)
    p.add_mesh(wavelet, color='red')
    p.link_views()
    p.camera_position = [(55.0, 16, 31), (-5.0, 0.0, 0.0), (-0.22, 0.97, -0.09)]
    p.show()


def test_orthographic_slicer(uniform):
    uniform.set_active_scalars('Spatial Cell Data')
    slices = uniform.slice_orthogonal()

    # Orthographic Slicer
    p = pv.Plotter(shape=(2, 2))

    p.subplot(1, 1)
    p.add_mesh(slices, clim=uniform.get_data_range())
    p.add_axes()
    p.enable()

    p.subplot(0, 0)
    p.add_mesh(slices['XY'])
    p.view_xy()
    p.disable()

    p.subplot(0, 1)
    p.add_mesh(slices['XZ'])
    p.view_xz(negative=True)
    p.disable()

    p.subplot(1, 0)
    p.add_mesh(slices['YZ'])
    p.view_yz()
    p.disable()

    p.show()


def test_remove_actor(uniform):
    plotter = pv.Plotter()
    plotter.add_mesh(uniform.copy(), name='data')
    plotter.add_mesh(uniform.copy(), name='data')
    plotter.add_mesh(uniform.copy(), name='data')
    plotter.show()


def test_image_properties():
    mesh = examples.load_uniform()
    p = pv.Plotter()
    p.add_mesh(mesh)
    p.show(auto_close=False)  # DO NOT close plotter
    # Get RGB image
    _ = p.image
    # Get the depth image
    _ = p.get_image_depth()
    p.close()
    p = pv.Plotter()
    p.add_mesh(mesh)
    p.show()  # close plotter
    # Get RGB image
    _ = p.image
    # verify property matches method while testing both available
    assert np.allclose(p.image_depth, p.get_image_depth(), equal_nan=True)
    p.close()

    # gh-920
    rr = np.array([[-0.5, -0.5, 0], [-0.5, 0.5, 1], [0.5, 0.5, 0], [0.5, -0.5, 1]])
    tris = np.array([[3, 0, 2, 1], [3, 2, 0, 3]])
    mesh = pv.PolyData(rr, tris)
    p = pv.Plotter()
    p.add_mesh(mesh, color=True)
    p.renderer.camera_position = (0.0, 0.0, 1.0)
    p.renderer.ResetCamera()
    p.enable_parallel_projection()
    assert p.renderer.camera_set
    p.show(interactive=False, auto_close=False)
    img = p.get_image_depth(fill_value=0.0)
    rng = np.ptp(img)
    assert 0.3 < rng < 0.4, rng  # 0.3313504 in testing
    p.close()


def test_volume_rendering_from_helper(uniform, verify_image_cache):
    verify_image_cache.windows_skip_image_cache = True
    uniform.plot(volume=True, opacity='linear')


@skip_windows_mesa  # due to opacity
def test_volume_rendering_from_plotter(uniform):
    plotter = pv.Plotter()
    plotter.add_volume(uniform, opacity='sigmoid', cmap='jet', n_colors=15)
    plotter.show()


@skip_windows_mesa  # due to opacity
@skip_9_0_X
def test_volume_rendering_rectilinear(uniform):
    grid = uniform.cast_to_rectilinear_grid()

    plotter = pv.Plotter()
    plotter.add_volume(grid, opacity='sigmoid', cmap='jet', n_colors=15)
    plotter.show()

    plotter = pv.Plotter()
    plotter.add_volume(grid)
    plotter.show()

    plotter = pv.Plotter()
    with pytest.raises(TypeError):
        plotter.add_volume(grid, mapper='fixed_point')
    plotter.close()


@skip_windows
def test_multiblock_volume_rendering(uniform):
    ds_a = uniform.copy()
    ds_b = uniform.copy()
    ds_b.origin = (9.0, 0.0, 0.0)
    ds_c = uniform.copy()
    ds_c.origin = (0.0, 9.0, 0.0)
    ds_d = uniform.copy()
    ds_d.origin = (9.0, 9.0, 0.0)

    data = pv.MultiBlock(
        dict(
            a=ds_a,
            b=ds_b,
            c=ds_c,
            d=ds_d,
        ),
    )
    data['a'].rename_array('Spatial Point Data', 'a')
    data['b'].rename_array('Spatial Point Data', 'b')
    data['c'].rename_array('Spatial Point Data', 'c')
    data['d'].rename_array('Spatial Point Data', 'd')
    data.plot(volume=True, multi_colors=True)


def test_array_volume_rendering(uniform, verify_image_cache):
    verify_image_cache.windows_skip_image_cache = True
    arr = uniform["Spatial Point Data"].reshape(uniform.dimensions)
    pv.plot(arr, volume=True, opacity='linear')


def test_plot_compare_four():
    # Really just making sure no errors are thrown
    mesh = examples.load_uniform()
    data_a = mesh.contour()
    data_b = mesh.threshold_percent(0.5)
    data_c = mesh.decimate_boundary(0.5)
    data_d = mesh.glyph(scale=False, orient=False)
    pv.plot_compare_four(
        data_a,
        data_b,
        data_c,
        data_d,
        display_kwargs={'color': 'w'},
    )


def test_plot_depth_peeling():
    mesh = examples.load_airplane()
    p = pv.Plotter()
    p.add_mesh(mesh)
    p.enable_depth_peeling()
    p.disable_depth_peeling()
    p.show()


@pytest.mark.skipif(os.name == 'nt', reason="No testing on windows for EDL")
def test_plot_eye_dome_lighting_plot(airplane):
    airplane.plot(eye_dome_lighting=True)


@pytest.mark.skipif(os.name == 'nt', reason="No testing on windows for EDL")
def test_plot_eye_dome_lighting_plotter(airplane):
    p = pv.Plotter()
    p.add_mesh(airplane)
    p.enable_eye_dome_lighting()
    p.show()


@pytest.mark.skipif(os.name == 'nt', reason="No testing on windows for EDL")
def test_plot_eye_dome_lighting_enable_disable(airplane):
    p = pv.Plotter()
    p.add_mesh(airplane)
    p.enable_eye_dome_lighting()
    p.disable_eye_dome_lighting()
    p.show()


@skip_windows
def test_opacity_by_array_direct(plane, verify_image_cache):
    # VTK regression 9.0.1 --> 9.1.0
    verify_image_cache.high_variance_test = True

    # test with opacity parm as an array, both cell and point sized
    plane_shift = plane.translate((0, 0, 1), inplace=False)
    pl = pv.Plotter()
    pl.add_mesh(plane, color='b', opacity=np.linspace(0, 1, plane.n_points), show_edges=True)
    pl.add_mesh(plane_shift, color='r', opacity=np.linspace(0, 1, plane.n_cells), show_edges=True)
    pl.show()


def test_opacity_by_array(uniform):
    # Test with opacity array
    opac = uniform['Spatial Point Data'] / uniform['Spatial Point Data'].max()
    uniform['opac'] = opac
    p = pv.Plotter()
    p.add_mesh(uniform, scalars='Spatial Point Data', opacity='opac')
    p.show()


def test_opacity_by_array_uncertainty(uniform):
    # Test with uncertainty array (transparency)
    opac = uniform['Spatial Point Data'] / uniform['Spatial Point Data'].max()
    uniform['unc'] = opac
    p = pv.Plotter()
    p.add_mesh(uniform, scalars='Spatial Point Data', opacity='unc', use_transparency=True)
    p.show()


def test_opacity_by_array_user_transform(uniform, verify_image_cache):
    verify_image_cache.high_variance_test = True

    uniform['Spatial Point Data'] /= uniform['Spatial Point Data'].max()

    # Test with user defined transfer function
    opacities = [0, 0.2, 0.9, 0.2, 0.1]
    p = pv.Plotter()
    p.add_mesh(uniform, scalars='Spatial Point Data', opacity=opacities)
    p.show()


def test_opacity_mismatched_fail(uniform):
    opac = uniform['Spatial Point Data'] / uniform['Spatial Point Data'].max()
    uniform['unc'] = opac

    # Test using mismatched arrays
    p = pv.Plotter()
    with pytest.raises(ValueError):  # noqa: PT011
        # cell scalars vs point opacity
        p.add_mesh(uniform, scalars='Spatial Cell Data', opacity='unc')


def test_opacity_by_array_preference():
    tetra = pv.Tetrahedron()  # 4 points, 4 cells
    opacities = np.linspace(0.2, 0.8, tetra.n_points)
    tetra.clear_data()
    tetra.point_data['scalars'] = tetra.cell_data['scalars'] = np.arange(tetra.n_points)
    tetra.point_data['opac'] = tetra.cell_data['opac'] = opacities

    # test opacity by key
    p = pv.Plotter()
    p.add_mesh(tetra.copy(), opacity='opac', preference='cell')
    p.add_mesh(tetra.translate((2, 0, 0), inplace=False), opacity='opac', preference='point')
    p.close()

    # test opacity by array
    p = pv.Plotter()
    p.add_mesh(tetra.copy(), opacity=opacities, preference='cell')
    p.add_mesh(tetra.translate((2, 0, 0), inplace=False), opacity=opacities, preference='point')
    p.show()


def test_opacity_transfer_functions():
    n = 256
    mapping = pv.opacity_transfer_function('linear', n)
    assert len(mapping) == n
    mapping = pv.opacity_transfer_function('sigmoid_10', n)
    assert len(mapping) == n
    mapping = pv.opacity_transfer_function('foreground', n)
    assert len(mapping) == n
    mapping = pv.opacity_transfer_function('foreground', 5)
    assert np.array_equal(mapping, [0, 255, 255, 255, 255])
    with pytest.raises(ValueError):  # noqa: PT011
        mapping = pv.opacity_transfer_function('foo', n)
    with pytest.raises(RuntimeError):
        mapping = pv.opacity_transfer_function(np.linspace(0, 1, 2 * n), n)
    foo = np.linspace(0, n, n)
    mapping = pv.opacity_transfer_function(foo, n)
    assert np.allclose(foo, mapping)
    foo = [0, 0.2, 0.9, 0.2, 0.1]
    mapping = pv.opacity_transfer_function(foo, n, interpolate=False)
    assert len(mapping) == n
    foo = [3, 5, 6, 10]
    mapping = pv.opacity_transfer_function(foo, n)
    assert len(mapping) == n


@skip_windows_mesa
@pytest.mark.parametrize(
    'opacity',
    [
        'sigmoid',
        'sigmoid_1',
        'sigmoid_2',
        'sigmoid_3',
        'sigmoid_4',
        'sigmoid_5',
        'sigmoid_6',
        'sigmoid_7',
        'sigmoid_8',
        'sigmoid_9',
        'sigmoid_10',
        'sigmoid_15',
        'sigmoid_20',
    ],
)
def test_plot_sigmoid_opacity_transfer_functions(uniform, opacity):
    pl = pv.Plotter()
    pl.add_volume(uniform, opacity=opacity)
    pl.show()


def test_closing_and_mem_cleanup(verify_image_cache):
    verify_image_cache.windows_skip_image_cache = True
    verify_image_cache.skip = True
    n = 5
    for _ in range(n):
        for _ in range(n):
            p = pv.Plotter()
            for k in range(n):
                p.add_mesh(pv.Sphere(radius=k))
            p.show()
        pv.close_all()


def test_above_below_scalar_range_annotations():
    p = pv.Plotter()
    p.add_mesh(
        examples.load_uniform(),
        clim=[100, 500],
        cmap='viridis',
        below_color='blue',
        above_color='red',
    )
    p.show()


def test_user_annotations_scalar_bar_mesh(uniform):
    p = pv.Plotter()
    p.add_mesh(uniform, annotations={100.0: 'yum'})
    p.show()


def test_fixed_font_size_annotation_text_scaling_off():
    p = pv.Plotter()
    sargs = {'title_font_size': 12, 'label_font_size': 10}
    p.add_mesh(
        examples.load_uniform(),
        clim=[100, 500],
        cmap='viridis',
        below_color='blue',
        above_color='red',
        annotations={300.0: 'yum'},
        scalar_bar_args=sargs,
    )
    p.show()


def test_user_annotations_scalar_bar_volume(uniform, verify_image_cache):
    verify_image_cache.windows_skip_image_cache = True

    p = pv.Plotter()
    p.add_volume(uniform, scalars='Spatial Point Data', annotations={100.0: 'yum'})
    p.show()


def test_user_matrix_volume(uniform):
    shear = np.eye(4)
    shear[0, 1] = 1

    p = pv.Plotter()
    volume = p.add_volume(uniform, user_matrix=shear)
    np.testing.assert_almost_equal(volume.user_matrix, shear)

    with pytest.raises(ValueError):  # noqa: PT011
        p.add_volume(uniform, user_matrix=np.eye(5))

    with pytest.raises(TypeError):
        p.add_volume(uniform, user_matrix='invalid')


def test_user_matrix_mesh(sphere):
    shear = np.eye(4)
    shear[0, 1] = 1

    p = pv.Plotter()
    actor = p.add_mesh(sphere, user_matrix=shear)
    np.testing.assert_almost_equal(actor.user_matrix, shear)

    with pytest.raises(ValueError):  # noqa: PT011
        p.add_mesh(sphere, user_matrix=np.eye(5))

    with pytest.raises(TypeError):
        p.add_mesh(sphere, user_matrix='invalid')


def test_scalar_bar_args_unmodified_add_mesh(sphere):
    sargs = {"vertical": True}
    sargs_copy = sargs.copy()

    p = pv.Plotter()
    p.add_mesh(sphere, scalar_bar_args=sargs)

    assert sargs == sargs_copy


def test_scalar_bar_args_unmodified_add_volume(uniform):
    sargs = {"vertical": True}
    sargs_copy = sargs.copy()

    p = pv.Plotter()
    p.add_volume(uniform, scalar_bar_args=sargs)

    assert sargs == sargs_copy


def test_plot_string_array(verify_image_cache):
    verify_image_cache.windows_skip_image_cache = True
    mesh = examples.load_uniform()
    labels = np.empty(mesh.n_cells, dtype='<U10')
    labels[:] = 'High'
    labels[mesh['Spatial Cell Data'] < 300] = 'Medium'
    labels[mesh['Spatial Cell Data'] < 100] = 'Low'
    mesh['labels'] = labels
    p = pv.Plotter()
    p.add_mesh(mesh, scalars='labels')
    p.show()


def test_fail_plot_table():
    """Make sure tables cannot be plotted"""
    table = pv.Table(np.random.default_rng().random((50, 3)))
    with pytest.raises(TypeError):
        pv.plot(table)
    plotter = pv.Plotter()
    with pytest.raises(TypeError):
        plotter.add_mesh(table)


def test_bad_keyword_arguments():
    """Make sure bad keyword arguments raise an error"""
    mesh = examples.load_uniform()
    with pytest.raises(TypeError):
        pv.plot(mesh, foo=5)
    with pytest.raises(TypeError):
        pv.plot(mesh, scalar=mesh.active_scalars_name)
    plotter = pv.Plotter()
    with pytest.raises(TypeError):
        plotter.add_mesh(mesh, scalar=mesh.active_scalars_name)
    plotter = pv.Plotter()
    with pytest.raises(TypeError):
        plotter.add_mesh(mesh, foo="bad")


def test_cmap_list(sphere, verify_image_cache):
    verify_image_cache.windows_skip_image_cache = True
    n = sphere.n_points
    scalars = np.empty(n)
    scalars[: n // 3] = 0
    scalars[n // 3 : 2 * n // 3] = 1
    scalars[2 * n // 3 :] = 2

    with pytest.raises(TypeError):
        sphere.plot(scalars=scalars, cmap=['red', None, 'blue'])

    sphere.plot(scalars=scalars, cmap=['red', 'green', 'blue'])


def test_default_name_tracking():
    N = 10
    color = "tan"

    p = pv.Plotter()
    for i in range(N):
        for j in range(N):
            center = (i, j, 0)
            mesh = pv.Sphere(center=center)
            p.add_mesh(mesh, color=color)
    n_made_it = len(p.renderer._actors)
    p.show()
    assert n_made_it == N**2

    # release attached scalars
    mesh.ReleaseData()
    del mesh


def test_add_background_image_global(sphere):
    plotter = pv.Plotter()
    plotter.add_mesh(sphere)
    plotter.add_background_image(examples.mapfile, as_global=True)
    plotter.show()


def test_add_background_image_not_global(sphere):
    plotter = pv.Plotter()
    plotter.add_mesh(sphere)
    plotter.add_background_image(examples.mapfile, as_global=False)
    plotter.show()


def test_add_background_image_subplots(airplane):
    pl = pv.Plotter(shape=(2, 2))
    pl.add_background_image(examples.mapfile, scale=1, as_global=False)
    pl.add_mesh(airplane)
    pl.subplot(1, 1)
    pl.add_background_image(examples.mapfile, scale=1, as_global=False)
    pl.add_mesh(airplane)
    pl.remove_background_image()

    # should error out as there's no background
    with pytest.raises(RuntimeError):
        pl.remove_background_image()

    pl.add_background_image(examples.mapfile, scale=1, as_global=False)
    pl.show()


@pytest.mark.parametrize(
    'face',
    ['-Z', '-Y', '-X', '+Z', '+Y', '+X'],
)
def test_add_floor(face):
    box = pv.Box((-100.0, -90.0, 20.0, 40.0, 100, 105)).outline()
    pl = pv.Plotter()
    pl.add_mesh(box, color='k')
    pl.add_floor(face=face, color='red', opacity=1.0)
    pl.show()


def test_add_remove_floor(sphere):
    pl = pv.Plotter()
    pl.add_mesh(sphere)
    pl.add_floor(color='b', line_width=2, lighting=True)
    pl.add_bounding_box()  # needed for update_bounds_axes
    assert len(pl.renderer._floors) == 1
    pl.add_mesh(pv.Sphere(1.0))
    pl.update_bounds_axes()
    assert len(pl.renderer._floors) == 1
    pl.show()

    pl = pv.Plotter()
    pl.add_mesh(sphere)
    pl.add_floor(color='b', line_width=2, lighting=True)
    pl.remove_floors()
    assert not pl.renderer._floors
    pl.show()


def test_reset_camera_clipping_range(sphere):
    pl = pv.Plotter()
    pl.add_mesh(sphere)

    # get default clipping range
    default_clipping_range = pl.camera.clipping_range

    # make sure we assign something different than default
    assert default_clipping_range != (10, 100)

    # set clipping range to some random numbers and make sure
    # assignment is successful
    pl.camera.clipping_range = (10, 100)
    assert pl.camera.clipping_range == (10, 100)

    pl.reset_camera_clipping_range()
    assert pl.camera.clipping_range == default_clipping_range
    assert pl.camera.clipping_range != (10, 100)


def test_index_vs_loc():
    # first: 2d grid
    pl = pv.Plotter(shape=(2, 3))
    # index_to_loc valid cases
    vals = [0, 2, 4]
    expecteds = [(0, 0), (0, 2), (1, 1)]
    for val, expected in zip(vals, expecteds):
        assert tuple(pl.renderers.index_to_loc(val)) == expected
    # loc_to_index valid cases
    vals = [(0, 0), (0, 2), (1, 1)]
    expecteds = [0, 2, 4]
    for val, expected in zip(vals, expecteds):
        assert pl.renderers.loc_to_index(val) == expected
        assert pl.renderers.loc_to_index(expected) == expected

    # indexing failing cases
    with pytest.raises(TypeError):
        pl.renderers.index_to_loc(1.5)
    with pytest.raises(IndexError):
        pl.renderers.index_to_loc(-1)
    with pytest.raises(TypeError):
        pl.renderers.index_to_loc((1, 2))
    with pytest.raises(IndexError):
        pl.renderers.loc_to_index((-1, 0))
    with pytest.raises(IndexError):
        pl.renderers.loc_to_index((0, -1))
    with pytest.raises(TypeError):
        pl.renderers.loc_to_index({1, 2})
    with pytest.raises(ValueError):  # noqa: PT011
        pl.renderers.loc_to_index((1, 2, 3))

    # set active_renderer fails
    with pytest.raises(IndexError):
        pl.renderers.set_active_renderer(0, -1)

    # then: "1d" grid
    pl = pv.Plotter(shape='2|3')
    # valid cases
    for val in range(5):
        assert pl.renderers.index_to_loc(val) == val
        assert pl.renderers.index_to_loc(np.int_(val)) == val
        assert pl.renderers.loc_to_index(val) == val
        assert pl.renderers.loc_to_index(np.int_(val)) == val


def test_interactive_update():
    # Regression test for #1053
    p = pv.Plotter()
    p.show(interactive_update=True)
    assert isinstance(p.iren.interactor, vtk.vtkRenderWindowInteractor)
    p.close()

    p = pv.Plotter()
    with pytest.warns(UserWarning):
        p.show(auto_close=True, interactive_update=True)


def test_where_is():
    plotter = pv.Plotter(shape=(2, 2))
    plotter.subplot(0, 0)
    plotter.add_mesh(pv.Box(), name='box')
    plotter.subplot(0, 1)
    plotter.add_mesh(pv.Sphere(), name='sphere')
    plotter.subplot(1, 0)
    plotter.add_mesh(pv.Box(), name='box')
    plotter.subplot(1, 1)
    plotter.add_mesh(pv.Cone(), name='cone')
    places = plotter.where_is('box')
    assert isinstance(places, list)
    for loc in places:
        assert isinstance(loc, tuple)


def test_log_scale():
    mesh = examples.load_uniform()
    plotter = pv.Plotter()
    plotter.add_mesh(mesh, log_scale=True)
    plotter.show()


def test_set_focus():
    plane = pv.Plane()
    p = pv.Plotter()
    p.add_mesh(plane, color="tan", show_edges=True)
    p.set_focus((-0.5, -0.5, 0))  # focus on corner of the plane
    p.show()


def test_set_viewup(verify_image_cache):
    verify_image_cache.high_variance_test = True

    plane = pv.Plane()
    plane_higher = pv.Plane(center=(0, 0, 1), i_size=0.5, j_size=0.5)
    p = pv.Plotter()
    p.add_mesh(plane, color="tan", show_edges=False)
    p.add_mesh(plane_higher, color="red", show_edges=False)
    p.set_viewup((1.0, 1.0, 1.0))
    p.show()


def test_plot_shadows():
    plotter = pv.Plotter(lighting=None)

    # add several planes
    for plane_y in [2, 5, 10]:
        screen = pv.Plane(center=(0, plane_y, 0), direction=(0, -1, 0), i_size=5, j_size=5)
        plotter.add_mesh(screen, color='white')

    light = pv.Light(
        position=(0, 0, 0),
        focal_point=(0, 1, 0),
        color='cyan',
        intensity=15,
        cone_angle=15,
        positional=True,
        show_actor=True,
        attenuation_values=(2, 0, 0),
    )

    plotter.add_light(light)
    plotter.view_vector((1, -2, 2))

    # verify disabling shadows when not enabled does nothing
    plotter.disable_shadows()

    plotter.enable_shadows()

    # verify shadows can safely be enabled twice
    plotter.enable_shadows()

    plotter.show()


def test_plot_shadows_enable_disable():
    """Test shadows are added and removed properly"""
    plotter = pv.Plotter(lighting=None)

    # add several planes
    for plane_y in [2, 5, 10]:
        screen = pv.Plane(center=(0, plane_y, 0), direction=(0, -1, 0), i_size=5, j_size=5)
        plotter.add_mesh(screen, color='white')

    light = pv.Light(
        position=(0, 0, 0),
        focal_point=(0, 1, 0),
        color='cyan',
        intensity=15,
        cone_angle=15,
    )
    light.positional = True
    light.attenuation_values = (2, 0, 0)
    light.show_actor()

    plotter.add_light(light)
    plotter.view_vector((1, -2, 2))

    # add and remove and verify that the light passes through all via
    # image cache
    plotter.enable_shadows()
    plotter.disable_shadows()

    plotter.show()


def test_plot_lighting_change_positional_true_false(sphere):
    light = pv.Light(positional=True, show_actor=True)

    plotter = pv.Plotter(lighting=None)
    plotter.add_light(light)
    light.positional = False
    plotter.add_mesh(sphere)
    plotter.show()


def test_plot_lighting_change_positional_false_true(sphere):
    light = pv.Light(positional=False, show_actor=True)

    plotter = pv.Plotter(lighting=None)

    plotter.add_light(light)
    light.positional = True
    plotter.add_mesh(sphere)
    plotter.show()


def test_plotter_image():
    plotter = pv.Plotter()
    wsz = tuple(plotter.window_size)
    plotter.show()
    assert plotter.image.shape[:2] == wsz


def test_scalar_cell_priorities():
    vertices = np.array([[0, 0, 0], [1, 0, 0], [1.5, 1, 0], [0, 0, 1]])
    faces = np.hstack([[3, 0, 1, 2], [3, 0, 3, 2], [3, 0, 1, 3], [3, 1, 2, 3]])
    mesh = pv.PolyData(vertices, faces)
    colors = [[255, 0, 0], [0, 255, 0], [0, 0, 255], [255, 255, 255]]

    mesh.cell_data['colors'] = colors
    plotter = pv.Plotter()
    plotter.add_mesh(mesh, scalars='colors', rgb=True, preference='cell')
    plotter.show()

    c = pv.Cone()
    c.cell_data['ids'] = list(range(c.n_cells))
    c.plot()


def test_collision_plot(verify_image_cache):
    """Verify rgba arrays automatically plot"""
    verify_image_cache.windows_skip_image_cache = True
    sphere0 = pv.Sphere()
    sphere1 = pv.Sphere(radius=0.6, center=(-1, 0, 0))
    col, n_contacts = sphere0.collision(sphere1, generate_scalars=True)

    plotter = pv.Plotter()
    plotter.add_mesh(col)
    plotter.camera_position = 'zy'
    plotter.show()


@skip_mac
@pytest.mark.needs_vtk_version(9, 2, 0)
def test_chart_plot():
    """Basic test to verify chart plots correctly"""
    # Chart 1 (bottom left)
    chart_bl = pv.Chart2D(size=(0.4, 0.4), loc=(0.05, 0.05))
    chart_bl.background_color = "tab:purple"
    chart_bl.x_range = [np.pi / 2, 3 * np.pi / 2]
    chart_bl.y_axis.margin = 20
    chart_bl.y_axis.tick_locations = [-1, 0, 1]
    chart_bl.y_axis.tick_labels = ["Small", "Medium", "Large"]
    chart_bl.y_axis.tick_size += 10
    chart_bl.y_axis.tick_labels_offset += 12
    chart_bl.y_axis.pen.width = 10
    chart_bl.grid = True
    x = np.linspace(0, 2 * np.pi, 50)
    y = np.cos(x) * (-1) ** np.arange(len(x))
    hidden_plot = chart_bl.line(x, y, color="k", width=40)
    hidden_plot.visible = False  # Make sure plot visibility works
    chart_bl.bar(x, y, color="#33ff33")

    # Chart 2 (bottom right)
    chart_br = pv.Chart2D(size=(0.4, 0.4), loc=(0.55, 0.05))
    chart_br.background_texture = examples.load_globe_texture()
    chart_br.active_border_color = "r"
    chart_br.border_width = 5
    chart_br.border_style = "-."
    chart_br.hide_axes()
    x = np.linspace(0, 1, 50)
    y = np.sin(6.5 * x - 1)
    chart_br.scatter(x, y, color="y", size=15, style="o", label="Invisible label")
    chart_br.legend_visible = False  # Check legend visibility

    # Chart 3 (top left)
    chart_tl = pv.Chart2D(size=(0.4, 0.4), loc=(0.05, 0.55))
    chart_tl.active_background_color = (0.8, 0.8, 0.2)
    chart_tl.title = "Exponential growth"
    chart_tl.x_label = "X axis"
    chart_tl.y_label = "Y axis"
    chart_tl.y_axis.log_scale = True
    x = np.arange(6)
    y = 10**x
    chart_tl.line(x, y, color="tab:green", width=5, style="--")
    removed_plot = chart_tl.area(x, y, color="k")
    chart_tl.remove_plot(removed_plot)  # Make sure plot removal works

    # Chart 4 (top right)
    chart_tr = pv.Chart2D(size=(0.4, 0.4), loc=(0.55, 0.55))
    x = [0, 1, 2, 3, 4]
    ys = [[0, 1, 2, 3, 4], [1, 0, 1, 0, 1], [6, 4, 5, 3, 2]]
    chart_tr.stack(x, ys, colors="citrus", labels=["Segment 1", "Segment 2", "Segment 3"])
    chart_tr.legend_visible = True

    # Hidden chart (make sure chart visibility works)
    hidden_chart = pv.ChartPie([3, 4, 5])
    hidden_chart.visible = False

    # Removed chart (make sure chart removal works)
    removed_chart = pv.ChartBox([[1, 2, 3]])

    pl = pv.Plotter(window_size=(1000, 1000))
    pl.background_color = 'w'
    pl.add_chart(chart_bl, chart_br, chart_tl, chart_tr, hidden_chart, removed_chart)
    pl.remove_chart(removed_chart)
    pl.set_chart_interaction([chart_br, chart_tl])
    pl.show()


@skip_9_1_0
def test_chart_matplotlib_plot(verify_image_cache):
    """Test integration with matplotlib"""
    # Seeing CI failures for Conda job that need to be addressed
    verify_image_cache.high_variance_test = True

    import matplotlib.pyplot as plt

    rng = np.random.default_rng(1)
    # First, create the matplotlib figure
    # use tight layout to keep axis labels visible on smaller figures
    fig, ax = plt.subplots(tight_layout=True)
    alphas = [0.5 + i for i in range(5)]
    betas = [*reversed(alphas)]
    N = int(1e4)
    data = [rng.beta(alpha, beta, N) for alpha, beta in zip(alphas, betas)]
    labels = [
        f"$\\alpha={alpha:.1f}\\,;\\,\\beta={beta:.1f}$" for alpha, beta in zip(alphas, betas)
    ]
    ax.violinplot(data)
    ax.set_xticks(np.arange(1, 1 + len(labels)))
    ax.set_xticklabels(labels)
    ax.set_title("$B(\\alpha, \\beta)$")

    # Next, embed the figure into a pv plotting window
    pl = pv.Plotter()
    pl.background_color = "w"
    chart = pv.ChartMPL(fig)
    pl.add_chart(chart)
    pl.show()


def test_get_charts():
    """Test that the get_charts method is retuning a list of charts"""
    chart = pv.Chart2D()
    pl = pv.Plotter()
    pl.add_chart(chart)

    charts = pl.renderer.get_charts()
    assert len(charts) == 1
    assert chart is charts[0]


def test_add_remove_background(sphere):
    plotter = pv.Plotter(shape=(1, 2))
    plotter.add_mesh(sphere, color='w')
    plotter.add_background_image(examples.mapfile, as_global=False)
    plotter.subplot(0, 1)
    plotter.add_mesh(sphere, color='w')
    plotter.add_background_image(examples.mapfile, as_global=False)
    plotter.remove_background_image()
    plotter.show()


def test_plot_zoom(sphere):
    # it's difficult to verify that zoom actually worked since we
    # can't get the output with cpos or verify the image cache matches
    sphere.plot(zoom=2)


def test_splitting():
    nut = examples.load_nut()
    nut['sample_data'] = nut.points[:, 2]

    # feature angle of 50 will smooth the outer edges of the nut but not the inner.
    nut.plot(
        smooth_shading=True,
        split_sharp_edges=True,
        feature_angle=50,
        show_scalar_bar=False,
    )


@pytest.mark.parametrize('smooth_shading', [True, False])
@pytest.mark.parametrize('use_custom_normals', [True, False])
def test_plot_normals_smooth_shading(sphere, use_custom_normals, smooth_shading):
    sphere = pv.Sphere(phi_resolution=5, theta_resolution=5)
    sphere.clear_data()

    if use_custom_normals:
        normals = [[0, 0, -1]] * sphere.n_points
        sphere.point_data.active_normals = normals

    sphere.plot_normals(show_mesh=True, color='red', smooth_shading=smooth_shading)


@skip_mac_flaky
def test_splitting_active_cells(cube):
    cube.cell_data['cell_id'] = range(cube.n_cells)
    cube = cube.triangulate().subdivide(1)
    cube.plot(
        smooth_shading=True,
        split_sharp_edges=True,
        show_scalar_bar=False,
    )


def test_add_cursor():
    sphere = pv.Sphere()
    plotter = pv.Plotter()
    plotter.add_mesh(sphere)
    plotter.add_cursor()
    plotter.show()


def test_enable_stereo_render(verify_image_cache):
    verify_image_cache.windows_skip_image_cache = True
    pl = pv.Plotter()
    pl.add_mesh(pv.Cube())
    pl.camera.distance = 0.1
    pl.enable_stereo_render()
    pl.show()


def test_disable_stereo_render():
    pl = pv.Plotter()
    pl.add_mesh(pv.Cube())
    pl.camera.distance = 0.1
    pl.enable_stereo_render()
    pl.disable_stereo_render()
    pl.show()


def test_orbit_on_path(sphere):
    pl = pv.Plotter()
    pl.add_mesh(sphere, show_edges=True)
    pl.orbit_on_path(step=0.01, progress_bar=True)
    pl.close()


def test_rectlinear_edge_case(verify_image_cache):
    verify_image_cache.windows_skip_image_cache = True

    # ensure that edges look like square edges regardless of the dtype of X
    xrng = np.arange(-10, 10, 5)
    yrng = np.arange(-10, 10, 5)
    zrng = [1]
    rec_grid = pv.RectilinearGrid(xrng, yrng, zrng)
    rec_grid.plot(show_edges=True, cpos='xy')


@skip_9_1_0
def test_pointset_plot(pointset):
    pointset.plot()

    pl = pv.Plotter()
    pl.add_mesh(pointset, scalars=range(pointset.n_points), show_scalar_bar=False)
    pl.show()


@skip_9_1_0
def test_pointset_plot_as_points(pointset):
    pl = pv.Plotter()
    pl.add_points(pointset, scalars=range(pointset.n_points), show_scalar_bar=False)
    pl.show()


@skip_9_1_0
def test_pointset_plot_vtk():
    pointset = vtk.vtkPointSet()
    points = pv.vtk_points(np.array([[0.0, 0.0, 0.0], [1.0, 0.0, 0.0]]))
    pointset.SetPoints(points)

    pl = pv.Plotter()
    pl.add_mesh(pointset, color='red', point_size=25)
    pl.show()


@skip_9_1_0
def test_pointset_plot_as_points_vtk():
    pointset = vtk.vtkPointSet()
    points = pv.vtk_points(np.array([[0.0, 0.0, 0.0], [1.0, 0.0, 0.0]]))
    pointset.SetPoints(points)

    pl = pv.Plotter()
    pl.add_points(pointset, color='red', point_size=25)
    pl.show()


@pytest.mark.skipif(not HAS_IMAGEIO, reason="Requires imageio")
def test_write_gif(sphere, tmpdir):
    basename = 'write_gif.gif'
    path = str(tmpdir.join(basename))
    pl = pv.Plotter()
    pl.open_gif(path)
    pl.add_mesh(sphere)
    pl.write_frame()
    pl.close()

    # assert file exists and is not empty
    assert Path(path).is_file()
    assert Path(path).stat().st_size


def test_ruler():
    plotter = pv.Plotter()
    plotter.add_mesh(pv.Sphere())
    plotter.add_ruler([-0.6, -0.6, 0], [0.6, -0.6, 0], font_size_factor=1.2)
    plotter.view_xy()
    plotter.show()


def test_ruler_number_labels():
    plotter = pv.Plotter()
    plotter.add_mesh(pv.Sphere())
    plotter.add_ruler([-0.6, -0.6, 0], [0.6, -0.6, 0], font_size_factor=1.2, number_labels=2)
    plotter.view_xy()
    plotter.show()


def test_legend_scale(sphere):
    plotter = pv.Plotter()
    plotter.add_mesh(sphere)
    plotter.add_legend_scale(color='red')
    plotter.show()

    plotter = pv.Plotter()
    plotter.add_mesh(sphere)
    plotter.add_legend_scale(color='red', xy_label_mode=True)
    plotter.view_xy()
    plotter.show()

    plotter = pv.Plotter()
    plotter.add_mesh(sphere)
    plotter.add_legend_scale(
        xy_label_mode=True,
        bottom_axis_visibility=False,
        left_axis_visibility=False,
        right_axis_visibility=False,
        top_axis_visibility=False,
    )
    plotter.view_xy()
    plotter.show()


def test_plot_complex_value(plane, verify_image_cache):
    """Test plotting complex data."""
    verify_image_cache.windows_skip_image_cache = True
    data = np.arange(plane.n_points, dtype=np.complex128)
    data += np.linspace(0, 1, plane.n_points) * -1j

    # needed to support numpy <1.25
    # needed to support vtk 9.0.3
    # check for removal when support for vtk 9.0.3 is removed
    try:
        ComplexWarning = np.exceptions.ComplexWarning
    except:
        ComplexWarning = np.ComplexWarning

    with pytest.warns(ComplexWarning):
        plane.plot(scalars=data)

    pl = pv.Plotter()
    with pytest.warns(ComplexWarning):
        pl.add_mesh(plane, scalars=data, show_scalar_bar=True)
    pl.show()


def test_screenshot_notebook(tmpdir):
    tmp_dir = tmpdir.mkdir("tmpdir2")
    filename = str(tmp_dir.join('tmp.png'))

    pl = pv.Plotter(notebook=True)
    pl.theme.jupyter_backend = 'static'
    pl.add_mesh(pv.Cone())
    pl.show(screenshot=filename)

    assert Path(filename).is_file()


def test_culling_frontface(sphere):
    pl = pv.Plotter()
    pl.add_mesh(sphere, culling='frontface')
    pl.show()


def test_add_text():
    plotter = pv.Plotter()
    plotter.add_text("Upper Left", position='upper_left', font_size=25, color='blue')
    plotter.add_text("Center", position=(0.5, 0.5), viewport=True, orientation=-90)
    plotter.show()


@pytest.mark.skipif(
    not check_math_text_support(),
    reason='VTK and Matplotlib version incompatibility. For VTK<=9.2.2, MathText requires matplotlib<3.6',
)
def test_add_text_latex():
    """Test LaTeX symbols.

    For VTK<=9.2.2, this requires matplotlib<3.6
    """
    plotter = pv.Plotter()
    plotter.add_text(r'$\rho$', position='upper_left', font_size=150, color='blue')
    plotter.show()


def test_add_text_font_file():
    plotter = pv.Plotter()
    font_file = str(Path(__file__).parent / "fonts/Mplus2-Regular.ttf")
    plotter.add_text("左上", position='upper_left', font_size=25, color='blue', font_file=font_file)
    plotter.add_text(
        "中央",
        position=(0.5, 0.5),
        viewport=True,
        orientation=-90,
        font_file=font_file,
    )
    plotter.show()


def test_plot_categories_int(sphere):
    sphere['data'] = sphere.points[:, 2]
    pl = pv.Plotter()
    pl.add_mesh(sphere, scalars='data', categories=5, lighting=False)
    pl.show()


def test_plot_categories_true(sphere):
    sphere['data'] = np.linspace(0, 5, sphere.n_points, dtype=int)
    pl = pv.Plotter()
    pl.add_mesh(sphere, scalars='data', categories=True, lighting=False)
    pl.show()


@skip_windows
@skip_9_0_X
def test_depth_of_field():
    pl = pv.Plotter()
    pl.add_mesh(pv.Sphere(), show_edges=True)
    pl.enable_depth_of_field()
    pl.show()


@skip_9_0_X
def test_blurring():
    pl = pv.Plotter()
    pl.add_mesh(pv.Sphere(), show_edges=True)
    pl.add_blurring()
    pl.show()


@skip_mesa
def test_ssaa_pass():
    pl = pv.Plotter()
    pl.add_mesh(pv.Sphere(), show_edges=True)
    pl.enable_anti_aliasing('ssaa')
    pl.show()


@skip_windows_mesa
def test_ssao_pass():
    ugrid = pv.ImageData(dimensions=(2, 2, 2)).to_tetrahedra(5).explode()
    pl = pv.Plotter()
    pl.add_mesh(ugrid)

    pl.enable_ssao()
    pl.show(auto_close=False)

    # ensure this fails when ssao disabled
    pl.disable_ssao()
    with pytest.raises(RuntimeError):
        pl.show()


@skip_mesa
def test_ssao_pass_from_helper():
    ugrid = pv.ImageData(dimensions=(2, 2, 2)).to_tetrahedra(5).explode()

    ugrid.plot(ssao=True)


@skip_windows
def test_many_multi_pass():
    pl = pv.Plotter(lighting=None)
    pl.add_mesh(pv.Sphere(), show_edges=True)
    pl.add_light(pv.Light(position=(0, 0, 10)))
    pl.enable_anti_aliasing('ssaa')
    pl.enable_depth_of_field()
    pl.add_blurring()
    pl.enable_shadows()
    pl.enable_eye_dome_lighting()


def test_plot_composite_many_options(multiblock_poly):
    # add composite data
    for block in multiblock_poly:
        # use np.uint8 for coverage of non-standard datatypes
        block['data'] = np.arange(block.n_points, dtype=np.uint8)

    pl = pv.Plotter()
    pl.add_composite(
        multiblock_poly,
        scalars='data',
        annotations={94: 'foo', 162: 'bar'},
        above_color='k',
        below_color='w',
        clim=[64, 192],
        log_scale=True,
        flip_scalars=True,
        label='my composite',
    )
    pl.add_legend()
    pl.show()


def test_plot_composite_raise(sphere, multiblock_poly):
    pl = pv.Plotter()
    with pytest.raises(TypeError, match='Must be a composite dataset'):
        pl.add_composite(sphere)
    with pytest.raises(TypeError, match='must be a string for'):
        pl.add_composite(multiblock_poly, scalars=range(10))


def test_plot_composite_lookup_table(multiblock_poly, verify_image_cache):
    verify_image_cache.windows_skip_image_cache = True
    lut = pv.LookupTable('Greens', n_values=8)
    pl = pv.Plotter()
    pl.add_composite(multiblock_poly, scalars='data_b', cmap=lut)
    pl.show()


def test_plot_composite_preference_cell(multiblock_poly, verify_image_cache):
    """Show that we will plot cell data if both point and cell exist in all."""
    verify_image_cache.windows_skip_image_cache = True

    # use the first two datasets as the third is missing scalars
    multiblock_poly[:2].plot(preference='cell')


@skip_windows  # because of opacity
def test_plot_composite_poly_scalars_opacity(multiblock_poly, verify_image_cache):
    pl = pv.Plotter()

    actor, mapper = pl.add_composite(
        multiblock_poly,
        scalars='data_a',
        nan_color='green',
        color_missing_with_nan=True,
        smooth_shading=True,
        show_edges=True,
        cmap='bwr',
    )
    mapper.block_attr[1].color = 'blue'
    mapper.block_attr[1].opacity = 0.5

    pl.camera_position = 'xy'

    # 9.0.3 has a bug where VTK changes the edge visibility on blocks that are
    # also opaque. Don't verify the image of that version.
    verify_image_cache.skip = pv.vtk_version_info == (9, 0, 3)
    pl.show()


def test_plot_composite_poly_scalars_cell(multiblock_poly, verify_image_cache):
    verify_image_cache.windows_skip_image_cache = True
    pl = pv.Plotter()

    actor, mapper = pl.add_composite(
        multiblock_poly,
        scalars='cell_data',
    )
    mapper.block_attr[1].color = 'blue'

    pl.camera_position = 'xy'
    pl.show()


def test_plot_composite_poly_no_scalars(multiblock_poly):
    pl = pv.Plotter()

    actor, mapper = pl.add_composite(
        multiblock_poly,
        color='red',
        lighting=False,
    )

    # Note: set the camera position before making the blocks invisible to be
    # consistent between 9.0.3 and 9.1+
    #
    # 9.0.3 still considers invisible blocks when determining camera bounds, so
    # there will be some empty space where the invisible block is for 9.0.3,
    # while 9.1.0 ignores invisible blocks when computing camera bounds.
    pl.camera_position = 'xy'
    mapper.block_attr[2].color = 'blue'
    mapper.block_attr[3].visible = False

    pl.show()


def test_plot_composite_poly_component_norm(multiblock_poly):
    for ii, block in enumerate(multiblock_poly):
        data = block.compute_normals().point_data['Normals']
        data[:, ii] *= 2
        block['data'] = data

    pl = pv.Plotter()
    pl.add_composite(multiblock_poly, scalars='data', cmap='bwr')
    pl.show()


def test_plot_composite_poly_component_single(multiblock_poly):
    for block in multiblock_poly:
        data = block.compute_normals().point_data['Normals']
        block['data'] = data

    pl = pv.Plotter()
    with pytest.raises(ValueError, match='must be nonnegative'):
        pl.add_composite(multiblock_poly, scalars='data', component=-1)
    with pytest.raises(TypeError, match='None or an integer'):
        pl.add_composite(multiblock_poly, scalars='data', component='apple')

    pl.add_composite(multiblock_poly, scalars='data', component=1)
    pl.show()


def test_plot_composite_poly_component_nested_multiblock(multiblock_poly, verify_image_cache):
    verify_image_cache.windows_skip_image_cache = True

    for block in multiblock_poly:
        data = block.compute_normals().point_data['Normals']
        block['data'] = data

    multiblock_poly2 = multiblock_poly.copy()
    for block in multiblock_poly2:
        block.points += np.array([0, 0, 1])

    multimulti = pv.MultiBlock([multiblock_poly, multiblock_poly2])

    pl = pv.Plotter()
    pl.add_composite(multimulti, scalars='data', style='points', clim=[0.99, 1.01], copy_mesh=True)
    pl.add_composite(multimulti, scalars='data', component=1, copy_mesh=True)
    pl.show()


def test_plot_composite_poly_complex(multiblock_poly):
    # add composite data
    for block in multiblock_poly:
        data = np.arange(block.n_points) + np.arange(block.n_points) * 1j
        block['data'] = data

    # make a multi_multi for better coverage
    multi_multi = pv.MultiBlock([multiblock_poly, multiblock_poly])

    # needed to support numpy <1.25
    # needed to support vtk 9.0.3
    # check for removal when support for vtk 9.0.3 is removed
    try:
        ComplexWarning = np.exceptions.ComplexWarning
    except:
        ComplexWarning = np.ComplexWarning

    pl = pv.Plotter()
    with pytest.warns(ComplexWarning, match='Casting complex'):
        pl.add_composite(multi_multi, scalars='data')
    pl.show()


def test_plot_composite_rgba(multiblock_poly):
    # add composite data
    for i, block in enumerate(multiblock_poly):
        rgba_value = np.zeros((block.n_points, 3), dtype=np.uint8)
        rgba_value[:, i] = np.linspace(0, 255, block.n_points)
        block['data'] = rgba_value

    pl = pv.Plotter()
    with pytest.raises(ValueError, match='3/4 in shape'):
        pl.add_composite(multiblock_poly, scalars='all_data', rgba=True)
    pl.add_composite(multiblock_poly, scalars='data', rgba=True)
    pl.show()


def test_plot_composite_bool(multiblock_poly, verify_image_cache):
    verify_image_cache.windows_skip_image_cache = True

    # add in bool data
    for block in multiblock_poly:
        block['scalars'] = np.zeros(block.n_points, dtype=bool)
        block['scalars'][::2] = 1

    pl = pv.Plotter()
    pl.add_composite(multiblock_poly, scalars='scalars')
    pl.show()


def test_export_obj(tmpdir, sphere):
    filename = str(tmpdir.mkdir("tmpdir").join("tmp.obj"))

    pl = pv.Plotter()
    pl.add_mesh(sphere, smooth_shading=True)

    with pytest.raises(ValueError, match='end with ".obj"'):
        pl.export_obj('badfilename')

    pl.export_obj(filename)

    # Check that the object file has been written
    assert Path(filename).exists()

    # Check that when we close the plotter, the adequate error is raised
    pl.close()
    with pytest.raises(RuntimeError, match='This plotter must still have a render window open.'):
        pl.export_obj(filename)


def test_multi_plot_scalars(verify_image_cache):
    verify_image_cache.windows_skip_image_cache = True
    res = 5
    plane = pv.Plane(j_resolution=res, i_resolution=res, direction=(0, 0, -1))
    plane.clear_data()
    kek = np.arange(res + 1)
    kek = np.tile(kek, (res + 1, 1))
    u = kek.flatten().copy()
    v = kek.T.flatten().copy()

    plane.point_data['u'] = u
    plane.point_data['v'] = v

    pl = pv.Plotter(shape=(1, 2))
    pl.subplot(0, 0)
    pl.add_text('"u" point scalars')
    pl.add_mesh(plane, scalars='u', copy_mesh=True)
    pl.subplot(0, 1)
    pl.add_text('"v" point scalars')
    pl.add_mesh(plane, scalars='v', copy_mesh=True)
    pl.show()


def test_bool_scalars(sphere):
    sphere['scalars'] = np.zeros(sphere.n_points, dtype=bool)
    sphere['scalars'][::2] = 1
    plotter = pv.Plotter()
    plotter.add_mesh(sphere)
    plotter.show()


@skip_windows  # because of pbr
@skip_9_1_0  # pbr required
def test_property_pbr(verify_image_cache):
    verify_image_cache.macos_skip_image_cache = True
    prop = pv.Property(interpolation='pbr', metallic=1.0)

    # VTK flipped the Z axis for the cubemap between 9.1 and 9.2
    verify_image_cache.skip = pv.vtk_version_info < (9, 2)
    prop.plot()


def test_tight_square(noise_2d):
    noise_2d.plot(
        window_size=[800, 200],
        show_scalar_bar=False,
        cpos='xy',
        zoom='tight',
    )


@skip_windows_mesa  # due to opacity
def test_plot_cell():
    grid = examples.cells.Tetrahedron()
    examples.plot_cell(grid)


def test_tight_square_padding():
    grid = pv.ImageData(dimensions=(200, 100, 1))
    grid['data'] = np.arange(grid.n_points)
    pl = pv.Plotter(window_size=(150, 150))
    pl.add_mesh(grid, show_scalar_bar=False)
    pl.camera_position = 'xy'
    pl.camera.tight(padding=0.05)
    # limit to widest dimension
    assert np.allclose(pl.window_size, [150, 75])
    pl.show()


def test_tight_tall():
    grid = pv.ImageData(dimensions=(100, 200, 1))
    grid['data'] = np.arange(grid.n_points)
    pl = pv.Plotter(window_size=(150, 150))
    pl.add_mesh(grid, show_scalar_bar=False)
    pl.camera_position = 'xy'
    with pytest.raises(ValueError, match='can only be "tight"'):
        pl.camera.zoom('invalid')
    pl.camera.tight()
    # limit to widest dimension
    assert np.allclose(pl.window_size, [75, 150], rtol=1)
    pl.show()


def test_tight_wide():
    grid = pv.ImageData(dimensions=(200, 100, 1))
    grid['data'] = np.arange(grid.n_points)
    pl = pv.Plotter(window_size=(150, 150))
    pl.add_mesh(grid, show_scalar_bar=False)
    pl.camera_position = 'xy'
    pl.camera.tight()
    # limit to widest dimension
    assert np.allclose(pl.window_size, [150, 75])
    pl.show()


@pytest.mark.parametrize('view', ['xy', 'yx', 'xz', 'zx', 'yz', 'zy'])
@pytest.mark.parametrize('negative', [False, True])
def test_tight_direction(view, negative, colorful_tetrahedron):
    """Test camera.tight() with various views like xy."""

    pl = pv.Plotter()
    pl.add_mesh(colorful_tetrahedron, scalars="colors", rgb=True, preference="cell")
    pl.camera.tight(view=view, negative=negative)
    pl.add_axes()
    pl.show()


def test_tight_multiple_objects():
    pl = pv.Plotter()
    pl.add_mesh(
        pv.Cone(center=(0.0, -2.0, 0.0), direction=(0.0, -1.0, 0.0), height=1.0, radius=1.0),
    )
    pl.add_mesh(pv.Sphere(center=(0.0, 0.0, 0.0)))
    pl.camera.tight()
    pl.add_axes()
    pl.show()


def test_backface_params():
    mesh = pv.ParametricCatalanMinimal()

    with pytest.raises(TypeError, match="pyvista.Property or a dict"):
        mesh.plot(backface_params="invalid")

    params = dict(color="blue", smooth_shading=True)
    backface_params = dict(color="red", specular=1.0, specular_power=50.0)
    backface_prop = pv.Property(**backface_params)

    # check Property can be passed
    pl = pv.Plotter()
    pl.add_mesh(mesh, **params, backface_params=backface_prop)
    pl.close()

    # check and cache dict
    pl = pv.Plotter()
    pl.add_mesh(mesh, **params, backface_params=backface_params)
    pl.view_xz()
    pl.show()


def test_remove_bounds_axes(sphere):
    pl = pv.Plotter()
    pl.add_mesh(sphere)
    actor = pl.show_bounds(grid='front', location='outer')
    assert isinstance(actor, vtk.vtkActor)
    pl.remove_bounds_axes()
    pl.show()


@skip_9_1_0
def test_charts_sin():
    x = np.linspace(0, 2 * np.pi, 20)
    y = np.sin(x)
    chart = pv.Chart2D()
    chart.scatter(x, y)
    chart.line(x, y, 'r')
    chart.show()


def test_lookup_table(verify_image_cache):
    lut = pv.LookupTable('viridis')
    lut.n_values = 8
    lut.below_range_color = 'black'
    lut.above_range_color = 'grey'
    lut.nan_color = 'r'
    lut.nan_opacity = 0.5

    # There are minor variations within 9.0.3 that slightly invalidate the
    # image cache.
    verify_image_cache.skip = pv.vtk_version_info == (9, 0, 3)
    lut.plot()


def test_lookup_table_nan_hidden(verify_image_cache):
    lut = pv.LookupTable('viridis')
    lut.n_values = 8
    lut.below_range_color = 'black'
    lut.above_range_color = 'grey'
    lut.nan_opacity = 0

    # There are minor variations within 9.0.3 that slightly invalidate the
    # image cache.
    verify_image_cache.skip = pv.vtk_version_info == (9, 0, 3)
    lut.plot()


def test_lookup_table_above_below_opacity(verify_image_cache):
    lut = pv.LookupTable('viridis')
    lut.n_values = 8
    lut.below_range_color = 'blue'
    lut.below_range_opacity = 0.5
    lut.above_range_color = 'green'
    lut.above_range_opacity = 0.5
    lut.nan_color = 'r'
    lut.nan_opacity = 0.5

    # There are minor variations within 9.0.3 that slightly invalidate the
    # image cache.
    verify_image_cache.skip = pv.vtk_version_info == (9, 0, 3)
    lut.plot()


def test_plot_nan_color(uniform):
    arg = uniform.active_scalars < uniform.active_scalars.mean()
    uniform.active_scalars[arg] = np.nan
    # NaN values should be hidden
    pl = pv.Plotter()
    pl.add_mesh(uniform, nan_opacity=0)
    pl.enable_depth_peeling()
    pl.show()
    # nan annotation should appear on scalar bar
    pl = pv.Plotter()
    pl.add_mesh(
        uniform,
        nan_opacity=0.5,
        nan_color='green',
        scalar_bar_args=dict(nan_annotation=True),
    )
    pl.enable_depth_peeling()
    pl.show()


def test_plot_above_below_color(uniform):
    mean = uniform.active_scalars.mean()
    clim = (mean - mean / 2, mean + mean / 2)

    lut = pv.LookupTable('viridis')
    lut.n_values = 8
    lut.below_range_color = 'blue'
    lut.below_range_opacity = 0.5
    lut.above_range_color = 'green'
    lut.above_range_opacity = 0.5
    lut.scalar_range = clim

    pl = pv.Plotter()
    pl.add_mesh(uniform, cmap=lut, scalar_bar_args={'above_label': '', 'below_label': ''})
    pl.enable_depth_peeling()
    pl.show()


def test_plotter_lookup_table(sphere, verify_image_cache):
    # Image regression test fails within OSMesa on Windows
    verify_image_cache.windows_skip_image_cache = True

    lut = pv.LookupTable('Reds')
    lut.n_values = 3
    lut.scalar_range = (sphere.points[:, 2].min(), sphere.points[:, 2].max())
    sphere.plot(scalars=sphere.points[:, 2], cmap=lut)


@skip_windows_mesa  # due to opacity
def test_plotter_volume_lookup_table(uniform):
    lut = pv.LookupTable()
    lut.alpha_range = (0, 1)
    pl = pv.Plotter()
    pl.add_volume(uniform, scalars='Spatial Point Data', cmap=lut)
    pl.show()


@skip_windows_mesa  # due to opacity
def test_plotter_volume_add_scalars(uniform):
    uniform.clear_data()
    pl = pv.Plotter()
    pl.add_volume(uniform, scalars=uniform.z, show_scalar_bar=False)
    pl.show()


@skip_windows_mesa  # due to opacity
def test_plotter_volume_add_scalars_log_scale(uniform):
    uniform.clear_data()
    pl = pv.Plotter()

    # for below zero to trigger the edge case
    scalars = uniform.z - 0.01
    assert any(scalars < 0), 'need negative values to test log_scale entrirely'
    pl.add_volume(uniform, scalars=scalars, show_scalar_bar=True, log_scale=True)
    pl.show()


def test_plot_actor(sphere):
    pl = pv.Plotter()
    actor = pl.add_mesh(sphere, lighting=False, color='b', show_edges=True)
    actor.plot()


def test_wireframe_color(sphere):
    sphere.plot(lighting=False, color='b', style='wireframe')


@pytest.mark.parametrize('direction', ['xy', 'yx', 'xz', 'zx', 'yz', 'zy'])
@pytest.mark.parametrize('negative', [False, True])
def test_view_xyz(direction, negative, colorful_tetrahedron):
    """Test various methods like view_xy."""

    pl = pv.Plotter()
    pl.add_mesh(colorful_tetrahedron, scalars="colors", rgb=True, preference="cell")
    getattr(pl, f"view_{direction}")(negative=negative)
    pl.add_axes()
    pl.show()


@skip_windows
def test_plot_points_gaussian(sphere):
    sphere.plot(
        color='r',
        style='points_gaussian',
        render_points_as_spheres=False,
        point_size=20,
        opacity=0.5,
    )


@skip_windows
def test_plot_points_gaussian_scalars(sphere):
    sphere.plot(
        scalars=sphere.points[:, 2],
        style='points_gaussian',
        render_points_as_spheres=False,
        point_size=20,
        opacity=0.5,
        show_scalar_bar=False,
    )


@skip_windows
def test_plot_points_gaussian_as_spheres(sphere):
    sphere.plot(
        color='b',
        style='points_gaussian',
        render_points_as_spheres=True,
        emissive=True,
        point_size=20,
        opacity=0.5,
    )


@skip_windows
def test_plot_points_gaussian_scale(sphere):
    sphere["z"] = sphere.points[:, 2] * 0.1
    pl = pv.Plotter()
    actor = pl.add_mesh(
        sphere,
        style='points_gaussian',
        render_points_as_spheres=True,
        emissive=False,
        show_scalar_bar=False,
    )
    actor.mapper.scale_array = 'z'
    pl.view_xz()
    pl.show()


@skip_windows_mesa  # due to opacity
def test_plot_show_vertices(sphere, hexbeam, multiblock_all):
    sphere.plot(
        color='w',
        show_vertices=True,
        point_size=20,
        lighting=False,
        render_points_as_spheres=True,
        vertex_style='points',
        vertex_opacity=0.1,
        vertex_color='b',
    )

    hexbeam.plot(
        color='w',
        opacity=0.5,
        show_vertices=True,
        point_size=20,
        lighting=True,
        render_points_as_spheres=True,
        vertex_style='points',
        vertex_color='r',
    )

    multiblock_all.plot(
        color='w',
        show_vertices=True,
        point_size=3,
        render_points_as_spheres=True,
    )


def test_remove_vertices_actor(sphere):
    # Test remove by name
    pl = pv.Plotter()
    pl.add_mesh(
        sphere,
        color='w',
        show_vertices=True,
        point_size=20,
        lighting=False,
        vertex_style='points',
        vertex_color='b',
        name='sphere',
    )
    pl.remove_actor('sphere')
    pl.show()
    # Test remove by Actor
    pl = pv.Plotter()
    actor = pl.add_mesh(
        sphere,
        color='w',
        show_vertices=True,
        point_size=20,
        lighting=False,
        vertex_style='points',
        vertex_color='b',
        name='sphere',
    )
    pl.remove_actor(actor)
    pl.show()


@skip_windows
def test_add_point_scalar_labels_fmt():
    mesh = examples.load_uniform().slice()
    p = pv.Plotter()
    p.add_mesh(mesh, scalars="Spatial Point Data", show_edges=True)
    p.add_point_scalar_labels(mesh, "Spatial Point Data", point_size=20, font_size=36, fmt='%.3f')
    p.camera_position = [(7, 4, 5), (4.4, 7.0, 7.2), (0.8, 0.5, 0.25)]
    p.show()


def test_plot_individual_cell(hexbeam):
    hexbeam.get_cell(0).plot(color='b')


def test_add_point_scalar_labels_list():
    plotter = pv.Plotter()

    points = np.array([[0, 0, 0], [1, 0, 0], [0, 1, 0], [1, 1, 0], [0.5, 0.5, 0.5], [1, 1, 1]])
    labels = [0.0, 1.0, 2.0, 3.0, 4.0, 5.0]

    with pytest.raises(TypeError):
        plotter.add_point_scalar_labels(points=False, labels=labels)
    with pytest.raises(TypeError):
        plotter.add_point_scalar_labels(points=points, labels=False)

    plotter.add_point_scalar_labels(points, labels)
    plotter.show()


def test_plot_algorithm_cone():
    algo = pv.ConeSource()
    algo.SetResolution(10)

    pl = pv.Plotter()
    pl.add_mesh(algo, color='red')
    pl.show(auto_close=False)
    # Use low resolution so it appears in image regression tests easily
    algo.SetResolution(3)
    pl.show()

    # Bump resolution and plot with silhouette
    algo.SetResolution(8)
    pl = pv.Plotter()
    pl.add_mesh(algo, color='red', silhouette=True)
    pl.show()


@skip_windows_mesa
def test_plot_algorithm_scalars():
    name, name2 = 'foo', 'bar'
    mesh = pv.Wavelet()
    mesh.point_data[name] = np.arange(mesh.n_points)
    mesh.cell_data[name2] = np.arange(mesh.n_cells)
    assert mesh.active_scalars_name != name
    assert mesh.active_scalars_name != name2

    alg = vtk.vtkGeometryFilter()
    alg.SetInputDataObject(mesh)

    pl = pv.Plotter()
    pl.add_mesh(alg, scalars=name)
    pl.show()

    pl = pv.Plotter()
    pl.add_mesh(alg, scalars=name2)
    pl.show()


def test_algorithm_add_points():
    algo = vtk.vtkRTAnalyticSource()

    pl = pv.Plotter()
    pl.add_points(algo)
    pl.show()


@skip_9_1_0
def test_algorithm_add_point_labels():
    algo = pv.ConeSource()
    elev = vtk.vtkElevationFilter()
    elev.SetInputConnection(algo.GetOutputPort())
    elev.SetLowPoint(0, 0, -1)
    elev.SetHighPoint(0, 0, 1)

    pl = pv.Plotter()
    pl.add_point_labels(elev, 'Elevation', always_visible=False)
    pl.show()


@skip_9_1_0
def test_pointset_to_polydata_algorithm(pointset):
    alg = vtk.vtkElevationFilter()
    alg.SetInputDataObject(pointset)

    pl = pv.Plotter()
    pl.add_mesh(alg, scalars='Elevation')
    pl.show()

    assert isinstance(alg.GetOutputDataObject(0), vtk.vtkPointSet)


def test_add_ids_algorithm():
    algo = vtk.vtkCubeSource()

    alg = algorithms.add_ids_algorithm(algo)

    pl = pv.Plotter()
    pl.add_mesh(alg, scalars='point_ids')
    pl.show()

    pl = pv.Plotter()
    pl.add_mesh(alg, scalars='cell_ids')
    pl.show()

    result = pv.wrap(alg.GetOutputDataObject(0))
    assert 'point_ids' in result.point_data
    assert 'cell_ids' in result.cell_data


@skip_windows_mesa
def test_plot_volume_rgba(uniform):
    with pytest.raises(ValueError, match='dimensions'):
        uniform.plot(volume=True, scalars=np.empty((uniform.n_points, 1, 1)))

    scalars = uniform.points - (uniform.origin)
    scalars /= scalars.max()
    scalars = np.hstack((scalars, scalars[::-1, -1].reshape(-1, 1) ** 2))
    scalars *= 255

    with pytest.raises(ValueError, match='datatype'):
        uniform.plot(volume=True, scalars=scalars)

    scalars = scalars.astype(np.uint8)
    uniform.plot(volume=True, scalars=scalars)

    pl = pv.Plotter()
    with pytest.warns(UserWarning, match='Ignoring custom opacity'):
        pl.add_volume(uniform, scalars=scalars, opacity='sigmoid_10')
    pl.show()


def test_plot_window_size_context(sphere):
    pl = pv.Plotter()
    pl.add_mesh(pv.Cube())
    with pl.window_size_context((200, 200)):
        pl.show()

    pl.close()
    with pytest.warns(UserWarning, match='Attempting to set window_size'):
        with pl.window_size_context((200, 200)):
            pass


def test_color_cycler():
    pv.global_theme.color_cycler = 'default'
    pl = pv.Plotter()
    a0 = pl.add_mesh(pv.Cone(center=(0, 0, 0)))
    a1 = pl.add_mesh(pv.Cube(center=(1, 0, 0)))
    a2 = pl.add_mesh(pv.Sphere(center=(1, 1, 0)))
    a3 = pl.add_mesh(pv.Cylinder(center=(0, 1, 0)))
    pl.show()
    assert a0.prop.color.hex_rgb == matplotlib_default_colors[0]
    assert a1.prop.color.hex_rgb == matplotlib_default_colors[1]
    assert a2.prop.color.hex_rgb == matplotlib_default_colors[2]
    assert a3.prop.color.hex_rgb == matplotlib_default_colors[3]

    pv.global_theme.color_cycler = ['red', 'green', 'blue']
    pl = pv.Plotter()
    a0 = pl.add_mesh(pv.Cone(center=(0, 0, 0)))  # red
    a1 = pl.add_mesh(pv.Cube(center=(1, 0, 0)))  # green
    a2 = pl.add_mesh(pv.Sphere(center=(1, 1, 0)))  # blue
    a3 = pl.add_mesh(pv.Cylinder(center=(0, 1, 0)))  # red again
    pl.show()

    assert a0.prop.color.name == 'red'
    assert a1.prop.color.name == 'green'
    assert a2.prop.color.name == 'blue'
    assert a3.prop.color.name == 'red'

    # Make sure all solid color matching theme default again
    pv.global_theme.color_cycler = None
    pl = pv.Plotter()
    a0 = pl.add_mesh(pv.Cone(center=(0, 0, 0)))
    a1 = pl.add_mesh(pv.Cube(center=(1, 0, 0)))
    pl.show()

    assert a0.prop.color.hex_rgb == pv.global_theme.color.hex_rgb
    assert a1.prop.color.hex_rgb == pv.global_theme.color.hex_rgb

    pl = pv.Plotter()
    with pytest.raises(ValueError):  # noqa: PT011
        pl.set_color_cycler('foo')
    with pytest.raises(TypeError):
        pl.set_color_cycler(5)


def test_plotter_render_callback():
    n_ren = [0]

    def callback(this_pl):
        assert isinstance(this_pl, pv.Plotter)
        n_ren[0] += 1

    pl = pv.Plotter()
    pl.add_on_render_callback(callback, render_event=True)
    assert len(pl._on_render_callbacks) == 0
    pl.add_on_render_callback(callback, render_event=False)
    assert len(pl._on_render_callbacks) == 1
    pl.show()
    assert n_ren[0] == 1  # if two, render_event not respected
    pl.clear_on_render_callbacks()
    assert len(pl._on_render_callbacks) == 0


def test_plot_texture_alone(texture):
    """Test plotting directly from the Texture class."""
    texture.plot()


def test_plot_texture_flip_x(texture):
    """Test Texture.flip_x."""
    texture.flip_x().plot()


def test_plot_texture_flip_y(texture):
    """Test Texture.flip_y."""
    texture.flip_y().plot()


@pytest.mark.needs_vtk_version(9, 2, 0)
@pytest.mark.skipif(CI_WINDOWS, reason="Windows CI testing segfaults on pbr")
@pytest.mark.skipif(pv.vtk_version_info >= (9, 3), reason="This is broken on VTK 9.3")
def test_plot_cubemap_alone(cubemap):
    """Test plotting directly from the Texture class."""
    cubemap.plot()


@pytest.mark.skipif(
    uses_egl(),
    reason="Render window will be current with offscreen builds of VTK.",
)
def test_not_current(verify_image_cache):
    verify_image_cache.skip = True

    pl = pv.Plotter()
    assert not pl.render_window.IsCurrent()
    with pytest.raises(RenderWindowUnavailable, match='current'):
        pl._check_has_ren_win()
    pl.show(auto_close=False)
    pl._make_render_window_current()
    pl._check_has_ren_win()
    pl.close()


@pytest.mark.parametrize('name', ['default', 'all', 'matplotlib', 'warm'])
def test_color_cycler_names(name):
    pl = pv.Plotter()
    pl.set_color_cycler(name)
    a0 = pl.add_mesh(pv.Cone(center=(0, 0, 0)))
    a1 = pl.add_mesh(pv.Cube(center=(1, 0, 0)))
    a2 = pl.add_mesh(pv.Sphere(center=(1, 1, 0)))
    a3 = pl.add_mesh(pv.Cylinder(center=(0, 1, 0)))
    pl.show()
    assert a0.prop.color.hex_rgb != pv.global_theme.color.hex_rgb
    assert a1.prop.color.hex_rgb != pv.global_theme.color.hex_rgb
    assert a2.prop.color.hex_rgb != pv.global_theme.color.hex_rgb
    assert a3.prop.color.hex_rgb != pv.global_theme.color.hex_rgb


def test_scalar_bar_actor_removal(sphere):
    # verify that when removing an actor we also remove the
    # corresponding scalar bar

    sphere['scalars'] = sphere.points[:, 2]

    pl = pv.Plotter()
    actor = pl.add_mesh(sphere, show_scalar_bar=True)
    assert list(pl.scalar_bars.keys()) == ['scalars']
    pl.remove_actor(actor)
    assert len(pl.scalar_bars) == 0
    pl.show()


def test_update_scalar_bar_range(sphere):
    sphere['z'] = sphere.points[:, 2]
    minmax = sphere.bounds[2:4]  # ymin, ymax
    pl = pv.Plotter()
    pl.add_mesh(sphere, scalars='z')

    # automatic mapper lookup works
    pl.update_scalar_bar_range(minmax)
    # named mapper lookup works
    pl.update_scalar_bar_range(minmax, name='z')
    # missing name raises
    with pytest.raises(ValueError, match='not valid/not found in this plotter'):
        pl.update_scalar_bar_range(minmax, name='invalid')
    pl.show()


def test_add_remove_scalar_bar(sphere):
    """Verify a scalar bar can be added and removed."""
    pl = pv.Plotter()
    pl.add_mesh(sphere, scalars=sphere.points[:, 2], show_scalar_bar=False)

    # verify that the number of slots is restored
    init_slots = len(pl._scalar_bar_slots)
    pl.add_scalar_bar(interactive=True)
    pl.remove_scalar_bar()
    assert len(pl._scalar_bar_slots) == init_slots
    pl.show()


<<<<<<< HEAD
@pytest.mark.parametrize('normalized_mode', [True, False])
def test_axes_geometry_normalized_mode(normalized_mode):
    total_length = 1.5
    tip_length = 0.5
    mesh = pv.AxesGeometrySource(
        normalized_mode=normalized_mode,
        tip_length=tip_length,
        total_length=total_length,
    ).output

    _, x_max, _, y_max, _, z_max = mesh.bounds
    assert x_max == total_length
    assert y_max == total_length
    assert z_max == total_length

    pl = pv.Plotter()
    pl.add_mesh(mesh)
    pl.enable_parallel_projection()
    pl.show_bounds()
    pl.view_xy()
    pl.show()


=======
>>>>>>> 196619da
@pytest.mark.parametrize('geometry_type', [*pv.AxesGeometrySource.GEOMETRY_TYPES, 'custom'])
def test_axes_geometry_shaft_type_tip_type(geometry_type):
    if geometry_type == 'custom':
        geometry_type = pv.ParametricConicSpiral()
    pv.AxesGeometrySource(
        shaft_length=0.4,
        shaft_radius=0.05,
        tip_radius=0.1,
        shaft_type=geometry_type,
        tip_type=geometry_type,
    ).output.plot()


<<<<<<< HEAD
def test_axes_assembly():
    pl = pv.Plotter()
    axes = pv.AxesAssembly()
    pl.add_actor(axes)
    pl.show()


def _direction_vectors():
    return pv.Prop3D.orientation_to_direction_vectors((10, 20, 30))


@pytest.mark.parametrize(
    'test_kwargs',
    [
        {},
        dict(position=(-0.5, -0.5, 1)),
        dict(direction_vectors=_direction_vectors()),
        dict(position=(-0.5, -0.5, 1), direction_vectors=_direction_vectors()),
    ],
    ids=[
        'default',
        'position',
        'direction_vectors',
        'position_and_direction',
    ],
)
def test_add_axes_marker(test_kwargs):
    plot = pv.Plotter()
    plot.add_axes_marker(**test_kwargs)

    if test_kwargs:
        # Add a second marker at the origin for visual reference
        plot.add_axes_marker(
            x_color='black',
            y_color='black',
            z_color='black',
            show_labels=False,
        )
    plot.show()


=======
>>>>>>> 196619da
def test_axes_actor_default_colors():
    axes = pv.AxesActor()
    axes.shaft_type = pv.AxesActor.ShaftType.CYLINDER

    plot = pv.Plotter()
    plot.add_actor(axes)
    plot.camera.zoom(1.5)
    plot.show()


def test_axes_actor_properties():
    axes = pv.Axes()
    axes_actor = axes.axes_actor
    axes_actor.shaft_type = pv.AxesActor.ShaftType.CYLINDER
    axes_actor.tip_type = pv.AxesActor.TipType.SPHERE
    axes_actor.x_label = 'U'
    axes_actor.y_label = 'V'
    axes_actor.z_label = 'W'

    # Test actor properties using color
    x_color = (1.0, 0.0, 1.0)  # magenta
    y_color = (1.0, 1.0, 0.0)  # yellow
    z_color = (0.0, 1.0, 1.0)  # cyan

    axes_actor.x_axis_shaft_properties.color = x_color
    axes_actor.x_axis_tip_properties.color = x_color

    axes_actor.y_axis_shaft_properties.color = y_color
    axes_actor.y_axis_tip_properties.color = y_color

    axes_actor.z_axis_shaft_properties.color = z_color
    axes_actor.z_axis_tip_properties.color = z_color

    plot = pv.Plotter()
    plot.add_actor(axes_actor)
    plot.camera.zoom(1.5)
    plot.show()


def test_show_bounds_no_labels():
    plotter = pv.Plotter()
    plotter.add_mesh(pv.Cone())
    plotter.show_bounds(
        grid='back',
        location='outer',
        ticks='both',
        show_xlabels=False,
        show_ylabels=False,
        show_zlabels=False,
        xtitle='Easting',
        ytitle='Northing',
        ztitle='Elevation',
    )
    plotter.camera_position = [(1.97, 1.89, 1.66), (0.05, -0.05, 0.00), (-0.36, -0.36, 0.85)]
    plotter.show()


def test_show_bounds_n_labels():
    plotter = pv.Plotter()
    plotter.add_mesh(pv.Cone())
    plotter.show_bounds(
        grid='back',
        location='outer',
        ticks='both',
        n_xlabels=2,
        n_ylabels=2,
        n_zlabels=2,
        xtitle='Easting',
        ytitle='Northing',
        ztitle='Elevation',
    )
    plotter.camera_position = [(1.97, 1.89, 1.66), (0.05, -0.05, 0.00), (-0.36, -0.36, 0.85)]
    plotter.show()


@skip_lesser_9_3_X
def test_radial_gradient_background():
    plotter = pv.Plotter()
    plotter.set_background('white', right='black')
    plotter.show()

    plotter = pv.Plotter()
    plotter.set_background('white', side='black')
    plotter.show()

    plotter = pv.Plotter()
    plotter.set_background('white', corner='black')
    plotter.show()

    plotter = pv.Plotter()
    with pytest.raises(ValueError):  # noqa: PT011
        plotter.set_background('white', top='black', right='black')


def test_no_empty_meshes():
    pl = pv.Plotter()
    with pytest.raises(ValueError, match='Empty meshes'):
        pl.add_mesh(pv.PolyData())


@pytest.mark.skipif(CI_WINDOWS, reason="Windows CI testing fatal exception: access violation")
def test_voxelize_volume():
    mesh = examples.download_cow()
    cpos = [(15, 3, 15), (0, 0, 0), (0, 0, 0)]

    # Create an equal density voxel volume and plot the result.
    vox = pv.voxelize_volume(mesh, density=0.15)
    vox.plot(scalars='InsideMesh', show_edges=True, cpos=cpos)

    # Create a voxel volume from unequal density dimensions and plot result.
    vox = pv.voxelize_volume(mesh, density=[0.15, 0.15, 0.5])
    vox.plot(scalars='InsideMesh', show_edges=True, cpos=cpos)


def test_enable_custom_trackball_style():
    def setup_plot():
        mesh = pv.Cube()
        mesh["face_id"] = np.arange(6)
        pl = pv.Plotter()
        # mostly use the settings from `enable_2d_style`
        # but also test environment_rotate
        pl.enable_custom_trackball_style(
            left="pan",
            middle="spin",
            right="dolly",
            shift_left="dolly",
            control_left="spin",
            shift_middle="dolly",
            control_middle="pan",
            shift_right="environment_rotate",
            control_right="rotate",
        )
        pl.enable_parallel_projection()
        pl.add_mesh(mesh, scalars="face_id", show_scalar_bar=False)
        return pl

    # baseline, image
    pl = setup_plot()
    pl.show()

    start = (100, 100)
    pan = rotate = env_rotate = (150, 150)
    spin = (100, 150)
    dolly = (100, 25)

    # Compare all images to baseline
    # - Panning moves up and left
    # - Spinning rotates while fixing the view direction
    # - Dollying zooms out
    # - Rotating rotates freely without fixing view direction

    # left click pans, image 1
    pl = setup_plot()
    pl.show(auto_close=False)
    pl.iren._mouse_left_button_press(*start)
    pl.iren._mouse_left_button_release(*pan)
    pl.close()

    # middle click spins, image 2
    pl = setup_plot()
    pl.show(auto_close=False)
    pl.iren._mouse_middle_button_press(*start)
    pl.iren._mouse_middle_button_release(*spin)
    pl.close()

    # right click dollys, image 3
    pl = setup_plot()
    pl.show(auto_close=False)
    pl.iren._mouse_right_button_press(*start)
    pl.iren._mouse_right_button_release(*dolly)
    pl.close()

    # ctrl left click spins, image 4
    pl = setup_plot()
    pl.show(auto_close=False)
    pl.iren._control_key_press()
    pl.iren._mouse_left_button_press(*start)
    pl.iren._mouse_left_button_release(*spin)
    pl.iren._control_key_release()
    pl.close()

    # shift left click dollys, image 5
    pl = setup_plot()
    pl.show(auto_close=False)
    pl.iren._shift_key_press()
    pl.iren._mouse_left_button_press(*start)
    pl.iren._mouse_left_button_release(*dolly)
    pl.iren._shift_key_release()
    pl.close()

    # ctrl middle click pans, image 6
    pl = setup_plot()
    pl.show(auto_close=False)
    pl.iren._control_key_press()
    pl.iren._mouse_middle_button_press(*start)
    pl.iren._mouse_middle_button_release(*pan)
    pl.iren._control_key_release()
    pl.close()

    # shift middle click dollys, image 7
    pl = setup_plot()
    pl.show(auto_close=False)
    pl.iren._shift_key_press()
    pl.iren._mouse_middle_button_press(*start)
    pl.iren._mouse_middle_button_release(*dolly)
    pl.iren._shift_key_release()
    pl.close()

    # ctrl right click rotates, image 8
    pl = setup_plot()
    pl.show(auto_close=False)
    pl.iren._control_key_press()
    pl.iren._mouse_right_button_press(*start)
    pl.iren._mouse_right_button_release(*rotate)
    pl.iren._control_key_release()
    pl.close()

    # shift right click environment rotate, image 9
    # does nothing here
    pl = setup_plot()
    pl.show(auto_close=False)
    pl.iren._shift_key_press()
    pl.iren._mouse_right_button_press(*start)
    pl.iren._mouse_right_button_release(*env_rotate)
    pl.iren._shift_key_release()
    pl.close()


def test_create_axes_orientation_box():
    actor = pv.create_axes_orientation_box(
        line_width=4,
        text_scale=0.53,
        edge_color='red',
        x_color='k',
        y_color=None,
        z_color=None,
        xlabel='X',
        ylabel='Y',
        zlabel='Z',
        color_box=False,
        labels_off=False,
        opacity=1.0,
        show_text_edges=True,
    )
    plotter = pv.Plotter()
    _ = plotter.add_actor(actor)
    plotter.show()


_TypeType = TypeVar('_TypeType', bound=type)


def _get_module_members(module: ModuleType, typ: _TypeType) -> dict[str, _TypeType]:
    """Get all members of a specified type which are defined locally inside a module."""

    def is_local(obj):
        return type(obj) is typ and obj.__module__ == module.__name__

    return dict(inspect.getmembers(module, predicate=is_local))


def _get_module_functions(module: ModuleType):
    """Get all functions defined locally inside a module."""
    return _get_module_members(module, typ=FunctionType)


def _get_default_kwargs(call: Callable) -> dict[str, Any]:
    """Get all args/kwargs and their default value"""
    params = dict(inspect.signature(call).parameters)
    # Get default value for positional or keyword args
    return {
        key: val.default
        for key, val in params.items()
        if val.kind is inspect.Parameter.POSITIONAL_OR_KEYWORD
    }


def _has_param(call: Callable, param: str) -> bool:
    kwargs = _get_default_kwargs(call)
    if param in kwargs:
        # Param is valid if it is explicitly named in function signature
        return True
    else:
        # Try adding param as a new kwarg
        kwargs[param] = None
        try:
            call(**kwargs)
        except BaseException as ex:
            # Param is not valid only if a kwarg TypeError is raised
            return not ("TypeError" in repr(ex) and "unexpected keyword argument" in repr(ex))
        else:
            return True


def _get_default_param_value(call: Callable, param: str) -> Any:
    return _get_default_kwargs(call)[param]


def _generate_direction_object_functions() -> ItemsView[str, FunctionType]:
    """Generate a list of geometric or parametric object functions which have a direction."""
    geo_functions = _get_module_functions(pv.core.geometric_objects)
    para_functions = _get_module_functions(pv.core.parametric_objects)
    functions: dict[str, FunctionType] = {**geo_functions, **para_functions}

    # Only keep functions with capitalized first letter
    # Only keep functions which accept `normal` or `direction` param
    functions = {
        name: func
        for name, func in functions.items()
        if name[0].isupper() and (_has_param(func, 'direction') or _has_param(func, 'normal'))
    }
    # Add a separate test for vtk < 9.3
    functions['Capsule_legacy'] = functions['Capsule']
    actual_names = functions.keys()
    expected_names = [
        'Arrow',
        'Capsule',
        'Capsule_legacy',
        'CircularArcFromNormal',
        'Cone',
        'Cylinder',
        'CylinderStructured',
        'Disc',
        'ParametricBohemianDome',
        'ParametricBour',
        'ParametricBoy',
        'ParametricCatalanMinimal',
        'ParametricConicSpiral',
        'ParametricCrossCap',
        'ParametricDini',
        'ParametricEllipsoid',
        'ParametricEnneper',
        'ParametricFigure8Klein',
        'ParametricHenneberg',
        'ParametricKlein',
        'ParametricKuen',
        'ParametricMobius',
        'ParametricPluckerConoid',
        'ParametricPseudosphere',
        'ParametricRandomHills',
        'ParametricRoman',
        'ParametricSuperEllipsoid',
        'ParametricSuperToroid',
        'ParametricTorus',
        'Plane',
        'Polygon',
        'SolidSphere',
        'SolidSphereGeneric',
        'Sphere',
        'Text3D',
    ]

    assert sorted(actual_names) == sorted(expected_names)
    return functions.items()


def pytest_generate_tests(metafunc):
    """Generate parametrized tests."""
    if 'direction_obj_test_case' in metafunc.fixturenames:
        functions = _generate_direction_object_functions()
        positive_cases = [(name, func, 'pos') for name, func in functions]
        negative_cases = [(name, func, 'neg') for name, func in functions]
        test_cases = [*positive_cases, *negative_cases]

        # Name test cases using object name and direction
        ids = [f"{case[0]}-{case[2]}" for case in test_cases]
        metafunc.parametrize('direction_obj_test_case', test_cases, ids=ids)


def test_direction_objects(direction_obj_test_case):
    name, func, direction = direction_obj_test_case
    positive_dir = direction == 'pos'

    # Add required args if needed
    kwargs = {}
    if name == 'CircularArcFromNormal':
        kwargs['center'] = (0, 0, 0)
    elif name == 'Text3D':
        kwargs['string'] = 'Text3D'

    # Test Capsule separately based on vtk version
    if 'Capsule' in name:
        legacy_vtk = pv.vtk_version_info < (9, 3)
        if legacy_vtk and 'legacy' not in name or not legacy_vtk and 'legacy' in name:
            pytest.xfail(
                'Test capsule separately for different vtk versions. Expected to fail if testing with wrong version.',
            )

    direction_param_name = None

    def _create_object(_direction=None):
        nonlocal direction_param_name
        try:
            # Create using `direction` param
            direction_param_name = 'direction'
            obj = func(**kwargs) if _direction is None else func(direction=_direction, **kwargs)

        except TypeError:
            # Create using `normal` param
            direction_param_name = 'normal'
            obj = func(**kwargs) if _direction is None else func(normal=_direction, **kwargs)

        # Add scalars tied to point IDs as visual markers of object orientation
        scalars = np.arange(obj.n_points)
        obj['scalars'] = scalars % 32

        return obj

    text_kwargs = dict(font_size=10)
    axes_kwargs = dict(viewport=(0, 0, 1.0, 1.0))

    plot = pv.Plotter(shape=(2, 2))

    plot.subplot(0, 0)
    plot.add_mesh(_create_object())
    plot.add_text(name, **text_kwargs)
    plot.add_axes()

    direction = (1, 0, 0) if positive_dir else (-1, 0, 0)
    obj = _create_object(_direction=direction)
    plot.subplot(1, 0)
    plot.add_mesh(obj)
    plot.add_text(f"{direction_param_name}={direction}", **text_kwargs)
    plot.view_yz()
    plot.add_axes(**axes_kwargs)

    direction = (0, 1, 0) if positive_dir else (0, -1, 0)
    obj = _create_object(_direction=direction)
    plot.subplot(1, 1)
    plot.add_mesh(obj)
    plot.add_text(f"{direction_param_name}={direction}", **text_kwargs)
    plot.view_zx()
    plot.add_axes(**axes_kwargs)

    direction = (0, 0, 1) if positive_dir else (0, 0, -1)
    obj = _create_object(_direction=direction)
    plot.subplot(0, 1)
    plot.add_mesh(obj)
    plot.add_text(f"{direction_param_name}={direction}", **text_kwargs)
    plot.view_xy()
    plot.add_axes(**axes_kwargs)

    plot.show()<|MERGE_RESOLUTION|>--- conflicted
+++ resolved
@@ -3992,32 +3992,6 @@
     pl.show()
 
 
-<<<<<<< HEAD
-@pytest.mark.parametrize('normalized_mode', [True, False])
-def test_axes_geometry_normalized_mode(normalized_mode):
-    total_length = 1.5
-    tip_length = 0.5
-    mesh = pv.AxesGeometrySource(
-        normalized_mode=normalized_mode,
-        tip_length=tip_length,
-        total_length=total_length,
-    ).output
-
-    _, x_max, _, y_max, _, z_max = mesh.bounds
-    assert x_max == total_length
-    assert y_max == total_length
-    assert z_max == total_length
-
-    pl = pv.Plotter()
-    pl.add_mesh(mesh)
-    pl.enable_parallel_projection()
-    pl.show_bounds()
-    pl.view_xy()
-    pl.show()
-
-
-=======
->>>>>>> 196619da
 @pytest.mark.parametrize('geometry_type', [*pv.AxesGeometrySource.GEOMETRY_TYPES, 'custom'])
 def test_axes_geometry_shaft_type_tip_type(geometry_type):
     if geometry_type == 'custom':
@@ -4031,7 +4005,6 @@
     ).output.plot()
 
 
-<<<<<<< HEAD
 def test_axes_assembly():
     pl = pv.Plotter()
     axes = pv.AxesAssembly()
@@ -4073,8 +4046,6 @@
     plot.show()
 
 
-=======
->>>>>>> 196619da
 def test_axes_actor_default_colors():
     axes = pv.AxesActor()
     axes.shaft_type = pv.AxesActor.ShaftType.CYLINDER
