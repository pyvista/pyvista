--- conflicted
+++ resolved
@@ -3225,7 +3225,6 @@
     plotter.show()
 
 
-<<<<<<< HEAD
 def test_plot_volume_rgba(uniform):
 
     with pytest.raises(ValueError, match='dimensions'):
@@ -3241,7 +3240,8 @@
 
     scalars = scalars.astype(np.uint8)
     uniform.plot(volume=True, scalars=scalars)
-=======
+
+
 def test_plot_algorithm_cone():
     algo = vtk.vtkConeSource()
     algo.SetResolution(10)
@@ -3330,7 +3330,6 @@
     result = pyvista.wrap(alg.GetOutputDataObject(0))
     assert 'point_ids' in result.point_data
     assert 'cell_ids' in result.cell_data
->>>>>>> 192b22eb
 
 
 def test_color_cycler():
