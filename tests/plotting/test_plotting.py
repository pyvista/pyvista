"""This test module tests any functionality that requires plotting.

See the image regression notes in doc/extras/developer_notes.rst

"""

from __future__ import annotations

import inspect
import io
import os
import pathlib
from pathlib import Path
import re
import time
from types import FunctionType
from types import ModuleType
from typing import TYPE_CHECKING
from typing import Any
from typing import TypeVar

import numpy as np
from PIL import Image
import pytest
import vtk

import pyvista as pv
from pyvista import demos
from pyvista import examples
from pyvista.core.errors import DeprecationError
from pyvista.core.errors import PyVistaDeprecationWarning
from pyvista.plotting import BackgroundPlotter
from pyvista.plotting import QtDeprecationError
from pyvista.plotting import QtInteractor
from pyvista.plotting import check_math_text_support
from pyvista.plotting.colors import matplotlib_default_colors
from pyvista.plotting.errors import InvalidCameraError
from pyvista.plotting.errors import RenderWindowUnavailable
from pyvista.plotting.plotter import SUPPORTED_FORMATS
import pyvista.plotting.text
from pyvista.plotting.texture import numpy_to_texture
from pyvista.plotting.utilities import algorithms
from tests.core.test_imagedata_filters import labeled_image  # noqa: F401

if TYPE_CHECKING:
    from collections.abc import Callable
    from collections.abc import ItemsView

    from pytest_mock import MockerFixture

# skip all tests if unable to render
pytestmark = pytest.mark.skip_plotting


HAS_IMAGEIO = True
try:
    import imageio
except ModuleNotFoundError:
    HAS_IMAGEIO = False

try:
    import imageio_ffmpeg

    imageio_ffmpeg.get_ffmpeg_exe()
except ImportError:
    if HAS_IMAGEIO:
        imageio.plugins.ffmpeg.download()
    else:
        raise


THIS_PATH = pathlib.Path(__file__).parent.absolute()


def using_mesa():
    """Determine if using mesa."""
    pl = pv.Plotter(notebook=False, off_screen=True)
    pl.show(auto_close=False)
    gpu_info = pl.render_window.ReportCapabilities()
    pl.close()

    regex = re.compile('OpenGL version string:(.+)\n')
    return 'Mesa' in regex.findall(gpu_info)[0]


# always set on Windows CI
# These tests fail with mesa opengl on windows
skip_mesa = pytest.mark.skipif(using_mesa(), reason='Does not display correctly within OSMesa')
skip_windows_mesa = skip_mesa and pytest.mark.skip_windows(
    'Does not display correctly within OSMesa on Windows'
)
skip_lesser_9_3_X = pytest.mark.needs_vtk_version(  # noqa: N816
    9, 3, reason='Functions not implemented before 9.3.X'
)
skip_lesser_9_4_X = pytest.mark.needs_vtk_version(  # noqa: N816
    9, 4, reason='Functions not implemented before 9.4.X or invalid results prior'
)
skip_lesser_9_4_X_depth_peeling = pytest.mark.needs_vtk_version(  # noqa: N816
    9, 4, reason='Depth peeling unstable on CI before 9.4.X'
)

CI_WINDOWS = os.environ.get('CI_WINDOWS', 'false').lower() == 'true'


@pytest.fixture(autouse=True)
def verify_image_cache_wrapper(verify_image_cache):
    return verify_image_cache


@pytest.fixture
def no_images_to_verify(verify_image_cache_wrapper):
    verify_image_cache_wrapper.allow_useless_fixture = True
    yield verify_image_cache_wrapper
    assert (n_calls := verify_image_cache_wrapper.n_calls) == 0, (
        f'No images were expected to be generated, but got {n_calls}'
    )


@pytest.fixture
def multicomp_poly():
    """Create a dataset with vector values on points and cells."""
    data = pv.Plane(direction=(0, 0, -1))

    vector_values_points = np.empty((data.n_points, 3))
    vector_values_points[:, 0] = np.arange(data.n_points)
    vector_values_points[:, 1] = np.arange(data.n_points)[::-1]
    vector_values_points[:, 2] = 0

    vector_values_cells = np.empty((data.n_cells, 3))
    vector_values_cells[:, 0] = np.arange(data.n_cells)
    vector_values_cells[:, 1] = np.arange(data.n_cells)[::-1]
    vector_values_cells[:, 2] = 0

    data['vector_values_points'] = vector_values_points
    data['vector_values_cells'] = vector_values_cells
    return data


@pytest.mark.usefixtures('no_images_to_verify')
def test_pyvista_qt_raises():
    match = re.escape(QtDeprecationError.message.format(*[BackgroundPlotter.__name__] * 4))
    with pytest.raises(QtDeprecationError, match=match):
        BackgroundPlotter()

    match = re.escape(QtDeprecationError.message.format(*[QtInteractor.__name__] * 4))
    with pytest.raises(QtDeprecationError, match=match):
        QtInteractor()


@pytest.mark.usefixtures('no_images_to_verify')
def test_plotting_module_raises(mocker: MockerFixture):
    from pyvista.plotting import plotting

    m = mocker.patch.object(plotting, 'inspect')
    m.getattr_static.side_effect = AttributeError

    match = re.escape(
        'Module `pyvista.plotting.plotting` has been deprecated and we could not automatically '
        'find `foo`'
    )
    with pytest.raises(AttributeError, match=match):
        plotting.foo  # noqa: B018


def test_import_gltf(verify_image_cache):
    # image cache created with 9.0.20210612.dev0
    verify_image_cache.high_variance_test = True

    filename = str(Path(THIS_PATH) / '..' / 'example_files' / 'Box.glb')
    pl = pv.Plotter()

    with pytest.raises(FileNotFoundError):
        pl.import_gltf('not a file')

    pl.import_gltf(filename)
    assert np.allclose(pl.bounds, (-0.5, 0.5, -0.5, 0.5, -0.5, 0.5))
    pl.show()


def test_export_gltf(tmpdir, sphere, airplane, hexbeam, verify_image_cache):
    # image cache created with 9.0.20210612.dev0
    verify_image_cache.high_variance_test = True
    filename = str(tmpdir.mkdir('tmpdir').join('tmp.gltf'))

    pl = pv.Plotter()
    pl.add_mesh(sphere, smooth_shading=True)
    pl.add_mesh(airplane)
    pl.add_mesh(hexbeam)  # to check warning
    with pytest.warns(UserWarning, match='Plotter contains non-PolyData datasets'):
        pl.export_gltf(filename)

    pl_import = pv.Plotter()
    pl_import.import_gltf(filename)
    pl_import.show()

    with pytest.raises(RuntimeError, match='This plotter has been closed'):
        pl_import.export_gltf(filename)


def test_import_vrml():
    filename = str(Path(THIS_PATH) / '..' / 'example_files' / 'Box.wrl')

    match = (
        'VRML files must be imported directly into a Plotter. '
        'See `pyvista.Plotter.import_vrml` for details.'
    )
    with pytest.raises(ValueError, match=match):
        pv.read(filename)

    pl = pv.Plotter()

    with pytest.raises(FileNotFoundError):
        pl.import_vrml('not a file')

    pl.import_vrml(filename)
    assert np.allclose(pl.bounds, (-0.5, 0.5, -0.5, 0.5, -0.5, 0.5))
    pl.show()


def test_export_vrml(tmpdir, sphere):
    filename = str(tmpdir.mkdir('tmpdir').join('tmp.wrl'))

    pl = pv.Plotter()
    pl.add_mesh(sphere, smooth_shading=True)
    pl.export_vrml(filename)

    pl_import = pv.Plotter()
    pl_import.import_vrml(filename)
    pl_import.show()

    with pytest.raises(RuntimeError, match='This plotter has been closed'):
        pl_import.export_vrml(filename)


def test_import_3ds():
    filename = examples.download_3ds.download_iflamigm()
    pl = pv.Plotter()

    with pytest.raises(FileNotFoundError, match='Unable to locate'):
        pl.import_3ds('not a file')

    pl.import_3ds(filename)
    assert np.allclose(
        pl.bounds,
        (
            -5.379246234893799,
            5.364696979522705,
            -1.9769330024719238,
            2.731842041015625,
            -7.883847236633301,
            5.437096118927002,
        ),
    )
    pl.show()


def test_import_obj():
    download_obj_file = examples.download_room_surface_mesh(load=False)
    pl = pv.Plotter()

    with pytest.raises(FileNotFoundError, match='Unable to locate'):
        pl.import_obj('not a file')

    pl.import_obj(download_obj_file)
    assert np.allclose(pl.bounds, (-10.0, 10.0, 0.0, 4.5, -10.0, 10.0))
    pl.show()


def test_import_obj_with_texture():
    filename = examples.download_doorman(load=False)
    pl = pv.Plotter()
    pl.import_obj(filename)
    pl.show(cpos='xy')


@pytest.mark.skip_windows
@pytest.mark.skipif(CI_WINDOWS, reason='Windows CI testing segfaults on pbr')
def test_pbr(sphere, verify_image_cache):
    """Test PBR rendering"""
    verify_image_cache.high_variance_test = True

    texture = examples.load_globe_texture()

    pl = pv.Plotter(lighting=None)
    pl.set_environment_texture(texture)
    pl.add_light(pv.Light())
    pl.add_mesh(
        sphere,
        color='w',
        pbr=True,
        metallic=0.8,
        roughness=0.2,
        smooth_shading=True,
        diffuse=1,
    )
    pl.add_mesh(
        pv.Sphere(center=(0, 0, 1)),
        color='w',
        pbr=True,
        metallic=0.0,
        roughness=1.0,
        smooth_shading=True,
        diffuse=1,
    )
    pl.show()


@pytest.mark.parametrize('resample', [True, 0.5])
def test_set_environment_texture_cubemap(resample, verify_image_cache):
    """Test set_environment_texture with a cubemap."""
    # Skip due to large variance
    verify_image_cache.windows_skip_image_cache = True
    verify_image_cache.macos_skip_image_cache = True

    pl = pv.Plotter(lighting=None)
    texture = examples.download_cubemap_park()
    pl.set_environment_texture(texture, is_srgb=True, resample=resample)
    pl.camera_position = 'xy'
    pl.camera.zoom(0.7)
    _ = pl.add_mesh(pv.Sphere(), pbr=True, roughness=0.1, metallic=0.5)
    pl.show()


@pytest.mark.skip_windows
@pytest.mark.skip_mac('MacOS CI fails when downloading examples')
def test_remove_environment_texture_cubemap(sphere):
    """Test remove_environment_texture with a cubemap."""
    texture = examples.download_sky_box_cube_map()

    pl = pv.Plotter()
    pl.set_environment_texture(texture)
    pl.add_mesh(sphere, color='w', pbr=True, metallic=0.8, roughness=0.2)
    pl.remove_environment_texture()
    pl.show()


def test_plot_pyvista_ndarray(sphere):
    # verify we can plot pyvista_ndarray
    pv.plot(sphere.points)

    plotter = pv.Plotter()
    plotter.add_points(sphere.points)
    plotter.add_points(sphere.points + 1)
    plotter.show()


def test_plot_increment_point_size():
    points = np.array([[0, 0, 0], [1, 0, 0], [1, 0, 0], [1, 1, 0]], dtype=np.float32)
    pl = pv.Plotter()
    pl.add_points(points + 1)
    pl.add_lines(points)
    pl.increment_point_size_and_line_width(5)
    pl.show()


def test_plot_update(sphere):
    pl = pv.Plotter()
    pl.add_mesh(sphere)
    pl.show(auto_close=False)
    pl.update()
    time.sleep(0.1)
    pl.update()
    pl.update(force_redraw=True)
    pl.close()


@pytest.mark.parametrize('anti_aliasing', [True, 'msaa', False])
def test_plot(sphere, tmpdir, verify_image_cache, anti_aliasing):
    verify_image_cache.high_variance_test = True
    verify_image_cache.macos_skip_image_cache = True
    verify_image_cache.windows_skip_image_cache = True

    tmp_dir = tmpdir.mkdir('tmpdir2')
    filename = str(tmp_dir.join('tmp.png'))
    scalars = np.arange(sphere.n_points)
    cpos, img = pv.plot(
        sphere,
        full_screen=True,
        text='this is a sphere',
        show_bounds=True,
        color='r',
        style='surface',
        line_width=2,
        scalars=scalars,
        flip_scalars=True,
        cmap='bwr',
        interpolate_before_map=True,
        screenshot=filename,
        return_img=True,
        return_cpos=True,
        anti_aliasing=anti_aliasing,
    )
    assert isinstance(cpos, pv.CameraPosition)
    assert isinstance(img, np.ndarray)
    assert Path(filename).is_file()

    verify_image_cache.skip = True
    filename = pathlib.Path(str(tmp_dir.join('tmp2.png')))
    pv.plot(sphere, screenshot=filename)

    # Ensure it added a PNG extension by default
    assert filename.with_suffix('.png').is_file()

    # test invalid extension
    filename = pathlib.Path(str(tmp_dir.join('tmp3.foo')))
    with pytest.raises(ValueError):  # noqa: PT011
        pv.plot(sphere, screenshot=filename)


def test_plot_helper_volume(uniform, verify_image_cache):
    verify_image_cache.windows_skip_image_cache = True

    uniform.plot(
        volume=True,
        parallel_projection=True,
        show_scalar_bar=False,
        show_grid=True,
    )


def test_plot_helper_two_datasets(sphere, airplane):
    pv.plot([sphere, airplane])


def test_plot_helper_two_volumes(uniform, verify_image_cache):
    verify_image_cache.windows_skip_image_cache = True
    grid = uniform.copy()
    grid.origin = (0, 0, 10)
    pv.plot(
        [uniform, grid],
        volume=True,
        show_scalar_bar=False,
    )


def test_plot_volume_ugrid(verify_image_cache):
    verify_image_cache.windows_skip_image_cache = True

    # Handle UnsutructuredGrid directly
    grid = examples.load_hexbeam()
    pl = pv.Plotter()
    pl.add_volume(grid, scalars='sample_point_scalars')
    pl.show()

    # Handle 3D structured grid
    grid = examples.load_uniform().cast_to_structured_grid()
    pl = pv.Plotter()
    pl.add_volume(grid, scalars='Spatial Point Data')
    pl.show()

    # Make sure PolyData fails
    mesh = pv.Sphere()
    mesh['scalars'] = mesh.points[:, 1]
    pl = pv.Plotter()
    with pytest.raises(TypeError):
        pl.add_volume(mesh, scalars='scalars')
    pl.close()

    # Make sure 2D StructuredGrid fails
    mesh = examples.load_structured()  # wavy surface
    mesh['scalars'] = mesh.points[:, 1]
    pl = pv.Plotter()
    with pytest.raises(ValueError):  # noqa: PT011
        pl.add_volume(mesh, scalars='scalars')
    pl.close()


def test_plot_return_cpos(sphere):
    cpos = sphere.plot(return_cpos=True)
    assert isinstance(cpos, pv.CameraPosition)
    assert sphere.plot(return_cpos=False) is None


def test_add_title(verify_image_cache):
    verify_image_cache.high_variance_test = True
    plotter = pv.Plotter()
    plotter.add_title('Plot Title')
    plotter.show()


@pytest.mark.usefixtures('no_images_to_verify')
def test_plot_invalid_style(sphere):
    with pytest.raises(ValueError):  # noqa: PT011
        pv.plot(sphere, style='not a style')


@pytest.mark.usefixtures('no_images_to_verify')
@pytest.mark.parametrize(
    ('interaction', 'kwargs'),
    [
        ('trackball', {}),
        ('trackball_actor', {}),
        ('image', {}),
        ('joystick', {}),
        ('joystick_actor', {}),
        ('zoom', {}),
        ('terrain', {}),
        ('terrain', {'mouse_wheel_zooms': True, 'shift_pans': True}),
        ('rubber_band', {}),
        ('rubber_band_2d', {}),
    ],
)
def test_interactor_style(sphere, interaction, kwargs):
    plotter = pv.Plotter()
    plotter.add_mesh(sphere)
    getattr(plotter, f'enable_{interaction}_style')(**kwargs)
    assert plotter.iren._style_class is not None
    plotter.close()


@pytest.mark.usefixtures('no_images_to_verify')
def test_lighting_disable_3_lights():
    with pytest.raises(DeprecationError):
        pv.Plotter().disable_3_lights()


def test_lighting_enable_three_lights(sphere):
    plotter = pv.Plotter()
    plotter.add_mesh(sphere)

    plotter.enable_3_lights()
    lights = plotter.renderer.lights
    assert len(lights) == 3
    for light in lights:
        assert light.on

    assert lights[0].intensity == 1.0
    assert lights[1].intensity == 0.6
    assert lights[2].intensity == 0.5

    plotter.show()


def test_lighting_add_manual_light(sphere):
    plotter = pv.Plotter(lighting=None)
    plotter.add_mesh(sphere)

    # test manual light addition
    light = pv.Light()
    plotter.add_light(light)
    assert plotter.renderer.lights == [light]

    # failing case
    with pytest.raises(TypeError):
        plotter.add_light('invalid')

    plotter.show()


def test_lighting_remove_manual_light(sphere):
    plotter = pv.Plotter(lighting=None)
    plotter.add_mesh(sphere)
    plotter.add_light(pv.Light())

    # test light removal
    plotter.remove_all_lights()
    assert not plotter.renderer.lights

    plotter.show()


def test_lighting_subplots(sphere):
    plotter = pv.Plotter(shape='1|1')
    plotter.add_mesh(sphere)
    renderers = plotter.renderers

    light = pv.Light()
    plotter.remove_all_lights()
    for renderer in renderers:
        assert not renderer.lights

    plotter.subplot(0)
    plotter.add_light(light, only_active=True)
    assert renderers[0].lights
    assert not renderers[1].lights
    plotter.add_light(light, only_active=False)
    assert renderers[0].lights
    assert renderers[1].lights
    plotter.subplot(1)
    plotter.add_mesh(pv.Sphere())
    plotter.remove_all_lights(only_active=True)
    assert renderers[0].lights
    assert not renderers[1].lights

    plotter.show()


def test_lighting_init_light_kit(sphere):
    plotter = pv.Plotter(lighting='light kit')
    plotter.add_mesh(sphere)
    lights = plotter.renderer.lights
    assert len(lights) == 5
    assert lights[0].light_type == pv.Light.HEADLIGHT
    for light in lights[1:]:
        assert light.light_type == light.CAMERA_LIGHT
    plotter.show()


def test_lighting_init_three_lights(sphere):
    plotter = pv.Plotter(lighting='three lights')
    plotter.add_mesh(sphere)
    lights = plotter.renderer.lights
    assert len(lights) == 3
    for light in lights:
        assert light.light_type == light.CAMERA_LIGHT
    plotter.show()


def test_lighting_init_none(sphere):
    # ``None`` already tested above
    plotter = pv.Plotter(lighting='none')
    plotter.add_mesh(sphere)
    lights = plotter.renderer.lights
    assert not lights
    plotter.show()


@pytest.mark.usefixtures('no_images_to_verify')
def test_lighting_init_invalid():
    with pytest.raises(ValueError):  # noqa: PT011
        pv.Plotter(lighting='invalid')


@pytest.mark.usefixtures('no_images_to_verify')
def test_plotter_shape_invalid():
    # wrong size
    with pytest.raises(ValueError):  # noqa: PT011
        pv.Plotter(shape=(1,))
    # not positive
    with pytest.raises(ValueError):  # noqa: PT011
        pv.Plotter(shape=(1, 0))
    with pytest.raises(ValueError):  # noqa: PT011
        pv.Plotter(shape=(0, 2))
    # not a sequence
    with pytest.raises(TypeError):
        pv.Plotter(shape={1, 2})


def test_plot_bounds_axes_with_no_data():
    plotter = pv.Plotter()
    plotter.show_bounds()
    plotter.show()


def test_plot_show_grid(sphere):
    plotter = pv.Plotter()

    with pytest.raises(ValueError, match='Value of location'):
        plotter.show_grid(location='foo')
    with pytest.raises(TypeError, match='location must be a string'):
        plotter.show_grid(location=10)
    with pytest.raises(ValueError, match='Value of tick'):
        plotter.show_grid(ticks='foo')
    with pytest.raises(TypeError, match='must be a string'):
        plotter.show_grid(ticks=10)

    plotter.show_grid()  # Add mesh after to make sure bounds update
    plotter.add_mesh(sphere)
    plotter.show()


@skip_mesa
def test_plot_show_grid_with_mesh(hexbeam, plane, verify_image_cache):
    """Show the grid bounds for a specific mesh."""
    verify_image_cache.macos_skip_image_cache = True

    hexbeam.clear_data()
    plotter = pv.Plotter()
    plotter.add_mesh(hexbeam, style='wireframe')
    plotter.add_mesh(plane)
    plotter.show_grid(mesh=plane, show_zlabels=False, show_zaxis=False)
    plotter.show()


cpos_param = [
    [(2.0, 5.0, 13.0), (0.0, 0.0, 0.0), (-0.7, -0.5, 0.3)],
    [-1, 2, -5],  # trigger view vector
    [1.0, 2.0, 3.0],
]
cpos_param.extend(pv.plotting.renderer.Renderer.CAMERA_STR_ATTR_MAP)


@pytest.mark.parametrize('cpos', cpos_param)
def test_set_camera_position(cpos, sphere):
    plotter = pv.Plotter()
    plotter.add_mesh(sphere)
    plotter.camera_position = cpos
    plotter.show()


@pytest.mark.usefixtures('no_images_to_verify')
@pytest.mark.parametrize(
    'cpos',
    [
        [(2.0, 5.0), (0.0, 0.0, 0.0), (-0.7, -0.5, 0.3)],
        [-1, 2],
        [(1, 2, 3)],
        'notvalid',
    ],
)
def test_set_camera_position_invalid(cpos, sphere):
    plotter = pv.Plotter()
    plotter.add_mesh(sphere)
    with pytest.raises(InvalidCameraError):
        plotter.camera_position = cpos


@pytest.mark.usefixtures('no_images_to_verify')
def test_parallel_projection():
    plotter = pv.Plotter()
    assert isinstance(plotter.parallel_projection, bool)


@pytest.mark.usefixtures('no_images_to_verify')
@pytest.mark.parametrize('state', [True, False])
def test_set_parallel_projection(state):
    plotter = pv.Plotter()
    plotter.parallel_projection = state
    assert plotter.parallel_projection == state


@pytest.mark.usefixtures('no_images_to_verify')
def test_parallel_scale():
    plotter = pv.Plotter()
    assert isinstance(plotter.parallel_scale, float)


@pytest.mark.usefixtures('no_images_to_verify')
@pytest.mark.parametrize('value', [1, 1.5, 0.3, 10])
def test_set_parallel_scale(value):
    plotter = pv.Plotter()
    plotter.parallel_scale = value
    assert plotter.parallel_scale == value


@pytest.mark.usefixtures('no_images_to_verify')
def test_set_parallel_scale_invalid():
    plotter = pv.Plotter()
    with pytest.raises(TypeError):
        plotter.parallel_scale = 'invalid'


@pytest.mark.usefixtures('no_images_to_verify')
def test_plot_no_active_scalars(sphere):
    plotter = pv.Plotter()
    plotter.add_mesh(sphere)

    def _test_update_scalars_with_invalid_array():
        plotter.update_scalars(np.arange(5))
        if pv._version.version_info[:2] > (0, 46):
            msg = 'Convert error this method'
            raise RuntimeError(msg)
        if pv._version.version_info[:2] > (0, 47):
            msg = 'Remove this method'
            raise RuntimeError(msg)

    def _test_update_scalars_with_valid_array():
        plotter.update_scalars(np.arange(sphere.n_faces_strict))
        if pv._version.version_info[:2] > (0, 46):
            msg = 'Convert error this method'
            raise RuntimeError(msg)
        if pv._version.version_info[:2] > (0, 47):
            msg = 'Remove this method'
            raise RuntimeError(msg)

    with (
        pytest.raises(ValueError, match='Number of scalars'),
        pytest.warns(
            PyVistaDeprecationWarning,
            match='This method is deprecated and will be removed in a future version',
        ),
    ):
        _test_update_scalars_with_invalid_array()
    with (
        pytest.raises(ValueError, match='No active scalars'),
        pytest.warns(
            PyVistaDeprecationWarning,
            match='This method is deprecated and will be removed in a future version',
        ),
    ):
        _test_update_scalars_with_valid_array()


def test_plot_show_bounds(sphere):
    plotter = pv.Plotter()
    plotter.add_mesh(sphere)
    plotter.show_bounds(
        show_xaxis=False,
        show_yaxis=False,
        show_zaxis=False,
        show_xlabels=False,
        show_ylabels=False,
        show_zlabels=False,
        use_2d=True,
    )
    plotter.show()


def test_plot_label_fmt(sphere):
    plotter = pv.Plotter()
    plotter.add_mesh(sphere)
    # TODO: Change this to (9, 6, 0) when VTK 9.6 is released
    fmt = '%.3f' if pyvista.vtk_version_info < (9, 5, 99) else '{:.3f}'
    plotter.show_bounds(xtitle='My X', fmt=fmt)
    plotter.show()


@pytest.mark.parametrize('grid', [True, 'both', 'front', 'back'])
@pytest.mark.parametrize('location', ['all', 'origin', 'outer', 'front', 'back'])
@pytest.mark.usefixtures('verify_image_cache')
def test_plot_show_bounds_params(grid, location):
    plotter = pv.Plotter()
    plotter.add_mesh(pv.Cone())
    plotter.show_bounds(grid=grid, ticks='inside', location=location)
    plotter.show_bounds(grid=grid, ticks='outside', location=location)
    plotter.show_bounds(grid=grid, ticks='both', location=location)
    plotter.show()


def test_plot_silhouette_non_poly(hexbeam):
    plotter = pv.Plotter()
    plotter.add_mesh(hexbeam, show_scalar_bar=False)
    plotter.add_silhouette(hexbeam, line_width=10)
    plotter.show()


def test_plot_no_silhouette(tri_cylinder):
    # silhouette=False
    plotter = pv.Plotter()
    plotter.add_mesh(tri_cylinder)
    assert len(list(plotter.renderer.GetActors())) == 1  # only cylinder
    plotter.show()


def test_plot_silhouette(tri_cylinder):
    # silhouette=True and default properties
    plotter = pv.Plotter()
    plotter.add_mesh(tri_cylinder, silhouette=True)
    actors = list(plotter.renderer.GetActors())
    assert len(actors) == 2  # cylinder + silhouette
    actor = actors[0]  # get silhouette actor
    props = actor.GetProperty()
    assert props.GetColor() == pv.global_theme.silhouette.color
    assert props.GetOpacity() == pv.global_theme.silhouette.opacity
    assert props.GetLineWidth() == pv.global_theme.silhouette.line_width
    plotter.show()


def test_plot_silhouette_method(tri_cylinder):
    plotter = pv.Plotter()

    plotter.add_mesh(tri_cylinder)
    assert len(plotter.renderer.actors) == 1  # cylinder

    actor = plotter.add_silhouette(tri_cylinder)
    assert isinstance(actor, pv.Actor)
    assert len(plotter.renderer.actors) == 2  # cylinder + silhouette

    props = actor.prop
    assert props.color == pv.global_theme.silhouette.color
    assert props.opacity == pv.global_theme.silhouette.opacity
    assert props.line_width == pv.global_theme.silhouette.line_width
    plotter.show()


def test_plot_silhouette_options(tri_cylinder):
    # cover other properties
    plotter = pv.Plotter()
    plotter.add_mesh(tri_cylinder, silhouette=dict(decimate=0.5, feature_angle=20))
    plotter.show()


def test_plotter_scale(sphere):
    plotter = pv.Plotter()
    plotter.add_mesh(sphere)
    plotter.set_scale(10, 10, 15)
    assert plotter.scale == [10, 10, 15]
    plotter.show()

    plotter = pv.Plotter()
    plotter.add_mesh(sphere)
    plotter.set_scale(5.0)
    plotter.set_scale(yscale=6.0)
    plotter.set_scale(zscale=9.0)
    assert plotter.scale == [5.0, 6.0, 9.0]
    plotter.show()

    plotter = pv.Plotter()
    plotter.scale = [1.0, 4.0, 2.0]
    assert plotter.scale == [1.0, 4.0, 2.0]
    plotter.add_mesh(sphere)
    plotter.show()


def test_plot_add_scalar_bar(sphere, verify_image_cache):
    verify_image_cache.windows_skip_image_cache = True

    sphere['test_scalars'] = sphere.points[:, 2]
    plotter = pv.Plotter()
    plotter.add_mesh(sphere)
    plotter.add_scalar_bar(
        label_font_size=10,
        title_font_size=20,
        title='woa',
        interactive=True,
        vertical=True,
    )
    plotter.add_scalar_bar(background_color='white', n_colors=256)
    assert isinstance(plotter.scalar_bar, vtk.vtkScalarBarActor)
    plotter.show()


@pytest.mark.usefixtures('no_images_to_verify')
def test_plot_invalid_add_scalar_bar():
    plotter = pv.Plotter()
    with pytest.raises(AttributeError):
        plotter.add_scalar_bar()


@pytest.mark.usefixtures('no_images_to_verify')
def test_add_scalar_bar_with_unconstrained_font_size(sphere):
    sphere['test_scalars'] = sphere.points[:, 2]
    plotter = pv.Plotter()
    plotter.add_mesh(sphere)
    actor = plotter.add_scalar_bar(unconstrained_font_size=True)
    assert actor.GetUnconstrainedFontSize()


def test_plot_list():
    sphere_a = pv.Sphere(center=(0, 0, 0), radius=0.75)
    sphere_b = pv.Sphere(center=(1, 0, 0), radius=0.5)
    sphere_c = pv.Sphere(center=(2, 0, 0), radius=0.25)
    pv.plot([sphere_a, sphere_b, sphere_c], color='tan')


@pytest.mark.usefixtures('no_images_to_verify')
def test_add_lines_invalid():
    plotter = pv.Plotter()
    with pytest.raises(TypeError):
        plotter.add_lines(range(10))


@pytest.mark.usefixtures('no_images_to_verify')
@pytest.mark.skipif(not HAS_IMAGEIO, reason='Requires imageio')
def test_open_gif_invalid():
    plotter = pv.Plotter()
    with pytest.raises(ValueError):  # noqa: PT011
        plotter.open_gif('file.abs')


@pytest.mark.skipif(not HAS_IMAGEIO, reason='Requires imageio')
def test_make_movie(sphere, tmpdir, verify_image_cache):
    verify_image_cache.skip = True

    # Make temporary file
    filename = str(tmpdir.join('tmp.mp4'))

    movie_sphere = sphere.copy()
    movie_sphere['scalars'] = np.random.default_rng().random(movie_sphere.n_faces_strict)

    plotter = pv.Plotter()
    plotter.open_movie(filename)
    actor = plotter.add_axes_at_origin()
    plotter.remove_actor(actor, reset_camera=False, render=True)
    plotter.add_mesh(movie_sphere, scalars='scalars')
    plotter.show(auto_close=False, window_size=[304, 304])
    plotter.set_focus([0, 0, 0])
    for _ in range(3):  # limiting number of frames to write for speed
        plotter.write_frame()
        random_points = np.random.default_rng().random(movie_sphere.points.shape)
        movie_sphere.points[:] = random_points * 0.01 + movie_sphere.points * 0.99
        movie_sphere.points[:] -= movie_sphere.points.mean(0)
        scalars = np.random.default_rng().random(movie_sphere.n_faces_strict)
        movie_sphere['scalars'] = scalars

    # remove file
    plotter.close()
    Path(filename).unlink()  # verifies that the plotter has closed


def test_add_legend(sphere):
    plotter = pv.Plotter()
    with pytest.raises(TypeError):
        plotter.add_mesh(sphere, label=2)
    plotter.add_mesh(sphere)
    with pytest.raises(ValueError):  # noqa: PT011
        plotter.add_legend()
    legend_labels = [['sphere', 'r']]
    plotter.add_legend(labels=legend_labels, border=True, bcolor=None, size=[0.1, 0.1])
    plotter.show()


@pytest.mark.usefixtures('no_images_to_verify')
def test_legend_invalid_face(sphere):
    plotter = pv.Plotter()
    plotter.add_mesh(sphere)
    legend_labels = [['sphere', 'r']]
    face = 'invalid_face'
    with pytest.raises(ValueError):  # noqa: PT011
        plotter.add_legend(
            labels=legend_labels,
            border=True,
            bcolor=None,
            size=[0.1, 0.1],
            face=face,
        )


def test_legend_subplots(sphere, cube):
    plotter = pv.Plotter(shape=(1, 2))
    plotter.add_mesh(sphere, color='blue', smooth_shading=True, label='Sphere')
    assert plotter.legend is None
    plotter.add_legend(bcolor='w')
    assert isinstance(plotter.legend, vtk.vtkActor2D)

    plotter.subplot(0, 1)
    plotter.add_mesh(cube, color='r', label='Cube')
    assert plotter.legend is None
    plotter.add_legend(bcolor='w')
    assert isinstance(plotter.legend, vtk.vtkActor2D)

    plotter.show()


def test_add_axes_twice():
    plotter = pv.Plotter()
    plotter.add_axes()
    plotter.add_axes(interactive=True)
    plotter.show()


def test_hide_axes():
    plotter = pv.Plotter()
    plotter.add_axes()
    plotter.hide_axes()
    plotter.show()


def test_add_axes_parameters():
    plotter = pv.Plotter()
    plotter.add_axes()
    plotter.add_axes(
        line_width=5,
        cone_radius=0.6,
        shaft_length=0.7,
        tip_length=0.3,
        ambient=0.5,
        label_size=(0.4, 0.16),
        viewport=(0, 0, 0.4, 0.4),
    )
    plotter.show()


def test_show_axes_all():
    plotter = pv.Plotter()
    plotter.show_axes_all()
    plotter.show()


def test_hide_axes_all():
    plotter = pv.Plotter()
    plotter.hide_axes_all()
    plotter.show()


@pytest.mark.usefixtures('no_images_to_verify')
def test_isometric_view_interactive(sphere):
    plotter_iso = pv.Plotter()
    plotter_iso.add_mesh(sphere)
    plotter_iso.camera_position = 'xy'
    cpos_old = plotter_iso.camera_position
    plotter_iso.isometric_view_interactive()
    assert plotter_iso.camera_position != cpos_old


def test_add_point_labels():
    plotter = pv.Plotter()

    # cannot use random points with image regression
    points = np.array([[0, 0, 0], [1, 0, 0], [0, 1, 0], [1, 1, 0], [0.5, 0.5, 0.5], [1, 1, 1]])
    n = points.shape[0]

    with pytest.raises(ValueError):  # noqa: PT011
        plotter.add_point_labels(points, range(n - 1))

    plotter.add_point_labels(points, range(n), show_points=True, point_color='r', point_size=10)
    plotter.add_point_labels(
        points - 1,
        range(n),
        show_points=False,
        point_color='r',
        point_size=10,
    )
    plotter.show()


@pytest.mark.parametrize('always_visible', [False, True])
def test_add_point_labels_always_visible(always_visible):
    # just make sure it runs without exception
    plotter = pv.Plotter()
    plotter.add_point_labels(
        np.array([[0.0, 0.0, 0.0]]),
        ['hello world'],
        always_visible=always_visible,
    )
    plotter.show()


@pytest.mark.parametrize('shape', [None, 'rect', 'rounded_rect'])
@pytest.mark.usefixtures('verify_image_cache')
def test_add_point_labels_shape(shape):
    plotter = pv.Plotter()
    plotter.add_point_labels(np.array([[0.0, 0.0, 0.0]]), ['hello world'], shape=shape)
    plotter.show()


@pytest.mark.parametrize('justification_horizontal', ['left', 'center', 'right'])
@pytest.mark.parametrize('justification_vertical', ['bottom', 'center', 'top'])
def test_add_point_labels_justification(justification_horizontal, justification_vertical):
    plotter = pv.Plotter()
    plotter.add_point_labels(
        np.array([[0.0, 0.0, 0.0]]),
        ['hello world'],
        justification_horizontal=justification_horizontal,
        justification_vertical=justification_vertical,
        shape_opacity=0.0,
        background_color='grey',
        background_opacity=1.0,
    )
    plotter.show()


def test_set_background():
    plotter = pv.Plotter()
    plotter.set_background('k')
    plotter.background_color = 'yellow'
    plotter.set_background([0, 0, 0], top=[1, 1, 1])  # Gradient
    _ = plotter.background_color
    plotter.show()

    plotter = pv.Plotter(shape=(1, 2))
    plotter.set_background('orange')
    for renderer in plotter.renderers:
        assert renderer.GetBackground() == pv.Color('orange')
    plotter.show()

    plotter = pv.Plotter(shape=(1, 2))
    plotter.subplot(0, 1)
    plotter.set_background('orange', all_renderers=False)
    assert plotter.renderers[0].GetBackground() != pv.Color('orange')
    assert plotter.renderers[1].GetBackground() == pv.Color('orange')
    plotter.show()


def test_add_points():
    plotter = pv.Plotter()

    points = np.array([[0, 0, 0], [1, 0, 0], [0, 1, 0], [1, 1, 0], [0.5, 0.5, 0.5], [1, 1, 1]])
    n = points.shape[0]

    plotter.add_points(
        points,
        scalars=np.arange(n),
        cmap=None,
        flip_scalars=True,
        show_scalar_bar=False,
    )
    plotter.show()


@pytest.mark.usefixtures('no_images_to_verify')
def test_key_press_event():
    plotter = pv.Plotter()
    plotter.key_press_event(None, None)
    plotter.close()


@pytest.mark.usefixtures('no_images_to_verify')
def test_enable_picking_gc():
    plotter = pv.Plotter()
    sphere = pv.Sphere()
    plotter.add_mesh(sphere)
    plotter.enable_cell_picking()
    plotter.close()


@pytest.mark.usefixtures('no_images_to_verify')
def test_left_button_down():
    plotter = pv.Plotter()

    attr = 'GetRenderFramebuffer'
    if hasattr(renwin := plotter.render_window, attr):
        if not getattr(renwin, attr)().GetFBOIndex():
            # This only fails for VTK<9.2.3
            with pytest.raises(ValueError, match='Invoking helper with no framebuffer'):
                plotter.left_button_down(None, None)
    else:
        plotter.left_button_down(None, None)
    plotter.close()


def test_show_axes():
    plotter = pv.Plotter()
    plotter.show_axes()
    plotter.show()


def test_plot_cell_data(sphere, verify_image_cache):
    verify_image_cache.windows_skip_image_cache = True
    plotter = pv.Plotter()
    scalars = np.arange(sphere.n_faces_strict)
    plotter.add_mesh(
        sphere,
        interpolate_before_map=True,
        scalars=scalars,
        n_colors=10,
        rng=sphere.n_faces_strict,
        show_scalar_bar=False,
    )
    plotter.show()


def test_plot_clim(sphere):
    plotter = pv.Plotter()
    scalars = np.arange(sphere.n_faces_strict)
    plotter.add_mesh(
        sphere,
        interpolate_before_map=True,
        scalars=scalars,
        n_colors=5,
        clim=10,
        show_scalar_bar=False,
    )
    assert plotter.mapper.GetScalarRange() == (-10, 10)
    plotter.show()


@pytest.mark.usefixtures('no_images_to_verify')
def test_invalid_n_arrays(sphere):
    plotter = pv.Plotter()
    with pytest.raises(ValueError):  # noqa: PT011
        plotter.add_mesh(sphere, scalars=np.arange(10))


def test_plot_arrow():
    cent = np.array([0, 0, 0])
    direction = np.array([1, 0, 0])
    pv.plot_arrows(cent, direction)


def test_plot_arrows():
    cent = np.array([[0, 0, 0], [1, 0, 0]])
    direction = np.array([[1, 1, 1], [-1, -1, -1]])
    pv.plot_arrows(cent, direction)


def test_add_arrows():
    vector = np.array([1, 0, 0])
    center = np.array([0, 0, 0])
    plotter = pv.Plotter()
    plotter.add_arrows(cent=center, direction=vector, mag=2.2, color='#009900')
    plotter.show()


def test_axes():
    plotter = pv.Plotter()
    plotter.add_orientation_widget(pv.Cube(), color='b')
    plotter.add_mesh(pv.Cube())
    plotter.show()


def test_box_axes(verify_image_cache):
    """Test deprecated function and make sure we remove it by v0.48."""
    verify_image_cache.skip = True

    plotter = pv.Plotter()

    def _test_add_axes_box():
        plotter.add_axes(box=True)
        if pv._version.version_info[:2] > (0, 47):
            msg = 'Calling this should raise an error'
            raise RuntimeError(msg)
        if pv._version.version_info[:2] > (0, 48):
            msg = 'Remove this function'
            raise RuntimeError(msg)

    with pytest.warns(
        pv.PyVistaDeprecationWarning,
        match='`box` is deprecated. Use `add_box_axes` or `add_color_box_axes` method instead.',
    ):
        _test_add_axes_box()
    plotter.close()


def test_box_axes_color_box():
    plotter = pv.Plotter()

    def _test_add_axes_color_box():
        plotter.add_axes(box=True, box_args={'color_box': True})
        if pv._version.version_info[:2] > (0, 47):
            msg = 'Convert error this function'
            raise RuntimeError(msg)
        if pv._version.version_info[:2] > (0, 48):
            msg = 'Remove this function'
            raise RuntimeError(msg)

    with pytest.warns(
        pv.PyVistaDeprecationWarning,
        match='`box` is deprecated. Use `add_box_axes` or `add_color_box_axes` method instead.',
    ):
        _test_add_axes_color_box()
    plotter.add_mesh(pv.Sphere())
    plotter.show()


def test_add_box_axes():
    plotter = pv.Plotter()
    plotter.add_orientation_widget(pv.Sphere(), color='b')
    plotter.add_box_axes()
    plotter.add_mesh(pv.Sphere())
    plotter.show()


def test_add_north_arrow():
    plotter = pv.Plotter()
    plotter.add_north_arrow_widget(viewport=(0, 0, 0.5, 0.5))
    plotter.add_mesh(pv.Arrow(direction=(0, 1, 0)))
    plotter.show()


@pytest.mark.usefixtures('no_images_to_verify')
def test_screenshot(tmpdir):
    plotter = pv.Plotter()
    plotter.add_mesh(pv.Sphere())
    img = plotter.screenshot(transparent_background=False)
    assert np.any(img)
    img_again = plotter.screenshot()
    assert np.any(img_again)
    filename = str(tmpdir.mkdir('tmpdir').join('export-graphic.svg'))
    plotter.save_graphic(filename)

    # test window and array size
    w, h = 20, 10
    img = plotter.screenshot(transparent_background=False, window_size=(w, h))
    assert img.shape == (h, w, 3)
    img = plotter.screenshot(transparent_background=True, window_size=(w, h))
    assert img.shape == (h, w, 4)

    # check error before first render
    plotter = pv.Plotter(off_screen=False)
    plotter.add_mesh(pv.Sphere())
    with pytest.raises(RuntimeError):
        plotter.screenshot()


@pytest.mark.usefixtures('no_images_to_verify')
def test_screenshot_scaled():
    # FYI: no regression tests because show() is not called
    factor = 2
    plotter = pv.Plotter(image_scale=factor)
    width, height = plotter.window_size
    plotter.add_mesh(pv.Sphere())
    img = plotter.screenshot(transparent_background=False)
    assert np.any(img)
    assert img.shape == (width * factor, height * factor, 3)
    img_again = plotter.screenshot(scale=3)
    assert np.any(img_again)
    assert img_again.shape == (width * 3, height * 3, 3)
    assert plotter.image_scale == factor, 'image_scale leaked from screenshot context'
    img = plotter.image
    assert img.shape == (width * factor, height * factor, 3)

    w, h = 20, 10
    factor = 4
    plotter.image_scale = factor
    img = plotter.screenshot(transparent_background=False, window_size=(w, h))
    assert img.shape == (h * factor, w * factor, 3)

    img = plotter.screenshot(transparent_background=True, window_size=(w, h), scale=5)
    assert img.shape == (h * 5, w * 5, 4)
    assert plotter.image_scale == factor, 'image_scale leaked from screenshot context'

    with pytest.raises(ValueError):  # noqa: PT011
        plotter.image_scale = 0.5

    plotter.close()


@pytest.mark.usefixtures('no_images_to_verify')
def test_screenshot_altered_window_size(sphere):
    plotter = pv.Plotter()
    plotter.add_mesh(sphere)

    plotter.window_size = (800, 800)
    a = plotter.screenshot()
    assert a.shape == (800, 800, 3)
    # plotter.show(auto_close=False)  # for image regression test

    plotter.window_size = (1000, 1000)
    b = plotter.screenshot()
    assert b.shape == (1000, 1000, 3)
    # plotter.show(auto_close=False)  # for image regression test

    d = plotter.screenshot(window_size=(600, 600))
    assert d.shape == (600, 600, 3)
    # plotter.show()  # for image regression test

    plotter.close()


def test_screenshot_bytes():
    # Test screenshot to bytes object
    buffer = io.BytesIO()
    plotter = pv.Plotter(off_screen=True)
    plotter.add_mesh(pv.Sphere())
    plotter.show(screenshot=buffer)
    buffer.seek(0)
    im = Image.open(buffer)
    assert im.format == 'PNG'


@pytest.mark.usefixtures('no_images_to_verify')
def test_screenshot_rendering(tmpdir):
    plotter = pv.Plotter()
    plotter.add_mesh(examples.load_airplane(), smooth_shading=True)
    filename = str(tmpdir.mkdir('tmpdir').join('export-graphic.svg'))
    assert plotter._first_time
    plotter.save_graphic(filename)
    assert not plotter._first_time


@pytest.mark.usefixtures('no_images_to_verify')
@pytest.mark.parametrize('ext', SUPPORTED_FORMATS)
def test_save_screenshot(tmpdir, sphere, ext):
    filename = str(tmpdir.mkdir('tmpdir').join('tmp' + ext))
    plotter = pv.Plotter()
    plotter.add_mesh(sphere)
    plotter.screenshot(filename)
    assert Path(filename).is_file()
    assert pathlib.Path(filename).stat().st_size


def test_scalars_by_name(verify_image_cache):
    verify_image_cache.windows_skip_image_cache = True
    plotter = pv.Plotter()
    data = examples.load_uniform()
    plotter.add_mesh(data, scalars='Spatial Cell Data')
    plotter.show()


def test_multi_block_plot(verify_image_cache):
    verify_image_cache.windows_skip_image_cache = True
    multi = pv.MultiBlock()
    multi.append(examples.load_rectilinear())
    uni = examples.load_uniform()
    arr = np.random.default_rng().random(uni.n_cells)
    uni.cell_data.set_array(arr, 'Random Data')
    multi.append(uni)
    # And now add a data set without the desired array and a NULL component
    multi.append(examples.load_airplane())

    # missing data should still plot
    multi.plot(scalars='Random Data')

    multi.plot(multi_colors=True)


def test_clear(sphere):
    plotter = pv.Plotter()
    plotter.add_mesh(sphere)
    plotter.clear()
    plotter.show()


def test_plot_texture():
    """Test adding a texture to a plot"""
    globe = examples.load_globe()
    texture = examples.load_globe_texture()
    plotter = pv.Plotter()
    plotter.add_mesh(globe, texture=texture)
    plotter.show()


@pytest.mark.usefixtures('no_images_to_verify')
@pytest.mark.skipif(not HAS_IMAGEIO, reason='Requires imageio')
def test_plot_numpy_texture():
    """Text adding a np.ndarray texture to a plot"""
    globe = examples.load_globe()
    texture_np = np.asarray(imageio.v2.imread(examples.mapfile))
    plotter = pv.Plotter()
    plotter.add_mesh(globe, texture=texture_np)


@pytest.mark.skipif(not HAS_IMAGEIO, reason='Requires imageio')
def test_read_texture_from_numpy():
    """Test adding a texture to a plot"""
    globe = examples.load_globe()
    texture = numpy_to_texture(imageio.v2.imread(examples.mapfile))
    plotter = pv.Plotter()
    plotter.add_mesh(globe, texture=texture)
    plotter.show()


def _make_rgb_dataset(dtype: str, return_composite: bool, scalars: str):
    def _dtype_convert_func(dtype):
        # Convert color to the specified dtype
        if dtype == 'float':

            def as_dtype(color: tuple[float, float, float]):
                return pv.Color(color).float_rgb
        elif dtype == 'int':

            def as_dtype(color: tuple[float, float, float]):
                return pv.Color(color).int_rgb
        elif dtype == 'uint8':

            def as_dtype(color: tuple[float, float, float]):
                return np.array(pv.Color(color).int_rgb, dtype=np.uint8)
        else:
            raise NotImplementedError

        return as_dtype

    def _make_polys():
        # Create 3 separate PolyData with one quad cell each
        faces = [4, 0, 1, 2, 3]
        poly1 = pv.PolyData(
            [[1.0, 0.0, 0.0], [1.0, 1.0, 0.0], [1.0, 1.0, 1.0], [1.0, 0.0, 1.0]], faces
        )
        poly2 = pv.PolyData(
            [[0.0, 1.0, 1.0], [0.0, 1.0, 0.0], [1.0, 1.0, 0.0], [1.0, 1.0, 1.0]], faces
        )
        poly3 = pv.PolyData(
            [[0.0, 0.0, 1.0], [0.0, 1.0, 1.0], [1.0, 1.0, 1.0], [1.0, 0.0, 1.0]], faces
        )
        return poly1, poly2, poly3

    poly1, poly2, poly3 = _make_polys()
    dtype_convert_func = _dtype_convert_func(dtype)

    RED = dtype_convert_func((1.0, 0.0, 0.0))
    GREEN = dtype_convert_func((0.0, 1.0, 0.0))
    BLUE = dtype_convert_func((0.0, 0.0, 1.0))

    # Color the polydata cells
    poly1[scalars] = [RED]
    poly2[scalars] = [GREEN]
    poly3[scalars] = [BLUE]

    dataset = pv.MultiBlock((poly1, poly2, poly3))

    # Make sure the dataset is as expected
    if return_composite:
        assert isinstance(dataset, pv.MultiBlock)
        assert all(np.dtype(block[scalars].dtype) == np.dtype(dtype) for block in dataset)
        assert all(block.array_names == [scalars] for block in dataset)
    else:
        # Merge and return
        dataset = pv.merge(dataset)
        assert isinstance(dataset, pv.PolyData)
        assert np.dtype(dataset[scalars].dtype) == np.dtype(dtype)
        assert dataset.array_names == [scalars]
    return dataset


# check_gc fails for polydata (suspected memory leak with pv.merge)
@pytest.mark.skip_check_gc
@pytest.mark.parametrize('composite', [True, False], ids=['composite', 'polydata'])
@pytest.mark.parametrize('dtype', ['float', 'int', 'uint8'])
def test_plot_rgb(composite, dtype):
    scalars = 'face_colors'
    dataset = _make_rgb_dataset(dtype, return_composite=composite, scalars=scalars)

    plotter = pv.Plotter()
    actor = plotter.add_mesh(dataset, scalars=scalars, rgb=True)
    actor.prop.lighting = False
    plotter.show()


# check_gc fails for polydata (suspected memory leak with pv.merge)
@pytest.mark.skip_check_gc
@pytest.mark.parametrize('scalars', ['_rgb', '_rgba'])
@pytest.mark.parametrize('composite', [True, False], ids=['composite', 'polydata'])
def test_plot_rgb_implicit(composite, scalars):
    dataset = _make_rgb_dataset(dtype='uint8', return_composite=composite, scalars=scalars)

    plotter = pv.Plotter()
    actor = plotter.add_mesh(dataset)
    actor.prop.lighting = False
    plotter.show()


def test_vector_array_with_points(multicomp_poly):
    """Test using vector valued data with and without component arg."""
    # test no component argument
    pl = pv.Plotter()
    pl.add_mesh(multicomp_poly, scalars='vector_values_points')
    pl.camera_position = 'xy'
    pl.camera.tight()
    pl.show()

    # test component argument
    pl = pv.Plotter()
    pl.add_mesh(multicomp_poly, scalars='vector_values_points', component=0)
    pl.camera_position = 'xy'
    pl.camera.tight()
    pl.show()


@skip_windows_mesa
def test_vector_array_with_cells(multicomp_poly):
    """Test using vector valued data with and without component arg."""
    pl = pv.Plotter()
    pl.add_mesh(multicomp_poly, scalars='vector_values_cells')
    pl.camera_position = 'xy'
    pl.camera.tight()
    pl.show()

    # test component argument
    pl = pv.Plotter()
    pl.add_mesh(multicomp_poly, scalars='vector_values_cells', component=0)
    pl.camera_position = 'xy'
    pl.camera.tight()
    pl.show()


def test_vector_array(multicomp_poly):
    """Test using vector valued data for image regression."""
    pl = pv.Plotter(shape=(2, 2))
    pl.subplot(0, 0)
    pl.add_mesh(multicomp_poly, scalars='vector_values_points', show_scalar_bar=False)
    pl.camera_position = 'xy'
    pl.camera.tight()
    pl.subplot(0, 1)
    pl.add_mesh(multicomp_poly.copy(), scalars='vector_values_points', component=0)
    pl.subplot(1, 0)
    pl.add_mesh(multicomp_poly.copy(), scalars='vector_values_points', component=1)
    pl.subplot(1, 1)
    pl.add_mesh(multicomp_poly.copy(), scalars='vector_values_points', component=2)
    pl.link_views()
    pl.show()


@skip_windows_mesa
def test_vector_plotting_doesnt_modify_data(multicomp_poly):
    """Test that the operations in plotting do not modify the data in the mesh."""
    copy_vector_values_points = multicomp_poly['vector_values_points'].copy()
    copy_vector_values_cells = multicomp_poly['vector_values_cells'].copy()

    # test that adding a vector with no component parameter to a Plotter instance
    # does not modify it.
    pl = pv.Plotter()
    pl.add_mesh(multicomp_poly, scalars='vector_values_points')
    pl.show()
    assert np.array_equal(multicomp_poly['vector_values_points'], copy_vector_values_points)

    pl = pv.Plotter()
    pl.add_mesh(multicomp_poly, scalars='vector_values_cells')
    pl.show()
    assert np.array_equal(multicomp_poly['vector_values_cells'], copy_vector_values_cells)

    # test that adding a vector with a component parameter to a Plotter instance
    # does not modify it.
    pl = pv.Plotter()
    pl.add_mesh(multicomp_poly, scalars='vector_values_points', component=0)
    pl.show()
    assert np.array_equal(multicomp_poly['vector_values_points'], copy_vector_values_points)

    pl = pv.Plotter()
    pl.add_mesh(multicomp_poly, scalars='vector_values_cells', component=0)
    pl.show()
    assert np.array_equal(multicomp_poly['vector_values_cells'], copy_vector_values_cells)


@pytest.mark.usefixtures('no_images_to_verify')
def test_vector_array_fail_with_incorrect_component(multicomp_poly):
    """Test failure modes of component argument."""
    p = pv.Plotter()

    # Non-Integer
    with pytest.raises(TypeError):
        p.add_mesh(multicomp_poly, scalars='vector_values_points', component=1.5)

    # Component doesn't exist
    p = pv.Plotter()
    with pytest.raises(ValueError):  # noqa: PT011
        p.add_mesh(multicomp_poly, scalars='vector_values_points', component=3)

    # Component doesn't exist
    p = pv.Plotter()
    with pytest.raises(ValueError):  # noqa: PT011
        p.add_mesh(multicomp_poly, scalars='vector_values_points', component=-1)


def test_camera(sphere):
    plotter = pv.Plotter()
    plotter.add_mesh(sphere)
    plotter.view_isometric()
    plotter.reset_camera()
    plotter.view_xy()
    plotter.view_xz()
    plotter.view_yz()
    plotter.add_mesh(examples.load_uniform(), reset_camera=True, culling=True)
    plotter.view_xy(negative=True)
    plotter.view_xz(negative=True)
    plotter.view_yz(negative=True)
    plotter.show()

    plotter = pv.Plotter()
    plotter.add_mesh(sphere)
    plotter.camera.zoom(5)
    plotter.camera.up = 0, 0, 10
    plotter.show()


def test_multi_renderers():
    plotter = pv.Plotter(shape=(2, 2))

    plotter.subplot(0, 0)
    plotter.add_text('Render Window 0', font_size=30)
    sphere = pv.Sphere()
    plotter.add_mesh(sphere, scalars=sphere.points[:, 2], show_scalar_bar=False)
    plotter.add_scalar_bar('Z', vertical=True)

    plotter.subplot(0, 1)
    plotter.add_text('Render Window 1', font_size=30)
    plotter.add_mesh(pv.Cube(), show_edges=True)

    plotter.subplot(1, 0)
    plotter.add_text('Render Window 2', font_size=30)
    plotter.add_mesh(pv.Arrow(), color='y', show_edges=True)

    plotter.subplot(1, 1)
    plotter.add_text('Render Window 3', position=(0.0, 0.0), font_size=30, viewport=True)
    plotter.add_mesh(pv.Cone(), color='g', show_edges=True, culling=True)
    plotter.add_bounding_box(render_lines_as_tubes=True, line_width=5)
    plotter.show_bounds(all_edges=True)

    plotter.update_bounds_axes()
    plotter.show()


def test_multi_renderers_subplot_ind_2x1():
    # Test subplot indices (2 rows by 1 column)
    plotter = pv.Plotter(shape=(2, 1))
    # First row
    plotter.subplot(0, 0)
    plotter.add_mesh(pv.Sphere())
    # Second row
    plotter.subplot(1, 0)
    plotter.add_mesh(pv.Cube())
    plotter.show()


def test_multi_renderers_subplot_ind_1x2():
    # Test subplot indices (1 row by 2 columns)
    plotter = pv.Plotter(shape=(1, 2))
    # First column
    plotter.subplot(0, 0)
    plotter.add_mesh(pv.Sphere())
    # Second column
    plotter.subplot(0, 1)
    plotter.add_mesh(pv.Cube())
    plotter.show()


@pytest.mark.usefixtures('no_images_to_verify')
def test_multi_renderers_bad_indices():
    # Test bad indices
    plotter = pv.Plotter(shape=(1, 2))
    with pytest.raises(IndexError):
        plotter.subplot(1, 0)


def test_multi_renderers_subplot_ind_3x1():
    # Test subplot 3 on left, 1 on right
    plotter = pv.Plotter(shape='3|1')
    # First column
    plotter.subplot(0)
    plotter.add_mesh(pv.Sphere())
    plotter.subplot(1)
    plotter.add_mesh(pv.Cube())
    plotter.subplot(2)
    plotter.add_mesh(pv.Cylinder())
    plotter.subplot(3)
    plotter.add_mesh(pv.Cone())
    plotter.show()


def test_multi_renderers_subplot_ind_3x1_splitting_pos():
    # Test subplot 3 on top, 1 on bottom
    plotter = pv.Plotter(shape='3/1', splitting_position=0.5)
    # First column
    plotter.subplot(0)
    plotter.add_mesh(pv.Sphere())
    plotter.subplot(1)
    plotter.add_mesh(pv.Cube())
    plotter.subplot(2)
    plotter.add_mesh(pv.Cylinder())
    plotter.subplot(3)
    plotter.add_mesh(pv.Cone())
    plotter.show()


def test_multi_renderers_subplot_ind_1x3():
    # Test subplot 3 on bottom, 1 on top
    plotter = pv.Plotter(shape='1|3')
    # First column
    plotter.subplot(0)
    plotter.add_mesh(pv.Sphere())
    plotter.subplot(1)
    plotter.add_mesh(pv.Cube())
    plotter.subplot(2)
    plotter.add_mesh(pv.Cylinder())
    plotter.subplot(3)
    plotter.add_mesh(pv.Cone())
    plotter.show()


def test_subplot_groups():
    plotter = pv.Plotter(shape=(3, 3), groups=[(1, [1, 2]), (np.s_[:], 0)])
    plotter.subplot(0, 0)
    plotter.add_mesh(pv.Sphere())
    plotter.subplot(0, 1)
    plotter.add_mesh(pv.Cube())
    plotter.subplot(0, 2)
    plotter.add_mesh(pv.Arrow())
    plotter.subplot(1, 1)
    plotter.add_mesh(pv.Cylinder())
    plotter.subplot(2, 1)
    plotter.add_mesh(pv.Cone())
    plotter.subplot(2, 2)
    plotter.add_mesh(pv.Box())
    plotter.show()


@pytest.mark.usefixtures('no_images_to_verify')
def test_subplot_groups_fail():
    # Test group overlap
    with pytest.raises(ValueError):  # noqa: PT011
        # Partial overlap
        pv.Plotter(shape=(3, 3), groups=[([1, 2], [0, 1]), ([0, 1], [1, 2])])
    with pytest.raises(ValueError):  # noqa: PT011
        # Full overlap (inner)
        pv.Plotter(shape=(4, 4), groups=[(np.s_[:], np.s_[:]), ([1, 2], [1, 2])])
    with pytest.raises(ValueError):  # noqa: PT011
        # Full overlap (outer)
        pv.Plotter(shape=(4, 4), groups=[(1, [1, 2]), ([0, 3], np.s_[:])])


@pytest.mark.skip_windows
def test_link_views(sphere):
    plotter = pv.Plotter(shape=(1, 4))
    plotter.subplot(0, 0)
    plotter.add_mesh(sphere, smooth_shading=False, show_edges=False)
    plotter.subplot(0, 1)
    plotter.add_mesh(sphere, smooth_shading=True, show_edges=False)
    plotter.subplot(0, 2)
    plotter.add_mesh(sphere, smooth_shading=False, show_edges=True)
    plotter.subplot(0, 3)
    plotter.add_mesh(sphere, smooth_shading=True, show_edges=True)
    with pytest.raises(TypeError):
        plotter.link_views(views='foo')
    plotter.link_views([0, 1])
    plotter.link_views()
    with pytest.raises(TypeError):
        plotter.unlink_views(views='foo')
    plotter.unlink_views([0, 1])
    plotter.unlink_views(2)
    plotter.unlink_views()
    plotter.show()


@pytest.mark.skip_windows
@pytest.mark.usefixtures('verify_image_cache')
def test_link_views_camera_set():
    p = pv.Plotter(shape=(1, 2))
    p.add_mesh(pv.Cone())
    assert not p.renderer.camera_set
    p.subplot(0, 1)
    p.add_mesh(pv.Cube())
    assert not p.renderer.camera_set
    p.link_views()  # make sure the default isometric view is used
    for renderer in p.renderers:
        assert not renderer.camera_set
    p.show()

    p = pv.Plotter(shape=(1, 2))
    p.add_mesh(pv.Cone())
    p.subplot(0, 1)
    p.add_mesh(pv.Cube())
    p.link_views()
    p.unlink_views()
    for renderer in p.renderers:
        assert not renderer.camera_set
    p.show()

    wavelet = pv.Wavelet().clip('x')
    p = pv.Plotter(shape=(1, 2))
    p.add_mesh(wavelet, color='red')
    p.subplot(0, 1)
    p.add_mesh(wavelet, color='red')
    p.link_views()
    p.camera_position = pv.CameraPosition(
        position=(55.0, 16, 31), focal_point=(-5.0, 0.0, 0.0), viewup=(-0.22, 0.97, -0.09)
    )
    p.show()


def test_orthographic_slicer(uniform):
    uniform.set_active_scalars('Spatial Cell Data')
    slices = uniform.slice_orthogonal()

    # Orthographic Slicer
    p = pv.Plotter(shape=(2, 2))

    p.subplot(1, 1)
    p.add_mesh(slices, clim=uniform.get_data_range())
    p.add_axes()
    p.enable()

    p.subplot(0, 0)
    p.add_mesh(slices['XY'])
    p.view_xy()
    p.disable()

    p.subplot(0, 1)
    p.add_mesh(slices['XZ'])
    p.view_xz(negative=True)
    p.disable()

    p.subplot(1, 0)
    p.add_mesh(slices['YZ'])
    p.view_yz()
    p.disable()

    p.show()


def test_remove_actor(uniform):
    plotter = pv.Plotter()
    plotter.add_mesh(uniform.copy(), name='data')
    plotter.add_mesh(uniform.copy(), name='data')
    plotter.add_mesh(uniform.copy(), name='data')
    plotter.show()


def test_add_mesh_remove_existing_actor(verify_image_cache, uniform):
    """Test remove_existing_actor parameter for add_mesh method."""
    verify_image_cache.skip = True
    plotter = pv.Plotter()
    actor1 = plotter.add_mesh(uniform.copy(), name='test_mesh1')
    actor2 = plotter.add_mesh(uniform.copy(), name='test_mesh2', remove_existing_actor=False)
    actors = list(plotter.renderer.actors.values())
    assert actor1 in actors
    assert actor2 in actors


def test_image_properties():
    mesh = examples.load_uniform()
    p = pv.Plotter()
    p.add_mesh(mesh)
    p.show(auto_close=False)  # DO NOT close plotter
    # Get RGB image
    _ = p.image
    # Get the depth image
    _ = p.get_image_depth()
    p.close()
    p = pv.Plotter()
    p.add_mesh(mesh)
    p.show()  # close plotter
    # Get RGB image
    _ = p.image
    # verify property matches method while testing both available
    assert np.allclose(p.image_depth, p.get_image_depth(), equal_nan=True)
    p.close()

    # gh-920
    rr = np.array([[-0.5, -0.5, 0], [-0.5, 0.5, 1], [0.5, 0.5, 0], [0.5, -0.5, 1]])
    tris = np.array([[3, 0, 2, 1], [3, 2, 0, 3]])
    mesh = pv.PolyData(rr, tris)
    p = pv.Plotter()
    p.add_mesh(mesh, color=True)
    p.renderer.camera_position = (0.0, 0.0, 1.0)
    p.renderer.ResetCamera()
    p.enable_parallel_projection()
    assert p.renderer.camera_set
    p.show(interactive=False, auto_close=False)
    img = p.get_image_depth(fill_value=0.0)
    rng = np.ptp(img)
    assert 0.3 < rng < 0.4, rng  # 0.3313504 in testing
    p.close()


def test_volume_rendering_from_helper(uniform, verify_image_cache):
    verify_image_cache.windows_skip_image_cache = True
    uniform.plot(volume=True, opacity='linear')


@skip_windows_mesa  # due to opacity
def test_volume_rendering_from_plotter(uniform):
    plotter = pv.Plotter()
    plotter.add_volume(uniform, opacity='sigmoid', cmap='jet', n_colors=15)
    plotter.show()


@skip_windows_mesa  # due to opacity
def test_volume_rendering_rectilinear(uniform):
    grid = uniform.cast_to_rectilinear_grid()

    plotter = pv.Plotter()
    plotter.add_volume(grid, opacity='sigmoid', cmap='jet', n_colors=15)
    plotter.show()

    plotter = pv.Plotter()
    plotter.add_volume(grid)
    plotter.show()

    plotter = pv.Plotter()
    with pytest.raises(TypeError):
        plotter.add_volume(grid, mapper='fixed_point')
    plotter.close()


@skip_windows_mesa  # due to opacity
@pytest.mark.parametrize('mapper', ['fixed_point', 'gpu', 'open_gl', 'smart'])
def test_volume_rendering_mappers_image_data(mapper):
    image = pv.ImageData(dimensions=(50, 50, 50))
    image['scalars'] = -image.x

    plotter = pv.Plotter()
    plotter.add_volume(image, mapper=mapper)
    plotter.show()


@pytest.mark.skip_windows
def test_multiblock_volume_rendering(uniform):
    ds_a = uniform.copy()
    ds_b = uniform.copy()
    ds_b.origin = (9.0, 0.0, 0.0)
    ds_c = uniform.copy()
    ds_c.origin = (0.0, 9.0, 0.0)
    ds_d = uniform.copy()
    ds_d.origin = (9.0, 9.0, 0.0)

    data = pv.MultiBlock(
        dict(
            a=ds_a,
            b=ds_b,
            c=ds_c,
            d=ds_d,
        ),
    )
    data['a'].rename_array('Spatial Point Data', 'a')
    data['b'].rename_array('Spatial Point Data', 'b')
    data['c'].rename_array('Spatial Point Data', 'c')
    data['d'].rename_array('Spatial Point Data', 'd')
    data.plot(volume=True, multi_colors=True)


def test_array_volume_rendering(uniform, verify_image_cache):
    verify_image_cache.windows_skip_image_cache = True
    arr = uniform['Spatial Point Data'].reshape(uniform.dimensions)
    pv.plot(arr, volume=True, opacity='linear')


def test_plot_compare_four():
    # Really just making sure no errors are thrown
    mesh = examples.load_uniform()
    data_a = mesh.contour()
    data_b = mesh.threshold_percent(0.5)
    data_c = mesh.decimate_boundary(0.5)
    data_d = mesh.glyph(scale=False, orient=False)
    pv.plot_compare_four(
        data_a,
        data_b,
        data_c,
        data_d,
        display_kwargs={'color': 'w'},
    )


@skip_lesser_9_4_X_depth_peeling
def test_plot_depth_peeling():
    mesh = examples.load_airplane()
    p = pv.Plotter()
    p.add_mesh(mesh)
    p.enable_depth_peeling()
    p.disable_depth_peeling()
    p.show()


@pytest.mark.skip_windows('No testing on windows for EDL')
def test_plot_eye_dome_lighting_plot(airplane):
    airplane.plot(eye_dome_lighting=True)


@pytest.mark.skip_windows('No testing on windows for EDL')
def test_plot_eye_dome_lighting_plotter(airplane):
    p = pv.Plotter()
    p.add_mesh(airplane)
    p.enable_eye_dome_lighting()
    p.show()


@pytest.mark.skip_windows('No testing on windows for EDL')
def test_plot_eye_dome_lighting_enable_disable(airplane):
    p = pv.Plotter()
    p.add_mesh(airplane)
    p.enable_eye_dome_lighting()
    p.disable_eye_dome_lighting()
    p.show()


@pytest.mark.skip_windows
def test_opacity_by_array_direct(plane):
    # test with opacity parm as an array, both cell and point sized
    plane_shift = plane.translate((0, 0, 1), inplace=False)
    pl = pv.Plotter()
    pl.add_mesh(plane, color='b', opacity=np.linspace(0, 1, plane.n_points), show_edges=True)
    pl.add_mesh(
        plane_shift,
        color='r',
        opacity=np.linspace(0, 1, plane.n_cells),
        show_edges=True,
    )
    pl.show()


@skip_windows_mesa
def test_opacity_by_array(uniform):
    # Test with opacity array
    opac = uniform['Spatial Point Data'] / uniform['Spatial Point Data'].max()
    uniform['opac'] = opac
    p = pv.Plotter()
    p.add_mesh(uniform, scalars='Spatial Point Data', opacity='opac')
    p.show()


@skip_windows_mesa
def test_opacity_by_array_uncertainty(uniform):
    # Test with uncertainty array (transparency)
    opac = uniform['Spatial Point Data'] / uniform['Spatial Point Data'].max()
    uniform['unc'] = opac
    p = pv.Plotter()
    p.add_mesh(uniform, scalars='Spatial Point Data', opacity='unc', use_transparency=True)
    p.show()


def test_opacity_by_array_user_transform(uniform, verify_image_cache):
    verify_image_cache.high_variance_test = True

    uniform['Spatial Point Data'] /= uniform['Spatial Point Data'].max()

    # Test with user defined transfer function
    opacities = [0, 0.2, 0.9, 0.2, 0.1]
    p = pv.Plotter()
    p.add_mesh(uniform, scalars='Spatial Point Data', opacity=opacities)
    p.show()


@pytest.mark.usefixtures('no_images_to_verify')
def test_opacity_mismatched_fail(uniform):
    opac = uniform['Spatial Point Data'] / uniform['Spatial Point Data'].max()
    uniform['unc'] = opac

    # Test using mismatched arrays
    p = pv.Plotter()
    with pytest.raises(ValueError):  # noqa: PT011
        # cell scalars vs point opacity
        p.add_mesh(uniform, scalars='Spatial Cell Data', opacity='unc')


@skip_windows_mesa
def test_opacity_by_array_preference():
    tetra = pv.Tetrahedron()  # 4 points, 4 cells
    opacities = np.linspace(0.2, 0.8, tetra.n_points)
    tetra.clear_data()
    tetra.point_data['scalars'] = tetra.cell_data['scalars'] = np.arange(tetra.n_points)
    tetra.point_data['opac'] = tetra.cell_data['opac'] = opacities

    # test opacity by key
    p = pv.Plotter()
    p.add_mesh(tetra.copy(), opacity='opac', preference='cell')
    p.add_mesh(tetra.translate((2, 0, 0), inplace=False), opacity='opac', preference='point')
    p.close()

    # test opacity by array
    p = pv.Plotter()
    p.add_mesh(tetra.copy(), opacity=opacities, preference='cell')
    p.add_mesh(tetra.translate((2, 0, 0), inplace=False), opacity=opacities, preference='point')
    p.show()


@pytest.mark.usefixtures('no_images_to_verify')
@pytest.mark.parametrize('mapping', [None, True, object()])
def test_opacity_transfer_functions_raises(mapping):
    with pytest.raises(
        TypeError,
        match=re.escape(f'Transfer function type ({type(mapping)}) not understood'),
    ):
        pv.opacity_transfer_function(mapping, n_colors=10)


@pytest.mark.usefixtures('no_images_to_verify')
def test_opacity_transfer_functions():
    n = 256
    mapping = pv.opacity_transfer_function('linear', n)
    assert len(mapping) == n
    mapping = pv.opacity_transfer_function('sigmoid_10', n)
    assert len(mapping) == n
    mapping = pv.opacity_transfer_function('foreground', n)
    assert len(mapping) == n
    mapping = pv.opacity_transfer_function('foreground', 5)
    assert np.array_equal(mapping, [0, 255, 255, 255, 255])
    with pytest.raises(ValueError):  # noqa: PT011
        mapping = pv.opacity_transfer_function('foo', n)
    with pytest.raises(RuntimeError):
        mapping = pv.opacity_transfer_function(np.linspace(0, 1, 2 * n), n)
    foo = np.linspace(0, n, n)
    mapping = pv.opacity_transfer_function(foo, n)
    assert np.allclose(foo, mapping)
    foo = [0, 0.2, 0.9, 0.2, 0.1]
    mapping = pv.opacity_transfer_function(foo, n, interpolate=False)
    assert len(mapping) == n
    foo = [3, 5, 6, 10]
    mapping = pv.opacity_transfer_function(foo, n)
    assert len(mapping) == n


@skip_windows_mesa
@pytest.mark.parametrize(
    'opacity',
    [
        'sigmoid',
        'sigmoid_1',
        'sigmoid_2',
        'sigmoid_3',
        'sigmoid_4',
        'sigmoid_5',
        'sigmoid_6',
        'sigmoid_7',
        'sigmoid_8',
        'sigmoid_9',
        'sigmoid_10',
        'sigmoid_15',
        'sigmoid_20',
    ],
)
def test_plot_sigmoid_opacity_transfer_functions(uniform, opacity):
    pl = pv.Plotter()
    pl.add_volume(uniform, opacity=opacity)
    pl.show()


def test_closing_and_mem_cleanup(verify_image_cache):
    verify_image_cache.windows_skip_image_cache = True
    verify_image_cache.skip = True
    n = 5
    for _ in range(n):
        for _ in range(n):
            p = pv.Plotter()
            for k in range(n):
                p.add_mesh(pv.Sphere(radius=k))
            p.show()
        pv.close_all()


def test_above_below_scalar_range_annotations():
    p = pv.Plotter()
    p.add_mesh(
        examples.load_uniform(),
        clim=[100, 500],
        cmap='viridis',
        below_color='blue',
        above_color='red',
    )
    p.show()


def test_user_annotations_scalar_bar_mesh(uniform):
    p = pv.Plotter()
    p.add_mesh(uniform, annotations={100.0: 'yum'})
    p.show()


def test_fixed_font_size_annotation_text_scaling_off():
    p = pv.Plotter()
    sargs = {'title_font_size': 12, 'label_font_size': 10}
    p.add_mesh(
        examples.load_uniform(),
        clim=[100, 500],
        cmap='viridis',
        below_color='blue',
        above_color='red',
        annotations={300.0: 'yum'},
        scalar_bar_args=sargs,
    )
    p.show()


def test_user_annotations_scalar_bar_volume(uniform, verify_image_cache):
    verify_image_cache.windows_skip_image_cache = True

    p = pv.Plotter()
    p.add_volume(uniform, scalars='Spatial Point Data', annotations={100.0: 'yum'})
    p.show()


@pytest.mark.usefixtures('no_images_to_verify')
def test_user_matrix_volume(uniform):
    shear = np.eye(4)
    shear[0, 1] = 1

    p = pv.Plotter()
    volume = p.add_volume(uniform, user_matrix=shear)
    np.testing.assert_almost_equal(volume.user_matrix, shear)

    match = 'Shape must be one of [(3, 3), (4, 4)].'
    with pytest.raises(ValueError, match=re.escape(match)):
        p.add_volume(uniform, user_matrix=np.eye(5))

    with pytest.raises(TypeError):
        p.add_volume(uniform, user_matrix='invalid')


@pytest.mark.usefixtures('no_images_to_verify')
def test_user_matrix_mesh(sphere):
    shear = np.eye(4)
    shear[0, 1] = 1

    p = pv.Plotter()
    actor = p.add_mesh(sphere, user_matrix=shear)
    np.testing.assert_almost_equal(actor.user_matrix, shear)

    match = 'Shape must be one of [(3, 3), (4, 4)].'
    with pytest.raises(ValueError, match=re.escape(match)):
        p.add_mesh(sphere, user_matrix=np.eye(5))

    with pytest.raises(TypeError):
        p.add_mesh(sphere, user_matrix='invalid')


def test_user_matrix_silhouette(airplane):
    matrix = [[-1, 0, 0, 1], [0, 1, 0, 2], [0, 0, -1, 3], [0, 0, 0, 1]]
    pl = pv.Plotter()
    pl.add_mesh(
        airplane,
        silhouette=dict(line_width=10),
        user_matrix=matrix,
    )
    pl.show()


@pytest.mark.usefixtures('no_images_to_verify')
def test_scalar_bar_args_unmodified_add_mesh(sphere):
    sargs = {'vertical': True}
    sargs_copy = sargs.copy()

    p = pv.Plotter()
    p.add_mesh(sphere, scalar_bar_args=sargs)

    assert sargs == sargs_copy


@pytest.mark.usefixtures('no_images_to_verify')
def test_scalar_bar_args_unmodified_add_volume(uniform):
    sargs = {'vertical': True}
    sargs_copy = sargs.copy()

    p = pv.Plotter()
    p.add_volume(uniform, scalar_bar_args=sargs)

    assert sargs == sargs_copy


def test_plot_string_array(verify_image_cache):
    verify_image_cache.windows_skip_image_cache = True
    mesh = examples.load_uniform()
    labels = np.empty(mesh.n_cells, dtype='<U10')
    labels[:] = 'High'
    labels[mesh['Spatial Cell Data'] < 300] = 'Medium'
    labels[mesh['Spatial Cell Data'] < 100] = 'Low'
    mesh['labels'] = labels
    p = pv.Plotter()
    p.add_mesh(mesh, scalars='labels')
    p.show()


@pytest.mark.usefixtures('no_images_to_verify')
def test_fail_plot_table():
    """Make sure tables cannot be plotted"""
    table = pv.Table(np.random.default_rng().random((50, 3)))
    with pytest.raises(TypeError):
        pv.plot(table)
    plotter = pv.Plotter()
    with pytest.raises(TypeError):
        plotter.add_mesh(table)


@pytest.mark.usefixtures('no_images_to_verify')
def test_bad_keyword_arguments():
    """Make sure bad keyword arguments raise an error"""
    mesh = examples.load_uniform()
    with pytest.raises(TypeError):
        pv.plot(mesh, foo=5)
    with pytest.raises(TypeError):
        pv.plot(mesh, scalar=mesh.active_scalars_name)
    plotter = pv.Plotter()
    with pytest.raises(TypeError):
        plotter.add_mesh(mesh, scalar=mesh.active_scalars_name)
    plotter = pv.Plotter()
    with pytest.raises(TypeError):
        plotter.add_mesh(mesh, foo='bad')


def test_cmap_list(sphere, verify_image_cache):
    verify_image_cache.windows_skip_image_cache = True
    n = sphere.n_points
    scalars = np.empty(n)
    scalars[: n // 3] = 0
    scalars[n // 3 : 2 * n // 3] = 1
    scalars[2 * n // 3 :] = 2

    with pytest.raises(TypeError):
        sphere.plot(scalars=scalars, cmap=['red', None, 'blue'])

    sphere.plot(scalars=scalars, cmap=['red', 'green', 'blue'])


def test_default_name_tracking():
    N = 10
    color = 'tan'

    p = pv.Plotter()
    for i in range(N):
        for j in range(N):
            center = (i, j, 0)
            mesh = pv.Sphere(center=center)
            p.add_mesh(mesh, color=color)
    n_made_it = len(p.renderer._actors)
    p.show()
    assert n_made_it == N**2

    # release attached scalars
    mesh.ReleaseData()
    del mesh


def test_add_background_image_global(sphere):
    plotter = pv.Plotter()
    plotter.add_mesh(sphere)
    plotter.add_background_image(examples.mapfile, as_global=True)
    plotter.show()


def test_add_background_image_not_global(sphere):
    plotter = pv.Plotter()
    plotter.add_mesh(sphere)
    plotter.add_background_image(examples.mapfile, as_global=False)
    plotter.show()


def test_add_background_image_subplots(airplane):
    pl = pv.Plotter(shape=(2, 2))
    pl.add_background_image(examples.mapfile, scale=1, as_global=False)
    pl.add_mesh(airplane)
    pl.subplot(1, 1)
    pl.add_background_image(examples.mapfile, scale=1, as_global=False)
    pl.add_mesh(airplane)
    pl.remove_background_image()

    # should error out as there's no background
    with pytest.raises(RuntimeError):
        pl.remove_background_image()

    pl.add_background_image(examples.mapfile, scale=1, as_global=False)
    pl.show()


@pytest.mark.parametrize(
    'face',
    ['-Z', '-Y', '-X', '+Z', '+Y', '+X'],
)
def test_add_floor(face):
    box = pv.Box((-100.0, -90.0, 20.0, 40.0, 100, 105)).outline()
    pl = pv.Plotter()
    pl.add_mesh(box, color='k')
    pl.add_floor(face=face, color='red', opacity=1.0)
    pl.show()


def test_add_remove_floor(sphere):
    pl = pv.Plotter()
    pl.add_mesh(sphere)
    pl.add_floor(color='b', line_width=2, lighting=True)
    pl.add_bounding_box()  # needed for update_bounds_axes
    assert len(pl.renderer._floors) == 1
    pl.add_mesh(pv.Sphere(radius=1.0))
    pl.update_bounds_axes()
    assert len(pl.renderer._floors) == 1
    pl.show()

    pl = pv.Plotter()
    pl.add_mesh(sphere)
    pl.add_floor(color='b', line_width=2, lighting=True)
    pl.remove_floors()
    assert not pl.renderer._floors
    pl.show()


@pytest.mark.usefixtures('no_images_to_verify')
def test_reset_camera_clipping_range(sphere):
    pl = pv.Plotter()
    pl.add_mesh(sphere)

    # get default clipping range
    default_clipping_range = pl.camera.clipping_range

    # make sure we assign something different than default
    assert default_clipping_range != (10, 100)

    # set clipping range to some random numbers and make sure
    # assignment is successful
    pl.camera.clipping_range = (10, 100)
    assert pl.camera.clipping_range == (10, 100)

    pl.reset_camera_clipping_range()
    assert pl.camera.clipping_range == default_clipping_range
    assert pl.camera.clipping_range != (10, 100)


@pytest.mark.usefixtures('no_images_to_verify')
def test_index_vs_loc():
    # first: 2d grid
    pl = pv.Plotter(shape=(2, 3))
    # index_to_loc valid cases
    vals = [0, 2, 4]
    expecteds = [(0, 0), (0, 2), (1, 1)]
    for val, expected in zip(vals, expecteds):
        assert tuple(pl.renderers.index_to_loc(val)) == expected
    # loc_to_index valid cases
    vals = [(0, 0), (0, 2), (1, 1)]
    expecteds = [0, 2, 4]
    for val, expected in zip(vals, expecteds):
        assert pl.renderers.loc_to_index(val) == expected
        assert pl.renderers.loc_to_index(expected) == expected

    # indexing failing cases
    with pytest.raises(TypeError):
        pl.renderers.index_to_loc(1.5)
    with pytest.raises(IndexError):
        pl.renderers.index_to_loc(-1)
    with pytest.raises(TypeError):
        pl.renderers.index_to_loc((1, 2))
    with pytest.raises(IndexError):
        pl.renderers.loc_to_index((-1, 0))
    with pytest.raises(IndexError):
        pl.renderers.loc_to_index((0, -1))
    with pytest.raises(TypeError):
        pl.renderers.loc_to_index({1, 2})
    with pytest.raises(ValueError):  # noqa: PT011
        pl.renderers.loc_to_index((1, 2, 3))

    # set active_renderer fails
    with pytest.raises(IndexError):
        pl.renderers.set_active_renderer(0, -1)

    # then: "1d" grid
    pl = pv.Plotter(shape='2|3')
    # valid cases
    for val in range(5):
        assert pl.renderers.index_to_loc(val) == val
        assert pl.renderers.index_to_loc(np.int_(val)) == val
        assert pl.renderers.loc_to_index(val) == val
        assert pl.renderers.loc_to_index(np.int_(val)) == val


def test_interactive_update():
    # Regression test for #1053
    p = pv.Plotter()
    p.show(interactive_update=True)
    assert isinstance(p.iren.interactor, vtk.vtkRenderWindowInteractor)
    p.close()

    p = pv.Plotter()
    with pytest.warns(UserWarning, match=r'The plotter will close immediately automatically'):
        p.show(auto_close=True, interactive_update=True)


@pytest.mark.usefixtures('no_images_to_verify')
def test_where_is():
    plotter = pv.Plotter(shape=(2, 2))
    plotter.subplot(0, 0)
    plotter.add_mesh(pv.Box(), name='box')
    plotter.subplot(0, 1)
    plotter.add_mesh(pv.Sphere(), name='sphere')
    plotter.subplot(1, 0)
    plotter.add_mesh(pv.Box(), name='box')
    plotter.subplot(1, 1)
    plotter.add_mesh(pv.Cone(), name='cone')
    places = plotter.where_is('box')
    assert isinstance(places, list)
    for loc in places:
        assert isinstance(loc, tuple)


def test_log_scale(uniform):
    plotter = pv.Plotter()
    plotter.add_mesh(uniform, log_scale=True, clim=[-1, uniform.get_data_range()[1]])
    plotter.show()


@pytest.mark.parametrize('point', [(-0.5, -0.5, 0), np.array([[-0.5], [-0.5], [0]])])
def test_set_focus(point):
    plane = pv.Plane()
    p = pv.Plotter()
    p.add_mesh(plane, color='tan', show_edges=True)
    p.set_focus(point)  # focus on corner of the plane
    p.show()


@pytest.mark.parametrize('vector', [(1.0, 1.0, 1.0), np.array([[-0.5], [-0.5], [0]])])
def test_set_viewup(verify_image_cache, vector):
    verify_image_cache.high_variance_test = True

    plane = pv.Plane()
    plane_higher = pv.Plane(center=(0, 0, 1), i_size=0.5, j_size=0.5)
    p = pv.Plotter()
    p.add_mesh(plane, color='tan', show_edges=False)
    p.add_mesh(plane_higher, color='red', show_edges=False)
    p.set_viewup(vector)
    p.show()


def test_plot_shadows():
    plotter = pv.Plotter(lighting=None)

    # add several planes
    for plane_y in [2, 5, 10]:
        screen = pv.Plane(center=(0, plane_y, 0), direction=(0, -1, 0), i_size=5, j_size=5)
        plotter.add_mesh(screen, color='white')

    light = pv.Light(
        position=(0, 0, 0),
        focal_point=(0, 1, 0),
        color='cyan',
        intensity=15,
        cone_angle=15,
        positional=True,
        show_actor=True,
        attenuation_values=(2, 0, 0),
    )

    plotter.add_light(light)
    plotter.view_vector((1, -2, 2))

    # verify disabling shadows when not enabled does nothing
    plotter.disable_shadows()

    plotter.enable_shadows()

    # verify shadows can safely be enabled twice
    plotter.enable_shadows()

    plotter.show()


def test_plot_shadows_enable_disable():
    """Test shadows are added and removed properly"""
    plotter = pv.Plotter(lighting=None)

    # add several planes
    for plane_y in [2, 5, 10]:
        screen = pv.Plane(center=(0, plane_y, 0), direction=(0, -1, 0), i_size=5, j_size=5)
        plotter.add_mesh(screen, color='white')

    light = pv.Light(
        position=(0, 0, 0),
        focal_point=(0, 1, 0),
        color='cyan',
        intensity=15,
        cone_angle=15,
    )
    light.positional = True
    light.attenuation_values = (2, 0, 0)
    light.show_actor()

    plotter.add_light(light)
    plotter.view_vector((1, -2, 2))

    # add and remove and verify that the light passes through all via
    # image cache
    plotter.enable_shadows()
    plotter.disable_shadows()

    plotter.show()


def test_plot_lighting_change_positional_true_false(sphere):
    light = pv.Light(positional=True, show_actor=True)

    plotter = pv.Plotter(lighting=None)
    plotter.add_light(light)
    light.positional = False
    plotter.add_mesh(sphere)
    plotter.show()


def test_plot_lighting_change_positional_false_true(sphere):
    light = pv.Light(positional=False, show_actor=True)

    plotter = pv.Plotter(lighting=None)

    plotter.add_light(light)
    light.positional = True
    plotter.add_mesh(sphere)
    plotter.show()


def test_plotter_image():
    plotter = pv.Plotter()
    wsz = tuple(plotter.window_size)
    plotter.show()
    assert plotter.image.shape[:2] == wsz


def test_scalar_cell_priorities():
    vertices = np.array([[0, 0, 0], [1, 0, 0], [1.5, 1, 0], [0, 0, 1]])
    faces = np.hstack([[3, 0, 1, 2], [3, 0, 3, 2], [3, 0, 1, 3], [3, 1, 2, 3]])
    mesh = pv.PolyData(vertices, faces)
    colors = [[255, 0, 0], [0, 255, 0], [0, 0, 255], [255, 255, 255]]

    mesh.cell_data['colors'] = colors
    plotter = pv.Plotter()
    plotter.add_mesh(mesh, scalars='colors', rgb=True, preference='cell')
    plotter.show()

    c = pv.Cone()
    c.cell_data['ids'] = list(range(c.n_cells))
    c.plot()


def test_collision_plot(verify_image_cache):
    """Verify rgba arrays automatically plot"""
    verify_image_cache.windows_skip_image_cache = True
    sphere0 = pv.Sphere()
    sphere1 = pv.Sphere(radius=0.6, center=(-1, 0, 0))
    col, _n_contacts = sphere0.collision(sphere1, generate_scalars=True)

    plotter = pv.Plotter()
    plotter.add_mesh(col)
    plotter.camera_position = 'zy'
    plotter.show()


@pytest.mark.skip_mac('MacOS CI fails when downloading examples')
def test_chart_plot():
    """Basic test to verify chart plots correctly"""
    # Chart 1 (bottom left)
    chart_bl = pv.Chart2D(size=(0.4, 0.4), loc=(0.05, 0.05))
    chart_bl.background_color = 'tab:purple'
    chart_bl.x_range = [np.pi / 2, 3 * np.pi / 2]
    chart_bl.y_axis.margin = 20
    chart_bl.y_axis.tick_locations = [-1, 0, 1]
    chart_bl.y_axis.tick_labels = ['Small', 'Medium', 'Large']
    chart_bl.y_axis.tick_size += 10
    chart_bl.y_axis.tick_labels_offset += 12
    chart_bl.y_axis.pen.width = 10
    chart_bl.grid = True
    x = np.linspace(0, 2 * np.pi, 50)
    y = np.cos(x) * (-1) ** np.arange(len(x))
    hidden_plot = chart_bl.line(x, y, color='k', width=40)
    hidden_plot.visible = False  # Make sure plot visibility works
    chart_bl.bar(x, y, color='#33ff33')

    # Chart 2 (bottom right)
    chart_br = pv.Chart2D(size=(0.4, 0.4), loc=(0.55, 0.05))
    chart_br.background_texture = examples.load_globe_texture()
    chart_br.active_border_color = 'r'
    chart_br.border_width = 5
    chart_br.border_style = '-.'
    chart_br.hide_axes()
    x = np.linspace(0, 1, 50)
    y = np.sin(6.5 * x - 1)
    chart_br.scatter(x, y, color='y', size=15, style='o', label='Invisible label')
    chart_br.legend_visible = False  # Check legend visibility

    # Chart 3 (top left)
    chart_tl = pv.Chart2D(size=(0.4, 0.4), loc=(0.05, 0.55))
    chart_tl.active_background_color = (0.8, 0.8, 0.2)
    chart_tl.title = 'Exponential growth'
    chart_tl.x_label = 'X axis'
    chart_tl.y_label = 'Y axis'
    chart_tl.y_axis.log_scale = True
    x = np.arange(6)
    y = 10**x
    chart_tl.line(x, y, color='tab:green', width=5, style='--')
    removed_plot = chart_tl.area(x, y, color='k')
    chart_tl.remove_plot(removed_plot)  # Make sure plot removal works

    # Chart 4 (top right)
    chart_tr = pv.Chart2D(size=(0.4, 0.4), loc=(0.55, 0.55))
    x = [0, 1, 2, 3, 4]
    ys = [[0, 1, 2, 3, 4], [1, 0, 1, 0, 1], [6, 4, 5, 3, 2]]
    chart_tr.stack(x, ys, colors='citrus', labels=['Segment 1', 'Segment 2', 'Segment 3'])
    chart_tr.legend_visible = True

    # Hidden chart (make sure chart visibility works)
    hidden_chart = pv.ChartPie([3, 4, 5])
    hidden_chart.visible = False

    # Removed chart (make sure chart removal works)
    removed_chart = pv.ChartBox([[1, 2, 3]])

    pl = pv.Plotter(window_size=(1000, 1000))
    pl.background_color = 'w'
    pl.add_chart(chart_bl, chart_br, chart_tl, chart_tr, hidden_chart, removed_chart)
    pl.remove_chart(removed_chart)
    pl.set_chart_interaction([chart_br, chart_tl])
    pl.show()


def test_chart_matplotlib_plot(verify_image_cache):
    """Test integration with matplotlib"""
    # Seeing CI failures for Conda job that need to be addressed
    verify_image_cache.high_variance_test = True

    import matplotlib.pyplot as plt

    rng = np.random.default_rng(1)
    # First, create the matplotlib figure
    # use tight layout to keep axis labels visible on smaller figures
    fig, ax = plt.subplots(tight_layout=True)
    alphas = [0.5 + i for i in range(5)]
    betas = [*reversed(alphas)]
    N = int(1e4)
    data = [rng.beta(alpha, beta, N) for alpha, beta in zip(alphas, betas)]
    labels = [
        f'$\\alpha={alpha:.1f}\\,;\\,\\beta={beta:.1f}$' for alpha, beta in zip(alphas, betas)
    ]
    ax.violinplot(data)
    ax.set_xticks(np.arange(1, 1 + len(labels)))
    ax.set_xticklabels(labels)
    ax.set_title('$B(\\alpha, \\beta)$')

    # Next, embed the figure into a pv plotting window
    pl = pv.Plotter()
    pl.background_color = 'w'
    chart = pv.ChartMPL(fig)
    pl.add_chart(chart)
    pl.show()


@pytest.mark.usefixtures('no_images_to_verify')
def test_get_charts():
    """Test that the get_charts method is retuning a list of charts"""
    chart = pv.Chart2D()
    pl = pv.Plotter()
    pl.add_chart(chart)

    charts = pl.renderer.get_charts()
    assert len(charts) == 1
    assert chart is charts[0]


def test_add_remove_background(sphere):
    plotter = pv.Plotter(shape=(1, 2))
    plotter.add_mesh(sphere, color='w')
    plotter.add_background_image(examples.mapfile, as_global=False)
    plotter.subplot(0, 1)
    plotter.add_mesh(sphere, color='w')
    plotter.add_background_image(examples.mapfile, as_global=False)
    plotter.remove_background_image()
    plotter.show()


@pytest.mark.parametrize(
    'background',
    [examples.mapfile, Path(examples.mapfile), 'blue'],
    ids=['str', 'Path', 'color'],
)
def test_plot_mesh_background(background):
    globe = examples.load_globe()
    globe.plot(texture=pv.Texture(examples.mapfile), background=background)


@pytest.mark.usefixtures('no_images_to_verify')
def test_plot_mesh_background_raises():
    globe = examples.load_globe()
    match = 'Background must be color-like or a file path. Got {} instead.'
    with pytest.raises(TypeError, match=match):
        globe.plot(texture=pv.Texture(examples.mapfile), background={})


def test_plot_zoom(sphere):
    # it's difficult to verify that zoom actually worked since we
    # can't get the output with cpos or verify the image cache matches
    sphere.plot(zoom=2)


def test_splitting():
    nut = examples.load_nut()
    nut['sample_data'] = nut.points[:, 2]

    # feature angle of 50 will smooth the outer edges of the nut but not the inner.
    nut.plot(
        smooth_shading=True,
        split_sharp_edges=True,
        feature_angle=50,
        show_scalar_bar=False,
    )


@pytest.mark.parametrize('smooth_shading', [True, False])
@pytest.mark.parametrize('use_custom_normals', [True, False])
def test_plot_normals_smooth_shading(sphere, use_custom_normals, smooth_shading):
    sphere = pv.Sphere(phi_resolution=5, theta_resolution=5)
    sphere.clear_data()

    if use_custom_normals:
        normals = [[0, 0, -1]] * sphere.n_points
        sphere.point_data.active_normals = normals

    sphere.plot_normals(show_mesh=True, color='red', smooth_shading=smooth_shading)


@pytest.mark.skip_mac('This is a flaky test on MacOS')
def test_splitting_active_cells(cube):
    cube.cell_data['cell_id'] = range(cube.n_cells)
    cube = cube.triangulate().subdivide(1)
    cube.plot(
        smooth_shading=True,
        split_sharp_edges=True,
        show_scalar_bar=False,
    )


def test_add_cursor():
    sphere = pv.Sphere()
    plotter = pv.Plotter()
    plotter.add_mesh(sphere)
    plotter.add_cursor()
    plotter.show()


def test_enable_stereo_render(verify_image_cache):
    verify_image_cache.windows_skip_image_cache = True
    pl = pv.Plotter()
    pl.add_mesh(pv.Cube())
    pl.camera.distance = 0.1
    pl.enable_stereo_render()
    pl.show()


def test_disable_stereo_render():
    pl = pv.Plotter()
    pl.add_mesh(pv.Cube())
    pl.camera.distance = 0.1
    pl.enable_stereo_render()
    pl.disable_stereo_render()
    pl.show()


@pytest.mark.usefixtures('no_images_to_verify')
def test_orbit_on_path(sphere):
    pl = pv.Plotter()
    pl.add_mesh(sphere, show_edges=True)
    pl.orbit_on_path(step=0.01, progress_bar=True)
    pl.close()


def test_rectlinear_edge_case(verify_image_cache):
    verify_image_cache.windows_skip_image_cache = True

    # ensure that edges look like square edges regardless of the dtype of X
    xrng = np.arange(-10, 10, 5)
    yrng = np.arange(-10, 10, 5)
    zrng = [1]
    rec_grid = pv.RectilinearGrid(xrng, yrng, zrng)
    rec_grid.plot(show_edges=True, cpos='xy')


def test_pointset_plot(pointset):
    pointset.plot()

    pl = pv.Plotter()
    pl.add_mesh(pointset, scalars=range(pointset.n_points), show_scalar_bar=False)
    pl.show()


def test_pointset_plot_as_points(pointset):
    pl = pv.Plotter()
    pl.add_points(pointset, scalars=range(pointset.n_points), show_scalar_bar=False)
    pl.show()


def test_pointset_plot_vtk():
    pointset = vtk.vtkPointSet()
    points = pv.vtk_points(np.array([[0.0, 0.0, 0.0], [1.0, 0.0, 0.0]]))
    pointset.SetPoints(points)

    pl = pv.Plotter()
    pl.add_mesh(pointset, color='red', point_size=25)
    pl.show()


def test_pointset_plot_as_points_vtk():
    pointset = vtk.vtkPointSet()
    points = pv.vtk_points(np.array([[0.0, 0.0, 0.0], [1.0, 0.0, 0.0]]))
    pointset.SetPoints(points)

    pl = pv.Plotter()
    pl.add_points(pointset, color='red', point_size=25)
    pl.show()


@pytest.mark.usefixtures('no_images_to_verify')
@pytest.mark.skipif(not HAS_IMAGEIO, reason='Requires imageio')
def test_write_gif(sphere, tmpdir):
    basename = 'write_gif.gif'
    path = str(tmpdir.join(basename))
    pl = pv.Plotter()
    pl.open_gif(path)
    pl.add_mesh(sphere)
    pl.write_frame()
    pl.close()

    # assert file exists and is not empty
    assert Path(path).is_file()
    assert Path(path).stat().st_size


def test_ruler():
    plotter = pv.Plotter()
    plotter.add_mesh(pv.Sphere())
    plotter.add_ruler([-0.6, -0.6, 0], [0.6, -0.6, 0], font_size_factor=1.2)
    plotter.view_xy()
    plotter.show()


def test_ruler_number_labels():
    plotter = pv.Plotter()
    plotter.add_mesh(pv.Sphere())
    plotter.add_ruler([-0.6, -0.6, 0], [0.6, -0.6, 0], font_size_factor=1.2, number_labels=2)
    plotter.view_xy()
    plotter.show()


def test_legend_scale(sphere):
    plotter = pv.Plotter()
    plotter.add_mesh(sphere)
    plotter.add_legend_scale(color='red')
    plotter.show()

    plotter = pv.Plotter()
    plotter.add_mesh(sphere)
    plotter.add_legend_scale(color='red', xy_label_mode=True)
    plotter.view_xy()
    plotter.show()

    plotter = pv.Plotter()
    plotter.add_mesh(sphere)
    plotter.add_legend_scale(
        xy_label_mode=True,
        bottom_axis_visibility=False,
        left_axis_visibility=False,
        right_axis_visibility=False,
        top_axis_visibility=False,
    )
    plotter.view_xy()
    plotter.show()


def test_plot_complex_value(plane, verify_image_cache):
    """Test plotting complex data."""
    verify_image_cache.windows_skip_image_cache = True
    data = np.arange(plane.n_points, dtype=np.complex128)
    data += np.linspace(0, 1, plane.n_points) * -1j

    with pytest.warns(np.exceptions.ComplexWarning, match='Casting complex'):
        plane.plot(scalars=data)

    pl = pv.Plotter()
    with pytest.warns(np.exceptions.ComplexWarning, match='Casting complex'):
        pl.add_mesh(plane, scalars=data, show_scalar_bar=True)
    pl.show()


def test_screenshot_notebook(tmpdir):
    tmp_dir = tmpdir.mkdir('tmpdir2')
    filename = str(tmp_dir.join('tmp.png'))

    pl = pv.Plotter(notebook=True)
    pl.theme.jupyter_backend = 'static'
    pl.add_mesh(pv.Cone())
    pl.show(screenshot=filename)
    pl.close()

    assert Path(filename).is_file()


def test_culling_frontface(sphere):
    pl = pv.Plotter()
    pl.add_mesh(sphere, culling='frontface')
    pl.show()


def test_add_text():
    plotter = pv.Plotter()
    plotter.add_text('Upper Left', position='upper_left', font_size=25, color='blue')
    plotter.add_text('Center', position=(0.5, 0.5), viewport=True, orientation=-90)
    plotter.show()


@pytest.mark.skipif(
    not check_math_text_support(),
    reason='VTK and Matplotlib version incompatibility. For VTK<=9.2.2, '
    'MathText requires matplotlib<3.6',
)
@pytest.mark.usefixtures('recwarn')
def test_add_text_latex():
    """Test LaTeX symbols.

    For VTK<=9.2.2, this requires matplotlib<3.6
    """
    plotter = pv.Plotter()
    plotter.add_text(r'$\rho$', position='upper_left', font_size=150, color='blue')
    plotter.show()


def test_add_text_font_file():
    plotter = pv.Plotter()
    font_file = str(Path(__file__).parent / 'fonts/Mplus2-Regular.ttf')
    plotter.add_text(
        '左上', position='upper_left', font_size=25, color='blue', font_file=font_file
    )
    plotter.add_text(
        '中央',
        position=(0.5, 0.5),
        viewport=True,
        orientation=-90,
        font_file=font_file,
    )
    plotter.show()


@skip_windows_mesa
def test_plot_categories_int(sphere):
    sphere['data'] = sphere.points[:, 2]
    pl = pv.Plotter()
    pl.add_mesh(sphere, scalars='data', categories=5, lighting=False)
    pl.show()


@skip_windows_mesa
def test_plot_categories_true(sphere):
    sphere['data'] = np.linspace(0, 5, sphere.n_points, dtype=int)
    pl = pv.Plotter()
    pl.add_mesh(sphere, scalars='data', categories=True, lighting=False)
    pl.show()


@pytest.mark.skip_windows
def test_depth_of_field():
    pl = pv.Plotter()
    pl.add_mesh(pv.Sphere(), show_edges=True)
    pl.enable_depth_of_field()
    pl.show()


def test_blurring():
    pl = pv.Plotter()
    pl.add_mesh(pv.Sphere(), show_edges=True)
    pl.add_blurring()
    pl.show()


@skip_mesa
def test_ssaa_pass():
    pl = pv.Plotter()
    pl.add_mesh(pv.Sphere(), show_edges=True)
    pl.enable_anti_aliasing('ssaa')
    pl.show()


@skip_windows_mesa
def test_ssao_pass(verify_image_cache):
    verify_image_cache.macos_skip_image_cache = True
    ugrid = pv.ImageData(dimensions=(2, 2, 2)).to_tetrahedra(5).explode()
    pl = pv.Plotter()
    pl.add_mesh(ugrid)

    pl.enable_ssao()
    pl.show()

    with pytest.raises(RuntimeError, match=r'The renderer has been closed.'):
        pl.disable_ssao()


@skip_mesa
def test_ssao_pass_from_helper(verify_image_cache):
    verify_image_cache.macos_skip_image_cache = True  # high variance (~1000) on MacOS 15
    ugrid = pv.ImageData(dimensions=(2, 2, 2)).to_tetrahedra(5).explode()

    ugrid.plot(ssao=True)


@pytest.mark.skip_windows
def test_many_multi_pass(verify_image_cache):
    verify_image_cache.high_variance_test = True

    pl = pv.Plotter(lighting=None)
    pl.add_mesh(pv.Sphere(), show_edges=True)
    pl.add_light(pv.Light(position=(0, 0, 10)))
    pl.enable_anti_aliasing('ssaa')
    pl.enable_depth_of_field()
    pl.add_blurring()
    pl.enable_shadows()
    pl.enable_eye_dome_lighting()
    pl.show()


def test_plot_composite_many_options(multiblock_poly):
    # add composite data
    for block in multiblock_poly:
        # use np.uint8 for coverage of non-standard datatypes
        block['data'] = np.arange(block.n_points, dtype=np.uint8)

    pl = pv.Plotter()
    pl.add_composite(
        multiblock_poly,
        scalars='data',
        annotations={94: 'foo', 162: 'bar'},
        above_color='k',
        below_color='w',
        clim=[64, 192],
        log_scale=True,
        flip_scalars=True,
        label='my composite',
    )
    pl.add_legend()
    pl.show()


@pytest.mark.usefixtures('no_images_to_verify')
def test_plot_composite_raise(sphere, multiblock_poly):
    pl = pv.Plotter()
    with pytest.raises(TypeError, match='Must be a composite dataset'):
        pl.add_composite(sphere)
    with pytest.raises(TypeError, match='must be a string for'):
        pl.add_composite(multiblock_poly, scalars=range(10))


def test_plot_composite_lookup_table(multiblock_poly, verify_image_cache):
    verify_image_cache.windows_skip_image_cache = True
    lut = pv.LookupTable('Greens', n_values=8)
    pl = pv.Plotter()
    pl.add_composite(multiblock_poly, scalars='data_b', cmap=lut)
    pl.show()


def test_plot_composite_preference_cell(multiblock_poly, verify_image_cache):
    """Show that we will plot cell data if both point and cell exist in all."""
    verify_image_cache.windows_skip_image_cache = True

    # use the first two datasets as the third is missing scalars
    multiblock_poly[:2].plot(preference='cell')


@pytest.mark.skip_windows('Test fails on Windows because of opacity')
@skip_lesser_9_4_X
def test_plot_composite_poly_scalars_opacity(multiblock_poly):
    pl = pv.Plotter()

    _actor, mapper = pl.add_composite(
        multiblock_poly,
        scalars='data_a',
        nan_color='green',
        color_missing_with_nan=True,
        smooth_shading=True,
        show_edges=True,
        cmap='bwr',
    )
    mapper.block_attr[1].color = 'blue'
    mapper.block_attr[1].opacity = 0.5

    pl.camera_position = 'xy'

    pl.show()


@skip_lesser_9_4_X
def test_plot_composite_poly_scalars_cell(multiblock_poly, verify_image_cache):
    verify_image_cache.windows_skip_image_cache = True
    pl = pv.Plotter()

    _actor, mapper = pl.add_composite(
        multiblock_poly,
        scalars='cell_data',
    )
    mapper.block_attr[1].color = 'blue'

    pl.camera_position = 'xy'
    pl.show()


def test_plot_composite_poly_no_scalars(multiblock_poly):
    pl = pv.Plotter()

    _actor, mapper = pl.add_composite(
        multiblock_poly,
        color='red',
        lighting=False,
    )

    # Note: set the camera position before making the blocks invisible
    # VTK ignores invisible blocks when computing camera bounds.
    pl.camera_position = 'xy'
    mapper.block_attr[2].color = 'blue'
    mapper.block_attr[3].visible = False

    pl.show()


@skip_windows_mesa
def test_plot_composite_poly_component_norm(multiblock_poly):
    for ii, block in enumerate(multiblock_poly):
        data = block.compute_normals().point_data['Normals']
        data[:, ii] *= 2
        block['data'] = data

    pl = pv.Plotter()
    pl.add_composite(multiblock_poly, scalars='data', cmap='bwr')
    pl.show()


def test_plot_composite_poly_component_single(multiblock_poly):
    for block in multiblock_poly:
        data = block.compute_normals().point_data['Normals']
        block['data'] = data

    pl = pv.Plotter()
    with pytest.raises(ValueError, match='must be nonnegative'):
        pl.add_composite(multiblock_poly, scalars='data', component=-1)
    with pytest.raises(TypeError, match='None or an integer'):
        pl.add_composite(multiblock_poly, scalars='data', component='apple')

    pl.add_composite(multiblock_poly, scalars='data', component=1)
    pl.show()


def test_plot_composite_poly_component_nested_multiblock(multiblock_poly, verify_image_cache):
    verify_image_cache.windows_skip_image_cache = True

    for block in multiblock_poly:
        data = block.compute_normals().point_data['Normals']
        block['data'] = data

    multiblock_poly2 = multiblock_poly.copy()
    for block in multiblock_poly2:
        block.points += np.array([0, 0, 1])

    multimulti = pv.MultiBlock([multiblock_poly, multiblock_poly2])

    pl = pv.Plotter()
    pl.add_composite(multimulti, scalars='data', style='points', clim=[0.99, 1.01], copy_mesh=True)
    pl.add_composite(multimulti, scalars='data', component=1, copy_mesh=True)
    pl.show()


def test_plot_composite_poly_complex(multiblock_poly):
    # add composite data
    for block in multiblock_poly:
        data = np.arange(block.n_points) + np.arange(block.n_points) * 1j
        block['data'] = data

    # make a multi_multi for better coverage
    multi_multi = pv.MultiBlock([multiblock_poly, multiblock_poly])

    pl = pv.Plotter()
    with pytest.warns(np.exceptions.ComplexWarning, match='Casting complex'):
        pl.add_composite(multi_multi, scalars='data')
    pl.show()


def test_plot_composite_rgba(multiblock_poly):
    # add composite data
    for i, block in enumerate(multiblock_poly):
        rgba_value = np.zeros((block.n_points, 3), dtype=np.uint8)
        rgba_value[:, i] = np.linspace(0, 255, block.n_points)
        block['data'] = rgba_value

    pl = pv.Plotter()
    with pytest.raises(ValueError, match='3/4 in shape'):
        pl.add_composite(multiblock_poly, scalars='all_data', rgba=True)
    pl.add_composite(multiblock_poly, scalars='data', rgba=True)
    pl.show()


def test_plot_composite_bool(multiblock_poly, verify_image_cache):
    verify_image_cache.windows_skip_image_cache = True

    # add in bool data
    for block in multiblock_poly:
        block['scalars'] = np.zeros(block.n_points, dtype=bool)
        block['scalars'][::2] = 1

    pl = pv.Plotter()
    pl.add_composite(multiblock_poly, scalars='scalars')
    pl.show()


@pytest.mark.usefixtures('no_images_to_verify')
def test_export_obj(tmpdir, sphere):
    filename = str(tmpdir.mkdir('tmpdir').join('tmp.obj'))

    pl = pv.Plotter()
    pl.add_mesh(sphere, smooth_shading=True)

    with pytest.raises(ValueError, match=r'end with ".obj"'):
        pl.export_obj('badfilename')

    pl.export_obj(filename)

    # Check that the object file has been written
    assert Path(filename).exists()

    # Check that when we close the plotter, the adequate error is raised
    pl.close()
    with pytest.raises(RuntimeError, match=r'This plotter must still have a render window open.'):
        pl.export_obj(filename)


def test_multi_plot_scalars(verify_image_cache):
    verify_image_cache.windows_skip_image_cache = True
    res = 5
    plane = pv.Plane(j_resolution=res, i_resolution=res, direction=(0, 0, -1))
    plane.clear_data()
    kek = np.arange(res + 1)
    kek = np.tile(kek, (res + 1, 1))
    u = kek.flatten().copy()
    v = kek.T.flatten().copy()

    plane.point_data['u'] = u
    plane.point_data['v'] = v

    pl = pv.Plotter(shape=(1, 2))
    pl.subplot(0, 0)
    pl.add_text('"u" point scalars')
    pl.add_mesh(plane, scalars='u', copy_mesh=True)
    pl.subplot(0, 1)
    pl.add_text('"v" point scalars')
    pl.add_mesh(plane, scalars='v', copy_mesh=True)
    pl.show()


@skip_windows_mesa
def test_bool_scalars(sphere):
    sphere['scalars'] = np.zeros(sphere.n_points, dtype=bool)
    sphere['scalars'][::2] = 1
    plotter = pv.Plotter()
    plotter.add_mesh(sphere)
    plotter.show()


@pytest.mark.skip_windows('Test fails on Windows because of pbr')
# pbr required
def test_property_pbr(verify_image_cache):
    verify_image_cache.macos_skip_image_cache = True
    prop = pv.Property(interpolation='pbr', metallic=1.0)
    prop.plot()


def test_tight_square(noise_2d):
    noise_2d.plot(
        window_size=[800, 200],
        show_scalar_bar=False,
        cpos='xy',
        zoom='tight',
    )


@skip_windows_mesa  # due to opacity
def test_plot_cell():
    grid = examples.cells.Tetrahedron()
    examples.plot_cell(grid)


def test_tight_square_padding():
    grid = pv.ImageData(dimensions=(200, 100, 1))
    grid['data'] = np.arange(grid.n_points)
    pl = pv.Plotter(window_size=(150, 150))
    pl.add_mesh(grid, show_scalar_bar=False)
    pl.camera_position = 'xy'
    pl.camera.tight(padding=0.05)
    # limit to widest dimension
    assert np.allclose(pl.window_size, [150, 75])
    pl.show()


def test_tight_tall():
    grid = pv.ImageData(dimensions=(100, 200, 1))
    grid['data'] = np.arange(grid.n_points)
    pl = pv.Plotter(window_size=(150, 150))
    pl.add_mesh(grid, show_scalar_bar=False)
    pl.camera_position = 'xy'
    with pytest.raises(ValueError, match='can only be "tight"'):
        pl.camera.zoom('invalid')
    pl.camera.tight()
    # limit to widest dimension
    assert np.allclose(pl.window_size, [75, 150], rtol=1)
    pl.show()


def test_tight_wide():
    grid = pv.ImageData(dimensions=(200, 100, 1))
    grid['data'] = np.arange(grid.n_points)
    pl = pv.Plotter(window_size=(150, 150))
    pl.add_mesh(grid, show_scalar_bar=False)
    pl.camera_position = 'xy'
    pl.camera.tight()
    # limit to widest dimension
    assert np.allclose(pl.window_size, [150, 75])
    pl.show()


@pytest.mark.parametrize('view', ['xy', 'yx', 'xz', 'zx', 'yz', 'zy'])
@pytest.mark.parametrize('negative', [False, True])
def test_tight_direction(view, negative, colorful_tetrahedron):
    """Test camera.tight() with various views like xy."""
    pl = pv.Plotter()
    pl.add_mesh(colorful_tetrahedron, scalars='colors', rgb=True, preference='cell')
    pl.camera.tight(view=view, negative=negative)
    pl.add_axes()
    pl.show()


def test_tight_multiple_objects():
    pl = pv.Plotter()
    pl.add_mesh(
        pv.Cone(center=(0.0, -2.0, 0.0), direction=(0.0, -1.0, 0.0), height=1.0, radius=1.0),
    )
    pl.add_mesh(pv.Sphere(center=(0.0, 0.0, 0.0)))
    pl.camera.tight()
    pl.add_axes()
    pl.show()


def test_backface_params():
    mesh = pv.ParametricCatalanMinimal()

    with pytest.raises(TypeError, match=r'pyvista.Property or a dict'):
        mesh.plot(backface_params='invalid')

    params = dict(color='blue', smooth_shading=True)
    backface_params = dict(color='red', specular=1.0, specular_power=50.0)
    backface_prop = pv.Property(**backface_params)

    # check Property can be passed
    pl = pv.Plotter()
    pl.add_mesh(mesh, **params, backface_params=backface_prop)
    pl.close()

    # check and cache dict
    pl = pv.Plotter()
    pl.add_mesh(mesh, **params, backface_params=backface_params)
    pl.view_xz()
    pl.show()


def test_remove_bounds_axes(sphere):
    pl = pv.Plotter()
    pl.add_mesh(sphere)
    actor = pl.show_bounds(grid='front', location='outer')
    assert isinstance(actor, vtk.vtkActor)
    pl.remove_bounds_axes()
    pl.show()


def test_charts_sin():
    x = np.linspace(0, 2 * np.pi, 20)
    y = np.sin(x)
    chart = pv.Chart2D()
    chart.scatter(x, y)
    chart.line(x, y, color='r')
    chart.show()


def test_lookup_table():
    lut = pv.LookupTable('viridis')
    lut.n_values = 8
    lut.below_range_color = 'black'
    lut.above_range_color = 'grey'
    lut.nan_color = 'r'
    lut.nan_opacity = 0.5

    lut.plot()


def test_lookup_table_nan_hidden():
    lut = pv.LookupTable('viridis')
    lut.n_values = 8
    lut.below_range_color = 'black'
    lut.above_range_color = 'grey'
    lut.nan_opacity = 0

    lut.plot()


def test_lookup_table_above_below_opacity():
    lut = pv.LookupTable('viridis')
    lut.n_values = 8
    lut.below_range_color = 'blue'
    lut.below_range_opacity = 0.5
    lut.above_range_color = 'green'
    lut.above_range_opacity = 0.5
    lut.nan_color = 'r'
    lut.nan_opacity = 0.5

    lut.plot()


@skip_windows_mesa
@skip_lesser_9_4_X_depth_peeling
def test_plot_nan_color(uniform):
    arg = uniform.active_scalars < uniform.active_scalars.mean()
    uniform.active_scalars[arg] = np.nan
    # NaN values should be hidden
    pl = pv.Plotter()
    pl.add_mesh(uniform, nan_opacity=0)
    pl.enable_depth_peeling()
    pl.show()
    # nan annotation should appear on scalar bar
    pl = pv.Plotter()
    pl.add_mesh(
        uniform,
        nan_opacity=0.5,
        nan_color='green',
        scalar_bar_args=dict(nan_annotation=True),
    )
    pl.enable_depth_peeling()
    pl.show()


@skip_lesser_9_4_X_depth_peeling
def test_plot_above_below_color(uniform):
    mean = uniform.active_scalars.mean()
    clim = (mean - mean / 2, mean + mean / 2)

    lut = pv.LookupTable('viridis')
    lut.n_values = 8
    lut.below_range_color = 'blue'
    lut.below_range_opacity = 0.5
    lut.above_range_color = 'green'
    lut.above_range_opacity = 0.5
    lut.scalar_range = clim

    pl = pv.Plotter()
    pl.add_mesh(uniform, cmap=lut, scalar_bar_args={'above_label': '', 'below_label': ''})
    pl.enable_depth_peeling()
    pl.show()


def test_plotter_lookup_table(sphere, verify_image_cache):
    # Image regression test fails within OSMesa on Windows
    verify_image_cache.windows_skip_image_cache = True

    lut = pv.LookupTable('Reds')
    lut.n_values = 3
    lut.scalar_range = (sphere.points[:, 2].min(), sphere.points[:, 2].max())
    sphere.plot(scalars=sphere.points[:, 2], cmap=lut)


@skip_windows_mesa  # due to opacity
def test_plotter_volume_lookup_table(uniform):
    uniform.set_active_scalars('Spatial Point Data')

    lut = pv.LookupTable()
    lut.apply_cmap('coolwarm', 255)
    lut.apply_opacity('linear')
    lut.scalar_range = uniform.get_data_range()

    pl = pv.Plotter()
    pl.add_volume(uniform, cmap=lut)
    pl.show()


@skip_windows_mesa  # due to opacity
@pytest.mark.skip_check_gc
def test_plotter_volume_lookup_table_reactive(uniform):
    """Ensure that changes to the underlying lookup table are reflected by the volume property."""
    uniform.set_active_scalars('Spatial Point Data')

    pl = pv.Plotter()
    actor = pl.add_volume(uniform, cmap='viridis', clim=[0, uniform.n_points // 2])
    actor.mapper.lookup_table.apply_cmap('coolwarm', 255)
    actor.mapper.lookup_table.apply_opacity('sigmoid')
    actor.mapper.lookup_table.scalar_range = [0, uniform.n_points]
    pl.render()
    pl.show()

    # Test switching out the lookup table
    pl = pv.Plotter()
    actor = pl.add_volume(
        uniform, cmap='viridis', clim=[0, uniform.n_points // 2], show_scalar_bar=False
    )

    lut = pv.LookupTable()
    lut.apply_cmap('coolwarm', 255)
    actor.prop.apply_lookup_table(lut)
    lut.apply_opacity('sigmoid')
    lut.scalar_range = [0, uniform.n_points]
    pl.render()
    pl.show()


@skip_windows_mesa  # due to opacity
def test_plotter_volume_log_scale(uniform):
    uniform.clear_data()
    uniform['data'] = np.logspace(1, 5, uniform.n_points)

    pl = pv.Plotter()
    pl.add_volume(uniform, scalars='data', log_scale=True)
    pl.show()


@skip_windows_mesa  # due to opacity
def test_plotter_volume_add_scalars(uniform):
    uniform.clear_data()
    pl = pv.Plotter()
    pl.add_volume(uniform, scalars=uniform.z, show_scalar_bar=False)
    pl.show()


@skip_windows_mesa  # due to opacity
def test_plotter_volume_add_scalars_log_scale(uniform):
    uniform.clear_data()
    pl = pv.Plotter()

    # for below zero to trigger the edge case
    scalars = uniform.z - 0.01
    assert any(scalars < 0), 'need negative values to test log_scale entrirely'
    pl.add_volume(uniform, scalars=scalars, show_scalar_bar=True, log_scale=True)
    pl.show()


@skip_windows_mesa  # due to opacity
def test_plotter_volume_opacity_n_colors():
    # See https://github.com/pyvista/pyvista/issues/5505
    grid = pv.ImageData(dimensions=(9, 9, 9))
    grid['scalars'] = -grid.x

    pl = pv.Plotter()
    pl.add_volume(grid, opacity='linear', n_colors=128)
    pl.show()

    pl = pv.Plotter()
    pl.add_volume(grid, opacity='linear', n_colors=5)
    pl.show()


@skip_windows_mesa  # due to opacity
def test_plotter_volume_clim():
    # Validate that we can use clim with volume rendering
    grid = pv.ImageData(dimensions=(9, 9, 9))
    grid['scalars'] = np.arange(grid.n_points)

    pl = pv.Plotter()
    pl.add_volume(grid, clim=[0, grid.n_points], show_scalar_bar=True)
    pl.show()

    pl = pv.Plotter()
    pl.add_volume(grid, clim=[grid.n_points * 0.25, grid.n_points * 0.75], show_scalar_bar=True)
    pl.show()

    # Validate that we can change clim on the mapper
    pl = pv.Plotter()
    actor = pl.add_volume(grid, clim=[0, grid.n_points], show_scalar_bar=True)
    actor.mapper.scalar_range = [grid.n_points * 0.25, grid.n_points * 0.75]
    pl.show()


@skip_windows_mesa  # due to opacity
def test_plotter_volume_clim_uint():
    # Validate that add_volume does not set 0-255 as the default clim for uint8 data
    # for example the `load_frog_tissues` dataset is uint8 with values 0-29 and we want
    # add_volume to automatically set the clim to 0-29 as that is the valid range
    # Let's validate this with a toy dataset:
    volume = pv.ImageData(dimensions=(3, 3, 3))
    volume['data'] = np.arange(volume.n_points).astype(np.uint8)

    pl = pv.Plotter()
    actor = pl.add_volume(volume, show_scalar_bar=True)
    pl.show()
    assert actor.mapper.scalar_range == (0, np.prod(volume.dimensions) - 1)


def test_plot_actor(sphere):
    pl = pv.Plotter()
    actor = pl.add_mesh(sphere, lighting=False, color='b', show_edges=True)
    actor.plot()


def test_wireframe_color(sphere):
    sphere.plot(lighting=False, color='b', style='wireframe')


@pytest.mark.parametrize('direction', ['xy', 'yx', 'xz', 'zx', 'yz', 'zy'])
@pytest.mark.parametrize('negative', [False, True])
def test_view_xyz(direction, negative, colorful_tetrahedron):
    """Test various methods like view_xy."""
    pl = pv.Plotter()
    pl.add_mesh(colorful_tetrahedron, scalars='colors', rgb=True, preference='cell')
    getattr(pl, f'view_{direction}')(negative=negative)
    pl.add_axes()
    pl.show()


@pytest.mark.skip_windows
def test_plot_points_gaussian(sphere):
    sphere.plot(
        color='r',
        style='points_gaussian',
        render_points_as_spheres=False,
        point_size=20,
        opacity=0.5,
    )


@pytest.mark.skip_windows
def test_plot_points_gaussian_scalars(sphere):
    sphere.plot(
        scalars=sphere.points[:, 2],
        style='points_gaussian',
        render_points_as_spheres=False,
        point_size=20,
        opacity=0.5,
        show_scalar_bar=False,
    )


@pytest.mark.skip_windows
def test_plot_points_gaussian_as_spheres(sphere):
    sphere.plot(
        color='b',
        style='points_gaussian',
        render_points_as_spheres=True,
        emissive=True,
        point_size=20,
        opacity=0.5,
    )


@pytest.mark.skip_windows
def test_plot_points_gaussian_scale(sphere):
    sphere['z'] = sphere.points[:, 2] * 0.1
    pl = pv.Plotter()
    actor = pl.add_mesh(
        sphere,
        style='points_gaussian',
        render_points_as_spheres=True,
        emissive=False,
        show_scalar_bar=False,
    )
    actor.mapper.scale_array = 'z'
    pl.view_xz()
    pl.show()


@skip_windows_mesa  # due to opacity
def test_plot_show_vertices(sphere, hexbeam, multiblock_all):
    sphere.plot(
        color='w',
        show_vertices=True,
        point_size=20,
        lighting=False,
        render_points_as_spheres=True,
        vertex_style='points',
        vertex_opacity=0.1,
        vertex_color='b',
    )

    hexbeam.plot(
        color='w',
        opacity=0.5,
        show_vertices=True,
        point_size=20,
        lighting=True,
        render_points_as_spheres=True,
        vertex_style='points',
        vertex_color='r',
    )

    multiblock_all.plot(
        color='w',
        show_vertices=True,
        point_size=3,
        render_points_as_spheres=True,
    )


def test_remove_vertices_actor(sphere):
    # Test remove by name
    pl = pv.Plotter()
    pl.add_mesh(
        sphere,
        color='w',
        show_vertices=True,
        point_size=20,
        lighting=False,
        vertex_style='points',
        vertex_color='b',
        name='sphere',
    )
    pl.remove_actor('sphere')
    pl.show()
    # Test remove by Actor
    pl = pv.Plotter()
    actor = pl.add_mesh(
        sphere,
        color='w',
        show_vertices=True,
        point_size=20,
        lighting=False,
        vertex_style='points',
        vertex_color='b',
        name='sphere',
    )
    pl.remove_actor(actor)
    pl.show()


@pytest.mark.skip_windows
def test_add_point_scalar_labels_fmt(verify_image_cache):
    # parallel on GitHub hosted sometimes has high image error
    verify_image_cache.macos_skip_image_cache = True

    mesh = examples.load_uniform().slice()
    p = pv.Plotter()
    p.add_mesh(mesh, scalars='Spatial Point Data', show_edges=True)
<<<<<<< HEAD
    p.add_point_scalar_labels(mesh, 'Spatial Point Data', point_size=20, font_size=36, fmt='%.3f')
    p.camera_position = pv.CameraPosition(
        position=(7, 4, 5), focal_point=(4.4, 7.0, 7.2), viewup=(0.8, 0.5, 0.25)
    )
=======
    # TODO: Change this to (9, 6, 0) when VTK 9.6 is released
    fmt = '%.3f' if pyvista.vtk_version_info < (9, 5, 99) else '{:.3f}'
    p.add_point_scalar_labels(mesh, 'Spatial Point Data', point_size=20, font_size=36, fmt=fmt)
    p.camera_position = [(7, 4, 5), (4.4, 7.0, 7.2), (0.8, 0.5, 0.25)]
>>>>>>> f9c54b4f
    p.show()


def test_plot_individual_cell(hexbeam):
    hexbeam.get_cell(0).plot(color='b')


def test_add_point_scalar_labels_list():
    plotter = pv.Plotter()

    points = np.array([[0, 0, 0], [1, 0, 0], [0, 1, 0], [1, 1, 0], [0.5, 0.5, 0.5], [1, 1, 1]])
    labels = [0.0, 1.0, 2.0, 3.0, 4.0, 5.0]

    with pytest.raises(TypeError):
        plotter.add_point_scalar_labels(points=False, labels=labels)
    with pytest.raises(TypeError):
        plotter.add_point_scalar_labels(points=points, labels=False)

    plotter.add_point_scalar_labels(points, labels)
    plotter.show()


def test_plot_algorithm_cone():
    algo = pv.ConeSource()
    algo.SetResolution(10)

    pl = pv.Plotter()
    pl.add_mesh(algo, color='red')
    pl.show(auto_close=False)
    # Use low resolution so it appears in image regression tests easily
    algo.SetResolution(3)
    pl.show()

    # Bump resolution and plot with silhouette
    algo.SetResolution(8)
    pl = pv.Plotter()
    pl.add_mesh(algo, color='red', silhouette=True)
    pl.show()


@skip_windows_mesa
def test_plot_algorithm_scalars():
    name, name2 = 'foo', 'bar'
    mesh = pv.Wavelet()
    mesh.point_data[name] = np.arange(mesh.n_points)
    mesh.cell_data[name2] = np.arange(mesh.n_cells)
    assert mesh.active_scalars_name != name
    assert mesh.active_scalars_name != name2

    alg = vtk.vtkGeometryFilter()
    alg.SetInputDataObject(mesh)

    pl = pv.Plotter()
    pl.add_mesh(alg, scalars=name)
    pl.show()

    pl = pv.Plotter()
    pl.add_mesh(alg, scalars=name2)
    pl.show()


def test_algorithm_add_points():
    algo = vtk.vtkRTAnalyticSource()

    pl = pv.Plotter()
    pl.add_points(algo)
    pl.show()


def test_algorithm_add_point_labels():
    algo = pv.ConeSource()
    elev = vtk.vtkElevationFilter()
    elev.SetInputConnection(algo.GetOutputPort())
    elev.SetLowPoint(0, 0, -1)
    elev.SetHighPoint(0, 0, 1)

    pl = pv.Plotter()
    pl.add_point_labels(elev, 'Elevation', always_visible=False)
    pl.show()


def test_pointset_to_polydata_algorithm(pointset):
    alg = vtk.vtkElevationFilter()
    alg.SetInputDataObject(pointset)

    pl = pv.Plotter()
    pl.add_mesh(alg, scalars='Elevation')
    pl.show()

    assert isinstance(alg.GetOutputDataObject(0), vtk.vtkPointSet)


def test_add_ids_algorithm():
    algo = vtk.vtkCubeSource()

    alg = algorithms.add_ids_algorithm(algo)

    pl = pv.Plotter()
    pl.add_mesh(alg, scalars='point_ids')
    pl.show()

    pl = pv.Plotter()
    pl.add_mesh(alg, scalars='cell_ids')
    pl.show()

    result = pv.wrap(alg.GetOutputDataObject(0))
    assert 'point_ids' in result.point_data
    assert 'cell_ids' in result.cell_data


@skip_windows_mesa
def test_plot_volume_rgba(uniform):
    with pytest.raises(ValueError, match='dimensions'):
        uniform.plot(volume=True, scalars=np.empty((uniform.n_points, 1, 1)))

    scalars = uniform.points - (uniform.origin)
    scalars /= scalars.max()
    scalars = np.hstack((scalars, scalars[::-1, -1].reshape(-1, 1) ** 2))
    scalars *= 255

    with pytest.raises(ValueError, match='datatype'):
        uniform.plot(volume=True, scalars=scalars)

    scalars = scalars.astype(np.uint8)
    uniform.plot(volume=True, scalars=scalars)

    pl = pv.Plotter()
    with pytest.warns(UserWarning, match='Ignoring custom opacity'):
        pl.add_volume(uniform, scalars=scalars, opacity='sigmoid_10')
    pl.show()


def test_plot_window_size_context():
    pl = pv.Plotter()
    pl.add_mesh(pv.Cube())
    with pl.window_size_context((200, 200)):
        pl.show()

    pl.close()
    with pytest.warns(UserWarning, match='Attempting to set window_size'):
        with pl.window_size_context((200, 200)):
            pass


def test_color_cycler():
    pv.global_theme.color_cycler = 'default'
    pl = pv.Plotter()
    a0 = pl.add_mesh(pv.Cone(center=(0, 0, 0)))
    a1 = pl.add_mesh(pv.Cube(center=(1, 0, 0)))
    a2 = pl.add_mesh(pv.Sphere(center=(1, 1, 0)))
    a3 = pl.add_mesh(pv.Cylinder(center=(0, 1, 0)))
    pl.show()
    assert a0.prop.color.hex_rgb == matplotlib_default_colors[0]
    assert a1.prop.color.hex_rgb == matplotlib_default_colors[1]
    assert a2.prop.color.hex_rgb == matplotlib_default_colors[2]
    assert a3.prop.color.hex_rgb == matplotlib_default_colors[3]

    pv.global_theme.color_cycler = ['red', 'green', 'blue']
    pl = pv.Plotter()
    a0 = pl.add_mesh(pv.Cone(center=(0, 0, 0)))  # red
    a1 = pl.add_mesh(pv.Cube(center=(1, 0, 0)))  # green
    a2 = pl.add_mesh(pv.Sphere(center=(1, 1, 0)))  # blue
    a3 = pl.add_mesh(pv.Cylinder(center=(0, 1, 0)))  # red again
    pl.show()

    assert a0.prop.color.name == 'red'
    assert a1.prop.color.name == 'green'
    assert a2.prop.color.name == 'blue'
    assert a3.prop.color.name == 'red'

    # Make sure all solid color matching theme default again
    pv.global_theme.color_cycler = None
    pl = pv.Plotter()
    a0 = pl.add_mesh(pv.Cone(center=(0, 0, 0)))
    a1 = pl.add_mesh(pv.Cube(center=(1, 0, 0)))
    pl.show()

    assert a0.prop.color.hex_rgb == pv.global_theme.color.hex_rgb
    assert a1.prop.color.hex_rgb == pv.global_theme.color.hex_rgb

    pl = pv.Plotter()
    with pytest.raises(ValueError):  # noqa: PT011
        pl.set_color_cycler('foo')
    with pytest.raises(TypeError):
        pl.set_color_cycler(5)


def test_color_cycler_true():
    pv.global_theme.color_cycler = 'default'
    a = pv.Wavelet().clip(invert=True)
    b = pv.Wavelet().clip(invert=False)

    pl = pv.Plotter()
    a0 = pl.add_mesh(a, color=True)
    a1 = pl.add_mesh(b, color=True)
    pl.show()

    assert a0.prop.color.hex_rgb == matplotlib_default_colors[0]
    assert a1.prop.color.hex_rgb == matplotlib_default_colors[1]


def test_plotter_render_callback():
    n_ren = [0]

    def callback(this_pl):
        assert isinstance(this_pl, pv.Plotter)
        n_ren[0] += 1

    pl = pv.Plotter()
    pl.add_on_render_callback(callback, render_event=True)
    assert len(pl._on_render_callbacks) == 0
    pl.add_on_render_callback(callback, render_event=False)
    assert len(pl._on_render_callbacks) == 1
    pl.show()
    assert n_ren[0] == 1  # if two, render_event not respected
    pl.clear_on_render_callbacks()
    assert len(pl._on_render_callbacks) == 0


def test_plot_texture_alone(texture):
    """Test plotting directly from the Texture class."""
    texture.plot()


def test_plot_texture_flip_x(texture):
    """Test Texture.flip_x."""
    texture.flip_x().plot()


def test_plot_texture_flip_y(texture):
    """Test Texture.flip_y."""
    texture.flip_y().plot()


@pytest.mark.skipif(CI_WINDOWS, reason='Windows CI testing segfaults on pbr')
@pytest.mark.needs_vtk_version(less_than=(9, 3), reason='This is broken on VTK 9.3')
def test_plot_cubemap_alone(cubemap, verify_image_cache):
    """Test plotting directly from the Texture class."""
    verify_image_cache.high_variance_test = True
    cubemap.plot()


@pytest.mark.skip_egl(reason='Render window will be current with offscreen builds of VTK.')
def test_not_current(verify_image_cache):
    verify_image_cache.skip = True

    pl = pv.Plotter()
    assert not pl.render_window.IsCurrent()
    with pytest.raises(RenderWindowUnavailable, match='current'):
        pl._check_has_ren_win()
    pl.show(auto_close=False)
    pl._make_render_window_current()
    pl._check_has_ren_win()
    pl.close()


@pytest.mark.parametrize('name', ['default', 'all', 'matplotlib', 'warm'])
def test_color_cycler_names(name):
    pl = pv.Plotter()
    pl.set_color_cycler(name)
    a0 = pl.add_mesh(pv.Cone(center=(0, 0, 0)))
    a1 = pl.add_mesh(pv.Cube(center=(1, 0, 0)))
    a2 = pl.add_mesh(pv.Sphere(center=(1, 1, 0)))
    a3 = pl.add_mesh(pv.Cylinder(center=(0, 1, 0)))
    pl.show()
    assert a0.prop.color.hex_rgb != pv.global_theme.color.hex_rgb
    assert a1.prop.color.hex_rgb != pv.global_theme.color.hex_rgb
    assert a2.prop.color.hex_rgb != pv.global_theme.color.hex_rgb
    assert a3.prop.color.hex_rgb != pv.global_theme.color.hex_rgb


def test_scalar_bar_actor_removal(sphere):
    # verify that when removing an actor we also remove the
    # corresponding scalar bar

    sphere['scalars'] = sphere.points[:, 2]

    pl = pv.Plotter()
    actor = pl.add_mesh(sphere, show_scalar_bar=True)
    assert list(pl.scalar_bars.keys()) == ['scalars']
    pl.remove_actor(actor)
    assert len(pl.scalar_bars) == 0
    pl.show()


def test_update_scalar_bar_range(sphere):
    sphere['z'] = sphere.points[:, 2]
    minmax = sphere.bounds[2:4]  # ymin, ymax
    pl = pv.Plotter()
    pl.add_mesh(sphere, scalars='z')

    # automatic mapper lookup works
    pl.update_scalar_bar_range(minmax)
    # named mapper lookup works
    pl.update_scalar_bar_range(minmax, name='z')
    # missing name raises
    with pytest.raises(ValueError, match='not valid/not found in this plotter'):
        pl.update_scalar_bar_range(minmax, name='invalid')
    pl.show()


def test_add_remove_scalar_bar(sphere):
    """Verify a scalar bar can be added and removed."""
    pl = pv.Plotter()
    pl.add_mesh(sphere, scalars=sphere.points[:, 2], show_scalar_bar=False)

    # verify that the number of slots is restored
    init_slots = len(pl._scalar_bar_slots)
    pl.add_scalar_bar(interactive=True)
    pl.remove_scalar_bar()
    assert len(pl._scalar_bar_slots) == init_slots
    pl.show()


@pytest.mark.parametrize('geometry_type', [*pv.AxesGeometrySource.GEOMETRY_TYPES, 'custom'])
def test_axes_geometry_shaft_type_tip_type(geometry_type):
    if geometry_type == 'custom':
        geometry_type = pv.ParametricConicSpiral()
    pv.AxesGeometrySource(
        shaft_length=0.4,
        shaft_radius=0.05,
        tip_radius=0.1,
        shaft_type=geometry_type,
        tip_type=geometry_type,
    ).output.plot()


POSITION = (-0.5, -0.5, 1)
ORIENTATION = (10, 20, 30)
SCALE = (1.5, 2, 2.5)
ORIGIN = (2, 1.5, 1)
actor = pv.Actor()
actor.position = POSITION
actor.orientation = ORIENTATION
actor.scale = SCALE
actor.origin = ORIGIN
USER_MATRIX = pv.array_from_vtkmatrix(actor.GetMatrix())

XYZ_ASSEMBLY_TEST_CASES = dict(
    default={},
    position=dict(position=POSITION),
    orientation=dict(orientation=ORIENTATION),
    scale=dict(scale=SCALE),
    origin=dict(origin=ORIGIN, orientation=ORIENTATION),
    user_matrix=dict(user_matrix=USER_MATRIX),
)


@pytest.mark.parametrize(
    'test_kwargs',
    XYZ_ASSEMBLY_TEST_CASES.values(),
    ids=XYZ_ASSEMBLY_TEST_CASES.keys(),
)
@pytest.mark.parametrize(
    ('assembly', 'obj_kwargs'),
    [
        (pv.AxesAssembly, {}),
        (pv.AxesAssemblySymmetric, dict(label_size=25)),
        (pv.PlanesAssembly, dict(opacity=1)),
    ],
    ids=['Axes', 'AxesSymmetric', 'Planes'],
)
def test_xyz_assembly(test_kwargs, assembly, obj_kwargs, verify_image_cache):
    verify_image_cache.high_variance_test = True
    plot = pv.Plotter()
    assembly = assembly(**test_kwargs, **obj_kwargs, label_color='white')
    plot.add_actor(assembly)
    if isinstance(assembly, pv.PlanesAssembly):
        assembly.camera = plot.camera
    if test_kwargs:
        # Add second axes at the origin for visual reference
        plot.add_axes_at_origin(x_color='black', y_color='black', z_color='black', labels_off=True)
    plot.show()


@pytest.mark.parametrize(
    'assembly',
    [pv.AxesAssembly, pv.AxesAssemblySymmetric, pv.PlanesAssembly],
    ids=['Axes', 'AxesSymmetric', 'Planes'],
)
def test_xyz_assembly_show_labels_false(assembly):
    plot = pv.Plotter()
    assembly = assembly(show_labels=False)
    plot.add_actor(assembly)
    if isinstance(assembly, pv.PlanesAssembly):
        assembly.camera = plot.camera
    plot.show()


@pytest.mark.parametrize('relative_position', [(0, 0, -0.5), (0, 0, 0.5)], ids=['bottom', 'top'])
def test_label_prop3d(relative_position):
    dataset = pv.Cone(direction=(0, 0, 1))
    actor = pv.Actor(mapper=pv.DataSetMapper(dataset=dataset))
    actor.user_matrix = USER_MATRIX

    label = pv.Label(text='TEXT', size=100, relative_position=relative_position)
    label.prop.justification_horizontal = 'center'
    label.user_matrix = USER_MATRIX

    pl = pv.Plotter()
    pl.add_actor(label)
    pl.add_actor(actor)
    pl.show()


def test_axes_actor_default_colors():
    axes = pv.AxesActor()
    axes.shaft_type = pv.AxesActor.ShaftType.CYLINDER

    plot = pv.Plotter()
    plot.add_actor(axes)
    plot.camera.zoom(1.5)
    plot.show()


def test_axes_actor_properties():
    axes = pv.Axes()
    axes_actor = axes.axes_actor
    axes_actor.shaft_type = pv.AxesActor.ShaftType.CYLINDER
    axes_actor.tip_type = pv.AxesActor.TipType.SPHERE
    axes_actor.x_label = 'U'
    axes_actor.y_label = 'V'
    axes_actor.z_label = 'W'

    # Test actor properties using color
    x_color = (1.0, 0.0, 1.0)  # magenta
    y_color = (1.0, 1.0, 0.0)  # yellow
    z_color = (0.0, 1.0, 1.0)  # cyan

    axes_actor.x_axis_shaft_properties.color = x_color
    axes_actor.x_axis_tip_properties.color = x_color

    axes_actor.y_axis_shaft_properties.color = y_color
    axes_actor.y_axis_tip_properties.color = y_color

    axes_actor.z_axis_shaft_properties.color = z_color
    axes_actor.z_axis_tip_properties.color = z_color

    plot = pv.Plotter()
    plot.add_actor(axes_actor)
    plot.camera.zoom(1.5)
    plot.show()


def test_show_bounds_no_labels():
    plotter = pv.Plotter()
    plotter.add_mesh(pv.Cone())
    plotter.show_bounds(
        grid='back',
        location='outer',
        ticks='both',
        show_xlabels=False,
        show_ylabels=False,
        show_zlabels=False,
        xtitle='Easting',
        ytitle='Northing',
        ztitle='Elevation',
    )
    plotter.camera_position = pv.CameraPosition(
        position=(1.97, 1.89, 1.66),
        focal_point=(0.05, -0.05, 0.00),
        viewup=(-0.36, -0.36, 0.85),
    )
    plotter.show()


def test_show_bounds_n_labels():
    plotter = pv.Plotter()
    plotter.add_mesh(pv.Cone())
    plotter.show_bounds(
        grid='back',
        location='outer',
        ticks='both',
        n_xlabels=2,
        n_ylabels=2,
        n_zlabels=2,
        xtitle='Easting',
        ytitle='Northing',
        ztitle='Elevation',
    )
    plotter.camera_position = pv.CameraPosition(
        position=(1.97, 1.89, 1.66),
        focal_point=(0.05, -0.05, 0.00),
        viewup=(-0.36, -0.36, 0.85),
    )
    plotter.show()


@skip_lesser_9_3_X
def test_radial_gradient_background():
    plotter = pv.Plotter()
    plotter.set_background('white', right='black')
    plotter.show()

    plotter = pv.Plotter()
    plotter.set_background('white', side='black')
    plotter.show()

    plotter = pv.Plotter()
    plotter.set_background('white', corner='black')
    plotter.show()

    plotter = pv.Plotter()
    with pytest.raises(ValueError):  # noqa: PT011
        plotter.set_background('white', top='black', right='black')


@pytest.mark.usefixtures('no_images_to_verify')
def test_no_empty_meshes():
    pl = pv.Plotter()
    with pytest.raises(ValueError, match='Empty meshes'):
        pl.add_mesh(pv.PolyData())


@pytest.mark.skipif(CI_WINDOWS, reason='Windows CI testing fatal exception: access violation')
def test_voxelize_volume():
    mesh = examples.download_cow()
    cpos = [(15, 3, 15), (0, 0, 0), (0, 0, 0)]

    # Create an equal density voxel volume and plot the result.
    with pytest.warns(pv.PyVistaDeprecationWarning):
        vox = pv.voxelize_volume(mesh, density=0.15)
    vox.plot(scalars='InsideMesh', show_edges=True, cpos=cpos)

    # Create a voxel volume from unequal density dimensions and plot result.
    with pytest.warns(pv.PyVistaDeprecationWarning):
        vox = pv.voxelize_volume(mesh, density=[0.15, 0.15, 0.5])
    vox.plot(scalars='InsideMesh', show_edges=True, cpos=cpos)


def test_enable_custom_trackball_style():
    def setup_plot():
        mesh = pv.Cube()
        mesh['face_id'] = np.arange(6)
        pl = pv.Plotter()
        # mostly use the settings from `enable_2d_style`
        # but also test environment_rotate
        pl.enable_custom_trackball_style(
            left='pan',
            middle='spin',
            right='dolly',
            shift_left='dolly',
            control_left='spin',
            shift_middle='dolly',
            control_middle='pan',
            shift_right='environment_rotate',
            control_right='rotate',
        )
        pl.enable_parallel_projection()
        pl.add_mesh(mesh, scalars='face_id', show_scalar_bar=False)
        return pl

    # baseline, image
    pl = setup_plot()
    pl.show()

    start = (100, 100)
    pan = rotate = env_rotate = (150, 150)
    spin = (100, 150)
    dolly = (100, 25)

    # Compare all images to baseline
    # - Panning moves up and left
    # - Spinning rotates while fixing the view direction
    # - Dollying zooms out
    # - Rotating rotates freely without fixing view direction

    # left click pans, image 1
    pl = setup_plot()
    pl.show(auto_close=False)
    pl.iren._mouse_left_button_press(*start)
    pl.iren._mouse_left_button_release(*pan)
    pl.close()

    # middle click spins, image 2
    pl = setup_plot()
    pl.show(auto_close=False)
    pl.iren._mouse_middle_button_press(*start)
    pl.iren._mouse_middle_button_release(*spin)
    pl.close()

    # right click dollys, image 3
    pl = setup_plot()
    pl.show(auto_close=False)
    pl.iren._mouse_right_button_press(*start)
    pl.iren._mouse_right_button_release(*dolly)
    pl.close()

    # ctrl left click spins, image 4
    pl = setup_plot()
    pl.show(auto_close=False)
    pl.iren._control_key_press()
    pl.iren._mouse_left_button_press(*start)
    pl.iren._mouse_left_button_release(*spin)
    pl.iren._control_key_release()
    pl.close()

    # shift left click dollys, image 5
    pl = setup_plot()
    pl.show(auto_close=False)
    pl.iren._shift_key_press()
    pl.iren._mouse_left_button_press(*start)
    pl.iren._mouse_left_button_release(*dolly)
    pl.iren._shift_key_release()
    pl.close()

    # ctrl middle click pans, image 6
    pl = setup_plot()
    pl.show(auto_close=False)
    pl.iren._control_key_press()
    pl.iren._mouse_middle_button_press(*start)
    pl.iren._mouse_middle_button_release(*pan)
    pl.iren._control_key_release()
    pl.close()

    # shift middle click dollys, image 7
    pl = setup_plot()
    pl.show(auto_close=False)
    pl.iren._shift_key_press()
    pl.iren._mouse_middle_button_press(*start)
    pl.iren._mouse_middle_button_release(*dolly)
    pl.iren._shift_key_release()
    pl.close()

    # ctrl right click rotates, image 8
    pl = setup_plot()
    pl.show(auto_close=False)
    pl.iren._control_key_press()
    pl.iren._mouse_right_button_press(*start)
    pl.iren._mouse_right_button_release(*rotate)
    pl.iren._control_key_release()
    pl.close()

    # shift right click environment rotate, image 9
    # does nothing here
    pl = setup_plot()
    pl.show(auto_close=False)
    pl.iren._shift_key_press()
    pl.iren._mouse_right_button_press(*start)
    pl.iren._mouse_right_button_release(*env_rotate)
    pl.iren._shift_key_release()
    pl.close()


def test_create_axes_orientation_box():
    actor = pv.create_axes_orientation_box(
        line_width=4,
        text_scale=0.53,
        edge_color='red',
        x_color='k',
        y_color=None,
        z_color=None,
        xlabel='X',
        ylabel='Y',
        zlabel='Z',
        color_box=False,
        labels_off=False,
        opacity=1.0,
        show_text_edges=True,
    )
    plotter = pv.Plotter()
    _ = plotter.add_actor(actor)
    plotter.show()


_TypeType = TypeVar('_TypeType', bound=type)


def _get_module_members(module: ModuleType, typ: _TypeType) -> dict[str, _TypeType]:
    """Get all members of a specified type which are defined locally inside a module."""

    def is_local(obj):
        return type(obj) is typ and obj.__module__ == module.__name__

    return dict(inspect.getmembers(module, predicate=is_local))


def _get_module_functions(module: ModuleType):
    """Get all functions defined locally inside a module."""
    return _get_module_members(module, typ=FunctionType)


def _get_default_kwargs(call: Callable) -> dict[str, Any]:
    """Get all args/kwargs and their default value"""
    params = dict(inspect.signature(call).parameters)
    # Get default value for positional or keyword args
    return {
        key: val.default
        for key, val in params.items()
        if val.kind is inspect.Parameter.POSITIONAL_OR_KEYWORD
    }


def _has_param(call: Callable, param: str) -> bool:
    kwargs = _get_default_kwargs(call)
    if param in kwargs:
        # Param is valid if it is explicitly named in function signature
        return True
    else:
        # Try adding param as a new kwarg
        kwargs[param] = None
        try:
            call(**kwargs)
        except TypeError as ex:
            # Param is not valid only if a kwarg TypeError is raised
            return 'unexpected keyword argument' not in repr(ex)
        else:
            return True


def _get_default_param_value(call: Callable, param: str) -> Any:
    return _get_default_kwargs(call)[param]


def _generate_direction_object_functions() -> ItemsView[str, FunctionType]:
    """Generate a list of geometric or parametric object functions which have a direction."""
    geo_functions = _get_module_functions(pv.core.geometric_objects)
    para_functions = _get_module_functions(pv.core.parametric_objects)
    functions: dict[str, FunctionType] = {**geo_functions, **para_functions}

    # Only keep functions with capitalized first letter
    # Only keep functions which accept `normal` or `direction` param
    functions = {
        name: func
        for name, func in functions.items()
        if name[0].isupper() and (_has_param(func, 'direction') or _has_param(func, 'normal'))
    }
    # Add a separate test for vtk < 9.3
    functions['Capsule_legacy'] = functions['Capsule']
    actual_names = functions.keys()
    expected_names = [
        'Arrow',
        'Capsule',
        'Capsule_legacy',
        'CircularArcFromNormal',
        'Cone',
        'Cylinder',
        'CylinderStructured',
        'Disc',
        'ParametricBohemianDome',
        'ParametricBour',
        'ParametricBoy',
        'ParametricCatalanMinimal',
        'ParametricConicSpiral',
        'ParametricCrossCap',
        'ParametricDini',
        'ParametricEllipsoid',
        'ParametricEnneper',
        'ParametricFigure8Klein',
        'ParametricHenneberg',
        'ParametricKlein',
        'ParametricKuen',
        'ParametricMobius',
        'ParametricPluckerConoid',
        'ParametricPseudosphere',
        'ParametricRandomHills',
        'ParametricRoman',
        'ParametricSuperEllipsoid',
        'ParametricSuperToroid',
        'ParametricTorus',
        'Plane',
        'Polygon',
        'SolidSphere',
        'SolidSphereGeneric',
        'Sphere',
        'Text3D',
    ]

    assert sorted(actual_names) == sorted(expected_names)
    return functions.items()


def pytest_generate_tests(metafunc):
    """Generate parametrized tests."""
    if 'direction_obj_test_case' in metafunc.fixturenames:
        functions = _generate_direction_object_functions()
        positive_cases = [(name, func, 'pos') for name, func in functions]
        negative_cases = [(name, func, 'neg') for name, func in functions]
        test_cases = [*positive_cases, *negative_cases]

        # Name test cases using object name and direction
        ids = [f'{case[0]}-{case[2]}' for case in test_cases]
        metafunc.parametrize('direction_obj_test_case', test_cases, ids=ids)


def test_direction_objects(direction_obj_test_case):
    name, func, direction = direction_obj_test_case
    positive_dir = direction == 'pos'

    # Add required args if needed
    kwargs = {}
    if name == 'CircularArcFromNormal':
        kwargs['center'] = (0, 0, 0)
    elif name == 'Text3D':
        kwargs['string'] = 'Text3D'

    # Test Capsule separately based on vtk version
    if 'Capsule' in name:
        legacy_vtk = pv.vtk_version_info < (9, 3)
        if (legacy_vtk and 'legacy' not in name) or (not legacy_vtk and 'legacy' in name):
            pytest.xfail(
                'Test capsule separately for different vtk versions. Expected to fail if testing '
                'with wrong version.',
            )

    direction_param_name = None

    def _create_object(_direction=None):
        nonlocal direction_param_name
        try:
            # Create using `direction` param
            direction_param_name = 'direction'
            obj = func(**kwargs) if _direction is None else func(direction=_direction, **kwargs)

        except TypeError:
            # Create using `normal` param
            direction_param_name = 'normal'
            obj = func(**kwargs) if _direction is None else func(normal=_direction, **kwargs)

        # Add scalars tied to point IDs as visual markers of object orientation
        scalars = np.arange(obj.n_points)
        obj['scalars'] = scalars % 32

        return obj

    text_kwargs = dict(font_size=10)
    axes_kwargs = dict(viewport=(0, 0, 1.0, 1.0))

    plot = pv.Plotter(shape=(2, 2))

    plot.subplot(0, 0)
    plot.add_mesh(_create_object())
    plot.add_text(name, **text_kwargs)
    plot.add_axes()

    direction = (1, 0, 0) if positive_dir else (-1, 0, 0)
    obj = _create_object(_direction=direction)
    plot.subplot(1, 0)
    plot.add_mesh(obj)
    plot.add_text(f'{direction_param_name}={direction}', **text_kwargs)
    plot.view_yz()
    plot.add_axes(**axes_kwargs)

    direction = (0, 1, 0) if positive_dir else (0, -1, 0)
    obj = _create_object(_direction=direction)
    plot.subplot(1, 1)
    plot.add_mesh(obj)
    plot.add_text(f'{direction_param_name}={direction}', **text_kwargs)
    plot.view_zx()
    plot.add_axes(**axes_kwargs)

    direction = (0, 0, 1) if positive_dir else (0, 0, -1)
    obj = _create_object(_direction=direction)
    plot.subplot(0, 1)
    plot.add_mesh(obj)
    plot.add_text(f'{direction_param_name}={direction}', **text_kwargs)
    plot.view_xy()
    plot.add_axes(**axes_kwargs)

    plot.show()


@pytest.mark.needs_vtk_version(9, 3, 0)
@pytest.mark.parametrize('orient_faces', [True, False])
def test_contour_labels_orient_faces(labeled_image, orient_faces):  # noqa: F811
    # TODO: Change this to (9, 6, 0) when VTK 9.6 is released
    if pyvista.vtk_version_info > (9, 5, 99) and orient_faces is False:
        # This bug was fixed in VTK 9.6
        pytest.xfail('The faces are oriented correctly, even when orient_faces=False')
    contour = labeled_image.contour_labels(background_value=5, orient_faces=orient_faces)
    contour.clear_data()
    contour.plot_normals()


@pytest.fixture
def _allow_empty_mesh():
    # setup
    flag = pv.global_theme.allow_empty_mesh
    pv.global_theme.allow_empty_mesh = True
    yield
    # teardown
    pv.global_theme.allow_empty_mesh = flag


@pytest.fixture
def _show_edges():
    # setup
    flag = pv.global_theme.show_edges
    pv.global_theme.show_edges = True
    yield
    # teardown
    pv.global_theme.show_edges = flag


@pytest.mark.usefixtures('_allow_empty_mesh', '_show_edges')
@pytest.mark.parametrize(
    ('select_inputs', 'select_outputs'),
    [(None, None), (None, 2), (2, 2)],
    ids=['in_None-out_None', 'in_None-out_2', 'in_2-out_2'],
)
@pytest.mark.needs_vtk_version(9, 3, 0)
def test_contour_labels_boundary_style(
    labeled_image,  # noqa: F811
    select_inputs,
    select_outputs,
):
    def plot_boundary_labels(mesh_):
        # Split labeled boundaries for regions 2 and 5
        values = [[2, 0], [2, 5], [5, 0]]
        label_meshes = mesh_.split_values(
            values,
            component_mode='multi',
        )
        assert label_meshes.n_blocks <= len(values)
        plot.add_mesh(label_meshes[0], color='red', label=str(values[0]))
        plot.add_mesh(label_meshes[1], color='lime', label=str(values[1]))
        plot.add_mesh(label_meshes[2], color='blue', label=str(values[2]))

    def _generate_mesh(style):
        mesh = labeled_image.contour_labels(
            boundary_style=style,
            **test_kwargs,
            **fixed_kwargs,
        )
        # Shrink mesh to help reveal cells hidden behind other cells
        return mesh.shrink(0.7)

    # Remove one foreground point from the fixture to simplify plots
    labeled_image.active_scalars[19] = 0

    fixed_kwargs = dict(
        smoothing_distance=0.3,
        output_mesh_type='quads',
        orient_faces=False,
        simplify_output=False,
    )

    test_kwargs = dict(
        select_inputs=select_inputs,
        select_outputs=select_outputs,
    )

    # Create meshes to plot
    EXTERNAL, ALL, INTERNAL = 'external', 'all', 'internal'
    external_mesh = _generate_mesh(EXTERNAL)
    all_mesh = _generate_mesh(ALL)
    internal_mesh = _generate_mesh(INTERNAL)

    # Offset to fit in a single frame
    external_mesh.points += (0, 0, 1)
    internal_mesh.points += (0, 0, -1)

    plot = pv.Plotter()

    plot_boundary_labels(external_mesh)
    plot.add_text(EXTERNAL, position='upper_left')

    plot_boundary_labels(all_mesh)
    plot.add_text(ALL, position='left_edge')

    plot_boundary_labels(internal_mesh)
    plot.add_text(INTERNAL, position='lower_left')

    plot.camera_position = pv.CameraPosition(
        position=(5, 4, 3.5), focal_point=(1, 1, 1), viewup=(0.0, 0.0, 1.0)
    )
    plot.show(return_cpos=True)


@pytest.mark.parametrize(
    ('smoothing_distance', 'smoothing_scale'),
    [(0, None), (None, 0), (5, 0.5), (5, 1)],
    ids=[
        'dist_0-scale_None',
        'dist_None-scale_0',
        'dist_5-scale_0.5',
        'dist_5-scale_1',
    ],
)
@pytest.mark.needs_vtk_version(9, 3, 0)
def test_contour_labels_smoothing_constraint(
    labeled_image,  # noqa: F811
    smoothing_distance,
    smoothing_scale,
):
    # Scale spacing for visualization
    labeled_image.spacing = (10, 10, 10)

    mesh = labeled_image.contour_labels(
        'all',
        smoothing_distance=smoothing_distance,
        smoothing_scale=smoothing_scale,
        pad_background=False,
        orient_faces=False,
    )

    # Translate so origin is in bottom left corner
    mesh.points -= np.array(mesh.bounds)[[0, 2, 4]]

    # Add box of fixed size for scale
    box = pv.Box(bounds=(0, 10, 0, 10, 0, 10)).extract_all_edges()
    plot = pv.Plotter()
    plot.add_mesh(mesh, show_scalar_bar=False)
    plot.add_mesh(box)

    # Configure plot to enable showing one side of the mesh to visualize
    # the scale of the smoothing applied by the smoothing constraints
    plot.enable_parallel_projection()
    plot.view_yz()
    plot.show_grid()
    plot.reset_camera()
    plot.camera.zoom(1.5)
    plot.show()


@pytest.mark.usefixtures('_show_edges')
@pytest.mark.parametrize('smoothing', [True, False])
@pytest.mark.needs_vtk_version(9, 3, 0)
def test_contour_labels_compare_select_inputs_select_outputs(
    labeled_image,  # noqa: F811
    smoothing,
):
    common_kwargs = dict(
        smoothing=smoothing,
        smoothing_distance=0.8,
        output_mesh_type='quads',
        orient_faces=False,
    )
    mesh_select_inputs = labeled_image.contour_labels(select_inputs=2, **common_kwargs)
    mesh_select_outputs = labeled_image.contour_labels(select_outputs=2, **common_kwargs)

    plot = pv.Plotter()
    plot.add_mesh(mesh_select_inputs, color='red', opacity=0.7)
    plot.add_mesh(mesh_select_outputs, color='blue', opacity=0.7)
    plot.view_xy()
    plot.show()


@pytest.mark.skip_windows('Windows colors all plane cells red (bug?)')
@pytest.mark.parametrize('normal_sign', ['+', '-'])
@pytest.mark.parametrize('plane', ['yz', 'zx', 'xy'])
def test_orthogonal_planes_source_normals(normal_sign, plane):
    plane_source = pv.OrthogonalPlanesSource(normal_sign=normal_sign, resolution=2)
    output = plane_source.output
    plane = output[plane]
    plane['_rgb'] = [
        pv.Color('red').float_rgb,
        pv.Color('green').float_rgb,
        pv.Color('blue').float_rgb,
        pv.Color('yellow').float_rgb,
    ]
    plane.plot_normals(mag=0.8, color='white', lighting=False, show_edges=True)


@pytest.mark.skip_check_gc  # gc fails, suspected memory leak with merge
@pytest.mark.parametrize('distance', [(1, 1, 1), (-1, -1, -1)], ids=['+', '-'])
def test_orthogonal_planes_source_push(distance):
    source = pv.OrthogonalPlanesSource()
    source.push(distance)
    planes = pv.merge(source.output, merge_points=False)
    planes.plot_normals()


# Add skips since Plane's edges differ (e.g. triangles instead of quads)
@pytest.mark.skip_windows
@pytest.mark.parametrize(
    'resolution',
    [(10, 1, 1), (1, 10, 1), (1, 1, 10)],
    ids=['x_resolution', 'y_resolution', 'z_resolution'],
)
def test_orthogonal_planes_source_resolution(resolution):
    plane_source = pv.OrthogonalPlanesSource(resolution=resolution)
    plane_source.output.plot(show_edges=True, line_width=5, lighting=False)


@pytest.mark.skip_windows
@pytest.mark.parametrize(
    ('name', 'value'),
    [
        (None, None),
        ('shrink_factor', 0.1),
        ('shrink_factor', 1.0),
        ('shrink_factor', 2),
        ('explode_factor', 0.0),
        ('explode_factor', 0.5),
        ('explode_factor', -0.5),
        ('frame_width', 0.1),
        ('frame_width', 1.0),
    ],
)
def test_cube_faces_source(name, value):
    kwargs = {name: value} if name is not None else {}
    cube_faces_source = pv.CubeFacesSource(**kwargs, x_length=1, y_length=2, z_length=3)
    pv.merge(cube_faces_source.output, merge_points=False).plot_normals(
        mag=0.5, show_edges=True, line_width=3, edge_color='red'
    )


def test_planes_assembly():
    plot = pv.Plotter()
    actor = pv.PlanesAssembly()
    plot.add_actor(actor)
    actor.camera = plot.camera
    plot.add_axes()
    plot.show()


# Difference in clipping generates error of approx 500
@pytest.mark.parametrize('label_offset', [0.05, 0, -0.05])
@pytest.mark.parametrize(
    ('label_kwarg', 'camera_position'),
    [('x_label', 'yz'), ('y_label', 'zx'), ('z_label', 'xy')],
)
@pytest.mark.parametrize(('label_mode', 'label_size'), [('2D', 25), ('3D', 40)])
def test_planes_assembly_label_position(
    label_kwarg, camera_position, label_mode, label_size, label_offset
):
    plot = pv.Plotter()

    for edge in ('right', 'top', 'left', 'bottom'):
        for position in (-1, -0.5, 0, 0.5, 1):
            actor = pv.PlanesAssembly(
                labels=['', '', ''],
                opacity=0.01,
                label_edge=edge,
                label_position=position,
                label_mode=label_mode,
                label_offset=label_offset,
                label_size=label_size,
            )
            label_name = str(position) + edge[0].upper()
            setattr(actor, label_kwarg, label_name)
            plot.add_actor(actor)
            actor.camera = plot.camera
    plot.camera_position = camera_position
    plot.add_axes_at_origin()
    plot.show()


BOUNDS = (-50, 50, -10, 30, -80, 80)


@pytest.mark.parametrize(
    'bounds',
    [BOUNDS, BOUNDS * np.array(0.01)],
)
@pytest.mark.parametrize('label_size', [25, 50])
def test_planes_assembly_label_size(bounds, label_size):
    plot = pv.Plotter()
    labels = ['FIRST ', 'SECOND ', 'THIRD ']
    common_kwargs = dict(bounds=bounds, label_size=label_size, opacity=0.1)
    for label_mode in ['2D', '3D']:
        actor = pv.PlanesAssembly(
            x_label=labels[0] + label_mode,
            y_label=labels[1] + label_mode,
            z_label=labels[2] + label_mode,
            label_mode=label_mode,
            label_color='white' if label_mode == '3D' else 'black',
            **common_kwargs,
        )
        plot.add_actor(actor)
        actor.camera = plot.camera
    plot.show()


@pytest.fixture
def oblique_cone():
    return pv.examples.download_oblique_cone()


@pytest.mark.skip_mac(
    'Barely exceeds error threshold (slightly different rendering).', machine='arm64'
)
@pytest.mark.parametrize('box_style', ['outline', 'face', 'frame'])
def test_bounding_box(oblique_cone, box_style):
    pl = pv.Plotter()
    box = oblique_cone.bounding_box(box_style)
    oriented_box = oblique_cone.bounding_box(box_style, oriented=True)

    pl.add_mesh(oblique_cone)
    pl.add_mesh(box, color='red', opacity=0.5, line_width=5)
    pl.add_mesh(oriented_box, color='blue', opacity=0.5, line_width=5)
    pl.show()


@pytest.mark.parametrize('operator', ['or', 'and', 'ior', 'iand'])
def test_bitwise_and_or_of_polydata(operator):
    radius = 0.5
    shift = [0.25, 0.25, 0.25]
    kwargs = dict(theta_resolution=10, phi_resolution=10)
    sphere = pv.Sphere(radius=radius, **kwargs)
    sphere_shifted = pv.Sphere(radius=radius, center=shift, **kwargs)
    # Expand the wireframe ever so slightly to avoid rendering artifacts
    wireframe = pv.Sphere(radius=radius + 0.001, **kwargs).extract_all_edges()
    wireframe_shifted = pv.Sphere(
        radius=radius + 0.001, center=shift, **kwargs
    ).extract_all_edges()

    if operator == 'or':
        result = sphere | sphere_shifted
    elif operator == 'and':
        result = sphere & sphere_shifted
    elif operator == 'ior':
        result = sphere.copy()
        result |= sphere_shifted
    elif operator == 'iand':
        result = sphere.copy()
        result &= sphere_shifted
    pl = pv.Plotter()
    pl.add_mesh(wireframe, color='r', line_width=2)
    pl.add_mesh(wireframe_shifted, color='b', line_width=2)
    pl.add_mesh(result, color='lightblue')
    pl.camera_position = 'xz'
    pl.show()


def test_plot_logo():
    logo_plotter = demos.plot_logo(window_size=(400, 300), just_return_plotter=True)
    logo_plotter.show()


@skip_mesa
def test_plot_wireframe_style():
    sphere = pv.Sphere()
    sphere.plot(style='wireframe')


@pytest.mark.parametrize('as_multiblock', ['as_multiblock', None])
@pytest.mark.parametrize('return_clipped', ['return_clipped', None])
def test_clip_multiblock_crinkle(return_clipped, as_multiblock):
    return_clipped = bool(return_clipped)
    as_multiblock = bool(as_multiblock)

    mesh = examples.download_bunny_coarse()
    if as_multiblock:
        mesh = pv.MultiBlock([mesh])

    clipped = mesh.clip('x', crinkle=True, return_clipped=return_clipped)
    if isinstance(clipped, tuple):
        clipped = pv.MultiBlock(clipped)
        clipped[0].translate((-0.1, 0, 0), inplace=True)

    pl = pv.Plotter()
    pl.add_mesh(clipped, show_edges=True)
    pl.view_xy()
    pl.show()


@pytest.mark.parametrize('as_multiblock', ['as_multiblock', None])
def test_clip_box_crinkle(as_multiblock):
    as_multiblock = bool(as_multiblock)

    mesh = examples.download_bunny_coarse()
    if as_multiblock:
        mesh = pv.MultiBlock([mesh])
    bounds = mesh.bounds
    x_size, _, _ = mesh.bounds_size
    bounds_right = (
        bounds.x_min,
        bounds.x_min + x_size / 2,
        bounds.y_min,
        bounds.y_max,
        bounds.z_min,
        bounds.z_max,
    )
    bounds_left = (
        bounds.x_min + x_size / 2,
        bounds.x_max,
        bounds.y_min,
        bounds.y_max,
        bounds.z_min,
        bounds.z_max,
    )
    clipped_right = mesh.clip_box(bounds_right, crinkle=True)
    clipped_left = mesh.clip_box(bounds_left, crinkle=True)
    clipped_right.translate((0.1, 0, 0), inplace=True)

    pl = pv.Plotter()
    pl.add_mesh(clipped_right, show_edges=True)
    pl.add_mesh(clipped_left, show_edges=True)
    pl.view_xy()
    pl.show()<|MERGE_RESOLUTION|>--- conflicted
+++ resolved
@@ -3939,17 +3939,12 @@
     mesh = examples.load_uniform().slice()
     p = pv.Plotter()
     p.add_mesh(mesh, scalars='Spatial Point Data', show_edges=True)
-<<<<<<< HEAD
-    p.add_point_scalar_labels(mesh, 'Spatial Point Data', point_size=20, font_size=36, fmt='%.3f')
-    p.camera_position = pv.CameraPosition(
-        position=(7, 4, 5), focal_point=(4.4, 7.0, 7.2), viewup=(0.8, 0.5, 0.25)
-    )
-=======
     # TODO: Change this to (9, 6, 0) when VTK 9.6 is released
     fmt = '%.3f' if pyvista.vtk_version_info < (9, 5, 99) else '{:.3f}'
     p.add_point_scalar_labels(mesh, 'Spatial Point Data', point_size=20, font_size=36, fmt=fmt)
-    p.camera_position = [(7, 4, 5), (4.4, 7.0, 7.2), (0.8, 0.5, 0.25)]
->>>>>>> f9c54b4f
+    p.camera_position = pv.CameraPosition(
+        position=(7, 4, 5), focal_point=(4.4, 7.0, 7.2), viewup=(0.8, 0.5, 0.25)
+    )
     p.show()
 
 
