--- conflicted
+++ resolved
@@ -302,33 +302,20 @@
     pl.show()
 
 
-<<<<<<< HEAD
-@pytest.mark.skip_windows
-@pytest.mark.parametrize('resample', [True, False])
-@pytest.mark.needs_vtk_version(9, 2)
-def test_set_environment_texture_cubemap(sphere, verify_image_cache, resample):
-=======
 @pytest.mark.parametrize('resample', [True, 0.5])
 @pytest.mark.needs_vtk_version(9, 2)
 def test_set_environment_texture_cubemap(resample, verify_image_cache):
->>>>>>> 8fa94f54
     """Test set_environment_texture with a cubemap."""
     # Skip due to large variance
     verify_image_cache.windows_skip_image_cache = True
     verify_image_cache.macos_skip_image_cache = True
 
     pl = pv.Plotter(lighting=None)
-<<<<<<< HEAD
-    pl.set_environment_texture(texture, resample=resample)
-    pl.add_mesh(sphere, color='w', pbr=True, metallic=0.8, roughness=0.2)
-
-=======
     texture = examples.download_cubemap_park()
     pl.set_environment_texture(texture, is_srgb=True, resample=resample)
     pl.camera_position = 'xy'
     pl.camera.zoom(0.7)
     _ = pl.add_mesh(pv.Sphere(), pbr=True, roughness=0.1, metallic=0.5)
->>>>>>> 8fa94f54
     pl.show()
 
 
