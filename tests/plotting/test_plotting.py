"""
This test module tests any functionality that requires plotting.

See the image regression notes in doc/extras/developer_notes.rst

"""

from __future__ import annotations

import inspect
import io
import os
import pathlib
from pathlib import Path
import platform
import re
import time
from types import FunctionType
from types import ModuleType
from typing import TYPE_CHECKING
from typing import Any
from typing import TypeVar

import numpy as np
from PIL import Image
import pytest
import vtk

import pyvista as pv
from pyvista import examples
from pyvista.core.errors import DeprecationError
from pyvista.core.errors import PyVistaDeprecationWarning
from pyvista.plotting import check_math_text_support
from pyvista.plotting.colors import matplotlib_default_colors
from pyvista.plotting.errors import InvalidCameraError
from pyvista.plotting.errors import RenderWindowUnavailable
from pyvista.plotting.plotter import SUPPORTED_FORMATS
from pyvista.plotting.texture import numpy_to_texture
from pyvista.plotting.utilities import algorithms
from pyvista.plotting.utilities.gl_checks import uses_egl

if TYPE_CHECKING:  # pragma: no cover
    from collections.abc import Callable
    from collections.abc import ItemsView

# skip all tests if unable to render
pytestmark = pytest.mark.skip_plotting

HAS_IMAGEIO = True
try:
    import imageio
except ModuleNotFoundError:
    HAS_IMAGEIO = False


ffmpeg_failed = False
try:
    try:
        import imageio_ffmpeg

        imageio_ffmpeg.get_ffmpeg_exe()
    except ImportError:
        if HAS_IMAGEIO:
            imageio.plugins.ffmpeg.download()
        else:
            raise
except:
    ffmpeg_failed = True


THIS_PATH = pathlib.Path(__file__).parent.absolute()


def using_mesa():
    """Determine if using mesa."""
    pl = pv.Plotter(notebook=False, off_screen=True)
    pl.show(auto_close=False)
    gpu_info = pl.render_window.ReportCapabilities()
    pl.close()

    regex = re.compile("OpenGL version string:(.+)\n")
    return "Mesa" in regex.findall(gpu_info)[0]


# always set on Windows CI
# These tests fail with mesa opengl on windows
skip_windows = pytest.mark.skipif(os.name == 'nt', reason='Test fails on Windows')
skip_windows_mesa = pytest.mark.skipif(
    using_mesa() and os.name == 'nt',
    reason='Does not display correctly within OSMesa on Windows',
)
skip_9_1_0 = pytest.mark.needs_vtk_version(9, 1, 0)
skip_9_0_X = pytest.mark.skipif(pv.vtk_version_info < (9, 1), reason="Flaky on 9.0.X")
skip_lesser_9_0_X = pytest.mark.skipif(
    pv.vtk_version_info < (9, 1),
    reason="Functions not implemented before 9.0.X",
)
skip_lesser_9_3_X = pytest.mark.skipif(
    pv.vtk_version_info < (9, 3),
    reason="Functions not implemented before 9.3.X",
)

CI_WINDOWS = os.environ.get('CI_WINDOWS', 'false').lower() == 'true'

skip_mac = pytest.mark.skipif(
    platform.system() == 'Darwin',
    reason='MacOS CI fails when downloading examples',
)
skip_mac_flaky = pytest.mark.skipif(
    platform.system() == 'Darwin',
    reason='This is a flaky test on MacOS',
)
skip_mesa = pytest.mark.skipif(using_mesa(), reason='Does not display correctly within OSMesa')


@pytest.fixture(autouse=True)
def verify_image_cache_wrapper(verify_image_cache):
    return verify_image_cache


@pytest.fixture()
def multicomp_poly():
    """Create a dataset with vector values on points and cells."""
    data = pv.Plane(direction=(0, 0, -1))

    vector_values_points = np.empty((data.n_points, 3))
    vector_values_points[:, 0] = np.arange(data.n_points)
    vector_values_points[:, 1] = np.arange(data.n_points)[::-1]
    vector_values_points[:, 2] = 0

    vector_values_cells = np.empty((data.n_cells, 3))
    vector_values_cells[:, 0] = np.arange(data.n_cells)
    vector_values_cells[:, 1] = np.arange(data.n_cells)[::-1]
    vector_values_cells[:, 2] = 0

    data['vector_values_points'] = vector_values_points
    data['vector_values_cells'] = vector_values_cells
    return data


def test_import_gltf(verify_image_cache):
    # image cache created with 9.0.20210612.dev0
    verify_image_cache.high_variance_test = True

    filename = str(Path(THIS_PATH) / '..' / 'example_files' / 'Box.glb')
    pl = pv.Plotter()

    with pytest.raises(FileNotFoundError):
        pl.import_gltf('not a file')

    pl.import_gltf(filename)
    pl.show()


def test_export_gltf(tmpdir, sphere, airplane, hexbeam, verify_image_cache):
    # image cache created with 9.0.20210612.dev0
    verify_image_cache.high_variance_test = True
    filename = str(tmpdir.mkdir("tmpdir").join('tmp.gltf'))

    pl = pv.Plotter()
    pl.add_mesh(sphere, smooth_shading=True)
    pl.add_mesh(airplane)
    pl.add_mesh(hexbeam)  # to check warning
    with pytest.warns(UserWarning, match='Plotter contains non-PolyData datasets'):
        pl.export_gltf(filename)

    pl_import = pv.Plotter()
    pl_import.import_gltf(filename)
    pl_import.show()

    with pytest.raises(RuntimeError, match='This plotter has been closed'):
        pl_import.export_gltf(filename)


def test_import_vrml():
    filename = str(Path(THIS_PATH) / '..' / 'example_files' / 'Box.wrl')
    pl = pv.Plotter()

    with pytest.raises(FileNotFoundError):
        pl.import_vrml('not a file')

    pl.import_vrml(filename)
    pl.show()


def test_export_vrml(tmpdir, sphere, airplane, hexbeam):
    filename = str(tmpdir.mkdir("tmpdir").join("tmp.wrl"))

    pl = pv.Plotter()
    pl.add_mesh(sphere, smooth_shading=True)
    pl.export_vrml(filename)

    pl_import = pv.Plotter()
    pl_import.import_vrml(filename)
    pl_import.show()

    with pytest.raises(RuntimeError, match="This plotter has been closed"):
        pl_import.export_vrml(filename)


def test_import_3ds():
    filename = examples.download_3ds.download_iflamigm()
    pl = pv.Plotter()

    with pytest.raises(FileNotFoundError, match='Unable to locate'):
        pl.import_3ds('not a file')

    pl.import_3ds(filename)
    pl.show()


@skip_9_0_X
def test_import_obj():
    download_obj_file = examples.download_room_surface_mesh(load=False)
    pl = pv.Plotter()

    with pytest.raises(FileNotFoundError, match='Unable to locate'):
        pl.import_obj('not a file')

    pl.import_obj(download_obj_file)
    pl.show()


@skip_windows
@pytest.mark.skipif(CI_WINDOWS, reason="Windows CI testing segfaults on pbr")
def test_pbr(sphere, verify_image_cache):
    """Test PBR rendering"""
    verify_image_cache.high_variance_test = True

    texture = examples.load_globe_texture()

    pl = pv.Plotter(lighting=None)
    pl.set_environment_texture(texture)
    pl.add_light(pv.Light())
    pl.add_mesh(
        sphere,
        color='w',
        pbr=True,
        metallic=0.8,
        roughness=0.2,
        smooth_shading=True,
        diffuse=1,
    )
    pl.add_mesh(
        pv.Sphere(center=(0, 0, 1)),
        color='w',
        pbr=True,
        metallic=0.0,
        roughness=1.0,
        smooth_shading=True,
        diffuse=1,
    )
    pl.show()


@skip_windows
@skip_mac
def test_set_environment_texture_cubemap(sphere, verify_image_cache):
    """Test set_environment_texture with a cubemap."""
    verify_image_cache.high_variance_test = True

    texture = examples.download_sky_box_cube_map()

    pl = pv.Plotter(lighting=None)
    pl.set_environment_texture(texture)
    pl.add_mesh(sphere, color='w', pbr=True, metallic=0.8, roughness=0.2)

    # VTK flipped the Z axis for the cubemap between 9.1 and 9.2
    verify_image_cache.skip = pv.vtk_version_info > (9, 1)
    pl.show()


@skip_windows
@skip_mac
def test_remove_environment_texture_cubemap(sphere):
    """Test remove_environment_texture with a cubemap."""
    texture = examples.download_sky_box_cube_map()

    pl = pv.Plotter()
    pl.set_environment_texture(texture)
    pl.add_mesh(sphere, color='w', pbr=True, metallic=0.8, roughness=0.2)
    pl.remove_environment_texture()
    pl.show()


def test_plot_pyvista_ndarray(sphere):
    # verify we can plot pyvista_ndarray
    pv.plot(sphere.points)

    plotter = pv.Plotter()
    plotter.add_points(sphere.points)
    plotter.add_points(sphere.points + 1)
    plotter.show()


def test_plot_increment_point_size():
    points = np.array([[0, 0, 0], [1, 0, 0], [1, 0, 0], [1, 1, 0]], dtype=np.float32)
    pl = pv.Plotter()
    pl.add_points(points + 1)
    pl.add_lines(points)
    pl.increment_point_size_and_line_width(5)
    pl.show()


def test_plot_update(sphere):
    pl = pv.Plotter()
    pl.add_mesh(sphere)
    pl.show(auto_close=False)
    pl.update()
    time.sleep(0.1)
    pl.update()
    pl.update(force_redraw=True)
    pl.close()


@pytest.mark.parametrize('anti_aliasing', [True, "msaa", False])
def test_plot(sphere, tmpdir, verify_image_cache, anti_aliasing):
    verify_image_cache.high_variance_test = True
    verify_image_cache.macos_skip_image_cache = True
    verify_image_cache.windows_skip_image_cache = True

    tmp_dir = tmpdir.mkdir("tmpdir2")
    filename = str(tmp_dir.join('tmp.png'))
    scalars = np.arange(sphere.n_points)
    cpos, img = pv.plot(
        sphere,
        full_screen=True,
        text='this is a sphere',
        show_bounds=True,
        color='r',
        style='wireframe',
        line_width=2,
        scalars=scalars,
        flip_scalars=True,
        cmap='bwr',
        interpolate_before_map=True,
        screenshot=filename,
        return_img=True,
        return_cpos=True,
        anti_aliasing=anti_aliasing,
    )
    assert isinstance(cpos, pv.CameraPosition)
    assert isinstance(img, np.ndarray)
    assert Path(filename).is_file()

    verify_image_cache.skip = True
    filename = pathlib.Path(str(tmp_dir.join('tmp2.png')))
    pv.plot(sphere, screenshot=filename)

    # Ensure it added a PNG extension by default
    assert filename.with_suffix(".png").is_file()

    # test invalid extension
    filename = pathlib.Path(str(tmp_dir.join('tmp3.foo')))
    with pytest.raises(ValueError):  # noqa: PT011
        pv.plot(sphere, screenshot=filename)


def test_plot_helper_volume(uniform, verify_image_cache):
    verify_image_cache.windows_skip_image_cache = True

    uniform.plot(
        volume=True,
        parallel_projection=True,
        show_scalar_bar=False,
        show_grid=True,
    )


def test_plot_helper_two_datasets(sphere, airplane):
    pv.plot([sphere, airplane])


def test_plot_helper_two_volumes(uniform, verify_image_cache):
    verify_image_cache.windows_skip_image_cache = True
    grid = uniform.copy()
    grid.origin = (0, 0, 10)
    pv.plot(
        [uniform, grid],
        volume=True,
        show_scalar_bar=False,
    )


def test_plot_volume_ugrid(verify_image_cache):
    verify_image_cache.windows_skip_image_cache = True

    # Handle UnsutructuredGrid directly
    grid = examples.load_hexbeam()
    pl = pv.Plotter()
    pl.add_volume(grid, scalars='sample_point_scalars')
    pl.show()

    # Handle 3D structured grid
    grid = examples.load_uniform().cast_to_structured_grid()
    pl = pv.Plotter()
    pl.add_volume(grid, scalars='Spatial Point Data')
    pl.show()

    # Make sure PolyData fails
    mesh = pv.Sphere()
    mesh['scalars'] = mesh.points[:, 1]
    pl = pv.Plotter()
    with pytest.raises(TypeError):
        pl.add_volume(mesh, scalars='scalars')
    pl.close()

    # Make sure 2D StructuredGrid fails
    mesh = examples.load_structured()  # wavy surface
    mesh['scalars'] = mesh.points[:, 1]
    pl = pv.Plotter()
    with pytest.raises(ValueError):  # noqa: PT011
        pl.add_volume(mesh, scalars='scalars')
    pl.close()


def test_plot_return_cpos(sphere):
    cpos = sphere.plot(return_cpos=True)
    assert isinstance(cpos, pv.CameraPosition)
    assert sphere.plot(return_cpos=False) is None


def test_add_title(verify_image_cache):
    verify_image_cache.high_variance_test = True
    plotter = pv.Plotter()
    plotter.add_title('Plot Title')
    plotter.show()


def test_plot_invalid_style(sphere):
    with pytest.raises(ValueError):  # noqa: PT011
        pv.plot(sphere, style='not a style')


@pytest.mark.parametrize(
    ('interaction', 'kwargs'),
    [
        ('trackball', {}),
        ('trackball_actor', {}),
        ('image', {}),
        ('joystick', {}),
        ('joystick_actor', {}),
        ('zoom', {}),
        ('terrain', {}),
        ('terrain', {'mouse_wheel_zooms': True, 'shift_pans': True}),
        ('rubber_band', {}),
        ('rubber_band_2d', {}),
    ],
)
def test_interactor_style(sphere, interaction, kwargs):
    plotter = pv.Plotter()
    plotter.add_mesh(sphere)
    getattr(plotter, f'enable_{interaction}_style')(**kwargs)
    assert plotter.iren._style_class is not None
    plotter.close()


def test_lighting_disable_3_lights():
    with pytest.raises(DeprecationError):
        pv.Plotter().disable_3_lights()


def test_lighting_enable_three_lights(sphere):
    plotter = pv.Plotter()
    plotter.add_mesh(sphere)

    plotter.enable_3_lights()
    lights = plotter.renderer.lights
    assert len(lights) == 3
    for light in lights:
        assert light.on

    assert lights[0].intensity == 1.0
    assert lights[1].intensity == 0.6
    assert lights[2].intensity == 0.5

    plotter.show()


def test_lighting_add_manual_light(sphere):
    plotter = pv.Plotter(lighting=None)
    plotter.add_mesh(sphere)

    # test manual light addition
    light = pv.Light()
    plotter.add_light(light)
    assert plotter.renderer.lights == [light]

    # failing case
    with pytest.raises(TypeError):
        plotter.add_light('invalid')

    plotter.show()


def test_lighting_remove_manual_light(sphere):
    plotter = pv.Plotter(lighting=None)
    plotter.add_mesh(sphere)
    plotter.add_light(pv.Light())

    # test light removal
    plotter.remove_all_lights()
    assert not plotter.renderer.lights

    plotter.show()


def test_lighting_subplots(sphere):
    plotter = pv.Plotter(shape='1|1')
    plotter.add_mesh(sphere)
    renderers = plotter.renderers

    light = pv.Light()
    plotter.remove_all_lights()
    for renderer in renderers:
        assert not renderer.lights

    plotter.subplot(0)
    plotter.add_light(light, only_active=True)
    assert renderers[0].lights
    assert not renderers[1].lights
    plotter.add_light(light, only_active=False)
    assert renderers[0].lights
    assert renderers[1].lights
    plotter.subplot(1)
    plotter.add_mesh(pv.Sphere())
    plotter.remove_all_lights(only_active=True)
    assert renderers[0].lights
    assert not renderers[1].lights

    plotter.show()


def test_lighting_init_light_kit(sphere):
    plotter = pv.Plotter(lighting='light kit')
    plotter.add_mesh(sphere)
    lights = plotter.renderer.lights
    assert len(lights) == 5
    assert lights[0].light_type == pv.Light.HEADLIGHT
    for light in lights[1:]:
        assert light.light_type == light.CAMERA_LIGHT
    plotter.show()


def test_lighting_init_three_lights(sphere):
    plotter = pv.Plotter(lighting='three lights')
    plotter.add_mesh(sphere)
    lights = plotter.renderer.lights
    assert len(lights) == 3
    for light in lights:
        assert light.light_type == light.CAMERA_LIGHT
    plotter.show()


def test_lighting_init_none(sphere):
    # ``None`` already tested above
    plotter = pv.Plotter(lighting='none')
    plotter.add_mesh(sphere)
    lights = plotter.renderer.lights
    assert not lights
    plotter.show()


def test_lighting_init_invalid():
    with pytest.raises(ValueError):  # noqa: PT011
        pv.Plotter(lighting='invalid')


def test_plotter_shape_invalid():
    # wrong size
    with pytest.raises(ValueError):  # noqa: PT011
        pv.Plotter(shape=(1,))
    # not positive
    with pytest.raises(ValueError):  # noqa: PT011
        pv.Plotter(shape=(1, 0))
    with pytest.raises(ValueError):  # noqa: PT011
        pv.Plotter(shape=(0, 2))
    # not a sequence
    with pytest.raises(TypeError):
        pv.Plotter(shape={1, 2})


def test_plot_bounds_axes_with_no_data():
    plotter = pv.Plotter()
    plotter.show_bounds()
    plotter.show()


def test_plot_show_grid(sphere):
    plotter = pv.Plotter()

    with pytest.raises(ValueError, match='Value of location'):
        plotter.show_grid(location='foo')
    with pytest.raises(TypeError, match='location must be a string'):
        plotter.show_grid(location=10)
    with pytest.raises(ValueError, match='Value of tick'):
        plotter.show_grid(ticks='foo')
    with pytest.raises(TypeError, match='must be a string'):
        plotter.show_grid(ticks=10)

    plotter.show_grid()  # Add mesh after to make sure bounds update
    plotter.add_mesh(sphere)
    plotter.show()


@skip_mesa
def test_plot_show_grid_with_mesh(hexbeam, plane, verify_image_cache):
    """Show the grid bounds for a specific mesh."""
    verify_image_cache.macos_skip_image_cache = True

    hexbeam.clear_data()
    plotter = pv.Plotter()
    plotter.add_mesh(hexbeam, style='wireframe')
    plotter.add_mesh(plane)
    plotter.show_grid(mesh=plane, show_zlabels=False, show_zaxis=False)
    plotter.show()


cpos_param = [
    [(2.0, 5.0, 13.0), (0.0, 0.0, 0.0), (-0.7, -0.5, 0.3)],
    [-1, 2, -5],  # trigger view vector
    [1.0, 2.0, 3.0],
]
cpos_param.extend(pv.plotting.renderer.Renderer.CAMERA_STR_ATTR_MAP)


@pytest.mark.parametrize('cpos', cpos_param)
def test_set_camera_position(cpos, sphere):
    plotter = pv.Plotter()
    plotter.add_mesh(sphere)
    plotter.camera_position = cpos
    plotter.show()


@pytest.mark.parametrize(
    'cpos',
    [[(2.0, 5.0), (0.0, 0.0, 0.0), (-0.7, -0.5, 0.3)], [-1, 2], [(1, 2, 3)], 'notvalid'],
)
def test_set_camera_position_invalid(cpos, sphere):
    plotter = pv.Plotter()
    plotter.add_mesh(sphere)
    with pytest.raises(InvalidCameraError):
        plotter.camera_position = cpos


def test_parallel_projection():
    plotter = pv.Plotter()
    assert isinstance(plotter.parallel_projection, bool)


@pytest.mark.parametrize("state", [True, False])
def test_set_parallel_projection(state):
    plotter = pv.Plotter()
    plotter.parallel_projection = state
    assert plotter.parallel_projection == state


def test_parallel_scale():
    plotter = pv.Plotter()
    assert isinstance(plotter.parallel_scale, float)


@pytest.mark.parametrize("value", [1, 1.5, 0.3, 10])
def test_set_parallel_scale(value):
    plotter = pv.Plotter()
    plotter.parallel_scale = value
    assert plotter.parallel_scale == value


def test_set_parallel_scale_invalid():
    plotter = pv.Plotter()
    with pytest.raises(TypeError):
        plotter.parallel_scale = "invalid"


def test_plot_no_active_scalars(sphere):
    plotter = pv.Plotter()
    plotter.add_mesh(sphere)
    with pytest.raises(ValueError), pytest.warns(PyVistaDeprecationWarning):  # noqa: PT012, PT011
        plotter.update_scalars(np.arange(5))
        if pv._version.version_info >= (0, 46):
            raise RuntimeError("Convert error this method")
        if pv._version.version_info >= (0, 47):
            raise RuntimeError("Remove this method")
    with pytest.raises(ValueError), pytest.warns(PyVistaDeprecationWarning):  # noqa: PT012, PT011
        plotter.update_scalars(np.arange(sphere.n_faces_strict))
        if pv._version.version_info >= (0, 46):
            raise RuntimeError("Convert error this method")
        if pv._version.version_info >= (0, 47):
            raise RuntimeError("Remove this method")


def test_plot_show_bounds(sphere):
    plotter = pv.Plotter()
    plotter.add_mesh(sphere)
    plotter.show_bounds(
        show_xaxis=False,
        show_yaxis=False,
        show_zaxis=False,
        show_xlabels=False,
        show_ylabels=False,
        show_zlabels=False,
        use_2d=True,
    )
    plotter.show()


def test_plot_label_fmt(sphere):
    plotter = pv.Plotter()
    plotter.add_mesh(sphere)
    plotter.show_bounds(xtitle='My X', fmt=r'%.3f')
    plotter.show()


@pytest.mark.parametrize('grid', [True, 'both', 'front', 'back'])
@pytest.mark.parametrize('location', ['all', 'origin', 'outer', 'front', 'back'])
def test_plot_show_bounds_params(grid, location):
    plotter = pv.Plotter()
    plotter.add_mesh(pv.Cone())
    plotter.show_bounds(grid=grid, ticks='inside', location=location)
    plotter.show_bounds(grid=grid, ticks='outside', location=location)
    plotter.show_bounds(grid=grid, ticks='both', location=location)
    plotter.show()


def test_plot_silhouette_non_poly(hexbeam):
    plotter = pv.Plotter()
    plotter.add_mesh(hexbeam, show_scalar_bar=False)
    plotter.add_silhouette(hexbeam, line_width=10)
    plotter.show()


def test_plot_no_silhouette(tri_cylinder):
    # silhouette=False
    plotter = pv.Plotter()
    plotter.add_mesh(tri_cylinder)
    assert len(list(plotter.renderer.GetActors())) == 1  # only cylinder
    plotter.show()


def test_plot_silhouette(tri_cylinder):
    # silhouette=True and default properties
    plotter = pv.Plotter()
    plotter.add_mesh(tri_cylinder, silhouette=True)
    actors = list(plotter.renderer.GetActors())
    assert len(actors) == 2  # cylinder + silhouette
    actor = actors[0]  # get silhouette actor
    props = actor.GetProperty()
    assert props.GetColor() == pv.global_theme.silhouette.color
    assert props.GetOpacity() == pv.global_theme.silhouette.opacity
    assert props.GetLineWidth() == pv.global_theme.silhouette.line_width
    plotter.show()


def test_plot_silhouette_method(tri_cylinder):
    plotter = pv.Plotter()

    plotter.add_mesh(tri_cylinder)
    assert len(plotter.renderer.actors) == 1  # cylinder

    actor = plotter.add_silhouette(tri_cylinder)
    assert isinstance(actor, pv.Actor)
    assert len(plotter.renderer.actors) == 2  # cylinder + silhouette

    props = actor.prop
    assert props.color == pv.global_theme.silhouette.color
    assert props.opacity == pv.global_theme.silhouette.opacity
    assert props.line_width == pv.global_theme.silhouette.line_width
    plotter.show()


def test_plot_silhouette_options(tri_cylinder):
    # cover other properties
    plotter = pv.Plotter()
    plotter.add_mesh(tri_cylinder, silhouette=dict(decimate=0.5, feature_angle=20))
    plotter.show()


def test_plotter_scale(sphere):
    plotter = pv.Plotter()
    plotter.add_mesh(sphere)
    plotter.set_scale(10, 10, 15)
    assert plotter.scale == [10, 10, 15]
    plotter.show()

    plotter = pv.Plotter()
    plotter.add_mesh(sphere)
    plotter.set_scale(5.0)
    plotter.set_scale(yscale=6.0)
    plotter.set_scale(zscale=9.0)
    assert plotter.scale == [5.0, 6.0, 9.0]
    plotter.show()

    plotter = pv.Plotter()
    plotter.scale = [1.0, 4.0, 2.0]
    assert plotter.scale == [1.0, 4.0, 2.0]
    plotter.add_mesh(sphere)
    plotter.show()


def test_plot_add_scalar_bar(sphere, verify_image_cache):
    verify_image_cache.windows_skip_image_cache = True

    sphere['test_scalars'] = sphere.points[:, 2]
    plotter = pv.Plotter()
    plotter.add_mesh(sphere)
    plotter.add_scalar_bar(
        label_font_size=10,
        title_font_size=20,
        title='woa',
        interactive=True,
        vertical=True,
    )
    plotter.add_scalar_bar(background_color='white', n_colors=256)
    assert isinstance(plotter.scalar_bar, vtk.vtkScalarBarActor)
    plotter.show()


def test_plot_invalid_add_scalar_bar():
    plotter = pv.Plotter()
    with pytest.raises(AttributeError):
        plotter.add_scalar_bar()


def test_add_scalar_bar_with_unconstrained_font_size(sphere):
    sphere['test_scalars'] = sphere.points[:, 2]
    plotter = pv.Plotter()
    plotter.add_mesh(sphere)
    actor = plotter.add_scalar_bar(unconstrained_font_size=True)
    assert actor.GetUnconstrainedFontSize()


def test_plot_list():
    sphere_a = pv.Sphere(0.5)
    sphere_b = pv.Sphere(1.0)
    sphere_c = pv.Sphere(2.0)
    pv.plot([sphere_a, sphere_b, sphere_c], style='wireframe')


def test_add_lines_invalid():
    plotter = pv.Plotter()
    with pytest.raises(TypeError):
        plotter.add_lines(range(10))


@pytest.mark.skipif(not HAS_IMAGEIO, reason="Requires imageio")
def test_open_gif_invalid():
    plotter = pv.Plotter()
    with pytest.raises(ValueError):  # noqa: PT011
        plotter.open_gif('file.abs')


@pytest.mark.skipif(ffmpeg_failed, reason="Requires imageio-ffmpeg")
@pytest.mark.skipif(not HAS_IMAGEIO, reason="Requires imageio")
def test_make_movie(sphere, tmpdir, verify_image_cache):
    verify_image_cache.skip = True

    # Make temporary file
    filename = str(tmpdir.join('tmp.mp4'))

    movie_sphere = sphere.copy()
    movie_sphere["scalars"] = np.random.default_rng().random(movie_sphere.n_faces_strict)

    plotter = pv.Plotter()
    plotter.open_movie(filename)
    actor = plotter.add_axes_at_origin()
    plotter.remove_actor(actor, reset_camera=False, render=True)
    plotter.add_mesh(movie_sphere, scalars="scalars")
    plotter.show(auto_close=False, window_size=[304, 304])
    plotter.set_focus([0, 0, 0])
    for _ in range(3):  # limiting number of frames to write for speed
        plotter.write_frame()
        random_points = np.random.default_rng().random(movie_sphere.points.shape)
        movie_sphere.points[:] = random_points * 0.01 + movie_sphere.points * 0.99
        movie_sphere.points[:] -= movie_sphere.points.mean(0)
        scalars = np.random.default_rng().random(movie_sphere.n_faces_strict)
        movie_sphere["scalars"] = scalars

    # remove file
    plotter.close()
    Path(filename).unlink()  # verifies that the plotter has closed


def test_add_legend(sphere):
    plotter = pv.Plotter()
    with pytest.raises(TypeError):
        plotter.add_mesh(sphere, label=2)
    plotter.add_mesh(sphere)
    with pytest.raises(ValueError):  # noqa: PT011
        plotter.add_legend()
    legend_labels = [['sphere', 'r']]
    plotter.add_legend(labels=legend_labels, border=True, bcolor=None, size=[0.1, 0.1])
    plotter.show()


def test_legend_circle_face(sphere):
    plotter = pv.Plotter()
    plotter.add_mesh(sphere)
    legend_labels = [['sphere', 'r']]
    face = "circle"
    _ = plotter.add_legend(
        labels=legend_labels,
        border=True,
        bcolor=None,
        size=[0.1, 0.1],
        face=face,
    )
    plotter.show()


def test_legend_rectangle_face(sphere):
    plotter = pv.Plotter()
    plotter.add_mesh(sphere)
    legend_labels = [['sphere', 'r']]
    face = "rectangle"
    _ = plotter.add_legend(
        labels=legend_labels,
        border=True,
        bcolor=None,
        size=[0.1, 0.1],
        face=face,
    )
    plotter.show()


def test_legend_invalid_face(sphere):
    plotter = pv.Plotter()
    plotter.add_mesh(sphere)
    legend_labels = [['sphere', 'r']]
    face = "invalid_face"
    with pytest.raises(ValueError):  # noqa: PT011
        plotter.add_legend(
            labels=legend_labels,
            border=True,
            bcolor=None,
            size=[0.1, 0.1],
            face=face,
        )


def test_legend_subplots(sphere, cube):
    plotter = pv.Plotter(shape=(1, 2))
    plotter.add_mesh(sphere, 'blue', smooth_shading=True, label='Sphere')
    assert plotter.legend is None
    plotter.add_legend(bcolor='w')
    assert isinstance(plotter.legend, vtk.vtkActor2D)

    plotter.subplot(0, 1)
    plotter.add_mesh(cube, 'r', label='Cube')
    assert plotter.legend is None
    plotter.add_legend(bcolor='w')
    assert isinstance(plotter.legend, vtk.vtkActor2D)

    plotter.show()


def test_add_axes_twice():
    plotter = pv.Plotter()
    plotter.add_axes()
    plotter.add_axes(interactive=True)
    plotter.show()


def test_hide_axes():
    plotter = pv.Plotter()
    plotter.add_axes()
    plotter.hide_axes()
    plotter.show()


def test_add_axes_parameters():
    plotter = pv.Plotter()
    plotter.add_axes()
    plotter.add_axes(
        line_width=5,
        cone_radius=0.6,
        shaft_length=0.7,
        tip_length=0.3,
        ambient=0.5,
        label_size=(0.4, 0.16),
        viewport=(0, 0, 0.4, 0.4),
    )
    plotter.show()


def test_show_axes_all():
    plotter = pv.Plotter()
    plotter.show_axes_all()
    plotter.show()


def test_hide_axes_all():
    plotter = pv.Plotter()
    plotter.hide_axes_all()
    plotter.show()


def test_isometric_view_interactive(sphere):
    plotter_iso = pv.Plotter()
    plotter_iso.add_mesh(sphere)
    plotter_iso.camera_position = 'xy'
    cpos_old = plotter_iso.camera_position
    plotter_iso.isometric_view_interactive()
    assert plotter_iso.camera_position != cpos_old


def test_add_point_labels():
    plotter = pv.Plotter()

    # cannot use random points with image regression
    points = np.array([[0, 0, 0], [1, 0, 0], [0, 1, 0], [1, 1, 0], [0.5, 0.5, 0.5], [1, 1, 1]])
    n = points.shape[0]

    with pytest.raises(ValueError):  # noqa: PT011
        plotter.add_point_labels(points, range(n - 1))

    plotter.add_point_labels(points, range(n), show_points=True, point_color='r', point_size=10)
    plotter.add_point_labels(
        points - 1,
        range(n),
        show_points=False,
        point_color='r',
        point_size=10,
    )
    plotter.show()


@pytest.mark.parametrize('always_visible', [False, True])
def test_add_point_labels_always_visible(always_visible):
    # just make sure it runs without exception
    plotter = pv.Plotter()
    plotter.add_point_labels(
        np.array([[0.0, 0.0, 0.0]]),
        ['hello world'],
        always_visible=always_visible,
    )
    plotter.show()


@pytest.mark.parametrize('shape', [None, 'rect', 'rounded_rect'])
def test_add_point_labels_shape(shape, verify_image_cache):
    plotter = pv.Plotter()
    plotter.add_point_labels(np.array([[0.0, 0.0, 0.0]]), ['hello world'], shape=shape)
    plotter.show()


@pytest.mark.parametrize('justification_horizontal', ['left', 'center', 'right'])
@pytest.mark.parametrize('justification_vertical', ['bottom', 'center', 'top'])
def test_add_point_labels_justification(justification_horizontal, justification_vertical):
    plotter = pv.Plotter()
    plotter.add_point_labels(
        np.array([[0.0, 0.0, 0.0]]),
        ['hello world'],
        justification_horizontal=justification_horizontal,
        justification_vertical=justification_vertical,
        shape_opacity=0.0,
        background_color='grey',
        background_opacity=1.0,
    )
    plotter.show()


def test_set_background():
    plotter = pv.Plotter()
    plotter.set_background('k')
    plotter.background_color = "yellow"
    plotter.set_background([0, 0, 0], top=[1, 1, 1])  # Gradient
    _ = plotter.background_color
    plotter.show()

    plotter = pv.Plotter(shape=(1, 2))
    plotter.set_background('orange')
    for renderer in plotter.renderers:
        assert renderer.GetBackground() == pv.Color('orange')
    plotter.show()

    plotter = pv.Plotter(shape=(1, 2))
    plotter.subplot(0, 1)
    plotter.set_background('orange', all_renderers=False)
    assert plotter.renderers[0].GetBackground() != pv.Color('orange')
    assert plotter.renderers[1].GetBackground() == pv.Color('orange')
    plotter.show()


def test_add_points():
    plotter = pv.Plotter()

    points = np.array([[0, 0, 0], [1, 0, 0], [0, 1, 0], [1, 1, 0], [0.5, 0.5, 0.5], [1, 1, 1]])
    n = points.shape[0]

    plotter.add_points(
        points,
        scalars=np.arange(n),
        cmap=None,
        flip_scalars=True,
        show_scalar_bar=False,
    )
    plotter.show()


def test_key_press_event():
    plotter = pv.Plotter()
    plotter.key_press_event(None, None)
    plotter.close()


def test_enable_picking_gc():
    plotter = pv.Plotter()
    sphere = pv.Sphere()
    plotter.add_mesh(sphere)
    plotter.enable_cell_picking()
    plotter.close()


def test_left_button_down():
    plotter = pv.Plotter()
    if (
        hasattr(plotter.ren_win, 'GetOffScreenFramebuffer')
        and not plotter.ren_win.GetOffScreenFramebuffer().GetFBOIndex()
    ):
        # This only fails for VTK<9.2.3
        with pytest.raises(ValueError):  # noqa: PT011
            plotter.left_button_down(None, None)
    else:
        plotter.left_button_down(None, None)
    plotter.close()


def test_show_axes():
    plotter = pv.Plotter()
    plotter.show_axes()
    plotter.show()


def test_plot_cell_data(sphere, verify_image_cache):
    verify_image_cache.windows_skip_image_cache = True
    plotter = pv.Plotter()
    scalars = np.arange(sphere.n_faces_strict)
    plotter.add_mesh(
        sphere,
        interpolate_before_map=True,
        scalars=scalars,
        n_colors=10,
        rng=sphere.n_faces_strict,
        show_scalar_bar=False,
    )
    plotter.show()


def test_plot_clim(sphere):
    plotter = pv.Plotter()
    scalars = np.arange(sphere.n_faces_strict)
    plotter.add_mesh(
        sphere,
        interpolate_before_map=True,
        scalars=scalars,
        n_colors=5,
        clim=10,
        show_scalar_bar=False,
    )
    assert plotter.mapper.GetScalarRange() == (-10, 10)
    plotter.show()


def test_invalid_n_arrays(sphere):
    plotter = pv.Plotter()
    with pytest.raises(ValueError):  # noqa: PT011
        plotter.add_mesh(sphere, scalars=np.arange(10))


def test_plot_arrow():
    cent = np.array([0, 0, 0])
    direction = np.array([1, 0, 0])
    pv.plot_arrows(cent, direction)


def test_plot_arrows():
    cent = np.array([[0, 0, 0], [1, 0, 0]])
    direction = np.array([[1, 1, 1], [-1, -1, -1]])
    pv.plot_arrows(cent, direction)


def test_add_arrows():
    vector = np.array([1, 0, 0])
    center = np.array([0, 0, 0])
    plotter = pv.Plotter()
    plotter.add_arrows(cent=center, direction=vector, mag=2.2, color="#009900")
    plotter.show()


def test_axes():
    plotter = pv.Plotter()
    plotter.add_orientation_widget(pv.Cube(), color='b')
    plotter.add_mesh(pv.Cube())
    plotter.show()


def test_box_axes():
    plotter = pv.Plotter()
    with pytest.warns(pv.PyVistaDeprecationWarning):
        plotter.add_axes(box=True)
    if pv._version.version_info >= (0, 47):
        raise RuntimeError("Convert error this function")
    if pv._version.version_info >= (0, 48):
        raise RuntimeError("Remove this function")
    plotter.add_mesh(pv.Sphere())
    plotter.show()


def test_box_axes_color_box():
    plotter = pv.Plotter()
    with pytest.warns(pv.PyVistaDeprecationWarning):
        plotter.add_axes(box=True, box_args={'color_box': True})
    if pv._version.version_info >= (0, 47):
        raise RuntimeError("Convert error this function")
    if pv._version.version_info >= (0, 48):
        raise RuntimeError("Remove this function")
    plotter.add_mesh(pv.Sphere())
    plotter.show()


def test_add_box_axes():
    plotter = pv.Plotter()
    plotter.add_orientation_widget(pv.Sphere(), color='b')
    plotter.add_box_axes()
    plotter.add_mesh(pv.Sphere())
    plotter.show()


def test_screenshot(tmpdir):
    plotter = pv.Plotter()
    plotter.add_mesh(pv.Sphere())
    img = plotter.screenshot(transparent_background=False)
    assert np.any(img)
    img_again = plotter.screenshot()
    assert np.any(img_again)
    filename = str(tmpdir.mkdir("tmpdir").join('export-graphic.svg'))
    plotter.save_graphic(filename)

    # test window and array size
    w, h = 20, 10
    img = plotter.screenshot(transparent_background=False, window_size=(w, h))
    assert img.shape == (h, w, 3)
    img = plotter.screenshot(transparent_background=True, window_size=(w, h))
    assert img.shape == (h, w, 4)

    # check error before first render
    plotter = pv.Plotter(off_screen=False)
    plotter.add_mesh(pv.Sphere())
    with pytest.raises(RuntimeError):
        plotter.screenshot()


def test_screenshot_scaled():
    # FYI: no regression tests because show() is not called
    factor = 2
    plotter = pv.Plotter(image_scale=factor)
    width, height = plotter.window_size
    plotter.add_mesh(pv.Sphere())
    img = plotter.screenshot(transparent_background=False)
    assert np.any(img)
    assert img.shape == (width * factor, height * factor, 3)
    img_again = plotter.screenshot(scale=3)
    assert np.any(img_again)
    assert img_again.shape == (width * 3, height * 3, 3)
    assert plotter.image_scale == factor, 'image_scale leaked from screenshot context'
    img = plotter.image
    assert img.shape == (width * factor, height * factor, 3)

    w, h = 20, 10
    factor = 4
    plotter.image_scale = factor
    img = plotter.screenshot(transparent_background=False, window_size=(w, h))
    assert img.shape == (h * factor, w * factor, 3)

    img = plotter.screenshot(transparent_background=True, window_size=(w, h), scale=5)
    assert img.shape == (h * 5, w * 5, 4)
    assert plotter.image_scale == factor, 'image_scale leaked from screenshot context'

    with pytest.raises(ValueError):  # noqa: PT011
        plotter.image_scale = 0.5

    plotter.close()


def test_screenshot_altered_window_size(sphere):
    plotter = pv.Plotter()
    plotter.add_mesh(sphere)

    plotter.window_size = (800, 800)
    a = plotter.screenshot()
    assert a.shape == (800, 800, 3)
    # plotter.show(auto_close=False)  # for image regression test

    plotter.window_size = (1000, 1000)
    b = plotter.screenshot()
    assert b.shape == (1000, 1000, 3)
    # plotter.show(auto_close=False)  # for image regression test

    d = plotter.screenshot(window_size=(600, 600))
    assert d.shape == (600, 600, 3)
    # plotter.show()  # for image regression test

    plotter.close()


def test_screenshot_bytes():
    # Test screenshot to bytes object
    buffer = io.BytesIO()
    plotter = pv.Plotter(off_screen=True)
    plotter.add_mesh(pv.Sphere())
    plotter.show(screenshot=buffer)
    buffer.seek(0)
    im = Image.open(buffer)
    assert im.format == 'PNG'


def test_screenshot_rendering(tmpdir):
    plotter = pv.Plotter()
    plotter.add_mesh(examples.load_airplane(), smooth_shading=True)
    filename = str(tmpdir.mkdir("tmpdir").join('export-graphic.svg'))
    assert plotter._first_time
    plotter.save_graphic(filename)
    assert not plotter._first_time


@pytest.mark.parametrize('ext', SUPPORTED_FORMATS)
def test_save_screenshot(tmpdir, sphere, ext):
    filename = str(tmpdir.mkdir("tmpdir").join('tmp' + ext))
    plotter = pv.Plotter()
    plotter.add_mesh(sphere)
    plotter.screenshot(filename)
    assert Path(filename).is_file()
    assert pathlib.Path(filename).stat().st_size


def test_scalars_by_name(verify_image_cache):
    verify_image_cache.windows_skip_image_cache = True
    plotter = pv.Plotter()
    data = examples.load_uniform()
    plotter.add_mesh(data, scalars='Spatial Cell Data')
    plotter.show()


def test_multi_block_plot(verify_image_cache):
    verify_image_cache.windows_skip_image_cache = True
    multi = pv.MultiBlock()
    multi.append(examples.load_rectilinear())
    uni = examples.load_uniform()
    arr = np.random.default_rng().random(uni.n_cells)
    uni.cell_data.set_array(arr, 'Random Data')
    multi.append(uni)
    # And now add a data set without the desired array and a NULL component
    multi.append(examples.load_airplane())

    # missing data should still plot
    multi.plot(scalars='Random Data')

    multi.plot(multi_colors=True)


def test_clear(sphere):
    plotter = pv.Plotter()
    plotter.add_mesh(sphere)
    plotter.clear()
    plotter.show()


def test_plot_texture():
    """Test adding a texture to a plot"""
    globe = examples.load_globe()
    texture = examples.load_globe_texture()
    plotter = pv.Plotter()
    plotter.add_mesh(globe, texture=texture)
    plotter.show()


@pytest.mark.skipif(not HAS_IMAGEIO, reason="Requires imageio")
def test_plot_numpy_texture():
    """Text adding a np.ndarray texture to a plot"""
    globe = examples.load_globe()
    texture_np = np.asarray(imageio.imread(examples.mapfile))
    plotter = pv.Plotter()
    plotter.add_mesh(globe, texture=texture_np)


@pytest.mark.skipif(not HAS_IMAGEIO, reason="Requires imageio")
def test_read_texture_from_numpy():
    """Test adding a texture to a plot"""
    globe = examples.load_globe()
    texture = numpy_to_texture(imageio.imread(examples.mapfile))
    plotter = pv.Plotter()
    plotter.add_mesh(globe, texture=texture)
    plotter.show()


def test_plot_rgb():
    """Test adding a texture to a plot"""
    cube = pv.Cube()
    cube.clear_data()
    x_face_color = (255, 0, 0)
    y_face_color = (0, 255, 0)
    z_face_color = (0, 0, 255)
    face_colors = np.array(
        [
            x_face_color,
            x_face_color,
            y_face_color,
            y_face_color,
            z_face_color,
            z_face_color,
        ],
        dtype=np.uint8,
    )
    cube.cell_data['face_colors'] = face_colors
    plotter = pv.Plotter()
    plotter.add_mesh(cube, scalars='face_colors', rgb=True)
    plotter.show()


def test_vector_array_with_points(multicomp_poly):
    """Test using vector valued data with and without component arg."""
    # test no component argument
    pl = pv.Plotter()
    pl.add_mesh(multicomp_poly, scalars='vector_values_points')
    pl.camera_position = 'xy'
    pl.camera.tight()
    pl.show()

    # test component argument
    pl = pv.Plotter()
    pl.add_mesh(multicomp_poly, scalars='vector_values_points', component=0)
    pl.camera_position = 'xy'
    pl.camera.tight()
    pl.show()


def test_vector_array_with_cells(multicomp_poly):
    """Test using vector valued data with and without component arg."""
    pl = pv.Plotter()
    pl.add_mesh(multicomp_poly, scalars='vector_values_cells')
    pl.camera_position = 'xy'
    pl.camera.tight()
    pl.show()

    # test component argument
    pl = pv.Plotter()
    pl.add_mesh(multicomp_poly, scalars='vector_values_cells', component=0)
    pl.camera_position = 'xy'
    pl.camera.tight()
    pl.show()


def test_vector_array(multicomp_poly):
    """Test using vector valued data for image regression."""
    pl = pv.Plotter(shape=(2, 2))
    pl.subplot(0, 0)
    pl.add_mesh(multicomp_poly, scalars="vector_values_points", show_scalar_bar=False)
    pl.camera_position = 'xy'
    pl.camera.tight()
    pl.subplot(0, 1)
    pl.add_mesh(multicomp_poly.copy(), scalars="vector_values_points", component=0)
    pl.subplot(1, 0)
    pl.add_mesh(multicomp_poly.copy(), scalars="vector_values_points", component=1)
    pl.subplot(1, 1)
    pl.add_mesh(multicomp_poly.copy(), scalars="vector_values_points", component=2)
    pl.link_views()
    pl.show()


def test_vector_plotting_doesnt_modify_data(multicomp_poly):
    """Test that the operations in plotting do not modify the data in the mesh."""

    copy_vector_values_points = multicomp_poly["vector_values_points"].copy()
    copy_vector_values_cells = multicomp_poly["vector_values_cells"].copy()

    # test that adding a vector with no component parameter to a Plotter instance
    # does not modify it.
    pl = pv.Plotter()
    pl.add_mesh(multicomp_poly, scalars='vector_values_points')
    pl.show()
    assert np.array_equal(multicomp_poly['vector_values_points'], copy_vector_values_points)

    pl = pv.Plotter()
    pl.add_mesh(multicomp_poly, scalars='vector_values_cells')
    pl.show()
    assert np.array_equal(multicomp_poly['vector_values_cells'], copy_vector_values_cells)

    # test that adding a vector with a component parameter to a Plotter instance
    # does not modify it.
    pl = pv.Plotter()
    pl.add_mesh(multicomp_poly, scalars='vector_values_points', component=0)
    pl.show()
    assert np.array_equal(multicomp_poly['vector_values_points'], copy_vector_values_points)

    pl = pv.Plotter()
    pl.add_mesh(multicomp_poly, scalars='vector_values_cells', component=0)
    pl.show()
    assert np.array_equal(multicomp_poly['vector_values_cells'], copy_vector_values_cells)


def test_vector_array_fail_with_incorrect_component(multicomp_poly):
    """Test failure modes of component argument."""
    p = pv.Plotter()

    # Non-Integer
    with pytest.raises(TypeError):
        p.add_mesh(multicomp_poly, scalars='vector_values_points', component=1.5)

    # Component doesn't exist
    p = pv.Plotter()
    with pytest.raises(ValueError):  # noqa: PT011
        p.add_mesh(multicomp_poly, scalars='vector_values_points', component=3)

    # Component doesn't exist
    p = pv.Plotter()
    with pytest.raises(ValueError):  # noqa: PT011
        p.add_mesh(multicomp_poly, scalars='vector_values_points', component=-1)


def test_camera(sphere):
    plotter = pv.Plotter()
    plotter.add_mesh(sphere)
    plotter.view_isometric()
    plotter.reset_camera()
    plotter.view_xy()
    plotter.view_xz()
    plotter.view_yz()
    plotter.add_mesh(examples.load_uniform(), reset_camera=True, culling=True)
    plotter.view_xy(True)
    plotter.view_xz(True)
    plotter.view_yz(True)
    plotter.show()

    plotter = pv.Plotter()
    plotter.add_mesh(sphere)
    plotter.camera.zoom(5)
    plotter.camera.up = 0, 0, 10
    plotter.show()


def test_multi_renderers():
    plotter = pv.Plotter(shape=(2, 2))

    plotter.subplot(0, 0)
    plotter.add_text('Render Window 0', font_size=30)
    sphere = pv.Sphere()
    plotter.add_mesh(sphere, scalars=sphere.points[:, 2], show_scalar_bar=False)
    plotter.add_scalar_bar('Z', vertical=True)

    plotter.subplot(0, 1)
    plotter.add_text('Render Window 1', font_size=30)
    plotter.add_mesh(pv.Cube(), show_edges=True)

    plotter.subplot(1, 0)
    plotter.add_text('Render Window 2', font_size=30)
    plotter.add_mesh(pv.Arrow(), color='y', show_edges=True)

    plotter.subplot(1, 1)
    plotter.add_text('Render Window 3', position=(0.0, 0.0), font_size=30, viewport=True)
    plotter.add_mesh(pv.Cone(), color='g', show_edges=True, culling=True)
    plotter.add_bounding_box(render_lines_as_tubes=True, line_width=5)
    plotter.show_bounds(all_edges=True)

    plotter.update_bounds_axes()
    plotter.show()


def test_multi_renderers_subplot_ind_2x1():
    # Test subplot indices (2 rows by 1 column)
    plotter = pv.Plotter(shape=(2, 1))
    # First row
    plotter.subplot(0, 0)
    plotter.add_mesh(pv.Sphere())
    # Second row
    plotter.subplot(1, 0)
    plotter.add_mesh(pv.Cube())
    plotter.show()


def test_multi_renderers_subplot_ind_1x2():
    # Test subplot indices (1 row by 2 columns)
    plotter = pv.Plotter(shape=(1, 2))
    # First column
    plotter.subplot(0, 0)
    plotter.add_mesh(pv.Sphere())
    # Second column
    plotter.subplot(0, 1)
    plotter.add_mesh(pv.Cube())
    plotter.show()


def test_multi_renderers_bad_indices():
    # Test bad indices
    plotter = pv.Plotter(shape=(1, 2))
    with pytest.raises(IndexError):
        plotter.subplot(1, 0)


def test_multi_renderers_subplot_ind_3x1():
    # Test subplot 3 on left, 1 on right
    plotter = pv.Plotter(shape='3|1')
    # First column
    plotter.subplot(0)
    plotter.add_mesh(pv.Sphere())
    plotter.subplot(1)
    plotter.add_mesh(pv.Cube())
    plotter.subplot(2)
    plotter.add_mesh(pv.Cylinder())
    plotter.subplot(3)
    plotter.add_mesh(pv.Cone())
    plotter.show()


def test_multi_renderers_subplot_ind_3x1_splitting_pos():
    # Test subplot 3 on top, 1 on bottom
    plotter = pv.Plotter(shape='3/1', splitting_position=0.5)
    # First column
    plotter.subplot(0)
    plotter.add_mesh(pv.Sphere())
    plotter.subplot(1)
    plotter.add_mesh(pv.Cube())
    plotter.subplot(2)
    plotter.add_mesh(pv.Cylinder())
    plotter.subplot(3)
    plotter.add_mesh(pv.Cone())
    plotter.show()


def test_multi_renderers_subplot_ind_1x3():
    # Test subplot 3 on bottom, 1 on top
    plotter = pv.Plotter(shape='1|3')
    # First column
    plotter.subplot(0)
    plotter.add_mesh(pv.Sphere())
    plotter.subplot(1)
    plotter.add_mesh(pv.Cube())
    plotter.subplot(2)
    plotter.add_mesh(pv.Cylinder())
    plotter.subplot(3)
    plotter.add_mesh(pv.Cone())
    plotter.show()


def test_subplot_groups():
    plotter = pv.Plotter(shape=(3, 3), groups=[(1, [1, 2]), (np.s_[:], 0)])
    plotter.subplot(0, 0)
    plotter.add_mesh(pv.Sphere())
    plotter.subplot(0, 1)
    plotter.add_mesh(pv.Cube())
    plotter.subplot(0, 2)
    plotter.add_mesh(pv.Arrow())
    plotter.subplot(1, 1)
    plotter.add_mesh(pv.Cylinder())
    plotter.subplot(2, 1)
    plotter.add_mesh(pv.Cone())
    plotter.subplot(2, 2)
    plotter.add_mesh(pv.Box())
    plotter.show()


def test_subplot_groups_fail():
    # Test group overlap
    with pytest.raises(ValueError):  # noqa: PT011
        # Partial overlap
        pv.Plotter(shape=(3, 3), groups=[([1, 2], [0, 1]), ([0, 1], [1, 2])])
    with pytest.raises(ValueError):  # noqa: PT011
        # Full overlap (inner)
        pv.Plotter(shape=(4, 4), groups=[(np.s_[:], np.s_[:]), ([1, 2], [1, 2])])
    with pytest.raises(ValueError):  # noqa: PT011
        # Full overlap (outer)
        pv.Plotter(shape=(4, 4), groups=[(1, [1, 2]), ([0, 3], np.s_[:])])


@skip_windows
def test_link_views(sphere):
    plotter = pv.Plotter(shape=(1, 4))
    plotter.subplot(0, 0)
    plotter.add_mesh(sphere, smooth_shading=False, show_edges=False)
    plotter.subplot(0, 1)
    plotter.add_mesh(sphere, smooth_shading=True, show_edges=False)
    plotter.subplot(0, 2)
    plotter.add_mesh(sphere, smooth_shading=False, show_edges=True)
    plotter.subplot(0, 3)
    plotter.add_mesh(sphere, smooth_shading=True, show_edges=True)
    with pytest.raises(TypeError):
        plotter.link_views(views='foo')
    plotter.link_views([0, 1])
    plotter.link_views()
    with pytest.raises(TypeError):
        plotter.unlink_views(views='foo')
    plotter.unlink_views([0, 1])
    plotter.unlink_views(2)
    plotter.unlink_views()
    plotter.show()


@skip_windows
def test_link_views_camera_set(sphere, verify_image_cache):
    p = pv.Plotter(shape=(1, 2))
    p.add_mesh(pv.Cone())
    assert not p.renderer.camera_set
    p.subplot(0, 1)
    p.add_mesh(pv.Cube())
    assert not p.renderer.camera_set
    p.link_views()  # make sure the default isometric view is used
    for renderer in p.renderers:
        assert not renderer.camera_set
    p.show()

    p = pv.Plotter(shape=(1, 2))
    p.add_mesh(pv.Cone())
    p.subplot(0, 1)
    p.add_mesh(pv.Cube())
    p.link_views()
    p.unlink_views()
    for renderer in p.renderers:
        assert not renderer.camera_set
    p.show()

    wavelet = pv.Wavelet().clip('x')
    p = pv.Plotter(shape=(1, 2))
    p.add_mesh(wavelet, color='red')
    p.subplot(0, 1)
    p.add_mesh(wavelet, color='red')
    p.link_views()
    p.camera_position = [(55.0, 16, 31), (-5.0, 0.0, 0.0), (-0.22, 0.97, -0.09)]
    p.show()


def test_orthographic_slicer(uniform):
    uniform.set_active_scalars('Spatial Cell Data')
    slices = uniform.slice_orthogonal()

    # Orthographic Slicer
    p = pv.Plotter(shape=(2, 2))

    p.subplot(1, 1)
    p.add_mesh(slices, clim=uniform.get_data_range())
    p.add_axes()
    p.enable()

    p.subplot(0, 0)
    p.add_mesh(slices['XY'])
    p.view_xy()
    p.disable()

    p.subplot(0, 1)
    p.add_mesh(slices['XZ'])
    p.view_xz(negative=True)
    p.disable()

    p.subplot(1, 0)
    p.add_mesh(slices['YZ'])
    p.view_yz()
    p.disable()

    p.show()


def test_remove_actor(uniform):
    plotter = pv.Plotter()
    plotter.add_mesh(uniform.copy(), name='data')
    plotter.add_mesh(uniform.copy(), name='data')
    plotter.add_mesh(uniform.copy(), name='data')
    plotter.show()


def test_image_properties():
    mesh = examples.load_uniform()
    p = pv.Plotter()
    p.add_mesh(mesh)
    p.show(auto_close=False)  # DO NOT close plotter
    # Get RGB image
    _ = p.image
    # Get the depth image
    _ = p.get_image_depth()
    p.close()
    p = pv.Plotter()
    p.add_mesh(mesh)
    p.show()  # close plotter
    # Get RGB image
    _ = p.image
    # verify property matches method while testing both available
    assert np.allclose(p.image_depth, p.get_image_depth(), equal_nan=True)
    p.close()

    # gh-920
    rr = np.array([[-0.5, -0.5, 0], [-0.5, 0.5, 1], [0.5, 0.5, 0], [0.5, -0.5, 1]])
    tris = np.array([[3, 0, 2, 1], [3, 2, 0, 3]])
    mesh = pv.PolyData(rr, tris)
    p = pv.Plotter()
    p.add_mesh(mesh, color=True)
    p.renderer.camera_position = (0.0, 0.0, 1.0)
    p.renderer.ResetCamera()
    p.enable_parallel_projection()
    assert p.renderer.camera_set
    p.show(interactive=False, auto_close=False)
    img = p.get_image_depth(fill_value=0.0)
    rng = np.ptp(img)
    assert 0.3 < rng < 0.4, rng  # 0.3313504 in testing
    p.close()


def test_volume_rendering_from_helper(uniform, verify_image_cache):
    verify_image_cache.windows_skip_image_cache = True
    uniform.plot(volume=True, opacity='linear')


@skip_windows_mesa  # due to opacity
def test_volume_rendering_from_plotter(uniform):
    plotter = pv.Plotter()
    plotter.add_volume(uniform, opacity='sigmoid', cmap='jet', n_colors=15)
    plotter.show()


@skip_windows_mesa  # due to opacity
@skip_9_0_X
def test_volume_rendering_rectilinear(uniform):
    grid = uniform.cast_to_rectilinear_grid()

    plotter = pv.Plotter()
    plotter.add_volume(grid, opacity='sigmoid', cmap='jet', n_colors=15)
    plotter.show()

    plotter = pv.Plotter()
    plotter.add_volume(grid)
    plotter.show()

    plotter = pv.Plotter()
    with pytest.raises(TypeError):
        plotter.add_volume(grid, mapper='fixed_point')
    plotter.close()


@skip_windows
def test_multiblock_volume_rendering(uniform):
    ds_a = uniform.copy()
    ds_b = uniform.copy()
    ds_b.origin = (9.0, 0.0, 0.0)
    ds_c = uniform.copy()
    ds_c.origin = (0.0, 9.0, 0.0)
    ds_d = uniform.copy()
    ds_d.origin = (9.0, 9.0, 0.0)

    data = pv.MultiBlock(
        dict(
            a=ds_a,
            b=ds_b,
            c=ds_c,
            d=ds_d,
        ),
    )
    data['a'].rename_array('Spatial Point Data', 'a')
    data['b'].rename_array('Spatial Point Data', 'b')
    data['c'].rename_array('Spatial Point Data', 'c')
    data['d'].rename_array('Spatial Point Data', 'd')
    data.plot(volume=True, multi_colors=True)


def test_array_volume_rendering(uniform, verify_image_cache):
    verify_image_cache.windows_skip_image_cache = True
    arr = uniform["Spatial Point Data"].reshape(uniform.dimensions)
    pv.plot(arr, volume=True, opacity='linear')


def test_plot_compare_four():
    # Really just making sure no errors are thrown
    mesh = examples.load_uniform()
    data_a = mesh.contour()
    data_b = mesh.threshold_percent(0.5)
    data_c = mesh.decimate_boundary(0.5)
    data_d = mesh.glyph(scale=False, orient=False)
    pv.plot_compare_four(
        data_a,
        data_b,
        data_c,
        data_d,
        display_kwargs={'color': 'w'},
    )


def test_plot_depth_peeling():
    mesh = examples.load_airplane()
    p = pv.Plotter()
    p.add_mesh(mesh)
    p.enable_depth_peeling()
    p.disable_depth_peeling()
    p.show()


@pytest.mark.skipif(os.name == 'nt', reason="No testing on windows for EDL")
def test_plot_eye_dome_lighting_plot(airplane):
    airplane.plot(eye_dome_lighting=True)


@pytest.mark.skipif(os.name == 'nt', reason="No testing on windows for EDL")
def test_plot_eye_dome_lighting_plotter(airplane):
    p = pv.Plotter()
    p.add_mesh(airplane)
    p.enable_eye_dome_lighting()
    p.show()


@pytest.mark.skipif(os.name == 'nt', reason="No testing on windows for EDL")
def test_plot_eye_dome_lighting_enable_disable(airplane):
    p = pv.Plotter()
    p.add_mesh(airplane)
    p.enable_eye_dome_lighting()
    p.disable_eye_dome_lighting()
    p.show()


@skip_windows
def test_opacity_by_array_direct(plane, verify_image_cache):
    # VTK regression 9.0.1 --> 9.1.0
    verify_image_cache.high_variance_test = True

    # test with opacity parm as an array, both cell and point sized
    plane_shift = plane.translate((0, 0, 1), inplace=False)
    pl = pv.Plotter()
    pl.add_mesh(plane, color='b', opacity=np.linspace(0, 1, plane.n_points), show_edges=True)
    pl.add_mesh(plane_shift, color='r', opacity=np.linspace(0, 1, plane.n_cells), show_edges=True)
    pl.show()


def test_opacity_by_array(uniform):
    # Test with opacity array
    opac = uniform['Spatial Point Data'] / uniform['Spatial Point Data'].max()
    uniform['opac'] = opac
    p = pv.Plotter()
    p.add_mesh(uniform, scalars='Spatial Point Data', opacity='opac')
    p.show()


def test_opacity_by_array_uncertainty(uniform):
    # Test with uncertainty array (transparency)
    opac = uniform['Spatial Point Data'] / uniform['Spatial Point Data'].max()
    uniform['unc'] = opac
    p = pv.Plotter()
    p.add_mesh(uniform, scalars='Spatial Point Data', opacity='unc', use_transparency=True)
    p.show()


def test_opacity_by_array_user_transform(uniform, verify_image_cache):
    verify_image_cache.high_variance_test = True

    uniform['Spatial Point Data'] /= uniform['Spatial Point Data'].max()

    # Test with user defined transfer function
    opacities = [0, 0.2, 0.9, 0.2, 0.1]
    p = pv.Plotter()
    p.add_mesh(uniform, scalars='Spatial Point Data', opacity=opacities)
    p.show()


def test_opacity_mismatched_fail(uniform):
    opac = uniform['Spatial Point Data'] / uniform['Spatial Point Data'].max()
    uniform['unc'] = opac

    # Test using mismatched arrays
    p = pv.Plotter()
    with pytest.raises(ValueError):  # noqa: PT011
        # cell scalars vs point opacity
        p.add_mesh(uniform, scalars='Spatial Cell Data', opacity='unc')


def test_opacity_by_array_preference():
    tetra = pv.Tetrahedron()  # 4 points, 4 cells
    opacities = np.linspace(0.2, 0.8, tetra.n_points)
    tetra.clear_data()
    tetra.point_data['scalars'] = tetra.cell_data['scalars'] = np.arange(tetra.n_points)
    tetra.point_data['opac'] = tetra.cell_data['opac'] = opacities

    # test opacity by key
    p = pv.Plotter()
    p.add_mesh(tetra.copy(), opacity='opac', preference='cell')
    p.add_mesh(tetra.translate((2, 0, 0), inplace=False), opacity='opac', preference='point')
    p.close()

    # test opacity by array
    p = pv.Plotter()
    p.add_mesh(tetra.copy(), opacity=opacities, preference='cell')
    p.add_mesh(tetra.translate((2, 0, 0), inplace=False), opacity=opacities, preference='point')
    p.show()


def test_opacity_transfer_functions():
    n = 256
    mapping = pv.opacity_transfer_function('linear', n)
    assert len(mapping) == n
    mapping = pv.opacity_transfer_function('sigmoid_10', n)
    assert len(mapping) == n
    mapping = pv.opacity_transfer_function('foreground', n)
    assert len(mapping) == n
    mapping = pv.opacity_transfer_function('foreground', 5)
    assert np.array_equal(mapping, [0, 255, 255, 255, 255])
    with pytest.raises(ValueError):  # noqa: PT011
        mapping = pv.opacity_transfer_function('foo', n)
    with pytest.raises(RuntimeError):
        mapping = pv.opacity_transfer_function(np.linspace(0, 1, 2 * n), n)
    foo = np.linspace(0, n, n)
    mapping = pv.opacity_transfer_function(foo, n)
    assert np.allclose(foo, mapping)
    foo = [0, 0.2, 0.9, 0.2, 0.1]
    mapping = pv.opacity_transfer_function(foo, n, interpolate=False)
    assert len(mapping) == n
    foo = [3, 5, 6, 10]
    mapping = pv.opacity_transfer_function(foo, n)
    assert len(mapping) == n


@skip_windows_mesa
@pytest.mark.parametrize(
    'opacity',
    [
        'sigmoid',
        'sigmoid_1',
        'sigmoid_2',
        'sigmoid_3',
        'sigmoid_4',
        'sigmoid_5',
        'sigmoid_6',
        'sigmoid_7',
        'sigmoid_8',
        'sigmoid_9',
        'sigmoid_10',
        'sigmoid_15',
        'sigmoid_20',
    ],
)
def test_plot_sigmoid_opacity_transfer_functions(uniform, opacity):
    pl = pv.Plotter()
    pl.add_volume(uniform, opacity=opacity)
    pl.show()


def test_closing_and_mem_cleanup(verify_image_cache):
    verify_image_cache.windows_skip_image_cache = True
    verify_image_cache.skip = True
    n = 5
    for _ in range(n):
        for _ in range(n):
            p = pv.Plotter()
            for k in range(n):
                p.add_mesh(pv.Sphere(radius=k))
            p.show()
        pv.close_all()


def test_above_below_scalar_range_annotations():
    p = pv.Plotter()
    p.add_mesh(
        examples.load_uniform(),
        clim=[100, 500],
        cmap='viridis',
        below_color='blue',
        above_color='red',
    )
    p.show()


def test_user_annotations_scalar_bar_mesh(uniform):
    p = pv.Plotter()
    p.add_mesh(uniform, annotations={100.0: 'yum'})
    p.show()


def test_fixed_font_size_annotation_text_scaling_off():
    p = pv.Plotter()
    sargs = {'title_font_size': 12, 'label_font_size': 10}
    p.add_mesh(
        examples.load_uniform(),
        clim=[100, 500],
        cmap='viridis',
        below_color='blue',
        above_color='red',
        annotations={300.0: 'yum'},
        scalar_bar_args=sargs,
    )
    p.show()


def test_user_annotations_scalar_bar_volume(uniform, verify_image_cache):
    verify_image_cache.windows_skip_image_cache = True

    p = pv.Plotter()
    p.add_volume(uniform, scalars='Spatial Point Data', annotations={100.0: 'yum'})
    p.show()


def test_user_matrix_volume(uniform):
    shear = np.eye(4)
    shear[0, 1] = 1

    p = pv.Plotter()
    volume = p.add_volume(uniform, user_matrix=shear)
    np.testing.assert_almost_equal(volume.user_matrix, shear)

    with pytest.raises(ValueError):  # noqa: PT011
        p.add_volume(uniform, user_matrix=np.eye(5))

    with pytest.raises(TypeError):
        p.add_volume(uniform, user_matrix='invalid')


def test_user_matrix_mesh(sphere):
    shear = np.eye(4)
    shear[0, 1] = 1

    p = pv.Plotter()
    actor = p.add_mesh(sphere, user_matrix=shear)
    np.testing.assert_almost_equal(actor.user_matrix, shear)

    with pytest.raises(ValueError):  # noqa: PT011
        p.add_mesh(sphere, user_matrix=np.eye(5))

    with pytest.raises(TypeError):
        p.add_mesh(sphere, user_matrix='invalid')


def test_scalar_bar_args_unmodified_add_mesh(sphere):
    sargs = {"vertical": True}
    sargs_copy = sargs.copy()

    p = pv.Plotter()
    p.add_mesh(sphere, scalar_bar_args=sargs)

    assert sargs == sargs_copy


def test_scalar_bar_args_unmodified_add_volume(uniform):
    sargs = {"vertical": True}
    sargs_copy = sargs.copy()

    p = pv.Plotter()
    p.add_volume(uniform, scalar_bar_args=sargs)

    assert sargs == sargs_copy


def test_plot_string_array(verify_image_cache):
    verify_image_cache.windows_skip_image_cache = True
    mesh = examples.load_uniform()
    labels = np.empty(mesh.n_cells, dtype='<U10')
    labels[:] = 'High'
    labels[mesh['Spatial Cell Data'] < 300] = 'Medium'
    labels[mesh['Spatial Cell Data'] < 100] = 'Low'
    mesh['labels'] = labels
    p = pv.Plotter()
    p.add_mesh(mesh, scalars='labels')
    p.show()


def test_fail_plot_table():
    """Make sure tables cannot be plotted"""
    table = pv.Table(np.random.default_rng().random((50, 3)))
    with pytest.raises(TypeError):
        pv.plot(table)
    plotter = pv.Plotter()
    with pytest.raises(TypeError):
        plotter.add_mesh(table)


def test_bad_keyword_arguments():
    """Make sure bad keyword arguments raise an error"""
    mesh = examples.load_uniform()
    with pytest.raises(TypeError):
        pv.plot(mesh, foo=5)
    with pytest.raises(TypeError):
        pv.plot(mesh, scalar=mesh.active_scalars_name)
    plotter = pv.Plotter()
    with pytest.raises(TypeError):
        plotter.add_mesh(mesh, scalar=mesh.active_scalars_name)
    plotter = pv.Plotter()
    with pytest.raises(TypeError):
        plotter.add_mesh(mesh, foo="bad")


def test_cmap_list(sphere, verify_image_cache):
    verify_image_cache.windows_skip_image_cache = True
    n = sphere.n_points
    scalars = np.empty(n)
    scalars[: n // 3] = 0
    scalars[n // 3 : 2 * n // 3] = 1
    scalars[2 * n // 3 :] = 2

    with pytest.raises(TypeError):
        sphere.plot(scalars=scalars, cmap=['red', None, 'blue'])

    sphere.plot(scalars=scalars, cmap=['red', 'green', 'blue'])


def test_default_name_tracking():
    N = 10
    color = "tan"

    p = pv.Plotter()
    for i in range(N):
        for j in range(N):
            center = (i, j, 0)
            mesh = pv.Sphere(center=center)
            p.add_mesh(mesh, color=color)
    n_made_it = len(p.renderer._actors)
    p.show()
    assert n_made_it == N**2

    # release attached scalars
    mesh.ReleaseData()
    del mesh


def test_add_background_image_global(sphere):
    plotter = pv.Plotter()
    plotter.add_mesh(sphere)
    plotter.add_background_image(examples.mapfile, as_global=True)
    plotter.show()


def test_add_background_image_not_global(sphere):
    plotter = pv.Plotter()
    plotter.add_mesh(sphere)
    plotter.add_background_image(examples.mapfile, as_global=False)
    plotter.show()


def test_add_background_image_subplots(airplane):
    pl = pv.Plotter(shape=(2, 2))
    pl.add_background_image(examples.mapfile, scale=1, as_global=False)
    pl.add_mesh(airplane)
    pl.subplot(1, 1)
    pl.add_background_image(examples.mapfile, scale=1, as_global=False)
    pl.add_mesh(airplane)
    pl.remove_background_image()

    # should error out as there's no background
    with pytest.raises(RuntimeError):
        pl.remove_background_image()

    pl.add_background_image(examples.mapfile, scale=1, as_global=False)
    pl.show()


@pytest.mark.parametrize(
    'face',
    ['-Z', '-Y', '-X', '+Z', '+Y', '+X'],
)
def test_add_floor(face):
    box = pv.Box((-100.0, -90.0, 20.0, 40.0, 100, 105)).outline()
    pl = pv.Plotter()
    pl.add_mesh(box, color='k')
    pl.add_floor(face=face, color='red', opacity=1.0)
    pl.show()


def test_add_remove_floor(sphere):
    pl = pv.Plotter()
    pl.add_mesh(sphere)
    pl.add_floor(color='b', line_width=2, lighting=True)
    pl.add_bounding_box()  # needed for update_bounds_axes
    assert len(pl.renderer._floors) == 1
    pl.add_mesh(pv.Sphere(1.0))
    pl.update_bounds_axes()
    assert len(pl.renderer._floors) == 1
    pl.show()

    pl = pv.Plotter()
    pl.add_mesh(sphere)
    pl.add_floor(color='b', line_width=2, lighting=True)
    pl.remove_floors()
    assert not pl.renderer._floors
    pl.show()


def test_reset_camera_clipping_range(sphere):
    pl = pv.Plotter()
    pl.add_mesh(sphere)

    # get default clipping range
    default_clipping_range = pl.camera.clipping_range

    # make sure we assign something different than default
    assert default_clipping_range != (10, 100)

    # set clipping range to some random numbers and make sure
    # assignment is successful
    pl.camera.clipping_range = (10, 100)
    assert pl.camera.clipping_range == (10, 100)

    pl.reset_camera_clipping_range()
    assert pl.camera.clipping_range == default_clipping_range
    assert pl.camera.clipping_range != (10, 100)


def test_index_vs_loc():
    # first: 2d grid
    pl = pv.Plotter(shape=(2, 3))
    # index_to_loc valid cases
    vals = [0, 2, 4]
    expecteds = [(0, 0), (0, 2), (1, 1)]
    for val, expected in zip(vals, expecteds):
        assert tuple(pl.renderers.index_to_loc(val)) == expected
    # loc_to_index valid cases
    vals = [(0, 0), (0, 2), (1, 1)]
    expecteds = [0, 2, 4]
    for val, expected in zip(vals, expecteds):
        assert pl.renderers.loc_to_index(val) == expected
        assert pl.renderers.loc_to_index(expected) == expected

    # indexing failing cases
    with pytest.raises(TypeError):
        pl.renderers.index_to_loc(1.5)
    with pytest.raises(IndexError):
        pl.renderers.index_to_loc(-1)
    with pytest.raises(TypeError):
        pl.renderers.index_to_loc((1, 2))
    with pytest.raises(IndexError):
        pl.renderers.loc_to_index((-1, 0))
    with pytest.raises(IndexError):
        pl.renderers.loc_to_index((0, -1))
    with pytest.raises(TypeError):
        pl.renderers.loc_to_index({1, 2})
    with pytest.raises(ValueError):  # noqa: PT011
        pl.renderers.loc_to_index((1, 2, 3))

    # set active_renderer fails
    with pytest.raises(IndexError):
        pl.renderers.set_active_renderer(0, -1)

    # then: "1d" grid
    pl = pv.Plotter(shape='2|3')
    # valid cases
    for val in range(5):
        assert pl.renderers.index_to_loc(val) == val
        assert pl.renderers.index_to_loc(np.int_(val)) == val
        assert pl.renderers.loc_to_index(val) == val
        assert pl.renderers.loc_to_index(np.int_(val)) == val


def test_interactive_update():
    # Regression test for #1053
    p = pv.Plotter()
    p.show(interactive_update=True)
    assert isinstance(p.iren.interactor, vtk.vtkRenderWindowInteractor)
    p.close()

    p = pv.Plotter()
    with pytest.warns(UserWarning):
        p.show(auto_close=True, interactive_update=True)


def test_where_is():
    plotter = pv.Plotter(shape=(2, 2))
    plotter.subplot(0, 0)
    plotter.add_mesh(pv.Box(), name='box')
    plotter.subplot(0, 1)
    plotter.add_mesh(pv.Sphere(), name='sphere')
    plotter.subplot(1, 0)
    plotter.add_mesh(pv.Box(), name='box')
    plotter.subplot(1, 1)
    plotter.add_mesh(pv.Cone(), name='cone')
    places = plotter.where_is('box')
    assert isinstance(places, list)
    for loc in places:
        assert isinstance(loc, tuple)


def test_log_scale():
    mesh = examples.load_uniform()
    plotter = pv.Plotter()
    plotter.add_mesh(mesh, log_scale=True)
    plotter.show()


def test_set_focus():
    plane = pv.Plane()
    p = pv.Plotter()
    p.add_mesh(plane, color="tan", show_edges=True)
    p.set_focus((-0.5, -0.5, 0))  # focus on corner of the plane
    p.show()


def test_set_viewup(verify_image_cache):
    verify_image_cache.high_variance_test = True

    plane = pv.Plane()
    plane_higher = pv.Plane(center=(0, 0, 1), i_size=0.5, j_size=0.5)
    p = pv.Plotter()
    p.add_mesh(plane, color="tan", show_edges=False)
    p.add_mesh(plane_higher, color="red", show_edges=False)
    p.set_viewup((1.0, 1.0, 1.0))
    p.show()


def test_plot_shadows():
    plotter = pv.Plotter(lighting=None)

    # add several planes
    for plane_y in [2, 5, 10]:
        screen = pv.Plane(center=(0, plane_y, 0), direction=(0, -1, 0), i_size=5, j_size=5)
        plotter.add_mesh(screen, color='white')

    light = pv.Light(
        position=(0, 0, 0),
        focal_point=(0, 1, 0),
        color='cyan',
        intensity=15,
        cone_angle=15,
        positional=True,
        show_actor=True,
        attenuation_values=(2, 0, 0),
    )

    plotter.add_light(light)
    plotter.view_vector((1, -2, 2))

    # verify disabling shadows when not enabled does nothing
    plotter.disable_shadows()

    plotter.enable_shadows()

    # verify shadows can safely be enabled twice
    plotter.enable_shadows()

    plotter.show()


def test_plot_shadows_enable_disable():
    """Test shadows are added and removed properly"""
    plotter = pv.Plotter(lighting=None)

    # add several planes
    for plane_y in [2, 5, 10]:
        screen = pv.Plane(center=(0, plane_y, 0), direction=(0, -1, 0), i_size=5, j_size=5)
        plotter.add_mesh(screen, color='white')

    light = pv.Light(
        position=(0, 0, 0),
        focal_point=(0, 1, 0),
        color='cyan',
        intensity=15,
        cone_angle=15,
    )
    light.positional = True
    light.attenuation_values = (2, 0, 0)
    light.show_actor()

    plotter.add_light(light)
    plotter.view_vector((1, -2, 2))

    # add and remove and verify that the light passes through all via
    # image cache
    plotter.enable_shadows()
    plotter.disable_shadows()

    plotter.show()


def test_plot_lighting_change_positional_true_false(sphere):
    light = pv.Light(positional=True, show_actor=True)

    plotter = pv.Plotter(lighting=None)
    plotter.add_light(light)
    light.positional = False
    plotter.add_mesh(sphere)
    plotter.show()


def test_plot_lighting_change_positional_false_true(sphere):
    light = pv.Light(positional=False, show_actor=True)

    plotter = pv.Plotter(lighting=None)

    plotter.add_light(light)
    light.positional = True
    plotter.add_mesh(sphere)
    plotter.show()


def test_plotter_image():
    plotter = pv.Plotter()
    wsz = tuple(plotter.window_size)
    plotter.show()
    assert plotter.image.shape[:2] == wsz


def test_scalar_cell_priorities():
    vertices = np.array([[0, 0, 0], [1, 0, 0], [1.5, 1, 0], [0, 0, 1]])
    faces = np.hstack([[3, 0, 1, 2], [3, 0, 3, 2], [3, 0, 1, 3], [3, 1, 2, 3]])
    mesh = pv.PolyData(vertices, faces)
    colors = [[255, 0, 0], [0, 255, 0], [0, 0, 255], [255, 255, 255]]

    mesh.cell_data['colors'] = colors
    plotter = pv.Plotter()
    plotter.add_mesh(mesh, scalars='colors', rgb=True, preference='cell')
    plotter.show()

    c = pv.Cone()
    c.cell_data['ids'] = list(range(c.n_cells))
    c.plot()


def test_collision_plot(verify_image_cache):
    """Verify rgba arrays automatically plot"""
    verify_image_cache.windows_skip_image_cache = True
    sphere0 = pv.Sphere()
    sphere1 = pv.Sphere(radius=0.6, center=(-1, 0, 0))
    col, n_contacts = sphere0.collision(sphere1, generate_scalars=True)

    plotter = pv.Plotter()
    plotter.add_mesh(col)
    plotter.camera_position = 'zy'
    plotter.show()


@skip_mac
@pytest.mark.needs_vtk_version(9, 2, 0)
def test_chart_plot():
    """Basic test to verify chart plots correctly"""
    # Chart 1 (bottom left)
    chart_bl = pv.Chart2D(size=(0.4, 0.4), loc=(0.05, 0.05))
    chart_bl.background_color = "tab:purple"
    chart_bl.x_range = [np.pi / 2, 3 * np.pi / 2]
    chart_bl.y_axis.margin = 20
    chart_bl.y_axis.tick_locations = [-1, 0, 1]
    chart_bl.y_axis.tick_labels = ["Small", "Medium", "Large"]
    chart_bl.y_axis.tick_size += 10
    chart_bl.y_axis.tick_labels_offset += 12
    chart_bl.y_axis.pen.width = 10
    chart_bl.grid = True
    x = np.linspace(0, 2 * np.pi, 50)
    y = np.cos(x) * (-1) ** np.arange(len(x))
    hidden_plot = chart_bl.line(x, y, color="k", width=40)
    hidden_plot.visible = False  # Make sure plot visibility works
    chart_bl.bar(x, y, color="#33ff33")

    # Chart 2 (bottom right)
    chart_br = pv.Chart2D(size=(0.4, 0.4), loc=(0.55, 0.05))
    chart_br.background_texture = examples.load_globe_texture()
    chart_br.active_border_color = "r"
    chart_br.border_width = 5
    chart_br.border_style = "-."
    chart_br.hide_axes()
    x = np.linspace(0, 1, 50)
    y = np.sin(6.5 * x - 1)
    chart_br.scatter(x, y, color="y", size=15, style="o", label="Invisible label")
    chart_br.legend_visible = False  # Check legend visibility

    # Chart 3 (top left)
    chart_tl = pv.Chart2D(size=(0.4, 0.4), loc=(0.05, 0.55))
    chart_tl.active_background_color = (0.8, 0.8, 0.2)
    chart_tl.title = "Exponential growth"
    chart_tl.x_label = "X axis"
    chart_tl.y_label = "Y axis"
    chart_tl.y_axis.log_scale = True
    x = np.arange(6)
    y = 10**x
    chart_tl.line(x, y, color="tab:green", width=5, style="--")
    removed_plot = chart_tl.area(x, y, color="k")
    chart_tl.remove_plot(removed_plot)  # Make sure plot removal works

    # Chart 4 (top right)
    chart_tr = pv.Chart2D(size=(0.4, 0.4), loc=(0.55, 0.55))
    x = [0, 1, 2, 3, 4]
    ys = [[0, 1, 2, 3, 4], [1, 0, 1, 0, 1], [6, 4, 5, 3, 2]]
    chart_tr.stack(x, ys, colors="citrus", labels=["Segment 1", "Segment 2", "Segment 3"])
    chart_tr.legend_visible = True

    # Hidden chart (make sure chart visibility works)
    hidden_chart = pv.ChartPie([3, 4, 5])
    hidden_chart.visible = False

    # Removed chart (make sure chart removal works)
    removed_chart = pv.ChartBox([[1, 2, 3]])

    pl = pv.Plotter(window_size=(1000, 1000))
    pl.background_color = 'w'
    pl.add_chart(chart_bl, chart_br, chart_tl, chart_tr, hidden_chart, removed_chart)
    pl.remove_chart(removed_chart)
    pl.set_chart_interaction([chart_br, chart_tl])
    pl.show()


@skip_9_1_0
def test_chart_matplotlib_plot(verify_image_cache):
    """Test integration with matplotlib"""
    # Seeing CI failures for Conda job that need to be addressed
    verify_image_cache.high_variance_test = True

    import matplotlib.pyplot as plt

    rng = np.random.default_rng(1)
    # First, create the matplotlib figure
    # use tight layout to keep axis labels visible on smaller figures
    fig, ax = plt.subplots(tight_layout=True)
    alphas = [0.5 + i for i in range(5)]
    betas = [*reversed(alphas)]
    N = int(1e4)
    data = [rng.beta(alpha, beta, N) for alpha, beta in zip(alphas, betas)]
    labels = [
        f"$\\alpha={alpha:.1f}\\,;\\,\\beta={beta:.1f}$" for alpha, beta in zip(alphas, betas)
    ]
    ax.violinplot(data)
    ax.set_xticks(np.arange(1, 1 + len(labels)))
    ax.set_xticklabels(labels)
    ax.set_title("$B(\\alpha, \\beta)$")

    # Next, embed the figure into a pv plotting window
    pl = pv.Plotter()
    pl.background_color = "w"
    chart = pv.ChartMPL(fig)
    pl.add_chart(chart)
    pl.show()


def test_get_charts():
    """Test that the get_charts method is retuning a list of charts"""
    chart = pv.Chart2D()
    pl = pv.Plotter()
    pl.add_chart(chart)

    charts = pl.renderer.get_charts()
    assert len(charts) == 1
    assert chart is charts[0]


def test_add_remove_background(sphere):
    plotter = pv.Plotter(shape=(1, 2))
    plotter.add_mesh(sphere, color='w')
    plotter.add_background_image(examples.mapfile, as_global=False)
    plotter.subplot(0, 1)
    plotter.add_mesh(sphere, color='w')
    plotter.add_background_image(examples.mapfile, as_global=False)
    plotter.remove_background_image()
    plotter.show()


def test_plot_zoom(sphere):
    # it's difficult to verify that zoom actually worked since we
    # can't get the output with cpos or verify the image cache matches
    sphere.plot(zoom=2)


def test_splitting():
    nut = examples.load_nut()
    nut['sample_data'] = nut.points[:, 2]

    # feature angle of 50 will smooth the outer edges of the nut but not the inner.
    nut.plot(
        smooth_shading=True,
        split_sharp_edges=True,
        feature_angle=50,
        show_scalar_bar=False,
    )


@pytest.mark.parametrize('smooth_shading', [True, False])
@pytest.mark.parametrize('use_custom_normals', [True, False])
def test_plot_normals_smooth_shading(sphere, use_custom_normals, smooth_shading):
    sphere = pv.Sphere(phi_resolution=5, theta_resolution=5)
    sphere.clear_data()

    if use_custom_normals:
        normals = [[0, 0, -1]] * sphere.n_points
        sphere.point_data.active_normals = normals

    sphere.plot_normals(show_mesh=True, color='red', smooth_shading=smooth_shading)


@skip_mac_flaky
def test_splitting_active_cells(cube):
    cube.cell_data['cell_id'] = range(cube.n_cells)
    cube = cube.triangulate().subdivide(1)
    cube.plot(
        smooth_shading=True,
        split_sharp_edges=True,
        show_scalar_bar=False,
    )


def test_add_cursor():
    sphere = pv.Sphere()
    plotter = pv.Plotter()
    plotter.add_mesh(sphere)
    plotter.add_cursor()
    plotter.show()


def test_enable_stereo_render(verify_image_cache):
    verify_image_cache.windows_skip_image_cache = True
    pl = pv.Plotter()
    pl.add_mesh(pv.Cube())
    pl.camera.distance = 0.1
    pl.enable_stereo_render()
    pl.show()


def test_disable_stereo_render():
    pl = pv.Plotter()
    pl.add_mesh(pv.Cube())
    pl.camera.distance = 0.1
    pl.enable_stereo_render()
    pl.disable_stereo_render()
    pl.show()


def test_orbit_on_path(sphere):
    pl = pv.Plotter()
    pl.add_mesh(sphere, show_edges=True)
    pl.orbit_on_path(step=0.01, progress_bar=True)
    pl.close()


def test_rectlinear_edge_case(verify_image_cache):
    verify_image_cache.windows_skip_image_cache = True

    # ensure that edges look like square edges regardless of the dtype of X
    xrng = np.arange(-10, 10, 5)
    yrng = np.arange(-10, 10, 5)
    zrng = [1]
    rec_grid = pv.RectilinearGrid(xrng, yrng, zrng)
    rec_grid.plot(show_edges=True, cpos='xy')


@skip_9_1_0
def test_pointset_plot(pointset):
    pointset.plot()

    pl = pv.Plotter()
    pl.add_mesh(pointset, scalars=range(pointset.n_points), show_scalar_bar=False)
    pl.show()


@skip_9_1_0
def test_pointset_plot_as_points(pointset):
    pl = pv.Plotter()
    pl.add_points(pointset, scalars=range(pointset.n_points), show_scalar_bar=False)
    pl.show()


@skip_9_1_0
def test_pointset_plot_vtk():
    pointset = vtk.vtkPointSet()
    points = pv.vtk_points(np.array([[0.0, 0.0, 0.0], [1.0, 0.0, 0.0]]))
    pointset.SetPoints(points)

    pl = pv.Plotter()
    pl.add_mesh(pointset, color='red', point_size=25)
    pl.show()


@skip_9_1_0
def test_pointset_plot_as_points_vtk():
    pointset = vtk.vtkPointSet()
    points = pv.vtk_points(np.array([[0.0, 0.0, 0.0], [1.0, 0.0, 0.0]]))
    pointset.SetPoints(points)

    pl = pv.Plotter()
    pl.add_points(pointset, color='red', point_size=25)
    pl.show()


@pytest.mark.skipif(not HAS_IMAGEIO, reason="Requires imageio")
def test_write_gif(sphere, tmpdir):
    basename = 'write_gif.gif'
    path = str(tmpdir.join(basename))
    pl = pv.Plotter()
    pl.open_gif(path)
    pl.add_mesh(sphere)
    pl.write_frame()
    pl.close()

    # assert file exists and is not empty
    assert Path(path).is_file()
    assert Path(path).stat().st_size


def test_ruler():
    plotter = pv.Plotter()
    plotter.add_mesh(pv.Sphere())
    plotter.add_ruler([-0.6, -0.6, 0], [0.6, -0.6, 0], font_size_factor=1.2)
    plotter.view_xy()
    plotter.show()


def test_legend_scale(sphere):
    plotter = pv.Plotter()
    plotter.add_mesh(sphere)
    plotter.add_legend_scale(color='red')
    plotter.show()

    plotter = pv.Plotter()
    plotter.add_mesh(sphere)
    plotter.add_legend_scale(color='red', xy_label_mode=True)
    plotter.view_xy()
    plotter.show()

    plotter = pv.Plotter()
    plotter.add_mesh(sphere)
    plotter.add_legend_scale(
        xy_label_mode=True,
        bottom_axis_visibility=False,
        left_axis_visibility=False,
        right_axis_visibility=False,
        top_axis_visibility=False,
    )
    plotter.view_xy()
    plotter.show()


def test_plot_complex_value(plane, verify_image_cache):
    """Test plotting complex data."""
    verify_image_cache.windows_skip_image_cache = True
    data = np.arange(plane.n_points, dtype=np.complex128)
    data += np.linspace(0, 1, plane.n_points) * -1j

    # needed to support numpy <1.25
    # needed to support vtk 9.0.3
    # check for removal when support for vtk 9.0.3 is removed
    try:
        ComplexWarning = np.exceptions.ComplexWarning
    except:
        ComplexWarning = np.ComplexWarning

    with pytest.warns(ComplexWarning):
        plane.plot(scalars=data)

    pl = pv.Plotter()
    with pytest.warns(ComplexWarning):
        pl.add_mesh(plane, scalars=data, show_scalar_bar=True)
    pl.show()


def test_screenshot_notebook(tmpdir):
    tmp_dir = tmpdir.mkdir("tmpdir2")
    filename = str(tmp_dir.join('tmp.png'))

    pl = pv.Plotter(notebook=True)
    pl.theme.jupyter_backend = 'static'
    pl.add_mesh(pv.Cone())
    pl.show(screenshot=filename)

    assert Path(filename).is_file()


def test_culling_frontface(sphere):
    pl = pv.Plotter()
    pl.add_mesh(sphere, culling='frontface')
    pl.show()


def test_add_text():
    plotter = pv.Plotter()
    plotter.add_text("Upper Left", position='upper_left', font_size=25, color='blue')
    plotter.add_text("Center", position=(0.5, 0.5), viewport=True, orientation=-90)
    plotter.show()


@pytest.mark.skipif(
    not check_math_text_support(),
    reason='VTK and Matplotlib version incompatibility. For VTK<=9.2.2, MathText requires matplotlib<3.6',
)
def test_add_text_latex():
    """Test LaTeX symbols.

    For VTK<=9.2.2, this requires matplotlib<3.6
    """
    plotter = pv.Plotter()
    plotter.add_text(r'$\rho$', position='upper_left', font_size=150, color='blue')
    plotter.show()


def test_add_text_font_file():
    plotter = pv.Plotter()
    font_file = str(Path(__file__).parent / "fonts/Mplus2-Regular.ttf")
    plotter.add_text("左上", position='upper_left', font_size=25, color='blue', font_file=font_file)
    plotter.add_text(
        "中央",
        position=(0.5, 0.5),
        viewport=True,
        orientation=-90,
        font_file=font_file,
    )
    plotter.show()


def test_plot_categories_int(sphere):
    sphere['data'] = sphere.points[:, 2]
    pl = pv.Plotter()
    pl.add_mesh(sphere, scalars='data', categories=5, lighting=False)
    pl.show()


def test_plot_categories_true(sphere):
    sphere['data'] = np.linspace(0, 5, sphere.n_points, dtype=int)
    pl = pv.Plotter()
    pl.add_mesh(sphere, scalars='data', categories=True, lighting=False)
    pl.show()


@skip_windows
@skip_9_0_X
def test_depth_of_field():
    pl = pv.Plotter()
    pl.add_mesh(pv.Sphere(), show_edges=True)
    pl.enable_depth_of_field()
    pl.show()


@skip_9_0_X
def test_blurring():
    pl = pv.Plotter()
    pl.add_mesh(pv.Sphere(), show_edges=True)
    pl.add_blurring()
    pl.show()


@skip_mesa
def test_ssaa_pass():
    pl = pv.Plotter()
    pl.add_mesh(pv.Sphere(), show_edges=True)
    pl.enable_anti_aliasing('ssaa')
    pl.show()


@skip_windows_mesa
def test_ssao_pass():
    ugrid = pv.ImageData(dimensions=(2, 2, 2)).to_tetrahedra(5).explode()
    pl = pv.Plotter()
    pl.add_mesh(ugrid)

    pl.enable_ssao()
    pl.show(auto_close=False)

    # ensure this fails when ssao disabled
    pl.disable_ssao()
    with pytest.raises(RuntimeError):
        pl.show()


@skip_mesa
def test_ssao_pass_from_helper():
    ugrid = pv.ImageData(dimensions=(2, 2, 2)).to_tetrahedra(5).explode()

    ugrid.plot(ssao=True)


@skip_windows
def test_many_multi_pass():
    pl = pv.Plotter(lighting=None)
    pl.add_mesh(pv.Sphere(), show_edges=True)
    pl.add_light(pv.Light(position=(0, 0, 10)))
    pl.enable_anti_aliasing('ssaa')
    pl.enable_depth_of_field()
    pl.add_blurring()
    pl.enable_shadows()
    pl.enable_eye_dome_lighting()


def test_plot_composite_many_options(multiblock_poly):
    # add composite data
    for block in multiblock_poly:
        # use np.uint8 for coverage of non-standard datatypes
        block['data'] = np.arange(block.n_points, dtype=np.uint8)

    pl = pv.Plotter()
    pl.add_composite(
        multiblock_poly,
        scalars='data',
        annotations={94: 'foo', 162: 'bar'},
        above_color='k',
        below_color='w',
        clim=[64, 192],
        log_scale=True,
        flip_scalars=True,
        label='my composite',
    )
    pl.add_legend()
    pl.show()


def test_plot_composite_raise(sphere, multiblock_poly):
    pl = pv.Plotter()
    with pytest.raises(TypeError, match='Must be a composite dataset'):
        pl.add_composite(sphere)
    with pytest.raises(TypeError, match='must be a string for'):
        pl.add_composite(multiblock_poly, scalars=range(10))


def test_plot_composite_lookup_table(multiblock_poly, verify_image_cache):
    verify_image_cache.windows_skip_image_cache = True
    lut = pv.LookupTable('Greens', n_values=8)
    pl = pv.Plotter()
    pl.add_composite(multiblock_poly, scalars='data_b', cmap=lut)
    pl.show()


def test_plot_composite_preference_cell(multiblock_poly, verify_image_cache):
    """Show that we will plot cell data if both point and cell exist in all."""
    verify_image_cache.windows_skip_image_cache = True

    # use the first two datasets as the third is missing scalars
    multiblock_poly[:2].plot(preference='cell')


@skip_windows  # because of opacity
def test_plot_composite_poly_scalars_opacity(multiblock_poly, verify_image_cache):
    pl = pv.Plotter()

    actor, mapper = pl.add_composite(
        multiblock_poly,
        scalars='data_a',
        nan_color='green',
        color_missing_with_nan=True,
        smooth_shading=True,
        show_edges=True,
        cmap='bwr',
    )
    mapper.block_attr[1].color = 'blue'
    mapper.block_attr[1].opacity = 0.5

    pl.camera_position = 'xy'

    # 9.0.3 has a bug where VTK changes the edge visibility on blocks that are
    # also opaque. Don't verify the image of that version.
    verify_image_cache.skip = pv.vtk_version_info == (9, 0, 3)
    pl.show()


def test_plot_composite_poly_scalars_cell(multiblock_poly, verify_image_cache):
    verify_image_cache.windows_skip_image_cache = True
    pl = pv.Plotter()

    actor, mapper = pl.add_composite(
        multiblock_poly,
        scalars='cell_data',
    )
    mapper.block_attr[1].color = 'blue'

    pl.camera_position = 'xy'
    pl.show()


def test_plot_composite_poly_no_scalars(multiblock_poly):
    pl = pv.Plotter()

    actor, mapper = pl.add_composite(
        multiblock_poly,
        color='red',
        lighting=False,
    )

    # Note: set the camera position before making the blocks invisible to be
    # consistent between 9.0.3 and 9.1+
    #
    # 9.0.3 still considers invisible blocks when determining camera bounds, so
    # there will be some empty space where the invisible block is for 9.0.3,
    # while 9.1.0 ignores invisible blocks when computing camera bounds.
    pl.camera_position = 'xy'
    mapper.block_attr[2].color = 'blue'
    mapper.block_attr[3].visible = False

    pl.show()


def test_plot_composite_poly_component_norm(multiblock_poly):
    for ii, block in enumerate(multiblock_poly):
        data = block.compute_normals().point_data['Normals']
        data[:, ii] *= 2
        block['data'] = data

    pl = pv.Plotter()
    pl.add_composite(multiblock_poly, scalars='data', cmap='bwr')
    pl.show()


def test_plot_composite_poly_component_single(multiblock_poly):
    for block in multiblock_poly:
        data = block.compute_normals().point_data['Normals']
        block['data'] = data

    pl = pv.Plotter()
    with pytest.raises(ValueError, match='must be nonnegative'):
        pl.add_composite(multiblock_poly, scalars='data', component=-1)
    with pytest.raises(TypeError, match='None or an integer'):
        pl.add_composite(multiblock_poly, scalars='data', component='apple')

    pl.add_composite(multiblock_poly, scalars='data', component=1)
    pl.show()


def test_plot_composite_poly_component_nested_multiblock(multiblock_poly, verify_image_cache):
    verify_image_cache.windows_skip_image_cache = True

    for block in multiblock_poly:
        data = block.compute_normals().point_data['Normals']
        block['data'] = data

    multiblock_poly2 = multiblock_poly.copy()
    for block in multiblock_poly2:
        block.points += np.array([0, 0, 1])

    multimulti = pv.MultiBlock([multiblock_poly, multiblock_poly2])

    pl = pv.Plotter()
    pl.add_composite(multimulti, scalars='data', style='points', clim=[0.99, 1.01], copy_mesh=True)
    pl.add_composite(multimulti, scalars='data', component=1, copy_mesh=True)
    pl.show()


def test_plot_composite_poly_complex(multiblock_poly):
    # add composite data
    for block in multiblock_poly:
        data = np.arange(block.n_points) + np.arange(block.n_points) * 1j
        block['data'] = data

    # make a multi_multi for better coverage
    multi_multi = pv.MultiBlock([multiblock_poly, multiblock_poly])

    # needed to support numpy <1.25
    # needed to support vtk 9.0.3
    # check for removal when support for vtk 9.0.3 is removed
    try:
        ComplexWarning = np.exceptions.ComplexWarning
    except:
        ComplexWarning = np.ComplexWarning

    pl = pv.Plotter()
    with pytest.warns(ComplexWarning, match='Casting complex'):
        pl.add_composite(multi_multi, scalars='data')
    pl.show()


def test_plot_composite_rgba(multiblock_poly):
    # add composite data
    for i, block in enumerate(multiblock_poly):
        rgba_value = np.zeros((block.n_points, 3), dtype=np.uint8)
        rgba_value[:, i] = np.linspace(0, 255, block.n_points)
        block['data'] = rgba_value

    pl = pv.Plotter()
    with pytest.raises(ValueError, match='3/4 in shape'):
        pl.add_composite(multiblock_poly, scalars='all_data', rgba=True)
    pl.add_composite(multiblock_poly, scalars='data', rgba=True)
    pl.show()


def test_plot_composite_bool(multiblock_poly, verify_image_cache):
    verify_image_cache.windows_skip_image_cache = True

    # add in bool data
    for block in multiblock_poly:
        block['scalars'] = np.zeros(block.n_points, dtype=bool)
        block['scalars'][::2] = 1

    pl = pv.Plotter()
    pl.add_composite(multiblock_poly, scalars='scalars')
    pl.show()


def test_export_obj(tmpdir, sphere):
    filename = str(tmpdir.mkdir("tmpdir").join("tmp.obj"))

    pl = pv.Plotter()
    pl.add_mesh(sphere, smooth_shading=True)

    with pytest.raises(ValueError, match='end with ".obj"'):
        pl.export_obj('badfilename')

    pl.export_obj(filename)

    # Check that the object file has been written
    assert Path(filename).exists()

    # Check that when we close the plotter, the adequate error is raised
    pl.close()
    with pytest.raises(RuntimeError, match='This plotter must still have a render window open.'):
        pl.export_obj(filename)


def test_multi_plot_scalars(verify_image_cache):
    verify_image_cache.windows_skip_image_cache = True
    res = 5
    plane = pv.Plane(j_resolution=res, i_resolution=res, direction=(0, 0, -1))
    plane.clear_data()
    kek = np.arange(res + 1)
    kek = np.tile(kek, (res + 1, 1))
    u = kek.flatten().copy()
    v = kek.T.flatten().copy()

    plane.point_data['u'] = u
    plane.point_data['v'] = v

    pl = pv.Plotter(shape=(1, 2))
    pl.subplot(0, 0)
    pl.add_text('"u" point scalars')
    pl.add_mesh(plane, scalars='u', copy_mesh=True)
    pl.subplot(0, 1)
    pl.add_text('"v" point scalars')
    pl.add_mesh(plane, scalars='v', copy_mesh=True)
    pl.show()


def test_bool_scalars(sphere):
    sphere['scalars'] = np.zeros(sphere.n_points, dtype=bool)
    sphere['scalars'][::2] = 1
    plotter = pv.Plotter()
    plotter.add_mesh(sphere)
    plotter.show()


@skip_windows  # because of pbr
@skip_9_1_0  # pbr required
def test_property_pbr(verify_image_cache):
    verify_image_cache.macos_skip_image_cache = True
    prop = pv.Property(interpolation='pbr', metallic=1.0)

    # VTK flipped the Z axis for the cubemap between 9.1 and 9.2
    verify_image_cache.skip = pv.vtk_version_info < (9, 2)
    prop.plot()


def test_tight_square(noise_2d):
    noise_2d.plot(
        window_size=[800, 200],
        show_scalar_bar=False,
        cpos='xy',
        zoom='tight',
    )


@skip_windows_mesa  # due to opacity
def test_plot_cell():
    grid = examples.cells.Tetrahedron()
    examples.plot_cell(grid)


def test_tight_square_padding():
    grid = pv.ImageData(dimensions=(200, 100, 1))
    grid['data'] = np.arange(grid.n_points)
    pl = pv.Plotter(window_size=(150, 150))
    pl.add_mesh(grid, show_scalar_bar=False)
    pl.camera_position = 'xy'
    pl.camera.tight(padding=0.05)
    # limit to widest dimension
    assert np.allclose(pl.window_size, [150, 75])
    pl.show()


def test_tight_tall():
    grid = pv.ImageData(dimensions=(100, 200, 1))
    grid['data'] = np.arange(grid.n_points)
    pl = pv.Plotter(window_size=(150, 150))
    pl.add_mesh(grid, show_scalar_bar=False)
    pl.camera_position = 'xy'
    with pytest.raises(ValueError, match='can only be "tight"'):
        pl.camera.zoom('invalid')
    pl.camera.tight()
    # limit to widest dimension
    assert np.allclose(pl.window_size, [75, 150], rtol=1)
    pl.show()


def test_tight_wide():
    grid = pv.ImageData(dimensions=(200, 100, 1))
    grid['data'] = np.arange(grid.n_points)
    pl = pv.Plotter(window_size=(150, 150))
    pl.add_mesh(grid, show_scalar_bar=False)
    pl.camera_position = 'xy'
    pl.camera.tight()
    # limit to widest dimension
    assert np.allclose(pl.window_size, [150, 75])
    pl.show()


@pytest.mark.parametrize('view', ['xy', 'yx', 'xz', 'zx', 'yz', 'zy'])
@pytest.mark.parametrize('negative', [False, True])
def test_tight_direction(view, negative, colorful_tetrahedron):
    """Test camera.tight() with various views like xy."""

    pl = pv.Plotter()
    pl.add_mesh(colorful_tetrahedron, scalars="colors", rgb=True, preference="cell")
    pl.camera.tight(view=view, negative=negative)
    pl.add_axes()
    pl.show()


def test_tight_multiple_objects():
    pl = pv.Plotter()
    pl.add_mesh(
        pv.Cone(center=(0.0, -2.0, 0.0), direction=(0.0, -1.0, 0.0), height=1.0, radius=1.0),
    )
    pl.add_mesh(pv.Sphere(center=(0.0, 0.0, 0.0)))
    pl.camera.tight()
    pl.add_axes()
    pl.show()


def test_backface_params():
    mesh = pv.ParametricCatalanMinimal()

    with pytest.raises(TypeError, match="pyvista.Property or a dict"):
        mesh.plot(backface_params="invalid")

    params = dict(color="blue", smooth_shading=True)
    backface_params = dict(color="red", specular=1.0, specular_power=50.0)
    backface_prop = pv.Property(**backface_params)

    # check Property can be passed
    pl = pv.Plotter()
    pl.add_mesh(mesh, **params, backface_params=backface_prop)
    pl.close()

    # check and cache dict
    pl = pv.Plotter()
    pl.add_mesh(mesh, **params, backface_params=backface_params)
    pl.view_xz()
    pl.show()


def test_remove_bounds_axes(sphere):
    pl = pv.Plotter()
    pl.add_mesh(sphere)
    actor = pl.show_bounds(grid='front', location='outer')
    assert isinstance(actor, vtk.vtkActor)
    pl.remove_bounds_axes()
    pl.show()


@skip_9_1_0
def test_charts_sin():
    x = np.linspace(0, 2 * np.pi, 20)
    y = np.sin(x)
    chart = pv.Chart2D()
    chart.scatter(x, y)
    chart.line(x, y, 'r')
    chart.show()


def test_lookup_table(verify_image_cache):
    lut = pv.LookupTable('viridis')
    lut.n_values = 8
    lut.below_range_color = 'black'
    lut.above_range_color = 'grey'
    lut.nan_color = 'r'
    lut.nan_opacity = 0.5

    # There are minor variations within 9.0.3 that slightly invalidate the
    # image cache.
    verify_image_cache.skip = pv.vtk_version_info == (9, 0, 3)
    lut.plot()


def test_lookup_table_nan_hidden(verify_image_cache):
    lut = pv.LookupTable('viridis')
    lut.n_values = 8
    lut.below_range_color = 'black'
    lut.above_range_color = 'grey'
    lut.nan_opacity = 0

    # There are minor variations within 9.0.3 that slightly invalidate the
    # image cache.
    verify_image_cache.skip = pv.vtk_version_info == (9, 0, 3)
    lut.plot()


def test_lookup_table_above_below_opacity(verify_image_cache):
    lut = pv.LookupTable('viridis')
    lut.n_values = 8
    lut.below_range_color = 'blue'
    lut.below_range_opacity = 0.5
    lut.above_range_color = 'green'
    lut.above_range_opacity = 0.5
    lut.nan_color = 'r'
    lut.nan_opacity = 0.5

    # There are minor variations within 9.0.3 that slightly invalidate the
    # image cache.
    verify_image_cache.skip = pv.vtk_version_info == (9, 0, 3)
    lut.plot()


def test_plot_nan_color(uniform):
    arg = uniform.active_scalars < uniform.active_scalars.mean()
    uniform.active_scalars[arg] = np.nan
    # NaN values should be hidden
    pl = pv.Plotter()
    pl.add_mesh(uniform, nan_opacity=0)
    pl.enable_depth_peeling()
    pl.show()
    # nan annotation should appear on scalar bar
    pl = pv.Plotter()
    pl.add_mesh(
        uniform,
        nan_opacity=0.5,
        nan_color='green',
        scalar_bar_args=dict(nan_annotation=True),
    )
    pl.enable_depth_peeling()
    pl.show()


def test_plot_above_below_color(uniform):
    mean = uniform.active_scalars.mean()
    clim = (mean - mean / 2, mean + mean / 2)

    lut = pv.LookupTable('viridis')
    lut.n_values = 8
    lut.below_range_color = 'blue'
    lut.below_range_opacity = 0.5
    lut.above_range_color = 'green'
    lut.above_range_opacity = 0.5
    lut.scalar_range = clim

    pl = pv.Plotter()
    pl.add_mesh(uniform, cmap=lut, scalar_bar_args={'above_label': '', 'below_label': ''})
    pl.enable_depth_peeling()
    pl.show()


def test_plotter_lookup_table(sphere, verify_image_cache):
    # Image regression test fails within OSMesa on Windows
    verify_image_cache.windows_skip_image_cache = True

    lut = pv.LookupTable('Reds')
    lut.n_values = 3
    lut.scalar_range = (sphere.points[:, 2].min(), sphere.points[:, 2].max())
    sphere.plot(scalars=sphere.points[:, 2], cmap=lut)


@skip_windows_mesa  # due to opacity
def test_plotter_volume_lookup_table(uniform):
    lut = pv.LookupTable()
    lut.alpha_range = (0, 1)
    pl = pv.Plotter()
    pl.add_volume(uniform, scalars='Spatial Point Data', cmap=lut)
    pl.show()


@skip_windows_mesa  # due to opacity
def test_plotter_volume_add_scalars(uniform):
    uniform.clear_data()
    pl = pv.Plotter()
    pl.add_volume(uniform, scalars=uniform.z, show_scalar_bar=False)
    pl.show()


@skip_windows_mesa  # due to opacity
def test_plotter_volume_add_scalars_log_scale(uniform):
    uniform.clear_data()
    pl = pv.Plotter()

    # for below zero to trigger the edge case
    scalars = uniform.z - 0.01
    assert any(scalars < 0), 'need negative values to test log_scale entrirely'
    pl.add_volume(uniform, scalars=scalars, show_scalar_bar=True, log_scale=True)
    pl.show()


def test_plot_actor(sphere):
    pl = pv.Plotter()
    actor = pl.add_mesh(sphere, lighting=False, color='b', show_edges=True)
    actor.plot()


def test_wireframe_color(sphere):
    sphere.plot(lighting=False, color='b', style='wireframe')


@pytest.mark.parametrize('direction', ['xy', 'yx', 'xz', 'zx', 'yz', 'zy'])
@pytest.mark.parametrize('negative', [False, True])
def test_view_xyz(direction, negative, colorful_tetrahedron):
    """Test various methods like view_xy."""

    pl = pv.Plotter()
    pl.add_mesh(colorful_tetrahedron, scalars="colors", rgb=True, preference="cell")
    getattr(pl, f"view_{direction}")(negative=negative)
    pl.add_axes()
    pl.show()


@skip_windows
def test_plot_points_gaussian(sphere):
    sphere.plot(
        color='r',
        style='points_gaussian',
        render_points_as_spheres=False,
        point_size=20,
        opacity=0.5,
    )


@skip_windows
def test_plot_points_gaussian_scalars(sphere):
    sphere.plot(
        scalars=sphere.points[:, 2],
        style='points_gaussian',
        render_points_as_spheres=False,
        point_size=20,
        opacity=0.5,
        show_scalar_bar=False,
    )


@skip_windows
def test_plot_points_gaussian_as_spheres(sphere):
    sphere.plot(
        color='b',
        style='points_gaussian',
        render_points_as_spheres=True,
        emissive=True,
        point_size=20,
        opacity=0.5,
    )


@skip_windows
def test_plot_points_gaussian_scale(sphere):
    sphere["z"] = sphere.points[:, 2] * 0.1
    pl = pv.Plotter()
    actor = pl.add_mesh(
        sphere,
        style='points_gaussian',
        render_points_as_spheres=True,
        emissive=False,
        show_scalar_bar=False,
    )
    actor.mapper.scale_array = 'z'
    pl.view_xz()
    pl.show()


@skip_windows_mesa  # due to opacity
def test_plot_show_vertices(sphere, hexbeam, multiblock_all):
    sphere.plot(
        color='w',
        show_vertices=True,
        point_size=20,
        lighting=False,
        render_points_as_spheres=True,
        vertex_style='points',
        vertex_opacity=0.1,
        vertex_color='b',
    )

    hexbeam.plot(
        color='w',
        opacity=0.5,
        show_vertices=True,
        point_size=20,
        lighting=True,
        render_points_as_spheres=True,
        vertex_style='points',
        vertex_color='r',
    )

    multiblock_all.plot(
        color='w',
        show_vertices=True,
        point_size=3,
        render_points_as_spheres=True,
    )


def test_remove_vertices_actor(sphere):
    # Test remove by name
    pl = pv.Plotter()
    pl.add_mesh(
        sphere,
        color='w',
        show_vertices=True,
        point_size=20,
        lighting=False,
        vertex_style='points',
        vertex_color='b',
        name='sphere',
    )
    pl.remove_actor('sphere')
    pl.show()
    # Test remove by Actor
    pl = pv.Plotter()
    actor = pl.add_mesh(
        sphere,
        color='w',
        show_vertices=True,
        point_size=20,
        lighting=False,
        vertex_style='points',
        vertex_color='b',
        name='sphere',
    )
    pl.remove_actor(actor)
    pl.show()


@skip_windows
def test_add_point_scalar_labels_fmt():
    mesh = examples.load_uniform().slice()
    p = pv.Plotter()
    p.add_mesh(mesh, scalars="Spatial Point Data", show_edges=True)
    p.add_point_scalar_labels(mesh, "Spatial Point Data", point_size=20, font_size=36, fmt='%.3f')
    p.camera_position = [(7, 4, 5), (4.4, 7.0, 7.2), (0.8, 0.5, 0.25)]
    p.show()


def test_plot_individual_cell(hexbeam):
    hexbeam.get_cell(0).plot(color='b')


def test_add_point_scalar_labels_list():
    plotter = pv.Plotter()

    points = np.array([[0, 0, 0], [1, 0, 0], [0, 1, 0], [1, 1, 0], [0.5, 0.5, 0.5], [1, 1, 1]])
    labels = [0.0, 1.0, 2.0, 3.0, 4.0, 5.0]

    with pytest.raises(TypeError):
        plotter.add_point_scalar_labels(points=False, labels=labels)
    with pytest.raises(TypeError):
        plotter.add_point_scalar_labels(points=points, labels=False)

    plotter.add_point_scalar_labels(points, labels)
    plotter.show()


def test_plot_algorithm_cone():
    algo = pv.ConeSource()
    algo.SetResolution(10)

    pl = pv.Plotter()
    pl.add_mesh(algo, color='red')
    pl.show(auto_close=False)
    # Use low resolution so it appears in image regression tests easily
    algo.SetResolution(3)
    pl.show()

    # Bump resolution and plot with silhouette
    algo.SetResolution(8)
    pl = pv.Plotter()
    pl.add_mesh(algo, color='red', silhouette=True)
    pl.show()


@skip_windows_mesa
def test_plot_algorithm_scalars():
    name, name2 = 'foo', 'bar'
    mesh = pv.Wavelet()
    mesh.point_data[name] = np.arange(mesh.n_points)
    mesh.cell_data[name2] = np.arange(mesh.n_cells)
    assert mesh.active_scalars_name != name
    assert mesh.active_scalars_name != name2

    alg = vtk.vtkGeometryFilter()
    alg.SetInputDataObject(mesh)

    pl = pv.Plotter()
    pl.add_mesh(alg, scalars=name)
    pl.show()

    pl = pv.Plotter()
    pl.add_mesh(alg, scalars=name2)
    pl.show()


def test_algorithm_add_points():
    algo = vtk.vtkRTAnalyticSource()

    pl = pv.Plotter()
    pl.add_points(algo)
    pl.show()


@skip_9_1_0
def test_algorithm_add_point_labels():
    algo = pv.ConeSource()
    elev = vtk.vtkElevationFilter()
    elev.SetInputConnection(algo.GetOutputPort())
    elev.SetLowPoint(0, 0, -1)
    elev.SetHighPoint(0, 0, 1)

    pl = pv.Plotter()
    pl.add_point_labels(elev, 'Elevation', always_visible=False)
    pl.show()


@skip_9_1_0
def test_pointset_to_polydata_algorithm(pointset):
    alg = vtk.vtkElevationFilter()
    alg.SetInputDataObject(pointset)

    pl = pv.Plotter()
    pl.add_mesh(alg, scalars='Elevation')
    pl.show()

    assert isinstance(alg.GetOutputDataObject(0), vtk.vtkPointSet)


def test_add_ids_algorithm():
    algo = vtk.vtkCubeSource()

    alg = algorithms.add_ids_algorithm(algo)

    pl = pv.Plotter()
    pl.add_mesh(alg, scalars='point_ids')
    pl.show()

    pl = pv.Plotter()
    pl.add_mesh(alg, scalars='cell_ids')
    pl.show()

    result = pv.wrap(alg.GetOutputDataObject(0))
    assert 'point_ids' in result.point_data
    assert 'cell_ids' in result.cell_data


@skip_windows_mesa
def test_plot_volume_rgba(uniform):
    with pytest.raises(ValueError, match='dimensions'):
        uniform.plot(volume=True, scalars=np.empty((uniform.n_points, 1, 1)))

    scalars = uniform.points - (uniform.origin)
    scalars /= scalars.max()
    scalars = np.hstack((scalars, scalars[::-1, -1].reshape(-1, 1) ** 2))
    scalars *= 255

    with pytest.raises(ValueError, match='datatype'):
        uniform.plot(volume=True, scalars=scalars)

    scalars = scalars.astype(np.uint8)
    uniform.plot(volume=True, scalars=scalars)

    pl = pv.Plotter()
    with pytest.warns(UserWarning, match='Ignoring custom opacity'):
        pl.add_volume(uniform, scalars=scalars, opacity='sigmoid_10')
    pl.show()


def test_plot_window_size_context(sphere):
    pl = pv.Plotter()
    pl.add_mesh(pv.Cube())
    with pl.window_size_context((200, 200)):
        pl.show()

    pl.close()
    with pytest.warns(UserWarning, match='Attempting to set window_size'):
        with pl.window_size_context((200, 200)):
            pass


def test_color_cycler():
    pv.global_theme.color_cycler = 'default'
    pl = pv.Plotter()
    a0 = pl.add_mesh(pv.Cone(center=(0, 0, 0)))
    a1 = pl.add_mesh(pv.Cube(center=(1, 0, 0)))
    a2 = pl.add_mesh(pv.Sphere(center=(1, 1, 0)))
    a3 = pl.add_mesh(pv.Cylinder(center=(0, 1, 0)))
    pl.show()
    assert a0.prop.color.hex_rgb == matplotlib_default_colors[0]
    assert a1.prop.color.hex_rgb == matplotlib_default_colors[1]
    assert a2.prop.color.hex_rgb == matplotlib_default_colors[2]
    assert a3.prop.color.hex_rgb == matplotlib_default_colors[3]

    pv.global_theme.color_cycler = ['red', 'green', 'blue']
    pl = pv.Plotter()
    a0 = pl.add_mesh(pv.Cone(center=(0, 0, 0)))  # red
    a1 = pl.add_mesh(pv.Cube(center=(1, 0, 0)))  # green
    a2 = pl.add_mesh(pv.Sphere(center=(1, 1, 0)))  # blue
    a3 = pl.add_mesh(pv.Cylinder(center=(0, 1, 0)))  # red again
    pl.show()

    assert a0.prop.color.name == 'red'
    assert a1.prop.color.name == 'green'
    assert a2.prop.color.name == 'blue'
    assert a3.prop.color.name == 'red'

    # Make sure all solid color matching theme default again
    pv.global_theme.color_cycler = None
    pl = pv.Plotter()
    a0 = pl.add_mesh(pv.Cone(center=(0, 0, 0)))
    a1 = pl.add_mesh(pv.Cube(center=(1, 0, 0)))
    pl.show()

    assert a0.prop.color.hex_rgb == pv.global_theme.color.hex_rgb
    assert a1.prop.color.hex_rgb == pv.global_theme.color.hex_rgb

    pl = pv.Plotter()
    with pytest.raises(ValueError):  # noqa: PT011
        pl.set_color_cycler('foo')
    with pytest.raises(TypeError):
        pl.set_color_cycler(5)


def test_plotter_render_callback():
    n_ren = [0]

    def callback(this_pl):
        assert isinstance(this_pl, pv.Plotter)
        n_ren[0] += 1

    pl = pv.Plotter()
    pl.add_on_render_callback(callback, render_event=True)
    assert len(pl._on_render_callbacks) == 0
    pl.add_on_render_callback(callback, render_event=False)
    assert len(pl._on_render_callbacks) == 1
    pl.show()
    assert n_ren[0] == 1  # if two, render_event not respected
    pl.clear_on_render_callbacks()
    assert len(pl._on_render_callbacks) == 0


def test_plot_texture_alone(texture):
    """Test plotting directly from the Texture class."""
    texture.plot()


def test_plot_texture_flip_x(texture):
    """Test Texture.flip_x."""
    texture.flip_x().plot()


def test_plot_texture_flip_y(texture):
    """Test Texture.flip_y."""
    texture.flip_y().plot()


@pytest.mark.needs_vtk_version(9, 2, 0)
@pytest.mark.skipif(CI_WINDOWS, reason="Windows CI testing segfaults on pbr")
@pytest.mark.skipif(pv.vtk_version_info >= (9, 3), reason="This is broken on VTK 9.3")
def test_plot_cubemap_alone(cubemap):
    """Test plotting directly from the Texture class."""
    cubemap.plot()


@pytest.mark.skipif(
    uses_egl(),
    reason="Render window will be current with offscreen builds of VTK.",
)
def test_not_current(verify_image_cache):
    verify_image_cache.skip = True

    pl = pv.Plotter()
    assert not pl.render_window.IsCurrent()
    with pytest.raises(RenderWindowUnavailable, match='current'):
        pl._check_has_ren_win()
    pl.show(auto_close=False)
    pl._make_render_window_current()
    pl._check_has_ren_win()
    pl.close()


@pytest.mark.parametrize('name', ['default', 'all', 'matplotlib', 'warm'])
def test_color_cycler_names(name):
    pl = pv.Plotter()
    pl.set_color_cycler(name)
    a0 = pl.add_mesh(pv.Cone(center=(0, 0, 0)))
    a1 = pl.add_mesh(pv.Cube(center=(1, 0, 0)))
    a2 = pl.add_mesh(pv.Sphere(center=(1, 1, 0)))
    a3 = pl.add_mesh(pv.Cylinder(center=(0, 1, 0)))
    pl.show()
    assert a0.prop.color.hex_rgb != pv.global_theme.color.hex_rgb
    assert a1.prop.color.hex_rgb != pv.global_theme.color.hex_rgb
    assert a2.prop.color.hex_rgb != pv.global_theme.color.hex_rgb
    assert a3.prop.color.hex_rgb != pv.global_theme.color.hex_rgb


def test_scalar_bar_actor_removal(sphere):
    # verify that when removing an actor we also remove the
    # corresponding scalar bar

    sphere['scalars'] = sphere.points[:, 2]

    pl = pv.Plotter()
    actor = pl.add_mesh(sphere, show_scalar_bar=True)
    assert list(pl.scalar_bars.keys()) == ['scalars']
    pl.remove_actor(actor)
    assert len(pl.scalar_bars) == 0
    pl.show()


def test_update_scalar_bar_range(sphere):
    sphere['z'] = sphere.points[:, 2]
    minmax = sphere.bounds[2:4]  # ymin, ymax
    pl = pv.Plotter()
    pl.add_mesh(sphere, scalars='z')

    # automatic mapper lookup works
    pl.update_scalar_bar_range(minmax)
    # named mapper lookup works
    pl.update_scalar_bar_range(minmax, name='z')
    # missing name raises
    with pytest.raises(ValueError, match='not valid/not found in this plotter'):
        pl.update_scalar_bar_range(minmax, name='invalid')
    pl.show()


def test_add_remove_scalar_bar(sphere):
    """Verify a scalar bar can be added and removed."""
    pl = pv.Plotter()
    pl.add_mesh(sphere, scalars=sphere.points[:, 2], show_scalar_bar=False)

    # verify that the number of slots is restored
    init_slots = len(pl._scalar_bar_slots)
    pl.add_scalar_bar(interactive=True)
    pl.remove_scalar_bar()
    assert len(pl._scalar_bar_slots) == init_slots
    pl.show()


def test_axes_actor_default_colors():
    axes = pv.AxesActor()
    axes.shaft_type = pv.AxesActor.ShaftType.CYLINDER

    plot = pv.Plotter()
    plot.add_actor(axes)
    plot.camera.zoom(1.5)
    plot.show()


def test_axes_actor_properties():
    axes = pv.Axes()
    axes_actor = axes.axes_actor
    axes_actor.shaft_type = pv.AxesActor.ShaftType.CYLINDER
    axes_actor.tip_type = pv.AxesActor.TipType.SPHERE
    axes_actor.x_axis_label = 'U'
    axes_actor.y_axis_label = 'V'
    axes_actor.z_axis_label = 'W'

<<<<<<< HEAD
    axes_actor.x_axis_shaft_properties.color = (1.0, 1.0, 1.0)
    assert axes_actor.x_axis_shaft_properties.color == (1.0, 1.0, 1.0)
    axes_actor.y_axis_shaft_properties.metallic = 0.2
    assert axes_actor.y_axis_shaft_properties.metallic == 0.2
    axes_actor.z_axis_shaft_properties.roughness = 0.3
    assert axes_actor.z_axis_shaft_properties.roughness == 0.3

    axes_actor.x_axis_tip_properties.anisotropy = 0.4
    assert axes_actor.x_axis_tip_properties.anisotropy == 0.4
    axes_actor.x_axis_tip_properties.anisotropy_rotation = 0.4
    assert axes_actor.x_axis_tip_properties.anisotropy_rotation == 0.4
    axes_actor.y_axis_tip_properties.lighting = False
    assert not axes_actor.y_axis_tip_properties.lighting
    axes_actor.z_axis_tip_properties.interpolation = InterpolationType.PHONG
    assert axes_actor.z_axis_tip_properties.interpolation == InterpolationType.PHONG

    axes_actor.x_axis_shaft_properties.index_of_refraction = 1.5
    assert axes_actor.x_axis_shaft_properties.index_of_refraction == 1.5
    axes_actor.y_axis_shaft_properties.opacity = 0.6
    assert axes_actor.y_axis_shaft_properties.opacity == 0.6
    axes_actor.z_axis_shaft_properties.shading = False
    assert not axes_actor.z_axis_shaft_properties.shading

    axes_actor.x_axis_tip_properties.style = RepresentationType.POINTS
    assert axes_actor.x_axis_tip_properties.style == 'Points'

    axes.axes_actor.shaft_type = pv.AxesActor.ShaftType.CYLINDER
    pl = pv.Plotter()
    pl.add_actor(axes_actor)
    pl.show()
=======
    # Test actor properties using color
    x_color = (1.0, 0.0, 1.0)  # magenta
    y_color = (1.0, 1.0, 0.0)  # yellow
    z_color = (0.0, 1.0, 1.0)  # cyan

    axes_actor.x_axis_shaft_properties.color = x_color
    axes_actor.x_axis_tip_properties.color = x_color

    axes_actor.y_axis_shaft_properties.color = y_color
    axes_actor.y_axis_tip_properties.color = y_color

    axes_actor.z_axis_shaft_properties.color = z_color
    axes_actor.z_axis_tip_properties.color = z_color

    plot = pv.Plotter()
    plot.add_actor(axes_actor)
    plot.camera.zoom(1.5)
    plot.show()
>>>>>>> ca1e0ccd


def test_show_bounds_no_labels():
    plotter = pv.Plotter()
    plotter.add_mesh(pv.Cone())
    plotter.show_bounds(
        grid='back',
        location='outer',
        ticks='both',
        show_xlabels=False,
        show_ylabels=False,
        show_zlabels=False,
        xtitle='Easting',
        ytitle='Northing',
        ztitle='Elevation',
    )
    plotter.camera_position = [(1.97, 1.89, 1.66), (0.05, -0.05, 0.00), (-0.36, -0.36, 0.85)]
    plotter.show()


def test_show_bounds_n_labels():
    plotter = pv.Plotter()
    plotter.add_mesh(pv.Cone())
    plotter.show_bounds(
        grid='back',
        location='outer',
        ticks='both',
        n_xlabels=2,
        n_ylabels=2,
        n_zlabels=2,
        xtitle='Easting',
        ytitle='Northing',
        ztitle='Elevation',
    )
    plotter.camera_position = [(1.97, 1.89, 1.66), (0.05, -0.05, 0.00), (-0.36, -0.36, 0.85)]
    plotter.show()


@skip_lesser_9_3_X
def test_radial_gradient_background():
    plotter = pv.Plotter()
    plotter.set_background('white', right='black')
    plotter.show()

    plotter = pv.Plotter()
    plotter.set_background('white', side='black')
    plotter.show()

    plotter = pv.Plotter()
    plotter.set_background('white', corner='black')
    plotter.show()

    plotter = pv.Plotter()
    with pytest.raises(ValueError):  # noqa: PT011
        plotter.set_background('white', top='black', right='black')


def test_no_empty_meshes():
    pl = pv.Plotter()
    with pytest.raises(ValueError, match='Empty meshes'):
        pl.add_mesh(pv.PolyData())


@pytest.mark.skipif(CI_WINDOWS, reason="Windows CI testing fatal exception: access violation")
def test_voxelize_volume():
    mesh = examples.download_cow()
    cpos = [(15, 3, 15), (0, 0, 0), (0, 0, 0)]

    # Create an equal density voxel volume and plot the result.
    vox = pv.voxelize_volume(mesh, density=0.15)
    vox.plot(scalars='InsideMesh', show_edges=True, cpos=cpos)

    # Create a voxel volume from unequal density dimensions and plot result.
    vox = pv.voxelize_volume(mesh, density=[0.15, 0.15, 0.5])
    vox.plot(scalars='InsideMesh', show_edges=True, cpos=cpos)


def test_enable_custom_trackball_style():
    def setup_plot():
        mesh = pv.Cube()
        mesh["face_id"] = np.arange(6)
        pl = pv.Plotter()
        # mostly use the settings from `enable_2d_style`
        # but also test environment_rotate
        pl.enable_custom_trackball_style(
            left="pan",
            middle="spin",
            right="dolly",
            shift_left="dolly",
            control_left="spin",
            shift_middle="dolly",
            control_middle="pan",
            shift_right="environment_rotate",
            control_right="rotate",
        )
        pl.enable_parallel_projection()
        pl.add_mesh(mesh, scalars="face_id", show_scalar_bar=False)
        return pl

    # baseline, image
    pl = setup_plot()
    pl.show()

    start = (100, 100)
    pan = rotate = env_rotate = (150, 150)
    spin = (100, 150)
    dolly = (100, 25)

    # Compare all images to baseline
    # - Panning moves up and left
    # - Spinning rotates while fixing the view direction
    # - Dollying zooms out
    # - Rotating rotates freely without fixing view direction

    # left click pans, image 1
    pl = setup_plot()
    pl.show(auto_close=False)
    pl.iren._mouse_left_button_press(*start)
    pl.iren._mouse_left_button_release(*pan)
    pl.close()

    # middle click spins, image 2
    pl = setup_plot()
    pl.show(auto_close=False)
    pl.iren._mouse_middle_button_press(*start)
    pl.iren._mouse_middle_button_release(*spin)
    pl.close()

    # right click dollys, image 3
    pl = setup_plot()
    pl.show(auto_close=False)
    pl.iren._mouse_right_button_press(*start)
    pl.iren._mouse_right_button_release(*dolly)
    pl.close()

    # ctrl left click spins, image 4
    pl = setup_plot()
    pl.show(auto_close=False)
    pl.iren._control_key_press()
    pl.iren._mouse_left_button_press(*start)
    pl.iren._mouse_left_button_release(*spin)
    pl.iren._control_key_release()
    pl.close()

    # shift left click dollys, image 5
    pl = setup_plot()
    pl.show(auto_close=False)
    pl.iren._shift_key_press()
    pl.iren._mouse_left_button_press(*start)
    pl.iren._mouse_left_button_release(*dolly)
    pl.iren._shift_key_release()
    pl.close()

    # ctrl middle click pans, image 6
    pl = setup_plot()
    pl.show(auto_close=False)
    pl.iren._control_key_press()
    pl.iren._mouse_middle_button_press(*start)
    pl.iren._mouse_middle_button_release(*pan)
    pl.iren._control_key_release()
    pl.close()

    # shift middle click dollys, image 7
    pl = setup_plot()
    pl.show(auto_close=False)
    pl.iren._shift_key_press()
    pl.iren._mouse_middle_button_press(*start)
    pl.iren._mouse_middle_button_release(*dolly)
    pl.iren._shift_key_release()
    pl.close()

    # ctrl right click rotates, image 8
    pl = setup_plot()
    pl.show(auto_close=False)
    pl.iren._control_key_press()
    pl.iren._mouse_right_button_press(*start)
    pl.iren._mouse_right_button_release(*rotate)
    pl.iren._control_key_release()
    pl.close()

    # shift right click environment rotate, image 9
    # does nothing here
    pl = setup_plot()
    pl.show(auto_close=False)
    pl.iren._shift_key_press()
    pl.iren._mouse_right_button_press(*start)
    pl.iren._mouse_right_button_release(*env_rotate)
    pl.iren._shift_key_release()
    pl.close()


def test_create_axes_orientation_box():
    actor = pv.create_axes_orientation_box(
        line_width=4,
        text_scale=0.53,
        edge_color='red',
        x_color='k',
        y_color=None,
        z_color=None,
        xlabel='X',
        ylabel='Y',
        zlabel='Z',
        color_box=False,
        labels_off=False,
        opacity=1.0,
        show_text_edges=True,
    )
    plotter = pv.Plotter()
    _ = plotter.add_actor(actor)
    plotter.show()


_TypeType = TypeVar('_TypeType', bound=type)


def _get_module_members(module: ModuleType, typ: _TypeType) -> dict[str, _TypeType]:
    """Get all members of a specified type which are defined locally inside a module."""

    def is_local(obj):
        return type(obj) is typ and obj.__module__ == module.__name__

    return dict(inspect.getmembers(module, predicate=is_local))


def _get_module_functions(module: ModuleType):
    """Get all functions defined locally inside a module."""
    return _get_module_members(module, typ=FunctionType)


def _get_default_kwargs(call: Callable) -> dict[str, Any]:
    """Get all args/kwargs and their default value"""
    params = dict(inspect.signature(call).parameters)
    # Get default value for positional or keyword args
    return {
        key: val.default
        for key, val in params.items()
        if val.kind is inspect.Parameter.POSITIONAL_OR_KEYWORD
    }


def _has_param(call: Callable, param: str) -> bool:
    kwargs = _get_default_kwargs(call)
    if param in kwargs:
        # Param is valid if it is explicitly named in function signature
        return True
    else:
        # Try adding param as a new kwarg
        kwargs[param] = None
        try:
            call(**kwargs)
        except BaseException as ex:
            # Param is not valid only if a kwarg TypeError is raised
            return not ("TypeError" in repr(ex) and "unexpected keyword argument" in repr(ex))
        else:
            return True


def _get_default_param_value(call: Callable, param: str) -> Any:
    return _get_default_kwargs(call)[param]


def _generate_direction_object_functions() -> ItemsView[str, FunctionType]:
    """Generate a list of geometric or parametric object functions which have a direction."""
    geo_functions = _get_module_functions(pv.core.geometric_objects)
    para_functions = _get_module_functions(pv.core.parametric_objects)
    functions: dict[str, FunctionType] = {**geo_functions, **para_functions}

    # Only keep functions with capitalized first letter
    # Only keep functions which accept `normal` or `direction` param
    functions = {
        name: func
        for name, func in functions.items()
        if name[0].isupper() and (_has_param(func, 'direction') or _has_param(func, 'normal'))
    }
    # Add a separate test for vtk < 9.3
    functions['Capsule_legacy'] = functions['Capsule']
    actual_names = functions.keys()
    expected_names = [
        'Arrow',
        'Capsule',
        'Capsule_legacy',
        'CircularArcFromNormal',
        'Cone',
        'Cylinder',
        'CylinderStructured',
        'Disc',
        'ParametricBohemianDome',
        'ParametricBour',
        'ParametricBoy',
        'ParametricCatalanMinimal',
        'ParametricConicSpiral',
        'ParametricCrossCap',
        'ParametricDini',
        'ParametricEllipsoid',
        'ParametricEnneper',
        'ParametricFigure8Klein',
        'ParametricHenneberg',
        'ParametricKlein',
        'ParametricKuen',
        'ParametricMobius',
        'ParametricPluckerConoid',
        'ParametricPseudosphere',
        'ParametricRandomHills',
        'ParametricRoman',
        'ParametricSuperEllipsoid',
        'ParametricSuperToroid',
        'ParametricTorus',
        'Plane',
        'Polygon',
        'SolidSphere',
        'SolidSphereGeneric',
        'Sphere',
        'Text3D',
    ]

    assert sorted(actual_names) == sorted(expected_names)
    return functions.items()


def pytest_generate_tests(metafunc):
    """Generate parametrized tests."""
    if 'direction_obj_test_case' in metafunc.fixturenames:
        functions = _generate_direction_object_functions()
        positive_cases = [(name, func, 'pos') for name, func in functions]
        negative_cases = [(name, func, 'neg') for name, func in functions]
        test_cases = [*positive_cases, *negative_cases]

        # Name test cases using object name and direction
        ids = [f"{case[0]}-{case[2]}" for case in test_cases]
        metafunc.parametrize('direction_obj_test_case', test_cases, ids=ids)


def test_direction_objects(direction_obj_test_case):
    name, func, direction = direction_obj_test_case
    positive_dir = direction == 'pos'

    # Add required args if needed
    kwargs = {}
    if name == 'CircularArcFromNormal':
        kwargs['center'] = (0, 0, 0)
    elif name == 'Text3D':
        kwargs['string'] = 'Text3D'

    # Test Capsule separately based on vtk version
    if 'Capsule' in name:
        legacy_vtk = pv.vtk_version_info < (9, 3)
        if legacy_vtk and 'legacy' not in name or not legacy_vtk and 'legacy' in name:
            pytest.xfail(
                'Test capsule separately for different vtk versions. Expected to fail if testing with wrong version.',
            )

    direction_param_name = None

    def _create_object(_direction=None):
        nonlocal direction_param_name
        try:
            # Create using `direction` param
            direction_param_name = 'direction'
            obj = func(**kwargs) if _direction is None else func(direction=_direction, **kwargs)

        except TypeError:
            # Create using `normal` param
            direction_param_name = 'normal'
            obj = func(**kwargs) if _direction is None else func(normal=_direction, **kwargs)

        # Add scalars tied to point IDs as visual markers of object orientation
        scalars = np.arange(obj.n_points)
        obj['scalars'] = scalars % 32

        return obj

    text_kwargs = dict(font_size=10)
    axes_kwargs = dict(viewport=(0, 0, 1.0, 1.0))

    plot = pv.Plotter(shape=(2, 2))

    plot.subplot(0, 0)
    plot.add_mesh(_create_object())
    plot.add_text(name, **text_kwargs)
    plot.add_axes()

    direction = (1, 0, 0) if positive_dir else (-1, 0, 0)
    obj = _create_object(_direction=direction)
    plot.subplot(1, 0)
    plot.add_mesh(obj)
    plot.add_text(f"{direction_param_name}={direction}", **text_kwargs)
    plot.view_yz()
    plot.add_axes(**axes_kwargs)

    direction = (0, 1, 0) if positive_dir else (0, -1, 0)
    obj = _create_object(_direction=direction)
    plot.subplot(1, 1)
    plot.add_mesh(obj)
    plot.add_text(f"{direction_param_name}={direction}", **text_kwargs)
    plot.view_zx()
    plot.add_axes(**axes_kwargs)

    direction = (0, 0, 1) if positive_dir else (0, 0, -1)
    obj = _create_object(_direction=direction)
    plot.subplot(0, 1)
    plot.add_mesh(obj)
    plot.add_text(f"{direction_param_name}={direction}", **text_kwargs)
    plot.view_xy()
    plot.add_axes(**axes_kwargs)

    plot.show()<|MERGE_RESOLUTION|>--- conflicted
+++ resolved
@@ -3924,38 +3924,6 @@
     axes_actor.y_axis_label = 'V'
     axes_actor.z_axis_label = 'W'
 
-<<<<<<< HEAD
-    axes_actor.x_axis_shaft_properties.color = (1.0, 1.0, 1.0)
-    assert axes_actor.x_axis_shaft_properties.color == (1.0, 1.0, 1.0)
-    axes_actor.y_axis_shaft_properties.metallic = 0.2
-    assert axes_actor.y_axis_shaft_properties.metallic == 0.2
-    axes_actor.z_axis_shaft_properties.roughness = 0.3
-    assert axes_actor.z_axis_shaft_properties.roughness == 0.3
-
-    axes_actor.x_axis_tip_properties.anisotropy = 0.4
-    assert axes_actor.x_axis_tip_properties.anisotropy == 0.4
-    axes_actor.x_axis_tip_properties.anisotropy_rotation = 0.4
-    assert axes_actor.x_axis_tip_properties.anisotropy_rotation == 0.4
-    axes_actor.y_axis_tip_properties.lighting = False
-    assert not axes_actor.y_axis_tip_properties.lighting
-    axes_actor.z_axis_tip_properties.interpolation = InterpolationType.PHONG
-    assert axes_actor.z_axis_tip_properties.interpolation == InterpolationType.PHONG
-
-    axes_actor.x_axis_shaft_properties.index_of_refraction = 1.5
-    assert axes_actor.x_axis_shaft_properties.index_of_refraction == 1.5
-    axes_actor.y_axis_shaft_properties.opacity = 0.6
-    assert axes_actor.y_axis_shaft_properties.opacity == 0.6
-    axes_actor.z_axis_shaft_properties.shading = False
-    assert not axes_actor.z_axis_shaft_properties.shading
-
-    axes_actor.x_axis_tip_properties.style = RepresentationType.POINTS
-    assert axes_actor.x_axis_tip_properties.style == 'Points'
-
-    axes.axes_actor.shaft_type = pv.AxesActor.ShaftType.CYLINDER
-    pl = pv.Plotter()
-    pl.add_actor(axes_actor)
-    pl.show()
-=======
     # Test actor properties using color
     x_color = (1.0, 0.0, 1.0)  # magenta
     y_color = (1.0, 1.0, 0.0)  # yellow
@@ -3974,7 +3942,6 @@
     plot.add_actor(axes_actor)
     plot.camera.zoom(1.5)
     plot.show()
->>>>>>> ca1e0ccd
 
 
 def test_show_bounds_no_labels():
