"""
This test module tests any functionality that requires plotting.

See the image regression notes in doc/extras/developer_notes.rst

"""

from __future__ import annotations

import inspect
import io
import os
import pathlib
from pathlib import Path
import platform
import re
import time
from types import FunctionType
from types import ModuleType
from typing import TYPE_CHECKING
from typing import Any
from typing import TypeVar

import numpy as np
from PIL import Image
import pytest
import vtk

import pyvista as pv
from pyvista import examples
from pyvista.core.errors import DeprecationError
from pyvista.core.errors import PyVistaDeprecationWarning
from pyvista.plotting import check_math_text_support
from pyvista.plotting.colors import matplotlib_default_colors
from pyvista.plotting.errors import InvalidCameraError
from pyvista.plotting.errors import RenderWindowUnavailable
from pyvista.plotting.plotter import SUPPORTED_FORMATS
import pyvista.plotting.text
from pyvista.plotting.texture import numpy_to_texture
from pyvista.plotting.utilities import algorithms
from pyvista.plotting.utilities.gl_checks import uses_egl

if TYPE_CHECKING:  # pragma: no cover
    from collections.abc import Callable
    from collections.abc import ItemsView

# skip all tests if unable to render
pytestmark = pytest.mark.skip_plotting

HAS_IMAGEIO = True
try:
    import imageio
except ModuleNotFoundError:
    HAS_IMAGEIO = False

ffmpeg_failed = False
try:
    try:
        import imageio_ffmpeg

        imageio_ffmpeg.get_ffmpeg_exe()
    except ImportError:
        if HAS_IMAGEIO:
            imageio.plugins.ffmpeg.download()
        else:
            raise
except:
    ffmpeg_failed = True


THIS_PATH = pathlib.Path(__file__).parent.absolute()


def using_mesa():
    """Determine if using mesa."""
    pl = pv.Plotter(notebook=False, off_screen=True)
    pl.show(auto_close=False)
    gpu_info = pl.render_window.ReportCapabilities()
    pl.close()

    regex = re.compile("OpenGL version string:(.+)\n")
    return "Mesa" in regex.findall(gpu_info)[0]


# always set on Windows CI
# These tests fail with mesa opengl on windows
skip_windows = pytest.mark.skipif(os.name == 'nt', reason='Test fails on Windows')
skip_windows_mesa = pytest.mark.skipif(
    using_mesa() and os.name == 'nt',
    reason='Does not display correctly within OSMesa on Windows',
)
skip_9_1_0 = pytest.mark.needs_vtk_version(9, 1, 0)
skip_9_0_X = pytest.mark.skipif(pv.vtk_version_info < (9, 1), reason="Flaky on 9.0.X")
skip_lesser_9_0_X = pytest.mark.skipif(
    pv.vtk_version_info < (9, 1),
    reason="Functions not implemented before 9.0.X",
)
skip_lesser_9_3_X = pytest.mark.skipif(
    pv.vtk_version_info < (9, 3),
    reason="Functions not implemented before 9.3.X",
)

CI_WINDOWS = os.environ.get('CI_WINDOWS', 'false').lower() == 'true'

skip_mac = pytest.mark.skipif(
    platform.system() == 'Darwin',
    reason='MacOS CI fails when downloading examples',
)
skip_mac_flaky = pytest.mark.skipif(
    platform.system() == 'Darwin',
    reason='This is a flaky test on MacOS',
)
skip_mesa = pytest.mark.skipif(using_mesa(), reason='Does not display correctly within OSMesa')


@pytest.fixture(autouse=True)
def verify_image_cache_wrapper(verify_image_cache):
    return verify_image_cache


@pytest.fixture()
def multicomp_poly():
    """Create a dataset with vector values on points and cells."""
    data = pv.Plane(direction=(0, 0, -1))

    vector_values_points = np.empty((data.n_points, 3))
    vector_values_points[:, 0] = np.arange(data.n_points)
    vector_values_points[:, 1] = np.arange(data.n_points)[::-1]
    vector_values_points[:, 2] = 0

    vector_values_cells = np.empty((data.n_cells, 3))
    vector_values_cells[:, 0] = np.arange(data.n_cells)
    vector_values_cells[:, 1] = np.arange(data.n_cells)[::-1]
    vector_values_cells[:, 2] = 0

    data['vector_values_points'] = vector_values_points
    data['vector_values_cells'] = vector_values_cells
    return data


def test_import_gltf(verify_image_cache):
    # image cache created with 9.0.20210612.dev0
    verify_image_cache.high_variance_test = True

    filename = str(Path(THIS_PATH) / '..' / 'example_files' / 'Box.glb')
    pl = pv.Plotter()

    with pytest.raises(FileNotFoundError):
        pl.import_gltf('not a file')

    pl.import_gltf(filename)
    pl.show()


def test_export_gltf(tmpdir, sphere, airplane, hexbeam, verify_image_cache):
    # image cache created with 9.0.20210612.dev0
    verify_image_cache.high_variance_test = True
    filename = str(tmpdir.mkdir("tmpdir").join('tmp.gltf'))

    pl = pv.Plotter()
    pl.add_mesh(sphere, smooth_shading=True)
    pl.add_mesh(airplane)
    pl.add_mesh(hexbeam)  # to check warning
    with pytest.warns(UserWarning, match='Plotter contains non-PolyData datasets'):
        pl.export_gltf(filename)

    pl_import = pv.Plotter()
    pl_import.import_gltf(filename)
    pl_import.show()

    with pytest.raises(RuntimeError, match='This plotter has been closed'):
        pl_import.export_gltf(filename)


def test_import_vrml():
    filename = str(Path(THIS_PATH) / '..' / 'example_files' / 'Box.wrl')
    pl = pv.Plotter()

    with pytest.raises(FileNotFoundError):
        pl.import_vrml('not a file')

    pl.import_vrml(filename)
    pl.show()


def test_export_vrml(tmpdir, sphere, airplane, hexbeam):
    filename = str(tmpdir.mkdir("tmpdir").join("tmp.wrl"))

    pl = pv.Plotter()
    pl.add_mesh(sphere, smooth_shading=True)
    pl.export_vrml(filename)

    pl_import = pv.Plotter()
    pl_import.import_vrml(filename)
    pl_import.show()

    with pytest.raises(RuntimeError, match="This plotter has been closed"):
        pl_import.export_vrml(filename)


def test_import_3ds():
    filename = examples.download_3ds.download_iflamigm()
    pl = pv.Plotter()

    with pytest.raises(FileNotFoundError, match='Unable to locate'):
        pl.import_3ds('not a file')

    pl.import_3ds(filename)
    pl.show()


@skip_9_0_X
def test_import_obj():
    download_obj_file = examples.download_room_surface_mesh(load=False)
    pl = pv.Plotter()

    with pytest.raises(FileNotFoundError, match='Unable to locate'):
        pl.import_obj('not a file')

    pl.import_obj(download_obj_file)
    pl.show()


@skip_9_0_X
def test_import_obj_with_texture():
    filename = examples.download_doorman(load=False)
    pl = pv.Plotter()
    pl.import_obj(filename)
    pl.show(cpos="xy")


@skip_windows
@pytest.mark.skipif(CI_WINDOWS, reason="Windows CI testing segfaults on pbr")
def test_pbr(sphere, verify_image_cache):
    """Test PBR rendering"""
    verify_image_cache.high_variance_test = True

    texture = examples.load_globe_texture()

    pl = pv.Plotter(lighting=None)
    pl.set_environment_texture(texture)
    pl.add_light(pv.Light())
    pl.add_mesh(
        sphere,
        color='w',
        pbr=True,
        metallic=0.8,
        roughness=0.2,
        smooth_shading=True,
        diffuse=1,
    )
    pl.add_mesh(
        pv.Sphere(center=(0, 0, 1)),
        color='w',
        pbr=True,
        metallic=0.0,
        roughness=1.0,
        smooth_shading=True,
        diffuse=1,
    )
    pl.show()


@skip_windows
@skip_mac
def test_set_environment_texture_cubemap(sphere, verify_image_cache):
    """Test set_environment_texture with a cubemap."""
    verify_image_cache.high_variance_test = True

    texture = examples.download_sky_box_cube_map()

    pl = pv.Plotter(lighting=None)
    pl.set_environment_texture(texture)
    pl.add_mesh(sphere, color='w', pbr=True, metallic=0.8, roughness=0.2)

    # VTK flipped the Z axis for the cubemap between 9.1 and 9.2
    verify_image_cache.skip = pv.vtk_version_info > (9, 1)
    pl.show()


@skip_windows
@skip_mac
def test_remove_environment_texture_cubemap(sphere):
    """Test remove_environment_texture with a cubemap."""
    texture = examples.download_sky_box_cube_map()

    pl = pv.Plotter()
    pl.set_environment_texture(texture)
    pl.add_mesh(sphere, color='w', pbr=True, metallic=0.8, roughness=0.2)
    pl.remove_environment_texture()
    pl.show()


def test_plot_pyvista_ndarray(sphere):
    # verify we can plot pyvista_ndarray
    pv.plot(sphere.points)

    plotter = pv.Plotter()
    plotter.add_points(sphere.points)
    plotter.add_points(sphere.points + 1)
    plotter.show()


def test_plot_increment_point_size():
    points = np.array([[0, 0, 0], [1, 0, 0], [1, 0, 0], [1, 1, 0]], dtype=np.float32)
    pl = pv.Plotter()
    pl.add_points(points + 1)
    pl.add_lines(points)
    pl.increment_point_size_and_line_width(5)
    pl.show()


def test_plot_update(sphere):
    pl = pv.Plotter()
    pl.add_mesh(sphere)
    pl.show(auto_close=False)
    pl.update()
    time.sleep(0.1)
    pl.update()
    pl.update(force_redraw=True)
    pl.close()


@pytest.mark.parametrize('anti_aliasing', [True, "msaa", False])
def test_plot(sphere, tmpdir, verify_image_cache, anti_aliasing):
    verify_image_cache.high_variance_test = True
    verify_image_cache.macos_skip_image_cache = True
    verify_image_cache.windows_skip_image_cache = True

    tmp_dir = tmpdir.mkdir("tmpdir2")
    filename = str(tmp_dir.join('tmp.png'))
    scalars = np.arange(sphere.n_points)
    cpos, img = pv.plot(
        sphere,
        full_screen=True,
        text='this is a sphere',
        show_bounds=True,
        color='r',
        style='wireframe',
        line_width=2,
        scalars=scalars,
        flip_scalars=True,
        cmap='bwr',
        interpolate_before_map=True,
        screenshot=filename,
        return_img=True,
        return_cpos=True,
        anti_aliasing=anti_aliasing,
    )
    assert isinstance(cpos, pv.CameraPosition)
    assert isinstance(img, np.ndarray)
    assert Path(filename).is_file()

    verify_image_cache.skip = True
    filename = pathlib.Path(str(tmp_dir.join('tmp2.png')))
    pv.plot(sphere, screenshot=filename)

    # Ensure it added a PNG extension by default
    assert filename.with_suffix(".png").is_file()

    # test invalid extension
    filename = pathlib.Path(str(tmp_dir.join('tmp3.foo')))
    with pytest.raises(ValueError):  # noqa: PT011
        pv.plot(sphere, screenshot=filename)


def test_plot_helper_volume(uniform, verify_image_cache):
    verify_image_cache.windows_skip_image_cache = True

    uniform.plot(
        volume=True,
        parallel_projection=True,
        show_scalar_bar=False,
        show_grid=True,
    )


def test_plot_helper_two_datasets(sphere, airplane):
    pv.plot([sphere, airplane])


def test_plot_helper_two_volumes(uniform, verify_image_cache):
    verify_image_cache.windows_skip_image_cache = True
    grid = uniform.copy()
    grid.origin = (0, 0, 10)
    pv.plot(
        [uniform, grid],
        volume=True,
        show_scalar_bar=False,
    )


def test_plot_volume_ugrid(verify_image_cache):
    verify_image_cache.windows_skip_image_cache = True

    # Handle UnsutructuredGrid directly
    grid = examples.load_hexbeam()
    pl = pv.Plotter()
    pl.add_volume(grid, scalars='sample_point_scalars')
    pl.show()

    # Handle 3D structured grid
    grid = examples.load_uniform().cast_to_structured_grid()
    pl = pv.Plotter()
    pl.add_volume(grid, scalars='Spatial Point Data')
    pl.show()

    # Make sure PolyData fails
    mesh = pv.Sphere()
    mesh['scalars'] = mesh.points[:, 1]
    pl = pv.Plotter()
    with pytest.raises(TypeError):
        pl.add_volume(mesh, scalars='scalars')
    pl.close()

    # Make sure 2D StructuredGrid fails
    mesh = examples.load_structured()  # wavy surface
    mesh['scalars'] = mesh.points[:, 1]
    pl = pv.Plotter()
    with pytest.raises(ValueError):  # noqa: PT011
        pl.add_volume(mesh, scalars='scalars')
    pl.close()


def test_plot_return_cpos(sphere):
    cpos = sphere.plot(return_cpos=True)
    assert isinstance(cpos, pv.CameraPosition)
    assert sphere.plot(return_cpos=False) is None


def test_add_title(verify_image_cache):
    verify_image_cache.high_variance_test = True
    plotter = pv.Plotter()
    plotter.add_title('Plot Title')
    plotter.show()


def test_plot_invalid_style(sphere):
    with pytest.raises(ValueError):  # noqa: PT011
        pv.plot(sphere, style='not a style')


@pytest.mark.parametrize(
    ('interaction', 'kwargs'),
    [
        ('trackball', {}),
        ('trackball_actor', {}),
        ('image', {}),
        ('joystick', {}),
        ('joystick_actor', {}),
        ('zoom', {}),
        ('terrain', {}),
        ('terrain', {'mouse_wheel_zooms': True, 'shift_pans': True}),
        ('rubber_band', {}),
        ('rubber_band_2d', {}),
    ],
)
def test_interactor_style(sphere, interaction, kwargs):
    plotter = pv.Plotter()
    plotter.add_mesh(sphere)
    getattr(plotter, f'enable_{interaction}_style')(**kwargs)
    assert plotter.iren._style_class is not None
    plotter.close()


def test_lighting_disable_3_lights():
    with pytest.raises(DeprecationError):
        pv.Plotter().disable_3_lights()


def test_lighting_enable_three_lights(sphere):
    plotter = pv.Plotter()
    plotter.add_mesh(sphere)

    plotter.enable_3_lights()
    lights = plotter.renderer.lights
    assert len(lights) == 3
    for light in lights:
        assert light.on

    assert lights[0].intensity == 1.0
    assert lights[1].intensity == 0.6
    assert lights[2].intensity == 0.5

    plotter.show()


def test_lighting_add_manual_light(sphere):
    plotter = pv.Plotter(lighting=None)
    plotter.add_mesh(sphere)

    # test manual light addition
    light = pv.Light()
    plotter.add_light(light)
    assert plotter.renderer.lights == [light]

    # failing case
    with pytest.raises(TypeError):
        plotter.add_light('invalid')

    plotter.show()


def test_lighting_remove_manual_light(sphere):
    plotter = pv.Plotter(lighting=None)
    plotter.add_mesh(sphere)
    plotter.add_light(pv.Light())

    # test light removal
    plotter.remove_all_lights()
    assert not plotter.renderer.lights

    plotter.show()


def test_lighting_subplots(sphere):
    plotter = pv.Plotter(shape='1|1')
    plotter.add_mesh(sphere)
    renderers = plotter.renderers

    light = pv.Light()
    plotter.remove_all_lights()
    for renderer in renderers:
        assert not renderer.lights

    plotter.subplot(0)
    plotter.add_light(light, only_active=True)
    assert renderers[0].lights
    assert not renderers[1].lights
    plotter.add_light(light, only_active=False)
    assert renderers[0].lights
    assert renderers[1].lights
    plotter.subplot(1)
    plotter.add_mesh(pv.Sphere())
    plotter.remove_all_lights(only_active=True)
    assert renderers[0].lights
    assert not renderers[1].lights

    plotter.show()


def test_lighting_init_light_kit(sphere):
    plotter = pv.Plotter(lighting='light kit')
    plotter.add_mesh(sphere)
    lights = plotter.renderer.lights
    assert len(lights) == 5
    assert lights[0].light_type == pv.Light.HEADLIGHT
    for light in lights[1:]:
        assert light.light_type == light.CAMERA_LIGHT
    plotter.show()


def test_lighting_init_three_lights(sphere):
    plotter = pv.Plotter(lighting='three lights')
    plotter.add_mesh(sphere)
    lights = plotter.renderer.lights
    assert len(lights) == 3
    for light in lights:
        assert light.light_type == light.CAMERA_LIGHT
    plotter.show()


def test_lighting_init_none(sphere):
    # ``None`` already tested above
    plotter = pv.Plotter(lighting='none')
    plotter.add_mesh(sphere)
    lights = plotter.renderer.lights
    assert not lights
    plotter.show()


def test_lighting_init_invalid():
    with pytest.raises(ValueError):  # noqa: PT011
        pv.Plotter(lighting='invalid')


def test_plotter_shape_invalid():
    # wrong size
    with pytest.raises(ValueError):  # noqa: PT011
        pv.Plotter(shape=(1,))
    # not positive
    with pytest.raises(ValueError):  # noqa: PT011
        pv.Plotter(shape=(1, 0))
    with pytest.raises(ValueError):  # noqa: PT011
        pv.Plotter(shape=(0, 2))
    # not a sequence
    with pytest.raises(TypeError):
        pv.Plotter(shape={1, 2})


def test_plot_bounds_axes_with_no_data():
    plotter = pv.Plotter()
    plotter.show_bounds()
    plotter.show()


def test_plot_show_grid(sphere):
    plotter = pv.Plotter()

    with pytest.raises(ValueError, match='Value of location'):
        plotter.show_grid(location='foo')
    with pytest.raises(TypeError, match='location must be a string'):
        plotter.show_grid(location=10)
    with pytest.raises(ValueError, match='Value of tick'):
        plotter.show_grid(ticks='foo')
    with pytest.raises(TypeError, match='must be a string'):
        plotter.show_grid(ticks=10)

    plotter.show_grid()  # Add mesh after to make sure bounds update
    plotter.add_mesh(sphere)
    plotter.show()


@skip_mesa
def test_plot_show_grid_with_mesh(hexbeam, plane, verify_image_cache):
    """Show the grid bounds for a specific mesh."""
    verify_image_cache.macos_skip_image_cache = True

    hexbeam.clear_data()
    plotter = pv.Plotter()
    plotter.add_mesh(hexbeam, style='wireframe')
    plotter.add_mesh(plane)
    plotter.show_grid(mesh=plane, show_zlabels=False, show_zaxis=False)
    plotter.show()


cpos_param = [
    [(2.0, 5.0, 13.0), (0.0, 0.0, 0.0), (-0.7, -0.5, 0.3)],
    [-1, 2, -5],  # trigger view vector
    [1.0, 2.0, 3.0],
]
cpos_param.extend(pv.plotting.renderer.Renderer.CAMERA_STR_ATTR_MAP)


@pytest.mark.parametrize('cpos', cpos_param)
def test_set_camera_position(cpos, sphere):
    plotter = pv.Plotter()
    plotter.add_mesh(sphere)
    plotter.camera_position = cpos
    plotter.show()


@pytest.mark.parametrize(
    'cpos',
    [[(2.0, 5.0), (0.0, 0.0, 0.0), (-0.7, -0.5, 0.3)], [-1, 2], [(1, 2, 3)], 'notvalid'],
)
def test_set_camera_position_invalid(cpos, sphere):
    plotter = pv.Plotter()
    plotter.add_mesh(sphere)
    with pytest.raises(InvalidCameraError):
        plotter.camera_position = cpos


def test_parallel_projection():
    plotter = pv.Plotter()
    assert isinstance(plotter.parallel_projection, bool)


@pytest.mark.parametrize("state", [True, False])
def test_set_parallel_projection(state):
    plotter = pv.Plotter()
    plotter.parallel_projection = state
    assert plotter.parallel_projection == state


def test_parallel_scale():
    plotter = pv.Plotter()
    assert isinstance(plotter.parallel_scale, float)


@pytest.mark.parametrize("value", [1, 1.5, 0.3, 10])
def test_set_parallel_scale(value):
    plotter = pv.Plotter()
    plotter.parallel_scale = value
    assert plotter.parallel_scale == value


def test_set_parallel_scale_invalid():
    plotter = pv.Plotter()
    with pytest.raises(TypeError):
        plotter.parallel_scale = "invalid"


def test_plot_no_active_scalars(sphere):
    plotter = pv.Plotter()
    plotter.add_mesh(sphere)
    with pytest.raises(ValueError), pytest.warns(PyVistaDeprecationWarning):  # noqa: PT012, PT011
        plotter.update_scalars(np.arange(5))
        if pv._version.version_info >= (0, 46):
            raise RuntimeError("Convert error this method")
        if pv._version.version_info >= (0, 47):
            raise RuntimeError("Remove this method")
    with pytest.raises(ValueError), pytest.warns(PyVistaDeprecationWarning):  # noqa: PT012, PT011
        plotter.update_scalars(np.arange(sphere.n_faces_strict))
        if pv._version.version_info >= (0, 46):
            raise RuntimeError("Convert error this method")
        if pv._version.version_info >= (0, 47):
            raise RuntimeError("Remove this method")


def test_plot_show_bounds(sphere):
    plotter = pv.Plotter()
    plotter.add_mesh(sphere)
    plotter.show_bounds(
        show_xaxis=False,
        show_yaxis=False,
        show_zaxis=False,
        show_xlabels=False,
        show_ylabels=False,
        show_zlabels=False,
        use_2d=True,
    )
    plotter.show()


def test_plot_label_fmt(sphere):
    plotter = pv.Plotter()
    plotter.add_mesh(sphere)
    plotter.show_bounds(xtitle='My X', fmt=r'%.3f')
    plotter.show()


@pytest.mark.parametrize('grid', [True, 'both', 'front', 'back'])
@pytest.mark.parametrize('location', ['all', 'origin', 'outer', 'front', 'back'])
def test_plot_show_bounds_params(grid, location):
    plotter = pv.Plotter()
    plotter.add_mesh(pv.Cone())
    plotter.show_bounds(grid=grid, ticks='inside', location=location)
    plotter.show_bounds(grid=grid, ticks='outside', location=location)
    plotter.show_bounds(grid=grid, ticks='both', location=location)
    plotter.show()


def test_plot_silhouette_non_poly(hexbeam):
    plotter = pv.Plotter()
    plotter.add_mesh(hexbeam, show_scalar_bar=False)
    plotter.add_silhouette(hexbeam, line_width=10)
    plotter.show()


def test_plot_no_silhouette(tri_cylinder):
    # silhouette=False
    plotter = pv.Plotter()
    plotter.add_mesh(tri_cylinder)
    assert len(list(plotter.renderer.GetActors())) == 1  # only cylinder
    plotter.show()


def test_plot_silhouette(tri_cylinder):
    # silhouette=True and default properties
    plotter = pv.Plotter()
    plotter.add_mesh(tri_cylinder, silhouette=True)
    actors = list(plotter.renderer.GetActors())
    assert len(actors) == 2  # cylinder + silhouette
    actor = actors[0]  # get silhouette actor
    props = actor.GetProperty()
    assert props.GetColor() == pv.global_theme.silhouette.color
    assert props.GetOpacity() == pv.global_theme.silhouette.opacity
    assert props.GetLineWidth() == pv.global_theme.silhouette.line_width
    plotter.show()


def test_plot_silhouette_method(tri_cylinder):
    plotter = pv.Plotter()

    plotter.add_mesh(tri_cylinder)
    assert len(plotter.renderer.actors) == 1  # cylinder

    actor = plotter.add_silhouette(tri_cylinder)
    assert isinstance(actor, pv.Actor)
    assert len(plotter.renderer.actors) == 2  # cylinder + silhouette

    props = actor.prop
    assert props.color == pv.global_theme.silhouette.color
    assert props.opacity == pv.global_theme.silhouette.opacity
    assert props.line_width == pv.global_theme.silhouette.line_width
    plotter.show()


def test_plot_silhouette_options(tri_cylinder):
    # cover other properties
    plotter = pv.Plotter()
    plotter.add_mesh(tri_cylinder, silhouette=dict(decimate=0.5, feature_angle=20))
    plotter.show()


def test_plotter_scale(sphere):
    plotter = pv.Plotter()
    plotter.add_mesh(sphere)
    plotter.set_scale(10, 10, 15)
    assert plotter.scale == [10, 10, 15]
    plotter.show()

    plotter = pv.Plotter()
    plotter.add_mesh(sphere)
    plotter.set_scale(5.0)
    plotter.set_scale(yscale=6.0)
    plotter.set_scale(zscale=9.0)
    assert plotter.scale == [5.0, 6.0, 9.0]
    plotter.show()

    plotter = pv.Plotter()
    plotter.scale = [1.0, 4.0, 2.0]
    assert plotter.scale == [1.0, 4.0, 2.0]
    plotter.add_mesh(sphere)
    plotter.show()


def test_plot_add_scalar_bar(sphere, verify_image_cache):
    verify_image_cache.windows_skip_image_cache = True

    sphere['test_scalars'] = sphere.points[:, 2]
    plotter = pv.Plotter()
    plotter.add_mesh(sphere)
    plotter.add_scalar_bar(
        label_font_size=10,
        title_font_size=20,
        title='woa',
        interactive=True,
        vertical=True,
    )
    plotter.add_scalar_bar(background_color='white', n_colors=256)
    assert isinstance(plotter.scalar_bar, vtk.vtkScalarBarActor)
    plotter.show()


def test_plot_invalid_add_scalar_bar():
    plotter = pv.Plotter()
    with pytest.raises(AttributeError):
        plotter.add_scalar_bar()


def test_add_scalar_bar_with_unconstrained_font_size(sphere):
    sphere['test_scalars'] = sphere.points[:, 2]
    plotter = pv.Plotter()
    plotter.add_mesh(sphere)
    actor = plotter.add_scalar_bar(unconstrained_font_size=True)
    assert actor.GetUnconstrainedFontSize()


def test_plot_list():
    sphere_a = pv.Sphere(0.5)
    sphere_b = pv.Sphere(1.0)
    sphere_c = pv.Sphere(2.0)
    pv.plot([sphere_a, sphere_b, sphere_c], style='wireframe')


def test_add_lines_invalid():
    plotter = pv.Plotter()
    with pytest.raises(TypeError):
        plotter.add_lines(range(10))


@pytest.mark.skipif(not HAS_IMAGEIO, reason="Requires imageio")
def test_open_gif_invalid():
    plotter = pv.Plotter()
    with pytest.raises(ValueError):  # noqa: PT011
        plotter.open_gif('file.abs')


@pytest.mark.skipif(ffmpeg_failed, reason="Requires imageio-ffmpeg")
@pytest.mark.skipif(not HAS_IMAGEIO, reason="Requires imageio")
def test_make_movie(sphere, tmpdir, verify_image_cache):
    verify_image_cache.skip = True

    # Make temporary file
    filename = str(tmpdir.join('tmp.mp4'))

    movie_sphere = sphere.copy()
    movie_sphere["scalars"] = np.random.default_rng().random(movie_sphere.n_faces_strict)

    plotter = pv.Plotter()
    plotter.open_movie(filename)
    actor = plotter.add_axes_at_origin()
    plotter.remove_actor(actor, reset_camera=False, render=True)
    plotter.add_mesh(movie_sphere, scalars="scalars")
    plotter.show(auto_close=False, window_size=[304, 304])
    plotter.set_focus([0, 0, 0])
    for _ in range(3):  # limiting number of frames to write for speed
        plotter.write_frame()
        random_points = np.random.default_rng().random(movie_sphere.points.shape)
        movie_sphere.points[:] = random_points * 0.01 + movie_sphere.points * 0.99
        movie_sphere.points[:] -= movie_sphere.points.mean(0)
        scalars = np.random.default_rng().random(movie_sphere.n_faces_strict)
        movie_sphere["scalars"] = scalars

    # remove file
    plotter.close()
    Path(filename).unlink()  # verifies that the plotter has closed


def test_add_legend(sphere):
    plotter = pv.Plotter()
    with pytest.raises(TypeError):
        plotter.add_mesh(sphere, label=2)
    plotter.add_mesh(sphere)
    with pytest.raises(ValueError):  # noqa: PT011
        plotter.add_legend()
    legend_labels = [['sphere', 'r']]
    plotter.add_legend(labels=legend_labels, border=True, bcolor=None, size=[0.1, 0.1])
    plotter.show()


def test_legend_circle_face(sphere):
    plotter = pv.Plotter()
    plotter.add_mesh(sphere)
    legend_labels = [['sphere', 'r']]
    face = "circle"
    _ = plotter.add_legend(
        labels=legend_labels,
        border=True,
        bcolor=None,
        size=[0.1, 0.1],
        face=face,
    )
    plotter.show()


def test_legend_rectangle_face(sphere):
    plotter = pv.Plotter()
    plotter.add_mesh(sphere)
    legend_labels = [['sphere', 'r']]
    face = "rectangle"
    _ = plotter.add_legend(
        labels=legend_labels,
        border=True,
        bcolor=None,
        size=[0.1, 0.1],
        face=face,
    )
    plotter.show()


def test_legend_invalid_face(sphere):
    plotter = pv.Plotter()
    plotter.add_mesh(sphere)
    legend_labels = [['sphere', 'r']]
    face = "invalid_face"
    with pytest.raises(ValueError):  # noqa: PT011
        plotter.add_legend(
            labels=legend_labels,
            border=True,
            bcolor=None,
            size=[0.1, 0.1],
            face=face,
        )


def test_legend_subplots(sphere, cube):
    plotter = pv.Plotter(shape=(1, 2))
    plotter.add_mesh(sphere, 'blue', smooth_shading=True, label='Sphere')
    assert plotter.legend is None
    plotter.add_legend(bcolor='w')
    assert isinstance(plotter.legend, vtk.vtkActor2D)

    plotter.subplot(0, 1)
    plotter.add_mesh(cube, 'r', label='Cube')
    assert plotter.legend is None
    plotter.add_legend(bcolor='w')
    assert isinstance(plotter.legend, vtk.vtkActor2D)

    plotter.show()


def test_add_axes_twice():
    plotter = pv.Plotter()
    plotter.add_axes()
    plotter.add_axes(interactive=True)
    plotter.show()


def test_hide_axes():
    plotter = pv.Plotter()
    plotter.add_axes()
    plotter.hide_axes()
    plotter.show()


def test_add_axes_parameters():
    plotter = pv.Plotter()
    plotter.add_axes()
    plotter.add_axes(
        line_width=5,
        cone_radius=0.6,
        shaft_length=0.7,
        tip_length=0.3,
        ambient=0.5,
        label_size=(0.4, 0.16),
        viewport=(0, 0, 0.4, 0.4),
    )
    plotter.show()


def test_show_axes_all():
    plotter = pv.Plotter()
    plotter.show_axes_all()
    plotter.show()


def test_hide_axes_all():
    plotter = pv.Plotter()
    plotter.hide_axes_all()
    plotter.show()


def test_isometric_view_interactive(sphere):
    plotter_iso = pv.Plotter()
    plotter_iso.add_mesh(sphere)
    plotter_iso.camera_position = 'xy'
    cpos_old = plotter_iso.camera_position
    plotter_iso.isometric_view_interactive()
    assert plotter_iso.camera_position != cpos_old


def test_add_point_labels():
    plotter = pv.Plotter()

    # cannot use random points with image regression
    points = np.array([[0, 0, 0], [1, 0, 0], [0, 1, 0], [1, 1, 0], [0.5, 0.5, 0.5], [1, 1, 1]])
    n = points.shape[0]

    with pytest.raises(ValueError):  # noqa: PT011
        plotter.add_point_labels(points, range(n - 1))

    plotter.add_point_labels(points, range(n), show_points=True, point_color='r', point_size=10)
    plotter.add_point_labels(
        points - 1,
        range(n),
        show_points=False,
        point_color='r',
        point_size=10,
    )
    plotter.show()


@pytest.mark.parametrize('always_visible', [False, True])
def test_add_point_labels_always_visible(always_visible):
    # just make sure it runs without exception
    plotter = pv.Plotter()
    plotter.add_point_labels(
        np.array([[0.0, 0.0, 0.0]]),
        ['hello world'],
        always_visible=always_visible,
    )
    plotter.show()


@pytest.mark.parametrize('shape', [None, 'rect', 'rounded_rect'])
def test_add_point_labels_shape(shape, verify_image_cache):
    plotter = pv.Plotter()
    plotter.add_point_labels(np.array([[0.0, 0.0, 0.0]]), ['hello world'], shape=shape)
    plotter.show()


@pytest.mark.parametrize('justification_horizontal', ['left', 'center', 'right'])
@pytest.mark.parametrize('justification_vertical', ['bottom', 'center', 'top'])
def test_add_point_labels_justification(justification_horizontal, justification_vertical):
    plotter = pv.Plotter()
    plotter.add_point_labels(
        np.array([[0.0, 0.0, 0.0]]),
        ['hello world'],
        justification_horizontal=justification_horizontal,
        justification_vertical=justification_vertical,
        shape_opacity=0.0,
        background_color='grey',
        background_opacity=1.0,
    )
    plotter.show()


def test_set_background():
    plotter = pv.Plotter()
    plotter.set_background('k')
    plotter.background_color = "yellow"
    plotter.set_background([0, 0, 0], top=[1, 1, 1])  # Gradient
    _ = plotter.background_color
    plotter.show()

    plotter = pv.Plotter(shape=(1, 2))
    plotter.set_background('orange')
    for renderer in plotter.renderers:
        assert renderer.GetBackground() == pv.Color('orange')
    plotter.show()

    plotter = pv.Plotter(shape=(1, 2))
    plotter.subplot(0, 1)
    plotter.set_background('orange', all_renderers=False)
    assert plotter.renderers[0].GetBackground() != pv.Color('orange')
    assert plotter.renderers[1].GetBackground() == pv.Color('orange')
    plotter.show()


def test_add_points():
    plotter = pv.Plotter()

    points = np.array([[0, 0, 0], [1, 0, 0], [0, 1, 0], [1, 1, 0], [0.5, 0.5, 0.5], [1, 1, 1]])
    n = points.shape[0]

    plotter.add_points(
        points,
        scalars=np.arange(n),
        cmap=None,
        flip_scalars=True,
        show_scalar_bar=False,
    )
    plotter.show()


def test_key_press_event():
    plotter = pv.Plotter()
    plotter.key_press_event(None, None)
    plotter.close()


def test_enable_picking_gc():
    plotter = pv.Plotter()
    sphere = pv.Sphere()
    plotter.add_mesh(sphere)
    plotter.enable_cell_picking()
    plotter.close()


def test_left_button_down():
    plotter = pv.Plotter()
    if (
        hasattr(plotter.ren_win, 'GetOffScreenFramebuffer')
        and not plotter.ren_win.GetOffScreenFramebuffer().GetFBOIndex()
    ):
        # This only fails for VTK<9.2.3
        with pytest.raises(ValueError):  # noqa: PT011
            plotter.left_button_down(None, None)
    else:
        plotter.left_button_down(None, None)
    plotter.close()


def test_show_axes():
    plotter = pv.Plotter()
    plotter.show_axes()
    plotter.show()


def test_plot_cell_data(sphere, verify_image_cache):
    verify_image_cache.windows_skip_image_cache = True
    plotter = pv.Plotter()
    scalars = np.arange(sphere.n_faces_strict)
    plotter.add_mesh(
        sphere,
        interpolate_before_map=True,
        scalars=scalars,
        n_colors=10,
        rng=sphere.n_faces_strict,
        show_scalar_bar=False,
    )
    plotter.show()


def test_plot_clim(sphere):
    plotter = pv.Plotter()
    scalars = np.arange(sphere.n_faces_strict)
    plotter.add_mesh(
        sphere,
        interpolate_before_map=True,
        scalars=scalars,
        n_colors=5,
        clim=10,
        show_scalar_bar=False,
    )
    assert plotter.mapper.GetScalarRange() == (-10, 10)
    plotter.show()


def test_invalid_n_arrays(sphere):
    plotter = pv.Plotter()
    with pytest.raises(ValueError):  # noqa: PT011
        plotter.add_mesh(sphere, scalars=np.arange(10))


def test_plot_arrow():
    cent = np.array([0, 0, 0])
    direction = np.array([1, 0, 0])
    pv.plot_arrows(cent, direction)


def test_plot_arrows():
    cent = np.array([[0, 0, 0], [1, 0, 0]])
    direction = np.array([[1, 1, 1], [-1, -1, -1]])
    pv.plot_arrows(cent, direction)


def test_add_arrows():
    vector = np.array([1, 0, 0])
    center = np.array([0, 0, 0])
    plotter = pv.Plotter()
    plotter.add_arrows(cent=center, direction=vector, mag=2.2, color="#009900")
    plotter.show()


def test_axes():
    plotter = pv.Plotter()
    plotter.add_orientation_widget(pv.Cube(), color='b')
    plotter.add_mesh(pv.Cube())
    plotter.show()


def test_box_axes():
    plotter = pv.Plotter()
    with pytest.warns(pv.PyVistaDeprecationWarning):
        plotter.add_axes(box=True)
    if pv._version.version_info >= (0, 47):
        raise RuntimeError("Convert error this function")
    if pv._version.version_info >= (0, 48):
        raise RuntimeError("Remove this function")
    plotter.add_mesh(pv.Sphere())
    plotter.show()


def test_box_axes_color_box():
    plotter = pv.Plotter()
    with pytest.warns(pv.PyVistaDeprecationWarning):
        plotter.add_axes(box=True, box_args={'color_box': True})
    if pv._version.version_info >= (0, 47):
        raise RuntimeError("Convert error this function")
    if pv._version.version_info >= (0, 48):
        raise RuntimeError("Remove this function")
    plotter.add_mesh(pv.Sphere())
    plotter.show()


def test_add_box_axes():
    plotter = pv.Plotter()
    plotter.add_orientation_widget(pv.Sphere(), color='b')
    plotter.add_box_axes()
    plotter.add_mesh(pv.Sphere())
    plotter.show()


def test_add_north_arrow():
    plotter = pv.Plotter()
    plotter.add_north_arrow_widget(viewport=(0, 0, 0.5, 0.5))
    plotter.add_mesh(pv.Arrow(direction=(0, 1, 0)))
    plotter.show()


def test_screenshot(tmpdir):
    plotter = pv.Plotter()
    plotter.add_mesh(pv.Sphere())
    img = plotter.screenshot(transparent_background=False)
    assert np.any(img)
    img_again = plotter.screenshot()
    assert np.any(img_again)
    filename = str(tmpdir.mkdir("tmpdir").join('export-graphic.svg'))
    plotter.save_graphic(filename)

    # test window and array size
    w, h = 20, 10
    img = plotter.screenshot(transparent_background=False, window_size=(w, h))
    assert img.shape == (h, w, 3)
    img = plotter.screenshot(transparent_background=True, window_size=(w, h))
    assert img.shape == (h, w, 4)

    # check error before first render
    plotter = pv.Plotter(off_screen=False)
    plotter.add_mesh(pv.Sphere())
    with pytest.raises(RuntimeError):
        plotter.screenshot()


def test_screenshot_scaled():
    # FYI: no regression tests because show() is not called
    factor = 2
    plotter = pv.Plotter(image_scale=factor)
    width, height = plotter.window_size
    plotter.add_mesh(pv.Sphere())
    img = plotter.screenshot(transparent_background=False)
    assert np.any(img)
    assert img.shape == (width * factor, height * factor, 3)
    img_again = plotter.screenshot(scale=3)
    assert np.any(img_again)
    assert img_again.shape == (width * 3, height * 3, 3)
    assert plotter.image_scale == factor, 'image_scale leaked from screenshot context'
    img = plotter.image
    assert img.shape == (width * factor, height * factor, 3)

    w, h = 20, 10
    factor = 4
    plotter.image_scale = factor
    img = plotter.screenshot(transparent_background=False, window_size=(w, h))
    assert img.shape == (h * factor, w * factor, 3)

    img = plotter.screenshot(transparent_background=True, window_size=(w, h), scale=5)
    assert img.shape == (h * 5, w * 5, 4)
    assert plotter.image_scale == factor, 'image_scale leaked from screenshot context'

    with pytest.raises(ValueError):  # noqa: PT011
        plotter.image_scale = 0.5

    plotter.close()


def test_screenshot_altered_window_size(sphere):
    plotter = pv.Plotter()
    plotter.add_mesh(sphere)

    plotter.window_size = (800, 800)
    a = plotter.screenshot()
    assert a.shape == (800, 800, 3)
    # plotter.show(auto_close=False)  # for image regression test

    plotter.window_size = (1000, 1000)
    b = plotter.screenshot()
    assert b.shape == (1000, 1000, 3)
    # plotter.show(auto_close=False)  # for image regression test

    d = plotter.screenshot(window_size=(600, 600))
    assert d.shape == (600, 600, 3)
    # plotter.show()  # for image regression test

    plotter.close()


def test_screenshot_bytes():
    # Test screenshot to bytes object
    buffer = io.BytesIO()
    plotter = pv.Plotter(off_screen=True)
    plotter.add_mesh(pv.Sphere())
    plotter.show(screenshot=buffer)
    buffer.seek(0)
    im = Image.open(buffer)
    assert im.format == 'PNG'


def test_screenshot_rendering(tmpdir):
    plotter = pv.Plotter()
    plotter.add_mesh(examples.load_airplane(), smooth_shading=True)
    filename = str(tmpdir.mkdir("tmpdir").join('export-graphic.svg'))
    assert plotter._first_time
    plotter.save_graphic(filename)
    assert not plotter._first_time


@pytest.mark.parametrize('ext', SUPPORTED_FORMATS)
def test_save_screenshot(tmpdir, sphere, ext):
    filename = str(tmpdir.mkdir("tmpdir").join('tmp' + ext))
    plotter = pv.Plotter()
    plotter.add_mesh(sphere)
    plotter.screenshot(filename)
    assert Path(filename).is_file()
    assert pathlib.Path(filename).stat().st_size


def test_scalars_by_name(verify_image_cache):
    verify_image_cache.windows_skip_image_cache = True
    plotter = pv.Plotter()
    data = examples.load_uniform()
    plotter.add_mesh(data, scalars='Spatial Cell Data')
    plotter.show()


def test_multi_block_plot(verify_image_cache):
    verify_image_cache.windows_skip_image_cache = True
    multi = pv.MultiBlock()
    multi.append(examples.load_rectilinear())
    uni = examples.load_uniform()
    arr = np.random.default_rng().random(uni.n_cells)
    uni.cell_data.set_array(arr, 'Random Data')
    multi.append(uni)
    # And now add a data set without the desired array and a NULL component
    multi.append(examples.load_airplane())

    # missing data should still plot
    multi.plot(scalars='Random Data')

    multi.plot(multi_colors=True)


def test_clear(sphere):
    plotter = pv.Plotter()
    plotter.add_mesh(sphere)
    plotter.clear()
    plotter.show()


def test_plot_texture():
    """Test adding a texture to a plot"""
    globe = examples.load_globe()
    texture = examples.load_globe_texture()
    plotter = pv.Plotter()
    plotter.add_mesh(globe, texture=texture)
    plotter.show()


@pytest.mark.skipif(not HAS_IMAGEIO, reason="Requires imageio")
def test_plot_numpy_texture():
    """Text adding a np.ndarray texture to a plot"""
    globe = examples.load_globe()
    texture_np = np.asarray(imageio.imread(examples.mapfile))
    plotter = pv.Plotter()
    plotter.add_mesh(globe, texture=texture_np)


@pytest.mark.skipif(not HAS_IMAGEIO, reason="Requires imageio")
def test_read_texture_from_numpy():
    """Test adding a texture to a plot"""
    globe = examples.load_globe()
    texture = numpy_to_texture(imageio.imread(examples.mapfile))
    plotter = pv.Plotter()
    plotter.add_mesh(globe, texture=texture)
    plotter.show()


def _make_rgb_dataset(dtype: str, return_composite: bool, scalars: str):
    def _dtype_convert_func(dtype):
        # Convert color to the specified dtype
        if dtype == 'float':

            def as_dtype(color: tuple[float, float, float]):
                return pv.Color(color).float_rgb
        elif dtype == 'int':

            def as_dtype(color: tuple[float, float, float]):
                return pv.Color(color).int_rgb
        elif dtype == 'uint8':

            def as_dtype(color: tuple[float, float, float]):
                return np.array(pv.Color(color).int_rgb, dtype=np.uint8)
        else:
            raise NotImplementedError

        return as_dtype

    def _make_polys():
        # Create 3 separate PolyData with one quad cell each
        faces = [4, 0, 1, 2, 3]
        poly1 = pv.PolyData(
            [[1.0, 0.0, 0.0], [1.0, 1.0, 0.0], [1.0, 1.0, 1.0], [1.0, 0.0, 1.0]], faces
        )
        poly2 = pv.PolyData(
            [[0.0, 1.0, 1.0], [0.0, 1.0, 0.0], [1.0, 1.0, 0.0], [1.0, 1.0, 1.0]], faces
        )
        poly3 = pv.PolyData(
            [[0.0, 0.0, 1.0], [0.0, 1.0, 1.0], [1.0, 1.0, 1.0], [1.0, 0.0, 1.0]], faces
        )
        return poly1, poly2, poly3

    poly1, poly2, poly3 = _make_polys()
    dtype_convert_func = _dtype_convert_func(dtype)

    RED = dtype_convert_func((1.0, 0.0, 0.0))
    GREEN = dtype_convert_func((0.0, 1.0, 0.0))
    BLUE = dtype_convert_func((0.0, 0.0, 1.0))

    # Color the polydata cells
    poly1[scalars] = [RED]
    poly2[scalars] = [GREEN]
    poly3[scalars] = [BLUE]

    dataset = pv.MultiBlock((poly1, poly2, poly3))

    # Make sure the dataset is as expected
    if return_composite:
        assert isinstance(dataset, pv.MultiBlock)
        assert all(np.dtype(block[scalars].dtype) == np.dtype(dtype) for block in dataset)
        assert all(block.array_names == [scalars] for block in dataset)
    else:
        # Merge and return
        dataset = pv.merge(dataset)
        assert isinstance(dataset, pv.PolyData)
        assert np.dtype(dataset[scalars].dtype) == np.dtype(dtype)
        assert dataset.array_names == [scalars]
    return dataset


# check_gc fails for polydata (suspected memory leak with pv.merge)
@pytest.mark.usefixtures('skip_check_gc')
@pytest.mark.parametrize('composite', [True, False], ids=['composite', 'polydata'])
@pytest.mark.parametrize('dtype', ['float', 'int', 'uint8'])
def test_plot_rgb(composite, dtype):
    scalars = 'face_colors'
    dataset = _make_rgb_dataset(dtype, return_composite=composite, scalars=scalars)

    plotter = pv.Plotter()
    actor = plotter.add_mesh(dataset, scalars=scalars, rgb=True)
    actor.prop.lighting = False
    plotter.show()


# check_gc fails for polydata (suspected memory leak with pv.merge)
@pytest.mark.usefixtures('skip_check_gc')
@pytest.mark.parametrize('scalars', ['_rgb', '_rgba'])
@pytest.mark.parametrize('composite', [True, False], ids=['composite', 'polydata'])
def test_plot_rgb_implicit(composite, scalars):
    dataset = _make_rgb_dataset(dtype='uint8', return_composite=composite, scalars=scalars)

    plotter = pv.Plotter()
    actor = plotter.add_mesh(dataset)
    actor.prop.lighting = False
    plotter.show()


def test_vector_array_with_points(multicomp_poly):
    """Test using vector valued data with and without component arg."""
    # test no component argument
    pl = pv.Plotter()
    pl.add_mesh(multicomp_poly, scalars='vector_values_points')
    pl.camera_position = 'xy'
    pl.camera.tight()
    pl.show()

    # test component argument
    pl = pv.Plotter()
    pl.add_mesh(multicomp_poly, scalars='vector_values_points', component=0)
    pl.camera_position = 'xy'
    pl.camera.tight()
    pl.show()


def test_vector_array_with_cells(multicomp_poly):
    """Test using vector valued data with and without component arg."""
    pl = pv.Plotter()
    pl.add_mesh(multicomp_poly, scalars='vector_values_cells')
    pl.camera_position = 'xy'
    pl.camera.tight()
    pl.show()

    # test component argument
    pl = pv.Plotter()
    pl.add_mesh(multicomp_poly, scalars='vector_values_cells', component=0)
    pl.camera_position = 'xy'
    pl.camera.tight()
    pl.show()


def test_vector_array(multicomp_poly):
    """Test using vector valued data for image regression."""
    pl = pv.Plotter(shape=(2, 2))
    pl.subplot(0, 0)
    pl.add_mesh(multicomp_poly, scalars="vector_values_points", show_scalar_bar=False)
    pl.camera_position = 'xy'
    pl.camera.tight()
    pl.subplot(0, 1)
    pl.add_mesh(multicomp_poly.copy(), scalars="vector_values_points", component=0)
    pl.subplot(1, 0)
    pl.add_mesh(multicomp_poly.copy(), scalars="vector_values_points", component=1)
    pl.subplot(1, 1)
    pl.add_mesh(multicomp_poly.copy(), scalars="vector_values_points", component=2)
    pl.link_views()
    pl.show()


def test_vector_plotting_doesnt_modify_data(multicomp_poly):
    """Test that the operations in plotting do not modify the data in the mesh."""

    copy_vector_values_points = multicomp_poly["vector_values_points"].copy()
    copy_vector_values_cells = multicomp_poly["vector_values_cells"].copy()

    # test that adding a vector with no component parameter to a Plotter instance
    # does not modify it.
    pl = pv.Plotter()
    pl.add_mesh(multicomp_poly, scalars='vector_values_points')
    pl.show()
    assert np.array_equal(multicomp_poly['vector_values_points'], copy_vector_values_points)

    pl = pv.Plotter()
    pl.add_mesh(multicomp_poly, scalars='vector_values_cells')
    pl.show()
    assert np.array_equal(multicomp_poly['vector_values_cells'], copy_vector_values_cells)

    # test that adding a vector with a component parameter to a Plotter instance
    # does not modify it.
    pl = pv.Plotter()
    pl.add_mesh(multicomp_poly, scalars='vector_values_points', component=0)
    pl.show()
    assert np.array_equal(multicomp_poly['vector_values_points'], copy_vector_values_points)

    pl = pv.Plotter()
    pl.add_mesh(multicomp_poly, scalars='vector_values_cells', component=0)
    pl.show()
    assert np.array_equal(multicomp_poly['vector_values_cells'], copy_vector_values_cells)


def test_vector_array_fail_with_incorrect_component(multicomp_poly):
    """Test failure modes of component argument."""
    p = pv.Plotter()

    # Non-Integer
    with pytest.raises(TypeError):
        p.add_mesh(multicomp_poly, scalars='vector_values_points', component=1.5)

    # Component doesn't exist
    p = pv.Plotter()
    with pytest.raises(ValueError):  # noqa: PT011
        p.add_mesh(multicomp_poly, scalars='vector_values_points', component=3)

    # Component doesn't exist
    p = pv.Plotter()
    with pytest.raises(ValueError):  # noqa: PT011
        p.add_mesh(multicomp_poly, scalars='vector_values_points', component=-1)


def test_camera(sphere):
    plotter = pv.Plotter()
    plotter.add_mesh(sphere)
    plotter.view_isometric()
    plotter.reset_camera()
    plotter.view_xy()
    plotter.view_xz()
    plotter.view_yz()
    plotter.add_mesh(examples.load_uniform(), reset_camera=True, culling=True)
    plotter.view_xy(True)
    plotter.view_xz(True)
    plotter.view_yz(True)
    plotter.show()

    plotter = pv.Plotter()
    plotter.add_mesh(sphere)
    plotter.camera.zoom(5)
    plotter.camera.up = 0, 0, 10
    plotter.show()


def test_multi_renderers():
    plotter = pv.Plotter(shape=(2, 2))

    plotter.subplot(0, 0)
    plotter.add_text('Render Window 0', font_size=30)
    sphere = pv.Sphere()
    plotter.add_mesh(sphere, scalars=sphere.points[:, 2], show_scalar_bar=False)
    plotter.add_scalar_bar('Z', vertical=True)

    plotter.subplot(0, 1)
    plotter.add_text('Render Window 1', font_size=30)
    plotter.add_mesh(pv.Cube(), show_edges=True)

    plotter.subplot(1, 0)
    plotter.add_text('Render Window 2', font_size=30)
    plotter.add_mesh(pv.Arrow(), color='y', show_edges=True)

    plotter.subplot(1, 1)
    plotter.add_text('Render Window 3', position=(0.0, 0.0), font_size=30, viewport=True)
    plotter.add_mesh(pv.Cone(), color='g', show_edges=True, culling=True)
    plotter.add_bounding_box(render_lines_as_tubes=True, line_width=5)
    plotter.show_bounds(all_edges=True)

    plotter.update_bounds_axes()
    plotter.show()


def test_multi_renderers_subplot_ind_2x1():
    # Test subplot indices (2 rows by 1 column)
    plotter = pv.Plotter(shape=(2, 1))
    # First row
    plotter.subplot(0, 0)
    plotter.add_mesh(pv.Sphere())
    # Second row
    plotter.subplot(1, 0)
    plotter.add_mesh(pv.Cube())
    plotter.show()


def test_multi_renderers_subplot_ind_1x2():
    # Test subplot indices (1 row by 2 columns)
    plotter = pv.Plotter(shape=(1, 2))
    # First column
    plotter.subplot(0, 0)
    plotter.add_mesh(pv.Sphere())
    # Second column
    plotter.subplot(0, 1)
    plotter.add_mesh(pv.Cube())
    plotter.show()


def test_multi_renderers_bad_indices():
    # Test bad indices
    plotter = pv.Plotter(shape=(1, 2))
    with pytest.raises(IndexError):
        plotter.subplot(1, 0)


def test_multi_renderers_subplot_ind_3x1():
    # Test subplot 3 on left, 1 on right
    plotter = pv.Plotter(shape='3|1')
    # First column
    plotter.subplot(0)
    plotter.add_mesh(pv.Sphere())
    plotter.subplot(1)
    plotter.add_mesh(pv.Cube())
    plotter.subplot(2)
    plotter.add_mesh(pv.Cylinder())
    plotter.subplot(3)
    plotter.add_mesh(pv.Cone())
    plotter.show()


def test_multi_renderers_subplot_ind_3x1_splitting_pos():
    # Test subplot 3 on top, 1 on bottom
    plotter = pv.Plotter(shape='3/1', splitting_position=0.5)
    # First column
    plotter.subplot(0)
    plotter.add_mesh(pv.Sphere())
    plotter.subplot(1)
    plotter.add_mesh(pv.Cube())
    plotter.subplot(2)
    plotter.add_mesh(pv.Cylinder())
    plotter.subplot(3)
    plotter.add_mesh(pv.Cone())
    plotter.show()


def test_multi_renderers_subplot_ind_1x3():
    # Test subplot 3 on bottom, 1 on top
    plotter = pv.Plotter(shape='1|3')
    # First column
    plotter.subplot(0)
    plotter.add_mesh(pv.Sphere())
    plotter.subplot(1)
    plotter.add_mesh(pv.Cube())
    plotter.subplot(2)
    plotter.add_mesh(pv.Cylinder())
    plotter.subplot(3)
    plotter.add_mesh(pv.Cone())
    plotter.show()


def test_subplot_groups():
    plotter = pv.Plotter(shape=(3, 3), groups=[(1, [1, 2]), (np.s_[:], 0)])
    plotter.subplot(0, 0)
    plotter.add_mesh(pv.Sphere())
    plotter.subplot(0, 1)
    plotter.add_mesh(pv.Cube())
    plotter.subplot(0, 2)
    plotter.add_mesh(pv.Arrow())
    plotter.subplot(1, 1)
    plotter.add_mesh(pv.Cylinder())
    plotter.subplot(2, 1)
    plotter.add_mesh(pv.Cone())
    plotter.subplot(2, 2)
    plotter.add_mesh(pv.Box())
    plotter.show()


def test_subplot_groups_fail():
    # Test group overlap
    with pytest.raises(ValueError):  # noqa: PT011
        # Partial overlap
        pv.Plotter(shape=(3, 3), groups=[([1, 2], [0, 1]), ([0, 1], [1, 2])])
    with pytest.raises(ValueError):  # noqa: PT011
        # Full overlap (inner)
        pv.Plotter(shape=(4, 4), groups=[(np.s_[:], np.s_[:]), ([1, 2], [1, 2])])
    with pytest.raises(ValueError):  # noqa: PT011
        # Full overlap (outer)
        pv.Plotter(shape=(4, 4), groups=[(1, [1, 2]), ([0, 3], np.s_[:])])


@skip_windows
def test_link_views(sphere):
    plotter = pv.Plotter(shape=(1, 4))
    plotter.subplot(0, 0)
    plotter.add_mesh(sphere, smooth_shading=False, show_edges=False)
    plotter.subplot(0, 1)
    plotter.add_mesh(sphere, smooth_shading=True, show_edges=False)
    plotter.subplot(0, 2)
    plotter.add_mesh(sphere, smooth_shading=False, show_edges=True)
    plotter.subplot(0, 3)
    plotter.add_mesh(sphere, smooth_shading=True, show_edges=True)
    with pytest.raises(TypeError):
        plotter.link_views(views='foo')
    plotter.link_views([0, 1])
    plotter.link_views()
    with pytest.raises(TypeError):
        plotter.unlink_views(views='foo')
    plotter.unlink_views([0, 1])
    plotter.unlink_views(2)
    plotter.unlink_views()
    plotter.show()


@skip_windows
def test_link_views_camera_set(sphere, verify_image_cache):
    p = pv.Plotter(shape=(1, 2))
    p.add_mesh(pv.Cone())
    assert not p.renderer.camera_set
    p.subplot(0, 1)
    p.add_mesh(pv.Cube())
    assert not p.renderer.camera_set
    p.link_views()  # make sure the default isometric view is used
    for renderer in p.renderers:
        assert not renderer.camera_set
    p.show()

    p = pv.Plotter(shape=(1, 2))
    p.add_mesh(pv.Cone())
    p.subplot(0, 1)
    p.add_mesh(pv.Cube())
    p.link_views()
    p.unlink_views()
    for renderer in p.renderers:
        assert not renderer.camera_set
    p.show()

    wavelet = pv.Wavelet().clip('x')
    p = pv.Plotter(shape=(1, 2))
    p.add_mesh(wavelet, color='red')
    p.subplot(0, 1)
    p.add_mesh(wavelet, color='red')
    p.link_views()
    p.camera_position = [(55.0, 16, 31), (-5.0, 0.0, 0.0), (-0.22, 0.97, -0.09)]
    p.show()


def test_orthographic_slicer(uniform):
    uniform.set_active_scalars('Spatial Cell Data')
    slices = uniform.slice_orthogonal()

    # Orthographic Slicer
    p = pv.Plotter(shape=(2, 2))

    p.subplot(1, 1)
    p.add_mesh(slices, clim=uniform.get_data_range())
    p.add_axes()
    p.enable()

    p.subplot(0, 0)
    p.add_mesh(slices['XY'])
    p.view_xy()
    p.disable()

    p.subplot(0, 1)
    p.add_mesh(slices['XZ'])
    p.view_xz(negative=True)
    p.disable()

    p.subplot(1, 0)
    p.add_mesh(slices['YZ'])
    p.view_yz()
    p.disable()

    p.show()


def test_remove_actor(uniform):
    plotter = pv.Plotter()
    plotter.add_mesh(uniform.copy(), name='data')
    plotter.add_mesh(uniform.copy(), name='data')
    plotter.add_mesh(uniform.copy(), name='data')
    plotter.show()


def test_image_properties():
    mesh = examples.load_uniform()
    p = pv.Plotter()
    p.add_mesh(mesh)
    p.show(auto_close=False)  # DO NOT close plotter
    # Get RGB image
    _ = p.image
    # Get the depth image
    _ = p.get_image_depth()
    p.close()
    p = pv.Plotter()
    p.add_mesh(mesh)
    p.show()  # close plotter
    # Get RGB image
    _ = p.image
    # verify property matches method while testing both available
    assert np.allclose(p.image_depth, p.get_image_depth(), equal_nan=True)
    p.close()

    # gh-920
    rr = np.array([[-0.5, -0.5, 0], [-0.5, 0.5, 1], [0.5, 0.5, 0], [0.5, -0.5, 1]])
    tris = np.array([[3, 0, 2, 1], [3, 2, 0, 3]])
    mesh = pv.PolyData(rr, tris)
    p = pv.Plotter()
    p.add_mesh(mesh, color=True)
    p.renderer.camera_position = (0.0, 0.0, 1.0)
    p.renderer.ResetCamera()
    p.enable_parallel_projection()
    assert p.renderer.camera_set
    p.show(interactive=False, auto_close=False)
    img = p.get_image_depth(fill_value=0.0)
    rng = np.ptp(img)
    assert 0.3 < rng < 0.4, rng  # 0.3313504 in testing
    p.close()


def test_volume_rendering_from_helper(uniform, verify_image_cache):
    verify_image_cache.windows_skip_image_cache = True
    uniform.plot(volume=True, opacity='linear')


@skip_windows_mesa  # due to opacity
def test_volume_rendering_from_plotter(uniform):
    plotter = pv.Plotter()
    plotter.add_volume(uniform, opacity='sigmoid', cmap='jet', n_colors=15)
    plotter.show()


@skip_windows_mesa  # due to opacity
@skip_9_0_X
def test_volume_rendering_rectilinear(uniform):
    grid = uniform.cast_to_rectilinear_grid()

    plotter = pv.Plotter()
    plotter.add_volume(grid, opacity='sigmoid', cmap='jet', n_colors=15)
    plotter.show()

    plotter = pv.Plotter()
    plotter.add_volume(grid)
    plotter.show()

    plotter = pv.Plotter()
    with pytest.raises(TypeError):
        plotter.add_volume(grid, mapper='fixed_point')
    plotter.close()


@skip_windows
def test_multiblock_volume_rendering(uniform):
    ds_a = uniform.copy()
    ds_b = uniform.copy()
    ds_b.origin = (9.0, 0.0, 0.0)
    ds_c = uniform.copy()
    ds_c.origin = (0.0, 9.0, 0.0)
    ds_d = uniform.copy()
    ds_d.origin = (9.0, 9.0, 0.0)

    data = pv.MultiBlock(
        dict(
            a=ds_a,
            b=ds_b,
            c=ds_c,
            d=ds_d,
        ),
    )
    data['a'].rename_array('Spatial Point Data', 'a')
    data['b'].rename_array('Spatial Point Data', 'b')
    data['c'].rename_array('Spatial Point Data', 'c')
    data['d'].rename_array('Spatial Point Data', 'd')
    data.plot(volume=True, multi_colors=True)


def test_array_volume_rendering(uniform, verify_image_cache):
    verify_image_cache.windows_skip_image_cache = True
    arr = uniform["Spatial Point Data"].reshape(uniform.dimensions)
    pv.plot(arr, volume=True, opacity='linear')


def test_plot_compare_four():
    # Really just making sure no errors are thrown
    mesh = examples.load_uniform()
    data_a = mesh.contour()
    data_b = mesh.threshold_percent(0.5)
    data_c = mesh.decimate_boundary(0.5)
    data_d = mesh.glyph(scale=False, orient=False)
    pv.plot_compare_four(
        data_a,
        data_b,
        data_c,
        data_d,
        display_kwargs={'color': 'w'},
    )


def test_plot_depth_peeling():
    mesh = examples.load_airplane()
    p = pv.Plotter()
    p.add_mesh(mesh)
    p.enable_depth_peeling()
    p.disable_depth_peeling()
    p.show()


@pytest.mark.skipif(os.name == 'nt', reason="No testing on windows for EDL")
def test_plot_eye_dome_lighting_plot(airplane):
    airplane.plot(eye_dome_lighting=True)


@pytest.mark.skipif(os.name == 'nt', reason="No testing on windows for EDL")
def test_plot_eye_dome_lighting_plotter(airplane):
    p = pv.Plotter()
    p.add_mesh(airplane)
    p.enable_eye_dome_lighting()
    p.show()


@pytest.mark.skipif(os.name == 'nt', reason="No testing on windows for EDL")
def test_plot_eye_dome_lighting_enable_disable(airplane):
    p = pv.Plotter()
    p.add_mesh(airplane)
    p.enable_eye_dome_lighting()
    p.disable_eye_dome_lighting()
    p.show()


@skip_windows
def test_opacity_by_array_direct(plane, verify_image_cache):
    # VTK regression 9.0.1 --> 9.1.0
    verify_image_cache.high_variance_test = True

    # test with opacity parm as an array, both cell and point sized
    plane_shift = plane.translate((0, 0, 1), inplace=False)
    pl = pv.Plotter()
    pl.add_mesh(plane, color='b', opacity=np.linspace(0, 1, plane.n_points), show_edges=True)
    pl.add_mesh(plane_shift, color='r', opacity=np.linspace(0, 1, plane.n_cells), show_edges=True)
    pl.show()


def test_opacity_by_array(uniform):
    # Test with opacity array
    opac = uniform['Spatial Point Data'] / uniform['Spatial Point Data'].max()
    uniform['opac'] = opac
    p = pv.Plotter()
    p.add_mesh(uniform, scalars='Spatial Point Data', opacity='opac')
    p.show()


def test_opacity_by_array_uncertainty(uniform):
    # Test with uncertainty array (transparency)
    opac = uniform['Spatial Point Data'] / uniform['Spatial Point Data'].max()
    uniform['unc'] = opac
    p = pv.Plotter()
    p.add_mesh(uniform, scalars='Spatial Point Data', opacity='unc', use_transparency=True)
    p.show()


def test_opacity_by_array_user_transform(uniform, verify_image_cache):
    verify_image_cache.high_variance_test = True

    uniform['Spatial Point Data'] /= uniform['Spatial Point Data'].max()

    # Test with user defined transfer function
    opacities = [0, 0.2, 0.9, 0.2, 0.1]
    p = pv.Plotter()
    p.add_mesh(uniform, scalars='Spatial Point Data', opacity=opacities)
    p.show()


def test_opacity_mismatched_fail(uniform):
    opac = uniform['Spatial Point Data'] / uniform['Spatial Point Data'].max()
    uniform['unc'] = opac

    # Test using mismatched arrays
    p = pv.Plotter()
    with pytest.raises(ValueError):  # noqa: PT011
        # cell scalars vs point opacity
        p.add_mesh(uniform, scalars='Spatial Cell Data', opacity='unc')


def test_opacity_by_array_preference():
    tetra = pv.Tetrahedron()  # 4 points, 4 cells
    opacities = np.linspace(0.2, 0.8, tetra.n_points)
    tetra.clear_data()
    tetra.point_data['scalars'] = tetra.cell_data['scalars'] = np.arange(tetra.n_points)
    tetra.point_data['opac'] = tetra.cell_data['opac'] = opacities

    # test opacity by key
    p = pv.Plotter()
    p.add_mesh(tetra.copy(), opacity='opac', preference='cell')
    p.add_mesh(tetra.translate((2, 0, 0), inplace=False), opacity='opac', preference='point')
    p.close()

    # test opacity by array
    p = pv.Plotter()
    p.add_mesh(tetra.copy(), opacity=opacities, preference='cell')
    p.add_mesh(tetra.translate((2, 0, 0), inplace=False), opacity=opacities, preference='point')
    p.show()


def test_opacity_transfer_functions():
    n = 256
    mapping = pv.opacity_transfer_function('linear', n)
    assert len(mapping) == n
    mapping = pv.opacity_transfer_function('sigmoid_10', n)
    assert len(mapping) == n
    mapping = pv.opacity_transfer_function('foreground', n)
    assert len(mapping) == n
    mapping = pv.opacity_transfer_function('foreground', 5)
    assert np.array_equal(mapping, [0, 255, 255, 255, 255])
    with pytest.raises(ValueError):  # noqa: PT011
        mapping = pv.opacity_transfer_function('foo', n)
    with pytest.raises(RuntimeError):
        mapping = pv.opacity_transfer_function(np.linspace(0, 1, 2 * n), n)
    foo = np.linspace(0, n, n)
    mapping = pv.opacity_transfer_function(foo, n)
    assert np.allclose(foo, mapping)
    foo = [0, 0.2, 0.9, 0.2, 0.1]
    mapping = pv.opacity_transfer_function(foo, n, interpolate=False)
    assert len(mapping) == n
    foo = [3, 5, 6, 10]
    mapping = pv.opacity_transfer_function(foo, n)
    assert len(mapping) == n


@skip_windows_mesa
@pytest.mark.parametrize(
    'opacity',
    [
        'sigmoid',
        'sigmoid_1',
        'sigmoid_2',
        'sigmoid_3',
        'sigmoid_4',
        'sigmoid_5',
        'sigmoid_6',
        'sigmoid_7',
        'sigmoid_8',
        'sigmoid_9',
        'sigmoid_10',
        'sigmoid_15',
        'sigmoid_20',
    ],
)
def test_plot_sigmoid_opacity_transfer_functions(uniform, opacity):
    pl = pv.Plotter()
    pl.add_volume(uniform, opacity=opacity)
    pl.show()


def test_closing_and_mem_cleanup(verify_image_cache):
    verify_image_cache.windows_skip_image_cache = True
    verify_image_cache.skip = True
    n = 5
    for _ in range(n):
        for _ in range(n):
            p = pv.Plotter()
            for k in range(n):
                p.add_mesh(pv.Sphere(radius=k))
            p.show()
        pv.close_all()


def test_above_below_scalar_range_annotations():
    p = pv.Plotter()
    p.add_mesh(
        examples.load_uniform(),
        clim=[100, 500],
        cmap='viridis',
        below_color='blue',
        above_color='red',
    )
    p.show()


def test_user_annotations_scalar_bar_mesh(uniform):
    p = pv.Plotter()
    p.add_mesh(uniform, annotations={100.0: 'yum'})
    p.show()


def test_fixed_font_size_annotation_text_scaling_off():
    p = pv.Plotter()
    sargs = {'title_font_size': 12, 'label_font_size': 10}
    p.add_mesh(
        examples.load_uniform(),
        clim=[100, 500],
        cmap='viridis',
        below_color='blue',
        above_color='red',
        annotations={300.0: 'yum'},
        scalar_bar_args=sargs,
    )
    p.show()


def test_user_annotations_scalar_bar_volume(uniform, verify_image_cache):
    verify_image_cache.windows_skip_image_cache = True

    p = pv.Plotter()
    p.add_volume(uniform, scalars='Spatial Point Data', annotations={100.0: 'yum'})
    p.show()


def test_user_matrix_volume(uniform):
    shear = np.eye(4)
    shear[0, 1] = 1

    p = pv.Plotter()
    volume = p.add_volume(uniform, user_matrix=shear)
    np.testing.assert_almost_equal(volume.user_matrix, shear)

    with pytest.raises(TypeError):
        p.add_volume(uniform, user_matrix=np.eye(5))

    with pytest.raises(TypeError):
        p.add_volume(uniform, user_matrix='invalid')


def test_user_matrix_mesh(sphere):
    shear = np.eye(4)
    shear[0, 1] = 1

    p = pv.Plotter()
    actor = p.add_mesh(sphere, user_matrix=shear)
    np.testing.assert_almost_equal(actor.user_matrix, shear)

    with pytest.raises(TypeError):
        p.add_mesh(sphere, user_matrix=np.eye(5))

    with pytest.raises(TypeError):
        p.add_mesh(sphere, user_matrix='invalid')


def test_scalar_bar_args_unmodified_add_mesh(sphere):
    sargs = {"vertical": True}
    sargs_copy = sargs.copy()

    p = pv.Plotter()
    p.add_mesh(sphere, scalar_bar_args=sargs)

    assert sargs == sargs_copy


def test_scalar_bar_args_unmodified_add_volume(uniform):
    sargs = {"vertical": True}
    sargs_copy = sargs.copy()

    p = pv.Plotter()
    p.add_volume(uniform, scalar_bar_args=sargs)

    assert sargs == sargs_copy


def test_plot_string_array(verify_image_cache):
    verify_image_cache.windows_skip_image_cache = True
    mesh = examples.load_uniform()
    labels = np.empty(mesh.n_cells, dtype='<U10')
    labels[:] = 'High'
    labels[mesh['Spatial Cell Data'] < 300] = 'Medium'
    labels[mesh['Spatial Cell Data'] < 100] = 'Low'
    mesh['labels'] = labels
    p = pv.Plotter()
    p.add_mesh(mesh, scalars='labels')
    p.show()


def test_fail_plot_table():
    """Make sure tables cannot be plotted"""
    table = pv.Table(np.random.default_rng().random((50, 3)))
    with pytest.raises(TypeError):
        pv.plot(table)
    plotter = pv.Plotter()
    with pytest.raises(TypeError):
        plotter.add_mesh(table)


def test_bad_keyword_arguments():
    """Make sure bad keyword arguments raise an error"""
    mesh = examples.load_uniform()
    with pytest.raises(TypeError):
        pv.plot(mesh, foo=5)
    with pytest.raises(TypeError):
        pv.plot(mesh, scalar=mesh.active_scalars_name)
    plotter = pv.Plotter()
    with pytest.raises(TypeError):
        plotter.add_mesh(mesh, scalar=mesh.active_scalars_name)
    plotter = pv.Plotter()
    with pytest.raises(TypeError):
        plotter.add_mesh(mesh, foo="bad")


def test_cmap_list(sphere, verify_image_cache):
    verify_image_cache.windows_skip_image_cache = True
    n = sphere.n_points
    scalars = np.empty(n)
    scalars[: n // 3] = 0
    scalars[n // 3 : 2 * n // 3] = 1
    scalars[2 * n // 3 :] = 2

    with pytest.raises(TypeError):
        sphere.plot(scalars=scalars, cmap=['red', None, 'blue'])

    sphere.plot(scalars=scalars, cmap=['red', 'green', 'blue'])


def test_default_name_tracking():
    N = 10
    color = "tan"

    p = pv.Plotter()
    for i in range(N):
        for j in range(N):
            center = (i, j, 0)
            mesh = pv.Sphere(center=center)
            p.add_mesh(mesh, color=color)
    n_made_it = len(p.renderer._actors)
    p.show()
    assert n_made_it == N**2

    # release attached scalars
    mesh.ReleaseData()
    del mesh


def test_add_background_image_global(sphere):
    plotter = pv.Plotter()
    plotter.add_mesh(sphere)
    plotter.add_background_image(examples.mapfile, as_global=True)
    plotter.show()


def test_add_background_image_not_global(sphere):
    plotter = pv.Plotter()
    plotter.add_mesh(sphere)
    plotter.add_background_image(examples.mapfile, as_global=False)
    plotter.show()


def test_add_background_image_subplots(airplane):
    pl = pv.Plotter(shape=(2, 2))
    pl.add_background_image(examples.mapfile, scale=1, as_global=False)
    pl.add_mesh(airplane)
    pl.subplot(1, 1)
    pl.add_background_image(examples.mapfile, scale=1, as_global=False)
    pl.add_mesh(airplane)
    pl.remove_background_image()

    # should error out as there's no background
    with pytest.raises(RuntimeError):
        pl.remove_background_image()

    pl.add_background_image(examples.mapfile, scale=1, as_global=False)
    pl.show()


@pytest.mark.parametrize(
    'face',
    ['-Z', '-Y', '-X', '+Z', '+Y', '+X'],
)
def test_add_floor(face):
    box = pv.Box((-100.0, -90.0, 20.0, 40.0, 100, 105)).outline()
    pl = pv.Plotter()
    pl.add_mesh(box, color='k')
    pl.add_floor(face=face, color='red', opacity=1.0)
    pl.show()


def test_add_remove_floor(sphere):
    pl = pv.Plotter()
    pl.add_mesh(sphere)
    pl.add_floor(color='b', line_width=2, lighting=True)
    pl.add_bounding_box()  # needed for update_bounds_axes
    assert len(pl.renderer._floors) == 1
    pl.add_mesh(pv.Sphere(1.0))
    pl.update_bounds_axes()
    assert len(pl.renderer._floors) == 1
    pl.show()

    pl = pv.Plotter()
    pl.add_mesh(sphere)
    pl.add_floor(color='b', line_width=2, lighting=True)
    pl.remove_floors()
    assert not pl.renderer._floors
    pl.show()


def test_reset_camera_clipping_range(sphere):
    pl = pv.Plotter()
    pl.add_mesh(sphere)

    # get default clipping range
    default_clipping_range = pl.camera.clipping_range

    # make sure we assign something different than default
    assert default_clipping_range != (10, 100)

    # set clipping range to some random numbers and make sure
    # assignment is successful
    pl.camera.clipping_range = (10, 100)
    assert pl.camera.clipping_range == (10, 100)

    pl.reset_camera_clipping_range()
    assert pl.camera.clipping_range == default_clipping_range
    assert pl.camera.clipping_range != (10, 100)


def test_index_vs_loc():
    # first: 2d grid
    pl = pv.Plotter(shape=(2, 3))
    # index_to_loc valid cases
    vals = [0, 2, 4]
    expecteds = [(0, 0), (0, 2), (1, 1)]
    for val, expected in zip(vals, expecteds):
        assert tuple(pl.renderers.index_to_loc(val)) == expected
    # loc_to_index valid cases
    vals = [(0, 0), (0, 2), (1, 1)]
    expecteds = [0, 2, 4]
    for val, expected in zip(vals, expecteds):
        assert pl.renderers.loc_to_index(val) == expected
        assert pl.renderers.loc_to_index(expected) == expected

    # indexing failing cases
    with pytest.raises(TypeError):
        pl.renderers.index_to_loc(1.5)
    with pytest.raises(IndexError):
        pl.renderers.index_to_loc(-1)
    with pytest.raises(TypeError):
        pl.renderers.index_to_loc((1, 2))
    with pytest.raises(IndexError):
        pl.renderers.loc_to_index((-1, 0))
    with pytest.raises(IndexError):
        pl.renderers.loc_to_index((0, -1))
    with pytest.raises(TypeError):
        pl.renderers.loc_to_index({1, 2})
    with pytest.raises(ValueError):  # noqa: PT011
        pl.renderers.loc_to_index((1, 2, 3))

    # set active_renderer fails
    with pytest.raises(IndexError):
        pl.renderers.set_active_renderer(0, -1)

    # then: "1d" grid
    pl = pv.Plotter(shape='2|3')
    # valid cases
    for val in range(5):
        assert pl.renderers.index_to_loc(val) == val
        assert pl.renderers.index_to_loc(np.int_(val)) == val
        assert pl.renderers.loc_to_index(val) == val
        assert pl.renderers.loc_to_index(np.int_(val)) == val


def test_interactive_update():
    # Regression test for #1053
    p = pv.Plotter()
    p.show(interactive_update=True)
    assert isinstance(p.iren.interactor, vtk.vtkRenderWindowInteractor)
    p.close()

    p = pv.Plotter()
    with pytest.warns(UserWarning):
        p.show(auto_close=True, interactive_update=True)


def test_where_is():
    plotter = pv.Plotter(shape=(2, 2))
    plotter.subplot(0, 0)
    plotter.add_mesh(pv.Box(), name='box')
    plotter.subplot(0, 1)
    plotter.add_mesh(pv.Sphere(), name='sphere')
    plotter.subplot(1, 0)
    plotter.add_mesh(pv.Box(), name='box')
    plotter.subplot(1, 1)
    plotter.add_mesh(pv.Cone(), name='cone')
    places = plotter.where_is('box')
    assert isinstance(places, list)
    for loc in places:
        assert isinstance(loc, tuple)


def test_log_scale():
    mesh = examples.load_uniform()
    plotter = pv.Plotter()
    plotter.add_mesh(mesh, log_scale=True)
    plotter.show()


def test_set_focus():
    plane = pv.Plane()
    p = pv.Plotter()
    p.add_mesh(plane, color="tan", show_edges=True)
    p.set_focus((-0.5, -0.5, 0))  # focus on corner of the plane
    p.show()


def test_set_viewup(verify_image_cache):
    verify_image_cache.high_variance_test = True

    plane = pv.Plane()
    plane_higher = pv.Plane(center=(0, 0, 1), i_size=0.5, j_size=0.5)
    p = pv.Plotter()
    p.add_mesh(plane, color="tan", show_edges=False)
    p.add_mesh(plane_higher, color="red", show_edges=False)
    p.set_viewup((1.0, 1.0, 1.0))
    p.show()


def test_plot_shadows():
    plotter = pv.Plotter(lighting=None)

    # add several planes
    for plane_y in [2, 5, 10]:
        screen = pv.Plane(center=(0, plane_y, 0), direction=(0, -1, 0), i_size=5, j_size=5)
        plotter.add_mesh(screen, color='white')

    light = pv.Light(
        position=(0, 0, 0),
        focal_point=(0, 1, 0),
        color='cyan',
        intensity=15,
        cone_angle=15,
        positional=True,
        show_actor=True,
        attenuation_values=(2, 0, 0),
    )

    plotter.add_light(light)
    plotter.view_vector((1, -2, 2))

    # verify disabling shadows when not enabled does nothing
    plotter.disable_shadows()

    plotter.enable_shadows()

    # verify shadows can safely be enabled twice
    plotter.enable_shadows()

    plotter.show()


def test_plot_shadows_enable_disable():
    """Test shadows are added and removed properly"""
    plotter = pv.Plotter(lighting=None)

    # add several planes
    for plane_y in [2, 5, 10]:
        screen = pv.Plane(center=(0, plane_y, 0), direction=(0, -1, 0), i_size=5, j_size=5)
        plotter.add_mesh(screen, color='white')

    light = pv.Light(
        position=(0, 0, 0),
        focal_point=(0, 1, 0),
        color='cyan',
        intensity=15,
        cone_angle=15,
    )
    light.positional = True
    light.attenuation_values = (2, 0, 0)
    light.show_actor()

    plotter.add_light(light)
    plotter.view_vector((1, -2, 2))

    # add and remove and verify that the light passes through all via
    # image cache
    plotter.enable_shadows()
    plotter.disable_shadows()

    plotter.show()


def test_plot_lighting_change_positional_true_false(sphere):
    light = pv.Light(positional=True, show_actor=True)

    plotter = pv.Plotter(lighting=None)
    plotter.add_light(light)
    light.positional = False
    plotter.add_mesh(sphere)
    plotter.show()


def test_plot_lighting_change_positional_false_true(sphere):
    light = pv.Light(positional=False, show_actor=True)

    plotter = pv.Plotter(lighting=None)

    plotter.add_light(light)
    light.positional = True
    plotter.add_mesh(sphere)
    plotter.show()


def test_plotter_image():
    plotter = pv.Plotter()
    wsz = tuple(plotter.window_size)
    plotter.show()
    assert plotter.image.shape[:2] == wsz


def test_scalar_cell_priorities():
    vertices = np.array([[0, 0, 0], [1, 0, 0], [1.5, 1, 0], [0, 0, 1]])
    faces = np.hstack([[3, 0, 1, 2], [3, 0, 3, 2], [3, 0, 1, 3], [3, 1, 2, 3]])
    mesh = pv.PolyData(vertices, faces)
    colors = [[255, 0, 0], [0, 255, 0], [0, 0, 255], [255, 255, 255]]

    mesh.cell_data['colors'] = colors
    plotter = pv.Plotter()
    plotter.add_mesh(mesh, scalars='colors', rgb=True, preference='cell')
    plotter.show()

    c = pv.Cone()
    c.cell_data['ids'] = list(range(c.n_cells))
    c.plot()


def test_collision_plot(verify_image_cache):
    """Verify rgba arrays automatically plot"""
    verify_image_cache.windows_skip_image_cache = True
    sphere0 = pv.Sphere()
    sphere1 = pv.Sphere(radius=0.6, center=(-1, 0, 0))
    col, n_contacts = sphere0.collision(sphere1, generate_scalars=True)

    plotter = pv.Plotter()
    plotter.add_mesh(col)
    plotter.camera_position = 'zy'
    plotter.show()


@skip_mac
@pytest.mark.needs_vtk_version(9, 2, 0)
def test_chart_plot():
    """Basic test to verify chart plots correctly"""
    # Chart 1 (bottom left)
    chart_bl = pv.Chart2D(size=(0.4, 0.4), loc=(0.05, 0.05))
    chart_bl.background_color = "tab:purple"
    chart_bl.x_range = [np.pi / 2, 3 * np.pi / 2]
    chart_bl.y_axis.margin = 20
    chart_bl.y_axis.tick_locations = [-1, 0, 1]
    chart_bl.y_axis.tick_labels = ["Small", "Medium", "Large"]
    chart_bl.y_axis.tick_size += 10
    chart_bl.y_axis.tick_labels_offset += 12
    chart_bl.y_axis.pen.width = 10
    chart_bl.grid = True
    x = np.linspace(0, 2 * np.pi, 50)
    y = np.cos(x) * (-1) ** np.arange(len(x))
    hidden_plot = chart_bl.line(x, y, color="k", width=40)
    hidden_plot.visible = False  # Make sure plot visibility works
    chart_bl.bar(x, y, color="#33ff33")

    # Chart 2 (bottom right)
    chart_br = pv.Chart2D(size=(0.4, 0.4), loc=(0.55, 0.05))
    chart_br.background_texture = examples.load_globe_texture()
    chart_br.active_border_color = "r"
    chart_br.border_width = 5
    chart_br.border_style = "-."
    chart_br.hide_axes()
    x = np.linspace(0, 1, 50)
    y = np.sin(6.5 * x - 1)
    chart_br.scatter(x, y, color="y", size=15, style="o", label="Invisible label")
    chart_br.legend_visible = False  # Check legend visibility

    # Chart 3 (top left)
    chart_tl = pv.Chart2D(size=(0.4, 0.4), loc=(0.05, 0.55))
    chart_tl.active_background_color = (0.8, 0.8, 0.2)
    chart_tl.title = "Exponential growth"
    chart_tl.x_label = "X axis"
    chart_tl.y_label = "Y axis"
    chart_tl.y_axis.log_scale = True
    x = np.arange(6)
    y = 10**x
    chart_tl.line(x, y, color="tab:green", width=5, style="--")
    removed_plot = chart_tl.area(x, y, color="k")
    chart_tl.remove_plot(removed_plot)  # Make sure plot removal works

    # Chart 4 (top right)
    chart_tr = pv.Chart2D(size=(0.4, 0.4), loc=(0.55, 0.55))
    x = [0, 1, 2, 3, 4]
    ys = [[0, 1, 2, 3, 4], [1, 0, 1, 0, 1], [6, 4, 5, 3, 2]]
    chart_tr.stack(x, ys, colors="citrus", labels=["Segment 1", "Segment 2", "Segment 3"])
    chart_tr.legend_visible = True

    # Hidden chart (make sure chart visibility works)
    hidden_chart = pv.ChartPie([3, 4, 5])
    hidden_chart.visible = False

    # Removed chart (make sure chart removal works)
    removed_chart = pv.ChartBox([[1, 2, 3]])

    pl = pv.Plotter(window_size=(1000, 1000))
    pl.background_color = 'w'
    pl.add_chart(chart_bl, chart_br, chart_tl, chart_tr, hidden_chart, removed_chart)
    pl.remove_chart(removed_chart)
    pl.set_chart_interaction([chart_br, chart_tl])
    pl.show()


@skip_9_1_0
def test_chart_matplotlib_plot(verify_image_cache):
    """Test integration with matplotlib"""
    # Seeing CI failures for Conda job that need to be addressed
    verify_image_cache.high_variance_test = True

    import matplotlib.pyplot as plt

    rng = np.random.default_rng(1)
    # First, create the matplotlib figure
    # use tight layout to keep axis labels visible on smaller figures
    fig, ax = plt.subplots(tight_layout=True)
    alphas = [0.5 + i for i in range(5)]
    betas = [*reversed(alphas)]
    N = int(1e4)
    data = [rng.beta(alpha, beta, N) for alpha, beta in zip(alphas, betas)]
    labels = [
        f"$\\alpha={alpha:.1f}\\,;\\,\\beta={beta:.1f}$" for alpha, beta in zip(alphas, betas)
    ]
    ax.violinplot(data)
    ax.set_xticks(np.arange(1, 1 + len(labels)))
    ax.set_xticklabels(labels)
    ax.set_title("$B(\\alpha, \\beta)$")

    # Next, embed the figure into a pv plotting window
    pl = pv.Plotter()
    pl.background_color = "w"
    chart = pv.ChartMPL(fig)
    pl.add_chart(chart)
    pl.show()


def test_get_charts():
    """Test that the get_charts method is retuning a list of charts"""
    chart = pv.Chart2D()
    pl = pv.Plotter()
    pl.add_chart(chart)

    charts = pl.renderer.get_charts()
    assert len(charts) == 1
    assert chart is charts[0]


def test_add_remove_background(sphere):
    plotter = pv.Plotter(shape=(1, 2))
    plotter.add_mesh(sphere, color='w')
    plotter.add_background_image(examples.mapfile, as_global=False)
    plotter.subplot(0, 1)
    plotter.add_mesh(sphere, color='w')
    plotter.add_background_image(examples.mapfile, as_global=False)
    plotter.remove_background_image()
    plotter.show()


def test_plot_zoom(sphere):
    # it's difficult to verify that zoom actually worked since we
    # can't get the output with cpos or verify the image cache matches
    sphere.plot(zoom=2)


def test_splitting():
    nut = examples.load_nut()
    nut['sample_data'] = nut.points[:, 2]

    # feature angle of 50 will smooth the outer edges of the nut but not the inner.
    nut.plot(
        smooth_shading=True,
        split_sharp_edges=True,
        feature_angle=50,
        show_scalar_bar=False,
    )


@pytest.mark.parametrize('smooth_shading', [True, False])
@pytest.mark.parametrize('use_custom_normals', [True, False])
def test_plot_normals_smooth_shading(sphere, use_custom_normals, smooth_shading):
    sphere = pv.Sphere(phi_resolution=5, theta_resolution=5)
    sphere.clear_data()

    if use_custom_normals:
        normals = [[0, 0, -1]] * sphere.n_points
        sphere.point_data.active_normals = normals

    sphere.plot_normals(show_mesh=True, color='red', smooth_shading=smooth_shading)


@skip_mac_flaky
def test_splitting_active_cells(cube):
    cube.cell_data['cell_id'] = range(cube.n_cells)
    cube = cube.triangulate().subdivide(1)
    cube.plot(
        smooth_shading=True,
        split_sharp_edges=True,
        show_scalar_bar=False,
    )


def test_add_cursor():
    sphere = pv.Sphere()
    plotter = pv.Plotter()
    plotter.add_mesh(sphere)
    plotter.add_cursor()
    plotter.show()


def test_enable_stereo_render(verify_image_cache):
    verify_image_cache.windows_skip_image_cache = True
    pl = pv.Plotter()
    pl.add_mesh(pv.Cube())
    pl.camera.distance = 0.1
    pl.enable_stereo_render()
    pl.show()


def test_disable_stereo_render():
    pl = pv.Plotter()
    pl.add_mesh(pv.Cube())
    pl.camera.distance = 0.1
    pl.enable_stereo_render()
    pl.disable_stereo_render()
    pl.show()


def test_orbit_on_path(sphere):
    pl = pv.Plotter()
    pl.add_mesh(sphere, show_edges=True)
    pl.orbit_on_path(step=0.01, progress_bar=True)
    pl.close()


def test_rectlinear_edge_case(verify_image_cache):
    verify_image_cache.windows_skip_image_cache = True

    # ensure that edges look like square edges regardless of the dtype of X
    xrng = np.arange(-10, 10, 5)
    yrng = np.arange(-10, 10, 5)
    zrng = [1]
    rec_grid = pv.RectilinearGrid(xrng, yrng, zrng)
    rec_grid.plot(show_edges=True, cpos='xy')


@skip_9_1_0
def test_pointset_plot(pointset):
    pointset.plot()

    pl = pv.Plotter()
    pl.add_mesh(pointset, scalars=range(pointset.n_points), show_scalar_bar=False)
    pl.show()


@skip_9_1_0
def test_pointset_plot_as_points(pointset):
    pl = pv.Plotter()
    pl.add_points(pointset, scalars=range(pointset.n_points), show_scalar_bar=False)
    pl.show()


@skip_9_1_0
def test_pointset_plot_vtk():
    pointset = vtk.vtkPointSet()
    points = pv.vtk_points(np.array([[0.0, 0.0, 0.0], [1.0, 0.0, 0.0]]))
    pointset.SetPoints(points)

    pl = pv.Plotter()
    pl.add_mesh(pointset, color='red', point_size=25)
    pl.show()


@skip_9_1_0
def test_pointset_plot_as_points_vtk():
    pointset = vtk.vtkPointSet()
    points = pv.vtk_points(np.array([[0.0, 0.0, 0.0], [1.0, 0.0, 0.0]]))
    pointset.SetPoints(points)

    pl = pv.Plotter()
    pl.add_points(pointset, color='red', point_size=25)
    pl.show()


@pytest.mark.skipif(not HAS_IMAGEIO, reason="Requires imageio")
def test_write_gif(sphere, tmpdir):
    basename = 'write_gif.gif'
    path = str(tmpdir.join(basename))
    pl = pv.Plotter()
    pl.open_gif(path)
    pl.add_mesh(sphere)
    pl.write_frame()
    pl.close()

    # assert file exists and is not empty
    assert Path(path).is_file()
    assert Path(path).stat().st_size


def test_ruler():
    plotter = pv.Plotter()
    plotter.add_mesh(pv.Sphere())
    plotter.add_ruler([-0.6, -0.6, 0], [0.6, -0.6, 0], font_size_factor=1.2)
    plotter.view_xy()
    plotter.show()


def test_ruler_number_labels():
    plotter = pv.Plotter()
    plotter.add_mesh(pv.Sphere())
    plotter.add_ruler([-0.6, -0.6, 0], [0.6, -0.6, 0], font_size_factor=1.2, number_labels=2)
    plotter.view_xy()
    plotter.show()


def test_legend_scale(sphere):
    plotter = pv.Plotter()
    plotter.add_mesh(sphere)
    plotter.add_legend_scale(color='red')
    plotter.show()

    plotter = pv.Plotter()
    plotter.add_mesh(sphere)
    plotter.add_legend_scale(color='red', xy_label_mode=True)
    plotter.view_xy()
    plotter.show()

    plotter = pv.Plotter()
    plotter.add_mesh(sphere)
    plotter.add_legend_scale(
        xy_label_mode=True,
        bottom_axis_visibility=False,
        left_axis_visibility=False,
        right_axis_visibility=False,
        top_axis_visibility=False,
    )
    plotter.view_xy()
    plotter.show()


def test_plot_complex_value(plane, verify_image_cache):
    """Test plotting complex data."""
    verify_image_cache.windows_skip_image_cache = True
    data = np.arange(plane.n_points, dtype=np.complex128)
    data += np.linspace(0, 1, plane.n_points) * -1j

    # needed to support numpy <1.25
    # needed to support vtk 9.0.3
    # check for removal when support for vtk 9.0.3 is removed
    try:
        ComplexWarning = np.exceptions.ComplexWarning
    except:
        ComplexWarning = np.ComplexWarning

    with pytest.warns(ComplexWarning):
        plane.plot(scalars=data)

    pl = pv.Plotter()
    with pytest.warns(ComplexWarning):
        pl.add_mesh(plane, scalars=data, show_scalar_bar=True)
    pl.show()


def test_screenshot_notebook(tmpdir):
    tmp_dir = tmpdir.mkdir("tmpdir2")
    filename = str(tmp_dir.join('tmp.png'))

    pl = pv.Plotter(notebook=True)
    pl.theme.jupyter_backend = 'static'
    pl.add_mesh(pv.Cone())
    pl.show(screenshot=filename)

    assert Path(filename).is_file()


def test_culling_frontface(sphere):
    pl = pv.Plotter()
    pl.add_mesh(sphere, culling='frontface')
    pl.show()


def test_add_text():
    plotter = pv.Plotter()
    plotter.add_text("Upper Left", position='upper_left', font_size=25, color='blue')
    plotter.add_text("Center", position=(0.5, 0.5), viewport=True, orientation=-90)
    plotter.show()


@pytest.mark.skipif(
    not check_math_text_support(),
    reason='VTK and Matplotlib version incompatibility. For VTK<=9.2.2, MathText requires matplotlib<3.6',
)
def test_add_text_latex():
    """Test LaTeX symbols.

    For VTK<=9.2.2, this requires matplotlib<3.6
    """
    plotter = pv.Plotter()
    plotter.add_text(r'$\rho$', position='upper_left', font_size=150, color='blue')
    plotter.show()


def test_add_text_font_file():
    plotter = pv.Plotter()
    font_file = str(Path(__file__).parent / "fonts/Mplus2-Regular.ttf")
    plotter.add_text("左上", position='upper_left', font_size=25, color='blue', font_file=font_file)
    plotter.add_text(
        "中央",
        position=(0.5, 0.5),
        viewport=True,
        orientation=-90,
        font_file=font_file,
    )
    plotter.show()


def test_plot_categories_int(sphere):
    sphere['data'] = sphere.points[:, 2]
    pl = pv.Plotter()
    pl.add_mesh(sphere, scalars='data', categories=5, lighting=False)
    pl.show()


def test_plot_categories_true(sphere):
    sphere['data'] = np.linspace(0, 5, sphere.n_points, dtype=int)
    pl = pv.Plotter()
    pl.add_mesh(sphere, scalars='data', categories=True, lighting=False)
    pl.show()


@skip_windows
@skip_9_0_X
def test_depth_of_field():
    pl = pv.Plotter()
    pl.add_mesh(pv.Sphere(), show_edges=True)
    pl.enable_depth_of_field()
    pl.show()


@skip_9_0_X
def test_blurring():
    pl = pv.Plotter()
    pl.add_mesh(pv.Sphere(), show_edges=True)
    pl.add_blurring()
    pl.show()


@skip_mesa
def test_ssaa_pass():
    pl = pv.Plotter()
    pl.add_mesh(pv.Sphere(), show_edges=True)
    pl.enable_anti_aliasing('ssaa')
    pl.show()


@skip_windows_mesa
def test_ssao_pass():
    ugrid = pv.ImageData(dimensions=(2, 2, 2)).to_tetrahedra(5).explode()
    pl = pv.Plotter()
    pl.add_mesh(ugrid)

    pl.enable_ssao()
    pl.show(auto_close=False)

    # ensure this fails when ssao disabled
    pl.disable_ssao()
    with pytest.raises(RuntimeError):
        pl.show()


@skip_mesa
def test_ssao_pass_from_helper():
    ugrid = pv.ImageData(dimensions=(2, 2, 2)).to_tetrahedra(5).explode()

    ugrid.plot(ssao=True)


@skip_windows
def test_many_multi_pass():
    pl = pv.Plotter(lighting=None)
    pl.add_mesh(pv.Sphere(), show_edges=True)
    pl.add_light(pv.Light(position=(0, 0, 10)))
    pl.enable_anti_aliasing('ssaa')
    pl.enable_depth_of_field()
    pl.add_blurring()
    pl.enable_shadows()
    pl.enable_eye_dome_lighting()


def test_plot_composite_many_options(multiblock_poly):
    # add composite data
    for block in multiblock_poly:
        # use np.uint8 for coverage of non-standard datatypes
        block['data'] = np.arange(block.n_points, dtype=np.uint8)

    pl = pv.Plotter()
    pl.add_composite(
        multiblock_poly,
        scalars='data',
        annotations={94: 'foo', 162: 'bar'},
        above_color='k',
        below_color='w',
        clim=[64, 192],
        log_scale=True,
        flip_scalars=True,
        label='my composite',
    )
    pl.add_legend()
    pl.show()


def test_plot_composite_raise(sphere, multiblock_poly):
    pl = pv.Plotter()
    with pytest.raises(TypeError, match='Must be a composite dataset'):
        pl.add_composite(sphere)
    with pytest.raises(TypeError, match='must be a string for'):
        pl.add_composite(multiblock_poly, scalars=range(10))


def test_plot_composite_lookup_table(multiblock_poly, verify_image_cache):
    verify_image_cache.windows_skip_image_cache = True
    lut = pv.LookupTable('Greens', n_values=8)
    pl = pv.Plotter()
    pl.add_composite(multiblock_poly, scalars='data_b', cmap=lut)
    pl.show()


def test_plot_composite_preference_cell(multiblock_poly, verify_image_cache):
    """Show that we will plot cell data if both point and cell exist in all."""
    verify_image_cache.windows_skip_image_cache = True

    # use the first two datasets as the third is missing scalars
    multiblock_poly[:2].plot(preference='cell')


@skip_windows  # because of opacity
def test_plot_composite_poly_scalars_opacity(multiblock_poly, verify_image_cache):
    pl = pv.Plotter()

    actor, mapper = pl.add_composite(
        multiblock_poly,
        scalars='data_a',
        nan_color='green',
        color_missing_with_nan=True,
        smooth_shading=True,
        show_edges=True,
        cmap='bwr',
    )
    mapper.block_attr[1].color = 'blue'
    mapper.block_attr[1].opacity = 0.5

    pl.camera_position = 'xy'

    # 9.0.3 has a bug where VTK changes the edge visibility on blocks that are
    # also opaque. Don't verify the image of that version.
    verify_image_cache.skip = pv.vtk_version_info == (9, 0, 3)
    pl.show()


def test_plot_composite_poly_scalars_cell(multiblock_poly, verify_image_cache):
    verify_image_cache.windows_skip_image_cache = True
    pl = pv.Plotter()

    actor, mapper = pl.add_composite(
        multiblock_poly,
        scalars='cell_data',
    )
    mapper.block_attr[1].color = 'blue'

    pl.camera_position = 'xy'
    pl.show()


def test_plot_composite_poly_no_scalars(multiblock_poly):
    pl = pv.Plotter()

    actor, mapper = pl.add_composite(
        multiblock_poly,
        color='red',
        lighting=False,
    )

    # Note: set the camera position before making the blocks invisible to be
    # consistent between 9.0.3 and 9.1+
    #
    # 9.0.3 still considers invisible blocks when determining camera bounds, so
    # there will be some empty space where the invisible block is for 9.0.3,
    # while 9.1.0 ignores invisible blocks when computing camera bounds.
    pl.camera_position = 'xy'
    mapper.block_attr[2].color = 'blue'
    mapper.block_attr[3].visible = False

    pl.show()


def test_plot_composite_poly_component_norm(multiblock_poly):
    for ii, block in enumerate(multiblock_poly):
        data = block.compute_normals().point_data['Normals']
        data[:, ii] *= 2
        block['data'] = data

    pl = pv.Plotter()
    pl.add_composite(multiblock_poly, scalars='data', cmap='bwr')
    pl.show()


def test_plot_composite_poly_component_single(multiblock_poly):
    for block in multiblock_poly:
        data = block.compute_normals().point_data['Normals']
        block['data'] = data

    pl = pv.Plotter()
    with pytest.raises(ValueError, match='must be nonnegative'):
        pl.add_composite(multiblock_poly, scalars='data', component=-1)
    with pytest.raises(TypeError, match='None or an integer'):
        pl.add_composite(multiblock_poly, scalars='data', component='apple')

    pl.add_composite(multiblock_poly, scalars='data', component=1)
    pl.show()


def test_plot_composite_poly_component_nested_multiblock(multiblock_poly, verify_image_cache):
    verify_image_cache.windows_skip_image_cache = True

    for block in multiblock_poly:
        data = block.compute_normals().point_data['Normals']
        block['data'] = data

    multiblock_poly2 = multiblock_poly.copy()
    for block in multiblock_poly2:
        block.points += np.array([0, 0, 1])

    multimulti = pv.MultiBlock([multiblock_poly, multiblock_poly2])

    pl = pv.Plotter()
    pl.add_composite(multimulti, scalars='data', style='points', clim=[0.99, 1.01], copy_mesh=True)
    pl.add_composite(multimulti, scalars='data', component=1, copy_mesh=True)
    pl.show()


def test_plot_composite_poly_complex(multiblock_poly):
    # add composite data
    for block in multiblock_poly:
        data = np.arange(block.n_points) + np.arange(block.n_points) * 1j
        block['data'] = data

    # make a multi_multi for better coverage
    multi_multi = pv.MultiBlock([multiblock_poly, multiblock_poly])

    # needed to support numpy <1.25
    # needed to support vtk 9.0.3
    # check for removal when support for vtk 9.0.3 is removed
    try:
        ComplexWarning = np.exceptions.ComplexWarning
    except:
        ComplexWarning = np.ComplexWarning

    pl = pv.Plotter()
    with pytest.warns(ComplexWarning, match='Casting complex'):
        pl.add_composite(multi_multi, scalars='data')
    pl.show()


def test_plot_composite_rgba(multiblock_poly):
    # add composite data
    for i, block in enumerate(multiblock_poly):
        rgba_value = np.zeros((block.n_points, 3), dtype=np.uint8)
        rgba_value[:, i] = np.linspace(0, 255, block.n_points)
        block['data'] = rgba_value

    pl = pv.Plotter()
    with pytest.raises(ValueError, match='3/4 in shape'):
        pl.add_composite(multiblock_poly, scalars='all_data', rgba=True)
    pl.add_composite(multiblock_poly, scalars='data', rgba=True)
    pl.show()


def test_plot_composite_bool(multiblock_poly, verify_image_cache):
    verify_image_cache.windows_skip_image_cache = True

    # add in bool data
    for block in multiblock_poly:
        block['scalars'] = np.zeros(block.n_points, dtype=bool)
        block['scalars'][::2] = 1

    pl = pv.Plotter()
    pl.add_composite(multiblock_poly, scalars='scalars')
    pl.show()


def test_export_obj(tmpdir, sphere):
    filename = str(tmpdir.mkdir("tmpdir").join("tmp.obj"))

    pl = pv.Plotter()
    pl.add_mesh(sphere, smooth_shading=True)

    with pytest.raises(ValueError, match='end with ".obj"'):
        pl.export_obj('badfilename')

    pl.export_obj(filename)

    # Check that the object file has been written
    assert Path(filename).exists()

    # Check that when we close the plotter, the adequate error is raised
    pl.close()
    with pytest.raises(RuntimeError, match='This plotter must still have a render window open.'):
        pl.export_obj(filename)


def test_multi_plot_scalars(verify_image_cache):
    verify_image_cache.windows_skip_image_cache = True
    res = 5
    plane = pv.Plane(j_resolution=res, i_resolution=res, direction=(0, 0, -1))
    plane.clear_data()
    kek = np.arange(res + 1)
    kek = np.tile(kek, (res + 1, 1))
    u = kek.flatten().copy()
    v = kek.T.flatten().copy()

    plane.point_data['u'] = u
    plane.point_data['v'] = v

    pl = pv.Plotter(shape=(1, 2))
    pl.subplot(0, 0)
    pl.add_text('"u" point scalars')
    pl.add_mesh(plane, scalars='u', copy_mesh=True)
    pl.subplot(0, 1)
    pl.add_text('"v" point scalars')
    pl.add_mesh(plane, scalars='v', copy_mesh=True)
    pl.show()


def test_bool_scalars(sphere):
    sphere['scalars'] = np.zeros(sphere.n_points, dtype=bool)
    sphere['scalars'][::2] = 1
    plotter = pv.Plotter()
    plotter.add_mesh(sphere)
    plotter.show()


@skip_windows  # because of pbr
@skip_9_1_0  # pbr required
def test_property_pbr(verify_image_cache):
    verify_image_cache.macos_skip_image_cache = True
    prop = pv.Property(interpolation='pbr', metallic=1.0)

    # VTK flipped the Z axis for the cubemap between 9.1 and 9.2
    verify_image_cache.skip = pv.vtk_version_info < (9, 2)
    prop.plot()


def test_tight_square(noise_2d):
    noise_2d.plot(
        window_size=[800, 200],
        show_scalar_bar=False,
        cpos='xy',
        zoom='tight',
    )


@skip_windows_mesa  # due to opacity
def test_plot_cell():
    grid = examples.cells.Tetrahedron()
    examples.plot_cell(grid)


def test_tight_square_padding():
    grid = pv.ImageData(dimensions=(200, 100, 1))
    grid['data'] = np.arange(grid.n_points)
    pl = pv.Plotter(window_size=(150, 150))
    pl.add_mesh(grid, show_scalar_bar=False)
    pl.camera_position = 'xy'
    pl.camera.tight(padding=0.05)
    # limit to widest dimension
    assert np.allclose(pl.window_size, [150, 75])
    pl.show()


def test_tight_tall():
    grid = pv.ImageData(dimensions=(100, 200, 1))
    grid['data'] = np.arange(grid.n_points)
    pl = pv.Plotter(window_size=(150, 150))
    pl.add_mesh(grid, show_scalar_bar=False)
    pl.camera_position = 'xy'
    with pytest.raises(ValueError, match='can only be "tight"'):
        pl.camera.zoom('invalid')
    pl.camera.tight()
    # limit to widest dimension
    assert np.allclose(pl.window_size, [75, 150], rtol=1)
    pl.show()


def test_tight_wide():
    grid = pv.ImageData(dimensions=(200, 100, 1))
    grid['data'] = np.arange(grid.n_points)
    pl = pv.Plotter(window_size=(150, 150))
    pl.add_mesh(grid, show_scalar_bar=False)
    pl.camera_position = 'xy'
    pl.camera.tight()
    # limit to widest dimension
    assert np.allclose(pl.window_size, [150, 75])
    pl.show()


@pytest.mark.parametrize('view', ['xy', 'yx', 'xz', 'zx', 'yz', 'zy'])
@pytest.mark.parametrize('negative', [False, True])
def test_tight_direction(view, negative, colorful_tetrahedron):
    """Test camera.tight() with various views like xy."""

    pl = pv.Plotter()
    pl.add_mesh(colorful_tetrahedron, scalars="colors", rgb=True, preference="cell")
    pl.camera.tight(view=view, negative=negative)
    pl.add_axes()
    pl.show()


def test_tight_multiple_objects():
    pl = pv.Plotter()
    pl.add_mesh(
        pv.Cone(center=(0.0, -2.0, 0.0), direction=(0.0, -1.0, 0.0), height=1.0, radius=1.0),
    )
    pl.add_mesh(pv.Sphere(center=(0.0, 0.0, 0.0)))
    pl.camera.tight()
    pl.add_axes()
    pl.show()


def test_backface_params():
    mesh = pv.ParametricCatalanMinimal()

    with pytest.raises(TypeError, match="pyvista.Property or a dict"):
        mesh.plot(backface_params="invalid")

    params = dict(color="blue", smooth_shading=True)
    backface_params = dict(color="red", specular=1.0, specular_power=50.0)
    backface_prop = pv.Property(**backface_params)

    # check Property can be passed
    pl = pv.Plotter()
    pl.add_mesh(mesh, **params, backface_params=backface_prop)
    pl.close()

    # check and cache dict
    pl = pv.Plotter()
    pl.add_mesh(mesh, **params, backface_params=backface_params)
    pl.view_xz()
    pl.show()


def test_remove_bounds_axes(sphere):
    pl = pv.Plotter()
    pl.add_mesh(sphere)
    actor = pl.show_bounds(grid='front', location='outer')
    assert isinstance(actor, vtk.vtkActor)
    pl.remove_bounds_axes()
    pl.show()


@skip_9_1_0
def test_charts_sin():
    x = np.linspace(0, 2 * np.pi, 20)
    y = np.sin(x)
    chart = pv.Chart2D()
    chart.scatter(x, y)
    chart.line(x, y, 'r')
    chart.show()


def test_lookup_table(verify_image_cache):
    lut = pv.LookupTable('viridis')
    lut.n_values = 8
    lut.below_range_color = 'black'
    lut.above_range_color = 'grey'
    lut.nan_color = 'r'
    lut.nan_opacity = 0.5

    # There are minor variations within 9.0.3 that slightly invalidate the
    # image cache.
    verify_image_cache.skip = pv.vtk_version_info == (9, 0, 3)
    lut.plot()


def test_lookup_table_nan_hidden(verify_image_cache):
    lut = pv.LookupTable('viridis')
    lut.n_values = 8
    lut.below_range_color = 'black'
    lut.above_range_color = 'grey'
    lut.nan_opacity = 0

    # There are minor variations within 9.0.3 that slightly invalidate the
    # image cache.
    verify_image_cache.skip = pv.vtk_version_info == (9, 0, 3)
    lut.plot()


def test_lookup_table_above_below_opacity(verify_image_cache):
    lut = pv.LookupTable('viridis')
    lut.n_values = 8
    lut.below_range_color = 'blue'
    lut.below_range_opacity = 0.5
    lut.above_range_color = 'green'
    lut.above_range_opacity = 0.5
    lut.nan_color = 'r'
    lut.nan_opacity = 0.5

    # There are minor variations within 9.0.3 that slightly invalidate the
    # image cache.
    verify_image_cache.skip = pv.vtk_version_info == (9, 0, 3)
    lut.plot()


def test_plot_nan_color(uniform):
    arg = uniform.active_scalars < uniform.active_scalars.mean()
    uniform.active_scalars[arg] = np.nan
    # NaN values should be hidden
    pl = pv.Plotter()
    pl.add_mesh(uniform, nan_opacity=0)
    pl.enable_depth_peeling()
    pl.show()
    # nan annotation should appear on scalar bar
    pl = pv.Plotter()
    pl.add_mesh(
        uniform,
        nan_opacity=0.5,
        nan_color='green',
        scalar_bar_args=dict(nan_annotation=True),
    )
    pl.enable_depth_peeling()
    pl.show()


def test_plot_above_below_color(uniform):
    mean = uniform.active_scalars.mean()
    clim = (mean - mean / 2, mean + mean / 2)

    lut = pv.LookupTable('viridis')
    lut.n_values = 8
    lut.below_range_color = 'blue'
    lut.below_range_opacity = 0.5
    lut.above_range_color = 'green'
    lut.above_range_opacity = 0.5
    lut.scalar_range = clim

    pl = pv.Plotter()
    pl.add_mesh(uniform, cmap=lut, scalar_bar_args={'above_label': '', 'below_label': ''})
    pl.enable_depth_peeling()
    pl.show()


def test_plotter_lookup_table(sphere, verify_image_cache):
    # Image regression test fails within OSMesa on Windows
    verify_image_cache.windows_skip_image_cache = True

    lut = pv.LookupTable('Reds')
    lut.n_values = 3
    lut.scalar_range = (sphere.points[:, 2].min(), sphere.points[:, 2].max())
    sphere.plot(scalars=sphere.points[:, 2], cmap=lut)


@skip_windows_mesa  # due to opacity
def test_plotter_volume_lookup_table(uniform):
    lut = pv.LookupTable()
    lut.alpha_range = (0, 1)
    pl = pv.Plotter()
    pl.add_volume(uniform, scalars='Spatial Point Data', cmap=lut)
    pl.show()


@skip_windows_mesa  # due to opacity
def test_plotter_volume_add_scalars(uniform):
    uniform.clear_data()
    pl = pv.Plotter()
    pl.add_volume(uniform, scalars=uniform.z, show_scalar_bar=False)
    pl.show()


@skip_windows_mesa  # due to opacity
def test_plotter_volume_add_scalars_log_scale(uniform):
    uniform.clear_data()
    pl = pv.Plotter()

    # for below zero to trigger the edge case
    scalars = uniform.z - 0.01
    assert any(scalars < 0), 'need negative values to test log_scale entrirely'
    pl.add_volume(uniform, scalars=scalars, show_scalar_bar=True, log_scale=True)
    pl.show()


def test_plot_actor(sphere):
    pl = pv.Plotter()
    actor = pl.add_mesh(sphere, lighting=False, color='b', show_edges=True)
    actor.plot()


def test_wireframe_color(sphere):
    sphere.plot(lighting=False, color='b', style='wireframe')


@pytest.mark.parametrize('direction', ['xy', 'yx', 'xz', 'zx', 'yz', 'zy'])
@pytest.mark.parametrize('negative', [False, True])
def test_view_xyz(direction, negative, colorful_tetrahedron):
    """Test various methods like view_xy."""

    pl = pv.Plotter()
    pl.add_mesh(colorful_tetrahedron, scalars="colors", rgb=True, preference="cell")
    getattr(pl, f"view_{direction}")(negative=negative)
    pl.add_axes()
    pl.show()


@skip_windows
def test_plot_points_gaussian(sphere):
    sphere.plot(
        color='r',
        style='points_gaussian',
        render_points_as_spheres=False,
        point_size=20,
        opacity=0.5,
    )


@skip_windows
def test_plot_points_gaussian_scalars(sphere):
    sphere.plot(
        scalars=sphere.points[:, 2],
        style='points_gaussian',
        render_points_as_spheres=False,
        point_size=20,
        opacity=0.5,
        show_scalar_bar=False,
    )


@skip_windows
def test_plot_points_gaussian_as_spheres(sphere):
    sphere.plot(
        color='b',
        style='points_gaussian',
        render_points_as_spheres=True,
        emissive=True,
        point_size=20,
        opacity=0.5,
    )


@skip_windows
def test_plot_points_gaussian_scale(sphere):
    sphere["z"] = sphere.points[:, 2] * 0.1
    pl = pv.Plotter()
    actor = pl.add_mesh(
        sphere,
        style='points_gaussian',
        render_points_as_spheres=True,
        emissive=False,
        show_scalar_bar=False,
    )
    actor.mapper.scale_array = 'z'
    pl.view_xz()
    pl.show()


@skip_windows_mesa  # due to opacity
def test_plot_show_vertices(sphere, hexbeam, multiblock_all):
    sphere.plot(
        color='w',
        show_vertices=True,
        point_size=20,
        lighting=False,
        render_points_as_spheres=True,
        vertex_style='points',
        vertex_opacity=0.1,
        vertex_color='b',
    )

    hexbeam.plot(
        color='w',
        opacity=0.5,
        show_vertices=True,
        point_size=20,
        lighting=True,
        render_points_as_spheres=True,
        vertex_style='points',
        vertex_color='r',
    )

    multiblock_all.plot(
        color='w',
        show_vertices=True,
        point_size=3,
        render_points_as_spheres=True,
    )


def test_remove_vertices_actor(sphere):
    # Test remove by name
    pl = pv.Plotter()
    pl.add_mesh(
        sphere,
        color='w',
        show_vertices=True,
        point_size=20,
        lighting=False,
        vertex_style='points',
        vertex_color='b',
        name='sphere',
    )
    pl.remove_actor('sphere')
    pl.show()
    # Test remove by Actor
    pl = pv.Plotter()
    actor = pl.add_mesh(
        sphere,
        color='w',
        show_vertices=True,
        point_size=20,
        lighting=False,
        vertex_style='points',
        vertex_color='b',
        name='sphere',
    )
    pl.remove_actor(actor)
    pl.show()


@skip_windows
def test_add_point_scalar_labels_fmt():
    mesh = examples.load_uniform().slice()
    p = pv.Plotter()
    p.add_mesh(mesh, scalars="Spatial Point Data", show_edges=True)
    p.add_point_scalar_labels(mesh, "Spatial Point Data", point_size=20, font_size=36, fmt='%.3f')
    p.camera_position = [(7, 4, 5), (4.4, 7.0, 7.2), (0.8, 0.5, 0.25)]
    p.show()


def test_plot_individual_cell(hexbeam):
    hexbeam.get_cell(0).plot(color='b')


def test_add_point_scalar_labels_list():
    plotter = pv.Plotter()

    points = np.array([[0, 0, 0], [1, 0, 0], [0, 1, 0], [1, 1, 0], [0.5, 0.5, 0.5], [1, 1, 1]])
    labels = [0.0, 1.0, 2.0, 3.0, 4.0, 5.0]

    with pytest.raises(TypeError):
        plotter.add_point_scalar_labels(points=False, labels=labels)
    with pytest.raises(TypeError):
        plotter.add_point_scalar_labels(points=points, labels=False)

    plotter.add_point_scalar_labels(points, labels)
    plotter.show()


def test_plot_algorithm_cone():
    algo = pv.ConeSource()
    algo.SetResolution(10)

    pl = pv.Plotter()
    pl.add_mesh(algo, color='red')
    pl.show(auto_close=False)
    # Use low resolution so it appears in image regression tests easily
    algo.SetResolution(3)
    pl.show()

    # Bump resolution and plot with silhouette
    algo.SetResolution(8)
    pl = pv.Plotter()
    pl.add_mesh(algo, color='red', silhouette=True)
    pl.show()


@skip_windows_mesa
def test_plot_algorithm_scalars():
    name, name2 = 'foo', 'bar'
    mesh = pv.Wavelet()
    mesh.point_data[name] = np.arange(mesh.n_points)
    mesh.cell_data[name2] = np.arange(mesh.n_cells)
    assert mesh.active_scalars_name != name
    assert mesh.active_scalars_name != name2

    alg = vtk.vtkGeometryFilter()
    alg.SetInputDataObject(mesh)

    pl = pv.Plotter()
    pl.add_mesh(alg, scalars=name)
    pl.show()

    pl = pv.Plotter()
    pl.add_mesh(alg, scalars=name2)
    pl.show()


def test_algorithm_add_points():
    algo = vtk.vtkRTAnalyticSource()

    pl = pv.Plotter()
    pl.add_points(algo)
    pl.show()


@skip_9_1_0
def test_algorithm_add_point_labels():
    algo = pv.ConeSource()
    elev = vtk.vtkElevationFilter()
    elev.SetInputConnection(algo.GetOutputPort())
    elev.SetLowPoint(0, 0, -1)
    elev.SetHighPoint(0, 0, 1)

    pl = pv.Plotter()
    pl.add_point_labels(elev, 'Elevation', always_visible=False)
    pl.show()


@skip_9_1_0
def test_pointset_to_polydata_algorithm(pointset):
    alg = vtk.vtkElevationFilter()
    alg.SetInputDataObject(pointset)

    pl = pv.Plotter()
    pl.add_mesh(alg, scalars='Elevation')
    pl.show()

    assert isinstance(alg.GetOutputDataObject(0), vtk.vtkPointSet)


def test_add_ids_algorithm():
    algo = vtk.vtkCubeSource()

    alg = algorithms.add_ids_algorithm(algo)

    pl = pv.Plotter()
    pl.add_mesh(alg, scalars='point_ids')
    pl.show()

    pl = pv.Plotter()
    pl.add_mesh(alg, scalars='cell_ids')
    pl.show()

    result = pv.wrap(alg.GetOutputDataObject(0))
    assert 'point_ids' in result.point_data
    assert 'cell_ids' in result.cell_data


@skip_windows_mesa
def test_plot_volume_rgba(uniform):
    with pytest.raises(ValueError, match='dimensions'):
        uniform.plot(volume=True, scalars=np.empty((uniform.n_points, 1, 1)))

    scalars = uniform.points - (uniform.origin)
    scalars /= scalars.max()
    scalars = np.hstack((scalars, scalars[::-1, -1].reshape(-1, 1) ** 2))
    scalars *= 255

    with pytest.raises(ValueError, match='datatype'):
        uniform.plot(volume=True, scalars=scalars)

    scalars = scalars.astype(np.uint8)
    uniform.plot(volume=True, scalars=scalars)

    pl = pv.Plotter()
    with pytest.warns(UserWarning, match='Ignoring custom opacity'):
        pl.add_volume(uniform, scalars=scalars, opacity='sigmoid_10')
    pl.show()


def test_plot_window_size_context(sphere):
    pl = pv.Plotter()
    pl.add_mesh(pv.Cube())
    with pl.window_size_context((200, 200)):
        pl.show()

    pl.close()
    with pytest.warns(UserWarning, match='Attempting to set window_size'):
        with pl.window_size_context((200, 200)):
            pass


def test_color_cycler():
    pv.global_theme.color_cycler = 'default'
    pl = pv.Plotter()
    a0 = pl.add_mesh(pv.Cone(center=(0, 0, 0)))
    a1 = pl.add_mesh(pv.Cube(center=(1, 0, 0)))
    a2 = pl.add_mesh(pv.Sphere(center=(1, 1, 0)))
    a3 = pl.add_mesh(pv.Cylinder(center=(0, 1, 0)))
    pl.show()
    assert a0.prop.color.hex_rgb == matplotlib_default_colors[0]
    assert a1.prop.color.hex_rgb == matplotlib_default_colors[1]
    assert a2.prop.color.hex_rgb == matplotlib_default_colors[2]
    assert a3.prop.color.hex_rgb == matplotlib_default_colors[3]

    pv.global_theme.color_cycler = ['red', 'green', 'blue']
    pl = pv.Plotter()
    a0 = pl.add_mesh(pv.Cone(center=(0, 0, 0)))  # red
    a1 = pl.add_mesh(pv.Cube(center=(1, 0, 0)))  # green
    a2 = pl.add_mesh(pv.Sphere(center=(1, 1, 0)))  # blue
    a3 = pl.add_mesh(pv.Cylinder(center=(0, 1, 0)))  # red again
    pl.show()

    assert a0.prop.color.name == 'red'
    assert a1.prop.color.name == 'green'
    assert a2.prop.color.name == 'blue'
    assert a3.prop.color.name == 'red'

    # Make sure all solid color matching theme default again
    pv.global_theme.color_cycler = None
    pl = pv.Plotter()
    a0 = pl.add_mesh(pv.Cone(center=(0, 0, 0)))
    a1 = pl.add_mesh(pv.Cube(center=(1, 0, 0)))
    pl.show()

    assert a0.prop.color.hex_rgb == pv.global_theme.color.hex_rgb
    assert a1.prop.color.hex_rgb == pv.global_theme.color.hex_rgb

    pl = pv.Plotter()
    with pytest.raises(ValueError):  # noqa: PT011
        pl.set_color_cycler('foo')
    with pytest.raises(TypeError):
        pl.set_color_cycler(5)


def test_plotter_render_callback():
    n_ren = [0]

    def callback(this_pl):
        assert isinstance(this_pl, pv.Plotter)
        n_ren[0] += 1

    pl = pv.Plotter()
    pl.add_on_render_callback(callback, render_event=True)
    assert len(pl._on_render_callbacks) == 0
    pl.add_on_render_callback(callback, render_event=False)
    assert len(pl._on_render_callbacks) == 1
    pl.show()
    assert n_ren[0] == 1  # if two, render_event not respected
    pl.clear_on_render_callbacks()
    assert len(pl._on_render_callbacks) == 0


def test_plot_texture_alone(texture):
    """Test plotting directly from the Texture class."""
    texture.plot()


def test_plot_texture_flip_x(texture):
    """Test Texture.flip_x."""
    texture.flip_x().plot()


def test_plot_texture_flip_y(texture):
    """Test Texture.flip_y."""
    texture.flip_y().plot()


@pytest.mark.needs_vtk_version(9, 2, 0)
@pytest.mark.skipif(CI_WINDOWS, reason="Windows CI testing segfaults on pbr")
@pytest.mark.skipif(pv.vtk_version_info >= (9, 3), reason="This is broken on VTK 9.3")
def test_plot_cubemap_alone(cubemap):
    """Test plotting directly from the Texture class."""
    cubemap.plot()


@pytest.mark.skipif(
    uses_egl(),
    reason="Render window will be current with offscreen builds of VTK.",
)
def test_not_current(verify_image_cache):
    verify_image_cache.skip = True

    pl = pv.Plotter()
    assert not pl.render_window.IsCurrent()
    with pytest.raises(RenderWindowUnavailable, match='current'):
        pl._check_has_ren_win()
    pl.show(auto_close=False)
    pl._make_render_window_current()
    pl._check_has_ren_win()
    pl.close()


@pytest.mark.parametrize('name', ['default', 'all', 'matplotlib', 'warm'])
def test_color_cycler_names(name):
    pl = pv.Plotter()
    pl.set_color_cycler(name)
    a0 = pl.add_mesh(pv.Cone(center=(0, 0, 0)))
    a1 = pl.add_mesh(pv.Cube(center=(1, 0, 0)))
    a2 = pl.add_mesh(pv.Sphere(center=(1, 1, 0)))
    a3 = pl.add_mesh(pv.Cylinder(center=(0, 1, 0)))
    pl.show()
    assert a0.prop.color.hex_rgb != pv.global_theme.color.hex_rgb
    assert a1.prop.color.hex_rgb != pv.global_theme.color.hex_rgb
    assert a2.prop.color.hex_rgb != pv.global_theme.color.hex_rgb
    assert a3.prop.color.hex_rgb != pv.global_theme.color.hex_rgb


def test_scalar_bar_actor_removal(sphere):
    # verify that when removing an actor we also remove the
    # corresponding scalar bar

    sphere['scalars'] = sphere.points[:, 2]

    pl = pv.Plotter()
    actor = pl.add_mesh(sphere, show_scalar_bar=True)
    assert list(pl.scalar_bars.keys()) == ['scalars']
    pl.remove_actor(actor)
    assert len(pl.scalar_bars) == 0
    pl.show()


def test_update_scalar_bar_range(sphere):
    sphere['z'] = sphere.points[:, 2]
    minmax = sphere.bounds[2:4]  # ymin, ymax
    pl = pv.Plotter()
    pl.add_mesh(sphere, scalars='z')

    # automatic mapper lookup works
    pl.update_scalar_bar_range(minmax)
    # named mapper lookup works
    pl.update_scalar_bar_range(minmax, name='z')
    # missing name raises
    with pytest.raises(ValueError, match='not valid/not found in this plotter'):
        pl.update_scalar_bar_range(minmax, name='invalid')
    pl.show()


def test_add_remove_scalar_bar(sphere):
    """Verify a scalar bar can be added and removed."""
    pl = pv.Plotter()
    pl.add_mesh(sphere, scalars=sphere.points[:, 2], show_scalar_bar=False)

    # verify that the number of slots is restored
    init_slots = len(pl._scalar_bar_slots)
    pl.add_scalar_bar(interactive=True)
    pl.remove_scalar_bar()
    assert len(pl._scalar_bar_slots) == init_slots
    pl.show()


@pytest.mark.parametrize('geometry_type', [*pv.AxesGeometrySource.GEOMETRY_TYPES, 'custom'])
def test_axes_geometry_shaft_type_tip_type(geometry_type):
    if geometry_type == 'custom':
        geometry_type = pv.ParametricConicSpiral()
    pv.AxesGeometrySource(
        shaft_length=0.4,
        shaft_radius=0.05,
        tip_radius=0.1,
        shaft_type=geometry_type,
        tip_type=geometry_type,
    ).output.plot()


POSITION = (-0.5, -0.5, 1)
ORIENTATION = (10, 20, 30)
SCALE = (1.5, 2, 2.5)
ORIGIN = (2, 1.5, 1)
actor = pv.Actor()
actor.position = POSITION
actor.orientation = ORIENTATION
actor.scale = SCALE
actor.origin = ORIGIN
USER_MATRIX = pv.array_from_vtkmatrix(actor.GetMatrix())

XYZ_ASSEMBLY_TEST_CASES = dict(
    default={},
    position=dict(position=POSITION),
    orientation=dict(orientation=ORIENTATION),
    scale=dict(scale=SCALE),
    origin=dict(origin=ORIGIN, orientation=ORIENTATION),
    user_matrix=dict(user_matrix=USER_MATRIX),
)


@pytest.mark.parametrize(
    'test_kwargs',
    XYZ_ASSEMBLY_TEST_CASES.values(),
    ids=XYZ_ASSEMBLY_TEST_CASES.keys(),
)
@pytest.mark.parametrize(
    ('Assembly', 'obj_kwargs'),
    [
        (pv.AxesAssembly, {}),
        (pv.AxesAssemblySymmetric, dict(label_size=25)),
        (pv.PlanesAssembly, dict(opacity=1)),
    ],
    ids=['Axes', 'AxesSymmetric', 'Planes'],
)
def test_xyz_assembly(test_kwargs, Assembly, obj_kwargs):
    plot = pv.Plotter()
    assembly = Assembly(**test_kwargs, **obj_kwargs, label_color='white')
    plot.add_actor(assembly)
    if isinstance(assembly, pv.PlanesAssembly):
        assembly.camera = plot.camera
    if test_kwargs:
        # Add second axes at the origin for visual reference
        plot.add_axes_at_origin(x_color='black', y_color='black', z_color='black', labels_off=True)
    plot.show()


@pytest.mark.parametrize(
    'Assembly',
    [pv.AxesAssembly, pv.AxesAssemblySymmetric, pv.PlanesAssembly],
    ids=['Axes', 'AxesSymmetric', 'Planes'],
)
def test_xyz_assembly_show_labels_false(Assembly):
    plot = pv.Plotter()
    assembly = Assembly(show_labels=False)
    plot.add_actor(assembly)
    if isinstance(assembly, pv.PlanesAssembly):
        assembly.camera = plot.camera
    plot.show()


@pytest.mark.parametrize('relative_position', [(0, 0, -0.5), (0, 0, 0.5)], ids=['bottom', 'top'])
def test_label_prop3d(relative_position):
    dataset = pv.Cone(direction=(0, 0, 1))
    actor = pv.Actor(mapper=pv.DataSetMapper(dataset=dataset))
    actor.user_matrix = USER_MATRIX

    label = pv.Label(text='TEXT', size=100, relative_position=relative_position)
    label.prop.justification_horizontal = 'center'
    label.user_matrix = USER_MATRIX

    pl = pv.Plotter()
    pl.add_actor(label)
    pl.add_actor(actor)
    pl.show()


def test_axes_actor_default_colors():
    axes = pv.AxesActor()
    axes.shaft_type = pv.AxesActor.ShaftType.CYLINDER

    plot = pv.Plotter()
    plot.add_actor(axes)
    plot.camera.zoom(1.5)
    plot.show()


def test_axes_actor_properties():
    axes = pv.Axes()
    axes_actor = axes.axes_actor
    axes_actor.shaft_type = pv.AxesActor.ShaftType.CYLINDER
    axes_actor.tip_type = pv.AxesActor.TipType.SPHERE
    axes_actor.x_label = 'U'
    axes_actor.y_label = 'V'
    axes_actor.z_label = 'W'

    # Test actor properties using color
    x_color = (1.0, 0.0, 1.0)  # magenta
    y_color = (1.0, 1.0, 0.0)  # yellow
    z_color = (0.0, 1.0, 1.0)  # cyan

    axes_actor.x_axis_shaft_properties.color = x_color
    axes_actor.x_axis_tip_properties.color = x_color

    axes_actor.y_axis_shaft_properties.color = y_color
    axes_actor.y_axis_tip_properties.color = y_color

    axes_actor.z_axis_shaft_properties.color = z_color
    axes_actor.z_axis_tip_properties.color = z_color

    plot = pv.Plotter()
    plot.add_actor(axes_actor)
    plot.camera.zoom(1.5)
    plot.show()


def test_show_bounds_no_labels():
    plotter = pv.Plotter()
    plotter.add_mesh(pv.Cone())
    plotter.show_bounds(
        grid='back',
        location='outer',
        ticks='both',
        show_xlabels=False,
        show_ylabels=False,
        show_zlabels=False,
        xtitle='Easting',
        ytitle='Northing',
        ztitle='Elevation',
    )
    plotter.camera_position = [(1.97, 1.89, 1.66), (0.05, -0.05, 0.00), (-0.36, -0.36, 0.85)]
    plotter.show()


def test_show_bounds_n_labels():
    plotter = pv.Plotter()
    plotter.add_mesh(pv.Cone())
    plotter.show_bounds(
        grid='back',
        location='outer',
        ticks='both',
        n_xlabels=2,
        n_ylabels=2,
        n_zlabels=2,
        xtitle='Easting',
        ytitle='Northing',
        ztitle='Elevation',
    )
    plotter.camera_position = [(1.97, 1.89, 1.66), (0.05, -0.05, 0.00), (-0.36, -0.36, 0.85)]
    plotter.show()


@skip_lesser_9_3_X
def test_radial_gradient_background():
    plotter = pv.Plotter()
    plotter.set_background('white', right='black')
    plotter.show()

    plotter = pv.Plotter()
    plotter.set_background('white', side='black')
    plotter.show()

    plotter = pv.Plotter()
    plotter.set_background('white', corner='black')
    plotter.show()

    plotter = pv.Plotter()
    with pytest.raises(ValueError):  # noqa: PT011
        plotter.set_background('white', top='black', right='black')


def test_no_empty_meshes():
    pl = pv.Plotter()
    with pytest.raises(ValueError, match='Empty meshes'):
        pl.add_mesh(pv.PolyData())


@pytest.mark.skipif(CI_WINDOWS, reason="Windows CI testing fatal exception: access violation")
def test_voxelize_volume():
    mesh = examples.download_cow()
    cpos = [(15, 3, 15), (0, 0, 0), (0, 0, 0)]

    # Create an equal density voxel volume and plot the result.
    vox = pv.voxelize_volume(mesh, density=0.15)
    vox.plot(scalars='InsideMesh', show_edges=True, cpos=cpos)

    # Create a voxel volume from unequal density dimensions and plot result.
    vox = pv.voxelize_volume(mesh, density=[0.15, 0.15, 0.5])
    vox.plot(scalars='InsideMesh', show_edges=True, cpos=cpos)


def test_enable_custom_trackball_style():
    def setup_plot():
        mesh = pv.Cube()
        mesh["face_id"] = np.arange(6)
        pl = pv.Plotter()
        # mostly use the settings from `enable_2d_style`
        # but also test environment_rotate
        pl.enable_custom_trackball_style(
            left="pan",
            middle="spin",
            right="dolly",
            shift_left="dolly",
            control_left="spin",
            shift_middle="dolly",
            control_middle="pan",
            shift_right="environment_rotate",
            control_right="rotate",
        )
        pl.enable_parallel_projection()
        pl.add_mesh(mesh, scalars="face_id", show_scalar_bar=False)
        return pl

    # baseline, image
    pl = setup_plot()
    pl.show()

    start = (100, 100)
    pan = rotate = env_rotate = (150, 150)
    spin = (100, 150)
    dolly = (100, 25)

    # Compare all images to baseline
    # - Panning moves up and left
    # - Spinning rotates while fixing the view direction
    # - Dollying zooms out
    # - Rotating rotates freely without fixing view direction

    # left click pans, image 1
    pl = setup_plot()
    pl.show(auto_close=False)
    pl.iren._mouse_left_button_press(*start)
    pl.iren._mouse_left_button_release(*pan)
    pl.close()

    # middle click spins, image 2
    pl = setup_plot()
    pl.show(auto_close=False)
    pl.iren._mouse_middle_button_press(*start)
    pl.iren._mouse_middle_button_release(*spin)
    pl.close()

    # right click dollys, image 3
    pl = setup_plot()
    pl.show(auto_close=False)
    pl.iren._mouse_right_button_press(*start)
    pl.iren._mouse_right_button_release(*dolly)
    pl.close()

    # ctrl left click spins, image 4
    pl = setup_plot()
    pl.show(auto_close=False)
    pl.iren._control_key_press()
    pl.iren._mouse_left_button_press(*start)
    pl.iren._mouse_left_button_release(*spin)
    pl.iren._control_key_release()
    pl.close()

    # shift left click dollys, image 5
    pl = setup_plot()
    pl.show(auto_close=False)
    pl.iren._shift_key_press()
    pl.iren._mouse_left_button_press(*start)
    pl.iren._mouse_left_button_release(*dolly)
    pl.iren._shift_key_release()
    pl.close()

    # ctrl middle click pans, image 6
    pl = setup_plot()
    pl.show(auto_close=False)
    pl.iren._control_key_press()
    pl.iren._mouse_middle_button_press(*start)
    pl.iren._mouse_middle_button_release(*pan)
    pl.iren._control_key_release()
    pl.close()

    # shift middle click dollys, image 7
    pl = setup_plot()
    pl.show(auto_close=False)
    pl.iren._shift_key_press()
    pl.iren._mouse_middle_button_press(*start)
    pl.iren._mouse_middle_button_release(*dolly)
    pl.iren._shift_key_release()
    pl.close()

    # ctrl right click rotates, image 8
    pl = setup_plot()
    pl.show(auto_close=False)
    pl.iren._control_key_press()
    pl.iren._mouse_right_button_press(*start)
    pl.iren._mouse_right_button_release(*rotate)
    pl.iren._control_key_release()
    pl.close()

    # shift right click environment rotate, image 9
    # does nothing here
    pl = setup_plot()
    pl.show(auto_close=False)
    pl.iren._shift_key_press()
    pl.iren._mouse_right_button_press(*start)
    pl.iren._mouse_right_button_release(*env_rotate)
    pl.iren._shift_key_release()
    pl.close()


def test_create_axes_orientation_box():
    actor = pv.create_axes_orientation_box(
        line_width=4,
        text_scale=0.53,
        edge_color='red',
        x_color='k',
        y_color=None,
        z_color=None,
        xlabel='X',
        ylabel='Y',
        zlabel='Z',
        color_box=False,
        labels_off=False,
        opacity=1.0,
        show_text_edges=True,
    )
    plotter = pv.Plotter()
    _ = plotter.add_actor(actor)
    plotter.show()


_TypeType = TypeVar('_TypeType', bound=type)


def _get_module_members(module: ModuleType, typ: _TypeType) -> dict[str, _TypeType]:
    """Get all members of a specified type which are defined locally inside a module."""

    def is_local(obj):
        return type(obj) is typ and obj.__module__ == module.__name__

    return dict(inspect.getmembers(module, predicate=is_local))


def _get_module_functions(module: ModuleType):
    """Get all functions defined locally inside a module."""
    return _get_module_members(module, typ=FunctionType)


def _get_default_kwargs(call: Callable) -> dict[str, Any]:
    """Get all args/kwargs and their default value"""
    params = dict(inspect.signature(call).parameters)
    # Get default value for positional or keyword args
    return {
        key: val.default
        for key, val in params.items()
        if val.kind is inspect.Parameter.POSITIONAL_OR_KEYWORD
    }


def _has_param(call: Callable, param: str) -> bool:
    kwargs = _get_default_kwargs(call)
    if param in kwargs:
        # Param is valid if it is explicitly named in function signature
        return True
    else:
        # Try adding param as a new kwarg
        kwargs[param] = None
        try:
            call(**kwargs)
        except BaseException as ex:
            # Param is not valid only if a kwarg TypeError is raised
            return not ("TypeError" in repr(ex) and "unexpected keyword argument" in repr(ex))
        else:
            return True


def _get_default_param_value(call: Callable, param: str) -> Any:
    return _get_default_kwargs(call)[param]


def _generate_direction_object_functions() -> ItemsView[str, FunctionType]:
    """Generate a list of geometric or parametric object functions which have a direction."""
    geo_functions = _get_module_functions(pv.core.geometric_objects)
    para_functions = _get_module_functions(pv.core.parametric_objects)
    functions: dict[str, FunctionType] = {**geo_functions, **para_functions}

    # Only keep functions with capitalized first letter
    # Only keep functions which accept `normal` or `direction` param
    functions = {
        name: func
        for name, func in functions.items()
        if name[0].isupper() and (_has_param(func, 'direction') or _has_param(func, 'normal'))
    }
    # Add a separate test for vtk < 9.3
    functions['Capsule_legacy'] = functions['Capsule']
    actual_names = functions.keys()
    expected_names = [
        'Arrow',
        'Capsule',
        'Capsule_legacy',
        'CircularArcFromNormal',
        'Cone',
        'Cylinder',
        'CylinderStructured',
        'Disc',
        'ParametricBohemianDome',
        'ParametricBour',
        'ParametricBoy',
        'ParametricCatalanMinimal',
        'ParametricConicSpiral',
        'ParametricCrossCap',
        'ParametricDini',
        'ParametricEllipsoid',
        'ParametricEnneper',
        'ParametricFigure8Klein',
        'ParametricHenneberg',
        'ParametricKlein',
        'ParametricKuen',
        'ParametricMobius',
        'ParametricPluckerConoid',
        'ParametricPseudosphere',
        'ParametricRandomHills',
        'ParametricRoman',
        'ParametricSuperEllipsoid',
        'ParametricSuperToroid',
        'ParametricTorus',
        'Plane',
        'Polygon',
        'SolidSphere',
        'SolidSphereGeneric',
        'Sphere',
        'Text3D',
    ]

    assert sorted(actual_names) == sorted(expected_names)
    return functions.items()


def pytest_generate_tests(metafunc):
    """Generate parametrized tests."""
    if 'direction_obj_test_case' in metafunc.fixturenames:
        functions = _generate_direction_object_functions()
        positive_cases = [(name, func, 'pos') for name, func in functions]
        negative_cases = [(name, func, 'neg') for name, func in functions]
        test_cases = [*positive_cases, *negative_cases]

        # Name test cases using object name and direction
        ids = [f"{case[0]}-{case[2]}" for case in test_cases]
        metafunc.parametrize('direction_obj_test_case', test_cases, ids=ids)


def test_direction_objects(direction_obj_test_case):
    name, func, direction = direction_obj_test_case
    positive_dir = direction == 'pos'

    # Add required args if needed
    kwargs = {}
    if name == 'CircularArcFromNormal':
        kwargs['center'] = (0, 0, 0)
    elif name == 'Text3D':
        kwargs['string'] = 'Text3D'

    # Test Capsule separately based on vtk version
    if 'Capsule' in name:
        legacy_vtk = pv.vtk_version_info < (9, 3)
        if legacy_vtk and 'legacy' not in name or not legacy_vtk and 'legacy' in name:
            pytest.xfail(
                'Test capsule separately for different vtk versions. Expected to fail if testing with wrong version.',
            )

    direction_param_name = None

    def _create_object(_direction=None):
        nonlocal direction_param_name
        try:
            # Create using `direction` param
            direction_param_name = 'direction'
            obj = func(**kwargs) if _direction is None else func(direction=_direction, **kwargs)

        except TypeError:
            # Create using `normal` param
            direction_param_name = 'normal'
            obj = func(**kwargs) if _direction is None else func(normal=_direction, **kwargs)

        # Add scalars tied to point IDs as visual markers of object orientation
        scalars = np.arange(obj.n_points)
        obj['scalars'] = scalars % 32

        return obj

    text_kwargs = dict(font_size=10)
    axes_kwargs = dict(viewport=(0, 0, 1.0, 1.0))

    plot = pv.Plotter(shape=(2, 2))

    plot.subplot(0, 0)
    plot.add_mesh(_create_object())
    plot.add_text(name, **text_kwargs)
    plot.add_axes()

    direction = (1, 0, 0) if positive_dir else (-1, 0, 0)
    obj = _create_object(_direction=direction)
    plot.subplot(1, 0)
    plot.add_mesh(obj)
    plot.add_text(f"{direction_param_name}={direction}", **text_kwargs)
    plot.view_yz()
    plot.add_axes(**axes_kwargs)

    direction = (0, 1, 0) if positive_dir else (0, -1, 0)
    obj = _create_object(_direction=direction)
    plot.subplot(1, 1)
    plot.add_mesh(obj)
    plot.add_text(f"{direction_param_name}={direction}", **text_kwargs)
    plot.view_zx()
    plot.add_axes(**axes_kwargs)

    direction = (0, 0, 1) if positive_dir else (0, 0, -1)
    obj = _create_object(_direction=direction)
    plot.subplot(0, 1)
    plot.add_mesh(obj)
    plot.add_text(f"{direction_param_name}={direction}", **text_kwargs)
    plot.view_xy()
    plot.add_axes(**axes_kwargs)

    plot.show()


@skip_windows  # Windows colors all plane cells red (bug?)
@pytest.mark.parametrize('normal_sign', ['+', '-'])
@pytest.mark.parametrize('plane', ['yz', 'zx', 'xy'])
def test_orthogonal_planes_source_normals(normal_sign, plane):
    plane_source = pv.OrthogonalPlanesSource(normal_sign=normal_sign, resolution=2)
    output = plane_source.output
    plane = output[plane]
    plane['_rgb'] = [
        pv.Color('red').float_rgb,
        pv.Color('green').float_rgb,
        pv.Color('blue').float_rgb,
        pv.Color('yellow').float_rgb,
    ]
    plane.plot_normals(mag=0.8, color='white', lighting=False, show_edges=True)


# Add skips since Plane's edges differ (e.g. triangles instead of quads)
@skip_windows
@skip_9_1_0
@pytest.mark.parametrize(
    'resolution',
    [(10, 1, 1), (1, 10, 1), (1, 1, 10)],
    ids=['x_resolution', 'y_resolution', 'z_resolution'],
)
def test_orthogonal_planes_source_resolution(resolution):
    plane_source = pv.OrthogonalPlanesSource(resolution=resolution)
    plane_source.output.plot(show_edges=True, line_width=5, lighting=False)


<<<<<<< HEAD
@pytest.mark.parametrize(
    ('name', 'value'), [(None, None), ('shrink', 0.5), ('explode', 0.5), ('explode', -0.5)]
)
def test_cube_faces_source(name, value):
    kwargs = {name: value} if name and value else {}
    cube_faces_source = pv.CubeFacesSource(**kwargs)
    pv.merge(cube_faces_source.output, merge_points=False).plot_normals(mag=0.5)
=======
def test_planes_assembly(airplane):
    plot = pv.Plotter()
    actor = pv.PlanesAssembly()
    plot.add_actor(actor)
    actor.camera = plot.camera
    plot.add_axes()
    plot.show()


@skip_9_1_0  # Difference in clipping generates error of approx 500
@pytest.mark.parametrize('label_offset', [0.05, 0, -0.05])
@pytest.mark.parametrize(
    ('label_kwarg', 'camera_position'), [('x_label', 'yz'), ('y_label', 'zx'), ('z_label', 'xy')]
)
@pytest.mark.parametrize(('label_mode', 'label_size'), [('2D', 25), ('3D', 40)])
def test_planes_assembly_label_position(
    plane, label_kwarg, camera_position, label_mode, label_size, label_offset
):
    plot = pv.Plotter()

    for edge in ('right', 'top', 'left', 'bottom'):
        for position in (-1, -0.5, 0, 0.5, 1):
            actor = pv.PlanesAssembly(
                labels=['', '', ''],
                opacity=0.01,
                label_edge=edge,
                label_position=position,
                label_mode=label_mode,
                label_offset=label_offset,
                label_size=label_size,
            )
            label_name = str(position) + edge[0].upper()
            setattr(actor, label_kwarg, label_name)
            plot.add_actor(actor)
            actor.camera = plot.camera
    plot.camera_position = camera_position
    plot.add_axes_at_origin()
    plot.show()


BOUNDS = (-50, 50, -10, 30, -80, 80)


@pytest.mark.parametrize(
    'bounds',
    [BOUNDS, BOUNDS * np.array(0.01)],
)
@pytest.mark.parametrize('label_size', [25, 50])
def test_planes_assembly_label_size(bounds, label_size):
    plot = pv.Plotter()
    labels = ['FIRST ', 'SECOND ', 'THIRD ']
    common_kwargs = dict(bounds=bounds, label_size=label_size, opacity=0.1)
    for label_mode in ['2D', '3D']:
        actor = pv.PlanesAssembly(
            x_label=labels[0] + label_mode,
            y_label=labels[1] + label_mode,
            z_label=labels[2] + label_mode,
            label_mode=label_mode,
            label_color='white' if label_mode == '3D' else 'black',
            **common_kwargs,
        )
        plot.add_actor(actor)
        actor.camera = plot.camera
    plot.show()
>>>>>>> acd4bdc0
<|MERGE_RESOLUTION|>--- conflicted
+++ resolved
@@ -4557,7 +4557,6 @@
     plane_source.output.plot(show_edges=True, line_width=5, lighting=False)
 
 
-<<<<<<< HEAD
 @pytest.mark.parametrize(
     ('name', 'value'), [(None, None), ('shrink', 0.5), ('explode', 0.5), ('explode', -0.5)]
 )
@@ -4565,7 +4564,8 @@
     kwargs = {name: value} if name and value else {}
     cube_faces_source = pv.CubeFacesSource(**kwargs)
     pv.merge(cube_faces_source.output, merge_points=False).plot_normals(mag=0.5)
-=======
+
+
 def test_planes_assembly(airplane):
     plot = pv.Plotter()
     actor = pv.PlanesAssembly()
@@ -4629,5 +4629,4 @@
         )
         plot.add_actor(actor)
         actor.camera = plot.camera
-    plot.show()
->>>>>>> acd4bdc0
+    plot.show()