--- conflicted
+++ resolved
@@ -753,29 +753,6 @@
 def test_plot_no_active_scalars(sphere):
     plotter = pv.Plotter()
     plotter.add_mesh(sphere)
-<<<<<<< HEAD
-    with (
-        pytest.raises(ValueError, match='Number of scalars'),
-        pytest.warns(
-            PyVistaDeprecationWarning,
-            match='This method is deprecated and will be removed in a future version',
-        ),
-    ):
-        plotter.update_scalars(np.arange(5))
-    if pv._version.version_info[:2] > (0, 46):
-        msg = 'Convert error this method'
-        raise RuntimeError(msg)
-    if pv._version.version_info[:2] > (0, 47):
-        msg = 'Remove this method'
-        raise RuntimeError(msg)
-    with (
-        pytest.raises(ValueError, match='No active scalars'),
-        pytest.warns(
-            PyVistaDeprecationWarning,
-            match='This method is deprecated and will be removed in a future version',
-        ),
-    ):
-=======
 
     def _test_update_scalars_with_invalid_array():
         plotter.update_scalars(np.arange(5))
@@ -787,18 +764,29 @@
             raise RuntimeError(msg)
 
     def _test_update_scalars_with_valid_array():
->>>>>>> 2b15a0f8
         plotter.update_scalars(np.arange(sphere.n_faces_strict))
-    if pv._version.version_info[:2] > (0, 46):
-        msg = 'Convert error this method'
-        raise RuntimeError(msg)
-    if pv._version.version_info[:2] > (0, 47):
-        msg = 'Remove this method'
-        raise RuntimeError(msg)
-
-    with pytest.raises(ValueError), pytest.warns(PyVistaDeprecationWarning):  # noqa: PT011
+        if pv._version.version_info[:2] > (0, 46):
+            msg = 'Convert error this method'
+            raise RuntimeError(msg)
+        if pv._version.version_info[:2] > (0, 47):
+            msg = 'Remove this method'
+            raise RuntimeError(msg)
+
+    with (
+        pytest.raises(ValueError, match='Number of scalars'),
+        pytest.warns(
+            PyVistaDeprecationWarning,
+            match='This method is deprecated and will be removed in a future version',
+        ),
+    ):
         _test_update_scalars_with_invalid_array()
-    with pytest.raises(ValueError), pytest.warns(PyVistaDeprecationWarning):  # noqa: PT011
+    with (
+        pytest.raises(ValueError, match='No active scalars'),
+        pytest.warns(
+            PyVistaDeprecationWarning,
+            match='This method is deprecated and will be removed in a future version',
+        ),
+    ):
         _test_update_scalars_with_valid_array()
 
 
@@ -1292,15 +1280,8 @@
 
 def test_box_axes():
     plotter = pv.Plotter()
-<<<<<<< HEAD
-    with pytest.warns(
-        pv.PyVistaDeprecationWarning,
-        match='`box` is deprecated. Use `add_box_axes` or `add_color_box_axes` method instead.',
-    ):
-=======
 
     def _test_add_axes_box():
->>>>>>> 2b15a0f8
         plotter.add_axes(box=True)
         if pv._version.version_info[:2] > (0, 47):
             msg = 'Convert error this function'
@@ -1309,23 +1290,19 @@
             msg = 'Remove this function'
             raise RuntimeError(msg)
 
-    with pytest.warns(pv.PyVistaDeprecationWarning):
-        _test_add_axes_box()
-    plotter.add_mesh(pv.Sphere())
-    plotter.show()
-
-
-def test_box_axes_color_box():
-    plotter = pv.Plotter()
-<<<<<<< HEAD
     with pytest.warns(
         pv.PyVistaDeprecationWarning,
         match='`box` is deprecated. Use `add_box_axes` or `add_color_box_axes` method instead.',
     ):
-=======
+        _test_add_axes_box()
+    plotter.add_mesh(pv.Sphere())
+    plotter.show()
+
+
+def test_box_axes_color_box():
+    plotter = pv.Plotter()
 
     def _test_add_axes_color_box():
->>>>>>> 2b15a0f8
         plotter.add_axes(box=True, box_args={'color_box': True})
         if pv._version.version_info[:2] > (0, 47):
             msg = 'Convert error this function'
@@ -1334,7 +1311,10 @@
             msg = 'Remove this function'
             raise RuntimeError(msg)
 
-    with pytest.warns(pv.PyVistaDeprecationWarning):
+    with pytest.warns(
+        pv.PyVistaDeprecationWarning,
+        match='`box` is deprecated. Use `add_box_axes` or `add_color_box_axes` method instead.',
+    ):
         _test_add_axes_color_box()
     plotter.add_mesh(pv.Sphere())
     plotter.show()
