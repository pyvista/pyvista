--- conflicted
+++ resolved
@@ -2450,7 +2450,6 @@
     plotter.show(before_close_callback=verify_cache_image)
 
 
-<<<<<<< HEAD
 def test_plot_composite_poly_scalars(multiblock_poly):
     pl = pyvista.Plotter()
 
@@ -2528,7 +2527,8 @@
     with pytest.warns(np.ComplexWarning, match='Casting complex'):
         pl.add_composite(multiblock_poly, scalars='data')
     pl.show(before_close_callback=verify_cache_image)
-=======
+
+
 def test_export_obj(tmpdir, sphere):
     filename = str(tmpdir.mkdir("tmpdir").join("tmp.obj"))
 
@@ -2581,5 +2581,4 @@
     sphere['scalars'][::2] = 1
     plotter = pyvista.Plotter()
     plotter.add_mesh(sphere)
-    plotter.show(before_close_callback=verify_cache_image)
->>>>>>> 8887b854
+    plotter.show(before_close_callback=verify_cache_image)