"""This test module tests any functionality that requires plotting.

See the image regression notes in doc/extras/developer_notes.rst

"""

from __future__ import annotations

import inspect
import io
import os
import pathlib
from pathlib import Path
import platform
import re
import time
from types import FunctionType
from types import ModuleType
from typing import TYPE_CHECKING
from typing import Any
from typing import TypeVar

import numpy as np
from PIL import Image
import pytest
import vtk

import pyvista as pv
from pyvista import demos
from pyvista import examples
from pyvista.core.errors import DeprecationError
from pyvista.core.errors import PyVistaDeprecationWarning
from pyvista.plotting import check_math_text_support
from pyvista.plotting.colors import matplotlib_default_colors
from pyvista.plotting.errors import InvalidCameraError
from pyvista.plotting.errors import RenderWindowUnavailable
from pyvista.plotting.plotter import SUPPORTED_FORMATS
import pyvista.plotting.text
from pyvista.plotting.texture import numpy_to_texture
from pyvista.plotting.utilities import algorithms
from pyvista.plotting.utilities.gl_checks import uses_egl
from tests.core.test_imagedata_filters import labeled_image  # noqa: F401

if TYPE_CHECKING:
    from collections.abc import Callable
    from collections.abc import ItemsView

# skip all tests if unable to render
pytestmark = pytest.mark.skip_plotting


HAS_IMAGEIO = True
try:
    import imageio
except ModuleNotFoundError:
    HAS_IMAGEIO = False

ffmpeg_failed = False
try:
    try:
        import imageio_ffmpeg

        imageio_ffmpeg.get_ffmpeg_exe()
    except ImportError:
        if HAS_IMAGEIO:
            imageio.plugins.ffmpeg.download()
        else:
            raise
except:
    ffmpeg_failed = True


THIS_PATH = pathlib.Path(__file__).parent.absolute()


def using_mesa():
    """Determine if using mesa."""
    pl = pv.Plotter(notebook=False, off_screen=True)
    pl.show(auto_close=False)
    gpu_info = pl.render_window.ReportCapabilities()
    pl.close()

    regex = re.compile('OpenGL version string:(.+)\n')
    return 'Mesa' in regex.findall(gpu_info)[0]


# always set on Windows CI
# These tests fail with mesa opengl on windows
skip_windows = pytest.mark.skipif(os.name == 'nt', reason='Test fails on Windows')
skip_windows_mesa = pytest.mark.skipif(
    using_mesa() and os.name == 'nt',
    reason='Does not display correctly within OSMesa on Windows',
)
skip_9_1_0 = pytest.mark.needs_vtk_version(9, 1, 0)
skip_9_0_X = pytest.mark.skipif(pv.vtk_version_info < (9, 1), reason='Flaky on 9.0.X')
skip_lesser_9_0_X = pytest.mark.skipif(
    pv.vtk_version_info < (9, 1),
    reason='Functions not implemented before 9.0.X',
)
skip_lesser_9_3_X = pytest.mark.skipif(
    pv.vtk_version_info < (9, 3),
    reason='Functions not implemented before 9.3.X',
)

CI_WINDOWS = os.environ.get('CI_WINDOWS', 'false').lower() == 'true'

skip_mac = pytest.mark.skipif(
    platform.system() == 'Darwin',
    reason='MacOS CI fails when downloading examples',
)
skip_mac_flaky = pytest.mark.skipif(
    platform.system() == 'Darwin',
    reason='This is a flaky test on MacOS',
)
skip_mesa = pytest.mark.skipif(using_mesa(), reason='Does not display correctly within OSMesa')


@pytest.fixture(autouse=True)
def verify_image_cache_wrapper(verify_image_cache):
    return verify_image_cache


@pytest.fixture
def multicomp_poly():
    """Create a dataset with vector values on points and cells."""
    data = pv.Plane(direction=(0, 0, -1))

    vector_values_points = np.empty((data.n_points, 3))
    vector_values_points[:, 0] = np.arange(data.n_points)
    vector_values_points[:, 1] = np.arange(data.n_points)[::-1]
    vector_values_points[:, 2] = 0

    vector_values_cells = np.empty((data.n_cells, 3))
    vector_values_cells[:, 0] = np.arange(data.n_cells)
    vector_values_cells[:, 1] = np.arange(data.n_cells)[::-1]
    vector_values_cells[:, 2] = 0

    data['vector_values_points'] = vector_values_points
    data['vector_values_cells'] = vector_values_cells
    return data


def test_import_gltf(verify_image_cache):
    # image cache created with 9.0.20210612.dev0
    verify_image_cache.high_variance_test = True

    filename = str(Path(THIS_PATH) / '..' / 'example_files' / 'Box.glb')
    pl = pv.Plotter()

    with pytest.raises(FileNotFoundError):
        pl.import_gltf('not a file')

    pl.import_gltf(filename)
    assert np.allclose(pl.bounds, (-0.5, 0.5, -0.5, 0.5, -0.5, 0.5))
    pl.show()


def test_export_gltf(tmpdir, sphere, airplane, hexbeam, verify_image_cache):
    # image cache created with 9.0.20210612.dev0
    verify_image_cache.high_variance_test = True
    filename = str(tmpdir.mkdir('tmpdir').join('tmp.gltf'))

    pl = pv.Plotter()
    pl.add_mesh(sphere, smooth_shading=True)
    pl.add_mesh(airplane)
    pl.add_mesh(hexbeam)  # to check warning
    with pytest.warns(UserWarning, match='Plotter contains non-PolyData datasets'):
        pl.export_gltf(filename)

    pl_import = pv.Plotter()
    pl_import.import_gltf(filename)
    pl_import.show()

    with pytest.raises(RuntimeError, match='This plotter has been closed'):
        pl_import.export_gltf(filename)


def test_import_vrml():
    filename = str(Path(THIS_PATH) / '..' / 'example_files' / 'Box.wrl')

    match = 'VRML files must be imported directly into a Plotter. See `pyvista.Plotter.import_vrml` for details.'
    with pytest.raises(ValueError, match=match):
        pv.read(filename)

    pl = pv.Plotter()

    with pytest.raises(FileNotFoundError):
        pl.import_vrml('not a file')

    pl.import_vrml(filename)
    assert np.allclose(pl.bounds, (-0.5, 0.5, -0.5, 0.5, -0.5, 0.5))
    pl.show()


def test_export_vrml(tmpdir, sphere, airplane, hexbeam):
    filename = str(tmpdir.mkdir('tmpdir').join('tmp.wrl'))

    pl = pv.Plotter()
    pl.add_mesh(sphere, smooth_shading=True)
    pl.export_vrml(filename)

    pl_import = pv.Plotter()
    pl_import.import_vrml(filename)
    pl_import.show()

    with pytest.raises(RuntimeError, match='This plotter has been closed'):
        pl_import.export_vrml(filename)


def test_import_3ds():
    filename = examples.download_3ds.download_iflamigm()
    pl = pv.Plotter()

    with pytest.raises(FileNotFoundError, match='Unable to locate'):
        pl.import_3ds('not a file')

    pl.import_3ds(filename)
    assert np.allclose(
        pl.bounds,
        (
            -5.379246234893799,
            5.364696979522705,
            -1.9769330024719238,
            2.731842041015625,
            -7.883847236633301,
            5.437096118927002,
        ),
    )
    pl.show()


@skip_9_0_X
def test_import_obj():
    download_obj_file = examples.download_room_surface_mesh(load=False)
    pl = pv.Plotter()

    with pytest.raises(FileNotFoundError, match='Unable to locate'):
        pl.import_obj('not a file')

    pl.import_obj(download_obj_file)
    assert np.allclose(pl.bounds, (-10.0, 10.0, 0.0, 4.5, -10.0, 10.0))
    pl.show()


@skip_9_0_X
def test_import_obj_with_texture():
    filename = examples.download_doorman(load=False)
    pl = pv.Plotter()
    pl.import_obj(filename)
    pl.show(cpos='xy')


@skip_windows
@pytest.mark.skipif(CI_WINDOWS, reason='Windows CI testing segfaults on pbr')
def test_pbr(sphere, verify_image_cache):
    """Test PBR rendering"""
    verify_image_cache.high_variance_test = True

    texture = examples.load_globe_texture()

    pl = pv.Plotter(lighting=None)
    pl.set_environment_texture(texture)
    pl.add_light(pv.Light())
    pl.add_mesh(
        sphere,
        color='w',
        pbr=True,
        metallic=0.8,
        roughness=0.2,
        smooth_shading=True,
        diffuse=1,
    )
    pl.add_mesh(
        pv.Sphere(center=(0, 0, 1)),
        color='w',
        pbr=True,
        metallic=0.0,
        roughness=1.0,
        smooth_shading=True,
        diffuse=1,
    )
    pl.show()


@skip_windows
@skip_mac
def test_set_environment_texture_cubemap(sphere, verify_image_cache):
    """Test set_environment_texture with a cubemap."""
    verify_image_cache.high_variance_test = True

    texture = examples.download_sky_box_cube_map()

    pl = pv.Plotter(lighting=None)
    pl.set_environment_texture(texture)
    pl.add_mesh(sphere, color='w', pbr=True, metallic=0.8, roughness=0.2)

    # VTK flipped the Z axis for the cubemap between 9.1 and 9.2
    verify_image_cache.skip = pv.vtk_version_info > (9, 1)
    pl.show()


@skip_windows
@skip_mac
def test_remove_environment_texture_cubemap(sphere):
    """Test remove_environment_texture with a cubemap."""
    texture = examples.download_sky_box_cube_map()

    pl = pv.Plotter()
    pl.set_environment_texture(texture)
    pl.add_mesh(sphere, color='w', pbr=True, metallic=0.8, roughness=0.2)
    pl.remove_environment_texture()
    pl.show()


def test_plot_pyvista_ndarray(sphere):
    # verify we can plot pyvista_ndarray
    pv.plot(sphere.points)

    plotter = pv.Plotter()
    plotter.add_points(sphere.points)
    plotter.add_points(sphere.points + 1)
    plotter.show()


def test_plot_increment_point_size():
    points = np.array([[0, 0, 0], [1, 0, 0], [1, 0, 0], [1, 1, 0]], dtype=np.float32)
    pl = pv.Plotter()
    pl.add_points(points + 1)
    pl.add_lines(points)
    pl.increment_point_size_and_line_width(5)
    pl.show()


def test_plot_update(sphere):
    pl = pv.Plotter()
    pl.add_mesh(sphere)
    pl.show(auto_close=False)
    pl.update()
    time.sleep(0.1)
    pl.update()
    pl.update(force_redraw=True)
    pl.close()


@pytest.mark.parametrize('anti_aliasing', [True, 'msaa', False])
def test_plot(sphere, tmpdir, verify_image_cache, anti_aliasing):
    verify_image_cache.high_variance_test = True
    verify_image_cache.macos_skip_image_cache = True
    verify_image_cache.windows_skip_image_cache = True

    tmp_dir = tmpdir.mkdir('tmpdir2')
    filename = str(tmp_dir.join('tmp.png'))
    scalars = np.arange(sphere.n_points)
    cpos, img = pv.plot(
        sphere,
        full_screen=True,
        text='this is a sphere',
        show_bounds=True,
        color='r',
        style='surface',
        line_width=2,
        scalars=scalars,
        flip_scalars=True,
        cmap='bwr',
        interpolate_before_map=True,
        screenshot=filename,
        return_img=True,
        return_cpos=True,
        anti_aliasing=anti_aliasing,
    )
    assert isinstance(cpos, pv.CameraPosition)
    assert isinstance(img, np.ndarray)
    assert Path(filename).is_file()

    verify_image_cache.skip = True
    filename = pathlib.Path(str(tmp_dir.join('tmp2.png')))
    pv.plot(sphere, screenshot=filename)

    # Ensure it added a PNG extension by default
    assert filename.with_suffix('.png').is_file()

    # test invalid extension
    filename = pathlib.Path(str(tmp_dir.join('tmp3.foo')))
    with pytest.raises(ValueError):  # noqa: PT011
        pv.plot(sphere, screenshot=filename)


def test_plot_helper_volume(uniform, verify_image_cache):
    verify_image_cache.windows_skip_image_cache = True

    uniform.plot(
        volume=True,
        parallel_projection=True,
        show_scalar_bar=False,
        show_grid=True,
    )


def test_plot_helper_two_datasets(sphere, airplane):
    pv.plot([sphere, airplane])


def test_plot_helper_two_volumes(uniform, verify_image_cache):
    verify_image_cache.windows_skip_image_cache = True
    grid = uniform.copy()
    grid.origin = (0, 0, 10)
    pv.plot(
        [uniform, grid],
        volume=True,
        show_scalar_bar=False,
    )


def test_plot_volume_ugrid(verify_image_cache):
    verify_image_cache.windows_skip_image_cache = True

    # Handle UnsutructuredGrid directly
    grid = examples.load_hexbeam()
    pl = pv.Plotter()
    pl.add_volume(grid, scalars='sample_point_scalars')
    pl.show()

    # Handle 3D structured grid
    grid = examples.load_uniform().cast_to_structured_grid()
    pl = pv.Plotter()
    pl.add_volume(grid, scalars='Spatial Point Data')
    pl.show()

    # Make sure PolyData fails
    mesh = pv.Sphere()
    mesh['scalars'] = mesh.points[:, 1]
    pl = pv.Plotter()
    with pytest.raises(TypeError):
        pl.add_volume(mesh, scalars='scalars')
    pl.close()

    # Make sure 2D StructuredGrid fails
    mesh = examples.load_structured()  # wavy surface
    mesh['scalars'] = mesh.points[:, 1]
    pl = pv.Plotter()
    with pytest.raises(ValueError):  # noqa: PT011
        pl.add_volume(mesh, scalars='scalars')
    pl.close()


def test_plot_return_cpos(sphere):
    cpos = sphere.plot(return_cpos=True)
    assert isinstance(cpos, pv.CameraPosition)
    assert sphere.plot(return_cpos=False) is None


def test_add_title(verify_image_cache):
    verify_image_cache.high_variance_test = True
    plotter = pv.Plotter()
    plotter.add_title('Plot Title')
    plotter.show()


def test_plot_invalid_style(sphere):
    with pytest.raises(ValueError):  # noqa: PT011
        pv.plot(sphere, style='not a style')


@pytest.mark.parametrize(
    ('interaction', 'kwargs'),
    [
        ('trackball', {}),
        ('trackball_actor', {}),
        ('image', {}),
        ('joystick', {}),
        ('joystick_actor', {}),
        ('zoom', {}),
        ('terrain', {}),
        ('terrain', {'mouse_wheel_zooms': True, 'shift_pans': True}),
        ('rubber_band', {}),
        ('rubber_band_2d', {}),
    ],
)
def test_interactor_style(sphere, interaction, kwargs):
    plotter = pv.Plotter()
    plotter.add_mesh(sphere)
    getattr(plotter, f'enable_{interaction}_style')(**kwargs)
    assert plotter.iren._style_class is not None
    plotter.close()


def test_lighting_disable_3_lights():
    with pytest.raises(DeprecationError):
        pv.Plotter().disable_3_lights()


def test_lighting_enable_three_lights(sphere):
    plotter = pv.Plotter()
    plotter.add_mesh(sphere)

    plotter.enable_3_lights()
    lights = plotter.renderer.lights
    assert len(lights) == 3
    for light in lights:
        assert light.on

    assert lights[0].intensity == 1.0
    assert lights[1].intensity == 0.6
    assert lights[2].intensity == 0.5

    plotter.show()


def test_lighting_add_manual_light(sphere):
    plotter = pv.Plotter(lighting=None)
    plotter.add_mesh(sphere)

    # test manual light addition
    light = pv.Light()
    plotter.add_light(light)
    assert plotter.renderer.lights == [light]

    # failing case
    with pytest.raises(TypeError):
        plotter.add_light('invalid')

    plotter.show()


def test_lighting_remove_manual_light(sphere):
    plotter = pv.Plotter(lighting=None)
    plotter.add_mesh(sphere)
    plotter.add_light(pv.Light())

    # test light removal
    plotter.remove_all_lights()
    assert not plotter.renderer.lights

    plotter.show()


def test_lighting_subplots(sphere):
    plotter = pv.Plotter(shape='1|1')
    plotter.add_mesh(sphere)
    renderers = plotter.renderers

    light = pv.Light()
    plotter.remove_all_lights()
    for renderer in renderers:
        assert not renderer.lights

    plotter.subplot(0)
    plotter.add_light(light, only_active=True)
    assert renderers[0].lights
    assert not renderers[1].lights
    plotter.add_light(light, only_active=False)
    assert renderers[0].lights
    assert renderers[1].lights
    plotter.subplot(1)
    plotter.add_mesh(pv.Sphere())
    plotter.remove_all_lights(only_active=True)
    assert renderers[0].lights
    assert not renderers[1].lights

    plotter.show()


def test_lighting_init_light_kit(sphere):
    plotter = pv.Plotter(lighting='light kit')
    plotter.add_mesh(sphere)
    lights = plotter.renderer.lights
    assert len(lights) == 5
    assert lights[0].light_type == pv.Light.HEADLIGHT
    for light in lights[1:]:
        assert light.light_type == light.CAMERA_LIGHT
    plotter.show()


def test_lighting_init_three_lights(sphere):
    plotter = pv.Plotter(lighting='three lights')
    plotter.add_mesh(sphere)
    lights = plotter.renderer.lights
    assert len(lights) == 3
    for light in lights:
        assert light.light_type == light.CAMERA_LIGHT
    plotter.show()


def test_lighting_init_none(sphere):
    # ``None`` already tested above
    plotter = pv.Plotter(lighting='none')
    plotter.add_mesh(sphere)
    lights = plotter.renderer.lights
    assert not lights
    plotter.show()


def test_lighting_init_invalid():
    with pytest.raises(ValueError):  # noqa: PT011
        pv.Plotter(lighting='invalid')


def test_plotter_shape_invalid():
    # wrong size
    with pytest.raises(ValueError):  # noqa: PT011
        pv.Plotter(shape=(1,))
    # not positive
    with pytest.raises(ValueError):  # noqa: PT011
        pv.Plotter(shape=(1, 0))
    with pytest.raises(ValueError):  # noqa: PT011
        pv.Plotter(shape=(0, 2))
    # not a sequence
    with pytest.raises(TypeError):
        pv.Plotter(shape={1, 2})


def test_plot_bounds_axes_with_no_data():
    plotter = pv.Plotter()
    plotter.show_bounds()
    plotter.show()


def test_plot_show_grid(sphere):
    plotter = pv.Plotter()

    with pytest.raises(ValueError, match='Value of location'):
        plotter.show_grid(location='foo')
    with pytest.raises(TypeError, match='location must be a string'):
        plotter.show_grid(location=10)
    with pytest.raises(ValueError, match='Value of tick'):
        plotter.show_grid(ticks='foo')
    with pytest.raises(TypeError, match='must be a string'):
        plotter.show_grid(ticks=10)

    plotter.show_grid()  # Add mesh after to make sure bounds update
    plotter.add_mesh(sphere)
    plotter.show()


@skip_mesa
def test_plot_show_grid_with_mesh(hexbeam, plane, verify_image_cache):
    """Show the grid bounds for a specific mesh."""
    verify_image_cache.macos_skip_image_cache = True

    hexbeam.clear_data()
    plotter = pv.Plotter()
    plotter.add_mesh(hexbeam, style='wireframe')
    plotter.add_mesh(plane)
    plotter.show_grid(mesh=plane, show_zlabels=False, show_zaxis=False)
    plotter.show()


cpos_param = [
    [(2.0, 5.0, 13.0), (0.0, 0.0, 0.0), (-0.7, -0.5, 0.3)],
    [-1, 2, -5],  # trigger view vector
    [1.0, 2.0, 3.0],
]
cpos_param.extend(pv.plotting.renderer.Renderer.CAMERA_STR_ATTR_MAP)


@pytest.mark.parametrize('cpos', cpos_param)
def test_set_camera_position(cpos, sphere):
    plotter = pv.Plotter()
    plotter.add_mesh(sphere)
    plotter.camera_position = cpos
    plotter.show()


@pytest.mark.parametrize(
    'cpos',
    [[(2.0, 5.0), (0.0, 0.0, 0.0), (-0.7, -0.5, 0.3)], [-1, 2], [(1, 2, 3)], 'notvalid'],
)
def test_set_camera_position_invalid(cpos, sphere):
    plotter = pv.Plotter()
    plotter.add_mesh(sphere)
    with pytest.raises(InvalidCameraError):
        plotter.camera_position = cpos


def test_parallel_projection():
    plotter = pv.Plotter()
    assert isinstance(plotter.parallel_projection, bool)


@pytest.mark.parametrize('state', [True, False])
def test_set_parallel_projection(state):
    plotter = pv.Plotter()
    plotter.parallel_projection = state
    assert plotter.parallel_projection == state


def test_parallel_scale():
    plotter = pv.Plotter()
    assert isinstance(plotter.parallel_scale, float)


@pytest.mark.parametrize('value', [1, 1.5, 0.3, 10])
def test_set_parallel_scale(value):
    plotter = pv.Plotter()
    plotter.parallel_scale = value
    assert plotter.parallel_scale == value


def test_set_parallel_scale_invalid():
    plotter = pv.Plotter()
    with pytest.raises(TypeError):
        plotter.parallel_scale = 'invalid'


def test_plot_no_active_scalars(sphere):
    plotter = pv.Plotter()
    plotter.add_mesh(sphere)
    with pytest.raises(ValueError), pytest.warns(PyVistaDeprecationWarning):  # noqa: PT012, PT011
        plotter.update_scalars(np.arange(5))
        if pv._version.version_info[:2] > (0, 46):
            raise RuntimeError('Convert error this method')
        if pv._version.version_info[:2] > (0, 47):
            raise RuntimeError('Remove this method')
    with pytest.raises(ValueError), pytest.warns(PyVistaDeprecationWarning):  # noqa: PT012, PT011
        plotter.update_scalars(np.arange(sphere.n_faces_strict))
        if pv._version.version_info[:2] > (0, 46):
            raise RuntimeError('Convert error this method')
        if pv._version.version_info[:2] > (0, 47):
            raise RuntimeError('Remove this method')


def test_plot_show_bounds(sphere):
    plotter = pv.Plotter()
    plotter.add_mesh(sphere)
    plotter.show_bounds(
        show_xaxis=False,
        show_yaxis=False,
        show_zaxis=False,
        show_xlabels=False,
        show_ylabels=False,
        show_zlabels=False,
        use_2d=True,
    )
    plotter.show()


def test_plot_label_fmt(sphere):
    plotter = pv.Plotter()
    plotter.add_mesh(sphere)
    plotter.show_bounds(xtitle='My X', fmt=r'%.3f')
    plotter.show()


@pytest.mark.parametrize('grid', [True, 'both', 'front', 'back'])
@pytest.mark.parametrize('location', ['all', 'origin', 'outer', 'front', 'back'])
def test_plot_show_bounds_params(grid, location):
    plotter = pv.Plotter()
    plotter.add_mesh(pv.Cone())
    plotter.show_bounds(grid=grid, ticks='inside', location=location)
    plotter.show_bounds(grid=grid, ticks='outside', location=location)
    plotter.show_bounds(grid=grid, ticks='both', location=location)
    plotter.show()


def test_plot_silhouette_non_poly(hexbeam):
    plotter = pv.Plotter()
    plotter.add_mesh(hexbeam, show_scalar_bar=False)
    plotter.add_silhouette(hexbeam, line_width=10)
    plotter.show()


def test_plot_no_silhouette(tri_cylinder):
    # silhouette=False
    plotter = pv.Plotter()
    plotter.add_mesh(tri_cylinder)
    assert len(list(plotter.renderer.GetActors())) == 1  # only cylinder
    plotter.show()


def test_plot_silhouette(tri_cylinder):
    # silhouette=True and default properties
    plotter = pv.Plotter()
    plotter.add_mesh(tri_cylinder, silhouette=True)
    actors = list(plotter.renderer.GetActors())
    assert len(actors) == 2  # cylinder + silhouette
    actor = actors[0]  # get silhouette actor
    props = actor.GetProperty()
    assert props.GetColor() == pv.global_theme.silhouette.color
    assert props.GetOpacity() == pv.global_theme.silhouette.opacity
    assert props.GetLineWidth() == pv.global_theme.silhouette.line_width
    plotter.show()


def test_plot_silhouette_method(tri_cylinder):
    plotter = pv.Plotter()

    plotter.add_mesh(tri_cylinder)
    assert len(plotter.renderer.actors) == 1  # cylinder

    actor = plotter.add_silhouette(tri_cylinder)
    assert isinstance(actor, pv.Actor)
    assert len(plotter.renderer.actors) == 2  # cylinder + silhouette

    props = actor.prop
    assert props.color == pv.global_theme.silhouette.color
    assert props.opacity == pv.global_theme.silhouette.opacity
    assert props.line_width == pv.global_theme.silhouette.line_width
    plotter.show()


def test_plot_silhouette_options(tri_cylinder):
    # cover other properties
    plotter = pv.Plotter()
    plotter.add_mesh(tri_cylinder, silhouette=dict(decimate=0.5, feature_angle=20))
    plotter.show()


def test_plotter_scale(sphere):
    plotter = pv.Plotter()
    plotter.add_mesh(sphere)
    plotter.set_scale(10, 10, 15)
    assert plotter.scale == [10, 10, 15]
    plotter.show()

    plotter = pv.Plotter()
    plotter.add_mesh(sphere)
    plotter.set_scale(5.0)
    plotter.set_scale(yscale=6.0)
    plotter.set_scale(zscale=9.0)
    assert plotter.scale == [5.0, 6.0, 9.0]
    plotter.show()

    plotter = pv.Plotter()
    plotter.scale = [1.0, 4.0, 2.0]
    assert plotter.scale == [1.0, 4.0, 2.0]
    plotter.add_mesh(sphere)
    plotter.show()


def test_plot_add_scalar_bar(sphere, verify_image_cache):
    verify_image_cache.windows_skip_image_cache = True

    sphere['test_scalars'] = sphere.points[:, 2]
    plotter = pv.Plotter()
    plotter.add_mesh(sphere)
    plotter.add_scalar_bar(
        label_font_size=10,
        title_font_size=20,
        title='woa',
        interactive=True,
        vertical=True,
    )
    plotter.add_scalar_bar(background_color='white', n_colors=256)
    assert isinstance(plotter.scalar_bar, vtk.vtkScalarBarActor)
    plotter.show()


def test_plot_invalid_add_scalar_bar():
    plotter = pv.Plotter()
    with pytest.raises(AttributeError):
        plotter.add_scalar_bar()


def test_add_scalar_bar_with_unconstrained_font_size(sphere):
    sphere['test_scalars'] = sphere.points[:, 2]
    plotter = pv.Plotter()
    plotter.add_mesh(sphere)
    actor = plotter.add_scalar_bar(unconstrained_font_size=True)
    assert actor.GetUnconstrainedFontSize()


def test_plot_list():
    sphere_a = pv.Sphere(center=(0, 0, 0), radius=0.75)
    sphere_b = pv.Sphere(center=(1, 0, 0), radius=0.5)
    sphere_c = pv.Sphere(center=(2, 0, 0), radius=0.25)
    pv.plot([sphere_a, sphere_b, sphere_c], color='tan')


def test_add_lines_invalid():
    plotter = pv.Plotter()
    with pytest.raises(TypeError):
        plotter.add_lines(range(10))


@pytest.mark.skipif(not HAS_IMAGEIO, reason='Requires imageio')
def test_open_gif_invalid():
    plotter = pv.Plotter()
    with pytest.raises(ValueError):  # noqa: PT011
        plotter.open_gif('file.abs')


@pytest.mark.skipif(ffmpeg_failed, reason='Requires imageio-ffmpeg')
@pytest.mark.skipif(not HAS_IMAGEIO, reason='Requires imageio')
def test_make_movie(sphere, tmpdir, verify_image_cache):
    verify_image_cache.skip = True

    # Make temporary file
    filename = str(tmpdir.join('tmp.mp4'))

    movie_sphere = sphere.copy()
    movie_sphere['scalars'] = np.random.default_rng().random(movie_sphere.n_faces_strict)

    plotter = pv.Plotter()
    plotter.open_movie(filename)
    actor = plotter.add_axes_at_origin()
    plotter.remove_actor(actor, reset_camera=False, render=True)
    plotter.add_mesh(movie_sphere, scalars='scalars')
    plotter.show(auto_close=False, window_size=[304, 304])
    plotter.set_focus([0, 0, 0])
    for _ in range(3):  # limiting number of frames to write for speed
        plotter.write_frame()
        random_points = np.random.default_rng().random(movie_sphere.points.shape)
        movie_sphere.points[:] = random_points * 0.01 + movie_sphere.points * 0.99
        movie_sphere.points[:] -= movie_sphere.points.mean(0)
        scalars = np.random.default_rng().random(movie_sphere.n_faces_strict)
        movie_sphere['scalars'] = scalars

    # remove file
    plotter.close()
    Path(filename).unlink()  # verifies that the plotter has closed


def test_add_legend(sphere):
    plotter = pv.Plotter()
    with pytest.raises(TypeError):
        plotter.add_mesh(sphere, label=2)
    plotter.add_mesh(sphere)
    with pytest.raises(ValueError):  # noqa: PT011
        plotter.add_legend()
    legend_labels = [['sphere', 'r']]
    plotter.add_legend(labels=legend_labels, border=True, bcolor=None, size=[0.1, 0.1])
    plotter.show()


def test_legend_circle_face(sphere):
    plotter = pv.Plotter()
    plotter.add_mesh(sphere)
    legend_labels = [['sphere', 'r']]
    face = 'circle'
    _ = plotter.add_legend(
        labels=legend_labels,
        border=True,
        bcolor=None,
        size=[0.1, 0.1],
        face=face,
    )
    plotter.show()


def test_legend_rectangle_face(sphere):
    plotter = pv.Plotter()
    plotter.add_mesh(sphere)
    legend_labels = [['sphere', 'r']]
    face = 'rectangle'
    _ = plotter.add_legend(
        labels=legend_labels,
        border=True,
        bcolor=None,
        size=[0.1, 0.1],
        face=face,
    )
    plotter.show()


def test_legend_invalid_face(sphere):
    plotter = pv.Plotter()
    plotter.add_mesh(sphere)
    legend_labels = [['sphere', 'r']]
    face = 'invalid_face'
    with pytest.raises(ValueError):  # noqa: PT011
        plotter.add_legend(
            labels=legend_labels,
            border=True,
            bcolor=None,
            size=[0.1, 0.1],
            face=face,
        )


def test_legend_subplots(sphere, cube):
    plotter = pv.Plotter(shape=(1, 2))
    plotter.add_mesh(sphere, 'blue', smooth_shading=True, label='Sphere')
    assert plotter.legend is None
    plotter.add_legend(bcolor='w')
    assert isinstance(plotter.legend, vtk.vtkActor2D)

    plotter.subplot(0, 1)
    plotter.add_mesh(cube, 'r', label='Cube')
    assert plotter.legend is None
    plotter.add_legend(bcolor='w')
    assert isinstance(plotter.legend, vtk.vtkActor2D)

    plotter.show()


def test_add_axes_twice():
    plotter = pv.Plotter()
    plotter.add_axes()
    plotter.add_axes(interactive=True)
    plotter.show()


def test_hide_axes():
    plotter = pv.Plotter()
    plotter.add_axes()
    plotter.hide_axes()
    plotter.show()


def test_add_axes_parameters():
    plotter = pv.Plotter()
    plotter.add_axes()
    plotter.add_axes(
        line_width=5,
        cone_radius=0.6,
        shaft_length=0.7,
        tip_length=0.3,
        ambient=0.5,
        label_size=(0.4, 0.16),
        viewport=(0, 0, 0.4, 0.4),
    )
    plotter.show()


def test_show_axes_all():
    plotter = pv.Plotter()
    plotter.show_axes_all()
    plotter.show()


def test_hide_axes_all():
    plotter = pv.Plotter()
    plotter.hide_axes_all()
    plotter.show()


def test_isometric_view_interactive(sphere):
    plotter_iso = pv.Plotter()
    plotter_iso.add_mesh(sphere)
    plotter_iso.camera_position = 'xy'
    cpos_old = plotter_iso.camera_position
    plotter_iso.isometric_view_interactive()
    assert plotter_iso.camera_position != cpos_old


def test_add_point_labels():
    plotter = pv.Plotter()

    # cannot use random points with image regression
    points = np.array([[0, 0, 0], [1, 0, 0], [0, 1, 0], [1, 1, 0], [0.5, 0.5, 0.5], [1, 1, 1]])
    n = points.shape[0]

    with pytest.raises(ValueError):  # noqa: PT011
        plotter.add_point_labels(points, range(n - 1))

    plotter.add_point_labels(points, range(n), show_points=True, point_color='r', point_size=10)
    plotter.add_point_labels(
        points - 1,
        range(n),
        show_points=False,
        point_color='r',
        point_size=10,
    )
    plotter.show()


@pytest.mark.parametrize('always_visible', [False, True])
def test_add_point_labels_always_visible(always_visible):
    # just make sure it runs without exception
    plotter = pv.Plotter()
    plotter.add_point_labels(
        np.array([[0.0, 0.0, 0.0]]),
        ['hello world'],
        always_visible=always_visible,
    )
    plotter.show()


@pytest.mark.parametrize('shape', [None, 'rect', 'rounded_rect'])
def test_add_point_labels_shape(shape, verify_image_cache):
    plotter = pv.Plotter()
    plotter.add_point_labels(np.array([[0.0, 0.0, 0.0]]), ['hello world'], shape=shape)
    plotter.show()


@pytest.mark.parametrize('justification_horizontal', ['left', 'center', 'right'])
@pytest.mark.parametrize('justification_vertical', ['bottom', 'center', 'top'])
def test_add_point_labels_justification(justification_horizontal, justification_vertical):
    plotter = pv.Plotter()
    plotter.add_point_labels(
        np.array([[0.0, 0.0, 0.0]]),
        ['hello world'],
        justification_horizontal=justification_horizontal,
        justification_vertical=justification_vertical,
        shape_opacity=0.0,
        background_color='grey',
        background_opacity=1.0,
    )
    plotter.show()


def test_set_background():
    plotter = pv.Plotter()
    plotter.set_background('k')
    plotter.background_color = 'yellow'
    plotter.set_background([0, 0, 0], top=[1, 1, 1])  # Gradient
    _ = plotter.background_color
    plotter.show()

    plotter = pv.Plotter(shape=(1, 2))
    plotter.set_background('orange')
    for renderer in plotter.renderers:
        assert renderer.GetBackground() == pv.Color('orange')
    plotter.show()

    plotter = pv.Plotter(shape=(1, 2))
    plotter.subplot(0, 1)
    plotter.set_background('orange', all_renderers=False)
    assert plotter.renderers[0].GetBackground() != pv.Color('orange')
    assert plotter.renderers[1].GetBackground() == pv.Color('orange')
    plotter.show()


def test_add_points():
    plotter = pv.Plotter()

    points = np.array([[0, 0, 0], [1, 0, 0], [0, 1, 0], [1, 1, 0], [0.5, 0.5, 0.5], [1, 1, 1]])
    n = points.shape[0]

    plotter.add_points(
        points,
        scalars=np.arange(n),
        cmap=None,
        flip_scalars=True,
        show_scalar_bar=False,
    )
    plotter.show()


def test_key_press_event():
    plotter = pv.Plotter()
    plotter.key_press_event(None, None)
    plotter.close()


def test_enable_picking_gc():
    plotter = pv.Plotter()
    sphere = pv.Sphere()
    plotter.add_mesh(sphere)
    plotter.enable_cell_picking()
    plotter.close()


def test_left_button_down():
    plotter = pv.Plotter()

    attr = (
        'GetOffScreenFramebuffer' if pyvista.vtk_version_info < (9, 1) else 'GetRenderFramebuffer'
    )
    if hasattr(renwin := plotter.render_window, attr):
        if not getattr(renwin, attr)().GetFBOIndex():
            # This only fails for VTK<9.2.3
            with pytest.raises(ValueError, match='Invoking helper with no framebuffer'):
                plotter.left_button_down(None, None)
    else:
        plotter.left_button_down(None, None)
    plotter.close()


def test_show_axes():
    plotter = pv.Plotter()
    plotter.show_axes()
    plotter.show()


def test_plot_cell_data(sphere, verify_image_cache):
    verify_image_cache.windows_skip_image_cache = True
    plotter = pv.Plotter()
    scalars = np.arange(sphere.n_faces_strict)
    plotter.add_mesh(
        sphere,
        interpolate_before_map=True,
        scalars=scalars,
        n_colors=10,
        rng=sphere.n_faces_strict,
        show_scalar_bar=False,
    )
    plotter.show()


def test_plot_clim(sphere):
    plotter = pv.Plotter()
    scalars = np.arange(sphere.n_faces_strict)
    plotter.add_mesh(
        sphere,
        interpolate_before_map=True,
        scalars=scalars,
        n_colors=5,
        clim=10,
        show_scalar_bar=False,
    )
    assert plotter.mapper.GetScalarRange() == (-10, 10)
    plotter.show()


def test_invalid_n_arrays(sphere):
    plotter = pv.Plotter()
    with pytest.raises(ValueError):  # noqa: PT011
        plotter.add_mesh(sphere, scalars=np.arange(10))


def test_plot_arrow():
    cent = np.array([0, 0, 0])
    direction = np.array([1, 0, 0])
    pv.plot_arrows(cent, direction)


def test_plot_arrows():
    cent = np.array([[0, 0, 0], [1, 0, 0]])
    direction = np.array([[1, 1, 1], [-1, -1, -1]])
    pv.plot_arrows(cent, direction)


def test_add_arrows():
    vector = np.array([1, 0, 0])
    center = np.array([0, 0, 0])
    plotter = pv.Plotter()
    plotter.add_arrows(cent=center, direction=vector, mag=2.2, color='#009900')
    plotter.show()


def test_axes():
    plotter = pv.Plotter()
    plotter.add_orientation_widget(pv.Cube(), color='b')
    plotter.add_mesh(pv.Cube())
    plotter.show()


def test_box_axes():
    plotter = pv.Plotter()
    with pytest.warns(pv.PyVistaDeprecationWarning):
        plotter.add_axes(box=True)
    if pv._version.version_info[:2] > (0, 47):
        raise RuntimeError('Convert error this function')
    if pv._version.version_info[:2] > (0, 48):
        raise RuntimeError('Remove this function')
    plotter.add_mesh(pv.Sphere())
    plotter.show()


def test_box_axes_color_box():
    plotter = pv.Plotter()
    with pytest.warns(pv.PyVistaDeprecationWarning):
        plotter.add_axes(box=True, box_args={'color_box': True})
    if pv._version.version_info[:2] > (0, 47):
        raise RuntimeError('Convert error this function')
    if pv._version.version_info[:2] > (0, 48):
        raise RuntimeError('Remove this function')
    plotter.add_mesh(pv.Sphere())
    plotter.show()


def test_add_box_axes():
    plotter = pv.Plotter()
    plotter.add_orientation_widget(pv.Sphere(), color='b')
    plotter.add_box_axes()
    plotter.add_mesh(pv.Sphere())
    plotter.show()


def test_add_north_arrow():
    plotter = pv.Plotter()
    plotter.add_north_arrow_widget(viewport=(0, 0, 0.5, 0.5))
    plotter.add_mesh(pv.Arrow(direction=(0, 1, 0)))
    plotter.show()


def test_screenshot(tmpdir):
    plotter = pv.Plotter()
    plotter.add_mesh(pv.Sphere())
    img = plotter.screenshot(transparent_background=False)
    assert np.any(img)
    img_again = plotter.screenshot()
    assert np.any(img_again)
    filename = str(tmpdir.mkdir('tmpdir').join('export-graphic.svg'))
    plotter.save_graphic(filename)

    # test window and array size
    w, h = 20, 10
    img = plotter.screenshot(transparent_background=False, window_size=(w, h))
    assert img.shape == (h, w, 3)
    img = plotter.screenshot(transparent_background=True, window_size=(w, h))
    assert img.shape == (h, w, 4)

    # check error before first render
    plotter = pv.Plotter(off_screen=False)
    plotter.add_mesh(pv.Sphere())
    with pytest.raises(RuntimeError):
        plotter.screenshot()


def test_screenshot_scaled():
    # FYI: no regression tests because show() is not called
    factor = 2
    plotter = pv.Plotter(image_scale=factor)
    width, height = plotter.window_size
    plotter.add_mesh(pv.Sphere())
    img = plotter.screenshot(transparent_background=False)
    assert np.any(img)
    assert img.shape == (width * factor, height * factor, 3)
    img_again = plotter.screenshot(scale=3)
    assert np.any(img_again)
    assert img_again.shape == (width * 3, height * 3, 3)
    assert plotter.image_scale == factor, 'image_scale leaked from screenshot context'
    img = plotter.image
    assert img.shape == (width * factor, height * factor, 3)

    w, h = 20, 10
    factor = 4
    plotter.image_scale = factor
    img = plotter.screenshot(transparent_background=False, window_size=(w, h))
    assert img.shape == (h * factor, w * factor, 3)

    img = plotter.screenshot(transparent_background=True, window_size=(w, h), scale=5)
    assert img.shape == (h * 5, w * 5, 4)
    assert plotter.image_scale == factor, 'image_scale leaked from screenshot context'

    with pytest.raises(ValueError):  # noqa: PT011
        plotter.image_scale = 0.5

    plotter.close()


def test_screenshot_altered_window_size(sphere):
    plotter = pv.Plotter()
    plotter.add_mesh(sphere)

    plotter.window_size = (800, 800)
    a = plotter.screenshot()
    assert a.shape == (800, 800, 3)
    # plotter.show(auto_close=False)  # for image regression test

    plotter.window_size = (1000, 1000)
    b = plotter.screenshot()
    assert b.shape == (1000, 1000, 3)
    # plotter.show(auto_close=False)  # for image regression test

    d = plotter.screenshot(window_size=(600, 600))
    assert d.shape == (600, 600, 3)
    # plotter.show()  # for image regression test

    plotter.close()


def test_screenshot_bytes():
    # Test screenshot to bytes object
    buffer = io.BytesIO()
    plotter = pv.Plotter(off_screen=True)
    plotter.add_mesh(pv.Sphere())
    plotter.show(screenshot=buffer)
    buffer.seek(0)
    im = Image.open(buffer)
    assert im.format == 'PNG'


def test_screenshot_rendering(tmpdir):
    plotter = pv.Plotter()
    plotter.add_mesh(examples.load_airplane(), smooth_shading=True)
    filename = str(tmpdir.mkdir('tmpdir').join('export-graphic.svg'))
    assert plotter._first_time
    plotter.save_graphic(filename)
    assert not plotter._first_time


@pytest.mark.parametrize('ext', SUPPORTED_FORMATS)
def test_save_screenshot(tmpdir, sphere, ext):
    filename = str(tmpdir.mkdir('tmpdir').join('tmp' + ext))
    plotter = pv.Plotter()
    plotter.add_mesh(sphere)
    plotter.screenshot(filename)
    assert Path(filename).is_file()
    assert pathlib.Path(filename).stat().st_size


def test_scalars_by_name(verify_image_cache):
    verify_image_cache.windows_skip_image_cache = True
    plotter = pv.Plotter()
    data = examples.load_uniform()
    plotter.add_mesh(data, scalars='Spatial Cell Data')
    plotter.show()


def test_multi_block_plot(verify_image_cache):
    verify_image_cache.windows_skip_image_cache = True
    multi = pv.MultiBlock()
    multi.append(examples.load_rectilinear())
    uni = examples.load_uniform()
    arr = np.random.default_rng().random(uni.n_cells)
    uni.cell_data.set_array(arr, 'Random Data')
    multi.append(uni)
    # And now add a data set without the desired array and a NULL component
    multi.append(examples.load_airplane())

    # missing data should still plot
    multi.plot(scalars='Random Data')

    multi.plot(multi_colors=True)


def test_clear(sphere):
    plotter = pv.Plotter()
    plotter.add_mesh(sphere)
    plotter.clear()
    plotter.show()


def test_plot_texture():
    """Test adding a texture to a plot"""
    globe = examples.load_globe()
    texture = examples.load_globe_texture()
    plotter = pv.Plotter()
    plotter.add_mesh(globe, texture=texture)
    plotter.show()


@pytest.mark.skipif(not HAS_IMAGEIO, reason='Requires imageio')
def test_plot_numpy_texture():
    """Text adding a np.ndarray texture to a plot"""
    globe = examples.load_globe()
    texture_np = np.asarray(imageio.v2.imread(examples.mapfile))
    plotter = pv.Plotter()
    plotter.add_mesh(globe, texture=texture_np)


@pytest.mark.skipif(not HAS_IMAGEIO, reason='Requires imageio')
def test_read_texture_from_numpy():
    """Test adding a texture to a plot"""
    globe = examples.load_globe()
    texture = numpy_to_texture(imageio.v2.imread(examples.mapfile))
    plotter = pv.Plotter()
    plotter.add_mesh(globe, texture=texture)
    plotter.show()


def _make_rgb_dataset(dtype: str, return_composite: bool, scalars: str):
    def _dtype_convert_func(dtype):
        # Convert color to the specified dtype
        if dtype == 'float':

            def as_dtype(color: tuple[float, float, float]):
                return pv.Color(color).float_rgb
        elif dtype == 'int':

            def as_dtype(color: tuple[float, float, float]):
                return pv.Color(color).int_rgb
        elif dtype == 'uint8':

            def as_dtype(color: tuple[float, float, float]):
                return np.array(pv.Color(color).int_rgb, dtype=np.uint8)
        else:
            raise NotImplementedError

        return as_dtype

    def _make_polys():
        # Create 3 separate PolyData with one quad cell each
        faces = [4, 0, 1, 2, 3]
        poly1 = pv.PolyData(
            [[1.0, 0.0, 0.0], [1.0, 1.0, 0.0], [1.0, 1.0, 1.0], [1.0, 0.0, 1.0]], faces
        )
        poly2 = pv.PolyData(
            [[0.0, 1.0, 1.0], [0.0, 1.0, 0.0], [1.0, 1.0, 0.0], [1.0, 1.0, 1.0]], faces
        )
        poly3 = pv.PolyData(
            [[0.0, 0.0, 1.0], [0.0, 1.0, 1.0], [1.0, 1.0, 1.0], [1.0, 0.0, 1.0]], faces
        )
        return poly1, poly2, poly3

    poly1, poly2, poly3 = _make_polys()
    dtype_convert_func = _dtype_convert_func(dtype)

    RED = dtype_convert_func((1.0, 0.0, 0.0))
    GREEN = dtype_convert_func((0.0, 1.0, 0.0))
    BLUE = dtype_convert_func((0.0, 0.0, 1.0))

    # Color the polydata cells
    poly1[scalars] = [RED]
    poly2[scalars] = [GREEN]
    poly3[scalars] = [BLUE]

    dataset = pv.MultiBlock((poly1, poly2, poly3))

    # Make sure the dataset is as expected
    if return_composite:
        assert isinstance(dataset, pv.MultiBlock)
        assert all(np.dtype(block[scalars].dtype) == np.dtype(dtype) for block in dataset)
        assert all(block.array_names == [scalars] for block in dataset)
    else:
        # Merge and return
        dataset = pv.merge(dataset)
        assert isinstance(dataset, pv.PolyData)
        assert np.dtype(dataset[scalars].dtype) == np.dtype(dtype)
        assert dataset.array_names == [scalars]
    return dataset


# check_gc fails for polydata (suspected memory leak with pv.merge)
@pytest.mark.usefixtures('skip_check_gc')
@pytest.mark.parametrize('composite', [True, False], ids=['composite', 'polydata'])
@pytest.mark.parametrize('dtype', ['float', 'int', 'uint8'])
def test_plot_rgb(composite, dtype):
    scalars = 'face_colors'
    dataset = _make_rgb_dataset(dtype, return_composite=composite, scalars=scalars)

    plotter = pv.Plotter()
    actor = plotter.add_mesh(dataset, scalars=scalars, rgb=True)
    actor.prop.lighting = False
    plotter.show()


# check_gc fails for polydata (suspected memory leak with pv.merge)
@pytest.mark.usefixtures('skip_check_gc')
@pytest.mark.parametrize('scalars', ['_rgb', '_rgba'])
@pytest.mark.parametrize('composite', [True, False], ids=['composite', 'polydata'])
def test_plot_rgb_implicit(composite, scalars):
    dataset = _make_rgb_dataset(dtype='uint8', return_composite=composite, scalars=scalars)

    plotter = pv.Plotter()
    actor = plotter.add_mesh(dataset)
    actor.prop.lighting = False
    plotter.show()


def test_vector_array_with_points(multicomp_poly):
    """Test using vector valued data with and without component arg."""
    # test no component argument
    pl = pv.Plotter()
    pl.add_mesh(multicomp_poly, scalars='vector_values_points')
    pl.camera_position = 'xy'
    pl.camera.tight()
    pl.show()

    # test component argument
    pl = pv.Plotter()
    pl.add_mesh(multicomp_poly, scalars='vector_values_points', component=0)
    pl.camera_position = 'xy'
    pl.camera.tight()
    pl.show()


def test_vector_array_with_cells(multicomp_poly):
    """Test using vector valued data with and without component arg."""
    pl = pv.Plotter()
    pl.add_mesh(multicomp_poly, scalars='vector_values_cells')
    pl.camera_position = 'xy'
    pl.camera.tight()
    pl.show()

    # test component argument
    pl = pv.Plotter()
    pl.add_mesh(multicomp_poly, scalars='vector_values_cells', component=0)
    pl.camera_position = 'xy'
    pl.camera.tight()
    pl.show()


def test_vector_array(multicomp_poly):
    """Test using vector valued data for image regression."""
    pl = pv.Plotter(shape=(2, 2))
    pl.subplot(0, 0)
    pl.add_mesh(multicomp_poly, scalars='vector_values_points', show_scalar_bar=False)
    pl.camera_position = 'xy'
    pl.camera.tight()
    pl.subplot(0, 1)
    pl.add_mesh(multicomp_poly.copy(), scalars='vector_values_points', component=0)
    pl.subplot(1, 0)
    pl.add_mesh(multicomp_poly.copy(), scalars='vector_values_points', component=1)
    pl.subplot(1, 1)
    pl.add_mesh(multicomp_poly.copy(), scalars='vector_values_points', component=2)
    pl.link_views()
    pl.show()


def test_vector_plotting_doesnt_modify_data(multicomp_poly):
    """Test that the operations in plotting do not modify the data in the mesh."""
    copy_vector_values_points = multicomp_poly['vector_values_points'].copy()
    copy_vector_values_cells = multicomp_poly['vector_values_cells'].copy()

    # test that adding a vector with no component parameter to a Plotter instance
    # does not modify it.
    pl = pv.Plotter()
    pl.add_mesh(multicomp_poly, scalars='vector_values_points')
    pl.show()
    assert np.array_equal(multicomp_poly['vector_values_points'], copy_vector_values_points)

    pl = pv.Plotter()
    pl.add_mesh(multicomp_poly, scalars='vector_values_cells')
    pl.show()
    assert np.array_equal(multicomp_poly['vector_values_cells'], copy_vector_values_cells)

    # test that adding a vector with a component parameter to a Plotter instance
    # does not modify it.
    pl = pv.Plotter()
    pl.add_mesh(multicomp_poly, scalars='vector_values_points', component=0)
    pl.show()
    assert np.array_equal(multicomp_poly['vector_values_points'], copy_vector_values_points)

    pl = pv.Plotter()
    pl.add_mesh(multicomp_poly, scalars='vector_values_cells', component=0)
    pl.show()
    assert np.array_equal(multicomp_poly['vector_values_cells'], copy_vector_values_cells)


def test_vector_array_fail_with_incorrect_component(multicomp_poly):
    """Test failure modes of component argument."""
    p = pv.Plotter()

    # Non-Integer
    with pytest.raises(TypeError):
        p.add_mesh(multicomp_poly, scalars='vector_values_points', component=1.5)

    # Component doesn't exist
    p = pv.Plotter()
    with pytest.raises(ValueError):  # noqa: PT011
        p.add_mesh(multicomp_poly, scalars='vector_values_points', component=3)

    # Component doesn't exist
    p = pv.Plotter()
    with pytest.raises(ValueError):  # noqa: PT011
        p.add_mesh(multicomp_poly, scalars='vector_values_points', component=-1)


def test_camera(sphere):
    plotter = pv.Plotter()
    plotter.add_mesh(sphere)
    plotter.view_isometric()
    plotter.reset_camera()
    plotter.view_xy()
    plotter.view_xz()
    plotter.view_yz()
    plotter.add_mesh(examples.load_uniform(), reset_camera=True, culling=True)
    plotter.view_xy(True)
    plotter.view_xz(True)
    plotter.view_yz(True)
    plotter.show()

    plotter = pv.Plotter()
    plotter.add_mesh(sphere)
    plotter.camera.zoom(5)
    plotter.camera.up = 0, 0, 10
    plotter.show()


def test_multi_renderers():
    plotter = pv.Plotter(shape=(2, 2))

    plotter.subplot(0, 0)
    plotter.add_text('Render Window 0', font_size=30)
    sphere = pv.Sphere()
    plotter.add_mesh(sphere, scalars=sphere.points[:, 2], show_scalar_bar=False)
    plotter.add_scalar_bar('Z', vertical=True)

    plotter.subplot(0, 1)
    plotter.add_text('Render Window 1', font_size=30)
    plotter.add_mesh(pv.Cube(), show_edges=True)

    plotter.subplot(1, 0)
    plotter.add_text('Render Window 2', font_size=30)
    plotter.add_mesh(pv.Arrow(), color='y', show_edges=True)

    plotter.subplot(1, 1)
    plotter.add_text('Render Window 3', position=(0.0, 0.0), font_size=30, viewport=True)
    plotter.add_mesh(pv.Cone(), color='g', show_edges=True, culling=True)
    plotter.add_bounding_box(render_lines_as_tubes=True, line_width=5)
    plotter.show_bounds(all_edges=True)

    plotter.update_bounds_axes()
    plotter.show()


def test_multi_renderers_subplot_ind_2x1():
    # Test subplot indices (2 rows by 1 column)
    plotter = pv.Plotter(shape=(2, 1))
    # First row
    plotter.subplot(0, 0)
    plotter.add_mesh(pv.Sphere())
    # Second row
    plotter.subplot(1, 0)
    plotter.add_mesh(pv.Cube())
    plotter.show()


def test_multi_renderers_subplot_ind_1x2():
    # Test subplot indices (1 row by 2 columns)
    plotter = pv.Plotter(shape=(1, 2))
    # First column
    plotter.subplot(0, 0)
    plotter.add_mesh(pv.Sphere())
    # Second column
    plotter.subplot(0, 1)
    plotter.add_mesh(pv.Cube())
    plotter.show()


def test_multi_renderers_bad_indices():
    # Test bad indices
    plotter = pv.Plotter(shape=(1, 2))
    with pytest.raises(IndexError):
        plotter.subplot(1, 0)


def test_multi_renderers_subplot_ind_3x1():
    # Test subplot 3 on left, 1 on right
    plotter = pv.Plotter(shape='3|1')
    # First column
    plotter.subplot(0)
    plotter.add_mesh(pv.Sphere())
    plotter.subplot(1)
    plotter.add_mesh(pv.Cube())
    plotter.subplot(2)
    plotter.add_mesh(pv.Cylinder())
    plotter.subplot(3)
    plotter.add_mesh(pv.Cone())
    plotter.show()


def test_multi_renderers_subplot_ind_3x1_splitting_pos():
    # Test subplot 3 on top, 1 on bottom
    plotter = pv.Plotter(shape='3/1', splitting_position=0.5)
    # First column
    plotter.subplot(0)
    plotter.add_mesh(pv.Sphere())
    plotter.subplot(1)
    plotter.add_mesh(pv.Cube())
    plotter.subplot(2)
    plotter.add_mesh(pv.Cylinder())
    plotter.subplot(3)
    plotter.add_mesh(pv.Cone())
    plotter.show()


def test_multi_renderers_subplot_ind_1x3():
    # Test subplot 3 on bottom, 1 on top
    plotter = pv.Plotter(shape='1|3')
    # First column
    plotter.subplot(0)
    plotter.add_mesh(pv.Sphere())
    plotter.subplot(1)
    plotter.add_mesh(pv.Cube())
    plotter.subplot(2)
    plotter.add_mesh(pv.Cylinder())
    plotter.subplot(3)
    plotter.add_mesh(pv.Cone())
    plotter.show()


def test_subplot_groups():
    plotter = pv.Plotter(shape=(3, 3), groups=[(1, [1, 2]), (np.s_[:], 0)])
    plotter.subplot(0, 0)
    plotter.add_mesh(pv.Sphere())
    plotter.subplot(0, 1)
    plotter.add_mesh(pv.Cube())
    plotter.subplot(0, 2)
    plotter.add_mesh(pv.Arrow())
    plotter.subplot(1, 1)
    plotter.add_mesh(pv.Cylinder())
    plotter.subplot(2, 1)
    plotter.add_mesh(pv.Cone())
    plotter.subplot(2, 2)
    plotter.add_mesh(pv.Box())
    plotter.show()


def test_subplot_groups_fail():
    # Test group overlap
    with pytest.raises(ValueError):  # noqa: PT011
        # Partial overlap
        pv.Plotter(shape=(3, 3), groups=[([1, 2], [0, 1]), ([0, 1], [1, 2])])
    with pytest.raises(ValueError):  # noqa: PT011
        # Full overlap (inner)
        pv.Plotter(shape=(4, 4), groups=[(np.s_[:], np.s_[:]), ([1, 2], [1, 2])])
    with pytest.raises(ValueError):  # noqa: PT011
        # Full overlap (outer)
        pv.Plotter(shape=(4, 4), groups=[(1, [1, 2]), ([0, 3], np.s_[:])])


@skip_windows
def test_link_views(sphere):
    plotter = pv.Plotter(shape=(1, 4))
    plotter.subplot(0, 0)
    plotter.add_mesh(sphere, smooth_shading=False, show_edges=False)
    plotter.subplot(0, 1)
    plotter.add_mesh(sphere, smooth_shading=True, show_edges=False)
    plotter.subplot(0, 2)
    plotter.add_mesh(sphere, smooth_shading=False, show_edges=True)
    plotter.subplot(0, 3)
    plotter.add_mesh(sphere, smooth_shading=True, show_edges=True)
    with pytest.raises(TypeError):
        plotter.link_views(views='foo')
    plotter.link_views([0, 1])
    plotter.link_views()
    with pytest.raises(TypeError):
        plotter.unlink_views(views='foo')
    plotter.unlink_views([0, 1])
    plotter.unlink_views(2)
    plotter.unlink_views()
    plotter.show()


@skip_windows
def test_link_views_camera_set(sphere, verify_image_cache):
    p = pv.Plotter(shape=(1, 2))
    p.add_mesh(pv.Cone())
    assert not p.renderer.camera_set
    p.subplot(0, 1)
    p.add_mesh(pv.Cube())
    assert not p.renderer.camera_set
    p.link_views()  # make sure the default isometric view is used
    for renderer in p.renderers:
        assert not renderer.camera_set
    p.show()

    p = pv.Plotter(shape=(1, 2))
    p.add_mesh(pv.Cone())
    p.subplot(0, 1)
    p.add_mesh(pv.Cube())
    p.link_views()
    p.unlink_views()
    for renderer in p.renderers:
        assert not renderer.camera_set
    p.show()

    wavelet = pv.Wavelet().clip('x')
    p = pv.Plotter(shape=(1, 2))
    p.add_mesh(wavelet, color='red')
    p.subplot(0, 1)
    p.add_mesh(wavelet, color='red')
    p.link_views()
    p.camera_position = [(55.0, 16, 31), (-5.0, 0.0, 0.0), (-0.22, 0.97, -0.09)]
    p.show()


def test_orthographic_slicer(uniform):
    uniform.set_active_scalars('Spatial Cell Data')
    slices = uniform.slice_orthogonal()

    # Orthographic Slicer
    p = pv.Plotter(shape=(2, 2))

    p.subplot(1, 1)
    p.add_mesh(slices, clim=uniform.get_data_range())
    p.add_axes()
    p.enable()

    p.subplot(0, 0)
    p.add_mesh(slices['XY'])
    p.view_xy()
    p.disable()

    p.subplot(0, 1)
    p.add_mesh(slices['XZ'])
    p.view_xz(negative=True)
    p.disable()

    p.subplot(1, 0)
    p.add_mesh(slices['YZ'])
    p.view_yz()
    p.disable()

    p.show()


def test_remove_actor(uniform):
    plotter = pv.Plotter()
    plotter.add_mesh(uniform.copy(), name='data')
    plotter.add_mesh(uniform.copy(), name='data')
    plotter.add_mesh(uniform.copy(), name='data')
    plotter.show()


def test_image_properties():
    mesh = examples.load_uniform()
    p = pv.Plotter()
    p.add_mesh(mesh)
    p.show(auto_close=False)  # DO NOT close plotter
    # Get RGB image
    _ = p.image
    # Get the depth image
    _ = p.get_image_depth()
    p.close()
    p = pv.Plotter()
    p.add_mesh(mesh)
    p.show()  # close plotter
    # Get RGB image
    _ = p.image
    # verify property matches method while testing both available
    assert np.allclose(p.image_depth, p.get_image_depth(), equal_nan=True)
    p.close()

    # gh-920
    rr = np.array([[-0.5, -0.5, 0], [-0.5, 0.5, 1], [0.5, 0.5, 0], [0.5, -0.5, 1]])
    tris = np.array([[3, 0, 2, 1], [3, 2, 0, 3]])
    mesh = pv.PolyData(rr, tris)
    p = pv.Plotter()
    p.add_mesh(mesh, color=True)
    p.renderer.camera_position = (0.0, 0.0, 1.0)
    p.renderer.ResetCamera()
    p.enable_parallel_projection()
    assert p.renderer.camera_set
    p.show(interactive=False, auto_close=False)
    img = p.get_image_depth(fill_value=0.0)
    rng = np.ptp(img)
    assert 0.3 < rng < 0.4, rng  # 0.3313504 in testing
    p.close()


def test_volume_rendering_from_helper(uniform, verify_image_cache):
    verify_image_cache.windows_skip_image_cache = True
    uniform.plot(volume=True, opacity='linear')


@skip_windows_mesa  # due to opacity
def test_volume_rendering_from_plotter(uniform):
    plotter = pv.Plotter()
    plotter.add_volume(uniform, opacity='sigmoid', cmap='jet', n_colors=15)
    plotter.show()


@skip_windows_mesa  # due to opacity
@skip_9_0_X
def test_volume_rendering_rectilinear(uniform):
    grid = uniform.cast_to_rectilinear_grid()

    plotter = pv.Plotter()
    plotter.add_volume(grid, opacity='sigmoid', cmap='jet', n_colors=15)
    plotter.show()

    plotter = pv.Plotter()
    plotter.add_volume(grid)
    plotter.show()

    plotter = pv.Plotter()
    with pytest.raises(TypeError):
        plotter.add_volume(grid, mapper='fixed_point')
    plotter.close()


@skip_windows
def test_multiblock_volume_rendering(uniform):
    ds_a = uniform.copy()
    ds_b = uniform.copy()
    ds_b.origin = (9.0, 0.0, 0.0)
    ds_c = uniform.copy()
    ds_c.origin = (0.0, 9.0, 0.0)
    ds_d = uniform.copy()
    ds_d.origin = (9.0, 9.0, 0.0)

    data = pv.MultiBlock(
        dict(
            a=ds_a,
            b=ds_b,
            c=ds_c,
            d=ds_d,
        ),
    )
    data['a'].rename_array('Spatial Point Data', 'a')
    data['b'].rename_array('Spatial Point Data', 'b')
    data['c'].rename_array('Spatial Point Data', 'c')
    data['d'].rename_array('Spatial Point Data', 'd')
    data.plot(volume=True, multi_colors=True)


def test_array_volume_rendering(uniform, verify_image_cache):
    verify_image_cache.windows_skip_image_cache = True
    arr = uniform['Spatial Point Data'].reshape(uniform.dimensions)
    pv.plot(arr, volume=True, opacity='linear')


def test_plot_compare_four():
    # Really just making sure no errors are thrown
    mesh = examples.load_uniform()
    data_a = mesh.contour()
    data_b = mesh.threshold_percent(0.5)
    data_c = mesh.decimate_boundary(0.5)
    data_d = mesh.glyph(scale=False, orient=False)
    pv.plot_compare_four(
        data_a,
        data_b,
        data_c,
        data_d,
        display_kwargs={'color': 'w'},
    )


def test_plot_depth_peeling():
    mesh = examples.load_airplane()
    p = pv.Plotter()
    p.add_mesh(mesh)
    p.enable_depth_peeling()
    p.disable_depth_peeling()
    p.show()


@pytest.mark.skipif(os.name == 'nt', reason='No testing on windows for EDL')
def test_plot_eye_dome_lighting_plot(airplane):
    airplane.plot(eye_dome_lighting=True)


@pytest.mark.skipif(os.name == 'nt', reason='No testing on windows for EDL')
def test_plot_eye_dome_lighting_plotter(airplane):
    p = pv.Plotter()
    p.add_mesh(airplane)
    p.enable_eye_dome_lighting()
    p.show()


@pytest.mark.skipif(os.name == 'nt', reason='No testing on windows for EDL')
def test_plot_eye_dome_lighting_enable_disable(airplane):
    p = pv.Plotter()
    p.add_mesh(airplane)
    p.enable_eye_dome_lighting()
    p.disable_eye_dome_lighting()
    p.show()


@skip_windows
def test_opacity_by_array_direct(plane, verify_image_cache):
    # VTK regression 9.0.1 --> 9.1.0
    verify_image_cache.high_variance_test = True

    # test with opacity parm as an array, both cell and point sized
    plane_shift = plane.translate((0, 0, 1), inplace=False)
    pl = pv.Plotter()
    pl.add_mesh(plane, color='b', opacity=np.linspace(0, 1, plane.n_points), show_edges=True)
    pl.add_mesh(plane_shift, color='r', opacity=np.linspace(0, 1, plane.n_cells), show_edges=True)
    pl.show()


def test_opacity_by_array(uniform):
    # Test with opacity array
    opac = uniform['Spatial Point Data'] / uniform['Spatial Point Data'].max()
    uniform['opac'] = opac
    p = pv.Plotter()
    p.add_mesh(uniform, scalars='Spatial Point Data', opacity='opac')
    p.show()


def test_opacity_by_array_uncertainty(uniform):
    # Test with uncertainty array (transparency)
    opac = uniform['Spatial Point Data'] / uniform['Spatial Point Data'].max()
    uniform['unc'] = opac
    p = pv.Plotter()
    p.add_mesh(uniform, scalars='Spatial Point Data', opacity='unc', use_transparency=True)
    p.show()


def test_opacity_by_array_user_transform(uniform, verify_image_cache):
    verify_image_cache.high_variance_test = True

    uniform['Spatial Point Data'] /= uniform['Spatial Point Data'].max()

    # Test with user defined transfer function
    opacities = [0, 0.2, 0.9, 0.2, 0.1]
    p = pv.Plotter()
    p.add_mesh(uniform, scalars='Spatial Point Data', opacity=opacities)
    p.show()


def test_opacity_mismatched_fail(uniform):
    opac = uniform['Spatial Point Data'] / uniform['Spatial Point Data'].max()
    uniform['unc'] = opac

    # Test using mismatched arrays
    p = pv.Plotter()
    with pytest.raises(ValueError):  # noqa: PT011
        # cell scalars vs point opacity
        p.add_mesh(uniform, scalars='Spatial Cell Data', opacity='unc')


def test_opacity_by_array_preference():
    tetra = pv.Tetrahedron()  # 4 points, 4 cells
    opacities = np.linspace(0.2, 0.8, tetra.n_points)
    tetra.clear_data()
    tetra.point_data['scalars'] = tetra.cell_data['scalars'] = np.arange(tetra.n_points)
    tetra.point_data['opac'] = tetra.cell_data['opac'] = opacities

    # test opacity by key
    p = pv.Plotter()
    p.add_mesh(tetra.copy(), opacity='opac', preference='cell')
    p.add_mesh(tetra.translate((2, 0, 0), inplace=False), opacity='opac', preference='point')
    p.close()

    # test opacity by array
    p = pv.Plotter()
    p.add_mesh(tetra.copy(), opacity=opacities, preference='cell')
    p.add_mesh(tetra.translate((2, 0, 0), inplace=False), opacity=opacities, preference='point')
    p.show()


def test_opacity_transfer_functions():
    n = 256
    mapping = pv.opacity_transfer_function('linear', n)
    assert len(mapping) == n
    mapping = pv.opacity_transfer_function('sigmoid_10', n)
    assert len(mapping) == n
    mapping = pv.opacity_transfer_function('foreground', n)
    assert len(mapping) == n
    mapping = pv.opacity_transfer_function('foreground', 5)
    assert np.array_equal(mapping, [0, 255, 255, 255, 255])
    with pytest.raises(ValueError):  # noqa: PT011
        mapping = pv.opacity_transfer_function('foo', n)
    with pytest.raises(RuntimeError):
        mapping = pv.opacity_transfer_function(np.linspace(0, 1, 2 * n), n)
    foo = np.linspace(0, n, n)
    mapping = pv.opacity_transfer_function(foo, n)
    assert np.allclose(foo, mapping)
    foo = [0, 0.2, 0.9, 0.2, 0.1]
    mapping = pv.opacity_transfer_function(foo, n, interpolate=False)
    assert len(mapping) == n
    foo = [3, 5, 6, 10]
    mapping = pv.opacity_transfer_function(foo, n)
    assert len(mapping) == n


@skip_windows_mesa
@pytest.mark.parametrize(
    'opacity',
    [
        'sigmoid',
        'sigmoid_1',
        'sigmoid_2',
        'sigmoid_3',
        'sigmoid_4',
        'sigmoid_5',
        'sigmoid_6',
        'sigmoid_7',
        'sigmoid_8',
        'sigmoid_9',
        'sigmoid_10',
        'sigmoid_15',
        'sigmoid_20',
    ],
)
def test_plot_sigmoid_opacity_transfer_functions(uniform, opacity):
    pl = pv.Plotter()
    pl.add_volume(uniform, opacity=opacity)
    pl.show()


def test_closing_and_mem_cleanup(verify_image_cache):
    verify_image_cache.windows_skip_image_cache = True
    verify_image_cache.skip = True
    n = 5
    for _ in range(n):
        for _ in range(n):
            p = pv.Plotter()
            for k in range(n):
                p.add_mesh(pv.Sphere(radius=k))
            p.show()
        pv.close_all()


def test_above_below_scalar_range_annotations():
    p = pv.Plotter()
    p.add_mesh(
        examples.load_uniform(),
        clim=[100, 500],
        cmap='viridis',
        below_color='blue',
        above_color='red',
    )
    p.show()


def test_user_annotations_scalar_bar_mesh(uniform):
    p = pv.Plotter()
    p.add_mesh(uniform, annotations={100.0: 'yum'})
    p.show()


def test_fixed_font_size_annotation_text_scaling_off():
    p = pv.Plotter()
    sargs = {'title_font_size': 12, 'label_font_size': 10}
    p.add_mesh(
        examples.load_uniform(),
        clim=[100, 500],
        cmap='viridis',
        below_color='blue',
        above_color='red',
        annotations={300.0: 'yum'},
        scalar_bar_args=sargs,
    )
    p.show()


def test_user_annotations_scalar_bar_volume(uniform, verify_image_cache):
    verify_image_cache.windows_skip_image_cache = True

    p = pv.Plotter()
    p.add_volume(uniform, scalars='Spatial Point Data', annotations={100.0: 'yum'})
    p.show()


def test_user_matrix_volume(uniform):
    shear = np.eye(4)
    shear[0, 1] = 1

    p = pv.Plotter()
    volume = p.add_volume(uniform, user_matrix=shear)
    np.testing.assert_almost_equal(volume.user_matrix, shear)

    match = 'Shape must be one of [(3, 3), (4, 4)].'
    with pytest.raises(ValueError, match=re.escape(match)):
        p.add_volume(uniform, user_matrix=np.eye(5))

    with pytest.raises(TypeError):
        p.add_volume(uniform, user_matrix='invalid')


def test_user_matrix_mesh(sphere):
    shear = np.eye(4)
    shear[0, 1] = 1

    p = pv.Plotter()
    actor = p.add_mesh(sphere, user_matrix=shear)
    np.testing.assert_almost_equal(actor.user_matrix, shear)

    match = 'Shape must be one of [(3, 3), (4, 4)].'
    with pytest.raises(ValueError, match=re.escape(match)):
        p.add_mesh(sphere, user_matrix=np.eye(5))

    with pytest.raises(TypeError):
        p.add_mesh(sphere, user_matrix='invalid')


def test_user_matrix_silhouette(airplane):
    matrix = [[-1, 0, 0, 1], [0, 1, 0, 2], [0, 0, -1, 3], [0, 0, 0, 1]]
    pl = pv.Plotter()
    pl.add_mesh(
        airplane,
        silhouette=dict(line_width=10),
        user_matrix=matrix,
    )
    pl.show()


def test_scalar_bar_args_unmodified_add_mesh(sphere):
    sargs = {'vertical': True}
    sargs_copy = sargs.copy()

    p = pv.Plotter()
    p.add_mesh(sphere, scalar_bar_args=sargs)

    assert sargs == sargs_copy


def test_scalar_bar_args_unmodified_add_volume(uniform):
    sargs = {'vertical': True}
    sargs_copy = sargs.copy()

    p = pv.Plotter()
    p.add_volume(uniform, scalar_bar_args=sargs)

    assert sargs == sargs_copy


def test_plot_string_array(verify_image_cache):
    verify_image_cache.windows_skip_image_cache = True
    mesh = examples.load_uniform()
    labels = np.empty(mesh.n_cells, dtype='<U10')
    labels[:] = 'High'
    labels[mesh['Spatial Cell Data'] < 300] = 'Medium'
    labels[mesh['Spatial Cell Data'] < 100] = 'Low'
    mesh['labels'] = labels
    p = pv.Plotter()
    p.add_mesh(mesh, scalars='labels')
    p.show()


def test_fail_plot_table():
    """Make sure tables cannot be plotted"""
    table = pv.Table(np.random.default_rng().random((50, 3)))
    with pytest.raises(TypeError):
        pv.plot(table)
    plotter = pv.Plotter()
    with pytest.raises(TypeError):
        plotter.add_mesh(table)


def test_bad_keyword_arguments():
    """Make sure bad keyword arguments raise an error"""
    mesh = examples.load_uniform()
    with pytest.raises(TypeError):
        pv.plot(mesh, foo=5)
    with pytest.raises(TypeError):
        pv.plot(mesh, scalar=mesh.active_scalars_name)
    plotter = pv.Plotter()
    with pytest.raises(TypeError):
        plotter.add_mesh(mesh, scalar=mesh.active_scalars_name)
    plotter = pv.Plotter()
    with pytest.raises(TypeError):
        plotter.add_mesh(mesh, foo='bad')


def test_cmap_list(sphere, verify_image_cache):
    verify_image_cache.windows_skip_image_cache = True
    n = sphere.n_points
    scalars = np.empty(n)
    scalars[: n // 3] = 0
    scalars[n // 3 : 2 * n // 3] = 1
    scalars[2 * n // 3 :] = 2

    with pytest.raises(TypeError):
        sphere.plot(scalars=scalars, cmap=['red', None, 'blue'])

    sphere.plot(scalars=scalars, cmap=['red', 'green', 'blue'])


def test_default_name_tracking():
    N = 10
    color = 'tan'

    p = pv.Plotter()
    for i in range(N):
        for j in range(N):
            center = (i, j, 0)
            mesh = pv.Sphere(center=center)
            p.add_mesh(mesh, color=color)
    n_made_it = len(p.renderer._actors)
    p.show()
    assert n_made_it == N**2

    # release attached scalars
    mesh.ReleaseData()
    del mesh


def test_add_background_image_global(sphere):
    plotter = pv.Plotter()
    plotter.add_mesh(sphere)
    plotter.add_background_image(examples.mapfile, as_global=True)
    plotter.show()


def test_add_background_image_not_global(sphere):
    plotter = pv.Plotter()
    plotter.add_mesh(sphere)
    plotter.add_background_image(examples.mapfile, as_global=False)
    plotter.show()


def test_add_background_image_subplots(airplane):
    pl = pv.Plotter(shape=(2, 2))
    pl.add_background_image(examples.mapfile, scale=1, as_global=False)
    pl.add_mesh(airplane)
    pl.subplot(1, 1)
    pl.add_background_image(examples.mapfile, scale=1, as_global=False)
    pl.add_mesh(airplane)
    pl.remove_background_image()

    # should error out as there's no background
    with pytest.raises(RuntimeError):
        pl.remove_background_image()

    pl.add_background_image(examples.mapfile, scale=1, as_global=False)
    pl.show()


@pytest.mark.parametrize(
    'face',
    ['-Z', '-Y', '-X', '+Z', '+Y', '+X'],
)
def test_add_floor(face):
    box = pv.Box((-100.0, -90.0, 20.0, 40.0, 100, 105)).outline()
    pl = pv.Plotter()
    pl.add_mesh(box, color='k')
    pl.add_floor(face=face, color='red', opacity=1.0)
    pl.show()


def test_add_remove_floor(sphere):
    pl = pv.Plotter()
    pl.add_mesh(sphere)
    pl.add_floor(color='b', line_width=2, lighting=True)
    pl.add_bounding_box()  # needed for update_bounds_axes
    assert len(pl.renderer._floors) == 1
    pl.add_mesh(pv.Sphere(1.0))
    pl.update_bounds_axes()
    assert len(pl.renderer._floors) == 1
    pl.show()

    pl = pv.Plotter()
    pl.add_mesh(sphere)
    pl.add_floor(color='b', line_width=2, lighting=True)
    pl.remove_floors()
    assert not pl.renderer._floors
    pl.show()


def test_reset_camera_clipping_range(sphere):
    pl = pv.Plotter()
    pl.add_mesh(sphere)

    # get default clipping range
    default_clipping_range = pl.camera.clipping_range

    # make sure we assign something different than default
    assert default_clipping_range != (10, 100)

    # set clipping range to some random numbers and make sure
    # assignment is successful
    pl.camera.clipping_range = (10, 100)
    assert pl.camera.clipping_range == (10, 100)

    pl.reset_camera_clipping_range()
    assert pl.camera.clipping_range == default_clipping_range
    assert pl.camera.clipping_range != (10, 100)


def test_index_vs_loc():
    # first: 2d grid
    pl = pv.Plotter(shape=(2, 3))
    # index_to_loc valid cases
    vals = [0, 2, 4]
    expecteds = [(0, 0), (0, 2), (1, 1)]
    for val, expected in zip(vals, expecteds):
        assert tuple(pl.renderers.index_to_loc(val)) == expected
    # loc_to_index valid cases
    vals = [(0, 0), (0, 2), (1, 1)]
    expecteds = [0, 2, 4]
    for val, expected in zip(vals, expecteds):
        assert pl.renderers.loc_to_index(val) == expected
        assert pl.renderers.loc_to_index(expected) == expected

    # indexing failing cases
    with pytest.raises(TypeError):
        pl.renderers.index_to_loc(1.5)
    with pytest.raises(IndexError):
        pl.renderers.index_to_loc(-1)
    with pytest.raises(TypeError):
        pl.renderers.index_to_loc((1, 2))
    with pytest.raises(IndexError):
        pl.renderers.loc_to_index((-1, 0))
    with pytest.raises(IndexError):
        pl.renderers.loc_to_index((0, -1))
    with pytest.raises(TypeError):
        pl.renderers.loc_to_index({1, 2})
    with pytest.raises(ValueError):  # noqa: PT011
        pl.renderers.loc_to_index((1, 2, 3))

    # set active_renderer fails
    with pytest.raises(IndexError):
        pl.renderers.set_active_renderer(0, -1)

    # then: "1d" grid
    pl = pv.Plotter(shape='2|3')
    # valid cases
    for val in range(5):
        assert pl.renderers.index_to_loc(val) == val
        assert pl.renderers.index_to_loc(np.int_(val)) == val
        assert pl.renderers.loc_to_index(val) == val
        assert pl.renderers.loc_to_index(np.int_(val)) == val


def test_interactive_update():
    # Regression test for #1053
    p = pv.Plotter()
    p.show(interactive_update=True)
    assert isinstance(p.iren.interactor, vtk.vtkRenderWindowInteractor)
    p.close()

    p = pv.Plotter()
    with pytest.warns(UserWarning):
        p.show(auto_close=True, interactive_update=True)


def test_where_is():
    plotter = pv.Plotter(shape=(2, 2))
    plotter.subplot(0, 0)
    plotter.add_mesh(pv.Box(), name='box')
    plotter.subplot(0, 1)
    plotter.add_mesh(pv.Sphere(), name='sphere')
    plotter.subplot(1, 0)
    plotter.add_mesh(pv.Box(), name='box')
    plotter.subplot(1, 1)
    plotter.add_mesh(pv.Cone(), name='cone')
    places = plotter.where_is('box')
    assert isinstance(places, list)
    for loc in places:
        assert isinstance(loc, tuple)


def test_log_scale(uniform):
    plotter = pv.Plotter()
    plotter.add_mesh(uniform, log_scale=True, clim=[-1, uniform.get_data_range()[1]])
    plotter.show()


@pytest.mark.parametrize('point', [(-0.5, -0.5, 0), np.array([[-0.5], [-0.5], [0]])])
def test_set_focus(point):
    plane = pv.Plane()
    p = pv.Plotter()
    p.add_mesh(plane, color='tan', show_edges=True)
    p.set_focus(point)  # focus on corner of the plane
    p.show()


@pytest.mark.parametrize('vector', [(1.0, 1.0, 1.0), np.array([[-0.5], [-0.5], [0]])])
def test_set_viewup(verify_image_cache, vector):
    verify_image_cache.high_variance_test = True

    plane = pv.Plane()
    plane_higher = pv.Plane(center=(0, 0, 1), i_size=0.5, j_size=0.5)
    p = pv.Plotter()
    p.add_mesh(plane, color='tan', show_edges=False)
    p.add_mesh(plane_higher, color='red', show_edges=False)
    p.set_viewup(vector)
    p.show()


def test_plot_shadows():
    plotter = pv.Plotter(lighting=None)

    # add several planes
    for plane_y in [2, 5, 10]:
        screen = pv.Plane(center=(0, plane_y, 0), direction=(0, -1, 0), i_size=5, j_size=5)
        plotter.add_mesh(screen, color='white')

    light = pv.Light(
        position=(0, 0, 0),
        focal_point=(0, 1, 0),
        color='cyan',
        intensity=15,
        cone_angle=15,
        positional=True,
        show_actor=True,
        attenuation_values=(2, 0, 0),
    )

    plotter.add_light(light)
    plotter.view_vector((1, -2, 2))

    # verify disabling shadows when not enabled does nothing
    plotter.disable_shadows()

    plotter.enable_shadows()

    # verify shadows can safely be enabled twice
    plotter.enable_shadows()

    plotter.show()


def test_plot_shadows_enable_disable():
    """Test shadows are added and removed properly"""
    plotter = pv.Plotter(lighting=None)

    # add several planes
    for plane_y in [2, 5, 10]:
        screen = pv.Plane(center=(0, plane_y, 0), direction=(0, -1, 0), i_size=5, j_size=5)
        plotter.add_mesh(screen, color='white')

    light = pv.Light(
        position=(0, 0, 0),
        focal_point=(0, 1, 0),
        color='cyan',
        intensity=15,
        cone_angle=15,
    )
    light.positional = True
    light.attenuation_values = (2, 0, 0)
    light.show_actor()

    plotter.add_light(light)
    plotter.view_vector((1, -2, 2))

    # add and remove and verify that the light passes through all via
    # image cache
    plotter.enable_shadows()
    plotter.disable_shadows()

    plotter.show()


def test_plot_lighting_change_positional_true_false(sphere):
    light = pv.Light(positional=True, show_actor=True)

    plotter = pv.Plotter(lighting=None)
    plotter.add_light(light)
    light.positional = False
    plotter.add_mesh(sphere)
    plotter.show()


def test_plot_lighting_change_positional_false_true(sphere):
    light = pv.Light(positional=False, show_actor=True)

    plotter = pv.Plotter(lighting=None)

    plotter.add_light(light)
    light.positional = True
    plotter.add_mesh(sphere)
    plotter.show()


def test_plotter_image():
    plotter = pv.Plotter()
    wsz = tuple(plotter.window_size)
    plotter.show()
    assert plotter.image.shape[:2] == wsz


def test_scalar_cell_priorities():
    vertices = np.array([[0, 0, 0], [1, 0, 0], [1.5, 1, 0], [0, 0, 1]])
    faces = np.hstack([[3, 0, 1, 2], [3, 0, 3, 2], [3, 0, 1, 3], [3, 1, 2, 3]])
    mesh = pv.PolyData(vertices, faces)
    colors = [[255, 0, 0], [0, 255, 0], [0, 0, 255], [255, 255, 255]]

    mesh.cell_data['colors'] = colors
    plotter = pv.Plotter()
    plotter.add_mesh(mesh, scalars='colors', rgb=True, preference='cell')
    plotter.show()

    c = pv.Cone()
    c.cell_data['ids'] = list(range(c.n_cells))
    c.plot()


def test_collision_plot(verify_image_cache):
    """Verify rgba arrays automatically plot"""
    verify_image_cache.windows_skip_image_cache = True
    sphere0 = pv.Sphere()
    sphere1 = pv.Sphere(radius=0.6, center=(-1, 0, 0))
    col, n_contacts = sphere0.collision(sphere1, generate_scalars=True)

    plotter = pv.Plotter()
    plotter.add_mesh(col)
    plotter.camera_position = 'zy'
    plotter.show()


@skip_mac
@pytest.mark.needs_vtk_version(9, 2, 0)
def test_chart_plot():
    """Basic test to verify chart plots correctly"""
    # Chart 1 (bottom left)
    chart_bl = pv.Chart2D(size=(0.4, 0.4), loc=(0.05, 0.05))
    chart_bl.background_color = 'tab:purple'
    chart_bl.x_range = [np.pi / 2, 3 * np.pi / 2]
    chart_bl.y_axis.margin = 20
    chart_bl.y_axis.tick_locations = [-1, 0, 1]
    chart_bl.y_axis.tick_labels = ['Small', 'Medium', 'Large']
    chart_bl.y_axis.tick_size += 10
    chart_bl.y_axis.tick_labels_offset += 12
    chart_bl.y_axis.pen.width = 10
    chart_bl.grid = True
    x = np.linspace(0, 2 * np.pi, 50)
    y = np.cos(x) * (-1) ** np.arange(len(x))
    hidden_plot = chart_bl.line(x, y, color='k', width=40)
    hidden_plot.visible = False  # Make sure plot visibility works
    chart_bl.bar(x, y, color='#33ff33')

    # Chart 2 (bottom right)
    chart_br = pv.Chart2D(size=(0.4, 0.4), loc=(0.55, 0.05))
    chart_br.background_texture = examples.load_globe_texture()
    chart_br.active_border_color = 'r'
    chart_br.border_width = 5
    chart_br.border_style = '-.'
    chart_br.hide_axes()
    x = np.linspace(0, 1, 50)
    y = np.sin(6.5 * x - 1)
    chart_br.scatter(x, y, color='y', size=15, style='o', label='Invisible label')
    chart_br.legend_visible = False  # Check legend visibility

    # Chart 3 (top left)
    chart_tl = pv.Chart2D(size=(0.4, 0.4), loc=(0.05, 0.55))
    chart_tl.active_background_color = (0.8, 0.8, 0.2)
    chart_tl.title = 'Exponential growth'
    chart_tl.x_label = 'X axis'
    chart_tl.y_label = 'Y axis'
    chart_tl.y_axis.log_scale = True
    x = np.arange(6)
    y = 10**x
    chart_tl.line(x, y, color='tab:green', width=5, style='--')
    removed_plot = chart_tl.area(x, y, color='k')
    chart_tl.remove_plot(removed_plot)  # Make sure plot removal works

    # Chart 4 (top right)
    chart_tr = pv.Chart2D(size=(0.4, 0.4), loc=(0.55, 0.55))
    x = [0, 1, 2, 3, 4]
    ys = [[0, 1, 2, 3, 4], [1, 0, 1, 0, 1], [6, 4, 5, 3, 2]]
    chart_tr.stack(x, ys, colors='citrus', labels=['Segment 1', 'Segment 2', 'Segment 3'])
    chart_tr.legend_visible = True

    # Hidden chart (make sure chart visibility works)
    hidden_chart = pv.ChartPie([3, 4, 5])
    hidden_chart.visible = False

    # Removed chart (make sure chart removal works)
    removed_chart = pv.ChartBox([[1, 2, 3]])

    pl = pv.Plotter(window_size=(1000, 1000))
    pl.background_color = 'w'
    pl.add_chart(chart_bl, chart_br, chart_tl, chart_tr, hidden_chart, removed_chart)
    pl.remove_chart(removed_chart)
    pl.set_chart_interaction([chart_br, chart_tl])
    pl.show()


@skip_9_1_0
def test_chart_matplotlib_plot(verify_image_cache):
    """Test integration with matplotlib"""
    # Seeing CI failures for Conda job that need to be addressed
    verify_image_cache.high_variance_test = True

    import matplotlib.pyplot as plt

    rng = np.random.default_rng(1)
    # First, create the matplotlib figure
    # use tight layout to keep axis labels visible on smaller figures
    fig, ax = plt.subplots(tight_layout=True)
    alphas = [0.5 + i for i in range(5)]
    betas = [*reversed(alphas)]
    N = int(1e4)
    data = [rng.beta(alpha, beta, N) for alpha, beta in zip(alphas, betas)]
    labels = [
        f'$\\alpha={alpha:.1f}\\,;\\,\\beta={beta:.1f}$' for alpha, beta in zip(alphas, betas)
    ]
    ax.violinplot(data)
    ax.set_xticks(np.arange(1, 1 + len(labels)))
    ax.set_xticklabels(labels)
    ax.set_title('$B(\\alpha, \\beta)$')

    # Next, embed the figure into a pv plotting window
    pl = pv.Plotter()
    pl.background_color = 'w'
    chart = pv.ChartMPL(fig)
    pl.add_chart(chart)
    pl.show()


def test_get_charts():
    """Test that the get_charts method is retuning a list of charts"""
    chart = pv.Chart2D()
    pl = pv.Plotter()
    pl.add_chart(chart)

    charts = pl.renderer.get_charts()
    assert len(charts) == 1
    assert chart is charts[0]


def test_add_remove_background(sphere):
    plotter = pv.Plotter(shape=(1, 2))
    plotter.add_mesh(sphere, color='w')
    plotter.add_background_image(examples.mapfile, as_global=False)
    plotter.subplot(0, 1)
    plotter.add_mesh(sphere, color='w')
    plotter.add_background_image(examples.mapfile, as_global=False)
    plotter.remove_background_image()
    plotter.show()


@pytest.mark.parametrize(
    'background', [examples.mapfile, Path(examples.mapfile), 'blue'], ids=['str', 'Path', 'color']
)
def test_plot_mesh_background(background):
    globe = examples.load_globe()
    globe.plot(texture=pv.Texture(examples.mapfile), background=background)


def test_plot_mesh_background_raises():
    globe = examples.load_globe()
    match = 'Background must be color-like or a file path. Got {} instead.'
    with pytest.raises(ValueError, match=match):
        globe.plot(texture=pv.Texture(examples.mapfile), background={})


def test_plot_zoom(sphere):
    # it's difficult to verify that zoom actually worked since we
    # can't get the output with cpos or verify the image cache matches
    sphere.plot(zoom=2)


def test_splitting():
    nut = examples.load_nut()
    nut['sample_data'] = nut.points[:, 2]

    # feature angle of 50 will smooth the outer edges of the nut but not the inner.
    nut.plot(
        smooth_shading=True,
        split_sharp_edges=True,
        feature_angle=50,
        show_scalar_bar=False,
    )


@pytest.mark.parametrize('smooth_shading', [True, False])
@pytest.mark.parametrize('use_custom_normals', [True, False])
def test_plot_normals_smooth_shading(sphere, use_custom_normals, smooth_shading):
    sphere = pv.Sphere(phi_resolution=5, theta_resolution=5)
    sphere.clear_data()

    if use_custom_normals:
        normals = [[0, 0, -1]] * sphere.n_points
        sphere.point_data.active_normals = normals

    sphere.plot_normals(show_mesh=True, color='red', smooth_shading=smooth_shading)


@skip_mac_flaky
def test_splitting_active_cells(cube):
    cube.cell_data['cell_id'] = range(cube.n_cells)
    cube = cube.triangulate().subdivide(1)
    cube.plot(
        smooth_shading=True,
        split_sharp_edges=True,
        show_scalar_bar=False,
    )


def test_add_cursor():
    sphere = pv.Sphere()
    plotter = pv.Plotter()
    plotter.add_mesh(sphere)
    plotter.add_cursor()
    plotter.show()


def test_enable_stereo_render(verify_image_cache):
    verify_image_cache.windows_skip_image_cache = True
    pl = pv.Plotter()
    pl.add_mesh(pv.Cube())
    pl.camera.distance = 0.1
    pl.enable_stereo_render()
    pl.show()


def test_disable_stereo_render():
    pl = pv.Plotter()
    pl.add_mesh(pv.Cube())
    pl.camera.distance = 0.1
    pl.enable_stereo_render()
    pl.disable_stereo_render()
    pl.show()


def test_orbit_on_path(sphere):
    pl = pv.Plotter()
    pl.add_mesh(sphere, show_edges=True)
    pl.orbit_on_path(step=0.01, progress_bar=True)
    pl.close()


def test_rectlinear_edge_case(verify_image_cache):
    verify_image_cache.windows_skip_image_cache = True

    # ensure that edges look like square edges regardless of the dtype of X
    xrng = np.arange(-10, 10, 5)
    yrng = np.arange(-10, 10, 5)
    zrng = [1]
    rec_grid = pv.RectilinearGrid(xrng, yrng, zrng)
    rec_grid.plot(show_edges=True, cpos='xy')


@skip_9_1_0
def test_pointset_plot(pointset):
    pointset.plot()

    pl = pv.Plotter()
    pl.add_mesh(pointset, scalars=range(pointset.n_points), show_scalar_bar=False)
    pl.show()


@skip_9_1_0
def test_pointset_plot_as_points(pointset):
    pl = pv.Plotter()
    pl.add_points(pointset, scalars=range(pointset.n_points), show_scalar_bar=False)
    pl.show()


@skip_9_1_0
def test_pointset_plot_vtk():
    pointset = vtk.vtkPointSet()
    points = pv.vtk_points(np.array([[0.0, 0.0, 0.0], [1.0, 0.0, 0.0]]))
    pointset.SetPoints(points)

    pl = pv.Plotter()
    pl.add_mesh(pointset, color='red', point_size=25)
    pl.show()


@skip_9_1_0
def test_pointset_plot_as_points_vtk():
    pointset = vtk.vtkPointSet()
    points = pv.vtk_points(np.array([[0.0, 0.0, 0.0], [1.0, 0.0, 0.0]]))
    pointset.SetPoints(points)

    pl = pv.Plotter()
    pl.add_points(pointset, color='red', point_size=25)
    pl.show()


@pytest.mark.skipif(not HAS_IMAGEIO, reason='Requires imageio')
def test_write_gif(sphere, tmpdir):
    basename = 'write_gif.gif'
    path = str(tmpdir.join(basename))
    pl = pv.Plotter()
    pl.open_gif(path)
    pl.add_mesh(sphere)
    pl.write_frame()
    pl.close()

    # assert file exists and is not empty
    assert Path(path).is_file()
    assert Path(path).stat().st_size


def test_ruler():
    plotter = pv.Plotter()
    plotter.add_mesh(pv.Sphere())
    plotter.add_ruler([-0.6, -0.6, 0], [0.6, -0.6, 0], font_size_factor=1.2)
    plotter.view_xy()
    plotter.show()


def test_ruler_number_labels():
    plotter = pv.Plotter()
    plotter.add_mesh(pv.Sphere())
    plotter.add_ruler([-0.6, -0.6, 0], [0.6, -0.6, 0], font_size_factor=1.2, number_labels=2)
    plotter.view_xy()
    plotter.show()


def test_legend_scale(sphere):
    plotter = pv.Plotter()
    plotter.add_mesh(sphere)
    plotter.add_legend_scale(color='red')
    plotter.show()

    plotter = pv.Plotter()
    plotter.add_mesh(sphere)
    plotter.add_legend_scale(color='red', xy_label_mode=True)
    plotter.view_xy()
    plotter.show()

    plotter = pv.Plotter()
    plotter.add_mesh(sphere)
    plotter.add_legend_scale(
        xy_label_mode=True,
        bottom_axis_visibility=False,
        left_axis_visibility=False,
        right_axis_visibility=False,
        top_axis_visibility=False,
    )
    plotter.view_xy()
    plotter.show()


def test_plot_complex_value(plane, verify_image_cache):
    """Test plotting complex data."""
    verify_image_cache.windows_skip_image_cache = True
    data = np.arange(plane.n_points, dtype=np.complex128)
    data += np.linspace(0, 1, plane.n_points) * -1j

    # needed to support numpy <1.25
    # needed to support vtk 9.0.3
    # check for removal when support for vtk 9.0.3 is removed
    try:
        ComplexWarning = np.exceptions.ComplexWarning
    except:
        ComplexWarning = np.ComplexWarning  # noqa: NPY201

    with pytest.warns(ComplexWarning):
        plane.plot(scalars=data)

    pl = pv.Plotter()
    with pytest.warns(ComplexWarning):
        pl.add_mesh(plane, scalars=data, show_scalar_bar=True)
    pl.show()


def test_screenshot_notebook(tmpdir):
    tmp_dir = tmpdir.mkdir('tmpdir2')
    filename = str(tmp_dir.join('tmp.png'))

    pl = pv.Plotter(notebook=True)
    pl.theme.jupyter_backend = 'static'
    pl.add_mesh(pv.Cone())
    pl.show(screenshot=filename)

    assert Path(filename).is_file()


def test_culling_frontface(sphere):
    pl = pv.Plotter()
    pl.add_mesh(sphere, culling='frontface')
    pl.show()


def test_add_text():
    plotter = pv.Plotter()
    plotter.add_text('Upper Left', position='upper_left', font_size=25, color='blue')
    plotter.add_text('Center', position=(0.5, 0.5), viewport=True, orientation=-90)
    plotter.show()


@pytest.mark.skipif(
    not check_math_text_support(),
    reason='VTK and Matplotlib version incompatibility. For VTK<=9.2.2, MathText requires matplotlib<3.6',
)
@pytest.mark.filterwarnings(
    r'ignore:Passing individual properties to FontProperties\(\):matplotlib.MatplotlibDeprecationWarning',
    r'ignore:.*MathtextBackendBitmap.*:matplotlib.MatplotlibDeprecationWarning'
    if pv.vtk_version_info <= (9, 1)
    else '',
)
def test_add_text_latex(recwarn: pytest.WarningsRecorder):
    """Test LaTeX symbols.

    For VTK<=9.2.2, this requires matplotlib<3.6
    """
    plotter = pv.Plotter()
    plotter.add_text(r'$\rho$', position='upper_left', font_size=150, color='blue')
    plotter.show()


def test_add_text_font_file():
    plotter = pv.Plotter()
    font_file = str(Path(__file__).parent / 'fonts/Mplus2-Regular.ttf')
    plotter.add_text('左上', position='upper_left', font_size=25, color='blue', font_file=font_file)
    plotter.add_text(
        '中央',
        position=(0.5, 0.5),
        viewport=True,
        orientation=-90,
        font_file=font_file,
    )
    plotter.show()


def test_plot_categories_int(sphere):
    sphere['data'] = sphere.points[:, 2]
    pl = pv.Plotter()
    pl.add_mesh(sphere, scalars='data', categories=5, lighting=False)
    pl.show()


def test_plot_categories_true(sphere):
    sphere['data'] = np.linspace(0, 5, sphere.n_points, dtype=int)
    pl = pv.Plotter()
    pl.add_mesh(sphere, scalars='data', categories=True, lighting=False)
    pl.show()


@skip_windows
@skip_9_0_X
def test_depth_of_field():
    pl = pv.Plotter()
    pl.add_mesh(pv.Sphere(), show_edges=True)
    pl.enable_depth_of_field()
    pl.show()


@skip_9_0_X
def test_blurring():
    pl = pv.Plotter()
    pl.add_mesh(pv.Sphere(), show_edges=True)
    pl.add_blurring()
    pl.show()


@skip_mesa
def test_ssaa_pass():
    pl = pv.Plotter()
    pl.add_mesh(pv.Sphere(), show_edges=True)
    pl.enable_anti_aliasing('ssaa')
    pl.show()


@skip_windows_mesa
def test_ssao_pass():
    ugrid = pv.ImageData(dimensions=(2, 2, 2)).to_tetrahedra(5).explode()
    pl = pv.Plotter()
    pl.add_mesh(ugrid)

    pl.enable_ssao()
    pl.show(auto_close=False)

    # ensure this fails when ssao disabled
    pl.disable_ssao()
    with pytest.raises(RuntimeError):
        pl.show()


@skip_mesa
def test_ssao_pass_from_helper():
    ugrid = pv.ImageData(dimensions=(2, 2, 2)).to_tetrahedra(5).explode()

    ugrid.plot(ssao=True)


@skip_windows
def test_many_multi_pass():
    pl = pv.Plotter(lighting=None)
    pl.add_mesh(pv.Sphere(), show_edges=True)
    pl.add_light(pv.Light(position=(0, 0, 10)))
    pl.enable_anti_aliasing('ssaa')
    pl.enable_depth_of_field()
    pl.add_blurring()
    pl.enable_shadows()
    pl.enable_eye_dome_lighting()


def test_plot_composite_many_options(multiblock_poly):
    # add composite data
    for block in multiblock_poly:
        # use np.uint8 for coverage of non-standard datatypes
        block['data'] = np.arange(block.n_points, dtype=np.uint8)

    pl = pv.Plotter()
    pl.add_composite(
        multiblock_poly,
        scalars='data',
        annotations={94: 'foo', 162: 'bar'},
        above_color='k',
        below_color='w',
        clim=[64, 192],
        log_scale=True,
        flip_scalars=True,
        label='my composite',
    )
    pl.add_legend()
    pl.show()


def test_plot_composite_raise(sphere, multiblock_poly):
    pl = pv.Plotter()
    with pytest.raises(TypeError, match='Must be a composite dataset'):
        pl.add_composite(sphere)
    with pytest.raises(TypeError, match='must be a string for'):
        pl.add_composite(multiblock_poly, scalars=range(10))


def test_plot_composite_lookup_table(multiblock_poly, verify_image_cache):
    verify_image_cache.windows_skip_image_cache = True
    lut = pv.LookupTable('Greens', n_values=8)
    pl = pv.Plotter()
    pl.add_composite(multiblock_poly, scalars='data_b', cmap=lut)
    pl.show()


def test_plot_composite_preference_cell(multiblock_poly, verify_image_cache):
    """Show that we will plot cell data if both point and cell exist in all."""
    verify_image_cache.windows_skip_image_cache = True

    # use the first two datasets as the third is missing scalars
    multiblock_poly[:2].plot(preference='cell')


@skip_windows  # because of opacity
def test_plot_composite_poly_scalars_opacity(multiblock_poly, verify_image_cache):
    pl = pv.Plotter()

    actor, mapper = pl.add_composite(
        multiblock_poly,
        scalars='data_a',
        nan_color='green',
        color_missing_with_nan=True,
        smooth_shading=True,
        show_edges=True,
        cmap='bwr',
    )
    mapper.block_attr[1].color = 'blue'
    mapper.block_attr[1].opacity = 0.5

    pl.camera_position = 'xy'

    # 9.0.3 has a bug where VTK changes the edge visibility on blocks that are
    # also opaque. Don't verify the image of that version.
    verify_image_cache.skip = pv.vtk_version_info == (9, 0, 3)
    pl.show()


def test_plot_composite_poly_scalars_cell(multiblock_poly, verify_image_cache):
    verify_image_cache.windows_skip_image_cache = True
    pl = pv.Plotter()

    actor, mapper = pl.add_composite(
        multiblock_poly,
        scalars='cell_data',
    )
    mapper.block_attr[1].color = 'blue'

    pl.camera_position = 'xy'
    pl.show()


def test_plot_composite_poly_no_scalars(multiblock_poly):
    pl = pv.Plotter()

    actor, mapper = pl.add_composite(
        multiblock_poly,
        color='red',
        lighting=False,
    )

    # Note: set the camera position before making the blocks invisible to be
    # consistent between 9.0.3 and 9.1+
    #
    # 9.0.3 still considers invisible blocks when determining camera bounds, so
    # there will be some empty space where the invisible block is for 9.0.3,
    # while 9.1.0 ignores invisible blocks when computing camera bounds.
    pl.camera_position = 'xy'
    mapper.block_attr[2].color = 'blue'
    mapper.block_attr[3].visible = False

    pl.show()


def test_plot_composite_poly_component_norm(multiblock_poly):
    for ii, block in enumerate(multiblock_poly):
        data = block.compute_normals().point_data['Normals']
        data[:, ii] *= 2
        block['data'] = data

    pl = pv.Plotter()
    pl.add_composite(multiblock_poly, scalars='data', cmap='bwr')
    pl.show()


def test_plot_composite_poly_component_single(multiblock_poly):
    for block in multiblock_poly:
        data = block.compute_normals().point_data['Normals']
        block['data'] = data

    pl = pv.Plotter()
    with pytest.raises(ValueError, match='must be nonnegative'):
        pl.add_composite(multiblock_poly, scalars='data', component=-1)
    with pytest.raises(TypeError, match='None or an integer'):
        pl.add_composite(multiblock_poly, scalars='data', component='apple')

    pl.add_composite(multiblock_poly, scalars='data', component=1)
    pl.show()


def test_plot_composite_poly_component_nested_multiblock(multiblock_poly, verify_image_cache):
    verify_image_cache.windows_skip_image_cache = True

    for block in multiblock_poly:
        data = block.compute_normals().point_data['Normals']
        block['data'] = data

    multiblock_poly2 = multiblock_poly.copy()
    for block in multiblock_poly2:
        block.points += np.array([0, 0, 1])

    multimulti = pv.MultiBlock([multiblock_poly, multiblock_poly2])

    pl = pv.Plotter()
    pl.add_composite(multimulti, scalars='data', style='points', clim=[0.99, 1.01], copy_mesh=True)
    pl.add_composite(multimulti, scalars='data', component=1, copy_mesh=True)
    pl.show()


def test_plot_composite_poly_complex(multiblock_poly):
    # add composite data
    for block in multiblock_poly:
        data = np.arange(block.n_points) + np.arange(block.n_points) * 1j
        block['data'] = data

    # make a multi_multi for better coverage
    multi_multi = pv.MultiBlock([multiblock_poly, multiblock_poly])

    # needed to support numpy <1.25
    # needed to support vtk 9.0.3
    # check for removal when support for vtk 9.0.3 is removed
    try:
        ComplexWarning = np.exceptions.ComplexWarning
    except:
        ComplexWarning = np.ComplexWarning  # noqa: NPY201

    pl = pv.Plotter()
    with pytest.warns(ComplexWarning, match='Casting complex'):
        pl.add_composite(multi_multi, scalars='data')
    pl.show()


def test_plot_composite_rgba(multiblock_poly):
    # add composite data
    for i, block in enumerate(multiblock_poly):
        rgba_value = np.zeros((block.n_points, 3), dtype=np.uint8)
        rgba_value[:, i] = np.linspace(0, 255, block.n_points)
        block['data'] = rgba_value

    pl = pv.Plotter()
    with pytest.raises(ValueError, match='3/4 in shape'):
        pl.add_composite(multiblock_poly, scalars='all_data', rgba=True)
    pl.add_composite(multiblock_poly, scalars='data', rgba=True)
    pl.show()


def test_plot_composite_bool(multiblock_poly, verify_image_cache):
    verify_image_cache.windows_skip_image_cache = True

    # add in bool data
    for block in multiblock_poly:
        block['scalars'] = np.zeros(block.n_points, dtype=bool)
        block['scalars'][::2] = 1

    pl = pv.Plotter()
    pl.add_composite(multiblock_poly, scalars='scalars')
    pl.show()


def test_export_obj(tmpdir, sphere):
    filename = str(tmpdir.mkdir('tmpdir').join('tmp.obj'))

    pl = pv.Plotter()
    pl.add_mesh(sphere, smooth_shading=True)

    with pytest.raises(ValueError, match='end with ".obj"'):
        pl.export_obj('badfilename')

    pl.export_obj(filename)

    # Check that the object file has been written
    assert Path(filename).exists()

    # Check that when we close the plotter, the adequate error is raised
    pl.close()
    with pytest.raises(RuntimeError, match='This plotter must still have a render window open.'):
        pl.export_obj(filename)


def test_multi_plot_scalars(verify_image_cache):
    verify_image_cache.windows_skip_image_cache = True
    res = 5
    plane = pv.Plane(j_resolution=res, i_resolution=res, direction=(0, 0, -1))
    plane.clear_data()
    kek = np.arange(res + 1)
    kek = np.tile(kek, (res + 1, 1))
    u = kek.flatten().copy()
    v = kek.T.flatten().copy()

    plane.point_data['u'] = u
    plane.point_data['v'] = v

    pl = pv.Plotter(shape=(1, 2))
    pl.subplot(0, 0)
    pl.add_text('"u" point scalars')
    pl.add_mesh(plane, scalars='u', copy_mesh=True)
    pl.subplot(0, 1)
    pl.add_text('"v" point scalars')
    pl.add_mesh(plane, scalars='v', copy_mesh=True)
    pl.show()


def test_bool_scalars(sphere):
    sphere['scalars'] = np.zeros(sphere.n_points, dtype=bool)
    sphere['scalars'][::2] = 1
    plotter = pv.Plotter()
    plotter.add_mesh(sphere)
    plotter.show()


@skip_windows  # because of pbr
@skip_9_1_0  # pbr required
def test_property_pbr(verify_image_cache):
    verify_image_cache.macos_skip_image_cache = True
    prop = pv.Property(interpolation='pbr', metallic=1.0)

    # VTK flipped the Z axis for the cubemap between 9.1 and 9.2
    verify_image_cache.skip = pv.vtk_version_info < (9, 2)
    prop.plot()


def test_tight_square(noise_2d):
    noise_2d.plot(
        window_size=[800, 200],
        show_scalar_bar=False,
        cpos='xy',
        zoom='tight',
    )


@skip_windows_mesa  # due to opacity
def test_plot_cell():
    grid = examples.cells.Tetrahedron()
    examples.plot_cell(grid)


def test_tight_square_padding():
    grid = pv.ImageData(dimensions=(200, 100, 1))
    grid['data'] = np.arange(grid.n_points)
    pl = pv.Plotter(window_size=(150, 150))
    pl.add_mesh(grid, show_scalar_bar=False)
    pl.camera_position = 'xy'
    pl.camera.tight(padding=0.05)
    # limit to widest dimension
    assert np.allclose(pl.window_size, [150, 75])
    pl.show()


def test_tight_tall():
    grid = pv.ImageData(dimensions=(100, 200, 1))
    grid['data'] = np.arange(grid.n_points)
    pl = pv.Plotter(window_size=(150, 150))
    pl.add_mesh(grid, show_scalar_bar=False)
    pl.camera_position = 'xy'
    with pytest.raises(ValueError, match='can only be "tight"'):
        pl.camera.zoom('invalid')
    pl.camera.tight()
    # limit to widest dimension
    assert np.allclose(pl.window_size, [75, 150], rtol=1)
    pl.show()


def test_tight_wide():
    grid = pv.ImageData(dimensions=(200, 100, 1))
    grid['data'] = np.arange(grid.n_points)
    pl = pv.Plotter(window_size=(150, 150))
    pl.add_mesh(grid, show_scalar_bar=False)
    pl.camera_position = 'xy'
    pl.camera.tight()
    # limit to widest dimension
    assert np.allclose(pl.window_size, [150, 75])
    pl.show()


@pytest.mark.parametrize('view', ['xy', 'yx', 'xz', 'zx', 'yz', 'zy'])
@pytest.mark.parametrize('negative', [False, True])
def test_tight_direction(view, negative, colorful_tetrahedron):
    """Test camera.tight() with various views like xy."""
    pl = pv.Plotter()
    pl.add_mesh(colorful_tetrahedron, scalars='colors', rgb=True, preference='cell')
    pl.camera.tight(view=view, negative=negative)
    pl.add_axes()
    pl.show()


def test_tight_multiple_objects():
    pl = pv.Plotter()
    pl.add_mesh(
        pv.Cone(center=(0.0, -2.0, 0.0), direction=(0.0, -1.0, 0.0), height=1.0, radius=1.0),
    )
    pl.add_mesh(pv.Sphere(center=(0.0, 0.0, 0.0)))
    pl.camera.tight()
    pl.add_axes()
    pl.show()


def test_backface_params():
    mesh = pv.ParametricCatalanMinimal()

    with pytest.raises(TypeError, match='pyvista.Property or a dict'):
        mesh.plot(backface_params='invalid')

    params = dict(color='blue', smooth_shading=True)
    backface_params = dict(color='red', specular=1.0, specular_power=50.0)
    backface_prop = pv.Property(**backface_params)

    # check Property can be passed
    pl = pv.Plotter()
    pl.add_mesh(mesh, **params, backface_params=backface_prop)
    pl.close()

    # check and cache dict
    pl = pv.Plotter()
    pl.add_mesh(mesh, **params, backface_params=backface_params)
    pl.view_xz()
    pl.show()


def test_remove_bounds_axes(sphere):
    pl = pv.Plotter()
    pl.add_mesh(sphere)
    actor = pl.show_bounds(grid='front', location='outer')
    assert isinstance(actor, vtk.vtkActor)
    pl.remove_bounds_axes()
    pl.show()


@skip_9_1_0
def test_charts_sin():
    x = np.linspace(0, 2 * np.pi, 20)
    y = np.sin(x)
    chart = pv.Chart2D()
    chart.scatter(x, y)
    chart.line(x, y, 'r')
    chart.show()


def test_lookup_table(verify_image_cache):
    lut = pv.LookupTable('viridis')
    lut.n_values = 8
    lut.below_range_color = 'black'
    lut.above_range_color = 'grey'
    lut.nan_color = 'r'
    lut.nan_opacity = 0.5

    # There are minor variations within 9.0.3 that slightly invalidate the
    # image cache.
    verify_image_cache.skip = pv.vtk_version_info == (9, 0, 3)
    lut.plot()


def test_lookup_table_nan_hidden(verify_image_cache):
    lut = pv.LookupTable('viridis')
    lut.n_values = 8
    lut.below_range_color = 'black'
    lut.above_range_color = 'grey'
    lut.nan_opacity = 0

    # There are minor variations within 9.0.3 that slightly invalidate the
    # image cache.
    verify_image_cache.skip = pv.vtk_version_info == (9, 0, 3)
    lut.plot()


def test_lookup_table_above_below_opacity(verify_image_cache):
    lut = pv.LookupTable('viridis')
    lut.n_values = 8
    lut.below_range_color = 'blue'
    lut.below_range_opacity = 0.5
    lut.above_range_color = 'green'
    lut.above_range_opacity = 0.5
    lut.nan_color = 'r'
    lut.nan_opacity = 0.5

    # There are minor variations within 9.0.3 that slightly invalidate the
    # image cache.
    verify_image_cache.skip = pv.vtk_version_info == (9, 0, 3)
    lut.plot()


def test_plot_nan_color(uniform):
    arg = uniform.active_scalars < uniform.active_scalars.mean()
    uniform.active_scalars[arg] = np.nan
    # NaN values should be hidden
    pl = pv.Plotter()
    pl.add_mesh(uniform, nan_opacity=0)
    pl.enable_depth_peeling()
    pl.show()
    # nan annotation should appear on scalar bar
    pl = pv.Plotter()
    pl.add_mesh(
        uniform,
        nan_opacity=0.5,
        nan_color='green',
        scalar_bar_args=dict(nan_annotation=True),
    )
    pl.enable_depth_peeling()
    pl.show()


def test_plot_above_below_color(uniform):
    mean = uniform.active_scalars.mean()
    clim = (mean - mean / 2, mean + mean / 2)

    lut = pv.LookupTable('viridis')
    lut.n_values = 8
    lut.below_range_color = 'blue'
    lut.below_range_opacity = 0.5
    lut.above_range_color = 'green'
    lut.above_range_opacity = 0.5
    lut.scalar_range = clim

    pl = pv.Plotter()
    pl.add_mesh(uniform, cmap=lut, scalar_bar_args={'above_label': '', 'below_label': ''})
    pl.enable_depth_peeling()
    pl.show()


def test_plotter_lookup_table(sphere, verify_image_cache):
    # Image regression test fails within OSMesa on Windows
    verify_image_cache.windows_skip_image_cache = True

    lut = pv.LookupTable('Reds')
    lut.n_values = 3
    lut.scalar_range = (sphere.points[:, 2].min(), sphere.points[:, 2].max())
    sphere.plot(scalars=sphere.points[:, 2], cmap=lut)


@skip_windows_mesa  # due to opacity
def test_plotter_volume_lookup_table(uniform):
    lut = pv.LookupTable()
    lut.alpha_range = (0, 1)
    pl = pv.Plotter()
    pl.add_volume(uniform, scalars='Spatial Point Data', cmap=lut)
    pl.show()


@skip_windows_mesa  # due to opacity
def test_plotter_volume_add_scalars(uniform):
    uniform.clear_data()
    pl = pv.Plotter()
    pl.add_volume(uniform, scalars=uniform.z, show_scalar_bar=False)
    pl.show()


@skip_windows_mesa  # due to opacity
def test_plotter_volume_add_scalars_log_scale(uniform):
    uniform.clear_data()
    pl = pv.Plotter()

    # for below zero to trigger the edge case
    scalars = uniform.z - 0.01
    assert any(scalars < 0), 'need negative values to test log_scale entrirely'
    pl.add_volume(uniform, scalars=scalars, show_scalar_bar=True, log_scale=True)
    pl.show()


def test_plot_actor(sphere):
    pl = pv.Plotter()
    actor = pl.add_mesh(sphere, lighting=False, color='b', show_edges=True)
    actor.plot()


def test_wireframe_color(sphere):
    sphere.plot(lighting=False, color='b', style='wireframe')


@pytest.mark.parametrize('direction', ['xy', 'yx', 'xz', 'zx', 'yz', 'zy'])
@pytest.mark.parametrize('negative', [False, True])
def test_view_xyz(direction, negative, colorful_tetrahedron):
    """Test various methods like view_xy."""
    pl = pv.Plotter()
    pl.add_mesh(colorful_tetrahedron, scalars='colors', rgb=True, preference='cell')
    getattr(pl, f'view_{direction}')(negative=negative)
    pl.add_axes()
    pl.show()


@skip_windows
def test_plot_points_gaussian(sphere):
    sphere.plot(
        color='r',
        style='points_gaussian',
        render_points_as_spheres=False,
        point_size=20,
        opacity=0.5,
    )


@skip_windows
def test_plot_points_gaussian_scalars(sphere):
    sphere.plot(
        scalars=sphere.points[:, 2],
        style='points_gaussian',
        render_points_as_spheres=False,
        point_size=20,
        opacity=0.5,
        show_scalar_bar=False,
    )


@skip_windows
def test_plot_points_gaussian_as_spheres(sphere):
    sphere.plot(
        color='b',
        style='points_gaussian',
        render_points_as_spheres=True,
        emissive=True,
        point_size=20,
        opacity=0.5,
    )


@skip_windows
def test_plot_points_gaussian_scale(sphere):
    sphere['z'] = sphere.points[:, 2] * 0.1
    pl = pv.Plotter()
    actor = pl.add_mesh(
        sphere,
        style='points_gaussian',
        render_points_as_spheres=True,
        emissive=False,
        show_scalar_bar=False,
    )
    actor.mapper.scale_array = 'z'
    pl.view_xz()
    pl.show()


@skip_windows_mesa  # due to opacity
def test_plot_show_vertices(sphere, hexbeam, multiblock_all):
    sphere.plot(
        color='w',
        show_vertices=True,
        point_size=20,
        lighting=False,
        render_points_as_spheres=True,
        vertex_style='points',
        vertex_opacity=0.1,
        vertex_color='b',
    )

    hexbeam.plot(
        color='w',
        opacity=0.5,
        show_vertices=True,
        point_size=20,
        lighting=True,
        render_points_as_spheres=True,
        vertex_style='points',
        vertex_color='r',
    )

    multiblock_all.plot(
        color='w',
        show_vertices=True,
        point_size=3,
        render_points_as_spheres=True,
    )


def test_remove_vertices_actor(sphere):
    # Test remove by name
    pl = pv.Plotter()
    pl.add_mesh(
        sphere,
        color='w',
        show_vertices=True,
        point_size=20,
        lighting=False,
        vertex_style='points',
        vertex_color='b',
        name='sphere',
    )
    pl.remove_actor('sphere')
    pl.show()
    # Test remove by Actor
    pl = pv.Plotter()
    actor = pl.add_mesh(
        sphere,
        color='w',
        show_vertices=True,
        point_size=20,
        lighting=False,
        vertex_style='points',
        vertex_color='b',
        name='sphere',
    )
    pl.remove_actor(actor)
    pl.show()


@skip_windows
def test_add_point_scalar_labels_fmt():
    mesh = examples.load_uniform().slice()
    p = pv.Plotter()
    p.add_mesh(mesh, scalars='Spatial Point Data', show_edges=True)
    p.add_point_scalar_labels(mesh, 'Spatial Point Data', point_size=20, font_size=36, fmt='%.3f')
    p.camera_position = [(7, 4, 5), (4.4, 7.0, 7.2), (0.8, 0.5, 0.25)]
    p.show()


def test_plot_individual_cell(hexbeam):
    hexbeam.get_cell(0).plot(color='b')


def test_add_point_scalar_labels_list():
    plotter = pv.Plotter()

    points = np.array([[0, 0, 0], [1, 0, 0], [0, 1, 0], [1, 1, 0], [0.5, 0.5, 0.5], [1, 1, 1]])
    labels = [0.0, 1.0, 2.0, 3.0, 4.0, 5.0]

    with pytest.raises(TypeError):
        plotter.add_point_scalar_labels(points=False, labels=labels)
    with pytest.raises(TypeError):
        plotter.add_point_scalar_labels(points=points, labels=False)

    plotter.add_point_scalar_labels(points, labels)
    plotter.show()


def test_plot_algorithm_cone():
    algo = pv.ConeSource()
    algo.SetResolution(10)

    pl = pv.Plotter()
    pl.add_mesh(algo, color='red')
    pl.show(auto_close=False)
    # Use low resolution so it appears in image regression tests easily
    algo.SetResolution(3)
    pl.show()

    # Bump resolution and plot with silhouette
    algo.SetResolution(8)
    pl = pv.Plotter()
    pl.add_mesh(algo, color='red', silhouette=True)
    pl.show()


@skip_windows_mesa
def test_plot_algorithm_scalars():
    name, name2 = 'foo', 'bar'
    mesh = pv.Wavelet()
    mesh.point_data[name] = np.arange(mesh.n_points)
    mesh.cell_data[name2] = np.arange(mesh.n_cells)
    assert mesh.active_scalars_name != name
    assert mesh.active_scalars_name != name2

    alg = vtk.vtkGeometryFilter()
    alg.SetInputDataObject(mesh)

    pl = pv.Plotter()
    pl.add_mesh(alg, scalars=name)
    pl.show()

    pl = pv.Plotter()
    pl.add_mesh(alg, scalars=name2)
    pl.show()


def test_algorithm_add_points():
    algo = vtk.vtkRTAnalyticSource()

    pl = pv.Plotter()
    pl.add_points(algo)
    pl.show()


@skip_9_1_0
def test_algorithm_add_point_labels():
    algo = pv.ConeSource()
    elev = vtk.vtkElevationFilter()
    elev.SetInputConnection(algo.GetOutputPort())
    elev.SetLowPoint(0, 0, -1)
    elev.SetHighPoint(0, 0, 1)

    pl = pv.Plotter()
    pl.add_point_labels(elev, 'Elevation', always_visible=False)
    pl.show()


@skip_9_1_0
def test_pointset_to_polydata_algorithm(pointset):
    alg = vtk.vtkElevationFilter()
    alg.SetInputDataObject(pointset)

    pl = pv.Plotter()
    pl.add_mesh(alg, scalars='Elevation')
    pl.show()

    assert isinstance(alg.GetOutputDataObject(0), vtk.vtkPointSet)


def test_add_ids_algorithm():
    algo = vtk.vtkCubeSource()

    alg = algorithms.add_ids_algorithm(algo)

    pl = pv.Plotter()
    pl.add_mesh(alg, scalars='point_ids')
    pl.show()

    pl = pv.Plotter()
    pl.add_mesh(alg, scalars='cell_ids')
    pl.show()

    result = pv.wrap(alg.GetOutputDataObject(0))
    assert 'point_ids' in result.point_data
    assert 'cell_ids' in result.cell_data


@skip_windows_mesa
def test_plot_volume_rgba(uniform):
    with pytest.raises(ValueError, match='dimensions'):
        uniform.plot(volume=True, scalars=np.empty((uniform.n_points, 1, 1)))

    scalars = uniform.points - (uniform.origin)
    scalars /= scalars.max()
    scalars = np.hstack((scalars, scalars[::-1, -1].reshape(-1, 1) ** 2))
    scalars *= 255

    with pytest.raises(ValueError, match='datatype'):
        uniform.plot(volume=True, scalars=scalars)

    scalars = scalars.astype(np.uint8)
    uniform.plot(volume=True, scalars=scalars)

    pl = pv.Plotter()
    with pytest.warns(UserWarning, match='Ignoring custom opacity'):
        pl.add_volume(uniform, scalars=scalars, opacity='sigmoid_10')
    pl.show()


def test_plot_window_size_context(sphere):
    pl = pv.Plotter()
    pl.add_mesh(pv.Cube())
    with pl.window_size_context((200, 200)):
        pl.show()

    pl.close()
    with pytest.warns(UserWarning, match='Attempting to set window_size'):
        with pl.window_size_context((200, 200)):
            pass


def test_color_cycler():
    pv.global_theme.color_cycler = 'default'
    pl = pv.Plotter()
    a0 = pl.add_mesh(pv.Cone(center=(0, 0, 0)))
    a1 = pl.add_mesh(pv.Cube(center=(1, 0, 0)))
    a2 = pl.add_mesh(pv.Sphere(center=(1, 1, 0)))
    a3 = pl.add_mesh(pv.Cylinder(center=(0, 1, 0)))
    pl.show()
    assert a0.prop.color.hex_rgb == matplotlib_default_colors[0]
    assert a1.prop.color.hex_rgb == matplotlib_default_colors[1]
    assert a2.prop.color.hex_rgb == matplotlib_default_colors[2]
    assert a3.prop.color.hex_rgb == matplotlib_default_colors[3]

    pv.global_theme.color_cycler = ['red', 'green', 'blue']
    pl = pv.Plotter()
    a0 = pl.add_mesh(pv.Cone(center=(0, 0, 0)))  # red
    a1 = pl.add_mesh(pv.Cube(center=(1, 0, 0)))  # green
    a2 = pl.add_mesh(pv.Sphere(center=(1, 1, 0)))  # blue
    a3 = pl.add_mesh(pv.Cylinder(center=(0, 1, 0)))  # red again
    pl.show()

    assert a0.prop.color.name == 'red'
    assert a1.prop.color.name == 'green'
    assert a2.prop.color.name == 'blue'
    assert a3.prop.color.name == 'red'

    # Make sure all solid color matching theme default again
    pv.global_theme.color_cycler = None
    pl = pv.Plotter()
    a0 = pl.add_mesh(pv.Cone(center=(0, 0, 0)))
    a1 = pl.add_mesh(pv.Cube(center=(1, 0, 0)))
    pl.show()

    assert a0.prop.color.hex_rgb == pv.global_theme.color.hex_rgb
    assert a1.prop.color.hex_rgb == pv.global_theme.color.hex_rgb

    pl = pv.Plotter()
    with pytest.raises(ValueError):  # noqa: PT011
        pl.set_color_cycler('foo')
    with pytest.raises(TypeError):
        pl.set_color_cycler(5)


def test_color_cycler_true():
    pv.global_theme.color_cycler = 'default'
    a = pv.Wavelet().clip(invert=True)
    b = pv.Wavelet().clip(invert=False)

    pl = pv.Plotter()
    a0 = pl.add_mesh(a, color=True)
    a1 = pl.add_mesh(b, color=True)
    pl.show()

    assert a0.prop.color.hex_rgb == matplotlib_default_colors[0]
    assert a1.prop.color.hex_rgb == matplotlib_default_colors[1]


def test_plotter_render_callback():
    n_ren = [0]

    def callback(this_pl):
        assert isinstance(this_pl, pv.Plotter)
        n_ren[0] += 1

    pl = pv.Plotter()
    pl.add_on_render_callback(callback, render_event=True)
    assert len(pl._on_render_callbacks) == 0
    pl.add_on_render_callback(callback, render_event=False)
    assert len(pl._on_render_callbacks) == 1
    pl.show()
    assert n_ren[0] == 1  # if two, render_event not respected
    pl.clear_on_render_callbacks()
    assert len(pl._on_render_callbacks) == 0


def test_plot_texture_alone(texture):
    """Test plotting directly from the Texture class."""
    texture.plot()


def test_plot_texture_flip_x(texture):
    """Test Texture.flip_x."""
    texture.flip_x().plot()


def test_plot_texture_flip_y(texture):
    """Test Texture.flip_y."""
    texture.flip_y().plot()


@pytest.mark.needs_vtk_version(9, 2, 0)
@pytest.mark.skipif(CI_WINDOWS, reason='Windows CI testing segfaults on pbr')
@pytest.mark.skipif(pv.vtk_version_info >= (9, 3), reason='This is broken on VTK 9.3')
def test_plot_cubemap_alone(cubemap, verify_image_cache):
    """Test plotting directly from the Texture class."""
    verify_image_cache.high_variance_test = True
    cubemap.plot()


@pytest.mark.skipif(
    uses_egl(),
    reason='Render window will be current with offscreen builds of VTK.',
)
def test_not_current(verify_image_cache):
    verify_image_cache.skip = True

    pl = pv.Plotter()
    assert not pl.render_window.IsCurrent()
    with pytest.raises(RenderWindowUnavailable, match='current'):
        pl._check_has_ren_win()
    pl.show(auto_close=False)
    pl._make_render_window_current()
    pl._check_has_ren_win()
    pl.close()


@pytest.mark.parametrize('name', ['default', 'all', 'matplotlib', 'warm'])
def test_color_cycler_names(name):
    pl = pv.Plotter()
    pl.set_color_cycler(name)
    a0 = pl.add_mesh(pv.Cone(center=(0, 0, 0)))
    a1 = pl.add_mesh(pv.Cube(center=(1, 0, 0)))
    a2 = pl.add_mesh(pv.Sphere(center=(1, 1, 0)))
    a3 = pl.add_mesh(pv.Cylinder(center=(0, 1, 0)))
    pl.show()
    assert a0.prop.color.hex_rgb != pv.global_theme.color.hex_rgb
    assert a1.prop.color.hex_rgb != pv.global_theme.color.hex_rgb
    assert a2.prop.color.hex_rgb != pv.global_theme.color.hex_rgb
    assert a3.prop.color.hex_rgb != pv.global_theme.color.hex_rgb


def test_scalar_bar_actor_removal(sphere):
    # verify that when removing an actor we also remove the
    # corresponding scalar bar

    sphere['scalars'] = sphere.points[:, 2]

    pl = pv.Plotter()
    actor = pl.add_mesh(sphere, show_scalar_bar=True)
    assert list(pl.scalar_bars.keys()) == ['scalars']
    pl.remove_actor(actor)
    assert len(pl.scalar_bars) == 0
    pl.show()


def test_update_scalar_bar_range(sphere):
    sphere['z'] = sphere.points[:, 2]
    minmax = sphere.bounds[2:4]  # ymin, ymax
    pl = pv.Plotter()
    pl.add_mesh(sphere, scalars='z')

    # automatic mapper lookup works
    pl.update_scalar_bar_range(minmax)
    # named mapper lookup works
    pl.update_scalar_bar_range(minmax, name='z')
    # missing name raises
    with pytest.raises(ValueError, match='not valid/not found in this plotter'):
        pl.update_scalar_bar_range(minmax, name='invalid')
    pl.show()


def test_add_remove_scalar_bar(sphere):
    """Verify a scalar bar can be added and removed."""
    pl = pv.Plotter()
    pl.add_mesh(sphere, scalars=sphere.points[:, 2], show_scalar_bar=False)

    # verify that the number of slots is restored
    init_slots = len(pl._scalar_bar_slots)
    pl.add_scalar_bar(interactive=True)
    pl.remove_scalar_bar()
    assert len(pl._scalar_bar_slots) == init_slots
    pl.show()


@pytest.mark.parametrize('geometry_type', [*pv.AxesGeometrySource.GEOMETRY_TYPES, 'custom'])
def test_axes_geometry_shaft_type_tip_type(geometry_type):
    if geometry_type == 'custom':
        geometry_type = pv.ParametricConicSpiral()
    pv.AxesGeometrySource(
        shaft_length=0.4,
        shaft_radius=0.05,
        tip_radius=0.1,
        shaft_type=geometry_type,
        tip_type=geometry_type,
    ).output.plot()


POSITION = (-0.5, -0.5, 1)
ORIENTATION = (10, 20, 30)
SCALE = (1.5, 2, 2.5)
ORIGIN = (2, 1.5, 1)
actor = pv.Actor()
actor.position = POSITION
actor.orientation = ORIENTATION
actor.scale = SCALE
actor.origin = ORIGIN
USER_MATRIX = pv.array_from_vtkmatrix(actor.GetMatrix())

XYZ_ASSEMBLY_TEST_CASES = dict(
    default={},
    position=dict(position=POSITION),
    orientation=dict(orientation=ORIENTATION),
    scale=dict(scale=SCALE),
    origin=dict(origin=ORIGIN, orientation=ORIENTATION),
    user_matrix=dict(user_matrix=USER_MATRIX),
)


@pytest.mark.parametrize(
    'test_kwargs',
    XYZ_ASSEMBLY_TEST_CASES.values(),
    ids=XYZ_ASSEMBLY_TEST_CASES.keys(),
)
@pytest.mark.parametrize(
    ('Assembly', 'obj_kwargs'),
    [
        (pv.AxesAssembly, {}),
        (pv.AxesAssemblySymmetric, dict(label_size=25)),
        (pv.PlanesAssembly, dict(opacity=1)),
    ],
    ids=['Axes', 'AxesSymmetric', 'Planes'],
)
def test_xyz_assembly(test_kwargs, Assembly, obj_kwargs, verify_image_cache):
    verify_image_cache.high_variance_test = True
    plot = pv.Plotter()
    assembly = Assembly(**test_kwargs, **obj_kwargs, label_color='white')
    plot.add_actor(assembly)
    if isinstance(assembly, pv.PlanesAssembly):
        assembly.camera = plot.camera
    if test_kwargs:
        # Add second axes at the origin for visual reference
        plot.add_axes_at_origin(x_color='black', y_color='black', z_color='black', labels_off=True)
    plot.show()


@pytest.mark.parametrize(
    'Assembly',
    [pv.AxesAssembly, pv.AxesAssemblySymmetric, pv.PlanesAssembly],
    ids=['Axes', 'AxesSymmetric', 'Planes'],
)
def test_xyz_assembly_show_labels_false(Assembly):
    plot = pv.Plotter()
    assembly = Assembly(show_labels=False)
    plot.add_actor(assembly)
    if isinstance(assembly, pv.PlanesAssembly):
        assembly.camera = plot.camera
    plot.show()


@pytest.mark.parametrize('relative_position', [(0, 0, -0.5), (0, 0, 0.5)], ids=['bottom', 'top'])
def test_label_prop3d(relative_position):
    dataset = pv.Cone(direction=(0, 0, 1))
    actor = pv.Actor(mapper=pv.DataSetMapper(dataset=dataset))
    actor.user_matrix = USER_MATRIX

    label = pv.Label(text='TEXT', size=100, relative_position=relative_position)
    label.prop.justification_horizontal = 'center'
    label.user_matrix = USER_MATRIX

    pl = pv.Plotter()
    pl.add_actor(label)
    pl.add_actor(actor)
    pl.show()


def test_axes_actor_default_colors():
    axes = pv.AxesActor()
    axes.shaft_type = pv.AxesActor.ShaftType.CYLINDER

    plot = pv.Plotter()
    plot.add_actor(axes)
    plot.camera.zoom(1.5)
    plot.show()


def test_axes_actor_properties():
    axes = pv.Axes()
    axes_actor = axes.axes_actor
    axes_actor.shaft_type = pv.AxesActor.ShaftType.CYLINDER
    axes_actor.tip_type = pv.AxesActor.TipType.SPHERE
    axes_actor.x_label = 'U'
    axes_actor.y_label = 'V'
    axes_actor.z_label = 'W'

    # Test actor properties using color
    x_color = (1.0, 0.0, 1.0)  # magenta
    y_color = (1.0, 1.0, 0.0)  # yellow
    z_color = (0.0, 1.0, 1.0)  # cyan

    axes_actor.x_axis_shaft_properties.color = x_color
    axes_actor.x_axis_tip_properties.color = x_color

    axes_actor.y_axis_shaft_properties.color = y_color
    axes_actor.y_axis_tip_properties.color = y_color

    axes_actor.z_axis_shaft_properties.color = z_color
    axes_actor.z_axis_tip_properties.color = z_color

    plot = pv.Plotter()
    plot.add_actor(axes_actor)
    plot.camera.zoom(1.5)
    plot.show()


def test_show_bounds_no_labels():
    plotter = pv.Plotter()
    plotter.add_mesh(pv.Cone())
    plotter.show_bounds(
        grid='back',
        location='outer',
        ticks='both',
        show_xlabels=False,
        show_ylabels=False,
        show_zlabels=False,
        xtitle='Easting',
        ytitle='Northing',
        ztitle='Elevation',
    )
    plotter.camera_position = [(1.97, 1.89, 1.66), (0.05, -0.05, 0.00), (-0.36, -0.36, 0.85)]
    plotter.show()


def test_show_bounds_n_labels():
    plotter = pv.Plotter()
    plotter.add_mesh(pv.Cone())
    plotter.show_bounds(
        grid='back',
        location='outer',
        ticks='both',
        n_xlabels=2,
        n_ylabels=2,
        n_zlabels=2,
        xtitle='Easting',
        ytitle='Northing',
        ztitle='Elevation',
    )
    plotter.camera_position = [(1.97, 1.89, 1.66), (0.05, -0.05, 0.00), (-0.36, -0.36, 0.85)]
    plotter.show()


@skip_lesser_9_3_X
def test_radial_gradient_background():
    plotter = pv.Plotter()
    plotter.set_background('white', right='black')
    plotter.show()

    plotter = pv.Plotter()
    plotter.set_background('white', side='black')
    plotter.show()

    plotter = pv.Plotter()
    plotter.set_background('white', corner='black')
    plotter.show()

    plotter = pv.Plotter()
    with pytest.raises(ValueError):  # noqa: PT011
        plotter.set_background('white', top='black', right='black')


def test_no_empty_meshes():
    pl = pv.Plotter()
    with pytest.raises(ValueError, match='Empty meshes'):
        pl.add_mesh(pv.PolyData())


@pytest.mark.skipif(CI_WINDOWS, reason='Windows CI testing fatal exception: access violation')
def test_voxelize_volume():
    mesh = examples.download_cow()
    cpos = [(15, 3, 15), (0, 0, 0), (0, 0, 0)]

    # Create an equal density voxel volume and plot the result.
    vox = pv.voxelize_volume(mesh, density=0.15)
    vox.plot(scalars='InsideMesh', show_edges=True, cpos=cpos)

    # Create a voxel volume from unequal density dimensions and plot result.
    vox = pv.voxelize_volume(mesh, density=[0.15, 0.15, 0.5])
    vox.plot(scalars='InsideMesh', show_edges=True, cpos=cpos)


def test_enable_custom_trackball_style():
    def setup_plot():
        mesh = pv.Cube()
        mesh['face_id'] = np.arange(6)
        pl = pv.Plotter()
        # mostly use the settings from `enable_2d_style`
        # but also test environment_rotate
        pl.enable_custom_trackball_style(
            left='pan',
            middle='spin',
            right='dolly',
            shift_left='dolly',
            control_left='spin',
            shift_middle='dolly',
            control_middle='pan',
            shift_right='environment_rotate',
            control_right='rotate',
        )
        pl.enable_parallel_projection()
        pl.add_mesh(mesh, scalars='face_id', show_scalar_bar=False)
        return pl

    # baseline, image
    pl = setup_plot()
    pl.show()

    start = (100, 100)
    pan = rotate = env_rotate = (150, 150)
    spin = (100, 150)
    dolly = (100, 25)

    # Compare all images to baseline
    # - Panning moves up and left
    # - Spinning rotates while fixing the view direction
    # - Dollying zooms out
    # - Rotating rotates freely without fixing view direction

    # left click pans, image 1
    pl = setup_plot()
    pl.show(auto_close=False)
    pl.iren._mouse_left_button_press(*start)
    pl.iren._mouse_left_button_release(*pan)
    pl.close()

    # middle click spins, image 2
    pl = setup_plot()
    pl.show(auto_close=False)
    pl.iren._mouse_middle_button_press(*start)
    pl.iren._mouse_middle_button_release(*spin)
    pl.close()

    # right click dollys, image 3
    pl = setup_plot()
    pl.show(auto_close=False)
    pl.iren._mouse_right_button_press(*start)
    pl.iren._mouse_right_button_release(*dolly)
    pl.close()

    # ctrl left click spins, image 4
    pl = setup_plot()
    pl.show(auto_close=False)
    pl.iren._control_key_press()
    pl.iren._mouse_left_button_press(*start)
    pl.iren._mouse_left_button_release(*spin)
    pl.iren._control_key_release()
    pl.close()

    # shift left click dollys, image 5
    pl = setup_plot()
    pl.show(auto_close=False)
    pl.iren._shift_key_press()
    pl.iren._mouse_left_button_press(*start)
    pl.iren._mouse_left_button_release(*dolly)
    pl.iren._shift_key_release()
    pl.close()

    # ctrl middle click pans, image 6
    pl = setup_plot()
    pl.show(auto_close=False)
    pl.iren._control_key_press()
    pl.iren._mouse_middle_button_press(*start)
    pl.iren._mouse_middle_button_release(*pan)
    pl.iren._control_key_release()
    pl.close()

    # shift middle click dollys, image 7
    pl = setup_plot()
    pl.show(auto_close=False)
    pl.iren._shift_key_press()
    pl.iren._mouse_middle_button_press(*start)
    pl.iren._mouse_middle_button_release(*dolly)
    pl.iren._shift_key_release()
    pl.close()

    # ctrl right click rotates, image 8
    pl = setup_plot()
    pl.show(auto_close=False)
    pl.iren._control_key_press()
    pl.iren._mouse_right_button_press(*start)
    pl.iren._mouse_right_button_release(*rotate)
    pl.iren._control_key_release()
    pl.close()

    # shift right click environment rotate, image 9
    # does nothing here
    pl = setup_plot()
    pl.show(auto_close=False)
    pl.iren._shift_key_press()
    pl.iren._mouse_right_button_press(*start)
    pl.iren._mouse_right_button_release(*env_rotate)
    pl.iren._shift_key_release()
    pl.close()


def test_create_axes_orientation_box():
    actor = pv.create_axes_orientation_box(
        line_width=4,
        text_scale=0.53,
        edge_color='red',
        x_color='k',
        y_color=None,
        z_color=None,
        xlabel='X',
        ylabel='Y',
        zlabel='Z',
        color_box=False,
        labels_off=False,
        opacity=1.0,
        show_text_edges=True,
    )
    plotter = pv.Plotter()
    _ = plotter.add_actor(actor)
    plotter.show()


_TypeType = TypeVar('_TypeType', bound=type)


def _get_module_members(module: ModuleType, typ: _TypeType) -> dict[str, _TypeType]:
    """Get all members of a specified type which are defined locally inside a module."""

    def is_local(obj):
        return type(obj) is typ and obj.__module__ == module.__name__

    return dict(inspect.getmembers(module, predicate=is_local))


def _get_module_functions(module: ModuleType):
    """Get all functions defined locally inside a module."""
    return _get_module_members(module, typ=FunctionType)


def _get_default_kwargs(call: Callable) -> dict[str, Any]:
    """Get all args/kwargs and their default value"""
    params = dict(inspect.signature(call).parameters)
    # Get default value for positional or keyword args
    return {
        key: val.default
        for key, val in params.items()
        if val.kind is inspect.Parameter.POSITIONAL_OR_KEYWORD
    }


def _has_param(call: Callable, param: str) -> bool:
    kwargs = _get_default_kwargs(call)
    if param in kwargs:
        # Param is valid if it is explicitly named in function signature
        return True
    else:
        # Try adding param as a new kwarg
        kwargs[param] = None
        try:
            call(**kwargs)
        except BaseException as ex:
            # Param is not valid only if a kwarg TypeError is raised
            return not ('TypeError' in repr(ex) and 'unexpected keyword argument' in repr(ex))
        else:
            return True


def _get_default_param_value(call: Callable, param: str) -> Any:
    return _get_default_kwargs(call)[param]


def _generate_direction_object_functions() -> ItemsView[str, FunctionType]:
    """Generate a list of geometric or parametric object functions which have a direction."""
    geo_functions = _get_module_functions(pv.core.geometric_objects)
    para_functions = _get_module_functions(pv.core.parametric_objects)
    functions: dict[str, FunctionType] = {**geo_functions, **para_functions}

    # Only keep functions with capitalized first letter
    # Only keep functions which accept `normal` or `direction` param
    functions = {
        name: func
        for name, func in functions.items()
        if name[0].isupper() and (_has_param(func, 'direction') or _has_param(func, 'normal'))
    }
    # Add a separate test for vtk < 9.3
    functions['Capsule_legacy'] = functions['Capsule']
    actual_names = functions.keys()
    expected_names = [
        'Arrow',
        'Capsule',
        'Capsule_legacy',
        'CircularArcFromNormal',
        'Cone',
        'Cylinder',
        'CylinderStructured',
        'Disc',
        'ParametricBohemianDome',
        'ParametricBour',
        'ParametricBoy',
        'ParametricCatalanMinimal',
        'ParametricConicSpiral',
        'ParametricCrossCap',
        'ParametricDini',
        'ParametricEllipsoid',
        'ParametricEnneper',
        'ParametricFigure8Klein',
        'ParametricHenneberg',
        'ParametricKlein',
        'ParametricKuen',
        'ParametricMobius',
        'ParametricPluckerConoid',
        'ParametricPseudosphere',
        'ParametricRandomHills',
        'ParametricRoman',
        'ParametricSuperEllipsoid',
        'ParametricSuperToroid',
        'ParametricTorus',
        'Plane',
        'Polygon',
        'SolidSphere',
        'SolidSphereGeneric',
        'Sphere',
        'Text3D',
    ]

    assert sorted(actual_names) == sorted(expected_names)
    return functions.items()


def pytest_generate_tests(metafunc):
    """Generate parametrized tests."""
    if 'direction_obj_test_case' in metafunc.fixturenames:
        functions = _generate_direction_object_functions()
        positive_cases = [(name, func, 'pos') for name, func in functions]
        negative_cases = [(name, func, 'neg') for name, func in functions]
        test_cases = [*positive_cases, *negative_cases]

        # Name test cases using object name and direction
        ids = [f'{case[0]}-{case[2]}' for case in test_cases]
        metafunc.parametrize('direction_obj_test_case', test_cases, ids=ids)


def test_direction_objects(direction_obj_test_case):
    name, func, direction = direction_obj_test_case
    positive_dir = direction == 'pos'

    # Add required args if needed
    kwargs = {}
    if name == 'CircularArcFromNormal':
        kwargs['center'] = (0, 0, 0)
    elif name == 'Text3D':
        kwargs['string'] = 'Text3D'

    # Test Capsule separately based on vtk version
    if 'Capsule' in name:
        legacy_vtk = pv.vtk_version_info < (9, 3)
        if (legacy_vtk and 'legacy' not in name) or (not legacy_vtk and 'legacy' in name):
            pytest.xfail(
                'Test capsule separately for different vtk versions. Expected to fail if testing with wrong version.',
            )

    direction_param_name = None

    def _create_object(_direction=None):
        nonlocal direction_param_name
        try:
            # Create using `direction` param
            direction_param_name = 'direction'
            obj = func(**kwargs) if _direction is None else func(direction=_direction, **kwargs)

        except TypeError:
            # Create using `normal` param
            direction_param_name = 'normal'
            obj = func(**kwargs) if _direction is None else func(normal=_direction, **kwargs)

        # Add scalars tied to point IDs as visual markers of object orientation
        scalars = np.arange(obj.n_points)
        obj['scalars'] = scalars % 32

        return obj

    text_kwargs = dict(font_size=10)
    axes_kwargs = dict(viewport=(0, 0, 1.0, 1.0))

    plot = pv.Plotter(shape=(2, 2))

    plot.subplot(0, 0)
    plot.add_mesh(_create_object())
    plot.add_text(name, **text_kwargs)
    plot.add_axes()

    direction = (1, 0, 0) if positive_dir else (-1, 0, 0)
    obj = _create_object(_direction=direction)
    plot.subplot(1, 0)
    plot.add_mesh(obj)
    plot.add_text(f'{direction_param_name}={direction}', **text_kwargs)
    plot.view_yz()
    plot.add_axes(**axes_kwargs)

    direction = (0, 1, 0) if positive_dir else (0, -1, 0)
    obj = _create_object(_direction=direction)
    plot.subplot(1, 1)
    plot.add_mesh(obj)
    plot.add_text(f'{direction_param_name}={direction}', **text_kwargs)
    plot.view_zx()
    plot.add_axes(**axes_kwargs)

    direction = (0, 0, 1) if positive_dir else (0, 0, -1)
    obj = _create_object(_direction=direction)
    plot.subplot(0, 1)
    plot.add_mesh(obj)
    plot.add_text(f'{direction_param_name}={direction}', **text_kwargs)
    plot.view_xy()
    plot.add_axes(**axes_kwargs)

    plot.show()


@pytest.mark.needs_vtk_version(9, 3, 0)
@pytest.mark.parametrize('orient_faces', [True, False])
def test_contour_labels_orient_faces(labeled_image, orient_faces):  # noqa: F811
    contour = labeled_image.contour_labels(background_value=5, orient_faces=orient_faces)
    contour.clear_data()
    contour.plot_normals()


@pytest.fixture
def _allow_empty_mesh():
    # setup
    flag = pv.global_theme.allow_empty_mesh
    pv.global_theme.allow_empty_mesh = True
    yield
    # teardown
    pv.global_theme.allow_empty_mesh = flag


@pytest.fixture
def _show_edges():
    # setup
    flag = pv.global_theme.show_edges
    pv.global_theme.show_edges = True
    yield
    # teardown
    pv.global_theme.show_edges = flag


@pytest.mark.usefixtures('_allow_empty_mesh', '_show_edges')
@pytest.mark.parametrize(
    ('select_inputs', 'select_outputs'),
    [(None, None), (None, 2), (2, 2)],
    ids=['in_None-out_None', 'in_None-out_2', 'in_2-out_2'],
)
@pytest.mark.needs_vtk_version(9, 3, 0)
def test_contour_labels_boundary_style(
    labeled_image,  # noqa: F811
    select_inputs,
    select_outputs,
):
    def plot_boundary_labels(mesh_):
        # Split labeled boundaries for regions 2 and 5
        values = [[2, 0], [2, 5], [5, 0]]
        label_meshes = mesh_.split_values(
            values,
            component_mode='multi',
        )
        assert label_meshes.n_blocks <= len(values)
        plot.add_mesh(label_meshes[0], color='red', label=str(values[0]))
        plot.add_mesh(label_meshes[1], color='lime', label=str(values[1]))
        plot.add_mesh(label_meshes[2], color='blue', label=str(values[2]))

    def _generate_mesh(style):
        mesh = labeled_image.contour_labels(
            boundary_style=style,
            **test_kwargs,
            **fixed_kwargs,
        )
        # Shrink mesh to help reveal cells hidden behind other cells
        return mesh.shrink(0.7)

    # Remove one foreground point from the fixture to simplify plots
    labeled_image.active_scalars[19] = 0

    fixed_kwargs = dict(
        smoothing_distance=0.3,
        output_mesh_type='quads',
        orient_faces=False,
        simplify_output=False,
    )

    test_kwargs = dict(
        select_inputs=select_inputs,
        select_outputs=select_outputs,
    )

    # Create meshes to plot
    EXTERNAL, ALL, INTERNAL = 'external', 'all', 'internal'
    external_mesh = _generate_mesh(EXTERNAL)
    all_mesh = _generate_mesh(ALL)
    internal_mesh = _generate_mesh(INTERNAL)

    # Offset to fit in a single frame
    external_mesh.points += (0, 0, 1)
    internal_mesh.points += (0, 0, -1)

    plot = pv.Plotter()

    plot_boundary_labels(external_mesh)
    plot.add_text(EXTERNAL, position='upper_left')

    plot_boundary_labels(all_mesh)
    plot.add_text(ALL, position='left_edge')

    plot_boundary_labels(internal_mesh)
    plot.add_text(INTERNAL, position='lower_left')

    plot.camera_position = [(5, 4, 3.5), (1, 1, 1), (0.0, 0.0, 1.0)]
    plot.show(return_cpos=True)


@pytest.mark.parametrize(
    ('smoothing_distance', 'smoothing_scale'),
    [(0, None), (None, 0), (5, 0.5), (5, 1)],
    ids=['dist_0-scale_None', 'dist_None-scale_0', 'dist_5-scale_0.5', 'dist_5-scale_1'],
)
@pytest.mark.needs_vtk_version(9, 3, 0)
def test_contour_labels_smoothing_constraint(
    labeled_image,  # noqa: F811
    smoothing_distance,
    smoothing_scale,
):
    # Scale spacing for visualization
    labeled_image.spacing = (10, 10, 10)

    mesh = labeled_image.contour_labels(
        'all',
        smoothing_distance=smoothing_distance,
        smoothing_scale=smoothing_scale,
        pad_background=False,
        orient_faces=False,
    )

    # Translate so origin is in bottom left corner
    mesh.points -= np.array(mesh.bounds)[[0, 2, 4]]

    # Add box of fixed size for scale
    box = pv.Box(bounds=(0, 10, 0, 10, 0, 10)).extract_all_edges()
    plot = pv.Plotter()
    plot.add_mesh(mesh, show_scalar_bar=False)
    plot.add_mesh(box)

    # Configure plot to enable showing one side of the mesh to visualize
    # the scale of the smoothing applied by the smoothing constraints
    plot.enable_parallel_projection()
    plot.view_yz()
    plot.show_grid()
    plot.reset_camera()
    plot.camera.zoom(1.5)
    plot.show()


@pytest.mark.usefixtures('_show_edges')
@pytest.mark.parametrize('smoothing', [True, False])
@pytest.mark.needs_vtk_version(9, 3, 0)
def test_contour_labels_compare_select_inputs_select_outputs(
    labeled_image,  # noqa: F811
    smoothing,
):
    common_kwargs = dict(
        smoothing=smoothing,
        smoothing_distance=0.8,
        output_mesh_type='quads',
        orient_faces=False,
    )
    mesh_select_inputs = labeled_image.contour_labels(select_inputs=2, **common_kwargs)
    mesh_select_outputs = labeled_image.contour_labels(select_outputs=2, **common_kwargs)

    plot = pv.Plotter()
    plot.add_mesh(mesh_select_inputs, color='red', opacity=0.7)
    plot.add_mesh(mesh_select_outputs, color='blue', opacity=0.7)
    plot.view_xy()
    plot.show()


@skip_windows  # Windows colors all plane cells red (bug?)
@pytest.mark.parametrize('normal_sign', ['+', '-'])
@pytest.mark.parametrize('plane', ['yz', 'zx', 'xy'])
def test_orthogonal_planes_source_normals(normal_sign, plane):
    plane_source = pv.OrthogonalPlanesSource(normal_sign=normal_sign, resolution=2)
    output = plane_source.output
    plane = output[plane]
    plane['_rgb'] = [
        pv.Color('red').float_rgb,
        pv.Color('green').float_rgb,
        pv.Color('blue').float_rgb,
        pv.Color('yellow').float_rgb,
    ]
    plane.plot_normals(mag=0.8, color='white', lighting=False, show_edges=True)


@pytest.mark.usefixtures('skip_check_gc')  # gc fails, suspected memory leak with merge
@pytest.mark.parametrize('distance', [(1, 1, 1), (-1, -1, -1)], ids=['+', '-'])
def test_orthogonal_planes_source_push(distance):
    source = pv.OrthogonalPlanesSource()
    source.push(distance)
    planes = pv.merge(source.output, merge_points=False)
    planes.plot_normals()


# Add skips since Plane's edges differ (e.g. triangles instead of quads)
@skip_windows
@skip_9_1_0
@pytest.mark.parametrize(
    'resolution',
    [(10, 1, 1), (1, 10, 1), (1, 1, 10)],
    ids=['x_resolution', 'y_resolution', 'z_resolution'],
)
def test_orthogonal_planes_source_resolution(resolution):
    plane_source = pv.OrthogonalPlanesSource(resolution=resolution)
    plane_source.output.plot(show_edges=True, line_width=5, lighting=False)


@skip_9_1_0
@skip_windows
@pytest.mark.parametrize(
    ('name', 'value'),
    [
        (None, None),
        ('shrink_factor', 0.1),
        ('shrink_factor', 1.0),
        ('shrink_factor', 2),
        ('explode_factor', 0.0),
        ('explode_factor', 0.5),
        ('explode_factor', -0.5),
        ('frame_width', 0.1),
        ('frame_width', 1.0),
    ],
)
def test_cube_faces_source(name, value):
    kwargs = {name: value} if name is not None else {}
    cube_faces_source = pv.CubeFacesSource(**kwargs, x_length=1, y_length=2, z_length=3)
    pv.merge(cube_faces_source.output, merge_points=False).plot_normals(
        mag=0.5, show_edges=True, line_width=3, edge_color='red'
    )


def test_planes_assembly(airplane):
    plot = pv.Plotter()
    actor = pv.PlanesAssembly()
    plot.add_actor(actor)
    actor.camera = plot.camera
    plot.add_axes()
    plot.show()


@skip_9_1_0  # Difference in clipping generates error of approx 500
@pytest.mark.parametrize('label_offset', [0.05, 0, -0.05])
@pytest.mark.parametrize(
    ('label_kwarg', 'camera_position'), [('x_label', 'yz'), ('y_label', 'zx'), ('z_label', 'xy')]
)
@pytest.mark.parametrize(('label_mode', 'label_size'), [('2D', 25), ('3D', 40)])
def test_planes_assembly_label_position(
    plane, label_kwarg, camera_position, label_mode, label_size, label_offset
):
    plot = pv.Plotter()

    for edge in ('right', 'top', 'left', 'bottom'):
        for position in (-1, -0.5, 0, 0.5, 1):
            actor = pv.PlanesAssembly(
                labels=['', '', ''],
                opacity=0.01,
                label_edge=edge,
                label_position=position,
                label_mode=label_mode,
                label_offset=label_offset,
                label_size=label_size,
            )
            label_name = str(position) + edge[0].upper()
            setattr(actor, label_kwarg, label_name)
            plot.add_actor(actor)
            actor.camera = plot.camera
    plot.camera_position = camera_position
    plot.add_axes_at_origin()
    plot.show()


BOUNDS = (-50, 50, -10, 30, -80, 80)


@pytest.mark.parametrize(
    'bounds',
    [BOUNDS, BOUNDS * np.array(0.01)],
)
@pytest.mark.parametrize('label_size', [25, 50])
def test_planes_assembly_label_size(bounds, label_size):
    plot = pv.Plotter()
    labels = ['FIRST ', 'SECOND ', 'THIRD ']
    common_kwargs = dict(bounds=bounds, label_size=label_size, opacity=0.1)
    for label_mode in ['2D', '3D']:
        actor = pv.PlanesAssembly(
            x_label=labels[0] + label_mode,
            y_label=labels[1] + label_mode,
            z_label=labels[2] + label_mode,
            label_mode=label_mode,
            label_color='white' if label_mode == '3D' else 'black',
            **common_kwargs,
        )
        plot.add_actor(actor)
        actor.camera = plot.camera
    plot.show()


@pytest.fixture
def oblique_cone():
    return pv.examples.download_oblique_cone()


is_arm_mac = platform.system() == 'Darwin' and platform.machine() == 'arm64'


@pytest.mark.skipif(
    is_arm_mac, reason='Barely exceeds error threshold (slightly different rendering).'
)
@pytest.mark.parametrize('box_style', ['outline', 'face', 'frame'])
def test_bounding_box(oblique_cone, box_style):
    pl = pv.Plotter()
    box = oblique_cone.bounding_box(box_style)
    oriented_box = oblique_cone.bounding_box(box_style, oriented=True)

    pl.add_mesh(oblique_cone)
    pl.add_mesh(box, color='red', opacity=0.5, line_width=5)
    pl.add_mesh(oriented_box, color='blue', opacity=0.5, line_width=5)
    pl.show()


@pytest.mark.parametrize('operator', ['or', 'and', 'ior', 'iand'])
def test_bitwise_and_or_of_polydata(operator):
    radius = 0.5
    shift = [0.25, 0.25, 0.25]
    kwargs = dict(theta_resolution=10, phi_resolution=10)
    sphere = pv.Sphere(radius=radius, **kwargs)
    sphere_shifted = pv.Sphere(radius=radius, center=shift, **kwargs)
    # Expand the wireframe ever so slightly to avoid rendering artifacts
    wireframe = pv.Sphere(radius + 0.001, **kwargs).extract_all_edges()
    wireframe_shifted = pv.Sphere(radius=radius + 0.001, center=shift, **kwargs).extract_all_edges()

    if operator == 'or':
        result = sphere | sphere_shifted
    elif operator == 'and':
        result = sphere & sphere_shifted
    elif operator == 'ior':
        result = sphere.copy()
        result |= sphere_shifted
    elif operator == 'iand':
        result = sphere.copy()
        result &= sphere_shifted
    pl = pv.Plotter()
    pl.add_mesh(wireframe, color='r', line_width=2)
    pl.add_mesh(wireframe_shifted, color='b', line_width=2)
    pl.add_mesh(result, color='lightblue')
    pl.camera_position = 'xz'
    pl.show()


def test_plot_logo():
    logo_plotter = demos.plot_logo(window_size=(400, 300), just_return_plotter=True)
    logo_plotter.show()


<<<<<<< HEAD
# Skip tests less 9.1 due to slightly above threshold error
@pytest.mark.needs_vtk_version(9, 1)
@pytest.mark.parametrize('as_multiblock', ['as_multiblock', None])
@pytest.mark.parametrize('return_clipped', ['return_clipped', None])
def test_clip_multiblock_crinkle(return_clipped, as_multiblock):
    return_clipped = bool(return_clipped)
    as_multiblock = bool(as_multiblock)

    mesh = examples.download_bunny_coarse()
    if as_multiblock:
        mesh = pv.MultiBlock([mesh])

    clipped = mesh.clip('x', crinkle=True, return_clipped=return_clipped)
    if isinstance(clipped, tuple):
        clipped = pv.MultiBlock(clipped)
        clipped[0].translate((-0.1, 0, 0), inplace=True)

    pl = pv.Plotter()
    pl.add_mesh(clipped, show_edges=True)
    pl.view_xy()
    pl.show()
=======
@skip_mesa
def test_plot_wireframe_style():
    sphere = pv.Sphere()
    sphere.plot(style='wireframe')
>>>>>>> 4987baf1
<|MERGE_RESOLUTION|>--- conflicted
+++ resolved
@@ -4949,7 +4949,12 @@
     logo_plotter.show()
 
 
-<<<<<<< HEAD
+@skip_mesa
+def test_plot_wireframe_style():
+    sphere = pv.Sphere()
+    sphere.plot(style='wireframe')
+
+
 # Skip tests less 9.1 due to slightly above threshold error
 @pytest.mark.needs_vtk_version(9, 1)
 @pytest.mark.parametrize('as_multiblock', ['as_multiblock', None])
@@ -4971,9 +4976,3 @@
     pl.add_mesh(clipped, show_edges=True)
     pl.view_xy()
     pl.show()
-=======
-@skip_mesa
-def test_plot_wireframe_style():
-    sphere = pv.Sphere()
-    sphere.plot(style='wireframe')
->>>>>>> 4987baf1
