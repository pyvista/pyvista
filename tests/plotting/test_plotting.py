--- conflicted
+++ resolved
@@ -2493,7 +2493,6 @@
     plotter.show(before_close_callback=verify_cache_image)
 
 
-<<<<<<< HEAD
 @skip_windows
 @skip_9_0_X
 def test_depth_of_field():
@@ -2528,7 +2527,8 @@
     pl.add_blurring()
     pl.enable_shadows()
     pl.enable_eye_dome_lighting()
-=======
+
+
 def test_plot_composite_many_options(multiblock_poly):
     # add composite data
     for block in multiblock_poly:
@@ -2714,7 +2714,6 @@
 
     pl = pyvista.Plotter()
     pl.add_composite(multiblock_poly, scalars='scalars')
->>>>>>> bae220c2
     pl.show(before_close_callback=verify_cache_image)
 
 
