"""
See the image regression notes in doc/extras/developer_notes.rst
"""
import time
import platform
import warnings
import inspect
import pathlib
import os
from weakref import proxy
from pathlib import Path

from PIL import Image
import imageio
import numpy as np
import pytest
import vtk

import pyvista
from pyvista._vtk import VTK9
from pyvista import examples
from pyvista.plotting import system_supports_plotting
from pyvista.plotting.plotting import SUPPORTED_FORMATS
from pyvista.core.errors import DeprecationError


# skip all tests if unable to render
if not system_supports_plotting():
    pytestmark = pytest.mark.skip


ffmpeg_failed = False
try:
    try:
        import imageio_ffmpeg
        imageio_ffmpeg.get_ffmpeg_exe()
    except ImportError:
        imageio.plugins.ffmpeg.download()
except:
    ffmpeg_failed = True

try:
    from vtkmodules.vtkCommonCore import vtkVersion
    vtk_dev = len(str(vtkVersion().GetVTKBuildVersion())) > 2
except:
    vtk_dev = False

# These tests fail with mesa opengl on windows
skip_windows_dev_whl = pytest.mark.skipif(os.name == 'nt' and vtk_dev,
                                          reason='Test fails on Windows with VTK dev wheels')


# Reset image cache with new images
glb_reset_image_cache = False
THIS_PATH = Path(__file__).parent.absolute()
IMAGE_CACHE_DIR = os.path.join(THIS_PATH, 'image_cache')
if not os.path.isdir(IMAGE_CACHE_DIR):
    os.mkdir(IMAGE_CACHE_DIR)

# always set on azure CI
AZURE_CI_WINDOWS = os.environ.get('AZURE_CI_WINDOWS', 'false').lower() == 'true'

skip_not_vtk9 = pytest.mark.skipif(not VTK9, reason="Test requires >=VTK v9")

# Normal image warning/error thresholds (assumes using use_vtk)
IMAGE_REGRESSION_ERROR = 500  # major differences
IMAGE_REGRESSION_WARNING = 200  # minor differences

# Image regression warning/error thresholds for releases after 9.0.1
# TODO: once we have a stable release for VTK, remove these.
HIGH_VARIANCE_TESTS = {
    'test_pbr',
    'test_set_viewup',
    'test_add_title',
    'test_import_gltf',  # image cache created with 9.0.20210612.dev0
    'test_export_gltf'}  # image cache created with 9.0.20210612.dev0
VER_IMAGE_REGRESSION_ERROR = 1000
VER_IMAGE_REGRESSION_WARNING = 1000


# this must be a session fixture to ensure this runs before any other test
@pytest.fixture(scope="session", autouse=True)
def get_cmd_opt(pytestconfig):
    global glb_reset_image_cache, glb_ignore_image_cache
    glb_reset_image_cache = pytestconfig.getoption('reset_image_cache')
    glb_ignore_image_cache = pytestconfig.getoption('ignore_image_cache')


def verify_cache_image(plotter):
    """Either store or validate an image.

    This is function should only be called within a pytest
    environment.  Pass it to either the ``Plotter.show()`` or the
    ``pyvista.plot()`` functions as the before_close_callback keyword
    arg.

    Assign this only once for each test you'd like to validate the
    previous image of.  This will not work with parameterized tests.

    Example Usage:
    plotter = pyvista.Plotter()
    plotter.add_mesh(sphere)
    plotter.show(before_close_callback=verify_cache_image)

    """
    global glb_reset_image_cache, glb_ignore_image_cache

    # Image cache is only valid for VTK9 on Linux
    if not VTK9 or platform.system() != 'Linux':
        return

    # since each test must contain a unique name, we can simply
    # use the function test to name the image
    stack = inspect.stack()
    test_name = None
    for item in stack:
        if item.function == 'check_gc':
            return
        if item.function[:5] == 'test_':
            test_name = item.function
            break
    if item.function in HIGH_VARIANCE_TESTS:
        allowed_error = VER_IMAGE_REGRESSION_ERROR
        allowed_warning = VER_IMAGE_REGRESSION_WARNING
    else:
        allowed_error = IMAGE_REGRESSION_ERROR
        allowed_warning = IMAGE_REGRESSION_WARNING

    if test_name is None:
        raise RuntimeError('Unable to identify calling test function.  This function '
                           'should only be used within a pytest environment.')

    # cached image name
    image_filename = os.path.join(IMAGE_CACHE_DIR, test_name[5:] + '.png')

    # simply save the last screenshot if it doesn't exist or the cache
    # is being reset.
    if glb_reset_image_cache or not os.path.isfile(image_filename):
        return plotter.screenshot(image_filename)

    if glb_ignore_image_cache:
        return

    # otherwise, compare with the existing cached image
    error = pyvista.compare_images(image_filename, plotter)
    if error > allowed_error:
        raise RuntimeError('Exceeded image regression error of '
                           f'{IMAGE_REGRESSION_ERROR} with an image error of '
                           f'{error}')
    if error > allowed_warning:
        warnings.warn('Exceeded image regression warning of '
                      f'{IMAGE_REGRESSION_WARNING} with an image error of '
                      f'{error}')


@skip_not_vtk9
def test_import_gltf():
    filename = os.path.join(THIS_PATH, '..', 'example_files', 'Box.glb')
    pl = pyvista.Plotter()

    with pytest.raises(FileNotFoundError):
        pl.import_gltf('not a file')

    pl.import_gltf(filename)
    pl.show(before_close_callback=verify_cache_image)


@skip_not_vtk9
def test_export_gltf(tmpdir, sphere, airplane):
    filename = str(tmpdir.mkdir("tmpdir").join(f'tmp.gltf'))

    pl = pyvista.Plotter()
    pl.add_mesh(sphere, smooth_shading=True)
    pl.add_mesh(airplane)
    pl.export_gltf(filename)

    pl_import = pyvista.Plotter()
    pl_import.import_gltf(filename)
    pl_import.show(before_close_callback=verify_cache_image)

    with pytest.raises(RuntimeError, match='This plotter has been closed'):
        pl_import.export_gltf(filename)


@skip_not_vtk9
@skip_windows_dev_whl
@pytest.mark.skipif(AZURE_CI_WINDOWS, reason="Windows CI testing segfaults on pbr")
def test_pbr(sphere):
    """Test PBR rendering"""
    texture = examples.load_globe_texture()

    pl = pyvista.Plotter(lighting=None)
    pl.set_environment_texture(texture)
    pl.add_light(pyvista.Light())
    pl.add_mesh(sphere,
                color='w',
                pbr=True, metallic=0.8, roughness=0.2,
                smooth_shading=True,
                diffuse=1)
    pl.add_mesh(pyvista.Sphere(center=(0, 0, 1)),
                color='w',
                pbr=True, metallic=0.0, roughness=1.0,
                smooth_shading=True,
                diffuse=1)
    pl.show(before_close_callback=verify_cache_image)


def test_plot_pyvista_ndarray(sphere):
    # verify we can plot pyvista_ndarray
    pyvista.plot(sphere.points)

    plotter = pyvista.Plotter()
    plotter.add_points(sphere.points)
    plotter.add_points(sphere.points + 1)
    plotter.show()


def test_plot_increment_point_size():
    points = np.array([[0, 0, 0], [1, 0, 0], [1, 0, 0], [1, 1, 0]])
    pl = pyvista.Plotter()
    pl.add_points(points + 1)
    pl.add_lines(points)
    pl.increment_point_size_and_line_width(5)
    pl.show(before_close_callback=verify_cache_image)


@skip_not_vtk9
def test_plot_update(sphere):
    pl = pyvista.Plotter()
    pl.add_mesh(sphere)
    pl.show(auto_close=False)
    pl.update()
    time.sleep(0.1)
    pl.update()
    pl.update(force_redraw=True)
    pl.close()


def test_plot(sphere, tmpdir):
    tmp_dir = tmpdir.mkdir("tmpdir2")
    filename = str(tmp_dir.join('tmp.png'))
    scalars = np.arange(sphere.n_points)
    cpos, img = pyvista.plot(sphere,
                             full_screen=True,
                             text='this is a sphere',
                             show_bounds=True,
                             color='r',
                             style='wireframe',
                             line_width=2,
                             scalars=scalars,
                             flip_scalars=True,
                             cmap='bwr',
                             interpolate_before_map=True,
                             screenshot=filename,
                             return_img=True,
                             before_close_callback=verify_cache_image,
                             return_cpos=True)
    assert isinstance(cpos, pyvista.CameraPosition)
    assert isinstance(img, np.ndarray)
    assert os.path.isfile(filename)

    filename = pathlib.Path(str(tmp_dir.join('tmp2.png')))
    pyvista.plot(sphere, screenshot=filename)

    # Ensure it added a PNG extension by default
    assert filename.with_suffix(".png").is_file()

    # test invalid extension
    with pytest.raises(ValueError):
        filename = pathlib.Path(str(tmp_dir.join('tmp3.foo')))
        pyvista.plot(sphere, screenshot=filename)


def test_plot_return_cpos(sphere):
    cpos = sphere.plot(return_cpos=True)
    assert isinstance(cpos, pyvista.CameraPosition)
    assert sphere.plot(return_cpos=False) is None


def test_add_title():
    plotter = pyvista.Plotter()
    plotter.add_title('Plot Title')
    plotter.show(before_close_callback=verify_cache_image)


def test_plot_invalid_style(sphere):
    with pytest.raises(ValueError):
        pyvista.plot(sphere, style='not a style')


@pytest.mark.parametrize('interaction, kwargs', [
    ('trackball', {}),
    ('trackball_actor', {}),
    ('image', {}),
    ('joystick', {}),
    ('joystick_actor', {}),
    ('zoom', {}),
    ('terrain', {}),
    ('terrain', {'mouse_wheel_zooms': True, 'shift_pans': True}),
    ('rubber_band', {}),
    ('rubber_band_2d', {}),
])
def test_interactor_style(sphere, interaction, kwargs):
    plotter = pyvista.Plotter()
    plotter.add_mesh(sphere)
    getattr(plotter, f'enable_{interaction}_style')(**kwargs)
    assert plotter.iren._style_class is not None
    plotter.close()


def test_lighting_disable_3_lights():
    with pytest.raises(DeprecationError):
        pyvista.Plotter().disable_3_lights()


def test_lighting_enable_three_lights(sphere):
    plotter = pyvista.Plotter()
    plotter.add_mesh(sphere)

    plotter.enable_3_lights()
    lights = plotter.renderer.lights
    assert len(lights) == 3
    for light in lights:
        assert light.on

    assert lights[0].intensity == 1.0
    assert lights[1].intensity == 0.6
    assert lights[2].intensity == 0.5

    plotter.show(before_close_callback=verify_cache_image)


def test_lighting_add_manual_light(sphere):
    plotter = pyvista.Plotter(lighting=None)
    plotter.add_mesh(sphere)

    # test manual light addition
    light = pyvista.Light()
    plotter.add_light(light)
    assert plotter.renderer.lights == [light]

    # failing case
    with pytest.raises(TypeError):
        plotter.add_light('invalid')

    plotter.show(before_close_callback=verify_cache_image)


def test_lighting_remove_manual_light(sphere):
    plotter = pyvista.Plotter(lighting=None)
    plotter.add_mesh(sphere)
    plotter.add_light(pyvista.Light())

    # test light removal
    plotter.remove_all_lights()
    assert not plotter.renderer.lights

    plotter.show(before_close_callback=verify_cache_image)


def test_lighting_subplots(sphere):
    plotter = pyvista.Plotter(shape='1|1')
    plotter.add_mesh(sphere)
    renderers = plotter.renderers

    light = pyvista.Light()
    plotter.remove_all_lights()
    for renderer in renderers:
        assert not renderer.lights

    plotter.subplot(0)
    plotter.add_light(light, only_active=True)
    assert renderers[0].lights and not renderers[1].lights
    plotter.add_light(light, only_active=False)
    assert renderers[0].lights and renderers[1].lights
    plotter.subplot(1)
    plotter.add_mesh(pyvista.Sphere())
    plotter.remove_all_lights(only_active=True)
    assert renderers[0].lights and not renderers[1].lights

    plotter.show(before_close_callback=verify_cache_image)


def test_lighting_init_light_kit(sphere):
    plotter = pyvista.Plotter(lighting='light kit')
    plotter.add_mesh(sphere)
    lights = plotter.renderer.lights
    assert len(lights) == 5
    assert lights[0].light_type == pyvista.Light.HEADLIGHT
    for light in lights[1:]:
        assert light.light_type == light.CAMERA_LIGHT
    plotter.show(before_close_callback=verify_cache_image)


def test_lighting_init_three_lights(sphere):
    plotter = pyvista.Plotter(lighting='three lights')
    plotter.add_mesh(sphere)
    lights = plotter.renderer.lights
    assert len(lights) == 3
    for light in lights:
        assert light.light_type == light.CAMERA_LIGHT
    plotter.show(before_close_callback=verify_cache_image)


def test_lighting_init_none(sphere):
    # ``None`` already tested above
    plotter = pyvista.Plotter(lighting='none')
    plotter.add_mesh(sphere)
    lights = plotter.renderer.lights
    assert not lights
    plotter.show(before_close_callback=verify_cache_image)


def test_lighting_init_invalid():
    with pytest.raises(ValueError):
        pyvista.Plotter(lighting='invalid')


def test_plotter_shape_invalid():
    # wrong size
    with pytest.raises(ValueError):
        pyvista.Plotter(shape=(1,))
    # not positive
    with pytest.raises(ValueError):
        pyvista.Plotter(shape=(1, 0))
    with pytest.raises(ValueError):
        pyvista.Plotter(shape=(0, 2))
    # not a sequence
    with pytest.raises(TypeError):
        pyvista.Plotter(shape={1, 2})


def test_plot_bounds_axes_with_no_data():
    plotter = pyvista.Plotter()
    plotter.show_bounds()
    plotter.show(before_close_callback=verify_cache_image)


def test_plot_show_grid(sphere):
    plotter = pyvista.Plotter()
    plotter.show_grid()
    plotter.add_mesh(sphere)
    plotter.show(before_close_callback=verify_cache_image)


cpos_param = [[(2.0, 5.0, 13.0),
              (0.0, 0.0, 0.0),
              (-0.7, -0.5, 0.3)],
             [-1, 2, -5],  # trigger view vector
             [1.0, 2.0, 3.0],
]
cpos_param.extend(pyvista.plotting.Renderer.CAMERA_STR_ATTR_MAP)
@pytest.mark.parametrize('cpos', cpos_param)
def test_set_camera_position(cpos, sphere):
    plotter = pyvista.Plotter()
    plotter.add_mesh(sphere)
    plotter.camera_position = cpos
    plotter.show()


@pytest.mark.parametrize('cpos', [[(2.0, 5.0),
                                   (0.0, 0.0, 0.0),
                                   (-0.7, -0.5, 0.3)],
                                  [-1, 2],
                                  [(1,2,3)],
                                  'notvalid'])
def test_set_camera_position_invalid(cpos, sphere):
    plotter = pyvista.Plotter()
    plotter.add_mesh(sphere)
    with pytest.raises(pyvista.core.errors.InvalidCameraError):
        plotter.camera_position = cpos


def test_parallel_projection():
    plotter = pyvista.Plotter()
    assert isinstance(plotter.parallel_projection, bool)


@pytest.mark.parametrize("state", [True, False])
def test_set_parallel_projection(state):
    plotter = pyvista.Plotter()
    plotter.parallel_projection = state
    assert plotter.parallel_projection == state


def test_parallel_scale():
    plotter = pyvista.Plotter()
    assert isinstance(plotter.parallel_scale, float)


@pytest.mark.parametrize("value", [1, 1.5, 0.3, 10])
def test_set_parallel_scale(value):
    plotter = pyvista.Plotter()
    plotter.parallel_scale = value
    assert plotter.parallel_scale == value


def test_set_parallel_scale_invalid():
    plotter = pyvista.Plotter()
    with pytest.raises(TypeError):
        plotter.parallel_scale = "invalid"


def test_plot_no_active_scalars(sphere):
    plotter = pyvista.Plotter()
    plotter.add_mesh(sphere)
    with pytest.raises(ValueError):
        plotter.update_scalars(np.arange(5))
    with pytest.raises(ValueError):
        plotter.update_scalars(np.arange(sphere.n_faces))


def test_plot_show_bounds(sphere):
    plotter = pyvista.Plotter()
    plotter.add_mesh(sphere)
    plotter.show_bounds(show_xaxis=False,
                        show_yaxis=False,
                        show_zaxis=False,
                        show_xlabels=False,
                        show_ylabels=False,
                        show_zlabels=False,
                        use_2d=True)
    plotter.show(before_close_callback=verify_cache_image)


def test_plot_label_fmt(sphere):
    plotter = pyvista.Plotter()
    plotter.add_mesh(sphere)
    plotter.show_bounds(xlabel='My X', fmt=r'%.3f')
    plotter.show(before_close_callback=verify_cache_image)


@pytest.mark.parametrize('grid', [True, 'both', 'front', 'back'])
@pytest.mark.parametrize('location', ['all', 'origin', 'outer', 'front', 'back'])
def test_plot_show_bounds_params(grid, location):
    plotter = pyvista.Plotter()
    plotter.add_mesh(pyvista.Cube())
    plotter.show_bounds(grid=grid, ticks='inside', location=location)
    plotter.show_bounds(grid=grid, ticks='outside', location=location)
    plotter.show_bounds(grid=grid, ticks='both', location=location)
    plotter.show()


def test_plot_silhouette_fail(hexbeam):
    plotter = pyvista.Plotter()
    with pytest.raises(TypeError, match="Expected type is `PolyData`"):
        plotter.add_mesh(hexbeam, silhouette=True)


def test_plot_no_silhouette(tri_cylinder):
    # silhouette=False
    plotter = pyvista.Plotter()
    plotter.add_mesh(tri_cylinder)
    assert len(list(plotter.renderer.GetActors())) == 1  # only cylinder
    plotter.show(before_close_callback=verify_cache_image)


def test_plot_silhouette(tri_cylinder):
    # silhouette=True and default properties
    plotter = pyvista.Plotter()
    plotter.add_mesh(tri_cylinder, silhouette=True)
    actors = list(plotter.renderer.GetActors())
    assert len(actors) == 2  # cylinder + silhouette
    actor = actors[0]  # get silhouette actor
    props = actor.GetProperty()
    assert props.GetColor() == pyvista.parse_color(pyvista.global_theme.silhouette.color)
    assert props.GetOpacity() == pyvista.global_theme.silhouette.opacity
    assert props.GetLineWidth() == pyvista.global_theme.silhouette.line_width
    plotter.show(before_close_callback=verify_cache_image)


def test_plot_silhouette_options(tri_cylinder):
    # cover other properties
    plotter = pyvista.Plotter()
    plotter.add_mesh(tri_cylinder, silhouette=dict(decimate=None, feature_angle=20))
    plotter.show(before_close_callback=verify_cache_image)


def test_plotter_scale(sphere):
    plotter = pyvista.Plotter()
    plotter.add_mesh(sphere)
    plotter.set_scale(10, 10, 10)
    assert plotter.scale == [10, 10, 10]
    plotter.set_scale(5.0)
    plotter.set_scale(yscale=6.0)
    plotter.set_scale(zscale=9.0)
    assert plotter.scale == [5.0, 6.0, 9.0]
    plotter.scale = [1.0, 4.0, 2.0]
    assert plotter.scale == [1.0, 4.0, 2.0]
    plotter.show(before_close_callback=verify_cache_image)


def test_plot_add_scalar_bar(sphere):
    sphere['test_scalars'] = sphere.points[:, 2]
    plotter = pyvista.Plotter()
    plotter.add_mesh(sphere)
    plotter.add_scalar_bar(label_font_size=10, title_font_size=20, title='woa',
                           interactive=True, vertical=True)
    plotter.add_scalar_bar(background_color='white', n_colors=256)
    assert isinstance(plotter.scalar_bar, vtk.vtkScalarBarActor)
    plotter.show(before_close_callback=verify_cache_image)


def test_plot_invalid_add_scalar_bar():
    with pytest.raises(AttributeError):
        plotter = pyvista.Plotter()
        plotter.add_scalar_bar()


def test_plot_list():
    sphere_a = pyvista.Sphere(0.5)
    sphere_b = pyvista.Sphere(1.0)
    sphere_c = pyvista.Sphere(2.0)
    pyvista.plot([sphere_a, sphere_b, sphere_c],
                 style='wireframe',
                 before_close_callback=verify_cache_image)


def test_add_lines_invalid():
    plotter = pyvista.Plotter()
    with pytest.raises(TypeError):
        plotter.add_lines(range(10))


def test_open_gif_invalid():
    plotter = pyvista.Plotter()
    with pytest.raises(ValueError):
        plotter.open_gif('file.abs')


@pytest.mark.skipif(ffmpeg_failed, reason="Requires imageio-ffmpeg")
def test_make_movie(sphere):
    # Make temporary file
    filename = os.path.join(pyvista.USER_DATA_PATH, 'tmp.mp4')

    movie_sphere = sphere.copy()
    plotter = pyvista.Plotter()
    plotter.open_movie(filename)
    actor = plotter.add_axes_at_origin()
    plotter.remove_actor(actor, reset_camera=False, render=True)
    plotter.add_mesh(movie_sphere,
                     scalars=np.random.random(movie_sphere.n_faces))
    plotter.show(auto_close=False, window_size=[304, 304])
    plotter.set_focus([0, 0, 0])
    for i in range(3):  # limiting number of frames to write for speed
        plotter.write_frame()
        random_points = np.random.random(movie_sphere.points.shape)
        movie_sphere.points[:] = random_points*0.01 + movie_sphere.points*0.99
        movie_sphere.points[:] -= movie_sphere.points.mean(0)
        scalars = np.random.random(movie_sphere.n_faces)
        plotter.update_scalars(scalars)

    # remove file
    plotter.close()
    os.remove(filename)  # verifies that the plotter has closed


def test_add_legend(sphere):
    plotter = pyvista.Plotter()
    plotter.add_mesh(sphere)
    with pytest.raises(ValueError):
        plotter.add_legend()
    legend_labels = [['sphere', 'r']]
    plotter.add_legend(labels=legend_labels, border=True, bcolor=None,
                       size=[0.1, 0.1])
    plotter.show(before_close_callback=verify_cache_image)


def test_legend_origin(sphere):
    """Ensure the origin parameter of `add_legend` affects origin position."""
    plotter = pyvista.Plotter()
    plotter.add_mesh(sphere)
    legend_labels = [['sphere', 'r']]
    origin = [0, 0]
    legend = plotter.add_legend(labels=legend_labels, border=True, bcolor=None,
                                size=[0.1, 0.1], origin=origin)
    assert list(origin) == list(legend.GetPosition())


def test_bad_legend_origin_and_size(sphere):
    """Ensure bad parameters to origin/size raise ValueErrors."""
    plotter = pyvista.Plotter()
    plotter.add_mesh(sphere)
    legend_labels = [['sphere', 'r']]
    # test incorrect lengths
    with pytest.raises(ValueError, match='origin'):
        plotter.add_legend(labels=legend_labels, origin=(1, 2, 3))
    with pytest.raises(ValueError, match='size'):
        plotter.add_legend(labels=legend_labels, size=[])
    # test non-sequences also raise
    with pytest.raises(ValueError, match='origin'):
        plotter.add_legend(labels=legend_labels, origin=len)
    with pytest.raises(ValueError, match='size'):
        plotter.add_legend(labels=legend_labels, size=type)


def test_legend_circle_face(sphere):
    plotter = pyvista.Plotter()
    plotter.add_mesh(sphere)
    legend_labels = [['sphere', 'r']]
    face = "circle"
    legend = plotter.add_legend(labels=legend_labels, border=True, bcolor=None,
                                size=[0.1, 0.1], face=face)
    plotter.show(before_close_callback=verify_cache_image)


def test_legend_rectangle_face(sphere):
    plotter = pyvista.Plotter()
    plotter.add_mesh(sphere)
    legend_labels = [['sphere', 'r']]
    face = "rectangle"
    legend = plotter.add_legend(labels=legend_labels, border=True, bcolor=None,
                                size=[0.1, 0.1], face=face)
    plotter.show(before_close_callback=verify_cache_image)


def test_legend_invalid_face(sphere):
    plotter = pyvista.Plotter()
    plotter.add_mesh(sphere)
    legend_labels = [['sphere', 'r']]
    face = "invalid_face"
    with pytest.raises(ValueError):
        legend = plotter.add_legend(labels=legend_labels, border=True, bcolor=None,
                                    size=[0.1, 0.1], face=face)


def test_add_axes_twice():
    plotter = pyvista.Plotter()
    plotter.add_axes()
    plotter.add_axes(interactive=True)
    plotter.show(before_close_callback=verify_cache_image)


def test_hide_axes():
    plotter = pyvista.Plotter()
    plotter.add_axes()
    plotter.hide_axes()
    plotter.show(before_close_callback=verify_cache_image)


def test_show_axes_all():
    plotter = pyvista.Plotter()
    plotter.show_axes_all()
    plotter.show(before_close_callback=verify_cache_image)


def test_hide_axes_all():
    plotter = pyvista.Plotter()
    plotter.hide_axes_all()
    plotter.show(before_close_callback=verify_cache_image)


def test_isometric_view_interactive(sphere):
    plotter_iso = pyvista.Plotter()
    plotter_iso.add_mesh(sphere)
    plotter_iso.camera_position = 'xy'
    cpos_old = plotter_iso.camera_position
    plotter_iso.isometric_view_interactive()
    assert not plotter_iso.camera_position == cpos_old


def test_add_point_labels():
    plotter = pyvista.Plotter()

    # cannot use random points with image regression
    points = np.array([[0, 0, 0],
                       [1, 0, 0],
                       [0, 1, 0],
                       [1, 1, 0],
                       [0.5, 0.5, 0.5],
                       [1, 1, 1]])
    n = points.shape[0]

    with pytest.raises(ValueError):
        plotter.add_point_labels(points, range(n - 1))

    plotter.add_point_labels(points, range(n), show_points=True,
                             point_color='r', point_size=10)
    plotter.add_point_labels(points - 1, range(n), show_points=False,
                             point_color='r', point_size=10)
    plotter.show(before_close_callback=verify_cache_image)


@pytest.mark.parametrize('always_visible', [False, True])
def test_add_point_labels_always_visible(always_visible):
    # just make sure it runs without exception
    plotter = pyvista.Plotter()
    plotter.add_point_labels(
        np.array([[0, 0, 0]]), ['hello world'], always_visible=always_visible)
    plotter.show()


def test_set_background():
    plotter = pyvista.Plotter()
    plotter.set_background('k')
    plotter.background_color = "yellow"
    plotter.set_background([0, 0, 0], top=[1, 1, 1])  # Gradient
    plotter.background_color
    plotter.show()

    plotter = pyvista.Plotter(shape=(1, 2))
    plotter.set_background('orange')
    for renderer in plotter.renderers:
        assert renderer.GetBackground() == pyvista.parse_color('orange')
    plotter.show()

    plotter = pyvista.Plotter(shape=(1, 2))
    plotter.subplot(0, 1)
    plotter.set_background('orange', all_renderers=False)
    assert plotter.renderers[0].GetBackground() != pyvista.parse_color('orange')
    assert plotter.renderers[1].GetBackground() == pyvista.parse_color('orange')
    plotter.show(before_close_callback=verify_cache_image)


def test_add_points():
    plotter = pyvista.Plotter()

    points = np.array([[0, 0, 0],
                       [1, 0, 0],
                       [0, 1, 0],
                       [1, 1, 0],
                       [0.5, 0.5, 0.5],
                       [1, 1, 1]])
    n = points.shape[0]

    plotter.add_points(points, scalars=np.arange(n), cmap=None, flip_scalars=True,
                       show_scalar_bar=False)
    plotter.show(before_close_callback=verify_cache_image)


def test_key_press_event():
    plotter = pyvista.Plotter()
    plotter.key_press_event(None, None)
    plotter.close()


def test_enable_picking_gc():
    plotter = pyvista.Plotter()
    sphere = pyvista.Sphere()
    plotter.add_mesh(sphere)
    plotter.enable_cell_picking()
    plotter.close()


def test_left_button_down():
    plotter = pyvista.Plotter()
    if VTK9:
        with pytest.raises(ValueError):
            plotter.left_button_down(None, None)
    else:
        plotter.left_button_down(None, None)
    plotter.close()


def test_show_axes():
    plotter = pyvista.Plotter()
    plotter.show_axes()
    plotter.show(before_close_callback=verify_cache_image)


def test_plot_cell_arrays(sphere):
    plotter = pyvista.Plotter()
    scalars = np.arange(sphere.n_faces)
    plotter.add_mesh(sphere, interpolate_before_map=True, scalars=scalars,
                     n_colors=10, rng=sphere.n_faces, show_scalar_bar=False)
    plotter.show(before_close_callback=verify_cache_image)


def test_plot_clim(sphere):
    plotter = pyvista.Plotter()
    scalars = np.arange(sphere.n_faces)
    plotter.add_mesh(sphere, interpolate_before_map=True, scalars=scalars,
                     n_colors=5, clim=10, show_scalar_bar=False)
    plotter.show(before_close_callback=verify_cache_image)
    assert plotter.mapper.GetScalarRange() == (-10, 10)


def test_invalid_n_arrays(sphere):
    with pytest.raises(ValueError):
        plotter = pyvista.Plotter()
        plotter.add_mesh(sphere, scalars=np.arange(10))
        plotter.show()


def test_plot_arrow():
    cent = np.array([0, 0, 0])
    direction = np.array([1, 0, 0])
    pyvista.plot_arrows(cent, direction, before_close_callback=verify_cache_image)


def test_plot_arrows():
    cent = np.array([[0, 0, 0],
                     [1, 0, 0]])
    direction = np.array([[1, 1, 1],
                          [-1, -1, -1]])
    pyvista.plot_arrows(cent, direction, before_close_callback=verify_cache_image)


def test_add_arrows():
    vector = np.array([1, 0, 0])
    center = np.array([0, 0, 0])
    plotter = pyvista.Plotter()
    plotter.add_arrows(cent=center, direction=vector, mag=2.2, color="#009900")
    plotter.show(before_close_callback=verify_cache_image)


def test_axes():
    plotter = pyvista.Plotter()
    plotter.add_orientation_widget(pyvista.Cube())
    plotter.add_mesh(pyvista.Cube())
    plotter.show(before_close_callback=verify_cache_image)


def test_box_axes():
    plotter = pyvista.Plotter()
    plotter.add_axes(box=True, box_args={'color_box': True})
    plotter.add_mesh(pyvista.Sphere())
    plotter.show(before_close_callback=verify_cache_image)


def test_screenshot(tmpdir):
    plotter = pyvista.Plotter()
    plotter.add_mesh(pyvista.Sphere())
    img = plotter.screenshot(transparent_background=False)
    assert np.any(img)
    img_again = plotter.screenshot()
    assert np.any(img_again)
    filename = str(tmpdir.mkdir("tmpdir").join('export-graphic.svg'))
    plotter.save_graphic(filename)

    # test window and array size
    w, h = 20, 10
    img = plotter.screenshot(transparent_background=False,
                             window_size=(w, h))
    assert img.shape == (h, w, 3)
    img = plotter.screenshot(transparent_background=True,
                             window_size=(w, h))
    assert img.shape == (h, w, 4)

    # check error before first render
    plotter = pyvista.Plotter(off_screen=False)
    plotter.add_mesh(pyvista.Sphere())
    with pytest.raises(RuntimeError):
        plotter.screenshot()


@pytest.mark.parametrize('ext', SUPPORTED_FORMATS)
def test_save_screenshot(tmpdir, sphere, ext):
    filename = str(tmpdir.mkdir("tmpdir").join('tmp' + ext))
    plotter = pyvista.Plotter()
    plotter.add_mesh(sphere)
    plotter.screenshot(filename)
    assert os.path.isfile(filename)
    assert Path(filename).stat().st_size


def test_scalars_by_name():
    plotter = pyvista.Plotter()
    data = examples.load_uniform()
    plotter.add_mesh(data, scalars='Spatial Cell Data')
    plotter.show(before_close_callback=verify_cache_image)


def test_multi_block_plot():
    multi = pyvista.MultiBlock()
    multi.append(examples.load_rectilinear())
    uni = examples.load_uniform()
    arr = np.random.rand(uni.n_cells)
    uni.cell_arrays.append(arr, 'Random Data')
    multi.append(uni)
    # And now add a data set without the desired array and a NULL component
    multi[3] = examples.load_airplane()
    with pytest.raises(ValueError):
        # The scalars are not available in all datasets so raises ValueError
        multi.plot(scalars='Random Data', multi_colors=True)
    multi.plot(multi_colors=True, before_close_callback=verify_cache_image)


def test_clear(sphere):
    plotter = pyvista.Plotter()
    plotter.add_mesh(sphere)
    plotter.clear()
    plotter.show(before_close_callback=verify_cache_image)


def test_plot_texture():
    """"Test adding a texture to a plot"""
    globe = examples.load_globe()
    texture = examples.load_globe_texture()
    plotter = pyvista.Plotter()
    plotter.add_mesh(globe, texture=texture)
    plotter.show(before_close_callback=verify_cache_image)


def test_plot_texture_alone(tmpdir):
    """"Test adding a texture to a plot"""
    path = str(tmpdir.mkdir("tmpdir"))
    image = Image.new('RGB', (10, 10), color='blue')
    filename = os.path.join(path, 'tmp.jpg')
    image.save(filename)

    texture = pyvista.read_texture(filename)
    texture.plot(rgba=True, before_close_callback=verify_cache_image)


def test_plot_texture_associated():
    """"Test adding a texture to a plot"""
    globe = examples.load_globe()
    plotter = pyvista.Plotter()
    plotter.add_mesh(globe, texture=True)
    plotter.show(before_close_callback=verify_cache_image)


def test_read_texture_from_numpy():
    """"Test adding a texture to a plot"""
    globe = examples.load_globe()
    texture = pyvista.numpy_to_texture(imageio.imread(examples.mapfile))
    plotter = pyvista.Plotter()
    plotter.add_mesh(globe, texture=texture)
    plotter.show(before_close_callback=verify_cache_image)


def test_plot_rgb():
    """"Test adding a texture to a plot"""
    cube = pyvista.Cube()
    cube.clear_arrays()
    x_face_color = (255, 0, 0)
    y_face_color = (0, 255, 0)
    z_face_color = (0, 0, 255)
    face_colors = np.array([x_face_color,
                            x_face_color,
                            y_face_color,
                            y_face_color,
                            z_face_color,
                            z_face_color,
                            ], dtype=np.uint8)
    cube.cell_arrays['face_colors'] = face_colors
    plotter = pyvista.Plotter()
    plotter.add_mesh(cube, scalars='face_colors', rgb=True)
    plotter.show(before_close_callback=verify_cache_image)


def setup_multicomponent_data():
    """Create a dataset with vector values on points and cells."""
    data = pyvista.Plane()

    vector_values_points = np.empty((data.n_points, 3))
    vector_values_points[:, :] = [3., 4., 0.]  # Vector has this value at all points

    vector_values_cells = np.empty((data.n_cells, 3))
    vector_values_cells[:, :] = [3., 4., 0.]  # Vector has this value at all cells

    data['vector_values_points'] = vector_values_points
    data['vector_values_cells'] = vector_values_cells

    return data


def test_vector_array_with_cells_and_points():
    """Test using vector valued data with and without component arg."""
    data = setup_multicomponent_data()

    # test no component argument
    p = pyvista.Plotter()
    p.add_mesh(data, scalars='vector_values_points')
    p.show()

    p = pyvista.Plotter()
    p.add_mesh(data, scalars='vector_values_cells')
    p.show()

    # test component argument
    p = pyvista.Plotter()
    p.add_mesh(data, scalars='vector_values_points', component=0)
    p.show()

    p = pyvista.Plotter()
    p.add_mesh(data, scalars='vector_values_cells', component=0)
    p.show()


def test_vector_array():
    """Test using vector valued data for image regression."""
    data = setup_multicomponent_data()

    p = pyvista.Plotter(shape=(2, 2))
    p.subplot(0, 0)
    p.add_mesh(data, scalars="vector_values_points", show_scalar_bar=False)
    p.subplot(0, 1)
    p.add_mesh(data.copy(), scalars="vector_values_points", component=0)
    p.subplot(1, 0)
    p.add_mesh(data.copy(), scalars="vector_values_points", component=1)
    p.subplot(1, 1)
    p.add_mesh(data.copy(), scalars="vector_values_points", component=2)
    p.link_views()
    p.show()

    # p.show(before_close_callback=verify_cache_image)


def test_vector_plotting_doesnt_modify_data():
    """Test that the operations in plotting do not modify the data in the mesh."""
    data = setup_multicomponent_data()

    copy_vector_values_points = data["vector_values_points"].copy()
    copy_vector_values_cells = data["vector_values_cells"].copy()

    # test that adding a vector with no component parameter to a Plotter instance
    # does not modify it.
    p = pyvista.Plotter()
    p.add_mesh(data, scalars='vector_values_points')
    p.show()
    assert np.array_equal(data['vector_values_points'], copy_vector_values_points)

    p = pyvista.Plotter()
    p.add_mesh(data, scalars='vector_values_cells')
    p.show()
    assert np.array_equal(data['vector_values_cells'], copy_vector_values_cells)

    # test that adding a vector with a component parameter to a Plotter instance
    # does not modify it.
    p = pyvista.Plotter()
    p.add_mesh(data, scalars='vector_values_points', component=0)
    p.show()
    assert np.array_equal(data['vector_values_points'], copy_vector_values_points)

    p = pyvista.Plotter()
    p.add_mesh(data, scalars='vector_values_cells', component=0)
    p.show()
    assert np.array_equal(data['vector_values_cells'], copy_vector_values_cells)


def test_vector_array_fail_with_incorrect_component():
    """Test failure modes of component argument."""
    data = setup_multicomponent_data()

    p = pyvista.Plotter()

    # Non-Integer
    with pytest.raises(TypeError):
        p.add_mesh(data, scalars='vector_values_points', component=1.5)
        p.show()

    # Component doesn't exist
    p = pyvista.Plotter()
    with pytest.raises(ValueError):
        p.add_mesh(data, scalars='vector_values_points', component=3)
        p.show()

    # Component doesn't exist
    p = pyvista.Plotter()
    with pytest.raises(ValueError):
        p.add_mesh(data, scalars='vector_values_points', component=-1)
        p.show()


def test_camera(sphere):
    plotter = pyvista.Plotter()
    plotter.add_mesh(sphere)
    plotter.view_isometric()
    plotter.reset_camera()
    plotter.view_xy()
    plotter.view_xz()
    plotter.view_yz()
    plotter.add_mesh(examples.load_uniform(), reset_camera=True, culling=True)
    plotter.view_xy(True)
    plotter.view_xz(True)
    plotter.view_yz(True)
    plotter.show(before_close_callback=verify_cache_image)
    plotter.camera_position = None

    plotter = pyvista.Plotter()
    plotter.add_mesh(sphere)
    plotter.camera.zoom(5)
    plotter.camera.up = 0, 0, 10
    plotter.show()


def test_multi_renderers():
    plotter = pyvista.Plotter(shape=(2, 2))

    plotter.subplot(0, 0)
    plotter.add_text('Render Window 0', font_size=30)
    sphere = pyvista.Sphere()
    plotter.add_mesh(sphere, scalars=sphere.points[:, 2], show_scalar_bar=False)
    plotter.add_scalar_bar('Z', vertical=True)

    plotter.subplot(0, 1)
    plotter.add_text('Render Window 1', font_size=30)
    plotter.add_mesh(pyvista.Cube(), show_edges=True)

    plotter.subplot(1, 0)
    plotter.add_text('Render Window 2', font_size=30)
    plotter.add_mesh(pyvista.Arrow(), color='y', show_edges=True)

    plotter.subplot(1, 1)
    plotter.add_text('Render Window 3', position=(0., 0.),
                     font_size=30, viewport=True)
    plotter.add_mesh(pyvista.Cone(), color='g', show_edges=True,
                     culling=True)
    plotter.add_bounding_box(render_lines_as_tubes=True, line_width=5)
    plotter.show_bounds(all_edges=True)

    plotter.update_bounds_axes()
    plotter.show(before_close_callback=verify_cache_image)


def test_multi_renderers_subplot_ind_2x1():

    # Test subplot indices (2 rows by 1 column)
    plotter = pyvista.Plotter(shape=(2, 1))
    # First row
    plotter.subplot(0,0)
    plotter.add_mesh(pyvista.Sphere())
    # Second row
    plotter.subplot(1,0)
    plotter.add_mesh(pyvista.Cube())
    plotter.show(before_close_callback=verify_cache_image)


def test_multi_renderers_subplot_ind_1x2():
    # Test subplot indices (1 row by 2 columns)
    plotter = pyvista.Plotter(shape=(1, 2))
    # First column
    plotter.subplot(0, 0)
    plotter.add_mesh(pyvista.Sphere())
    # Second column
    plotter.subplot(0, 1)
    plotter.add_mesh(pyvista.Cube())
    plotter.show(before_close_callback=verify_cache_image)

def test_multi_renderers_bad_indices():
    with pytest.raises(IndexError):
        # Test bad indices
        plotter = pyvista.Plotter(shape=(1, 2))
        plotter.subplot(0, 0)
        plotter.add_mesh(pyvista.Sphere())
        plotter.subplot(1, 0)
        plotter.add_mesh(pyvista.Cube())
        plotter.show()


def test_multi_renderers_subplot_ind_3x1():
    # Test subplot 3 on left, 1 on right
    plotter = pyvista.Plotter(shape='3|1')
    # First column
    plotter.subplot(0)
    plotter.add_mesh(pyvista.Sphere())
    plotter.subplot(1)
    plotter.add_mesh(pyvista.Cube())
    plotter.subplot(2)
    plotter.add_mesh(pyvista.Cylinder())
    plotter.subplot(3)
    plotter.add_mesh(pyvista.Cone())
    plotter.show(before_close_callback=verify_cache_image)


def test_multi_renderers_subplot_ind_3x1_splitting_pos():
    # Test subplot 3 on top, 1 on bottom
    plotter = pyvista.Plotter(shape='3/1', splitting_position=0.5)
    # First column
    plotter.subplot(0)
    plotter.add_mesh(pyvista.Sphere())
    plotter.subplot(1)
    plotter.add_mesh(pyvista.Cube())
    plotter.subplot(2)
    plotter.add_mesh(pyvista.Cylinder())
    plotter.subplot(3)
    plotter.add_mesh(pyvista.Cone())
    plotter.show(before_close_callback=verify_cache_image)


def test_multi_renderers_subplot_ind_1x3():
    # Test subplot 3 on bottom, 1 on top
    plotter = pyvista.Plotter(shape='1|3')
    # First column
    plotter.subplot(0)
    plotter.add_mesh(pyvista.Sphere())
    plotter.subplot(1)
    plotter.add_mesh(pyvista.Cube())
    plotter.subplot(2)
    plotter.add_mesh(pyvista.Cylinder())
    plotter.subplot(3)
    plotter.add_mesh(pyvista.Cone())
    plotter.show(before_close_callback=verify_cache_image)


def test_subplot_groups():
    plotter = pyvista.Plotter(shape=(3, 3), groups=[(1, [1, 2]), (np.s_[:], 0)])
    plotter.subplot(0, 0)
    plotter.add_mesh(pyvista.Sphere())
    plotter.subplot(0, 1)
    plotter.add_mesh(pyvista.Cube())
    plotter.subplot(0, 2)
    plotter.add_mesh(pyvista.Arrow())
    plotter.subplot(1, 1)
    plotter.add_mesh(pyvista.Cylinder())
    plotter.subplot(2, 1)
    plotter.add_mesh(pyvista.Cone())
    plotter.subplot(2, 2)
    plotter.add_mesh(pyvista.Box())
    plotter.show(before_close_callback=verify_cache_image)


def test_subplot_groups_fail():
    # Test group overlap
    with pytest.raises(ValueError):
        # Partial overlap
        pyvista.Plotter(shape=(3, 3), groups=[([1, 2], [0, 1]), ([0, 1], [1, 2])])
    with pytest.raises(ValueError):
        # Full overlap (inner)
        pyvista.Plotter(shape=(4, 4), groups=[(np.s_[:], np.s_[:]), ([1, 2], [1, 2])])
    with pytest.raises(ValueError):
        # Full overlap (outer)
        pyvista.Plotter(shape=(4, 4), groups=[(1, [1, 2]), ([0, 3], np.s_[:])])


@skip_windows_dev_whl
def test_link_views(sphere):
    plotter = pyvista.Plotter(shape=(1, 4))
    plotter.subplot(0, 0)
    plotter.add_mesh(sphere, smooth_shading=False, show_edges=False)
    plotter.subplot(0, 1)
    plotter.add_mesh(sphere, smooth_shading=True, show_edges=False)
    plotter.subplot(0, 2)
    plotter.add_mesh(sphere, smooth_shading=False, show_edges=True)
    plotter.subplot(0, 3)
    plotter.add_mesh(sphere, smooth_shading=True, show_edges=True)
    with pytest.raises(TypeError):
        plotter.link_views(views='foo')
    plotter.link_views([0, 1])
    plotter.link_views()
    with pytest.raises(TypeError):
        plotter.unlink_views(views='foo')
    plotter.unlink_views([0, 1])
    plotter.unlink_views(2)
    plotter.unlink_views()
    plotter.show(before_close_callback=verify_cache_image)


def test_orthographic_slicer(uniform):
    uniform.set_active_scalars('Spatial Cell Data')
    slices = uniform.slice_orthogonal()

    # Orthographic Slicer
    p = pyvista.Plotter(shape=(2, 2))

    p.subplot(1, 1)
    p.add_mesh(slices, clim=uniform.get_data_range())
    p.add_axes()
    p.enable()

    p.subplot(0, 0)
    p.add_mesh(slices['XY'])
    p.view_xy()
    p.disable()

    p.subplot(0, 1)
    p.add_mesh(slices['XZ'])
    p.view_xz(negative=True)
    p.disable()

    p.subplot(1, 0)
    p.add_mesh(slices['YZ'])
    p.view_yz()
    p.disable()

    p.show()


def test_remove_actor(uniform):
    plotter = pyvista.Plotter()
    plotter.add_mesh(uniform.copy(), name='data')
    plotter.add_mesh(uniform.copy(), name='data')
    plotter.add_mesh(uniform.copy(), name='data')
    plotter.show(before_close_callback=verify_cache_image)


def test_image_properties():
    mesh = examples.load_uniform()
    p = pyvista.Plotter()
    p.add_mesh(mesh)
    p.show(auto_close=False)  # DO NOT close plotter
    # Get RGB image
    _ = p.image
    # Get the depth image
    _ = p.get_image_depth()
    p.close()
    p = pyvista.Plotter()
    p.add_mesh(mesh)
    p.store_image = True
    assert p.store_image is True
    p.show()  # close plotter
    # Get RGB image
    _ = p.image
    # verify property matches method while testing both available
    assert np.allclose(p.image_depth, p.get_image_depth(), equal_nan=True)
    p.close()

    # gh-920
    rr = np.array(
        [[-0.5, -0.5, 0], [-0.5, 0.5, 1], [0.5, 0.5, 0], [0.5, -0.5, 1]])
    tris = np.array([[3, 0, 2, 1], [3, 2, 0, 3]])
    mesh = pyvista.PolyData(rr, tris)
    p = pyvista.Plotter()
    p.add_mesh(mesh, color=True)
    p.renderer.camera_position = (0., 0., 1.)
    p.renderer.ResetCamera()
    p.enable_parallel_projection()
    assert p.renderer.camera_set
    p.show(interactive=False, auto_close=False)
    img = p.get_image_depth(fill_value=0.)
    rng = np.ptp(img)
    assert 0.3 < rng < 0.4, rng  # 0.3313504 in testing
    p.close()


def test_volume_rendering():
    # Really just making sure no errors are thrown
    vol = examples.load_uniform()
    vol.plot(volume=True, opacity='linear')

    plotter = pyvista.Plotter()
    plotter.add_volume(vol, opacity='sigmoid', cmap='jet', n_colors=15)
    plotter.show()

    # Now test MultiBlock rendering
    data = pyvista.MultiBlock(dict(a=examples.load_uniform(),
                                   b=examples.load_uniform(),
                                   c=examples.load_uniform(),
                                   d=examples.load_uniform(),))
    data['a'].rename_array('Spatial Point Data', 'a')
    data['b'].rename_array('Spatial Point Data', 'b')
    data['c'].rename_array('Spatial Point Data', 'c')
    data['d'].rename_array('Spatial Point Data', 'd')
    data.plot(volume=True, multi_colors=True)

    # Check that NumPy arrays work
    arr = vol["Spatial Point Data"].reshape(vol.dimensions)
    pyvista.plot(arr, volume=True, opacity='linear')


def test_plot_compare_four():
    # Really just making sure no errors are thrown
    mesh = examples.load_uniform()
    data_a = mesh.contour()
    data_b = mesh.threshold_percent(0.5)
    data_c = mesh.decimate_boundary(0.5)
    data_d = mesh.glyph(scale=False)
    pyvista.plot_compare_four(data_a, data_b, data_c, data_d,
                              disply_kwargs={'color': 'w'},
                              show_kwargs={'before_close_callback': verify_cache_image})


def test_plot_depth_peeling():
    mesh = examples.load_airplane()
    p = pyvista.Plotter()
    p.add_mesh(mesh)
    p.enable_depth_peeling()
    p.disable_depth_peeling()
    p.show(before_close_callback=verify_cache_image)


@pytest.mark.skipif(os.name == 'nt', reason="No testing on windows for EDL")
def test_plot_eye_dome_lighting_plot(airplane):
    airplane.plot(eye_dome_lighting=True, before_close_callback=verify_cache_image)


@pytest.mark.skipif(os.name == 'nt', reason="No testing on windows for EDL")
def test_plot_eye_dome_lighting_plotter(airplane):
    p = pyvista.Plotter()
    p.add_mesh(airplane)
    p.enable_eye_dome_lighting()
    p.show(before_close_callback=verify_cache_image)


@pytest.mark.skipif(os.name == 'nt', reason="No testing on windows for EDL")
def test_plot_eye_dome_lighting_enable_disable(airplane):
    p = pyvista.Plotter()
    p.add_mesh(airplane)
    p.enable_eye_dome_lighting()
    p.disable_eye_dome_lighting()
    p.show(before_close_callback=verify_cache_image)


def test_opacity_by_array(uniform):
    # Test with opacity array
    opac = uniform['Spatial Point Data'] / uniform['Spatial Point Data'].max()
    uniform['opac'] = opac
    p = pyvista.Plotter()
    p.add_mesh(uniform, scalars='Spatial Point Data', opacity='opac')
    p.show(before_close_callback=verify_cache_image)


def test_opacity_by_array_uncertainty(uniform):
    # Test with uncertainty array (transparency)
    opac = uniform['Spatial Point Data'] / uniform['Spatial Point Data'].max()
    uniform['unc'] = opac
    p = pyvista.Plotter()
    p.add_mesh(uniform, scalars='Spatial Point Data', opacity='unc',
               use_transparency=True)
    p.show(before_close_callback=verify_cache_image)


def test_opacity_by_array_user_transform(uniform):
    uniform['Spatial Point Data'] /= uniform['Spatial Point Data'].max()

    # Test with user defined transfer function
    opacities = [0, 0.2, 0.9, 0.2, 0.1]
    p = pyvista.Plotter()
    p.add_mesh(uniform, scalars='Spatial Point Data', opacity=opacities)
    p.show()  # note: =verify_cache_image does not work between Xvfb


def test_opacity_mismatched_fail(uniform):
    opac = uniform['Spatial Point Data'] / uniform['Spatial Point Data'].max()
    uniform['unc'] = opac

    # Test using mismatched arrays
    p = pyvista.Plotter()
    with pytest.raises(ValueError):
        p.add_mesh(uniform, scalars='Spatial Cell Data', opacity='unc')


def test_opacity_transfer_functions():
    n = 256
    mapping = pyvista.opacity_transfer_function('linear', n)
    assert len(mapping) == n
    mapping = pyvista.opacity_transfer_function('sigmoid_10', n)
    assert len(mapping) == n
    with pytest.raises(KeyError):
        mapping = pyvista.opacity_transfer_function('foo', n)
    with pytest.raises(RuntimeError):
        mapping = pyvista.opacity_transfer_function(np.linspace(0, 1, 2*n), n)
    foo = np.linspace(0, n, n)
    mapping = pyvista.opacity_transfer_function(foo, n)
    assert np.allclose(foo, mapping)
    foo = [0, 0.2, 0.9, 0.2, 0.1]
    mapping = pyvista.opacity_transfer_function(foo, n, interpolate=False)
    assert len(mapping) == n
    foo = [3, 5, 6, 10]
    mapping = pyvista.opacity_transfer_function(foo, n)
    assert len(mapping) == n


def test_closing_and_mem_cleanup():
    n = 5
    for _ in range(n):
        for _ in range(n):
            p = pyvista.Plotter()
            for k in range(n):
                p.add_mesh(pyvista.Sphere(radius=k))
            p.show()
        pyvista.close_all()


def test_above_below_scalar_range_annotations():
    p = pyvista.Plotter()
    p.add_mesh(examples.load_uniform(), clim=[100, 500], cmap='viridis',
               below_color='blue', above_color='red')
    p.show(before_close_callback=verify_cache_image)


def test_user_annotations_scalar_bar_mesh(uniform):
    p = pyvista.Plotter()
    p.add_mesh(uniform, annotations={100.: 'yum'})
    p.show(before_close_callback=verify_cache_image)


def test_user_annotations_scalar_bar_volume(uniform):
    p = pyvista.Plotter()
    p.add_volume(uniform, annotations={100.: 'yum'})
    p.show(before_close_callback=verify_cache_image)


def test_scalar_bar_args_unmodified_add_mesh(sphere):
    sargs = {"vertical": True}
    sargs_copy = sargs.copy()

    p = pyvista.Plotter()
    p.add_mesh(sphere, scalar_bar_args=sargs)

    assert sargs == sargs_copy


def test_scalar_bar_args_unmodified_add_volume(uniform):
    sargs = {"vertical": True}
    sargs_copy = sargs.copy()

    p = pyvista.Plotter()
    p.add_volume(uniform, scalar_bar_args=sargs)

    assert sargs == sargs_copy


def test_plot_string_array():
    mesh = examples.load_uniform()
    labels = np.empty(mesh.n_cells, dtype='<U10')
    labels[:] = 'High'
    labels[mesh['Spatial Cell Data'] < 300] = 'Medium'
    labels[mesh['Spatial Cell Data'] < 100] = 'Low'
    mesh['labels'] = labels
    p = pyvista.Plotter()
    p.add_mesh(mesh, scalars='labels')
    p.show(before_close_callback=verify_cache_image)


def test_fail_plot_table():
    """Make sure tables cannot be plotted"""
    table = pyvista.Table(np.random.rand(50, 3))
    with pytest.raises(TypeError):
        pyvista.plot(table)
    with pytest.raises(TypeError):
        plotter = pyvista.Plotter()
        plotter.add_mesh(table)


def test_bad_keyword_arguments():
    """Make sure bad keyword arguments raise an error"""
    mesh = examples.load_uniform()
    with pytest.raises(TypeError):
        pyvista.plot(mesh, foo=5)
    with pytest.raises(TypeError):
        pyvista.plot(mesh, scalar=mesh.active_scalars_name)
    with pytest.raises(TypeError):
        plotter = pyvista.Plotter()
        plotter.add_mesh(mesh, scalar=mesh.active_scalars_name)
        plotter.show()
    with pytest.raises(TypeError):
        plotter = pyvista.Plotter()
        plotter.add_mesh(mesh, foo="bad")
        plotter.show()


def test_cmap_list(sphere):
    n = sphere.n_points
    scalars = np.empty(n)
    scalars[:n//3] = 0
    scalars[n//3:2*n//3] = 1
    scalars[2*n//3:] = 2

    with pytest.raises(TypeError):
        sphere.plot(scalars=scalars, cmap=['red', None, 'blue'])

    sphere.plot(scalars=scalars, cmap=['red', 'green', 'blue'],
                before_close_callback=verify_cache_image)


def test_default_name_tracking():
    N = 10
    color = "tan"

    p = pyvista.Plotter()
    for i in range(N):
        for j in range(N):
            center = (i, j, 0)
            mesh = pyvista.Sphere(center=center)
            p.add_mesh(mesh, color=color)
    n_made_it = len(p.renderer._actors)
    p.show()
    assert n_made_it == N**2

    # release attached scalars
    mesh.ReleaseData()
    del mesh


def test_add_background_image_global(sphere):
    plotter = pyvista.Plotter()
    plotter.add_mesh(sphere)
    plotter.add_background_image(examples.mapfile, as_global=True)
    plotter.show(before_close_callback=verify_cache_image)


def test_add_background_image_not_global(sphere):
    plotter = pyvista.Plotter()
    plotter.add_mesh(sphere)
    plotter.add_background_image(examples.mapfile, as_global=False)
    plotter.show(before_close_callback=verify_cache_image)


def test_add_background_image_subplots(airplane):
    pl = pyvista.Plotter(shape=(2, 2))
    pl.add_background_image(examples.mapfile, scale=1, as_global=False)
    pl.add_mesh(airplane)
    pl.subplot(1, 1)
    pl.add_background_image(examples.mapfile, scale=1, as_global=False)
    pl.add_mesh(airplane)
    pl.remove_background_image()

    # should error out as there's no background
    with pytest.raises(RuntimeError):
        pl.remove_background_image()

    pl.add_background_image(examples.mapfile, scale=1, as_global=False)
    pl.show(before_close_callback=verify_cache_image)


def test_add_remove_floor(sphere):
    pl = pyvista.Plotter()
    pl.add_mesh(sphere)
    pl.add_floor(color='b', line_width=2, lighting=True)
    pl.add_bounding_box()  # needed for update_bounds_axes
    assert len(pl.renderer._floors) == 1
    pl.add_mesh(pyvista.Sphere(1.0))
    pl.update_bounds_axes()
    assert len(pl.renderer._floors) == 1
    pl.show()

    pl = pyvista.Plotter()
    pl.add_mesh(sphere)
    pl.add_floor(color='b', line_width=2, lighting=True)
    pl.remove_floors()
    assert not pl.renderer._floors
    pl.show(before_close_callback=verify_cache_image)


def test_reset_camera_clipping_range(sphere):
    pl = pyvista.Plotter()
    pl.add_mesh(sphere)

    # get default clipping range
    default_clipping_range = pl.camera.clipping_range

    # make sure we assign something different than default
    assert default_clipping_range != (10, 100)

    # set clipping range to some random numbers and make sure
    # assignment is successful
    pl.camera.clipping_range = (10, 100)
    assert pl.camera.clipping_range == (10, 100)

    pl.reset_camera_clipping_range()
    assert pl.camera.clipping_range == default_clipping_range
    assert pl.camera.clipping_range != (10, 100)


def test_index_vs_loc():
    # first: 2d grid
    pl = pyvista.Plotter(shape=(2, 3))
    # index_to_loc valid cases
    vals = [0, 2, 4]
    expecteds = [(0, 0), (0, 2), (1, 1)]
    for val, expected in zip(vals, expecteds):
        assert tuple(pl.renderers.index_to_loc(val)) == expected
    # loc_to_index valid cases
    vals = [(0, 0), (0, 2), (1, 1)]
    expecteds = [0, 2, 4]
    for val, expected in zip(vals, expecteds):
        assert pl.renderers.loc_to_index(val) == expected
        assert pl.renderers.loc_to_index(expected) == expected

    # indexing failing cases
    with pytest.raises(TypeError):
        pl.renderers.index_to_loc(1.5)
    with pytest.raises(IndexError):
        pl.renderers.index_to_loc((-1))
    with pytest.raises(TypeError):
        pl.renderers.index_to_loc((1, 2))
    with pytest.raises(IndexError):
        pl.renderers.loc_to_index((-1, 0))
    with pytest.raises(IndexError):
        pl.renderers.loc_to_index((0, -1))
    with pytest.raises(TypeError):
        pl.renderers.loc_to_index({1, 2})
    with pytest.raises(ValueError):
        pl.renderers.loc_to_index((1, 2, 3))

    # set active_renderer fails
    with pytest.raises(IndexError):
        pl.renderers.set_active_renderer(0, -1)

    # then: "1d" grid
    pl = pyvista.Plotter(shape='2|3')
    # valid cases
    for val in range(5):
        assert pl.renderers.index_to_loc(val) == val
        assert pl.renderers.index_to_loc(np.int_(val)) == val
        assert pl.renderers.loc_to_index(val) == val
        assert pl.renderers.loc_to_index(np.int_(val)) == val


def test_interactive_update():
    # Regression test for #1053
    p = pyvista.Plotter()
    p.show(interactive_update=True)
    assert isinstance(p.iren.interactor, vtk.vtkRenderWindowInteractor)
    p.close()

    p = pyvista.Plotter()
    with pytest.warns(UserWarning):
        p.show(auto_close=True, interactive_update=True)


def test_where_is():
    plotter = pyvista.Plotter(shape=(2, 2))
    plotter.subplot(0, 0)
    plotter.add_mesh(pyvista.Box(), name='box')
    plotter.subplot(0, 1)
    plotter.add_mesh(pyvista.Sphere(), name='sphere')
    plotter.subplot(1, 0)
    plotter.add_mesh(pyvista.Box(), name='box')
    plotter.subplot(1, 1)
    plotter.add_mesh(pyvista.Cone(), name='cone')
    places = plotter.where_is('box')
    assert isinstance(places, list)
    for loc in places:
        assert isinstance(loc, tuple)


def test_log_scale():
    mesh = examples.load_uniform()
    plotter = pyvista.Plotter()
    plotter.add_mesh(mesh, log_scale=True)
    plotter.show()


def test_set_focus():
    plane = pyvista.Plane()
    p = pyvista.Plotter()
    p.add_mesh(plane, color="tan", show_edges=True)
    p.set_focus((1, 0, 0))
    p.show(before_close_callback=verify_cache_image)


def test_set_viewup():
    plane = pyvista.Plane()
    plane_higher = pyvista.Plane(center=(0, 0, 1), i_size=0.5, j_size=0.5)
    p = pyvista.Plotter()
    p.add_mesh(plane, color="tan", show_edges=False)
    p.add_mesh(plane_higher, color="red", show_edges=False)
    p.set_viewup((1.0, 1.0, 1.0))
    p.show(before_close_callback=verify_cache_image)


def test_plot_remove_scalar_bar(sphere):
    sphere['z'] = sphere.points[:, 2]
    plotter = pyvista.Plotter()
    plotter.add_mesh(sphere, show_scalar_bar=False)
    plotter.add_scalar_bar(interactive=True)
    assert len(plotter.scalar_bars) == 1
    plotter.remove_scalar_bar()
    assert len(plotter.scalar_bars) == 0
    plotter.show(before_close_callback=verify_cache_image)


def test_plot_shadows():
    plotter = pyvista.Plotter(lighting=None)

    # add several planes
    for plane_y in [2, 5, 10]:
        screen = pyvista.Plane(center=(0, plane_y, 0),
                               direction=(0, 1, 0),
                               i_size=5, j_size=5)
        plotter.add_mesh(screen, color='white')

    light = pyvista.Light(position=(0, 0, 0), focal_point=(0, 1, 0),
                          color='cyan', intensity=15, cone_angle=15,
                          positional=True, show_actor=True,
                          attenuation_values=(2, 0, 0))

    plotter.add_light(light)
    plotter.view_vector((1, -2, 2))

    # verify disabling shadows when not enabled does nothing
    plotter.disable_shadows()

    plotter.enable_shadows()

    # verify shadows can safely be enabled twice
    plotter.enable_shadows()

    plotter.show(before_close_callback=verify_cache_image)


def test_plot_shadows_enable_disable():
    """Test shadows are added and removed properly"""
    plotter = pyvista.Plotter(lighting=None)

    # add several planes
    for plane_y in [2, 5, 10]:
        screen = pyvista.Plane(center=(0, plane_y, 0),
                               direction=(0, 1, 0),
                               i_size=5, j_size=5)
        plotter.add_mesh(screen, color='white')

    light = pyvista.Light(position=(0, 0, 0), focal_point=(0, 1, 0),
                          color='cyan', intensity=15, cone_angle=15)
    light.positional = True
    light.attenuation_values = (2, 0, 0)
    light.show_actor()

    plotter.add_light(light)
    plotter.view_vector((1, -2, 2))

    # add and remove and verify that the light passes through all via
    # image cache
    plotter.enable_shadows()
    plotter.disable_shadows()

    plotter.show(before_close_callback=verify_cache_image)


def test_plot_lighting_change_positional_true_false(sphere):
    light = pyvista.Light(positional=True, show_actor=True)

    plotter = pyvista.Plotter(lighting=None)
    plotter.add_light(light)
    light.positional = False
    plotter.add_mesh(sphere)
    plotter.show(before_close_callback=verify_cache_image)


def test_plot_lighting_change_positional_false_true(sphere):
    light = pyvista.Light(positional=False, show_actor=True)

    plotter = pyvista.Plotter(lighting=None)

    plotter.add_light(light)
    light.positional = True
    plotter.add_mesh(sphere)
    plotter.show(before_close_callback=verify_cache_image)


def test_plotter_image():
    plotter = pyvista.Plotter()
    plotter.show()
    with pytest.raises(AttributeError, match='To retrieve an image after'):
        plotter.image

    plotter = pyvista.Plotter()
    wsz = tuple(plotter.window_size)
    plotter.store_image = True
    plotter.show()
    assert plotter.image.shape[:2] == wsz


def test_scalar_cell_priorities():
    vertices = np.array([[0, 0, 0], [1, 0, 0], [1.5, 1, 0], [0, 0, 1]])
    faces = np.hstack([[3, 0, 1, 2], [3, 0, 3, 2], [3, 0, 1, 3], [3, 1, 2, 3]])
    mesh = pyvista.PolyData(vertices, faces)
    colors = [
        [255, 0, 0],
        [0, 255, 0],
        [0, 0, 255],
        [255,255,255]
    ]

    mesh.cell_arrays['colors'] = colors
    plotter = pyvista.Plotter()
    plotter.add_mesh(mesh,
                     scalars='colors',
                     rgb=True,
                     preference='cell')
    plotter.show(before_close_callback=verify_cache_image)


<<<<<<< HEAD
# charts
def test_pen():
    from pyvista.plotting import charts
    c_red, c_blue = (1, 0, 0, 1), (0, 0, 1, 1)
    w_thin, w_thick = 2, 10
    s_dash, s_dot, s_inv = "--", ":", "|"
    assert s_inv not in charts.Pen.LINE_STYLES, "New line styles added? Change this test."

    # Test constructor arguments
    pen = charts.Pen(color=c_red, width=w_thin, style=s_dash)
    assert np.allclose(pen.color, c_red) and np.isclose(pen.width, w_thin) and pen.style == s_dash

    # Test properties
    pen.color = c_blue
    color = [0.0, 0.0, 0.0]
    pen.GetColorF(color)
    color.append(pen.GetOpacity() / 255)
    assert np.allclose(pen.color, c_blue) and np.allclose(color, c_blue)

    pen.width = w_thick
    assert np.isclose(pen.width, w_thick) and np.isclose(pen.GetWidth(), w_thick)

    pen.style = s_dot
    assert pen.style == s_dot and pen.GetLineType() == charts.Pen.LINE_STYLES[s_dot]
    with pytest.raises(ValueError):
        pen.style = s_inv


def test_wrapping():
    from pyvista.plotting import charts
    width = 5
    # Test wrapping of VTK Pen object
    vtkPen = pyvista._vtk.vtkPen()
    wrappedPen = charts.Pen(_wrap=vtkPen)
    assert wrappedPen.__this__ == vtkPen.__this__
    assert wrappedPen.width == vtkPen.GetWidth()
    wrappedPen.width = width
    assert wrappedPen.width == vtkPen.GetWidth() and vtkPen.GetWidth() == width


def test_brush():
    from pyvista.plotting import charts
    c_red, c_blue = (1, 0, 0, 1), (0, 0, 1, 1)
    t_masonry, t_puppy = examples.download_masonry_texture(), examples.download_puppy_texture()

    # Test constructor arguments
    brush = charts.Brush(color=c_red, texture=t_masonry)
    assert np.allclose(brush.color, c_red) and np.allclose(brush.texture.to_array(), t_masonry.to_array())

    # Test properties
    brush.color = c_blue
    color = [0.0, 0.0, 0.0, 0.0]
    brush.GetColorF(color)
    assert np.allclose(brush.color, c_blue) and np.allclose(color, c_blue)

    brush.texture = t_puppy
    t = pyvista.Texture(brush.GetTexture())
    assert np.allclose(brush.texture.to_array(), t_puppy.to_array()) and np.allclose(t.to_array(), t_puppy.to_array())

    brush.texture_interpolate = False
    NEAREST = 0x01
    assert not brush.texture_interpolate and brush.GetTextureProperties() & NEAREST

    brush.texture_repeat = True
    REPEAT = 0x08
    assert brush.texture_repeat and brush.GetTextureProperties() & REPEAT
=======
def test_collision_plot():
    """Verify rgba arrays automatically plot"""
    sphere0 = pyvista.Sphere()
    sphere1 = pyvista.Sphere(radius=0.6, center=(-1, 0, 0))
    col, n_contacts = sphere0.collision(sphere1, generate_scalars=True)

    plotter = pyvista.Plotter()
    plotter.add_mesh(col)
    plotter.camera_position = 'zy'
    plotter.show(before_close_callback=verify_cache_image)
>>>>>>> 272fc16b
<|MERGE_RESOLUTION|>--- conflicted
+++ resolved
@@ -1,5 +1,8 @@
 """
+This test module tests any functionality that requires plotting.
+
 See the image regression notes in doc/extras/developer_notes.rst
+
 """
 import time
 import platform
@@ -15,6 +18,7 @@
 import numpy as np
 import pytest
 import vtk
+import matplotlib.pyplot as plt
 
 import pyvista
 from pyvista._vtk import VTK9
@@ -1955,74 +1959,6 @@
     plotter.show(before_close_callback=verify_cache_image)
 
 
-<<<<<<< HEAD
-# charts
-def test_pen():
-    from pyvista.plotting import charts
-    c_red, c_blue = (1, 0, 0, 1), (0, 0, 1, 1)
-    w_thin, w_thick = 2, 10
-    s_dash, s_dot, s_inv = "--", ":", "|"
-    assert s_inv not in charts.Pen.LINE_STYLES, "New line styles added? Change this test."
-
-    # Test constructor arguments
-    pen = charts.Pen(color=c_red, width=w_thin, style=s_dash)
-    assert np.allclose(pen.color, c_red) and np.isclose(pen.width, w_thin) and pen.style == s_dash
-
-    # Test properties
-    pen.color = c_blue
-    color = [0.0, 0.0, 0.0]
-    pen.GetColorF(color)
-    color.append(pen.GetOpacity() / 255)
-    assert np.allclose(pen.color, c_blue) and np.allclose(color, c_blue)
-
-    pen.width = w_thick
-    assert np.isclose(pen.width, w_thick) and np.isclose(pen.GetWidth(), w_thick)
-
-    pen.style = s_dot
-    assert pen.style == s_dot and pen.GetLineType() == charts.Pen.LINE_STYLES[s_dot]
-    with pytest.raises(ValueError):
-        pen.style = s_inv
-
-
-def test_wrapping():
-    from pyvista.plotting import charts
-    width = 5
-    # Test wrapping of VTK Pen object
-    vtkPen = pyvista._vtk.vtkPen()
-    wrappedPen = charts.Pen(_wrap=vtkPen)
-    assert wrappedPen.__this__ == vtkPen.__this__
-    assert wrappedPen.width == vtkPen.GetWidth()
-    wrappedPen.width = width
-    assert wrappedPen.width == vtkPen.GetWidth() and vtkPen.GetWidth() == width
-
-
-def test_brush():
-    from pyvista.plotting import charts
-    c_red, c_blue = (1, 0, 0, 1), (0, 0, 1, 1)
-    t_masonry, t_puppy = examples.download_masonry_texture(), examples.download_puppy_texture()
-
-    # Test constructor arguments
-    brush = charts.Brush(color=c_red, texture=t_masonry)
-    assert np.allclose(brush.color, c_red) and np.allclose(brush.texture.to_array(), t_masonry.to_array())
-
-    # Test properties
-    brush.color = c_blue
-    color = [0.0, 0.0, 0.0, 0.0]
-    brush.GetColorF(color)
-    assert np.allclose(brush.color, c_blue) and np.allclose(color, c_blue)
-
-    brush.texture = t_puppy
-    t = pyvista.Texture(brush.GetTexture())
-    assert np.allclose(brush.texture.to_array(), t_puppy.to_array()) and np.allclose(t.to_array(), t_puppy.to_array())
-
-    brush.texture_interpolate = False
-    NEAREST = 0x01
-    assert not brush.texture_interpolate and brush.GetTextureProperties() & NEAREST
-
-    brush.texture_repeat = True
-    REPEAT = 0x08
-    assert brush.texture_repeat and brush.GetTextureProperties() & REPEAT
-=======
 def test_collision_plot():
     """Verify rgba arrays automatically plot"""
     sphere0 = pyvista.Sphere()
@@ -2033,4 +1969,42 @@
     plotter.add_mesh(col)
     plotter.camera_position = 'zy'
     plotter.show(before_close_callback=verify_cache_image)
->>>>>>> 272fc16b
+
+
+def test_chart_plot():
+    """Basic test to verify chart plots correctly"""
+    x = np.linspace(0, 2*np.pi)
+    y = np.cos(x)
+    chart = pyvista.Chart2D()
+    chart.background_color = 'w'
+    out = chart.scatter(x, y, size=10, style="+")
+
+    from pyvista.plotting.charts import ScatterPlot2D
+    assert isinstance(out, ScatterPlot2D)
+
+    pl = pyvista.Plotter()
+    pl.add_chart(chart)
+    pl.show(before_close_callback=verify_cache_image)
+
+
+def test_chart_matplotlib_plot():
+    """Test integration with matplotlib"""
+    rng = np.random.default_rng(1)
+    # First, create the matplotlib figure
+    # use tight layout to keep axis labels visible on smaller figuresx
+    fig, ax = plt.subplots(tight_layout=True)
+    alphas = [0.5+i for i in range(5)]
+    betas = [*reversed(alphas)]
+    N = int(1e4)
+    data = [rng.beta(alpha, beta, N) for alpha, beta in zip(alphas, betas)]
+    labels = [f"$\\alpha={alpha:.1f}\\,;\\,\\beta={beta:.1f}$" for alpha, beta in zip(alphas, betas)]
+    ax.violinplot(data)
+    ax.set_xticks(np.arange(1, 1 + len(labels)))
+    ax.set_xticklabels(labels)
+    ax.set_title("$B(\\alpha, \\beta)$")
+
+    # Next, embed the figure into a pyvista plotting window
+    pl = pyvista.Plotter()
+    chart = pyvista.ChartMPL(fig)
+    pl.add_chart(chart)
+    pl.show(before_close_callback=verify_cache_image)