"""
This test module tests any functionality that requires plotting.

See the image regression notes in doc/extras/developer_notes.rst

"""
import io
import os
import pathlib
import platform
import re
import time

from PIL import Image
import imageio
import numpy as np
import pytest
import vtk

import pyvista
from pyvista import examples
from pyvista._vtk import VTK9
from pyvista.core.errors import DeprecationError
from pyvista.plotting import system_supports_plotting
from pyvista.plotting.plotting import SUPPORTED_FORMATS
from pyvista.utilities.misc import can_create_mpl_figure

# Image regression warning/error thresholds for releases after 9.0.1
# TODO: once we have a stable release for VTK, remove these.

# these images vary between Windows when using OSMesa and Linux/MacOS
# and will not be verified


# these images vary between Linux/Windows and MacOS
# and will not be verified for MacOS


# skip all tests if unable to render
if not system_supports_plotting():
    pytestmark = pytest.mark.skip(reason='Requires system to support plotting')


ffmpeg_failed = False
try:
    try:
        import imageio_ffmpeg

        imageio_ffmpeg.get_ffmpeg_exe()
    except ImportError:
        imageio.plugins.ffmpeg.download()
except:  # noqa: E722
    ffmpeg_failed = True

THIS_PATH = pathlib.Path(__file__).parent.absolute()


def using_mesa():
    """Determine if using mesa."""
    pl = pyvista.Plotter(notebook=False, off_screen=True)
    pl.show(auto_close=False)
    gpu_info = pl.ren_win.ReportCapabilities()
    pl.close()

    regex = re.compile("OpenGL version string:(.+)\n")
    return "Mesa" in regex.findall(gpu_info)[0]


# always set on Windows CI
# These tests fail with mesa opengl on windows
skip_windows = pytest.mark.skipif(os.name == 'nt', reason='Test fails on Windows')
skip_windows_mesa = pytest.mark.skipif(
    using_mesa() and os.name == 'nt', reason='Does not display correctly within OSMesa on Windows'
)
skip_9_1_0 = pytest.mark.needs_vtk_version(9, 1, 0)
skip_9_0_X = pytest.mark.skipif((8, 2) < pyvista.vtk_version_info < (9, 1), reason="Flaky on 9.0.X")
skip_no_mpl_figure = pytest.mark.skipif(
    not can_create_mpl_figure(), reason="Cannot create a figure using matplotlib"
)

CI_WINDOWS = os.environ.get('CI_WINDOWS', 'false').lower() == 'true'

skip_mac = pytest.mark.skipif(
    platform.system() == 'Darwin', reason='MacOS CI fails when downloading examples'
)
skip_mac_flaky = pytest.mark.skipif(
    platform.system() == 'Darwin', reason='This is a flaky test on MacOS'
)
skip_mesa = pytest.mark.skipif(using_mesa(), reason='Does not display correctly within OSMesa')


@pytest.fixture()
def multicomp_poly():
    """Create a dataset with vector values on points and cells."""
    data = pyvista.Plane()

    vector_values_points = np.empty((data.n_points, 3))
    vector_values_points[:, 0] = np.arange(data.n_points)
    vector_values_points[:, 1] = np.arange(data.n_points)[::-1]
    vector_values_points[:, 2] = 0

    vector_values_cells = np.empty((data.n_cells, 3))
    vector_values_cells[:, 0] = np.arange(data.n_cells)
    vector_values_cells[:, 1] = np.arange(data.n_cells)[::-1]
    vector_values_cells[:, 2] = 0

    data['vector_values_points'] = vector_values_points
    data['vector_values_cells'] = vector_values_cells
    return data


@pytest.mark.needs_vtk9
def test_import_gltf(verify_image_cache):
    verify_image_cache.high_variance_test = True

    filename = os.path.join(THIS_PATH, '..', 'example_files', 'Box.glb')
    pl = pyvista.Plotter()

    with pytest.raises(FileNotFoundError):
        pl.import_gltf('not a file')

    pl.import_gltf(filename)
    pl.show()


@pytest.mark.needs_vtk9
def test_export_gltf(tmpdir, sphere, airplane, hexbeam, verify_image_cache):
    verify_image_cache.high_variance_test = True
    filename = str(tmpdir.mkdir("tmpdir").join('tmp.gltf'))

    pl = pyvista.Plotter()
    pl.add_mesh(sphere, smooth_shading=True)
    pl.add_mesh(airplane)
    pl.add_mesh(hexbeam)  # to check warning
    with pytest.warns(UserWarning, match='Plotter contains non-PolyData datasets'):
        pl.export_gltf(filename)

    pl_import = pyvista.Plotter()
    pl_import.import_gltf(filename)
    pl_import.show()

    with pytest.raises(RuntimeError, match='This plotter has been closed'):
        pl_import.export_gltf(filename)


def test_import_vrml(verify_image_cache):
    filename = os.path.join(THIS_PATH, '..', 'example_files', 'Box.wrl')
    pl = pyvista.Plotter()

    with pytest.raises(FileNotFoundError):
        pl.import_vrml('not a file')

    pl.import_vrml(filename)
    pl.show()


def test_export_vrml(tmpdir, sphere, airplane, hexbeam):
    filename = str(tmpdir.mkdir("tmpdir").join("tmp.wrl"))

    pl = pyvista.Plotter()
    pl.add_mesh(sphere, smooth_shading=True)
    pl.export_vrml(filename)

    pl_import = pyvista.Plotter()
    pl_import.import_vrml(filename)
    pl_import.show()

    with pytest.raises(RuntimeError, match="This plotter has been closed"):
        pl_import.export_vrml(filename)


@pytest.mark.needs_vtk9
@skip_windows
@pytest.mark.skipif(CI_WINDOWS, reason="Windows CI testing segfaults on pbr")
def test_pbr(sphere, verify_image_cache):
    """Test PBR rendering"""
    verify_image_cache.high_variance_test = True

    texture = examples.load_globe_texture()

    pl = pyvista.Plotter(lighting=None)
    pl.set_environment_texture(texture)
    pl.add_light(pyvista.Light())
    pl.add_mesh(
        sphere, color='w', pbr=True, metallic=0.8, roughness=0.2, smooth_shading=True, diffuse=1
    )
    pl.add_mesh(
        pyvista.Sphere(center=(0, 0, 1)),
        color='w',
        pbr=True,
        metallic=0.0,
        roughness=1.0,
        smooth_shading=True,
        diffuse=1,
    )
    pl.show()


@pytest.mark.needs_vtk9
@skip_windows
@skip_mac
def test_set_environment_texture_cubemap(sphere, verify_image_cache):
    """Test set_environment_texture with a cubemap."""
    verify_image_cache.high_variance_test = True

    texture = examples.download_sky_box_cube_map()

    pl = pyvista.Plotter(lighting=None)
    pl.set_environment_texture(texture)
    pl.add_mesh(sphere, color='w', pbr=True, metallic=0.8, roughness=0.2)

    # VTK flipped the Z axis for the cubemap between 9.1 and 9.2
    verify_image_cache.skip = pyvista.vtk_version_info > (9, 1)
    pl.show()


@pytest.mark.needs_vtk9
@skip_windows
@skip_mac
def test_remove_environment_texture_cubemap(sphere, verify_image_cache):
    """Test remove_environment_texture with a cubemap."""
    texture = examples.download_sky_box_cube_map()

    pl = pyvista.Plotter()
    pl.set_environment_texture(texture)
    pl.add_mesh(sphere, color='w', pbr=True, metallic=0.8, roughness=0.2)
    pl.remove_environment_texture()
    pl.show()


def test_plot_pyvista_ndarray(sphere, verify_image_cache):
    # verify we can plot pyvista_ndarray
    pyvista.plot(sphere.points)

    plotter = pyvista.Plotter()
    plotter.add_points(sphere.points)
    plotter.add_points(sphere.points + 1)
    plotter.show()


def test_plot_increment_point_size(verify_image_cache):
    points = np.array([[0, 0, 0], [1, 0, 0], [1, 0, 0], [1, 1, 0]], dtype=np.float32)
    pl = pyvista.Plotter()
    pl.add_points(points + 1)
    pl.add_lines(points)
    pl.increment_point_size_and_line_width(5)
    pl.show()


@pytest.mark.needs_vtk9
def test_plot_update(sphere):
    pl = pyvista.Plotter()
    pl.add_mesh(sphere)
    pl.show(auto_close=False)
    pl.update()
    time.sleep(0.1)
    pl.update()
    pl.update(force_redraw=True)
    pl.close()


def test_plot(sphere, tmpdir, verify_image_cache):
    verify_image_cache.high_variance_test = True
    verify_image_cache.macos_skip_image_cache = True
    verify_image_cache.windows_skip_image_cache = True

    tmp_dir = tmpdir.mkdir("tmpdir2")
    filename = str(tmp_dir.join('tmp.png'))
    scalars = np.arange(sphere.n_points)
    cpos, img = pyvista.plot(
        sphere,
        full_screen=True,
        text='this is a sphere',
        show_bounds=True,
        color='r',
        style='wireframe',
        line_width=2,
        scalars=scalars,
        flip_scalars=True,
        cmap='bwr',
        interpolate_before_map=True,
        screenshot=filename,
        return_img=True,
        return_cpos=True,
    )
    assert isinstance(cpos, pyvista.CameraPosition)
    assert isinstance(img, np.ndarray)
    assert os.path.isfile(filename)

    verify_image_cache.skip = True
    filename = pathlib.Path(str(tmp_dir.join('tmp2.png')))
    pyvista.plot(sphere, screenshot=filename)

    # Ensure it added a PNG extension by default
    assert filename.with_suffix(".png").is_file()

    # test invalid extension
    with pytest.raises(ValueError):
        filename = pathlib.Path(str(tmp_dir.join('tmp3.foo')))
        pyvista.plot(sphere, screenshot=filename)


def test_plot_helper_volume(uniform, verify_image_cache):
    verify_image_cache.windows_skip_image_cache = True

    uniform.plot(
        volume=True,
        parallel_projection=True,
        show_scalar_bar=False,
        show_grid=True,
    )


def test_plot_helper_two_datasets(sphere, airplane, verify_image_cache):
    pyvista.plot([sphere, airplane])


def test_plot_helper_two_volumes(uniform, verify_image_cache):
    verify_image_cache.windows_skip_image_cache = True
    grid = uniform.copy()
    grid.origin = (0, 0, 10)
    pyvista.plot(
        [uniform, grid],
        volume=True,
        show_scalar_bar=False,
    )


def test_plot_return_cpos(sphere):
    cpos = sphere.plot(return_cpos=True)
    assert isinstance(cpos, pyvista.CameraPosition)
    assert sphere.plot(return_cpos=False) is None


def test_add_title(verify_image_cache):
    verify_image_cache.high_variance_test = True
    plotter = pyvista.Plotter()
    plotter.add_title('Plot Title')
    plotter.show()


def test_plot_invalid_style(sphere):
    with pytest.raises(ValueError):
        pyvista.plot(sphere, style='not a style')


@pytest.mark.parametrize(
    'interaction, kwargs',
    [
        ('trackball', {}),
        ('trackball_actor', {}),
        ('image', {}),
        ('joystick', {}),
        ('joystick_actor', {}),
        ('zoom', {}),
        ('terrain', {}),
        ('terrain', {'mouse_wheel_zooms': True, 'shift_pans': True}),
        ('rubber_band', {}),
        ('rubber_band_2d', {}),
    ],
)
def test_interactor_style(sphere, interaction, kwargs):
    plotter = pyvista.Plotter()
    plotter.add_mesh(sphere)
    getattr(plotter, f'enable_{interaction}_style')(**kwargs)
    assert plotter.iren._style_class is not None
    plotter.close()


def test_lighting_disable_3_lights():
    with pytest.raises(DeprecationError):
        pyvista.Plotter().disable_3_lights()


def test_lighting_enable_three_lights(sphere, verify_image_cache):
    plotter = pyvista.Plotter()
    plotter.add_mesh(sphere)

    plotter.enable_3_lights()
    lights = plotter.renderer.lights
    assert len(lights) == 3
    for light in lights:
        assert light.on

    assert lights[0].intensity == 1.0
    assert lights[1].intensity == 0.6
    assert lights[2].intensity == 0.5

    plotter.show()


def test_lighting_add_manual_light(sphere, verify_image_cache):
    plotter = pyvista.Plotter(lighting=None)
    plotter.add_mesh(sphere)

    # test manual light addition
    light = pyvista.Light()
    plotter.add_light(light)
    assert plotter.renderer.lights == [light]

    # failing case
    with pytest.raises(TypeError):
        plotter.add_light('invalid')

    plotter.show()


def test_lighting_remove_manual_light(sphere, verify_image_cache):
    plotter = pyvista.Plotter(lighting=None)
    plotter.add_mesh(sphere)
    plotter.add_light(pyvista.Light())

    # test light removal
    plotter.remove_all_lights()
    assert not plotter.renderer.lights

    plotter.show()


def test_lighting_subplots(sphere, verify_image_cache):
    plotter = pyvista.Plotter(shape='1|1')
    plotter.add_mesh(sphere)
    renderers = plotter.renderers

    light = pyvista.Light()
    plotter.remove_all_lights()
    for renderer in renderers:
        assert not renderer.lights

    plotter.subplot(0)
    plotter.add_light(light, only_active=True)
    assert renderers[0].lights and not renderers[1].lights
    plotter.add_light(light, only_active=False)
    assert renderers[0].lights and renderers[1].lights
    plotter.subplot(1)
    plotter.add_mesh(pyvista.Sphere())
    plotter.remove_all_lights(only_active=True)
    assert renderers[0].lights and not renderers[1].lights

    plotter.show()


def test_lighting_init_light_kit(sphere, verify_image_cache):
    plotter = pyvista.Plotter(lighting='light kit')
    plotter.add_mesh(sphere)
    lights = plotter.renderer.lights
    assert len(lights) == 5
    assert lights[0].light_type == pyvista.Light.HEADLIGHT
    for light in lights[1:]:
        assert light.light_type == light.CAMERA_LIGHT
    plotter.show()


def test_lighting_init_three_lights(sphere, verify_image_cache):
    plotter = pyvista.Plotter(lighting='three lights')
    plotter.add_mesh(sphere)
    lights = plotter.renderer.lights
    assert len(lights) == 3
    for light in lights:
        assert light.light_type == light.CAMERA_LIGHT
    plotter.show()


def test_lighting_init_none(sphere, verify_image_cache):
    # ``None`` already tested above
    plotter = pyvista.Plotter(lighting='none')
    plotter.add_mesh(sphere)
    lights = plotter.renderer.lights
    assert not lights
    plotter.show()


def test_lighting_init_invalid():
    with pytest.raises(ValueError):
        pyvista.Plotter(lighting='invalid')


def test_plotter_shape_invalid():
    # wrong size
    with pytest.raises(ValueError):
        pyvista.Plotter(shape=(1,))
    # not positive
    with pytest.raises(ValueError):
        pyvista.Plotter(shape=(1, 0))
    with pytest.raises(ValueError):
        pyvista.Plotter(shape=(0, 2))
    # not a sequence
    with pytest.raises(TypeError):
        pyvista.Plotter(shape={1, 2})


def test_plot_bounds_axes_with_no_data(verify_image_cache):
    plotter = pyvista.Plotter()
    plotter.show_bounds()
    plotter.show()


def test_plot_show_grid(sphere, verify_image_cache):
    plotter = pyvista.Plotter()

    with pytest.raises(ValueError, match='Value of location'):
        plotter.show_grid(location='foo')
    with pytest.raises(TypeError, match='location must be a string'):
        plotter.show_grid(location=10)
    with pytest.raises(ValueError, match='Value of ticks'):
        plotter.show_grid(ticks='foo')
    with pytest.raises(TypeError, match='ticks must be a string'):
        plotter.show_grid(ticks=10)

    plotter.show_grid()
    plotter.add_mesh(sphere)
    plotter.show()


def test_plot_show_grid_with_mesh(hexbeam, plane, verify_image_cache):
    """Show the grid bounds for a specific mesh."""
    verify_image_cache.macos_skip_image_cache = True

    hexbeam.clear_data()
    plotter = pyvista.Plotter()
    plotter.add_mesh(hexbeam, style='wireframe')
    plotter.add_mesh(plane)
    plotter.show_grid(mesh=plane, show_zlabels=False, show_zaxis=False)
    plotter.show()


cpos_param = [
    [(2.0, 5.0, 13.0), (0.0, 0.0, 0.0), (-0.7, -0.5, 0.3)],
    [-1, 2, -5],  # trigger view vector
    [1.0, 2.0, 3.0],
]
cpos_param.extend(pyvista.plotting.Renderer.CAMERA_STR_ATTR_MAP)


@pytest.mark.parametrize('cpos', cpos_param)
def test_set_camera_position(cpos, sphere, verify_image_cache):
    plotter = pyvista.Plotter()
    plotter.add_mesh(sphere)
    plotter.camera_position = cpos
    plotter.show()


@pytest.mark.parametrize(
    'cpos', [[(2.0, 5.0), (0.0, 0.0, 0.0), (-0.7, -0.5, 0.3)], [-1, 2], [(1, 2, 3)], 'notvalid']
)
def test_set_camera_position_invalid(cpos, sphere):
    plotter = pyvista.Plotter()
    plotter.add_mesh(sphere)
    with pytest.raises(pyvista.core.errors.InvalidCameraError):
        plotter.camera_position = cpos


def test_parallel_projection():
    plotter = pyvista.Plotter()
    assert isinstance(plotter.parallel_projection, bool)


@pytest.mark.parametrize("state", [True, False])
def test_set_parallel_projection(state):
    plotter = pyvista.Plotter()
    plotter.parallel_projection = state
    assert plotter.parallel_projection == state


def test_parallel_scale():
    plotter = pyvista.Plotter()
    assert isinstance(plotter.parallel_scale, float)


@pytest.mark.parametrize("value", [1, 1.5, 0.3, 10])
def test_set_parallel_scale(value):
    plotter = pyvista.Plotter()
    plotter.parallel_scale = value
    assert plotter.parallel_scale == value


def test_set_parallel_scale_invalid():
    plotter = pyvista.Plotter()
    with pytest.raises(TypeError):
        plotter.parallel_scale = "invalid"


def test_plot_no_active_scalars(sphere):
    plotter = pyvista.Plotter()
    plotter.add_mesh(sphere)
    with pytest.raises(ValueError):
        plotter.update_scalars(np.arange(5))
    with pytest.raises(ValueError):
        plotter.update_scalars(np.arange(sphere.n_faces))


def test_plot_show_bounds(sphere, verify_image_cache):
    plotter = pyvista.Plotter()
    plotter.add_mesh(sphere)
    plotter.show_bounds(
        show_xaxis=False,
        show_yaxis=False,
        show_zaxis=False,
        show_xlabels=False,
        show_ylabels=False,
        show_zlabels=False,
        use_2d=True,
    )
    plotter.show()


def test_plot_label_fmt(sphere, verify_image_cache):
    plotter = pyvista.Plotter()
    plotter.add_mesh(sphere)
    plotter.show_bounds(xlabel='My X', fmt=r'%.3f')
    plotter.show()


@pytest.mark.parametrize('grid', [True, 'both', 'front', 'back'])
@pytest.mark.parametrize('location', ['all', 'origin', 'outer', 'front', 'back'])
def test_plot_show_bounds_params(grid, location, verify_image_cache):
    plotter = pyvista.Plotter()
    plotter.add_mesh(pyvista.Cube())
    plotter.show_bounds(grid=grid, ticks='inside', location=location)
    plotter.show_bounds(grid=grid, ticks='outside', location=location)
    plotter.show_bounds(grid=grid, ticks='both', location=location)
    plotter.show()


def test_plot_silhouette_fail(hexbeam):
    plotter = pyvista.Plotter()
    with pytest.raises(TypeError, match="Expected type is `PolyData`"):
        plotter.add_mesh(hexbeam, silhouette=True)


def test_plot_no_silhouette(tri_cylinder, verify_image_cache):
    # silhouette=False
    plotter = pyvista.Plotter()
    plotter.add_mesh(tri_cylinder)
    assert len(list(plotter.renderer.GetActors())) == 1  # only cylinder
    plotter.show()


def test_plot_silhouette(tri_cylinder, verify_image_cache):
    # silhouette=True and default properties
    plotter = pyvista.Plotter()
    plotter.add_mesh(tri_cylinder, silhouette=True)
    actors = list(plotter.renderer.GetActors())
    assert len(actors) == 2  # cylinder + silhouette
    actor = actors[0]  # get silhouette actor
    props = actor.GetProperty()
    assert props.GetColor() == pyvista.global_theme.silhouette.color
    assert props.GetOpacity() == pyvista.global_theme.silhouette.opacity
    assert props.GetLineWidth() == pyvista.global_theme.silhouette.line_width
    plotter.show()


def test_plot_silhouette_method(tri_cylinder, verify_image_cache):
    plotter = pyvista.Plotter()

    plotter.add_mesh(tri_cylinder)
    actors = list(plotter.renderer.GetActors())
    assert len(actors) == 1  # cylinder

    plotter.add_silhouette(tri_cylinder)
    actors = list(plotter.renderer.GetActors())
    assert len(actors) == 2  # cylinder + silhouette

    actor = actors[1]  # get silhouette actor
    props = actor.GetProperty()
    assert props.GetColor() == pyvista.global_theme.silhouette.color
    assert props.GetOpacity() == pyvista.global_theme.silhouette.opacity
    assert props.GetLineWidth() == pyvista.global_theme.silhouette.line_width
    plotter.show()


def test_plot_silhouette_options(tri_cylinder, verify_image_cache):
    # cover other properties
    plotter = pyvista.Plotter()
    plotter.add_mesh(tri_cylinder, silhouette=dict(decimate=None, feature_angle=20))
    plotter.show()


def test_plotter_scale(sphere, verify_image_cache):
    plotter = pyvista.Plotter()
    plotter.add_mesh(sphere)
    plotter.set_scale(10, 10, 10)
    assert plotter.scale == [10, 10, 10]
    plotter.set_scale(5.0)
    plotter.set_scale(yscale=6.0)
    plotter.set_scale(zscale=9.0)
    assert plotter.scale == [5.0, 6.0, 9.0]
    plotter.scale = [1.0, 4.0, 2.0]
    assert plotter.scale == [1.0, 4.0, 2.0]
    plotter.show()


def test_plot_add_scalar_bar(sphere, verify_image_cache):
    verify_image_cache.windows_skip_image_cache = True

    sphere['test_scalars'] = sphere.points[:, 2]
    plotter = pyvista.Plotter()
    plotter.add_mesh(sphere)
    plotter.add_scalar_bar(
        label_font_size=10, title_font_size=20, title='woa', interactive=True, vertical=True
    )
    plotter.add_scalar_bar(background_color='white', n_colors=256)
    assert isinstance(plotter.scalar_bar, vtk.vtkScalarBarActor)
    plotter.show()


def test_plot_invalid_add_scalar_bar():
    with pytest.raises(AttributeError):
        plotter = pyvista.Plotter()
        plotter.add_scalar_bar()


def test_plot_list(verify_image_cache):
    sphere_a = pyvista.Sphere(0.5)
    sphere_b = pyvista.Sphere(1.0)
    sphere_c = pyvista.Sphere(2.0)
    pyvista.plot([sphere_a, sphere_b, sphere_c], style='wireframe')


def test_add_lines_invalid():
    plotter = pyvista.Plotter()
    with pytest.raises(TypeError):
        plotter.add_lines(range(10))


def test_open_gif_invalid():
    plotter = pyvista.Plotter()
    with pytest.raises(ValueError):
        plotter.open_gif('file.abs')


@pytest.mark.skipif(ffmpeg_failed, reason="Requires imageio-ffmpeg")
def test_make_movie(sphere, tmpdir, verify_image_cache):
    verify_image_cache.skip = True

    # Make temporary file
    filename = str(tmpdir.join('tmp.mp4'))

    movie_sphere = sphere.copy()
    plotter = pyvista.Plotter()
    plotter.open_movie(filename)
    actor = plotter.add_axes_at_origin()
    plotter.remove_actor(actor, reset_camera=False, render=True)
    plotter.add_mesh(movie_sphere, scalars=np.random.random(movie_sphere.n_faces))
    plotter.show(auto_close=False, window_size=[304, 304])
    plotter.set_focus([0, 0, 0])
    for _ in range(3):  # limiting number of frames to write for speed
        plotter.write_frame()
        random_points = np.random.random(movie_sphere.points.shape)
        movie_sphere.points[:] = random_points * 0.01 + movie_sphere.points * 0.99
        movie_sphere.points[:] -= movie_sphere.points.mean(0)
        scalars = np.random.random(movie_sphere.n_faces)
        plotter.update_scalars(scalars)

    # remove file
    plotter.close()
    os.remove(filename)  # verifies that the plotter has closed


def test_add_legend(sphere, verify_image_cache):
    plotter = pyvista.Plotter()
    with pytest.raises(TypeError):
        plotter.add_mesh(sphere, label=2)
    plotter.add_mesh(sphere)
    with pytest.raises(ValueError):
        plotter.add_legend()
    legend_labels = [['sphere', 'r']]
    plotter.add_legend(labels=legend_labels, border=True, bcolor=None, size=[0.1, 0.1])
    plotter.show()


def test_legend_circle_face(sphere, verify_image_cache):
    plotter = pyvista.Plotter()
    plotter.add_mesh(sphere)
    legend_labels = [['sphere', 'r']]
    face = "circle"
    _ = plotter.add_legend(
        labels=legend_labels, border=True, bcolor=None, size=[0.1, 0.1], face=face
    )
    plotter.show()


def test_legend_rectangle_face(sphere, verify_image_cache):
    plotter = pyvista.Plotter()
    plotter.add_mesh(sphere)
    legend_labels = [['sphere', 'r']]
    face = "rectangle"
    _ = plotter.add_legend(
        labels=legend_labels, border=True, bcolor=None, size=[0.1, 0.1], face=face
    )
    plotter.show()


def test_legend_invalid_face(sphere):
    plotter = pyvista.Plotter()
    plotter.add_mesh(sphere)
    legend_labels = [['sphere', 'r']]
    face = "invalid_face"
    with pytest.raises(ValueError):
        plotter.add_legend(
            labels=legend_labels, border=True, bcolor=None, size=[0.1, 0.1], face=face
        )


def test_legend_subplots(sphere, cube, verify_image_cache):
    plotter = pyvista.Plotter(shape=(1, 2))
    plotter.add_mesh(sphere, 'blue', smooth_shading=True, label='Sphere')
    assert plotter.legend is None
    plotter.add_legend(bcolor='w')
    assert isinstance(plotter.legend, vtk.vtkActor2D)

    plotter.subplot(0, 1)
    plotter.add_mesh(cube, 'r', label='Cube')
    assert plotter.legend is None
    plotter.add_legend(bcolor='w')
    assert isinstance(plotter.legend, vtk.vtkActor2D)

    plotter.show()


def test_add_axes_twice(verify_image_cache):
    plotter = pyvista.Plotter()
    plotter.add_axes()
    plotter.add_axes(interactive=True)
    plotter.show()


def test_hide_axes(verify_image_cache):
    plotter = pyvista.Plotter()
    plotter.add_axes()
    plotter.hide_axes()
    plotter.show()


def test_add_axes_parameters(verify_image_cache):
    plotter = pyvista.Plotter()
    plotter.add_axes()
    plotter.add_axes(
        line_width=5,
        cone_radius=0.6,
        shaft_length=0.7,
        tip_length=0.3,
        ambient=0.5,
        label_size=(0.4, 0.16),
        viewport=(0, 0, 0.4, 0.4),
    )
    plotter.show()


def test_show_axes_all(verify_image_cache):
    plotter = pyvista.Plotter()
    plotter.show_axes_all()
    plotter.show()


def test_hide_axes_all(verify_image_cache):
    plotter = pyvista.Plotter()
    plotter.hide_axes_all()
    plotter.show()


def test_isometric_view_interactive(sphere):
    plotter_iso = pyvista.Plotter()
    plotter_iso.add_mesh(sphere)
    plotter_iso.camera_position = 'xy'
    cpos_old = plotter_iso.camera_position
    plotter_iso.isometric_view_interactive()
    assert not plotter_iso.camera_position == cpos_old


def test_add_point_labels(verify_image_cache):
    plotter = pyvista.Plotter()

    # cannot use random points with image regression
    points = np.array([[0, 0, 0], [1, 0, 0], [0, 1, 0], [1, 1, 0], [0.5, 0.5, 0.5], [1, 1, 1]])
    n = points.shape[0]

    with pytest.raises(ValueError):
        plotter.add_point_labels(points, range(n - 1))

    plotter.add_point_labels(points, range(n), show_points=True, point_color='r', point_size=10)
    plotter.add_point_labels(
        points - 1, range(n), show_points=False, point_color='r', point_size=10
    )
    plotter.show()


@pytest.mark.parametrize('always_visible', [False, True])
def test_add_point_labels_always_visible(always_visible, verify_image_cache):
    # just make sure it runs without exception
    plotter = pyvista.Plotter()
    plotter.add_point_labels(
        np.array([[0.0, 0.0, 0.0]]), ['hello world'], always_visible=always_visible
    )
    plotter.show()


def test_set_background(verify_image_cache):
    plotter = pyvista.Plotter()
    plotter.set_background('k')
    plotter.background_color = "yellow"
    plotter.set_background([0, 0, 0], top=[1, 1, 1])  # Gradient
    plotter.background_color
    plotter.show()

    plotter = pyvista.Plotter(shape=(1, 2))
    plotter.set_background('orange')
    for renderer in plotter.renderers:
        assert renderer.GetBackground() == pyvista.Color('orange')
    plotter.show()

    plotter = pyvista.Plotter(shape=(1, 2))
    plotter.subplot(0, 1)
    plotter.set_background('orange', all_renderers=False)
    assert plotter.renderers[0].GetBackground() != pyvista.Color('orange')
    assert plotter.renderers[1].GetBackground() == pyvista.Color('orange')
    plotter.show()


def test_add_points(verify_image_cache):
    plotter = pyvista.Plotter()

    points = np.array([[0, 0, 0], [1, 0, 0], [0, 1, 0], [1, 1, 0], [0.5, 0.5, 0.5], [1, 1, 1]])
    n = points.shape[0]

    plotter.add_points(
        points, scalars=np.arange(n), cmap=None, flip_scalars=True, show_scalar_bar=False
    )
    plotter.show()


def test_key_press_event():
    plotter = pyvista.Plotter()
    plotter.key_press_event(None, None)
    plotter.close()


def test_enable_picking_gc():
    plotter = pyvista.Plotter()
    sphere = pyvista.Sphere()
    plotter.add_mesh(sphere)
    plotter.enable_cell_picking()
    plotter.close()


def test_left_button_down():
    plotter = pyvista.Plotter()
    if VTK9:
        with pytest.raises(ValueError):
            plotter.left_button_down(None, None)
    else:
        plotter.left_button_down(None, None)
    plotter.close()


def test_show_axes(verify_image_cache):
    plotter = pyvista.Plotter()
    plotter.show_axes()
    plotter.show()


def test_plot_cell_data(sphere, verify_image_cache):
    verify_image_cache.windows_skip_image_cache = True
    plotter = pyvista.Plotter()
    scalars = np.arange(sphere.n_faces)
    plotter.add_mesh(
        sphere,
        interpolate_before_map=True,
        scalars=scalars,
        n_colors=10,
        rng=sphere.n_faces,
        show_scalar_bar=False,
    )
    plotter.show()


def test_plot_clim(sphere, verify_image_cache):
    plotter = pyvista.Plotter()
    scalars = np.arange(sphere.n_faces)
    plotter.add_mesh(
        sphere,
        interpolate_before_map=True,
        scalars=scalars,
        n_colors=5,
        clim=10,
        show_scalar_bar=False,
    )
    assert plotter.mapper.GetScalarRange() == (-10, 10)
    plotter.show()


def test_invalid_n_arrays(sphere):
    with pytest.raises(ValueError):
        plotter = pyvista.Plotter()
        plotter.add_mesh(sphere, scalars=np.arange(10))
        plotter.show()


def test_plot_arrow(verify_image_cache):
    cent = np.array([0, 0, 0])
    direction = np.array([1, 0, 0])
    pyvista.plot_arrows(cent, direction)


def test_plot_arrows(verify_image_cache):
    cent = np.array([[0, 0, 0], [1, 0, 0]])
    direction = np.array([[1, 1, 1], [-1, -1, -1]])
    pyvista.plot_arrows(cent, direction)


def test_add_arrows(verify_image_cache):
    vector = np.array([1, 0, 0])
    center = np.array([0, 0, 0])
    plotter = pyvista.Plotter()
    plotter.add_arrows(cent=center, direction=vector, mag=2.2, color="#009900")
    plotter.show()


def test_axes(verify_image_cache):
    plotter = pyvista.Plotter()
    plotter.add_orientation_widget(pyvista.Cube(), color='b')
    plotter.add_mesh(pyvista.Cube())
    plotter.show()


def test_box_axes(verify_image_cache):
    plotter = pyvista.Plotter()
    plotter.add_axes(box=True)
    plotter.add_mesh(pyvista.Sphere())
    plotter.show()


def test_box_axes_color_box(verify_image_cache):
    plotter = pyvista.Plotter()
    plotter.add_axes(box=True, box_args={'color_box': True})
    plotter.add_mesh(pyvista.Sphere())
    plotter.show()


def test_screenshot(tmpdir):
    plotter = pyvista.Plotter()
    plotter.add_mesh(pyvista.Sphere())
    img = plotter.screenshot(transparent_background=False)
    assert np.any(img)
    img_again = plotter.screenshot()
    assert np.any(img_again)
    filename = str(tmpdir.mkdir("tmpdir").join('export-graphic.svg'))
    plotter.save_graphic(filename)

    # test window and array size
    w, h = 20, 10
    img = plotter.screenshot(transparent_background=False, window_size=(w, h))
    assert img.shape == (h, w, 3)
    img = plotter.screenshot(transparent_background=True, window_size=(w, h))
    assert img.shape == (h, w, 4)

    # check error before first render
    plotter = pyvista.Plotter(off_screen=False)
    plotter.add_mesh(pyvista.Sphere())
    with pytest.raises(RuntimeError):
        plotter.screenshot()


def test_screenshot_bytes():
    # Test screenshot to bytes object
    buffer = io.BytesIO()
    plotter = pyvista.Plotter(off_screen=True)
    plotter.add_mesh(pyvista.Sphere())
    plotter.show(screenshot=buffer)
    buffer.seek(0)
    im = Image.open(buffer)
    assert im.format == 'PNG'


@pytest.mark.parametrize('ext', SUPPORTED_FORMATS)
def test_save_screenshot(tmpdir, sphere, ext):
    filename = str(tmpdir.mkdir("tmpdir").join('tmp' + ext))
    plotter = pyvista.Plotter()
    plotter.add_mesh(sphere)
    plotter.screenshot(filename)
    assert os.path.isfile(filename)
    assert pathlib.Path(filename).stat().st_size


def test_scalars_by_name(verify_image_cache):
    verify_image_cache.windows_skip_image_cache = True
    plotter = pyvista.Plotter()
    data = examples.load_uniform()
    plotter.add_mesh(data, scalars='Spatial Cell Data')
    plotter.show()


def test_multi_block_plot(verify_image_cache):
    verify_image_cache.windows_skip_image_cache = True
    multi = pyvista.MultiBlock()
    multi.append(examples.load_rectilinear())
    uni = examples.load_uniform()
    arr = np.random.rand(uni.n_cells)
    uni.cell_data.set_array(arr, 'Random Data')
    multi.append(uni)
    # And now add a data set without the desired array and a NULL component
    multi.append(examples.load_airplane())

    # missing data should still plot
    multi.plot(scalars='Random Data')

    multi.plot(multi_colors=True)


def test_clear(sphere, verify_image_cache):
    plotter = pyvista.Plotter()
    plotter.add_mesh(sphere)
    plotter.clear()
    plotter.show()


def test_plot_texture(verify_image_cache):
    """Test adding a texture to a plot"""
    globe = examples.load_globe()
    texture = examples.load_globe_texture()
    plotter = pyvista.Plotter()
    plotter.add_mesh(globe, texture=texture)
    plotter.show()


def test_plot_texture_alone(tmpdir, verify_image_cache):
    """Test adding a texture to a plot"""
    path = str(tmpdir.mkdir("tmpdir"))
    image = Image.new('RGB', (10, 10), color='blue')
    filename = os.path.join(path, 'tmp.jpg')
    image.save(filename)

    texture = pyvista.read_texture(filename)
    texture.plot(rgba=True)


def test_plot_texture_associated(verify_image_cache):
    """Test adding a texture to a plot"""
    globe = examples.load_globe()
    plotter = pyvista.Plotter()
    plotter.add_mesh(globe, texture=True)
    plotter.show()


def test_read_texture_from_numpy(verify_image_cache):
    """Test adding a texture to a plot"""
    globe = examples.load_globe()
    texture = pyvista.numpy_to_texture(imageio.imread(examples.mapfile))
    plotter = pyvista.Plotter()
    plotter.add_mesh(globe, texture=texture)
    plotter.show()


def test_plot_rgb(verify_image_cache):
    """Test adding a texture to a plot"""
    cube = pyvista.Cube()
    cube.clear_data()
    x_face_color = (255, 0, 0)
    y_face_color = (0, 255, 0)
    z_face_color = (0, 0, 255)
    face_colors = np.array(
        [
            x_face_color,
            x_face_color,
            y_face_color,
            y_face_color,
            z_face_color,
            z_face_color,
        ],
        dtype=np.uint8,
    )
    cube.cell_data['face_colors'] = face_colors
    plotter = pyvista.Plotter()
    plotter.add_mesh(cube, scalars='face_colors', rgb=True)
    plotter.show()


def test_vector_array_with_points(multicomp_poly, verify_image_cache):
    """Test using vector valued data with and without component arg."""
    # test no component argument
    pl = pyvista.Plotter()
    pl.add_mesh(multicomp_poly, scalars='vector_values_points')
    pl.show()

    # test component argument
    pl = pyvista.Plotter()
    pl.add_mesh(multicomp_poly, scalars='vector_values_points', component=0)
    pl.show()


def test_vector_array_with_cells(multicomp_poly, verify_image_cache):
    """Test using vector valued data with and without component arg."""
    pl = pyvista.Plotter()
    pl.add_mesh(multicomp_poly, scalars='vector_values_cells')
    pl.show()

    # test component argument
    pl = pyvista.Plotter()
    pl.add_mesh(multicomp_poly, scalars='vector_values_cells', component=0)
    pl.show()


def test_vector_array(multicomp_poly, verify_image_cache):
    """Test using vector valued data for image regression."""
    pl = pyvista.Plotter(shape=(2, 2))
    pl.subplot(0, 0)
    pl.add_mesh(multicomp_poly, scalars="vector_values_points", show_scalar_bar=False)
    pl.subplot(0, 1)
    pl.add_mesh(multicomp_poly.copy(), scalars="vector_values_points", component=0)
    pl.subplot(1, 0)
    pl.add_mesh(multicomp_poly.copy(), scalars="vector_values_points", component=1)
    pl.subplot(1, 1)
    pl.add_mesh(multicomp_poly.copy(), scalars="vector_values_points", component=2)
    pl.link_views()
    pl.reset_camera()
    pl.show()


def test_vector_plotting_doesnt_modify_data(multicomp_poly):
    """Test that the operations in plotting do not modify the data in the mesh."""

    copy_vector_values_points = multicomp_poly["vector_values_points"].copy()
    copy_vector_values_cells = multicomp_poly["vector_values_cells"].copy()

    # test that adding a vector with no component parameter to a Plotter instance
    # does not modify it.
    pl = pyvista.Plotter()
    pl.add_mesh(multicomp_poly, scalars='vector_values_points')
    pl.show()
    assert np.array_equal(multicomp_poly['vector_values_points'], copy_vector_values_points)

    pl = pyvista.Plotter()
    pl.add_mesh(multicomp_poly, scalars='vector_values_cells')
    pl.show()
    assert np.array_equal(multicomp_poly['vector_values_cells'], copy_vector_values_cells)

    # test that adding a vector with a component parameter to a Plotter instance
    # does not modify it.
    pl = pyvista.Plotter()
    pl.add_mesh(multicomp_poly, scalars='vector_values_points', component=0)
    pl.show()
    assert np.array_equal(multicomp_poly['vector_values_points'], copy_vector_values_points)

    pl = pyvista.Plotter()
    pl.add_mesh(multicomp_poly, scalars='vector_values_cells', component=0)
    pl.show()
    assert np.array_equal(multicomp_poly['vector_values_cells'], copy_vector_values_cells)


def test_vector_array_fail_with_incorrect_component(multicomp_poly):
    """Test failure modes of component argument."""
    p = pyvista.Plotter()

    # Non-Integer
    with pytest.raises(TypeError):
        p.add_mesh(multicomp_poly, scalars='vector_values_points', component=1.5)
        p.show()

    # Component doesn't exist
    p = pyvista.Plotter()
    with pytest.raises(ValueError):
        p.add_mesh(multicomp_poly, scalars='vector_values_points', component=3)
        p.show()

    # Component doesn't exist
    p = pyvista.Plotter()
    with pytest.raises(ValueError):
        p.add_mesh(multicomp_poly, scalars='vector_values_points', component=-1)
        p.show()


def test_camera(sphere, verify_image_cache):
    plotter = pyvista.Plotter()
    plotter.add_mesh(sphere)
    plotter.view_isometric()
    plotter.reset_camera()
    plotter.view_xy()
    plotter.view_xz()
    plotter.view_yz()
    plotter.add_mesh(examples.load_uniform(), reset_camera=True, culling=True)
    plotter.view_xy(True)
    plotter.view_xz(True)
    plotter.view_yz(True)
    plotter.show()

    plotter = pyvista.Plotter()
    plotter.add_mesh(sphere)
    plotter.camera.zoom(5)
    plotter.camera.up = 0, 0, 10
    plotter.show()


def test_multi_renderers(verify_image_cache):
    plotter = pyvista.Plotter(shape=(2, 2))

    plotter.subplot(0, 0)
    plotter.add_text('Render Window 0', font_size=30)
    sphere = pyvista.Sphere()
    plotter.add_mesh(sphere, scalars=sphere.points[:, 2], show_scalar_bar=False)
    plotter.add_scalar_bar('Z', vertical=True)

    plotter.subplot(0, 1)
    plotter.add_text('Render Window 1', font_size=30)
    plotter.add_mesh(pyvista.Cube(), show_edges=True)

    plotter.subplot(1, 0)
    plotter.add_text('Render Window 2', font_size=30)
    plotter.add_mesh(pyvista.Arrow(), color='y', show_edges=True)

    plotter.subplot(1, 1)
    plotter.add_text('Render Window 3', position=(0.0, 0.0), font_size=30, viewport=True)
    plotter.add_mesh(pyvista.Cone(), color='g', show_edges=True, culling=True)
    plotter.add_bounding_box(render_lines_as_tubes=True, line_width=5)
    plotter.show_bounds(all_edges=True)

    plotter.update_bounds_axes()
    plotter.show()


def test_multi_renderers_subplot_ind_2x1(verify_image_cache):

    # Test subplot indices (2 rows by 1 column)
    plotter = pyvista.Plotter(shape=(2, 1))
    # First row
    plotter.subplot(0, 0)
    plotter.add_mesh(pyvista.Sphere())
    # Second row
    plotter.subplot(1, 0)
    plotter.add_mesh(pyvista.Cube())
    plotter.show()


def test_multi_renderers_subplot_ind_1x2(verify_image_cache):
    # Test subplot indices (1 row by 2 columns)
    plotter = pyvista.Plotter(shape=(1, 2))
    # First column
    plotter.subplot(0, 0)
    plotter.add_mesh(pyvista.Sphere())
    # Second column
    plotter.subplot(0, 1)
    plotter.add_mesh(pyvista.Cube())
    plotter.show()


def test_multi_renderers_bad_indices(verify_image_cache):
    with pytest.raises(IndexError):
        # Test bad indices
        plotter = pyvista.Plotter(shape=(1, 2))
        plotter.subplot(0, 0)
        plotter.add_mesh(pyvista.Sphere())
        plotter.subplot(1, 0)
        plotter.add_mesh(pyvista.Cube())
        plotter.show()


def test_multi_renderers_subplot_ind_3x1(verify_image_cache):
    # Test subplot 3 on left, 1 on right
    plotter = pyvista.Plotter(shape='3|1')
    # First column
    plotter.subplot(0)
    plotter.add_mesh(pyvista.Sphere())
    plotter.subplot(1)
    plotter.add_mesh(pyvista.Cube())
    plotter.subplot(2)
    plotter.add_mesh(pyvista.Cylinder())
    plotter.subplot(3)
    plotter.add_mesh(pyvista.Cone())
    plotter.show()


def test_multi_renderers_subplot_ind_3x1_splitting_pos(verify_image_cache):
    # Test subplot 3 on top, 1 on bottom
    plotter = pyvista.Plotter(shape='3/1', splitting_position=0.5)
    # First column
    plotter.subplot(0)
    plotter.add_mesh(pyvista.Sphere())
    plotter.subplot(1)
    plotter.add_mesh(pyvista.Cube())
    plotter.subplot(2)
    plotter.add_mesh(pyvista.Cylinder())
    plotter.subplot(3)
    plotter.add_mesh(pyvista.Cone())
    plotter.show()


def test_multi_renderers_subplot_ind_1x3(verify_image_cache):
    # Test subplot 3 on bottom, 1 on top
    plotter = pyvista.Plotter(shape='1|3')
    # First column
    plotter.subplot(0)
    plotter.add_mesh(pyvista.Sphere())
    plotter.subplot(1)
    plotter.add_mesh(pyvista.Cube())
    plotter.subplot(2)
    plotter.add_mesh(pyvista.Cylinder())
    plotter.subplot(3)
    plotter.add_mesh(pyvista.Cone())
    plotter.show()


def test_subplot_groups(verify_image_cache):
    plotter = pyvista.Plotter(shape=(3, 3), groups=[(1, [1, 2]), (np.s_[:], 0)])
    plotter.subplot(0, 0)
    plotter.add_mesh(pyvista.Sphere())
    plotter.subplot(0, 1)
    plotter.add_mesh(pyvista.Cube())
    plotter.subplot(0, 2)
    plotter.add_mesh(pyvista.Arrow())
    plotter.subplot(1, 1)
    plotter.add_mesh(pyvista.Cylinder())
    plotter.subplot(2, 1)
    plotter.add_mesh(pyvista.Cone())
    plotter.subplot(2, 2)
    plotter.add_mesh(pyvista.Box())
    plotter.show()


def test_subplot_groups_fail():
    # Test group overlap
    with pytest.raises(ValueError):
        # Partial overlap
        pyvista.Plotter(shape=(3, 3), groups=[([1, 2], [0, 1]), ([0, 1], [1, 2])])
    with pytest.raises(ValueError):
        # Full overlap (inner)
        pyvista.Plotter(shape=(4, 4), groups=[(np.s_[:], np.s_[:]), ([1, 2], [1, 2])])
    with pytest.raises(ValueError):
        # Full overlap (outer)
        pyvista.Plotter(shape=(4, 4), groups=[(1, [1, 2]), ([0, 3], np.s_[:])])


@skip_windows
def test_link_views(sphere, verify_image_cache):
    plotter = pyvista.Plotter(shape=(1, 4))
    plotter.subplot(0, 0)
    plotter.add_mesh(sphere, smooth_shading=False, show_edges=False)
    plotter.subplot(0, 1)
    plotter.add_mesh(sphere, smooth_shading=True, show_edges=False)
    plotter.subplot(0, 2)
    plotter.add_mesh(sphere, smooth_shading=False, show_edges=True)
    plotter.subplot(0, 3)
    plotter.add_mesh(sphere, smooth_shading=True, show_edges=True)
    with pytest.raises(TypeError):
        plotter.link_views(views='foo')
    plotter.link_views([0, 1])
    plotter.link_views()
    with pytest.raises(TypeError):
        plotter.unlink_views(views='foo')
    plotter.unlink_views([0, 1])
    plotter.unlink_views(2)
    plotter.unlink_views()
    plotter.show()


def test_orthographic_slicer(uniform, verify_image_cache):
    uniform.set_active_scalars('Spatial Cell Data')
    slices = uniform.slice_orthogonal()

    # Orthographic Slicer
    p = pyvista.Plotter(shape=(2, 2))

    p.subplot(1, 1)
    p.add_mesh(slices, clim=uniform.get_data_range())
    p.add_axes()
    p.enable()

    p.subplot(0, 0)
    p.add_mesh(slices['XY'])
    p.view_xy()
    p.disable()

    p.subplot(0, 1)
    p.add_mesh(slices['XZ'])
    p.view_xz(negative=True)
    p.disable()

    p.subplot(1, 0)
    p.add_mesh(slices['YZ'])
    p.view_yz()
    p.disable()

    p.show()


def test_remove_actor(uniform, verify_image_cache):
    plotter = pyvista.Plotter()
    plotter.add_mesh(uniform.copy(), name='data')
    plotter.add_mesh(uniform.copy(), name='data')
    plotter.add_mesh(uniform.copy(), name='data')
    plotter.show()


def test_image_properties():
    mesh = examples.load_uniform()
    p = pyvista.Plotter()
    p.add_mesh(mesh)
    p.show(auto_close=False)  # DO NOT close plotter
    # Get RGB image
    _ = p.image
    # Get the depth image
    _ = p.get_image_depth()
    p.close()
    p = pyvista.Plotter()
    p.add_mesh(mesh)
    p.store_image = True
    assert p.store_image is True
    p.show()  # close plotter
    # Get RGB image
    _ = p.image
    # verify property matches method while testing both available
    assert np.allclose(p.image_depth, p.get_image_depth(), equal_nan=True)
    p.close()

    # gh-920
    rr = np.array([[-0.5, -0.5, 0], [-0.5, 0.5, 1], [0.5, 0.5, 0], [0.5, -0.5, 1]])
    tris = np.array([[3, 0, 2, 1], [3, 2, 0, 3]])
    mesh = pyvista.PolyData(rr, tris)
    p = pyvista.Plotter()
    p.add_mesh(mesh, color=True)
    p.renderer.camera_position = (0.0, 0.0, 1.0)
    p.renderer.ResetCamera()
    p.enable_parallel_projection()
    assert p.renderer.camera_set
    p.show(interactive=False, auto_close=False)
    img = p.get_image_depth(fill_value=0.0)
    rng = np.ptp(img)
    assert 0.3 < rng < 0.4, rng  # 0.3313504 in testing
    p.close()


def test_volume_rendering_from_helper(uniform, verify_image_cache):
    verify_image_cache.windows_skip_image_cache = True
    uniform.plot(volume=True, opacity='linear')


def test_volume_rendering_from_plotter(uniform):
    plotter = pyvista.Plotter()
    plotter.add_volume(uniform, opacity='sigmoid', cmap='jet', n_colors=15)
    plotter.show()


@skip_windows
def test_multiblock_volume_rendering(uniform, verify_image_cache):
    ds_a = uniform.copy()
    ds_b = uniform.copy()
    ds_b.origin = (9.0, 0.0, 0.0)
    ds_c = uniform.copy()
    ds_c.origin = (0.0, 9.0, 0.0)
    ds_d = uniform.copy()
    ds_d.origin = (9.0, 9.0, 0.0)

    data = pyvista.MultiBlock(
        dict(
            a=ds_a,
            b=ds_b,
            c=ds_c,
            d=ds_d,
        )
    )
    data['a'].rename_array('Spatial Point Data', 'a')
    data['b'].rename_array('Spatial Point Data', 'b')
    data['c'].rename_array('Spatial Point Data', 'c')
    data['d'].rename_array('Spatial Point Data', 'd')
    data.plot(volume=True, multi_colors=True)


def test_array_volume_rendering(uniform, verify_image_cache):
    verify_image_cache.windows_skip_image_cache = True
    arr = uniform["Spatial Point Data"].reshape(uniform.dimensions)
    pyvista.plot(arr, volume=True, opacity='linear')


def test_plot_compare_four():
    # Really just making sure no errors are thrown
    mesh = examples.load_uniform()
    data_a = mesh.contour()
    data_b = mesh.threshold_percent(0.5)
    data_c = mesh.decimate_boundary(0.5)
    data_d = mesh.glyph(scale=False, orient=False)
    pyvista.plot_compare_four(
        data_a,
        data_b,
        data_c,
        data_d,
        disply_kwargs={'color': 'w'},
    )


def test_plot_depth_peeling(verify_image_cache):
    mesh = examples.load_airplane()
    p = pyvista.Plotter()
    p.add_mesh(mesh)
    p.enable_depth_peeling()
    p.disable_depth_peeling()
    p.show()


@pytest.mark.skipif(os.name == 'nt', reason="No testing on windows for EDL")
def test_plot_eye_dome_lighting_plot(airplane):
    airplane.plot(eye_dome_lighting=True)


@pytest.mark.skipif(os.name == 'nt', reason="No testing on windows for EDL")
def test_plot_eye_dome_lighting_plotter(airplane, verify_image_cache):
    p = pyvista.Plotter()
    p.add_mesh(airplane)
    p.enable_eye_dome_lighting()
    p.show()


@pytest.mark.skipif(os.name == 'nt', reason="No testing on windows for EDL")
def test_plot_eye_dome_lighting_enable_disable(airplane, verify_image_cache):
    p = pyvista.Plotter()
    p.add_mesh(airplane)
    p.enable_eye_dome_lighting()
    p.disable_eye_dome_lighting()
    p.show()


@skip_windows
def test_opacity_by_array_direct(plane, verify_image_cache):
    verify_image_cache.high_variance_test = True

    # test with opacity parm as an array, both cell and point sized
    plane_shift = plane.translate((0, 0, 1), inplace=False)
    pl = pyvista.Plotter()
    pl.add_mesh(plane, color='b', opacity=np.linspace(0, 1, plane.n_points), show_edges=True)
    pl.add_mesh(plane_shift, color='r', opacity=np.linspace(0, 1, plane.n_cells), show_edges=True)
    pl.show()


def test_opacity_by_array(uniform, verify_image_cache):
    # Test with opacity array
    opac = uniform['Spatial Point Data'] / uniform['Spatial Point Data'].max()
    uniform['opac'] = opac
    p = pyvista.Plotter()
    p.add_mesh(uniform, scalars='Spatial Point Data', opacity='opac')
    p.show()


def test_opacity_by_array_uncertainty(uniform, verify_image_cache):
    # Test with uncertainty array (transparency)
    opac = uniform['Spatial Point Data'] / uniform['Spatial Point Data'].max()
    uniform['unc'] = opac
    p = pyvista.Plotter()
    p.add_mesh(uniform, scalars='Spatial Point Data', opacity='unc', use_transparency=True)
    p.show()


def test_opacity_by_array_user_transform(uniform, verify_image_cache):
    verify_image_cache.high_variance_test = True

    uniform['Spatial Point Data'] /= uniform['Spatial Point Data'].max()

    # Test with user defined transfer function
    opacities = [0, 0.2, 0.9, 0.2, 0.1]
    p = pyvista.Plotter()
    p.add_mesh(uniform, scalars='Spatial Point Data', opacity=opacities)
    p.show()


def test_opacity_mismatched_fail(uniform):
    opac = uniform['Spatial Point Data'] / uniform['Spatial Point Data'].max()
    uniform['unc'] = opac

    # Test using mismatched arrays
    p = pyvista.Plotter()
    with pytest.raises(ValueError):
        # cell scalars vs point opacity
        p.add_mesh(uniform, scalars='Spatial Cell Data', opacity='unc')


def test_opacity_by_array_preference(verify_image_cache):
    tetra = pyvista.Tetrahedron()  # 4 points, 4 cells
    opacities = np.linspace(0.2, 0.8, tetra.n_points)
    tetra.clear_data()
    tetra.point_data['scalars'] = tetra.cell_data['scalars'] = np.arange(tetra.n_points)
    tetra.point_data['opac'] = tetra.cell_data['opac'] = opacities

    # test opacity by key
    p = pyvista.Plotter()
    p.add_mesh(tetra.copy(), opacity='opac', preference='cell')
    p.add_mesh(tetra.translate((2, 0, 0), inplace=False), opacity='opac', preference='point')
    p.close()

    # test opacity by array
    p = pyvista.Plotter()
    p.add_mesh(tetra.copy(), opacity=opacities, preference='cell')
    p.add_mesh(tetra.translate((2, 0, 0), inplace=False), opacity=opacities, preference='point')
    p.show()


def test_opacity_transfer_functions():
    n = 256
    mapping = pyvista.opacity_transfer_function('linear', n)
    assert len(mapping) == n
    mapping = pyvista.opacity_transfer_function('sigmoid_10', n)
    assert len(mapping) == n
    with pytest.raises(ValueError):
        mapping = pyvista.opacity_transfer_function('foo', n)
    with pytest.raises(RuntimeError):
        mapping = pyvista.opacity_transfer_function(np.linspace(0, 1, 2 * n), n)
    foo = np.linspace(0, n, n)
    mapping = pyvista.opacity_transfer_function(foo, n)
    assert np.allclose(foo, mapping)
    foo = [0, 0.2, 0.9, 0.2, 0.1]
    mapping = pyvista.opacity_transfer_function(foo, n, interpolate=False)
    assert len(mapping) == n
    foo = [3, 5, 6, 10]
    mapping = pyvista.opacity_transfer_function(foo, n)
    assert len(mapping) == n


def test_closing_and_mem_cleanup(verify_image_cache):
    verify_image_cache.windows_skip_image_cache = True
    verify_image_cache.skip = True
    n = 5
    for _ in range(n):
        for _ in range(n):
            p = pyvista.Plotter()
            for k in range(n):
                p.add_mesh(pyvista.Sphere(radius=k))
            p.show()
        pyvista.close_all()


def test_above_below_scalar_range_annotations(verify_image_cache):
    p = pyvista.Plotter()
    p.add_mesh(
        examples.load_uniform(),
        clim=[100, 500],
        cmap='viridis',
        below_color='blue',
        above_color='red',
    )
    p.show()


def test_user_annotations_scalar_bar_mesh(uniform, verify_image_cache):
    p = pyvista.Plotter()
    p.add_mesh(uniform, annotations={100.0: 'yum'})
    p.show()


def test_fixed_font_size_annotation_text_scaling_off(verify_image_cache):
    p = pyvista.Plotter()
    sargs = {'title_font_size': 12, 'label_font_size': 10}
    p.add_mesh(
        examples.load_uniform(),
        clim=[100, 500],
        cmap='viridis',
        below_color='blue',
        above_color='red',
        annotations={300.0: 'yum'},
        scalar_bar_args=sargs,
    )
    p.show()


def test_user_annotations_scalar_bar_volume(uniform, verify_image_cache):
    verify_image_cache.windows_skip_image_cache = True

    p = pyvista.Plotter()
    p.add_volume(uniform, scalars='Spatial Point Data', annotations={100.0: 'yum'})
    p.show()


def test_scalar_bar_args_unmodified_add_mesh(sphere):
    sargs = {"vertical": True}
    sargs_copy = sargs.copy()

    p = pyvista.Plotter()
    p.add_mesh(sphere, scalar_bar_args=sargs)

    assert sargs == sargs_copy


def test_scalar_bar_args_unmodified_add_volume(uniform):
    sargs = {"vertical": True}
    sargs_copy = sargs.copy()

    p = pyvista.Plotter()
    p.add_volume(uniform, scalar_bar_args=sargs)

    assert sargs == sargs_copy


def test_plot_string_array(verify_image_cache):
    verify_image_cache.windows_skip_image_cache = True
    mesh = examples.load_uniform()
    labels = np.empty(mesh.n_cells, dtype='<U10')
    labels[:] = 'High'
    labels[mesh['Spatial Cell Data'] < 300] = 'Medium'
    labels[mesh['Spatial Cell Data'] < 100] = 'Low'
    mesh['labels'] = labels
    p = pyvista.Plotter()
    p.add_mesh(mesh, scalars='labels')
    p.show()


def test_fail_plot_table():
    """Make sure tables cannot be plotted"""
    table = pyvista.Table(np.random.rand(50, 3))
    with pytest.raises(TypeError):
        pyvista.plot(table)
    with pytest.raises(TypeError):
        plotter = pyvista.Plotter()
        plotter.add_mesh(table)


def test_bad_keyword_arguments():
    """Make sure bad keyword arguments raise an error"""
    mesh = examples.load_uniform()
    with pytest.raises(TypeError):
        pyvista.plot(mesh, foo=5)
    with pytest.raises(TypeError):
        pyvista.plot(mesh, scalar=mesh.active_scalars_name)
    with pytest.raises(TypeError):
        plotter = pyvista.Plotter()
        plotter.add_mesh(mesh, scalar=mesh.active_scalars_name)
        plotter.show()
    with pytest.raises(TypeError):
        plotter = pyvista.Plotter()
        plotter.add_mesh(mesh, foo="bad")
        plotter.show()


def test_cmap_list(sphere, verify_image_cache):
    verify_image_cache.windows_skip_image_cache = True
    n = sphere.n_points
    scalars = np.empty(n)
    scalars[: n // 3] = 0
    scalars[n // 3 : 2 * n // 3] = 1
    scalars[2 * n // 3 :] = 2

    with pytest.raises(TypeError):
        sphere.plot(scalars=scalars, cmap=['red', None, 'blue'])

    sphere.plot(scalars=scalars, cmap=['red', 'green', 'blue'])


def test_default_name_tracking():
    N = 10
    color = "tan"

    p = pyvista.Plotter()
    for i in range(N):
        for j in range(N):
            center = (i, j, 0)
            mesh = pyvista.Sphere(center=center)
            p.add_mesh(mesh, color=color)
    n_made_it = len(p.renderer._actors)
    p.show()
    assert n_made_it == N**2

    # release attached scalars
    mesh.ReleaseData()
    del mesh


def test_add_background_image_global(sphere, verify_image_cache):
    plotter = pyvista.Plotter()
    plotter.add_mesh(sphere)
    plotter.add_background_image(examples.mapfile, as_global=True)
    plotter.show()


def test_add_background_image_not_global(sphere, verify_image_cache):
    plotter = pyvista.Plotter()
    plotter.add_mesh(sphere)
    plotter.add_background_image(examples.mapfile, as_global=False)
    plotter.show()


def test_add_background_image_subplots(airplane, verify_image_cache):
    pl = pyvista.Plotter(shape=(2, 2))
    pl.add_background_image(examples.mapfile, scale=1, as_global=False)
    pl.add_mesh(airplane)
    pl.subplot(1, 1)
    pl.add_background_image(examples.mapfile, scale=1, as_global=False)
    pl.add_mesh(airplane)
    pl.remove_background_image()

    # should error out as there's no background
    with pytest.raises(RuntimeError):
        pl.remove_background_image()

    pl.add_background_image(examples.mapfile, scale=1, as_global=False)
    pl.show()


def test_add_remove_floor(sphere, verify_image_cache):
    pl = pyvista.Plotter()
    pl.add_mesh(sphere)
    pl.add_floor(color='b', line_width=2, lighting=True)
    pl.add_bounding_box()  # needed for update_bounds_axes
    assert len(pl.renderer._floors) == 1
    pl.add_mesh(pyvista.Sphere(1.0))
    pl.update_bounds_axes()
    assert len(pl.renderer._floors) == 1
    pl.show()

    pl = pyvista.Plotter()
    pl.add_mesh(sphere)
    pl.add_floor(color='b', line_width=2, lighting=True)
    pl.remove_floors()
    assert not pl.renderer._floors
    pl.show()


def test_reset_camera_clipping_range(sphere):
    pl = pyvista.Plotter()
    pl.add_mesh(sphere)

    # get default clipping range
    default_clipping_range = pl.camera.clipping_range

    # make sure we assign something different than default
    assert default_clipping_range != (10, 100)

    # set clipping range to some random numbers and make sure
    # assignment is successful
    pl.camera.clipping_range = (10, 100)
    assert pl.camera.clipping_range == (10, 100)

    pl.reset_camera_clipping_range()
    assert pl.camera.clipping_range == default_clipping_range
    assert pl.camera.clipping_range != (10, 100)


def test_index_vs_loc():
    # first: 2d grid
    pl = pyvista.Plotter(shape=(2, 3))
    # index_to_loc valid cases
    vals = [0, 2, 4]
    expecteds = [(0, 0), (0, 2), (1, 1)]
    for val, expected in zip(vals, expecteds):
        assert tuple(pl.renderers.index_to_loc(val)) == expected
    # loc_to_index valid cases
    vals = [(0, 0), (0, 2), (1, 1)]
    expecteds = [0, 2, 4]
    for val, expected in zip(vals, expecteds):
        assert pl.renderers.loc_to_index(val) == expected
        assert pl.renderers.loc_to_index(expected) == expected

    # indexing failing cases
    with pytest.raises(TypeError):
        pl.renderers.index_to_loc(1.5)
    with pytest.raises(IndexError):
        pl.renderers.index_to_loc((-1))
    with pytest.raises(TypeError):
        pl.renderers.index_to_loc((1, 2))
    with pytest.raises(IndexError):
        pl.renderers.loc_to_index((-1, 0))
    with pytest.raises(IndexError):
        pl.renderers.loc_to_index((0, -1))
    with pytest.raises(TypeError):
        pl.renderers.loc_to_index({1, 2})
    with pytest.raises(ValueError):
        pl.renderers.loc_to_index((1, 2, 3))

    # set active_renderer fails
    with pytest.raises(IndexError):
        pl.renderers.set_active_renderer(0, -1)

    # then: "1d" grid
    pl = pyvista.Plotter(shape='2|3')
    # valid cases
    for val in range(5):
        assert pl.renderers.index_to_loc(val) == val
        assert pl.renderers.index_to_loc(np.int_(val)) == val
        assert pl.renderers.loc_to_index(val) == val
        assert pl.renderers.loc_to_index(np.int_(val)) == val


def test_interactive_update():
    # Regression test for #1053
    p = pyvista.Plotter()
    p.show(interactive_update=True)
    assert isinstance(p.iren.interactor, vtk.vtkRenderWindowInteractor)
    p.close()

    p = pyvista.Plotter()
    with pytest.warns(UserWarning):
        p.show(auto_close=True, interactive_update=True)


def test_where_is():
    plotter = pyvista.Plotter(shape=(2, 2))
    plotter.subplot(0, 0)
    plotter.add_mesh(pyvista.Box(), name='box')
    plotter.subplot(0, 1)
    plotter.add_mesh(pyvista.Sphere(), name='sphere')
    plotter.subplot(1, 0)
    plotter.add_mesh(pyvista.Box(), name='box')
    plotter.subplot(1, 1)
    plotter.add_mesh(pyvista.Cone(), name='cone')
    places = plotter.where_is('box')
    assert isinstance(places, list)
    for loc in places:
        assert isinstance(loc, tuple)


def test_log_scale(verify_image_cache):
    mesh = examples.load_uniform()
    plotter = pyvista.Plotter()
    plotter.add_mesh(mesh, log_scale=True)
    plotter.show()


def test_set_focus(verify_image_cache):
    plane = pyvista.Plane()
    p = pyvista.Plotter()
    p.add_mesh(plane, color="tan", show_edges=True)
    p.set_focus((-0.5, -0.5, 0))  # focus on corner of the plane
    p.show()


def test_set_viewup(verify_image_cache):
    verify_image_cache.high_variance_test = True

    plane = pyvista.Plane()
    plane_higher = pyvista.Plane(center=(0, 0, 1), i_size=0.5, j_size=0.5)
    p = pyvista.Plotter()
    p.add_mesh(plane, color="tan", show_edges=False)
    p.add_mesh(plane_higher, color="red", show_edges=False)
    p.set_viewup((1.0, 1.0, 1.0))
    p.show()


def test_plot_remove_scalar_bar(sphere, verify_image_cache):
    sphere['z'] = sphere.points[:, 2]
    plotter = pyvista.Plotter()
    plotter.add_mesh(sphere, show_scalar_bar=False)
    plotter.add_scalar_bar(interactive=True)
    assert len(plotter.scalar_bars) == 1
    plotter.remove_scalar_bar()
    assert len(plotter.scalar_bars) == 0
    plotter.show()


def test_plot_shadows(verify_image_cache):
    plotter = pyvista.Plotter(lighting=None)

    # add several planes
    for plane_y in [2, 5, 10]:
        screen = pyvista.Plane(center=(0, plane_y, 0), direction=(0, 1, 0), i_size=5, j_size=5)
        plotter.add_mesh(screen, color='white')

    light = pyvista.Light(
        position=(0, 0, 0),
        focal_point=(0, 1, 0),
        color='cyan',
        intensity=15,
        cone_angle=15,
        positional=True,
        show_actor=True,
        attenuation_values=(2, 0, 0),
    )

    plotter.add_light(light)
    plotter.view_vector((1, -2, 2))

    # verify disabling shadows when not enabled does nothing
    plotter.disable_shadows()

    plotter.enable_shadows()

    # verify shadows can safely be enabled twice
    plotter.enable_shadows()

    plotter.show()


def test_plot_shadows_enable_disable(verify_image_cache):
    """Test shadows are added and removed properly"""
    plotter = pyvista.Plotter(lighting=None)

    # add several planes
    for plane_y in [2, 5, 10]:
        screen = pyvista.Plane(center=(0, plane_y, 0), direction=(0, 1, 0), i_size=5, j_size=5)
        plotter.add_mesh(screen, color='white')

    light = pyvista.Light(
        position=(0, 0, 0), focal_point=(0, 1, 0), color='cyan', intensity=15, cone_angle=15
    )
    light.positional = True
    light.attenuation_values = (2, 0, 0)
    light.show_actor()

    plotter.add_light(light)
    plotter.view_vector((1, -2, 2))

    # add and remove and verify that the light passes through all via
    # image cache
    plotter.enable_shadows()
    plotter.disable_shadows()

    plotter.show()


def test_plot_lighting_change_positional_true_false(sphere, verify_image_cache):
    light = pyvista.Light(positional=True, show_actor=True)

    plotter = pyvista.Plotter(lighting=None)
    plotter.add_light(light)
    light.positional = False
    plotter.add_mesh(sphere)
    plotter.show()


def test_plot_lighting_change_positional_false_true(sphere, verify_image_cache):
    light = pyvista.Light(positional=False, show_actor=True)

    plotter = pyvista.Plotter(lighting=None)

    plotter.add_light(light)
    light.positional = True
    plotter.add_mesh(sphere)
    plotter.show()


def test_plotter_image():
    plotter = pyvista.Plotter()
    plotter.show()
    with pytest.raises(AttributeError, match='To retrieve an image after'):
        plotter.image

    plotter = pyvista.Plotter()
    wsz = tuple(plotter.window_size)
    plotter.store_image = True
    plotter.show()
    assert plotter.image.shape[:2] == wsz


def test_scalar_cell_priorities(verify_image_cache):
    vertices = np.array([[0, 0, 0], [1, 0, 0], [1.5, 1, 0], [0, 0, 1]])
    faces = np.hstack([[3, 0, 1, 2], [3, 0, 3, 2], [3, 0, 1, 3], [3, 1, 2, 3]])
    mesh = pyvista.PolyData(vertices, faces)
    colors = [[255, 0, 0], [0, 255, 0], [0, 0, 255], [255, 255, 255]]

    mesh.cell_data['colors'] = colors
    plotter = pyvista.Plotter()
    plotter.add_mesh(mesh, scalars='colors', rgb=True, preference='cell')
    plotter.show()


@pytest.mark.needs_vtk9
def test_collision_plot(verify_image_cache):
    """Verify rgba arrays automatically plot"""
    verify_image_cache.windows_skip_image_cache = True
    sphere0 = pyvista.Sphere()
    sphere1 = pyvista.Sphere(radius=0.6, center=(-1, 0, 0))
    col, n_contacts = sphere0.collision(sphere1, generate_scalars=True)

    plotter = pyvista.Plotter()
    plotter.add_mesh(col)
    plotter.camera_position = 'zy'
    plotter.show()


@skip_mac
@pytest.mark.needs_vtk_version(9, 2, 0)
def test_chart_plot():
    """Basic test to verify chart plots correctly"""
    # Chart 1 (bottom left)
    chart_bl = pyvista.Chart2D(size=(0.4, 0.4), loc=(0.05, 0.05))
    chart_bl.background_color = "tab:purple"
    chart_bl.x_range = [np.pi / 2, 3 * np.pi / 2]
    chart_bl.y_axis.margin = 20
    chart_bl.y_axis.tick_locations = [-1, 0, 1]
    chart_bl.y_axis.tick_labels = ["Small", "Medium", "Large"]
    chart_bl.y_axis.tick_size += 10
    chart_bl.y_axis.tick_labels_offset += 12
    chart_bl.y_axis.pen.width = 10
    chart_bl.grid = True
    x = np.linspace(0, 2 * np.pi, 50)
    y = np.cos(x) * (-1) ** np.arange(len(x))
    hidden_plot = chart_bl.line(x, y, color="k", width=40)
    hidden_plot.visible = False  # Make sure plot visibility works
    chart_bl.bar(x, y, color="#33ff33")

    # Chart 2 (bottom right)
    chart_br = pyvista.Chart2D(size=(0.4, 0.4), loc=(0.55, 0.05))
    chart_br.background_texture = examples.load_globe_texture()
    chart_br.border_color = "r"
    chart_br.border_width = 5
    chart_br.border_style = "-."
    chart_br.hide_axes()
    x = np.linspace(0, 1, 50)
    y = np.sin(6.5 * x - 1)
    chart_br.scatter(x, y, color="y", size=15, style="o", label="Invisible label")
    chart_br.legend_visible = False  # Check legend visibility

    # Chart 3 (top left)
    chart_tl = pyvista.Chart2D(size=(0.4, 0.4), loc=(0.05, 0.55))
    chart_tl.background_color = (0.8, 0.8, 0.2)
    chart_tl.title = "Exponential growth"
    chart_tl.x_label = "X axis"
    chart_tl.y_label = "Y axis"
    chart_tl.y_axis.log_scale = True
    x = np.arange(6)
    y = 10**x
    chart_tl.line(x, y, color="tab:green", width=5, style="--")
    removed_plot = chart_tl.area(x, y, color="k")
    chart_tl.remove_plot(removed_plot)  # Make sure plot removal works

    # Chart 4 (top right)
    chart_tr = pyvista.Chart2D(size=(0.4, 0.4), loc=(0.55, 0.55))
    x = [0, 1, 2, 3, 4]
    ys = [[0, 1, 2, 3, 4], [1, 0, 1, 0, 1], [6, 4, 5, 3, 2]]
    chart_tr.stack(x, ys, colors="citrus", labels=["Segment 1", "Segment 2", "Segment 3"])
    chart_tr.legend_visible = True

    # Hidden chart (make sure chart visibility works)
    hidden_chart = pyvista.ChartPie([3, 4, 5])
    hidden_chart.visible = False

    # Removed chart (make sure chart removal works)
    removed_chart = pyvista.ChartBox([[1, 2, 3]])

    pl = pyvista.Plotter(window_size=(1000, 1000))
    pl.background_color = 'w'
    pl.add_chart(chart_bl, chart_br, chart_tl, chart_tr, hidden_chart, removed_chart)
    pl.remove_chart(removed_chart)
    pl.show()


@skip_9_1_0
@skip_no_mpl_figure
def test_chart_matplotlib_plot(verify_image_cache):
    """Test integration with matplotlib"""
    import matplotlib.pyplot as plt

    rng = np.random.default_rng(1)
    # First, create the matplotlib figure
    # use tight layout to keep axis labels visible on smaller figures
    fig, ax = plt.subplots(tight_layout=True)
    alphas = [0.5 + i for i in range(5)]
    betas = [*reversed(alphas)]
    N = int(1e4)
    data = [rng.beta(alpha, beta, N) for alpha, beta in zip(alphas, betas)]
    labels = [
        f"$\\alpha={alpha:.1f}\\,;\\,\\beta={beta:.1f}$" for alpha, beta in zip(alphas, betas)
    ]
    ax.violinplot(data)
    ax.set_xticks(np.arange(1, 1 + len(labels)))
    ax.set_xticklabels(labels)
    ax.set_title("$B(\\alpha, \\beta)$")

    # Next, embed the figure into a pyvista plotting window
    pl = pyvista.Plotter()
    pl.background_color = "w"
    chart = pyvista.ChartMPL(fig)
    pl.add_chart(chart)
    pl.show()


def test_add_remove_background(sphere, verify_image_cache):
    plotter = pyvista.Plotter(shape=(1, 2))
    plotter.add_mesh(sphere, color='w')
    plotter.add_background_image(examples.mapfile, as_global=False)
    plotter.subplot(0, 1)
    plotter.add_mesh(sphere, color='w')
    plotter.add_background_image(examples.mapfile, as_global=False)
    plotter.remove_background_image()
    plotter.show()


def test_plot_zoom(sphere, verify_image_cache):
    # it's difficult to verify that zoom actually worked since we
    # can't get the output with cpos or verify the image cache matches
    sphere.plot(zoom=2)


def test_splitting(verify_image_cache):
    nut = examples.load_nut()
    nut['sample_data'] = nut.points[:, 2]

    # feature angle of 50 will smooth the outer edges of the nut but not the inner.
    nut.plot(
        smooth_shading=True,
        split_sharp_edges=True,
        feature_angle=50,
        show_scalar_bar=False,
    )


@skip_mac_flaky
def test_splitting_active_cells(cube, verify_image_cache):
    cube.cell_data['cell_id'] = range(cube.n_cells)
    cube = cube.triangulate().subdivide(1)
    cube.plot(
        smooth_shading=True,
        split_sharp_edges=True,
        show_scalar_bar=False,
    )


def test_add_cursor(verify_image_cache):
    sphere = pyvista.Sphere()
    plotter = pyvista.Plotter()
    plotter.add_mesh(sphere)
    plotter.add_cursor()
    plotter.show()


def test_enable_stereo_render(verify_image_cache):
    verify_image_cache.windows_skip_image_cache = True
    pl = pyvista.Plotter()
    pl.add_mesh(pyvista.Cube())
    pl.camera.distance = 0.1
    pl.enable_stereo_render()
    pl.show()


def test_disable_stereo_render(verify_image_cache):
    pl = pyvista.Plotter()
    pl.add_mesh(pyvista.Cube())
    pl.camera.distance = 0.1
    pl.enable_stereo_render()
    pl.disable_stereo_render()
    pl.show()


def test_orbit_on_path(sphere):
    pl = pyvista.Plotter()
    pl.add_mesh(sphere, show_edges=True)
    pl.orbit_on_path(step=0.01, progress_bar=True)
    pl.close()


def test_rectlinear_edge_case(verify_image_cache):
    verify_image_cache.windows_skip_image_cache = True

    # ensure that edges look like square edges regardless of the dtype of X
    xrng = np.arange(-10, 10, 5)
    yrng = np.arange(-10, 10, 5)
    zrng = [1]
    rec_grid = pyvista.RectilinearGrid(xrng, yrng, zrng)
    rec_grid.plot(show_edges=True, cpos='xy')


@skip_9_1_0
def test_pointset_plot(pointset, verify_image_cache):
    pointset.plot()

    pl = pyvista.Plotter()
    pl.add_mesh(pointset, scalars=range(pointset.n_points), show_scalar_bar=False)
    pl.show()


@skip_9_1_0
def test_pointset_plot_as_points(pointset, verify_image_cache):
    pl = pyvista.Plotter()
    pl.add_points(pointset, scalars=range(pointset.n_points), show_scalar_bar=False)
    pl.show()


@skip_9_1_0
def test_pointset_plot_vtk(verify_image_cache):
    pointset = vtk.vtkPointSet()
    points = pyvista.vtk_points(np.array([[0.0, 0.0, 0.0], [1.0, 0.0, 0.0]]))
    pointset.SetPoints(points)

    pl = pyvista.Plotter()
    pl.add_mesh(pointset, color='red', point_size=25)
    pl.show()


@skip_9_1_0
def test_pointset_plot_as_points_vtk(verify_image_cache):
    pointset = vtk.vtkPointSet()
    points = pyvista.vtk_points(np.array([[0.0, 0.0, 0.0], [1.0, 0.0, 0.0]]))
    pointset.SetPoints(points)

    pl = pyvista.Plotter()
    pl.add_points(pointset, color='red', point_size=25)
    pl.show()


def test_write_gif(sphere, tmpdir):
    basename = 'write_gif.gif'
    path = str(tmpdir.join(basename))
    pl = pyvista.Plotter()
    pl.open_gif(path)
    pl.add_mesh(sphere)
    pl.write_frame()
    pl.close()

    # assert file exists and is not empty
    assert os.path.isfile(path)
    assert os.path.getsize(path)


def test_ruler(sphere, verify_image_cache):
    sphere = pyvista.Sphere()
    plotter = pyvista.Plotter()
    plotter.add_mesh(sphere)
    plotter.add_ruler([-0.6, -0.6, 0], [0.6, -0.6, 0], font_size_factor=1.2)
    plotter.view_xy()
    plotter.show()


def test_plot_complex_value(plane, verify_image_cache):
    """Test plotting complex data."""
    verify_image_cache.windows_skip_image_cache = True
    data = np.arange(plane.n_points, dtype=np.complex128)
    data += np.linspace(0, 1, plane.n_points) * -1j
    with pytest.warns(np.ComplexWarning):
        plane.plot(scalars=data)

    pl = pyvista.Plotter()
    with pytest.warns(np.ComplexWarning):
        pl.add_mesh(plane, scalars=data, show_scalar_bar=True)
    pl.show()


def test_warn_screenshot_notebook():
    pl = pyvista.Plotter(notebook=True)
    pl.theme.jupyter_backend = 'static'
    with pytest.warns(UserWarning, match='Set `jupyter_backend` backend to `"none"`'):
        pl.show(screenshot='tmp.png')


def test_culling_frontface(sphere, verify_image_cache):
    pl = pyvista.Plotter()
    pl.add_mesh(sphere, culling='frontface')
    pl.show()


def test_add_text(verify_image_cache):
    plotter = pyvista.Plotter()
    plotter.add_text("Upper Left", position='upper_left', font_size=25, color='blue')
    plotter.add_text("Center", position=(0.5, 0.5), viewport=True, orientation=-90)
    plotter.show()


def test_plot_categories_int(sphere, verify_image_cache):
    sphere['data'] = sphere.points[:, 2]
    pl = pyvista.Plotter()
    pl.add_mesh(sphere, scalars='data', categories=5, lighting=False)
    pl.show()


def test_plot_categories_true(sphere, verify_image_cache):
    sphere['data'] = np.linspace(0, 5, sphere.n_points, dtype=int)
    pl = pyvista.Plotter()
    pl.add_mesh(sphere, scalars='data', categories=True, lighting=False)
    pl.show()


@skip_windows
@skip_9_0_X
def test_depth_of_field(verify_image_cache):
    pl = pyvista.Plotter()
    pl.add_mesh(pyvista.Sphere(), show_edges=True)
    pl.enable_depth_of_field()
    pl.show()


@skip_9_0_X
def test_blurring():
    pl = pyvista.Plotter()
    pl.add_mesh(pyvista.Sphere(), show_edges=True)
    pl.add_blurring()
    pl.show()


@skip_mesa
def test_ssaa_pass(verify_image_cache):
    pl = pyvista.Plotter()
    pl.add_mesh(pyvista.Sphere(), show_edges=True)
    pl.enable_anti_aliasing('ssaa')
    pl.show()


@skip_windows_mesa
def test_ssao_pass(verify_image_cache):
    ugrid = pyvista.UniformGrid(dimensions=(2, 2, 2)).to_tetrahedra(5).explode()
    pl = pyvista.Plotter()
    pl.add_mesh(ugrid)

    if pyvista.vtk_version_info < (9,):
        with pytest.raises(pyvista.core.errors.VTKVersionError):
            pl.enable_ssao()
        return

    pl.enable_ssao()
    pl.show(auto_close=False)

    # ensure this fails when ssao disabled
    pl.disable_ssao()
    with pytest.raises(RuntimeError):
        pl.show()


@skip_mesa
def test_ssao_pass_from_helper(verify_image_cache):
    ugrid = pyvista.UniformGrid(dimensions=(2, 2, 2)).to_tetrahedra(5).explode()

    if pyvista.vtk_version_info < (9,):
        with pytest.raises(pyvista.core.errors.VTKVersionError):
            ugrid.plot(ssao=True)
        return

    ugrid.plot(ssao=True)


@skip_windows
def test_many_multi_pass():
    pl = pyvista.Plotter(lighting=None)
    pl.add_mesh(pyvista.Sphere(), show_edges=True)
    pl.add_light(pyvista.Light(position=(0, 0, 10)))
    pl.enable_anti_aliasing('ssaa')
    pl.enable_depth_of_field()
    pl.add_blurring()
    pl.enable_shadows()
    pl.enable_eye_dome_lighting()


def test_plot_composite_many_options(multiblock_poly, verify_image_cache):
    # add composite data
    for block in multiblock_poly:
        # use np.uint8 for coverage of non-standard datatypes
        block['data'] = np.arange(block.n_points, dtype=np.uint8)

    pl = pyvista.Plotter()
    pl.add_composite(
        multiblock_poly,
        scalars='data',
        annotations={94: 'foo', 162: 'bar'},
        above_color='k',
        below_color='w',
        clim=[64, 192],
        log_scale=True,
        flip_scalars=True,
        label='my composite',
    )
    pl.add_legend()
    pl.show()


def test_plot_composite_raise(sphere, multiblock_poly):
    pl = pyvista.Plotter()
    with pytest.raises(TypeError, match='Must be a composite dataset'):
        pl.add_composite(sphere)
    with pytest.raises(TypeError, match='must be a string for'):
        pl.add_composite(multiblock_poly, scalars=range(10))
    with pytest.raises(TypeError, match='must be an int'):
        pl.add_composite(multiblock_poly, categories='abc')


def test_plot_composite_categories(multiblock_poly, verify_image_cache):
    pl = pyvista.Plotter()
    pl.add_composite(multiblock_poly, scalars='data_b', categories=5)
    pl.show()


def test_plot_composite_lookup_table(multiblock_poly, verify_image_cache):
    verify_image_cache.windows_skip_image_cache = True
    lut = pyvista.LookupTable('Greens', n_values=8)
    pl = pyvista.Plotter()
    pl.add_composite(multiblock_poly, scalars='data_b', cmap=lut)
    pl.show()


def test_plot_composite_preference_cell(multiblock_poly, verify_image_cache):
    """Show that we will plot cell data if both point and cell exist in all."""
    verify_image_cache.windows_skip_image_cache = True

    # use the first two datasets as the third is missing scalars
    multiblock_poly[:2].plot(preference='cell')


@skip_windows  # because of opacity
def test_plot_composite_poly_scalars_opacity(multiblock_poly, verify_image_cache):
    pl = pyvista.Plotter()

    actor, mapper = pl.add_composite(
        multiblock_poly,
        scalars='data_a',
        nan_color='green',
        color_missing_with_nan=True,
        smooth_shading=True,
        show_edges=True,
        cmap='bwr',
    )
    mapper.block_attr[1].color = 'blue'
    mapper.block_attr[1].opacity = 0.5

    pl.camera_position = 'xy'

    # 9.0.3 has a bug where VTK changes the edge visibility on blocks that are
    # also opaque. Don't verify the image of that version.
    verify_image_cache.skip = pyvista.vtk_version_info == (9, 0, 3)
    pl.show()


def test_plot_composite_poly_scalars_cell(multiblock_poly, verify_image_cache):
    verify_image_cache.windows_skip_image_cache = True
    pl = pyvista.Plotter()

    actor, mapper = pl.add_composite(
        multiblock_poly,
        scalars='cell_data',
    )
    mapper.block_attr[1].color = 'blue'

    pl.camera_position = 'xy'
    pl.show()


def test_plot_composite_poly_no_scalars(multiblock_poly, verify_image_cache):
    pl = pyvista.Plotter()

    actor, mapper = pl.add_composite(
        multiblock_poly,
        color='red',
        lighting=False,
    )

    # Note: set the camera position before making the blocks invisible to be
    # consistent between 9.0.3 and 9.1+
    #
    # 9.0.3 still considers invisible blocks when determining camera bounds, so
    # there will be some empty space where the invisible block is for 9.0.3,
    # while 9.1.0 ignores invisible blocks when computing camera bounds.
    pl.camera_position = 'xy'
    mapper.block_attr[2].color = 'blue'
    mapper.block_attr[3].visible = False

    pl.show()


def test_plot_composite_poly_component_norm(multiblock_poly, verify_image_cache):
    for ii, block in enumerate(multiblock_poly):
        data = block.compute_normals().point_data['Normals']
        data[:, ii] *= 2
        block['data'] = data

    pl = pyvista.Plotter()
    pl.add_composite(multiblock_poly, scalars='data', cmap='bwr')
    pl.show()


def test_plot_composite_poly_component_single(multiblock_poly, verify_image_cache):
    for block in multiblock_poly:
        data = block.compute_normals().point_data['Normals']
        block['data'] = data

    pl = pyvista.Plotter()
    with pytest.raises(ValueError, match='must be nonnegative'):
        pl.add_composite(multiblock_poly, scalars='data', component=-1)
    with pytest.raises(TypeError, match='None or an integer'):
        pl.add_composite(multiblock_poly, scalars='data', component='apple')

    pl.add_composite(multiblock_poly, scalars='data', component=1)
    pl.show()


def test_plot_composite_poly_component_nested_multiblock(multiblock_poly, verify_image_cache):
    verify_image_cache.windows_skip_image_cache = True

    for block in multiblock_poly:
        data = block.compute_normals().point_data['Normals']
        block['data'] = data

    multiblock_poly2 = multiblock_poly.copy()
    for block in multiblock_poly2:
        block.points += np.array([0, 0, 1])

    multimulti = pyvista.MultiBlock([multiblock_poly, multiblock_poly2])

    pl = pyvista.Plotter()
    pl.add_composite(multimulti, scalars='data', style='points', clim=[0.99, 1.01], copy_mesh=True)
    pl.add_composite(multimulti, scalars='data', component=1, copy_mesh=True)
    pl.show()


def test_plot_composite_poly_complex(multiblock_poly, verify_image_cache):
    # add composite data
    for block in multiblock_poly:
        data = np.arange(block.n_points) + np.arange(block.n_points) * 1j
        block['data'] = data

    # make a multi_multi for better coverage
    multi_multi = pyvista.MultiBlock([multiblock_poly, multiblock_poly])

    pl = pyvista.Plotter()
    with pytest.warns(np.ComplexWarning, match='Casting complex'):
        pl.add_composite(multi_multi, scalars='data')
    pl.show()


def test_plot_composite_rgba(multiblock_poly, verify_image_cache):
    # add composite data
    for i, block in enumerate(multiblock_poly):
        rgba_value = np.zeros((block.n_points, 3), dtype=np.uint8)
        rgba_value[:, i] = np.linspace(0, 255, block.n_points)
        block['data'] = rgba_value

    pl = pyvista.Plotter()
    with pytest.raises(ValueError, match='3/4 in shape'):
        pl.add_composite(multiblock_poly, scalars='all_data', rgba=True)
    pl.add_composite(multiblock_poly, scalars='data', rgba=True)
    pl.show()


def test_plot_composite_bool(multiblock_poly, verify_image_cache):
    verify_image_cache.windows_skip_image_cache = True

    # add in bool data
    for i, block in enumerate(multiblock_poly):
        block['scalars'] = np.zeros(block.n_points, dtype=bool)
        block['scalars'][::2] = 1

    pl = pyvista.Plotter()
    pl.add_composite(multiblock_poly, scalars='scalars')
    pl.show()


def test_export_obj(tmpdir, sphere):
    filename = str(tmpdir.mkdir("tmpdir").join("tmp.obj"))

    pl = pyvista.Plotter()
    pl.add_mesh(sphere, smooth_shading=True)

    if pyvista.vtk_version_info <= (8, 1, 2):
        with pytest.raises(pyvista.core.errors.VTKVersionError):
            pl.export_obj(filename)
        return

    with pytest.raises(ValueError, match='end with ".obj"'):
        pl.export_obj('badfilename')

    pl.export_obj(filename)

    # Check that the object file has been written
    assert os.path.exists(filename)

    # Check that when we close the plotter, the adequate error is raised
    pl.close()
    with pytest.raises(RuntimeError, match='This plotter must still have a render window open.'):
        pl.export_obj(filename)


def test_multi_plot_scalars(verify_image_cache):
    verify_image_cache.windows_skip_image_cache = True
    res = 5
    plane = pyvista.Plane(j_resolution=res, i_resolution=res)
    plane.clear_data()
    kek = np.arange(res + 1)
    kek = np.tile(kek, (res + 1, 1))
    u = kek.flatten().copy()
    v = kek.T.flatten().copy()

    plane.point_data['u'] = u
    plane.point_data['v'] = v

    pl = pyvista.Plotter(shape=(1, 2))
    pl.subplot(0, 0)
    pl.add_text('"u" point scalars')
    pl.add_mesh(plane, scalars='u', copy_mesh=True)
    pl.subplot(0, 1)
    pl.add_text('"v" point scalars')
    pl.add_mesh(plane, scalars='v', copy_mesh=True)
    pl.show()


def test_bool_scalars(sphere, verify_image_cache):
    sphere['scalars'] = np.zeros(sphere.n_points, dtype=bool)
    sphere['scalars'][::2] = 1
    plotter = pyvista.Plotter()
    plotter.add_mesh(sphere)
    plotter.show()


@skip_windows  # because of pbr
@skip_9_1_0  # pbr required
def test_property(verify_image_cache):
    verify_image_cache.macos_skip_image_cache = True
    prop = pyvista.Property(interpolation='pbr', metallic=1.0)

    # VTK flipped the Z axis for the cubemap between 9.1 and 9.2
    verify_image_cache.skip = pyvista.vtk_version_info > (9, 2)
    prop.plot()


def test_tight_square(noise_2d):
    noise_2d.plot(
        window_size=[800, 200],
        show_scalar_bar=False,
        cpos='xy',
        zoom='tight',
    )


@skip_windows_mesa  # due to opacity
def test_plot_cell(verify_image_cache):
    grid = examples.cells.Tetrahedron()
    examples.plot_cell(grid)


def test_tight_square_padding(verify_image_cache):
    grid = pyvista.UniformGrid(dimensions=(200, 100, 1))
    grid['data'] = np.arange(grid.n_points)
    pl = pyvista.Plotter(window_size=(150, 150))
    pl.add_mesh(grid, show_scalar_bar=False)
    pl.camera_position = 'xy'
    pl.camera.tight(padding=0.05)
    # limit to widest dimension
    assert np.allclose(pl.window_size, [150, 75])
    pl.show()


def test_tight_tall(verify_image_cache):
    grid = pyvista.UniformGrid(dimensions=(100, 200, 1))
    grid['data'] = np.arange(grid.n_points)
    pl = pyvista.Plotter(window_size=(150, 150))
    pl.add_mesh(grid, show_scalar_bar=False)
    pl.camera_position = 'xy'
    with pytest.raises(ValueError, match='can only be "tight"'):
        pl.camera.zoom('invalid')
    pl.camera.tight()
    # limit to widest dimension
    assert np.allclose(pl.window_size, [75, 150], rtol=1)
    pl.show()


def test_tight_wide(verify_image_cache):
    grid = pyvista.UniformGrid(dimensions=(200, 100, 1))
    grid['data'] = np.arange(grid.n_points)
    pl = pyvista.Plotter(window_size=(150, 150))
    pl.add_mesh(grid, show_scalar_bar=False)
    pl.camera_position = 'xy'
    pl.camera.tight()
    # limit to widest dimension
    assert np.allclose(pl.window_size, [150, 75])
    pl.show()


@pytest.mark.parametrize('view', ['xy', 'yx', 'xz', 'zx', 'yz', 'zy'])
@pytest.mark.parametrize('negative', [False, True])
def test_tight_direction(view, negative, colorful_tetrahedron, verify_image_cache):
    """Test camera.tight() with various views like xy."""

    pl = pyvista.Plotter()
    pl.add_mesh(colorful_tetrahedron, scalars="colors", rgb=True, preference="cell")
    pl.camera.tight(view=view, negative=negative)
    pl.add_axes()
    pl.show()


def test_tight_multiple_objects(verify_image_cache):
    pl = pyvista.Plotter()
    pl.add_mesh(
        pyvista.Cone(center=(0.0, -2.0, 0.0), direction=(0.0, -1.0, 0.0), height=1.0, radius=1.0)
    )
    pl.add_mesh(pyvista.Sphere(center=(0.0, 0.0, 0.0)))
    pl.camera.tight()
    pl.add_axes()
    pl.show()


def test_backface_params(verify_image_cache):
    mesh = pyvista.ParametricCatalanMinimal()

    with pytest.raises(TypeError, match="pyvista.Property or a dict"):
        mesh.plot(backface_params="invalid")

    params = dict(color="blue", smooth_shading=True)
    backface_params = dict(color="red", specular=1.0, specular_power=50.0)
    backface_prop = pyvista.Property(**backface_params)

    # check Property can be passed
    pl = pyvista.Plotter()
    pl.add_mesh(mesh, **params, backface_params=backface_prop)
    pl.close()

    # check and cache dict
    pl = pyvista.Plotter()
    pl.add_mesh(mesh, **params, backface_params=backface_params)
    pl.view_xz()
    pl.show()


def test_remove_bounds_axes(sphere, verify_image_cache):
    pl = pyvista.Plotter()
    pl.add_mesh(sphere)
    actor = pl.show_bounds(grid='front', location='outer')
    assert isinstance(actor, vtk.vtkActor)
    pl.remove_bounds_axes()
    pl.show()


@skip_9_1_0
def test_charts_sin(verify_image_cache):
    x = np.linspace(0, 2 * np.pi, 20)
    y = np.sin(x)
    chart = pyvista.Chart2D()
    chart.scatter(x, y)
    chart.line(x, y, 'r')
    chart.show()


def test_lookup_table(verify_image_cache):
    lut = pyvista.LookupTable('viridis')
    lut.n_values = 8
    lut.below_range_color = 'black'
    lut.above_range_color = 'grey'
    lut.nan_color = 'r'
    lut.nan_opacity = 0.5

    # There are minor variations within 9.0.3 that slightly invalidate the
    # image cache.
    verify_image_cache.skip = pyvista.vtk_version_info == (9, 0, 3)
    lut.plot()


<<<<<<< HEAD
def test_plotter_lookup_table(sphere, verify_image_cache):
    verify_image_cache.windows_skip_image_cache = True

=======
def test_lookup_table_nan_hidden(verify_image_cache):
    lut = pyvista.LookupTable('viridis')
    lut.n_values = 8
    lut.below_range_color = 'black'
    lut.above_range_color = 'grey'
    lut.nan_opacity = 0

    # There are minor variations within 9.0.3 that slightly invalidate the
    # image cache.
    verify_image_cache.skip = pyvista.vtk_version_info == (9, 0, 3)
    lut.plot()


def test_lookup_table_above_below_opacity(verify_image_cache):
    lut = pyvista.LookupTable('viridis')
    lut.n_values = 8
    lut.below_range_color = 'blue'
    lut.below_range_opacity = 0.5
    lut.above_range_color = 'green'
    lut.above_range_opacity = 0.5
    lut.nan_color = 'r'
    lut.nan_opacity = 0.5

    # There are minor variations within 9.0.3 that slightly invalidate the
    # image cache.
    verify_image_cache.skip = pyvista.vtk_version_info == (9, 0, 3)
    lut.plot()


def test_plot_nan_color(uniform):
    arg = uniform.active_scalars < uniform.active_scalars.mean()
    uniform.active_scalars[arg] = np.nan
    # NaN values should be hidden
    pl = pyvista.Plotter()
    pl.add_mesh(uniform, nan_opacity=0)
    pl.enable_depth_peeling()
    pl.show()
    # nan annotation should appear on scalar bar
    pl = pyvista.Plotter()
    pl.add_mesh(
        uniform, nan_opacity=0.5, nan_color='green', scalar_bar_args=dict(nan_annotation=True)
    )
    pl.enable_depth_peeling()
    pl.show()


def test_plot_above_below_color(uniform):
    mean = uniform.active_scalars.mean()
    clim = (mean - mean / 2, mean + mean / 2)

    lut = pyvista.LookupTable('viridis')
    lut.n_values = 8
    lut.below_range_color = 'blue'
    lut.below_range_opacity = 0.5
    lut.above_range_color = 'green'
    lut.above_range_opacity = 0.5
    lut.scalar_range = clim

    pl = pyvista.Plotter()
    pl.add_mesh(uniform, cmap=lut)
    pl.enable_depth_peeling()
    pl.show()


def test_plotter_lookup_table(sphere):
>>>>>>> 80185ea3
    lut = pyvista.LookupTable('Reds')
    lut.n_values = 3
    lut.scalar_range = (sphere.points[:, 2].min(), sphere.points[:, 2].max())
    sphere.plot(scalars=sphere.points[:, 2], cmap=lut)


@skip_windows_mesa  # due to opacity
def test_plotter_volume_lookup_table(uniform, verify_image_cache):
    lut = pyvista.LookupTable()
    lut.alpha_range = (0, 1)
    pl = pyvista.Plotter()
    pl.add_volume(uniform, scalars='Spatial Point Data', cmap=lut)
    pl.show()


def test_plot_actor(sphere, verify_image_cache):
    pl = pyvista.Plotter()
    actor = pl.add_mesh(sphere, lighting=False, color='b', show_edges=True)
    actor.plot()


def test_wireframe_color(sphere, verify_image_cache):
    sphere.plot(lighting=False, color='b', style='wireframe')


@pytest.mark.parametrize('direction', ['xy', 'yx', 'xz', 'zx', 'yz', 'zy'])
@pytest.mark.parametrize('negative', [False, True])
def test_view_xyz(direction, negative, colorful_tetrahedron, verify_image_cache):
    """Test various methods like view_xy."""

    pl = pyvista.Plotter()
    pl.add_mesh(colorful_tetrahedron, scalars="colors", rgb=True, preference="cell")
    getattr(pl, f"view_{direction}")(negative=negative)
    pl.add_axes()
    pl.show()


@skip_windows
def test_plot_points_gaussian(sphere, verify_image_cache):
    sphere.plot(
        color='r',
        style='points_gaussian',
        render_points_as_spheres=False,
        point_size=20,
        opacity=0.5,
    )


@skip_windows
def test_plot_points_gaussian_scalars(sphere, verify_image_cache):
    sphere.plot(
        scalars=sphere.points[:, 2],
        style='points_gaussian',
        render_points_as_spheres=False,
        point_size=20,
        opacity=0.5,
        show_scalar_bar=False,
    )


@skip_windows
def test_plot_points_gaussian_as_spheres(sphere, verify_image_cache):
    sphere.plot(
        color='b',
        style='points_gaussian',
        render_points_as_spheres=True,
        point_size=20,
        opacity=0.5,
    )


@skip_windows
def test_add_point_scalar_labels_fmt(verify_image_cache):
    mesh = examples.load_uniform().slice()
    p = pyvista.Plotter()
    p.add_mesh(mesh, scalars="Spatial Point Data", show_edges=True)
    p.add_point_scalar_labels(mesh, "Spatial Point Data", point_size=20, font_size=36, fmt='%.3f')
    p.camera_position = [(7, 4, 5), (4.4, 7.0, 7.2), (0.8, 0.5, 0.25)]
    p.show()


def test_add_point_scalar_labels_list(verify_image_cache):
    plotter = pyvista.Plotter()

    points = np.array([[0, 0, 0], [1, 0, 0], [0, 1, 0], [1, 1, 0], [0.5, 0.5, 0.5], [1, 1, 1]])
    labels = [0.0, 1.0, 2.0, 3.0, 4.0, 5.0]

    with pytest.raises(TypeError):
        plotter.add_point_scalar_labels(points=False, labels=labels)
    with pytest.raises(TypeError):
        plotter.add_point_scalar_labels(points=points, labels=False)

    plotter.add_point_scalar_labels(points, labels)
    plotter.show()<|MERGE_RESOLUTION|>--- conflicted
+++ resolved
@@ -2917,11 +2917,6 @@
     lut.plot()
 
 
-<<<<<<< HEAD
-def test_plotter_lookup_table(sphere, verify_image_cache):
-    verify_image_cache.windows_skip_image_cache = True
-
-=======
 def test_lookup_table_nan_hidden(verify_image_cache):
     lut = pyvista.LookupTable('viridis')
     lut.n_values = 8
@@ -2987,7 +2982,6 @@
 
 
 def test_plotter_lookup_table(sphere):
->>>>>>> 80185ea3
     lut = pyvista.LookupTable('Reds')
     lut.n_values = 3
     lut.scalar_range = (sphere.points[:, 2].min(), sphere.points[:, 2].max())
