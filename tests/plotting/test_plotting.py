--- conflicted
+++ resolved
@@ -3197,7 +3197,6 @@
     plotter.show()
 
 
-<<<<<<< HEAD
 def test_plot_algorithm_cone():
     algo = vtk.vtkConeSource()
     algo.SetResolution(10)
@@ -3287,7 +3286,8 @@
     result = pyvista.wrap(alg.GetOutputDataObject(0))
     assert 'point_ids' in result.point_data
     assert 'cell_ids' in result.cell_data
-=======
+
+
 def test_color_cycler():
     pyvista.global_theme.color_cycler = 'default'
     pl = pyvista.Plotter()
@@ -3343,5 +3343,4 @@
     assert a0.prop.color.hex_rgb != pyvista.global_theme.color.hex_rgb
     assert a1.prop.color.hex_rgb != pyvista.global_theme.color.hex_rgb
     assert a2.prop.color.hex_rgb != pyvista.global_theme.color.hex_rgb
-    assert a3.prop.color.hex_rgb != pyvista.global_theme.color.hex_rgb
->>>>>>> 188fab8b
+    assert a3.prop.color.hex_rgb != pyvista.global_theme.color.hex_rgb