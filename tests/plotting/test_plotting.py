"""
This test module tests any functionality that requires plotting.

See the image regression notes in doc/extras/developer_notes.rst

"""
import io
import os
import pathlib
import platform
import re
import time

from PIL import Image
import numpy as np
import pytest
import vtk

import pyvista as pv
from pyvista import examples
from pyvista.core.errors import DeprecationError, PyVistaDeprecationWarning
from pyvista.plotting import check_math_text_support
from pyvista.plotting.colors import matplotlib_default_colors
from pyvista.plotting.errors import InvalidCameraError, RenderWindowUnavailable
from pyvista.plotting.opts import InterpolationType, RepresentationType
from pyvista.plotting.plotter import SUPPORTED_FORMATS
from pyvista.plotting.texture import numpy_to_texture
from pyvista.plotting.utilities import algorithms
from pyvista.plotting.utilities.gl_checks import uses_egl

# skip all tests if unable to render
pytestmark = pytest.mark.skip_plotting

HAS_IMAGEIO = True
try:
    import imageio
except ModuleNotFoundError:
    HAS_IMAGEIO = False


ffmpeg_failed = False
try:
    try:
        import imageio_ffmpeg

        imageio_ffmpeg.get_ffmpeg_exe()
    except ImportError as err:
        if HAS_IMAGEIO:
            imageio.plugins.ffmpeg.download()
        else:
            raise err
except:  # noqa: E722
    ffmpeg_failed = True


THIS_PATH = pathlib.Path(__file__).parent.absolute()


def using_mesa():
    """Determine if using mesa."""
    pl = pv.Plotter(notebook=False, off_screen=True)
    pl.show(auto_close=False)
    gpu_info = pl.render_window.ReportCapabilities()
    pl.close()

    regex = re.compile("OpenGL version string:(.+)\n")
    return "Mesa" in regex.findall(gpu_info)[0]


# always set on Windows CI
# These tests fail with mesa opengl on windows
skip_windows = pytest.mark.skipif(os.name == 'nt', reason='Test fails on Windows')
skip_windows_mesa = pytest.mark.skipif(
    using_mesa() and os.name == 'nt', reason='Does not display correctly within OSMesa on Windows'
)
skip_9_1_0 = pytest.mark.needs_vtk_version(9, 1, 0)
skip_9_0_X = pytest.mark.skipif(pv.vtk_version_info < (9, 1), reason="Flaky on 9.0.X")
skip_lesser_9_0_X = pytest.mark.skipif(
    pv.vtk_version_info < (9, 1), reason="Functions not implemented before 9.0.X"
)
skip_lesser_9_3_X = pytest.mark.skipif(
    pv.vtk_version_info < (9, 3), reason="Functions not implemented before 9.3.X"
)

CI_WINDOWS = os.environ.get('CI_WINDOWS', 'false').lower() == 'true'

skip_mac = pytest.mark.skipif(
    platform.system() == 'Darwin', reason='MacOS CI fails when downloading examples'
)
skip_mac_flaky = pytest.mark.skipif(
    platform.system() == 'Darwin', reason='This is a flaky test on MacOS'
)
skip_mesa = pytest.mark.skipif(using_mesa(), reason='Does not display correctly within OSMesa')


@pytest.fixture(autouse=True)
def verify_image_cache_wrapper(verify_image_cache):
    return verify_image_cache


@pytest.fixture()
def multicomp_poly():
    """Create a dataset with vector values on points and cells."""
    data = pv.Plane(direction=(0, 0, -1))

    vector_values_points = np.empty((data.n_points, 3))
    vector_values_points[:, 0] = np.arange(data.n_points)
    vector_values_points[:, 1] = np.arange(data.n_points)[::-1]
    vector_values_points[:, 2] = 0

    vector_values_cells = np.empty((data.n_cells, 3))
    vector_values_cells[:, 0] = np.arange(data.n_cells)
    vector_values_cells[:, 1] = np.arange(data.n_cells)[::-1]
    vector_values_cells[:, 2] = 0

    data['vector_values_points'] = vector_values_points
    data['vector_values_cells'] = vector_values_cells
    return data


def test_import_gltf(verify_image_cache):
    # image cache created with 9.0.20210612.dev0
    verify_image_cache.high_variance_test = True

    filename = os.path.join(THIS_PATH, '..', 'example_files', 'Box.glb')
    pl = pv.Plotter()

    with pytest.raises(FileNotFoundError):
        pl.import_gltf('not a file')

    pl.import_gltf(filename)
    pl.show()


def test_export_gltf(tmpdir, sphere, airplane, hexbeam, verify_image_cache):
    # image cache created with 9.0.20210612.dev0
    verify_image_cache.high_variance_test = True
    filename = str(tmpdir.mkdir("tmpdir").join('tmp.gltf'))

    pl = pv.Plotter()
    pl.add_mesh(sphere, smooth_shading=True)
    pl.add_mesh(airplane)
    pl.add_mesh(hexbeam)  # to check warning
    with pytest.warns(UserWarning, match='Plotter contains non-PolyData datasets'):
        pl.export_gltf(filename)

    pl_import = pv.Plotter()
    pl_import.import_gltf(filename)
    pl_import.show()

    with pytest.raises(RuntimeError, match='This plotter has been closed'):
        pl_import.export_gltf(filename)


def test_import_vrml():
    filename = os.path.join(THIS_PATH, '..', 'example_files', 'Box.wrl')
    pl = pv.Plotter()

    with pytest.raises(FileNotFoundError):
        pl.import_vrml('not a file')

    pl.import_vrml(filename)
    pl.show()


def test_export_vrml(tmpdir, sphere, airplane, hexbeam):
    filename = str(tmpdir.mkdir("tmpdir").join("tmp.wrl"))

    pl = pv.Plotter()
    pl.add_mesh(sphere, smooth_shading=True)
    pl.export_vrml(filename)

    pl_import = pv.Plotter()
    pl_import.import_vrml(filename)
    pl_import.show()

    with pytest.raises(RuntimeError, match="This plotter has been closed"):
        pl_import.export_vrml(filename)


@skip_windows
@pytest.mark.skipif(CI_WINDOWS, reason="Windows CI testing segfaults on pbr")
def test_pbr(sphere, verify_image_cache):
    """Test PBR rendering"""
    verify_image_cache.high_variance_test = True

    texture = examples.load_globe_texture()

    pl = pv.Plotter(lighting=None)
    pl.set_environment_texture(texture)
    pl.add_light(pv.Light())
    pl.add_mesh(
        sphere, color='w', pbr=True, metallic=0.8, roughness=0.2, smooth_shading=True, diffuse=1
    )
    pl.add_mesh(
        pv.Sphere(center=(0, 0, 1)),
        color='w',
        pbr=True,
        metallic=0.0,
        roughness=1.0,
        smooth_shading=True,
        diffuse=1,
    )
    pl.show()


@skip_windows
@skip_mac
def test_set_environment_texture_cubemap(sphere, verify_image_cache):
    """Test set_environment_texture with a cubemap."""
    verify_image_cache.high_variance_test = True

    texture = examples.download_sky_box_cube_map()

    pl = pv.Plotter(lighting=None)
    pl.set_environment_texture(texture)
    pl.add_mesh(sphere, color='w', pbr=True, metallic=0.8, roughness=0.2)

    # VTK flipped the Z axis for the cubemap between 9.1 and 9.2
    verify_image_cache.skip = pv.vtk_version_info > (9, 1)
    pl.show()


@skip_windows
@skip_mac
def test_remove_environment_texture_cubemap(sphere):
    """Test remove_environment_texture with a cubemap."""
    texture = examples.download_sky_box_cube_map()

    pl = pv.Plotter()
    pl.set_environment_texture(texture)
    pl.add_mesh(sphere, color='w', pbr=True, metallic=0.8, roughness=0.2)
    pl.remove_environment_texture()
    pl.show()


def test_plot_pyvista_ndarray(sphere):
    # verify we can plot pyvista_ndarray
    pv.plot(sphere.points)

    plotter = pv.Plotter()
    plotter.add_points(sphere.points)
    plotter.add_points(sphere.points + 1)
    plotter.show()


def test_plot_increment_point_size():
    points = np.array([[0, 0, 0], [1, 0, 0], [1, 0, 0], [1, 1, 0]], dtype=np.float32)
    pl = pv.Plotter()
    pl.add_points(points + 1)
    pl.add_lines(points)
    pl.increment_point_size_and_line_width(5)
    pl.show()


def test_plot_update(sphere):
    pl = pv.Plotter()
    pl.add_mesh(sphere)
    pl.show(auto_close=False)
    pl.update()
    time.sleep(0.1)
    pl.update()
    pl.update(force_redraw=True)
    pl.close()


@pytest.mark.parametrize('anti_aliasing', [True, "msaa", False])
def test_plot(sphere, tmpdir, verify_image_cache, anti_aliasing):
    verify_image_cache.high_variance_test = True
    verify_image_cache.macos_skip_image_cache = True
    verify_image_cache.windows_skip_image_cache = True

    tmp_dir = tmpdir.mkdir("tmpdir2")
    filename = str(tmp_dir.join('tmp.png'))
    scalars = np.arange(sphere.n_points)
    cpos, img = pv.plot(
        sphere,
        full_screen=True,
        text='this is a sphere',
        show_bounds=True,
        color='r',
        style='wireframe',
        line_width=2,
        scalars=scalars,
        flip_scalars=True,
        cmap='bwr',
        interpolate_before_map=True,
        screenshot=filename,
        return_img=True,
        return_cpos=True,
        anti_aliasing=anti_aliasing,
    )
    assert isinstance(cpos, pv.CameraPosition)
    assert isinstance(img, np.ndarray)
    assert os.path.isfile(filename)

    verify_image_cache.skip = True
    filename = pathlib.Path(str(tmp_dir.join('tmp2.png')))
    pv.plot(sphere, screenshot=filename)

    # Ensure it added a PNG extension by default
    assert filename.with_suffix(".png").is_file()

    # test invalid extension
    with pytest.raises(ValueError):
        filename = pathlib.Path(str(tmp_dir.join('tmp3.foo')))
        pv.plot(sphere, screenshot=filename)


def test_plot_helper_volume(uniform, verify_image_cache):
    verify_image_cache.windows_skip_image_cache = True

    uniform.plot(
        volume=True,
        parallel_projection=True,
        show_scalar_bar=False,
        show_grid=True,
    )


def test_plot_helper_two_datasets(sphere, airplane):
    pv.plot([sphere, airplane])


def test_plot_helper_two_volumes(uniform, verify_image_cache):
    verify_image_cache.windows_skip_image_cache = True
    grid = uniform.copy()
    grid.origin = (0, 0, 10)
    pv.plot(
        [uniform, grid],
        volume=True,
        show_scalar_bar=False,
    )


def test_plot_volume_ugrid(verify_image_cache):
    verify_image_cache.windows_skip_image_cache = True

    # Handle UnsutructuredGrid directly
    grid = examples.load_hexbeam()
    pl = pv.Plotter()
    pl.add_volume(grid, scalars='sample_point_scalars')
    pl.show()

    # Handle 3D structured grid
    grid = examples.load_uniform().cast_to_structured_grid()
    pl = pv.Plotter()
    pl.add_volume(grid, scalars='Spatial Point Data')
    pl.show()

    # Make sure PolyData fails
    mesh = pv.Sphere()
    mesh['scalars'] = mesh.points[:, 1]
    pl = pv.Plotter()
    with pytest.raises(TypeError):
        pl.add_volume(mesh, scalars='scalars')
    pl.close()

    # Make sure 2D StructuredGrid fails
    mesh = examples.load_structured()  # wavy surface
    mesh['scalars'] = mesh.points[:, 1]
    pl = pv.Plotter()
    with pytest.raises(ValueError):
        pl.add_volume(mesh, scalars='scalars')
    pl.close()


def test_plot_return_cpos(sphere):
    cpos = sphere.plot(return_cpos=True)
    assert isinstance(cpos, pv.CameraPosition)
    assert sphere.plot(return_cpos=False) is None


def test_add_title(verify_image_cache):
    verify_image_cache.high_variance_test = True
    plotter = pv.Plotter()
    plotter.add_title('Plot Title')
    plotter.show()


def test_plot_invalid_style(sphere):
    with pytest.raises(ValueError):
        pv.plot(sphere, style='not a style')


@pytest.mark.parametrize(
    'interaction, kwargs',
    [
        ('trackball', {}),
        ('trackball_actor', {}),
        ('image', {}),
        ('joystick', {}),
        ('joystick_actor', {}),
        ('zoom', {}),
        ('terrain', {}),
        ('terrain', {'mouse_wheel_zooms': True, 'shift_pans': True}),
        ('rubber_band', {}),
        ('rubber_band_2d', {}),
    ],
)
def test_interactor_style(sphere, interaction, kwargs):
    plotter = pv.Plotter()
    plotter.add_mesh(sphere)
    getattr(plotter, f'enable_{interaction}_style')(**kwargs)
    assert plotter.iren._style_class is not None
    plotter.close()


def test_lighting_disable_3_lights():
    with pytest.raises(DeprecationError):
        pv.Plotter().disable_3_lights()


def test_lighting_enable_three_lights(sphere):
    plotter = pv.Plotter()
    plotter.add_mesh(sphere)

    plotter.enable_3_lights()
    lights = plotter.renderer.lights
    assert len(lights) == 3
    for light in lights:
        assert light.on

    assert lights[0].intensity == 1.0
    assert lights[1].intensity == 0.6
    assert lights[2].intensity == 0.5

    plotter.show()


def test_lighting_add_manual_light(sphere):
    plotter = pv.Plotter(lighting=None)
    plotter.add_mesh(sphere)

    # test manual light addition
    light = pv.Light()
    plotter.add_light(light)
    assert plotter.renderer.lights == [light]

    # failing case
    with pytest.raises(TypeError):
        plotter.add_light('invalid')

    plotter.show()


def test_lighting_remove_manual_light(sphere):
    plotter = pv.Plotter(lighting=None)
    plotter.add_mesh(sphere)
    plotter.add_light(pv.Light())

    # test light removal
    plotter.remove_all_lights()
    assert not plotter.renderer.lights

    plotter.show()


def test_lighting_subplots(sphere):
    plotter = pv.Plotter(shape='1|1')
    plotter.add_mesh(sphere)
    renderers = plotter.renderers

    light = pv.Light()
    plotter.remove_all_lights()
    for renderer in renderers:
        assert not renderer.lights

    plotter.subplot(0)
    plotter.add_light(light, only_active=True)
    assert renderers[0].lights and not renderers[1].lights
    plotter.add_light(light, only_active=False)
    assert renderers[0].lights and renderers[1].lights
    plotter.subplot(1)
    plotter.add_mesh(pv.Sphere())
    plotter.remove_all_lights(only_active=True)
    assert renderers[0].lights and not renderers[1].lights

    plotter.show()


def test_lighting_init_light_kit(sphere):
    plotter = pv.Plotter(lighting='light kit')
    plotter.add_mesh(sphere)
    lights = plotter.renderer.lights
    assert len(lights) == 5
    assert lights[0].light_type == pv.Light.HEADLIGHT
    for light in lights[1:]:
        assert light.light_type == light.CAMERA_LIGHT
    plotter.show()


def test_lighting_init_three_lights(sphere):
    plotter = pv.Plotter(lighting='three lights')
    plotter.add_mesh(sphere)
    lights = plotter.renderer.lights
    assert len(lights) == 3
    for light in lights:
        assert light.light_type == light.CAMERA_LIGHT
    plotter.show()


def test_lighting_init_none(sphere):
    # ``None`` already tested above
    plotter = pv.Plotter(lighting='none')
    plotter.add_mesh(sphere)
    lights = plotter.renderer.lights
    assert not lights
    plotter.show()


def test_lighting_init_invalid():
    with pytest.raises(ValueError):
        pv.Plotter(lighting='invalid')


def test_plotter_shape_invalid():
    # wrong size
    with pytest.raises(ValueError):
        pv.Plotter(shape=(1,))
    # not positive
    with pytest.raises(ValueError):
        pv.Plotter(shape=(1, 0))
    with pytest.raises(ValueError):
        pv.Plotter(shape=(0, 2))
    # not a sequence
    with pytest.raises(TypeError):
        pv.Plotter(shape={1, 2})


def test_plot_bounds_axes_with_no_data():
    plotter = pv.Plotter()
    plotter.show_bounds()
    plotter.show()


def test_plot_show_grid(sphere):
    plotter = pv.Plotter()

    with pytest.raises(ValueError, match='Value of location'):
        plotter.show_grid(location='foo')
    with pytest.raises(TypeError, match='location must be a string'):
        plotter.show_grid(location=10)
    with pytest.raises(ValueError, match='Value of tick'):
        plotter.show_grid(ticks='foo')
    with pytest.raises(TypeError, match='must be a string'):
        plotter.show_grid(ticks=10)

    plotter.show_grid()  # Add mesh after to make sure bounds update
    plotter.add_mesh(sphere)
    plotter.show()


@skip_mesa
def test_plot_show_grid_with_mesh(hexbeam, plane, verify_image_cache):
    """Show the grid bounds for a specific mesh."""
    verify_image_cache.macos_skip_image_cache = True

    hexbeam.clear_data()
    plotter = pv.Plotter()
    plotter.add_mesh(hexbeam, style='wireframe')
    plotter.add_mesh(plane)
    plotter.show_grid(mesh=plane, show_zlabels=False, show_zaxis=False)
    plotter.show()


cpos_param = [
    [(2.0, 5.0, 13.0), (0.0, 0.0, 0.0), (-0.7, -0.5, 0.3)],
    [-1, 2, -5],  # trigger view vector
    [1.0, 2.0, 3.0],
]
cpos_param.extend(pv.plotting.renderer.Renderer.CAMERA_STR_ATTR_MAP)


@pytest.mark.parametrize('cpos', cpos_param)
def test_set_camera_position(cpos, sphere):
    plotter = pv.Plotter()
    plotter.add_mesh(sphere)
    plotter.camera_position = cpos
    plotter.show()


@pytest.mark.parametrize(
    'cpos', [[(2.0, 5.0), (0.0, 0.0, 0.0), (-0.7, -0.5, 0.3)], [-1, 2], [(1, 2, 3)], 'notvalid']
)
def test_set_camera_position_invalid(cpos, sphere):
    plotter = pv.Plotter()
    plotter.add_mesh(sphere)
    with pytest.raises(InvalidCameraError):
        plotter.camera_position = cpos


def test_parallel_projection():
    plotter = pv.Plotter()
    assert isinstance(plotter.parallel_projection, bool)


@pytest.mark.parametrize("state", [True, False])
def test_set_parallel_projection(state):
    plotter = pv.Plotter()
    plotter.parallel_projection = state
    assert plotter.parallel_projection == state


def test_parallel_scale():
    plotter = pv.Plotter()
    assert isinstance(plotter.parallel_scale, float)


@pytest.mark.parametrize("value", [1, 1.5, 0.3, 10])
def test_set_parallel_scale(value):
    plotter = pv.Plotter()
    plotter.parallel_scale = value
    assert plotter.parallel_scale == value


def test_set_parallel_scale_invalid():
    plotter = pv.Plotter()
    with pytest.raises(TypeError):
        plotter.parallel_scale = "invalid"


def test_plot_no_active_scalars(sphere):
    plotter = pv.Plotter()
    plotter.add_mesh(sphere)
    with pytest.raises(ValueError), pytest.warns(PyVistaDeprecationWarning):
        plotter.update_scalars(np.arange(5))
        if pv._version.version_info >= (0, 46):
            raise RuntimeError("Convert error this method")
        if pv._version.version_info >= (0, 47):
            raise RuntimeError("Remove this method")
    with pytest.raises(ValueError), pytest.warns(PyVistaDeprecationWarning):
        plotter.update_scalars(np.arange(sphere.n_faces_strict))
        if pv._version.version_info >= (0, 46):
            raise RuntimeError("Convert error this method")
        if pv._version.version_info >= (0, 47):
            raise RuntimeError("Remove this method")


def test_plot_show_bounds(sphere):
    plotter = pv.Plotter()
    plotter.add_mesh(sphere)
    plotter.show_bounds(
        show_xaxis=False,
        show_yaxis=False,
        show_zaxis=False,
        show_xlabels=False,
        show_ylabels=False,
        show_zlabels=False,
        use_2d=True,
    )
    plotter.show()


def test_plot_label_fmt(sphere):
    plotter = pv.Plotter()
    plotter.add_mesh(sphere)
    plotter.show_bounds(xtitle='My X', fmt=r'%.3f')
    plotter.show()


@pytest.mark.parametrize('grid', [True, 'both', 'front', 'back'])
@pytest.mark.parametrize('location', ['all', 'origin', 'outer', 'front', 'back'])
def test_plot_show_bounds_params(grid, location):
    plotter = pv.Plotter()
    plotter.add_mesh(pv.Cone())
    plotter.show_bounds(grid=grid, ticks='inside', location=location)
    plotter.show_bounds(grid=grid, ticks='outside', location=location)
    plotter.show_bounds(grid=grid, ticks='both', location=location)
    plotter.show()


def test_plot_silhouette_non_poly(hexbeam):
    plotter = pv.Plotter()
    plotter.add_mesh(hexbeam, show_scalar_bar=False)
    plotter.add_silhouette(hexbeam, line_width=10)
    plotter.show()


def test_plot_no_silhouette(tri_cylinder):
    # silhouette=False
    plotter = pv.Plotter()
    plotter.add_mesh(tri_cylinder)
    assert len(list(plotter.renderer.GetActors())) == 1  # only cylinder
    plotter.show()


def test_plot_silhouette(tri_cylinder):
    # silhouette=True and default properties
    plotter = pv.Plotter()
    plotter.add_mesh(tri_cylinder, silhouette=True)
    actors = list(plotter.renderer.GetActors())
    assert len(actors) == 2  # cylinder + silhouette
    actor = actors[0]  # get silhouette actor
    props = actor.GetProperty()
    assert props.GetColor() == pv.global_theme.silhouette.color
    assert props.GetOpacity() == pv.global_theme.silhouette.opacity
    assert props.GetLineWidth() == pv.global_theme.silhouette.line_width
    plotter.show()


def test_plot_silhouette_method(tri_cylinder):
    plotter = pv.Plotter()

    plotter.add_mesh(tri_cylinder)
    assert len(plotter.renderer.actors) == 1  # cylinder

    actor = plotter.add_silhouette(tri_cylinder)
    assert isinstance(actor, pv.Actor)
    assert len(plotter.renderer.actors) == 2  # cylinder + silhouette

    props = actor.prop
    assert props.color == pv.global_theme.silhouette.color
    assert props.opacity == pv.global_theme.silhouette.opacity
    assert props.line_width == pv.global_theme.silhouette.line_width
    plotter.show()


def test_plot_silhouette_options(tri_cylinder):
    # cover other properties
    plotter = pv.Plotter()
    plotter.add_mesh(tri_cylinder, silhouette=dict(decimate=0.5, feature_angle=20))
    plotter.show()


def test_plotter_scale(sphere):
    plotter = pv.Plotter()
    plotter.add_mesh(sphere)
    plotter.set_scale(10, 10, 15)
    assert plotter.scale == [10, 10, 15]
    plotter.show()

    plotter = pv.Plotter()
    plotter.add_mesh(sphere)
    plotter.set_scale(5.0)
    plotter.set_scale(yscale=6.0)
    plotter.set_scale(zscale=9.0)
    assert plotter.scale == [5.0, 6.0, 9.0]
    plotter.show()

    plotter = pv.Plotter()
    plotter.scale = [1.0, 4.0, 2.0]
    assert plotter.scale == [1.0, 4.0, 2.0]
    plotter.add_mesh(sphere)
    plotter.show()


def test_plot_add_scalar_bar(sphere, verify_image_cache):
    verify_image_cache.windows_skip_image_cache = True

    sphere['test_scalars'] = sphere.points[:, 2]
    plotter = pv.Plotter()
    plotter.add_mesh(sphere)
    plotter.add_scalar_bar(
        label_font_size=10, title_font_size=20, title='woa', interactive=True, vertical=True
    )
    plotter.add_scalar_bar(background_color='white', n_colors=256)
    assert isinstance(plotter.scalar_bar, vtk.vtkScalarBarActor)
    plotter.show()


def test_plot_invalid_add_scalar_bar():
    with pytest.raises(AttributeError):
        plotter = pv.Plotter()
        plotter.add_scalar_bar()


def test_add_scalar_bar_with_unconstrained_font_size(sphere):
    sphere['test_scalars'] = sphere.points[:, 2]
    plotter = pv.Plotter()
    plotter.add_mesh(sphere)
    actor = plotter.add_scalar_bar(unconstrained_font_size=True)
    assert actor.GetUnconstrainedFontSize()


def test_plot_list():
    sphere_a = pv.Sphere(0.5)
    sphere_b = pv.Sphere(1.0)
    sphere_c = pv.Sphere(2.0)
    pv.plot([sphere_a, sphere_b, sphere_c], style='wireframe')


def test_add_lines_invalid():
    plotter = pv.Plotter()
    with pytest.raises(TypeError):
        plotter.add_lines(range(10))


@pytest.mark.skipif(not HAS_IMAGEIO, reason="Requires imageio")
def test_open_gif_invalid():
    plotter = pv.Plotter()
    with pytest.raises(ValueError):
        plotter.open_gif('file.abs')


@pytest.mark.skipif(ffmpeg_failed, reason="Requires imageio-ffmpeg")
@pytest.mark.skipif(not HAS_IMAGEIO, reason="Requires imageio")
def test_make_movie(sphere, tmpdir, verify_image_cache):
    verify_image_cache.skip = True

    # Make temporary file
    filename = str(tmpdir.join('tmp.mp4'))

    movie_sphere = sphere.copy()
    movie_sphere["scalars"] = np.random.default_rng().random(movie_sphere.n_faces_strict)

    plotter = pv.Plotter()
    plotter.open_movie(filename)
    actor = plotter.add_axes_at_origin()
    plotter.remove_actor(actor, reset_camera=False, render=True)
    plotter.add_mesh(movie_sphere, scalars="scalars")
    plotter.show(auto_close=False, window_size=[304, 304])
    plotter.set_focus([0, 0, 0])
    for _ in range(3):  # limiting number of frames to write for speed
        plotter.write_frame()
        random_points = np.random.default_rng().random(movie_sphere.points.shape)
        movie_sphere.points[:] = random_points * 0.01 + movie_sphere.points * 0.99
        movie_sphere.points[:] -= movie_sphere.points.mean(0)
        scalars = np.random.default_rng().random(movie_sphere.n_faces_strict)
        movie_sphere["scalars"] = scalars

    # remove file
    plotter.close()
    os.remove(filename)  # verifies that the plotter has closed


def test_add_legend(sphere):
    plotter = pv.Plotter()
    with pytest.raises(TypeError):
        plotter.add_mesh(sphere, label=2)
    plotter.add_mesh(sphere)
    with pytest.raises(ValueError):
        plotter.add_legend()
    legend_labels = [['sphere', 'r']]
    plotter.add_legend(labels=legend_labels, border=True, bcolor=None, size=[0.1, 0.1])
    plotter.show()


def test_legend_circle_face(sphere):
    plotter = pv.Plotter()
    plotter.add_mesh(sphere)
    legend_labels = [['sphere', 'r']]
    face = "circle"
    _ = plotter.add_legend(
        labels=legend_labels, border=True, bcolor=None, size=[0.1, 0.1], face=face
    )
    plotter.show()


def test_legend_rectangle_face(sphere):
    plotter = pv.Plotter()
    plotter.add_mesh(sphere)
    legend_labels = [['sphere', 'r']]
    face = "rectangle"
    _ = plotter.add_legend(
        labels=legend_labels, border=True, bcolor=None, size=[0.1, 0.1], face=face
    )
    plotter.show()


def test_legend_invalid_face(sphere):
    plotter = pv.Plotter()
    plotter.add_mesh(sphere)
    legend_labels = [['sphere', 'r']]
    face = "invalid_face"
    with pytest.raises(ValueError):
        plotter.add_legend(
            labels=legend_labels, border=True, bcolor=None, size=[0.1, 0.1], face=face
        )


def test_legend_subplots(sphere, cube):
    plotter = pv.Plotter(shape=(1, 2))
    plotter.add_mesh(sphere, 'blue', smooth_shading=True, label='Sphere')
    assert plotter.legend is None
    plotter.add_legend(bcolor='w')
    assert isinstance(plotter.legend, vtk.vtkActor2D)

    plotter.subplot(0, 1)
    plotter.add_mesh(cube, 'r', label='Cube')
    assert plotter.legend is None
    plotter.add_legend(bcolor='w')
    assert isinstance(plotter.legend, vtk.vtkActor2D)

    plotter.show()


def test_add_axes_twice():
    plotter = pv.Plotter()
    plotter.add_axes()
    plotter.add_axes(interactive=True)
    plotter.show()


def test_hide_axes():
    plotter = pv.Plotter()
    plotter.add_axes()
    plotter.hide_axes()
    plotter.show()


def test_add_axes_parameters():
    plotter = pv.Plotter()
    plotter.add_axes()
    plotter.add_axes(
        line_width=5,
        cone_radius=0.6,
        shaft_length=0.7,
        tip_length=0.3,
        ambient=0.5,
        label_size=(0.4, 0.16),
        viewport=(0, 0, 0.4, 0.4),
    )
    plotter.show()


def test_show_axes_all():
    plotter = pv.Plotter()
    plotter.show_axes_all()
    plotter.show()


def test_hide_axes_all():
    plotter = pv.Plotter()
    plotter.hide_axes_all()
    plotter.show()


def test_isometric_view_interactive(sphere):
    plotter_iso = pv.Plotter()
    plotter_iso.add_mesh(sphere)
    plotter_iso.camera_position = 'xy'
    cpos_old = plotter_iso.camera_position
    plotter_iso.isometric_view_interactive()
    assert not plotter_iso.camera_position == cpos_old


def test_add_point_labels():
    plotter = pv.Plotter()

    # cannot use random points with image regression
    points = np.array([[0, 0, 0], [1, 0, 0], [0, 1, 0], [1, 1, 0], [0.5, 0.5, 0.5], [1, 1, 1]])
    n = points.shape[0]

    with pytest.raises(ValueError):
        plotter.add_point_labels(points, range(n - 1))

    plotter.add_point_labels(points, range(n), show_points=True, point_color='r', point_size=10)
    plotter.add_point_labels(
        points - 1, range(n), show_points=False, point_color='r', point_size=10
    )
    plotter.show()


@pytest.mark.parametrize('always_visible', [False, True])
def test_add_point_labels_always_visible(always_visible):
    # just make sure it runs without exception
    plotter = pv.Plotter()
    plotter.add_point_labels(
        np.array([[0.0, 0.0, 0.0]]), ['hello world'], always_visible=always_visible
    )
    plotter.show()


@pytest.mark.parametrize('shape', [None, 'rect', 'rounded_rect'])
def test_add_point_labels_shape(shape, verify_image_cache):
    plotter = pv.Plotter()
    plotter.add_point_labels(np.array([[0.0, 0.0, 0.0]]), ['hello world'], shape=shape)
    plotter.show()


@pytest.mark.parametrize('justification_horizontal', ['left', 'center', 'right'])
@pytest.mark.parametrize('justification_vertical', ['bottom', 'center', 'top'])
def test_add_point_labels_justification(justification_horizontal, justification_vertical):
    plotter = pv.Plotter()
    plotter.add_point_labels(
        np.array([[0.0, 0.0, 0.0]]),
        ['hello world'],
        justification_horizontal=justification_horizontal,
        justification_vertical=justification_vertical,
        shape_opacity=0.0,
        background_color='grey',
        background_opacity=1.0,
    )
    plotter.show()


def test_set_background():
    plotter = pv.Plotter()
    plotter.set_background('k')
    plotter.background_color = "yellow"
    plotter.set_background([0, 0, 0], top=[1, 1, 1])  # Gradient
    plotter.background_color
    plotter.show()

    plotter = pv.Plotter(shape=(1, 2))
    plotter.set_background('orange')
    for renderer in plotter.renderers:
        assert renderer.GetBackground() == pv.Color('orange')
    plotter.show()

    plotter = pv.Plotter(shape=(1, 2))
    plotter.subplot(0, 1)
    plotter.set_background('orange', all_renderers=False)
    assert plotter.renderers[0].GetBackground() != pv.Color('orange')
    assert plotter.renderers[1].GetBackground() == pv.Color('orange')
    plotter.show()


def test_add_points():
    plotter = pv.Plotter()

    points = np.array([[0, 0, 0], [1, 0, 0], [0, 1, 0], [1, 1, 0], [0.5, 0.5, 0.5], [1, 1, 1]])
    n = points.shape[0]

    plotter.add_points(
        points, scalars=np.arange(n), cmap=None, flip_scalars=True, show_scalar_bar=False
    )
    plotter.show()


def test_key_press_event():
    plotter = pv.Plotter()
    plotter.key_press_event(None, None)
    plotter.close()


def test_enable_picking_gc():
    plotter = pv.Plotter()
    sphere = pv.Sphere()
    plotter.add_mesh(sphere)
    plotter.enable_cell_picking()
    plotter.close()


def test_left_button_down():
    plotter = pv.Plotter()
    if (
        hasattr(plotter.ren_win, 'GetOffScreenFramebuffer')
        and not plotter.ren_win.GetOffScreenFramebuffer().GetFBOIndex()
    ):
        # This only fails for VTK<9.2.3
        with pytest.raises(ValueError):
            plotter.left_button_down(None, None)
    else:
        plotter.left_button_down(None, None)
    plotter.close()


def test_show_axes():
    plotter = pv.Plotter()
    plotter.show_axes()
    plotter.show()


def test_plot_cell_data(sphere, verify_image_cache):
    verify_image_cache.windows_skip_image_cache = True
    plotter = pv.Plotter()
    scalars = np.arange(sphere.n_faces_strict)
    plotter.add_mesh(
        sphere,
        interpolate_before_map=True,
        scalars=scalars,
        n_colors=10,
        rng=sphere.n_faces_strict,
        show_scalar_bar=False,
    )
    plotter.show()


def test_plot_clim(sphere):
    plotter = pv.Plotter()
    scalars = np.arange(sphere.n_faces_strict)
    plotter.add_mesh(
        sphere,
        interpolate_before_map=True,
        scalars=scalars,
        n_colors=5,
        clim=10,
        show_scalar_bar=False,
    )
    assert plotter.mapper.GetScalarRange() == (-10, 10)
    plotter.show()


def test_invalid_n_arrays(sphere):
    with pytest.raises(ValueError):
        plotter = pv.Plotter()
        plotter.add_mesh(sphere, scalars=np.arange(10))
        plotter.show()


def test_plot_arrow():
    cent = np.array([0, 0, 0])
    direction = np.array([1, 0, 0])
    pv.plot_arrows(cent, direction)


def test_plot_arrows():
    cent = np.array([[0, 0, 0], [1, 0, 0]])
    direction = np.array([[1, 1, 1], [-1, -1, -1]])
    pv.plot_arrows(cent, direction)


def test_add_arrows():
    vector = np.array([1, 0, 0])
    center = np.array([0, 0, 0])
    plotter = pv.Plotter()
    plotter.add_arrows(cent=center, direction=vector, mag=2.2, color="#009900")
    plotter.show()


def test_axes():
    plotter = pv.Plotter()
    plotter.add_orientation_widget(pv.Cube(), color='b')
    plotter.add_mesh(pv.Cube())
    plotter.show()


def test_box_axes():
    plotter = pv.Plotter()
    plotter.add_axes(box=True)
    plotter.add_mesh(pv.Sphere())
    plotter.show()


def test_box_axes_color_box():
    plotter = pv.Plotter()
    plotter.add_axes(box=True, box_args={'color_box': True})
    plotter.add_mesh(pv.Sphere())
    plotter.show()


def test_screenshot(tmpdir):
    plotter = pv.Plotter()
    plotter.add_mesh(pv.Sphere())
    img = plotter.screenshot(transparent_background=False)
    assert np.any(img)
    img_again = plotter.screenshot()
    assert np.any(img_again)
    filename = str(tmpdir.mkdir("tmpdir").join('export-graphic.svg'))
    plotter.save_graphic(filename)

    # test window and array size
    w, h = 20, 10
    img = plotter.screenshot(transparent_background=False, window_size=(w, h))
    assert img.shape == (h, w, 3)
    img = plotter.screenshot(transparent_background=True, window_size=(w, h))
    assert img.shape == (h, w, 4)

    # check error before first render
    plotter = pv.Plotter(off_screen=False)
    plotter.add_mesh(pv.Sphere())
    with pytest.raises(RuntimeError):
        plotter.screenshot()


def test_screenshot_scaled():
    # FYI: no regression tests because show() is not called
    factor = 2
    plotter = pv.Plotter(image_scale=factor)
    width, height = plotter.window_size
    plotter.add_mesh(pv.Sphere())
    img = plotter.screenshot(transparent_background=False)
    assert np.any(img)
    assert img.shape == (width * factor, height * factor, 3)
    img_again = plotter.screenshot(scale=3)
    assert np.any(img_again)
    assert img_again.shape == (width * 3, height * 3, 3)
    assert plotter.image_scale == factor, 'image_scale leaked from screenshot context'
    img = plotter.image
    assert img.shape == (width * factor, height * factor, 3)

    w, h = 20, 10
    factor = 4
    plotter.image_scale = factor
    img = plotter.screenshot(transparent_background=False, window_size=(w, h))
    assert img.shape == (h * factor, w * factor, 3)

    img = plotter.screenshot(transparent_background=True, window_size=(w, h), scale=5)
    assert img.shape == (h * 5, w * 5, 4)
    assert plotter.image_scale == factor, 'image_scale leaked from screenshot context'

    with pytest.raises(ValueError):
        plotter.image_scale = 0.5

    plotter.close()


def test_screenshot_altered_window_size(sphere):
    plotter = pv.Plotter()
    plotter.add_mesh(sphere)

    plotter.window_size = (800, 800)
    a = plotter.screenshot()
    assert a.shape == (800, 800, 3)
    # plotter.show(auto_close=False)  # for image regression test

    plotter.window_size = (1000, 1000)
    b = plotter.screenshot()
    assert b.shape == (1000, 1000, 3)
    # plotter.show(auto_close=False)  # for image regression test

    d = plotter.screenshot(window_size=(600, 600))
    assert d.shape == (600, 600, 3)
    # plotter.show()  # for image regression test

    plotter.close()


def test_screenshot_bytes():
    # Test screenshot to bytes object
    buffer = io.BytesIO()
    plotter = pv.Plotter(off_screen=True)
    plotter.add_mesh(pv.Sphere())
    plotter.show(screenshot=buffer)
    buffer.seek(0)
    im = Image.open(buffer)
    assert im.format == 'PNG'


def test_screenshot_rendering(tmpdir):
    plotter = pv.Plotter()
    plotter.add_mesh(examples.load_airplane(), smooth_shading=True)
    filename = str(tmpdir.mkdir("tmpdir").join('export-graphic.svg'))
    assert plotter._first_time
    plotter.save_graphic(filename)
    assert not plotter._first_time


@pytest.mark.parametrize('ext', SUPPORTED_FORMATS)
def test_save_screenshot(tmpdir, sphere, ext):
    filename = str(tmpdir.mkdir("tmpdir").join('tmp' + ext))
    plotter = pv.Plotter()
    plotter.add_mesh(sphere)
    plotter.screenshot(filename)
    assert os.path.isfile(filename)
    assert pathlib.Path(filename).stat().st_size


def test_scalars_by_name(verify_image_cache):
    verify_image_cache.windows_skip_image_cache = True
    plotter = pv.Plotter()
    data = examples.load_uniform()
    plotter.add_mesh(data, scalars='Spatial Cell Data')
    plotter.show()


def test_multi_block_plot(verify_image_cache):
    verify_image_cache.windows_skip_image_cache = True
    multi = pv.MultiBlock()
    multi.append(examples.load_rectilinear())
    uni = examples.load_uniform()
    arr = np.random.default_rng().random(uni.n_cells)
    uni.cell_data.set_array(arr, 'Random Data')
    multi.append(uni)
    # And now add a data set without the desired array and a NULL component
    multi.append(examples.load_airplane())

    # missing data should still plot
    multi.plot(scalars='Random Data')

    multi.plot(multi_colors=True)


def test_clear(sphere):
    plotter = pv.Plotter()
    plotter.add_mesh(sphere)
    plotter.clear()
    plotter.show()


def test_plot_texture():
    """Test adding a texture to a plot"""
    globe = examples.load_globe()
    texture = examples.load_globe_texture()
    plotter = pv.Plotter()
    plotter.add_mesh(globe, texture=texture)
    plotter.show()


@pytest.mark.skipif(not HAS_IMAGEIO, reason="Requires imageio")
def test_plot_numpy_texture():
    """Text adding a np.ndarray texture to a plot"""
    globe = examples.load_globe()
    texture_np = np.asarray(imageio.imread(examples.mapfile))
    plotter = pv.Plotter()
    plotter.add_mesh(globe, texture=texture_np)


@pytest.mark.skipif(not HAS_IMAGEIO, reason="Requires imageio")
def test_read_texture_from_numpy():
    """Test adding a texture to a plot"""
    globe = examples.load_globe()
    texture = numpy_to_texture(imageio.imread(examples.mapfile))
    plotter = pv.Plotter()
    plotter.add_mesh(globe, texture=texture)
    plotter.show()


def test_plot_rgb():
    """Test adding a texture to a plot"""
    cube = pv.Cube()
    cube.clear_data()
    x_face_color = (255, 0, 0)
    y_face_color = (0, 255, 0)
    z_face_color = (0, 0, 255)
    face_colors = np.array(
        [
            x_face_color,
            x_face_color,
            y_face_color,
            y_face_color,
            z_face_color,
            z_face_color,
        ],
        dtype=np.uint8,
    )
    cube.cell_data['face_colors'] = face_colors
    plotter = pv.Plotter()
    plotter.add_mesh(cube, scalars='face_colors', rgb=True)
    plotter.show()


def test_vector_array_with_points(multicomp_poly):
    """Test using vector valued data with and without component arg."""
    # test no component argument
    pl = pv.Plotter()
    pl.add_mesh(multicomp_poly, scalars='vector_values_points')
    pl.camera_position = 'xy'
    pl.camera.tight()
    pl.show()

    # test component argument
    pl = pv.Plotter()
    pl.add_mesh(multicomp_poly, scalars='vector_values_points', component=0)
    pl.camera_position = 'xy'
    pl.camera.tight()
    pl.show()


def test_vector_array_with_cells(multicomp_poly):
    """Test using vector valued data with and without component arg."""
    pl = pv.Plotter()
    pl.add_mesh(multicomp_poly, scalars='vector_values_cells')
    pl.camera_position = 'xy'
    pl.camera.tight()
    pl.show()

    # test component argument
    pl = pv.Plotter()
    pl.add_mesh(multicomp_poly, scalars='vector_values_cells', component=0)
    pl.camera_position = 'xy'
    pl.camera.tight()
    pl.show()


def test_vector_array(multicomp_poly):
    """Test using vector valued data for image regression."""
    pl = pv.Plotter(shape=(2, 2))
    pl.subplot(0, 0)
    pl.add_mesh(multicomp_poly, scalars="vector_values_points", show_scalar_bar=False)
    pl.camera_position = 'xy'
    pl.camera.tight()
    pl.subplot(0, 1)
    pl.add_mesh(multicomp_poly.copy(), scalars="vector_values_points", component=0)
    pl.subplot(1, 0)
    pl.add_mesh(multicomp_poly.copy(), scalars="vector_values_points", component=1)
    pl.subplot(1, 1)
    pl.add_mesh(multicomp_poly.copy(), scalars="vector_values_points", component=2)
    pl.link_views()
    pl.show()


def test_vector_plotting_doesnt_modify_data(multicomp_poly):
    """Test that the operations in plotting do not modify the data in the mesh."""

    copy_vector_values_points = multicomp_poly["vector_values_points"].copy()
    copy_vector_values_cells = multicomp_poly["vector_values_cells"].copy()

    # test that adding a vector with no component parameter to a Plotter instance
    # does not modify it.
    pl = pv.Plotter()
    pl.add_mesh(multicomp_poly, scalars='vector_values_points')
    pl.show()
    assert np.array_equal(multicomp_poly['vector_values_points'], copy_vector_values_points)

    pl = pv.Plotter()
    pl.add_mesh(multicomp_poly, scalars='vector_values_cells')
    pl.show()
    assert np.array_equal(multicomp_poly['vector_values_cells'], copy_vector_values_cells)

    # test that adding a vector with a component parameter to a Plotter instance
    # does not modify it.
    pl = pv.Plotter()
    pl.add_mesh(multicomp_poly, scalars='vector_values_points', component=0)
    pl.show()
    assert np.array_equal(multicomp_poly['vector_values_points'], copy_vector_values_points)

    pl = pv.Plotter()
    pl.add_mesh(multicomp_poly, scalars='vector_values_cells', component=0)
    pl.show()
    assert np.array_equal(multicomp_poly['vector_values_cells'], copy_vector_values_cells)


def test_vector_array_fail_with_incorrect_component(multicomp_poly):
    """Test failure modes of component argument."""
    p = pv.Plotter()

    # Non-Integer
    with pytest.raises(TypeError):
        p.add_mesh(multicomp_poly, scalars='vector_values_points', component=1.5)
        p.show()

    # Component doesn't exist
    p = pv.Plotter()
    with pytest.raises(ValueError):
        p.add_mesh(multicomp_poly, scalars='vector_values_points', component=3)
        p.show()

    # Component doesn't exist
    p = pv.Plotter()
    with pytest.raises(ValueError):
        p.add_mesh(multicomp_poly, scalars='vector_values_points', component=-1)
        p.show()


def test_camera(sphere):
    plotter = pv.Plotter()
    plotter.add_mesh(sphere)
    plotter.view_isometric()
    plotter.reset_camera()
    plotter.view_xy()
    plotter.view_xz()
    plotter.view_yz()
    plotter.add_mesh(examples.load_uniform(), reset_camera=True, culling=True)
    plotter.view_xy(True)
    plotter.view_xz(True)
    plotter.view_yz(True)
    plotter.show()

    plotter = pv.Plotter()
    plotter.add_mesh(sphere)
    plotter.camera.zoom(5)
    plotter.camera.up = 0, 0, 10
    plotter.show()


def test_multi_renderers():
    plotter = pv.Plotter(shape=(2, 2))

    plotter.subplot(0, 0)
    plotter.add_text('Render Window 0', font_size=30)
    sphere = pv.Sphere()
    plotter.add_mesh(sphere, scalars=sphere.points[:, 2], show_scalar_bar=False)
    plotter.add_scalar_bar('Z', vertical=True)

    plotter.subplot(0, 1)
    plotter.add_text('Render Window 1', font_size=30)
    plotter.add_mesh(pv.Cube(), show_edges=True)

    plotter.subplot(1, 0)
    plotter.add_text('Render Window 2', font_size=30)
    plotter.add_mesh(pv.Arrow(), color='y', show_edges=True)

    plotter.subplot(1, 1)
    plotter.add_text('Render Window 3', position=(0.0, 0.0), font_size=30, viewport=True)
    plotter.add_mesh(pv.Cone(), color='g', show_edges=True, culling=True)
    plotter.add_bounding_box(render_lines_as_tubes=True, line_width=5)
    plotter.show_bounds(all_edges=True)

    plotter.update_bounds_axes()
    plotter.show()


def test_multi_renderers_subplot_ind_2x1():
    # Test subplot indices (2 rows by 1 column)
    plotter = pv.Plotter(shape=(2, 1))
    # First row
    plotter.subplot(0, 0)
    plotter.add_mesh(pv.Sphere())
    # Second row
    plotter.subplot(1, 0)
    plotter.add_mesh(pv.Cube())
    plotter.show()


def test_multi_renderers_subplot_ind_1x2():
    # Test subplot indices (1 row by 2 columns)
    plotter = pv.Plotter(shape=(1, 2))
    # First column
    plotter.subplot(0, 0)
    plotter.add_mesh(pv.Sphere())
    # Second column
    plotter.subplot(0, 1)
    plotter.add_mesh(pv.Cube())
    plotter.show()


def test_multi_renderers_bad_indices():
    with pytest.raises(IndexError):
        # Test bad indices
        plotter = pv.Plotter(shape=(1, 2))
        plotter.subplot(0, 0)
        plotter.add_mesh(pv.Sphere())
        plotter.subplot(1, 0)
        plotter.add_mesh(pv.Cube())
        plotter.show()


def test_multi_renderers_subplot_ind_3x1():
    # Test subplot 3 on left, 1 on right
    plotter = pv.Plotter(shape='3|1')
    # First column
    plotter.subplot(0)
    plotter.add_mesh(pv.Sphere())
    plotter.subplot(1)
    plotter.add_mesh(pv.Cube())
    plotter.subplot(2)
    plotter.add_mesh(pv.Cylinder())
    plotter.subplot(3)
    plotter.add_mesh(pv.Cone())
    plotter.show()


def test_multi_renderers_subplot_ind_3x1_splitting_pos():
    # Test subplot 3 on top, 1 on bottom
    plotter = pv.Plotter(shape='3/1', splitting_position=0.5)
    # First column
    plotter.subplot(0)
    plotter.add_mesh(pv.Sphere())
    plotter.subplot(1)
    plotter.add_mesh(pv.Cube())
    plotter.subplot(2)
    plotter.add_mesh(pv.Cylinder())
    plotter.subplot(3)
    plotter.add_mesh(pv.Cone())
    plotter.show()


def test_multi_renderers_subplot_ind_1x3():
    # Test subplot 3 on bottom, 1 on top
    plotter = pv.Plotter(shape='1|3')
    # First column
    plotter.subplot(0)
    plotter.add_mesh(pv.Sphere())
    plotter.subplot(1)
    plotter.add_mesh(pv.Cube())
    plotter.subplot(2)
    plotter.add_mesh(pv.Cylinder())
    plotter.subplot(3)
    plotter.add_mesh(pv.Cone())
    plotter.show()


def test_subplot_groups():
    plotter = pv.Plotter(shape=(3, 3), groups=[(1, [1, 2]), (np.s_[:], 0)])
    plotter.subplot(0, 0)
    plotter.add_mesh(pv.Sphere())
    plotter.subplot(0, 1)
    plotter.add_mesh(pv.Cube())
    plotter.subplot(0, 2)
    plotter.add_mesh(pv.Arrow())
    plotter.subplot(1, 1)
    plotter.add_mesh(pv.Cylinder())
    plotter.subplot(2, 1)
    plotter.add_mesh(pv.Cone())
    plotter.subplot(2, 2)
    plotter.add_mesh(pv.Box())
    plotter.show()


def test_subplot_groups_fail():
    # Test group overlap
    with pytest.raises(ValueError):
        # Partial overlap
        pv.Plotter(shape=(3, 3), groups=[([1, 2], [0, 1]), ([0, 1], [1, 2])])
    with pytest.raises(ValueError):
        # Full overlap (inner)
        pv.Plotter(shape=(4, 4), groups=[(np.s_[:], np.s_[:]), ([1, 2], [1, 2])])
    with pytest.raises(ValueError):
        # Full overlap (outer)
        pv.Plotter(shape=(4, 4), groups=[(1, [1, 2]), ([0, 3], np.s_[:])])


@skip_windows
def test_link_views(sphere):
    plotter = pv.Plotter(shape=(1, 4))
    plotter.subplot(0, 0)
    plotter.add_mesh(sphere, smooth_shading=False, show_edges=False)
    plotter.subplot(0, 1)
    plotter.add_mesh(sphere, smooth_shading=True, show_edges=False)
    plotter.subplot(0, 2)
    plotter.add_mesh(sphere, smooth_shading=False, show_edges=True)
    plotter.subplot(0, 3)
    plotter.add_mesh(sphere, smooth_shading=True, show_edges=True)
    with pytest.raises(TypeError):
        plotter.link_views(views='foo')
    plotter.link_views([0, 1])
    plotter.link_views()
    with pytest.raises(TypeError):
        plotter.unlink_views(views='foo')
    plotter.unlink_views([0, 1])
    plotter.unlink_views(2)
    plotter.unlink_views()
    plotter.show()


@skip_windows
def test_link_views_camera_set(sphere, verify_image_cache):
    p = pv.Plotter(shape=(1, 2))
    p.add_mesh(pv.Cone())
    assert not p.renderer.camera_set
    p.subplot(0, 1)
    p.add_mesh(pv.Cube())
    assert not p.renderer.camera_set
    p.link_views()  # make sure the default isometric view is used
    for renderer in p.renderers:
        assert not renderer.camera_set
    p.show()

    p = pv.Plotter(shape=(1, 2))
    p.add_mesh(pv.Cone())
    p.subplot(0, 1)
    p.add_mesh(pv.Cube())
    p.link_views()
    p.unlink_views()
    for renderer in p.renderers:
        assert not renderer.camera_set
    p.show()

    wavelet = pv.Wavelet().clip('x')
    p = pv.Plotter(shape=(1, 2))
    p.add_mesh(wavelet, color='red')
    p.subplot(0, 1)
    p.add_mesh(wavelet, color='red')
    p.link_views()
    p.camera_position = [(55.0, 16, 31), (-5.0, 0.0, 0.0), (-0.22, 0.97, -0.09)]
    p.show()


def test_orthographic_slicer(uniform):
    uniform.set_active_scalars('Spatial Cell Data')
    slices = uniform.slice_orthogonal()

    # Orthographic Slicer
    p = pv.Plotter(shape=(2, 2))

    p.subplot(1, 1)
    p.add_mesh(slices, clim=uniform.get_data_range())
    p.add_axes()
    p.enable()

    p.subplot(0, 0)
    p.add_mesh(slices['XY'])
    p.view_xy()
    p.disable()

    p.subplot(0, 1)
    p.add_mesh(slices['XZ'])
    p.view_xz(negative=True)
    p.disable()

    p.subplot(1, 0)
    p.add_mesh(slices['YZ'])
    p.view_yz()
    p.disable()

    p.show()


def test_remove_actor(uniform):
    plotter = pv.Plotter()
    plotter.add_mesh(uniform.copy(), name='data')
    plotter.add_mesh(uniform.copy(), name='data')
    plotter.add_mesh(uniform.copy(), name='data')
    plotter.show()


def test_image_properties():
    mesh = examples.load_uniform()
    p = pv.Plotter()
    p.add_mesh(mesh)
    p.show(auto_close=False)  # DO NOT close plotter
    # Get RGB image
    _ = p.image
    # Get the depth image
    _ = p.get_image_depth()
    p.close()
    p = pv.Plotter()
    p.add_mesh(mesh)
    p.show()  # close plotter
    # Get RGB image
    _ = p.image
    # verify property matches method while testing both available
    assert np.allclose(p.image_depth, p.get_image_depth(), equal_nan=True)
    p.close()

    # gh-920
    rr = np.array([[-0.5, -0.5, 0], [-0.5, 0.5, 1], [0.5, 0.5, 0], [0.5, -0.5, 1]])
    tris = np.array([[3, 0, 2, 1], [3, 2, 0, 3]])
    mesh = pv.PolyData(rr, tris)
    p = pv.Plotter()
    p.add_mesh(mesh, color=True)
    p.renderer.camera_position = (0.0, 0.0, 1.0)
    p.renderer.ResetCamera()
    p.enable_parallel_projection()
    assert p.renderer.camera_set
    p.show(interactive=False, auto_close=False)
    img = p.get_image_depth(fill_value=0.0)
    rng = np.ptp(img)
    assert 0.3 < rng < 0.4, rng  # 0.3313504 in testing
    p.close()


def test_volume_rendering_from_helper(uniform, verify_image_cache):
    verify_image_cache.windows_skip_image_cache = True
    uniform.plot(volume=True, opacity='linear')


@skip_windows_mesa  # due to opacity
def test_volume_rendering_from_plotter(uniform):
    plotter = pv.Plotter()
    plotter.add_volume(uniform, opacity='sigmoid', cmap='jet', n_colors=15)
    plotter.show()


@skip_windows_mesa  # due to opacity
@skip_9_0_X
def test_volume_rendering_rectilinear(uniform):
    grid = uniform.cast_to_rectilinear_grid()

    plotter = pv.Plotter()
    plotter.add_volume(grid, opacity='sigmoid', cmap='jet', n_colors=15)
    plotter.show()

    plotter = pv.Plotter()
    plotter.add_volume(grid)
    plotter.show()

    plotter = pv.Plotter()
    with pytest.raises(TypeError):
        plotter.add_volume(grid, mapper='fixed_point')
    plotter.close()


@skip_windows
def test_multiblock_volume_rendering(uniform):
    ds_a = uniform.copy()
    ds_b = uniform.copy()
    ds_b.origin = (9.0, 0.0, 0.0)
    ds_c = uniform.copy()
    ds_c.origin = (0.0, 9.0, 0.0)
    ds_d = uniform.copy()
    ds_d.origin = (9.0, 9.0, 0.0)

    data = pv.MultiBlock(
        dict(
            a=ds_a,
            b=ds_b,
            c=ds_c,
            d=ds_d,
        )
    )
    data['a'].rename_array('Spatial Point Data', 'a')
    data['b'].rename_array('Spatial Point Data', 'b')
    data['c'].rename_array('Spatial Point Data', 'c')
    data['d'].rename_array('Spatial Point Data', 'd')
    data.plot(volume=True, multi_colors=True)


def test_array_volume_rendering(uniform, verify_image_cache):
    verify_image_cache.windows_skip_image_cache = True
    arr = uniform["Spatial Point Data"].reshape(uniform.dimensions)
    pv.plot(arr, volume=True, opacity='linear')


def test_plot_compare_four():
    # Really just making sure no errors are thrown
    mesh = examples.load_uniform()
    data_a = mesh.contour()
    data_b = mesh.threshold_percent(0.5)
    data_c = mesh.decimate_boundary(0.5)
    data_d = mesh.glyph(scale=False, orient=False)
    pv.plot_compare_four(
        data_a,
        data_b,
        data_c,
        data_d,
        display_kwargs={'color': 'w'},
    )


def test_plot_depth_peeling():
    mesh = examples.load_airplane()
    p = pv.Plotter()
    p.add_mesh(mesh)
    p.enable_depth_peeling()
    p.disable_depth_peeling()
    p.show()


@pytest.mark.skipif(os.name == 'nt', reason="No testing on windows for EDL")
def test_plot_eye_dome_lighting_plot(airplane):
    airplane.plot(eye_dome_lighting=True)


@pytest.mark.skipif(os.name == 'nt', reason="No testing on windows for EDL")
def test_plot_eye_dome_lighting_plotter(airplane):
    p = pv.Plotter()
    p.add_mesh(airplane)
    p.enable_eye_dome_lighting()
    p.show()


@pytest.mark.skipif(os.name == 'nt', reason="No testing on windows for EDL")
def test_plot_eye_dome_lighting_enable_disable(airplane):
    p = pv.Plotter()
    p.add_mesh(airplane)
    p.enable_eye_dome_lighting()
    p.disable_eye_dome_lighting()
    p.show()


@skip_windows
def test_opacity_by_array_direct(plane, verify_image_cache):
    # VTK regression 9.0.1 --> 9.1.0
    verify_image_cache.high_variance_test = True

    # test with opacity parm as an array, both cell and point sized
    plane_shift = plane.translate((0, 0, 1), inplace=False)
    pl = pv.Plotter()
    pl.add_mesh(plane, color='b', opacity=np.linspace(0, 1, plane.n_points), show_edges=True)
    pl.add_mesh(plane_shift, color='r', opacity=np.linspace(0, 1, plane.n_cells), show_edges=True)
    pl.show()


def test_opacity_by_array(uniform):
    # Test with opacity array
    opac = uniform['Spatial Point Data'] / uniform['Spatial Point Data'].max()
    uniform['opac'] = opac
    p = pv.Plotter()
    p.add_mesh(uniform, scalars='Spatial Point Data', opacity='opac')
    p.show()


def test_opacity_by_array_uncertainty(uniform):
    # Test with uncertainty array (transparency)
    opac = uniform['Spatial Point Data'] / uniform['Spatial Point Data'].max()
    uniform['unc'] = opac
    p = pv.Plotter()
    p.add_mesh(uniform, scalars='Spatial Point Data', opacity='unc', use_transparency=True)
    p.show()


def test_opacity_by_array_user_transform(uniform, verify_image_cache):
    verify_image_cache.high_variance_test = True

    uniform['Spatial Point Data'] /= uniform['Spatial Point Data'].max()

    # Test with user defined transfer function
    opacities = [0, 0.2, 0.9, 0.2, 0.1]
    p = pv.Plotter()
    p.add_mesh(uniform, scalars='Spatial Point Data', opacity=opacities)
    p.show()


def test_opacity_mismatched_fail(uniform):
    opac = uniform['Spatial Point Data'] / uniform['Spatial Point Data'].max()
    uniform['unc'] = opac

    # Test using mismatched arrays
    p = pv.Plotter()
    with pytest.raises(ValueError):
        # cell scalars vs point opacity
        p.add_mesh(uniform, scalars='Spatial Cell Data', opacity='unc')


def test_opacity_by_array_preference():
    tetra = pv.Tetrahedron()  # 4 points, 4 cells
    opacities = np.linspace(0.2, 0.8, tetra.n_points)
    tetra.clear_data()
    tetra.point_data['scalars'] = tetra.cell_data['scalars'] = np.arange(tetra.n_points)
    tetra.point_data['opac'] = tetra.cell_data['opac'] = opacities

    # test opacity by key
    p = pv.Plotter()
    p.add_mesh(tetra.copy(), opacity='opac', preference='cell')
    p.add_mesh(tetra.translate((2, 0, 0), inplace=False), opacity='opac', preference='point')
    p.close()

    # test opacity by array
    p = pv.Plotter()
    p.add_mesh(tetra.copy(), opacity=opacities, preference='cell')
    p.add_mesh(tetra.translate((2, 0, 0), inplace=False), opacity=opacities, preference='point')
    p.show()


def test_opacity_transfer_functions():
    n = 256
    mapping = pv.opacity_transfer_function('linear', n)
    assert len(mapping) == n
    mapping = pv.opacity_transfer_function('sigmoid_10', n)
    assert len(mapping) == n
    mapping = pv.opacity_transfer_function('foreground', n)
    assert len(mapping) == n
    mapping = pv.opacity_transfer_function('foreground', 5)
    assert np.array_equal(mapping, [0, 255, 255, 255, 255])
    with pytest.raises(ValueError):
        mapping = pv.opacity_transfer_function('foo', n)
    with pytest.raises(RuntimeError):
        mapping = pv.opacity_transfer_function(np.linspace(0, 1, 2 * n), n)
    foo = np.linspace(0, n, n)
    mapping = pv.opacity_transfer_function(foo, n)
    assert np.allclose(foo, mapping)
    foo = [0, 0.2, 0.9, 0.2, 0.1]
    mapping = pv.opacity_transfer_function(foo, n, interpolate=False)
    assert len(mapping) == n
    foo = [3, 5, 6, 10]
    mapping = pv.opacity_transfer_function(foo, n)
    assert len(mapping) == n


def test_closing_and_mem_cleanup(verify_image_cache):
    verify_image_cache.windows_skip_image_cache = True
    verify_image_cache.skip = True
    n = 5
    for _ in range(n):
        for _ in range(n):
            p = pv.Plotter()
            for k in range(n):
                p.add_mesh(pv.Sphere(radius=k))
            p.show()
        pv.close_all()


def test_above_below_scalar_range_annotations():
    p = pv.Plotter()
    p.add_mesh(
        examples.load_uniform(),
        clim=[100, 500],
        cmap='viridis',
        below_color='blue',
        above_color='red',
    )
    p.show()


def test_user_annotations_scalar_bar_mesh(uniform):
    p = pv.Plotter()
    p.add_mesh(uniform, annotations={100.0: 'yum'})
    p.show()


def test_fixed_font_size_annotation_text_scaling_off():
    p = pv.Plotter()
    sargs = {'title_font_size': 12, 'label_font_size': 10}
    p.add_mesh(
        examples.load_uniform(),
        clim=[100, 500],
        cmap='viridis',
        below_color='blue',
        above_color='red',
        annotations={300.0: 'yum'},
        scalar_bar_args=sargs,
    )
    p.show()


def test_user_annotations_scalar_bar_volume(uniform, verify_image_cache):
    verify_image_cache.windows_skip_image_cache = True

    p = pv.Plotter()
    p.add_volume(uniform, scalars='Spatial Point Data', annotations={100.0: 'yum'})
    p.show()


def test_user_matrix_volume(uniform):
    shear = np.eye(4)
    shear[0, 1] = 1

    p = pv.Plotter()
    volume = p.add_volume(uniform, user_matrix=shear)
    np.testing.assert_almost_equal(volume.user_matrix, shear)

    with pytest.raises(ValueError):
        p.add_volume(uniform, user_matrix=np.eye(5))

    with pytest.raises(TypeError):
        p.add_volume(uniform, user_matrix='invalid')


def test_user_matrix_mesh(sphere):
    shear = np.eye(4)
    shear[0, 1] = 1

    p = pv.Plotter()
    actor = p.add_mesh(sphere, user_matrix=shear)
    np.testing.assert_almost_equal(actor.user_matrix, shear)

    with pytest.raises(ValueError):
        p.add_mesh(sphere, user_matrix=np.eye(5))

    with pytest.raises(TypeError):
        p.add_mesh(sphere, user_matrix='invalid')


def test_scalar_bar_args_unmodified_add_mesh(sphere):
    sargs = {"vertical": True}
    sargs_copy = sargs.copy()

    p = pv.Plotter()
    p.add_mesh(sphere, scalar_bar_args=sargs)

    assert sargs == sargs_copy


def test_scalar_bar_args_unmodified_add_volume(uniform):
    sargs = {"vertical": True}
    sargs_copy = sargs.copy()

    p = pv.Plotter()
    p.add_volume(uniform, scalar_bar_args=sargs)

    assert sargs == sargs_copy


def test_plot_string_array(verify_image_cache):
    verify_image_cache.windows_skip_image_cache = True
    mesh = examples.load_uniform()
    labels = np.empty(mesh.n_cells, dtype='<U10')
    labels[:] = 'High'
    labels[mesh['Spatial Cell Data'] < 300] = 'Medium'
    labels[mesh['Spatial Cell Data'] < 100] = 'Low'
    mesh['labels'] = labels
    p = pv.Plotter()
    p.add_mesh(mesh, scalars='labels')
    p.show()


def test_fail_plot_table():
    """Make sure tables cannot be plotted"""
    table = pv.Table(np.random.default_rng().random((50, 3)))
    with pytest.raises(TypeError):
        pv.plot(table)
    with pytest.raises(TypeError):
        plotter = pv.Plotter()
        plotter.add_mesh(table)


def test_bad_keyword_arguments():
    """Make sure bad keyword arguments raise an error"""
    mesh = examples.load_uniform()
    with pytest.raises(TypeError):
        pv.plot(mesh, foo=5)
    with pytest.raises(TypeError):
        pv.plot(mesh, scalar=mesh.active_scalars_name)
    with pytest.raises(TypeError):
        plotter = pv.Plotter()
        plotter.add_mesh(mesh, scalar=mesh.active_scalars_name)
        plotter.show()
    with pytest.raises(TypeError):
        plotter = pv.Plotter()
        plotter.add_mesh(mesh, foo="bad")
        plotter.show()


def test_cmap_list(sphere, verify_image_cache):
    verify_image_cache.windows_skip_image_cache = True
    n = sphere.n_points
    scalars = np.empty(n)
    scalars[: n // 3] = 0
    scalars[n // 3 : 2 * n // 3] = 1
    scalars[2 * n // 3 :] = 2

    with pytest.raises(TypeError):
        sphere.plot(scalars=scalars, cmap=['red', None, 'blue'])

    sphere.plot(scalars=scalars, cmap=['red', 'green', 'blue'])


def test_default_name_tracking():
    N = 10
    color = "tan"

    p = pv.Plotter()
    for i in range(N):
        for j in range(N):
            center = (i, j, 0)
            mesh = pv.Sphere(center=center)
            p.add_mesh(mesh, color=color)
    n_made_it = len(p.renderer._actors)
    p.show()
    assert n_made_it == N**2

    # release attached scalars
    mesh.ReleaseData()
    del mesh


def test_add_background_image_global(sphere):
    plotter = pv.Plotter()
    plotter.add_mesh(sphere)
    plotter.add_background_image(examples.mapfile, as_global=True)
    plotter.show()


def test_add_background_image_not_global(sphere):
    plotter = pv.Plotter()
    plotter.add_mesh(sphere)
    plotter.add_background_image(examples.mapfile, as_global=False)
    plotter.show()


def test_add_background_image_subplots(airplane):
    pl = pv.Plotter(shape=(2, 2))
    pl.add_background_image(examples.mapfile, scale=1, as_global=False)
    pl.add_mesh(airplane)
    pl.subplot(1, 1)
    pl.add_background_image(examples.mapfile, scale=1, as_global=False)
    pl.add_mesh(airplane)
    pl.remove_background_image()

    # should error out as there's no background
    with pytest.raises(RuntimeError):
        pl.remove_background_image()

    pl.add_background_image(examples.mapfile, scale=1, as_global=False)
    pl.show()


@pytest.mark.parametrize(
    'face',
    ['-Z', '-Y', '-X', '+Z', '+Y', '+X'],
)
def test_add_floor(face):
    box = pv.Box((-100.0, -90.0, 20.0, 40.0, 100, 105)).outline()
    pl = pv.Plotter()
    pl.add_mesh(box, color='k')
    pl.add_floor(face=face, color='red', opacity=1.0)
    pl.show()


def test_add_remove_floor(sphere):
    pl = pv.Plotter()
    pl.add_mesh(sphere)
    pl.add_floor(color='b', line_width=2, lighting=True)
    pl.add_bounding_box()  # needed for update_bounds_axes
    assert len(pl.renderer._floors) == 1
    pl.add_mesh(pv.Sphere(1.0))
    pl.update_bounds_axes()
    assert len(pl.renderer._floors) == 1
    pl.show()

    pl = pv.Plotter()
    pl.add_mesh(sphere)
    pl.add_floor(color='b', line_width=2, lighting=True)
    pl.remove_floors()
    assert not pl.renderer._floors
    pl.show()


def test_reset_camera_clipping_range(sphere):
    pl = pv.Plotter()
    pl.add_mesh(sphere)

    # get default clipping range
    default_clipping_range = pl.camera.clipping_range

    # make sure we assign something different than default
    assert default_clipping_range != (10, 100)

    # set clipping range to some random numbers and make sure
    # assignment is successful
    pl.camera.clipping_range = (10, 100)
    assert pl.camera.clipping_range == (10, 100)

    pl.reset_camera_clipping_range()
    assert pl.camera.clipping_range == default_clipping_range
    assert pl.camera.clipping_range != (10, 100)


def test_index_vs_loc():
    # first: 2d grid
    pl = pv.Plotter(shape=(2, 3))
    # index_to_loc valid cases
    vals = [0, 2, 4]
    expecteds = [(0, 0), (0, 2), (1, 1)]
    for val, expected in zip(vals, expecteds):
        assert tuple(pl.renderers.index_to_loc(val)) == expected
    # loc_to_index valid cases
    vals = [(0, 0), (0, 2), (1, 1)]
    expecteds = [0, 2, 4]
    for val, expected in zip(vals, expecteds):
        assert pl.renderers.loc_to_index(val) == expected
        assert pl.renderers.loc_to_index(expected) == expected

    # indexing failing cases
    with pytest.raises(TypeError):
        pl.renderers.index_to_loc(1.5)
    with pytest.raises(IndexError):
        pl.renderers.index_to_loc(-1)
    with pytest.raises(TypeError):
        pl.renderers.index_to_loc((1, 2))
    with pytest.raises(IndexError):
        pl.renderers.loc_to_index((-1, 0))
    with pytest.raises(IndexError):
        pl.renderers.loc_to_index((0, -1))
    with pytest.raises(TypeError):
        pl.renderers.loc_to_index({1, 2})
    with pytest.raises(ValueError):
        pl.renderers.loc_to_index((1, 2, 3))

    # set active_renderer fails
    with pytest.raises(IndexError):
        pl.renderers.set_active_renderer(0, -1)

    # then: "1d" grid
    pl = pv.Plotter(shape='2|3')
    # valid cases
    for val in range(5):
        assert pl.renderers.index_to_loc(val) == val
        assert pl.renderers.index_to_loc(np.int_(val)) == val
        assert pl.renderers.loc_to_index(val) == val
        assert pl.renderers.loc_to_index(np.int_(val)) == val


def test_interactive_update():
    # Regression test for #1053
    p = pv.Plotter()
    p.show(interactive_update=True)
    assert isinstance(p.iren.interactor, vtk.vtkRenderWindowInteractor)
    p.close()

    p = pv.Plotter()
    with pytest.warns(UserWarning):
        p.show(auto_close=True, interactive_update=True)


def test_where_is():
    plotter = pv.Plotter(shape=(2, 2))
    plotter.subplot(0, 0)
    plotter.add_mesh(pv.Box(), name='box')
    plotter.subplot(0, 1)
    plotter.add_mesh(pv.Sphere(), name='sphere')
    plotter.subplot(1, 0)
    plotter.add_mesh(pv.Box(), name='box')
    plotter.subplot(1, 1)
    plotter.add_mesh(pv.Cone(), name='cone')
    places = plotter.where_is('box')
    assert isinstance(places, list)
    for loc in places:
        assert isinstance(loc, tuple)


def test_log_scale():
    mesh = examples.load_uniform()
    plotter = pv.Plotter()
    plotter.add_mesh(mesh, log_scale=True)
    plotter.show()


def test_set_focus():
    plane = pv.Plane()
    p = pv.Plotter()
    p.add_mesh(plane, color="tan", show_edges=True)
    p.set_focus((-0.5, -0.5, 0))  # focus on corner of the plane
    p.show()


def test_set_viewup(verify_image_cache):
    verify_image_cache.high_variance_test = True

    plane = pv.Plane()
    plane_higher = pv.Plane(center=(0, 0, 1), i_size=0.5, j_size=0.5)
    p = pv.Plotter()
    p.add_mesh(plane, color="tan", show_edges=False)
    p.add_mesh(plane_higher, color="red", show_edges=False)
    p.set_viewup((1.0, 1.0, 1.0))
    p.show()


def test_plot_shadows():
    plotter = pv.Plotter(lighting=None)

    # add several planes
    for plane_y in [2, 5, 10]:
        screen = pv.Plane(center=(0, plane_y, 0), direction=(0, -1, 0), i_size=5, j_size=5)
        plotter.add_mesh(screen, color='white')

    light = pv.Light(
        position=(0, 0, 0),
        focal_point=(0, 1, 0),
        color='cyan',
        intensity=15,
        cone_angle=15,
        positional=True,
        show_actor=True,
        attenuation_values=(2, 0, 0),
    )

    plotter.add_light(light)
    plotter.view_vector((1, -2, 2))

    # verify disabling shadows when not enabled does nothing
    plotter.disable_shadows()

    plotter.enable_shadows()

    # verify shadows can safely be enabled twice
    plotter.enable_shadows()

    plotter.show()


def test_plot_shadows_enable_disable():
    """Test shadows are added and removed properly"""
    plotter = pv.Plotter(lighting=None)

    # add several planes
    for plane_y in [2, 5, 10]:
        screen = pv.Plane(center=(0, plane_y, 0), direction=(0, -1, 0), i_size=5, j_size=5)
        plotter.add_mesh(screen, color='white')

    light = pv.Light(
        position=(0, 0, 0), focal_point=(0, 1, 0), color='cyan', intensity=15, cone_angle=15
    )
    light.positional = True
    light.attenuation_values = (2, 0, 0)
    light.show_actor()

    plotter.add_light(light)
    plotter.view_vector((1, -2, 2))

    # add and remove and verify that the light passes through all via
    # image cache
    plotter.enable_shadows()
    plotter.disable_shadows()

    plotter.show()


def test_plot_lighting_change_positional_true_false(sphere):
    light = pv.Light(positional=True, show_actor=True)

    plotter = pv.Plotter(lighting=None)
    plotter.add_light(light)
    light.positional = False
    plotter.add_mesh(sphere)
    plotter.show()


def test_plot_lighting_change_positional_false_true(sphere):
    light = pv.Light(positional=False, show_actor=True)

    plotter = pv.Plotter(lighting=None)

    plotter.add_light(light)
    light.positional = True
    plotter.add_mesh(sphere)
    plotter.show()


def test_plotter_image():
    plotter = pv.Plotter()
    wsz = tuple(plotter.window_size)
    plotter.show()
    assert plotter.image.shape[:2] == wsz


def test_scalar_cell_priorities():
    vertices = np.array([[0, 0, 0], [1, 0, 0], [1.5, 1, 0], [0, 0, 1]])
    faces = np.hstack([[3, 0, 1, 2], [3, 0, 3, 2], [3, 0, 1, 3], [3, 1, 2, 3]])
    mesh = pv.PolyData(vertices, faces)
    colors = [[255, 0, 0], [0, 255, 0], [0, 0, 255], [255, 255, 255]]

    mesh.cell_data['colors'] = colors
    plotter = pv.Plotter()
    plotter.add_mesh(mesh, scalars='colors', rgb=True, preference='cell')
    plotter.show()


def test_collision_plot(verify_image_cache):
    """Verify rgba arrays automatically plot"""
    verify_image_cache.windows_skip_image_cache = True
    sphere0 = pv.Sphere()
    sphere1 = pv.Sphere(radius=0.6, center=(-1, 0, 0))
    col, n_contacts = sphere0.collision(sphere1, generate_scalars=True)

    plotter = pv.Plotter()
    plotter.add_mesh(col)
    plotter.camera_position = 'zy'
    plotter.show()


@skip_mac
@pytest.mark.needs_vtk_version(9, 2, 0)
def test_chart_plot():
    """Basic test to verify chart plots correctly"""
    # Chart 1 (bottom left)
    chart_bl = pv.Chart2D(size=(0.4, 0.4), loc=(0.05, 0.05))
    chart_bl.background_color = "tab:purple"
    chart_bl.x_range = [np.pi / 2, 3 * np.pi / 2]
    chart_bl.y_axis.margin = 20
    chart_bl.y_axis.tick_locations = [-1, 0, 1]
    chart_bl.y_axis.tick_labels = ["Small", "Medium", "Large"]
    chart_bl.y_axis.tick_size += 10
    chart_bl.y_axis.tick_labels_offset += 12
    chart_bl.y_axis.pen.width = 10
    chart_bl.grid = True
    x = np.linspace(0, 2 * np.pi, 50)
    y = np.cos(x) * (-1) ** np.arange(len(x))
    hidden_plot = chart_bl.line(x, y, color="k", width=40)
    hidden_plot.visible = False  # Make sure plot visibility works
    chart_bl.bar(x, y, color="#33ff33")

    # Chart 2 (bottom right)
    chart_br = pv.Chart2D(size=(0.4, 0.4), loc=(0.55, 0.05))
    chart_br.background_texture = examples.load_globe_texture()
    chart_br.active_border_color = "r"
    chart_br.border_width = 5
    chart_br.border_style = "-."
    chart_br.hide_axes()
    x = np.linspace(0, 1, 50)
    y = np.sin(6.5 * x - 1)
    chart_br.scatter(x, y, color="y", size=15, style="o", label="Invisible label")
    chart_br.legend_visible = False  # Check legend visibility

    # Chart 3 (top left)
    chart_tl = pv.Chart2D(size=(0.4, 0.4), loc=(0.05, 0.55))
    chart_tl.active_background_color = (0.8, 0.8, 0.2)
    chart_tl.title = "Exponential growth"
    chart_tl.x_label = "X axis"
    chart_tl.y_label = "Y axis"
    chart_tl.y_axis.log_scale = True
    x = np.arange(6)
    y = 10**x
    chart_tl.line(x, y, color="tab:green", width=5, style="--")
    removed_plot = chart_tl.area(x, y, color="k")
    chart_tl.remove_plot(removed_plot)  # Make sure plot removal works

    # Chart 4 (top right)
    chart_tr = pv.Chart2D(size=(0.4, 0.4), loc=(0.55, 0.55))
    x = [0, 1, 2, 3, 4]
    ys = [[0, 1, 2, 3, 4], [1, 0, 1, 0, 1], [6, 4, 5, 3, 2]]
    chart_tr.stack(x, ys, colors="citrus", labels=["Segment 1", "Segment 2", "Segment 3"])
    chart_tr.legend_visible = True

    # Hidden chart (make sure chart visibility works)
    hidden_chart = pv.ChartPie([3, 4, 5])
    hidden_chart.visible = False

    # Removed chart (make sure chart removal works)
    removed_chart = pv.ChartBox([[1, 2, 3]])

    pl = pv.Plotter(window_size=(1000, 1000))
    pl.background_color = 'w'
    pl.add_chart(chart_bl, chart_br, chart_tl, chart_tr, hidden_chart, removed_chart)
    pl.remove_chart(removed_chart)
    pl.set_chart_interaction([chart_br, chart_tl])
    pl.show()


@skip_9_1_0
def test_chart_matplotlib_plot(verify_image_cache):
    """Test integration with matplotlib"""
    # Seeing CI failures for Conda job that need to be addressed
    verify_image_cache.high_variance_test = True

    import matplotlib.pyplot as plt

    rng = np.random.default_rng(1)
    # First, create the matplotlib figure
    # use tight layout to keep axis labels visible on smaller figures
    fig, ax = plt.subplots(tight_layout=True)
    alphas = [0.5 + i for i in range(5)]
    betas = [*reversed(alphas)]
    N = int(1e4)
    data = [rng.beta(alpha, beta, N) for alpha, beta in zip(alphas, betas)]
    labels = [
        f"$\\alpha={alpha:.1f}\\,;\\,\\beta={beta:.1f}$" for alpha, beta in zip(alphas, betas)
    ]
    ax.violinplot(data)
    ax.set_xticks(np.arange(1, 1 + len(labels)))
    ax.set_xticklabels(labels)
    ax.set_title("$B(\\alpha, \\beta)$")

    # Next, embed the figure into a pv plotting window
    pl = pv.Plotter()
    pl.background_color = "w"
    chart = pv.ChartMPL(fig)
    pl.add_chart(chart)
    pl.show()


def test_add_remove_background(sphere):
    plotter = pv.Plotter(shape=(1, 2))
    plotter.add_mesh(sphere, color='w')
    plotter.add_background_image(examples.mapfile, as_global=False)
    plotter.subplot(0, 1)
    plotter.add_mesh(sphere, color='w')
    plotter.add_background_image(examples.mapfile, as_global=False)
    plotter.remove_background_image()
    plotter.show()


def test_plot_zoom(sphere):
    # it's difficult to verify that zoom actually worked since we
    # can't get the output with cpos or verify the image cache matches
    sphere.plot(zoom=2)


def test_splitting():
    nut = examples.load_nut()
    nut['sample_data'] = nut.points[:, 2]

    # feature angle of 50 will smooth the outer edges of the nut but not the inner.
    nut.plot(
        smooth_shading=True,
        split_sharp_edges=True,
        feature_angle=50,
        show_scalar_bar=False,
    )


@skip_mac_flaky
def test_splitting_active_cells(cube):
    cube.cell_data['cell_id'] = range(cube.n_cells)
    cube = cube.triangulate().subdivide(1)
    cube.plot(
        smooth_shading=True,
        split_sharp_edges=True,
        show_scalar_bar=False,
    )


def test_add_cursor():
    sphere = pv.Sphere()
    plotter = pv.Plotter()
    plotter.add_mesh(sphere)
    plotter.add_cursor()
    plotter.show()


def test_enable_stereo_render(verify_image_cache):
    verify_image_cache.windows_skip_image_cache = True
    pl = pv.Plotter()
    pl.add_mesh(pv.Cube())
    pl.camera.distance = 0.1
    pl.enable_stereo_render()
    pl.show()


def test_disable_stereo_render():
    pl = pv.Plotter()
    pl.add_mesh(pv.Cube())
    pl.camera.distance = 0.1
    pl.enable_stereo_render()
    pl.disable_stereo_render()
    pl.show()


def test_orbit_on_path(sphere):
    pl = pv.Plotter()
    pl.add_mesh(sphere, show_edges=True)
    pl.orbit_on_path(step=0.01, progress_bar=True)
    pl.close()


def test_rectlinear_edge_case(verify_image_cache):
    verify_image_cache.windows_skip_image_cache = True

    # ensure that edges look like square edges regardless of the dtype of X
    xrng = np.arange(-10, 10, 5)
    yrng = np.arange(-10, 10, 5)
    zrng = [1]
    rec_grid = pv.RectilinearGrid(xrng, yrng, zrng)
    rec_grid.plot(show_edges=True, cpos='xy')


@skip_9_1_0
def test_pointset_plot(pointset):
    pointset.plot()

    pl = pv.Plotter()
    pl.add_mesh(pointset, scalars=range(pointset.n_points), show_scalar_bar=False)
    pl.show()


@skip_9_1_0
def test_pointset_plot_as_points(pointset):
    pl = pv.Plotter()
    pl.add_points(pointset, scalars=range(pointset.n_points), show_scalar_bar=False)
    pl.show()


@skip_9_1_0
def test_pointset_plot_vtk():
    pointset = vtk.vtkPointSet()
    points = pv.vtk_points(np.array([[0.0, 0.0, 0.0], [1.0, 0.0, 0.0]]))
    pointset.SetPoints(points)

    pl = pv.Plotter()
    pl.add_mesh(pointset, color='red', point_size=25)
    pl.show()


@skip_9_1_0
def test_pointset_plot_as_points_vtk():
    pointset = vtk.vtkPointSet()
    points = pv.vtk_points(np.array([[0.0, 0.0, 0.0], [1.0, 0.0, 0.0]]))
    pointset.SetPoints(points)

    pl = pv.Plotter()
    pl.add_points(pointset, color='red', point_size=25)
    pl.show()


@pytest.mark.skipif(not HAS_IMAGEIO, reason="Requires imageio")
def test_write_gif(sphere, tmpdir):
    basename = 'write_gif.gif'
    path = str(tmpdir.join(basename))
    pl = pv.Plotter()
    pl.open_gif(path)
    pl.add_mesh(sphere)
    pl.write_frame()
    pl.close()

    # assert file exists and is not empty
    assert os.path.isfile(path)
    assert os.path.getsize(path)


def test_ruler():
    plotter = pv.Plotter()
    plotter.add_mesh(pv.Sphere())
    plotter.add_ruler([-0.6, -0.6, 0], [0.6, -0.6, 0], font_size_factor=1.2)
    plotter.view_xy()
    plotter.show()


def test_legend_scale(sphere):
    plotter = pv.Plotter()
    plotter.add_mesh(sphere)
    plotter.add_legend_scale(color='red')
    plotter.show()

    plotter = pv.Plotter()
    plotter.add_mesh(sphere)
    plotter.add_legend_scale(color='red', xy_label_mode=True)
    plotter.view_xy()
    plotter.show()

    plotter = pv.Plotter()
    plotter.add_mesh(sphere)
    plotter.add_legend_scale(
        xy_label_mode=True,
        bottom_axis_visibility=False,
        left_axis_visibility=False,
        right_axis_visibility=False,
        top_axis_visibility=False,
    )
    plotter.view_xy()
    plotter.show()


def test_plot_complex_value(plane, verify_image_cache):
    """Test plotting complex data."""
    verify_image_cache.windows_skip_image_cache = True
    data = np.arange(plane.n_points, dtype=np.complex128)
    data += np.linspace(0, 1, plane.n_points) * -1j
    with pytest.warns(np.ComplexWarning):
        plane.plot(scalars=data)

    pl = pv.Plotter()
    with pytest.warns(np.ComplexWarning):
        pl.add_mesh(plane, scalars=data, show_scalar_bar=True)
    pl.show()


def test_screenshot_notebook(tmpdir):
    tmp_dir = tmpdir.mkdir("tmpdir2")
    filename = str(tmp_dir.join('tmp.png'))

    pl = pv.Plotter(notebook=True)
    pl.theme.jupyter_backend = 'static'
    pl.add_mesh(pv.Cone())
    pl.show(screenshot=filename)

    assert os.path.isfile(filename)


def test_culling_frontface(sphere):
    pl = pv.Plotter()
    pl.add_mesh(sphere, culling='frontface')
    pl.show()


def test_add_text():
    plotter = pv.Plotter()
    plotter.add_text("Upper Left", position='upper_left', font_size=25, color='blue')
    plotter.add_text("Center", position=(0.5, 0.5), viewport=True, orientation=-90)
    plotter.show()


@pytest.mark.skipif(
    not check_math_text_support(),
    reason='VTK and Matplotlib version incompatibility. For VTK<=9.2.2, MathText requires matplotlib<3.6',
)
def test_add_text_latex():
    """Test LaTeX symbols.

    For VTK<=9.2.2, this requires matplotlib<3.6
    """
    plotter = pv.Plotter()
    plotter.add_text(r'$\rho$', position='upper_left', font_size=150, color='blue')
    plotter.show()


def test_add_text_font_file():
    plotter = pv.Plotter()
    font_file = os.path.join(os.path.dirname(__file__), "fonts/Mplus2-Regular.ttf")
    plotter.add_text("左上", position='upper_left', font_size=25, color='blue', font_file=font_file)
    plotter.add_text("中央", position=(0.5, 0.5), viewport=True, orientation=-90, font_file=font_file)
    plotter.show()


def test_plot_categories_int(sphere):
    sphere['data'] = sphere.points[:, 2]
    pl = pv.Plotter()
    pl.add_mesh(sphere, scalars='data', categories=5, lighting=False)
    pl.show()


def test_plot_categories_true(sphere):
    sphere['data'] = np.linspace(0, 5, sphere.n_points, dtype=int)
    pl = pv.Plotter()
    pl.add_mesh(sphere, scalars='data', categories=True, lighting=False)
    pl.show()


@skip_windows
@skip_9_0_X
def test_depth_of_field():
    pl = pv.Plotter()
    pl.add_mesh(pv.Sphere(), show_edges=True)
    pl.enable_depth_of_field()
    pl.show()


@skip_9_0_X
def test_blurring():
    pl = pv.Plotter()
    pl.add_mesh(pv.Sphere(), show_edges=True)
    pl.add_blurring()
    pl.show()


@skip_mesa
def test_ssaa_pass():
    pl = pv.Plotter()
    pl.add_mesh(pv.Sphere(), show_edges=True)
    pl.enable_anti_aliasing('ssaa')
    pl.show()


@skip_windows_mesa
def test_ssao_pass():
    ugrid = pv.ImageData(dimensions=(2, 2, 2)).to_tetrahedra(5).explode()
    pl = pv.Plotter()
    pl.add_mesh(ugrid)

    pl.enable_ssao()
    pl.show(auto_close=False)

    # ensure this fails when ssao disabled
    pl.disable_ssao()
    with pytest.raises(RuntimeError):
        pl.show()


@skip_mesa
def test_ssao_pass_from_helper():
    ugrid = pv.ImageData(dimensions=(2, 2, 2)).to_tetrahedra(5).explode()

    ugrid.plot(ssao=True)


@skip_windows
def test_many_multi_pass():
    pl = pv.Plotter(lighting=None)
    pl.add_mesh(pv.Sphere(), show_edges=True)
    pl.add_light(pv.Light(position=(0, 0, 10)))
    pl.enable_anti_aliasing('ssaa')
    pl.enable_depth_of_field()
    pl.add_blurring()
    pl.enable_shadows()
    pl.enable_eye_dome_lighting()


def test_plot_composite_many_options(multiblock_poly):
    # add composite data
    for block in multiblock_poly:
        # use np.uint8 for coverage of non-standard datatypes
        block['data'] = np.arange(block.n_points, dtype=np.uint8)

    pl = pv.Plotter()
    pl.add_composite(
        multiblock_poly,
        scalars='data',
        annotations={94: 'foo', 162: 'bar'},
        above_color='k',
        below_color='w',
        clim=[64, 192],
        log_scale=True,
        flip_scalars=True,
        label='my composite',
    )
    pl.add_legend()
    pl.show()


def test_plot_composite_raise(sphere, multiblock_poly):
    pl = pv.Plotter()
    with pytest.raises(TypeError, match='Must be a composite dataset'):
        pl.add_composite(sphere)
    with pytest.raises(TypeError, match='must be a string for'):
        pl.add_composite(multiblock_poly, scalars=range(10))


def test_plot_composite_lookup_table(multiblock_poly, verify_image_cache):
    verify_image_cache.windows_skip_image_cache = True
    lut = pv.LookupTable('Greens', n_values=8)
    pl = pv.Plotter()
    pl.add_composite(multiblock_poly, scalars='data_b', cmap=lut)
    pl.show()


def test_plot_composite_preference_cell(multiblock_poly, verify_image_cache):
    """Show that we will plot cell data if both point and cell exist in all."""
    verify_image_cache.windows_skip_image_cache = True

    # use the first two datasets as the third is missing scalars
    multiblock_poly[:2].plot(preference='cell')


@skip_windows  # because of opacity
def test_plot_composite_poly_scalars_opacity(multiblock_poly, verify_image_cache):
    pl = pv.Plotter()

    actor, mapper = pl.add_composite(
        multiblock_poly,
        scalars='data_a',
        nan_color='green',
        color_missing_with_nan=True,
        smooth_shading=True,
        show_edges=True,
        cmap='bwr',
    )
    mapper.block_attr[1].color = 'blue'
    mapper.block_attr[1].opacity = 0.5

    pl.camera_position = 'xy'

    # 9.0.3 has a bug where VTK changes the edge visibility on blocks that are
    # also opaque. Don't verify the image of that version.
    verify_image_cache.skip = pv.vtk_version_info == (9, 0, 3)
    pl.show()


def test_plot_composite_poly_scalars_cell(multiblock_poly, verify_image_cache):
    verify_image_cache.windows_skip_image_cache = True
    pl = pv.Plotter()

    actor, mapper = pl.add_composite(
        multiblock_poly,
        scalars='cell_data',
    )
    mapper.block_attr[1].color = 'blue'

    pl.camera_position = 'xy'
    pl.show()


def test_plot_composite_poly_no_scalars(multiblock_poly):
    pl = pv.Plotter()

    actor, mapper = pl.add_composite(
        multiblock_poly,
        color='red',
        lighting=False,
    )

    # Note: set the camera position before making the blocks invisible to be
    # consistent between 9.0.3 and 9.1+
    #
    # 9.0.3 still considers invisible blocks when determining camera bounds, so
    # there will be some empty space where the invisible block is for 9.0.3,
    # while 9.1.0 ignores invisible blocks when computing camera bounds.
    pl.camera_position = 'xy'
    mapper.block_attr[2].color = 'blue'
    mapper.block_attr[3].visible = False

    pl.show()


def test_plot_composite_poly_component_norm(multiblock_poly):
    for ii, block in enumerate(multiblock_poly):
        data = block.compute_normals().point_data['Normals']
        data[:, ii] *= 2
        block['data'] = data

    pl = pv.Plotter()
    pl.add_composite(multiblock_poly, scalars='data', cmap='bwr')
    pl.show()


def test_plot_composite_poly_component_single(multiblock_poly):
    for block in multiblock_poly:
        data = block.compute_normals().point_data['Normals']
        block['data'] = data

    pl = pv.Plotter()
    with pytest.raises(ValueError, match='must be nonnegative'):
        pl.add_composite(multiblock_poly, scalars='data', component=-1)
    with pytest.raises(TypeError, match='None or an integer'):
        pl.add_composite(multiblock_poly, scalars='data', component='apple')

    pl.add_composite(multiblock_poly, scalars='data', component=1)
    pl.show()


def test_plot_composite_poly_component_nested_multiblock(multiblock_poly, verify_image_cache):
    verify_image_cache.windows_skip_image_cache = True

    for block in multiblock_poly:
        data = block.compute_normals().point_data['Normals']
        block['data'] = data

    multiblock_poly2 = multiblock_poly.copy()
    for block in multiblock_poly2:
        block.points += np.array([0, 0, 1])

    multimulti = pv.MultiBlock([multiblock_poly, multiblock_poly2])

    pl = pv.Plotter()
    pl.add_composite(multimulti, scalars='data', style='points', clim=[0.99, 1.01], copy_mesh=True)
    pl.add_composite(multimulti, scalars='data', component=1, copy_mesh=True)
    pl.show()


def test_plot_composite_poly_complex(multiblock_poly):
    # add composite data
    for block in multiblock_poly:
        data = np.arange(block.n_points) + np.arange(block.n_points) * 1j
        block['data'] = data

    # make a multi_multi for better coverage
    multi_multi = pv.MultiBlock([multiblock_poly, multiblock_poly])

    pl = pv.Plotter()
    with pytest.warns(np.ComplexWarning, match='Casting complex'):
        pl.add_composite(multi_multi, scalars='data')
    pl.show()


def test_plot_composite_rgba(multiblock_poly):
    # add composite data
    for i, block in enumerate(multiblock_poly):
        rgba_value = np.zeros((block.n_points, 3), dtype=np.uint8)
        rgba_value[:, i] = np.linspace(0, 255, block.n_points)
        block['data'] = rgba_value

    pl = pv.Plotter()
    with pytest.raises(ValueError, match='3/4 in shape'):
        pl.add_composite(multiblock_poly, scalars='all_data', rgba=True)
    pl.add_composite(multiblock_poly, scalars='data', rgba=True)
    pl.show()


def test_plot_composite_bool(multiblock_poly, verify_image_cache):
    verify_image_cache.windows_skip_image_cache = True

    # add in bool data
    for i, block in enumerate(multiblock_poly):
        block['scalars'] = np.zeros(block.n_points, dtype=bool)
        block['scalars'][::2] = 1

    pl = pv.Plotter()
    pl.add_composite(multiblock_poly, scalars='scalars')
    pl.show()


def test_export_obj(tmpdir, sphere):
    filename = str(tmpdir.mkdir("tmpdir").join("tmp.obj"))

    pl = pv.Plotter()
    pl.add_mesh(sphere, smooth_shading=True)

    with pytest.raises(ValueError, match='end with ".obj"'):
        pl.export_obj('badfilename')

    pl.export_obj(filename)

    # Check that the object file has been written
    assert os.path.exists(filename)

    # Check that when we close the plotter, the adequate error is raised
    pl.close()
    with pytest.raises(RuntimeError, match='This plotter must still have a render window open.'):
        pl.export_obj(filename)


def test_multi_plot_scalars(verify_image_cache):
    verify_image_cache.windows_skip_image_cache = True
    res = 5
    plane = pv.Plane(j_resolution=res, i_resolution=res, direction=(0, 0, -1))
    plane.clear_data()
    kek = np.arange(res + 1)
    kek = np.tile(kek, (res + 1, 1))
    u = kek.flatten().copy()
    v = kek.T.flatten().copy()

    plane.point_data['u'] = u
    plane.point_data['v'] = v

    pl = pv.Plotter(shape=(1, 2))
    pl.subplot(0, 0)
    pl.add_text('"u" point scalars')
    pl.add_mesh(plane, scalars='u', copy_mesh=True)
    pl.subplot(0, 1)
    pl.add_text('"v" point scalars')
    pl.add_mesh(plane, scalars='v', copy_mesh=True)
    pl.show()


def test_bool_scalars(sphere):
    sphere['scalars'] = np.zeros(sphere.n_points, dtype=bool)
    sphere['scalars'][::2] = 1
    plotter = pv.Plotter()
    plotter.add_mesh(sphere)
    plotter.show()


@skip_windows  # because of pbr
@skip_9_1_0  # pbr required
def test_property_pbr(verify_image_cache):
    verify_image_cache.macos_skip_image_cache = True
    prop = pv.Property(interpolation='pbr', metallic=1.0)

    # VTK flipped the Z axis for the cubemap between 9.1 and 9.2
    verify_image_cache.skip = pv.vtk_version_info < (9, 2)
    prop.plot()


def test_tight_square(noise_2d):
    noise_2d.plot(
        window_size=[800, 200],
        show_scalar_bar=False,
        cpos='xy',
        zoom='tight',
    )


@skip_windows_mesa  # due to opacity
def test_plot_cell():
    grid = examples.cells.Tetrahedron()
    examples.plot_cell(grid)


def test_tight_square_padding():
    grid = pv.ImageData(dimensions=(200, 100, 1))
    grid['data'] = np.arange(grid.n_points)
    pl = pv.Plotter(window_size=(150, 150))
    pl.add_mesh(grid, show_scalar_bar=False)
    pl.camera_position = 'xy'
    pl.camera.tight(padding=0.05)
    # limit to widest dimension
    assert np.allclose(pl.window_size, [150, 75])
    pl.show()


def test_tight_tall():
    grid = pv.ImageData(dimensions=(100, 200, 1))
    grid['data'] = np.arange(grid.n_points)
    pl = pv.Plotter(window_size=(150, 150))
    pl.add_mesh(grid, show_scalar_bar=False)
    pl.camera_position = 'xy'
    with pytest.raises(ValueError, match='can only be "tight"'):
        pl.camera.zoom('invalid')
    pl.camera.tight()
    # limit to widest dimension
    assert np.allclose(pl.window_size, [75, 150], rtol=1)
    pl.show()


def test_tight_wide():
    grid = pv.ImageData(dimensions=(200, 100, 1))
    grid['data'] = np.arange(grid.n_points)
    pl = pv.Plotter(window_size=(150, 150))
    pl.add_mesh(grid, show_scalar_bar=False)
    pl.camera_position = 'xy'
    pl.camera.tight()
    # limit to widest dimension
    assert np.allclose(pl.window_size, [150, 75])
    pl.show()


@pytest.mark.parametrize('view', ['xy', 'yx', 'xz', 'zx', 'yz', 'zy'])
@pytest.mark.parametrize('negative', [False, True])
def test_tight_direction(view, negative, colorful_tetrahedron):
    """Test camera.tight() with various views like xy."""

    pl = pv.Plotter()
    pl.add_mesh(colorful_tetrahedron, scalars="colors", rgb=True, preference="cell")
    pl.camera.tight(view=view, negative=negative)
    pl.add_axes()
    pl.show()


def test_tight_multiple_objects():
    pl = pv.Plotter()
    pl.add_mesh(
        pv.Cone(center=(0.0, -2.0, 0.0), direction=(0.0, -1.0, 0.0), height=1.0, radius=1.0)
    )
    pl.add_mesh(pv.Sphere(center=(0.0, 0.0, 0.0)))
    pl.camera.tight()
    pl.add_axes()
    pl.show()


def test_backface_params():
    mesh = pv.ParametricCatalanMinimal()

    with pytest.raises(TypeError, match="pyvista.Property or a dict"):
        mesh.plot(backface_params="invalid")

    params = dict(color="blue", smooth_shading=True)
    backface_params = dict(color="red", specular=1.0, specular_power=50.0)
    backface_prop = pv.Property(**backface_params)

    # check Property can be passed
    pl = pv.Plotter()
    pl.add_mesh(mesh, **params, backface_params=backface_prop)
    pl.close()

    # check and cache dict
    pl = pv.Plotter()
    pl.add_mesh(mesh, **params, backface_params=backface_params)
    pl.view_xz()
    pl.show()


def test_remove_bounds_axes(sphere):
    pl = pv.Plotter()
    pl.add_mesh(sphere)
    actor = pl.show_bounds(grid='front', location='outer')
    assert isinstance(actor, vtk.vtkActor)
    pl.remove_bounds_axes()
    pl.show()


@skip_9_1_0
def test_charts_sin():
    x = np.linspace(0, 2 * np.pi, 20)
    y = np.sin(x)
    chart = pv.Chart2D()
    chart.scatter(x, y)
    chart.line(x, y, 'r')
    chart.show()


def test_lookup_table(verify_image_cache):
    lut = pv.LookupTable('viridis')
    lut.n_values = 8
    lut.below_range_color = 'black'
    lut.above_range_color = 'grey'
    lut.nan_color = 'r'
    lut.nan_opacity = 0.5

    # There are minor variations within 9.0.3 that slightly invalidate the
    # image cache.
    verify_image_cache.skip = pv.vtk_version_info == (9, 0, 3)
    lut.plot()


def test_lookup_table_nan_hidden(verify_image_cache):
    lut = pv.LookupTable('viridis')
    lut.n_values = 8
    lut.below_range_color = 'black'
    lut.above_range_color = 'grey'
    lut.nan_opacity = 0

    # There are minor variations within 9.0.3 that slightly invalidate the
    # image cache.
    verify_image_cache.skip = pv.vtk_version_info == (9, 0, 3)
    lut.plot()


def test_lookup_table_above_below_opacity(verify_image_cache):
    lut = pv.LookupTable('viridis')
    lut.n_values = 8
    lut.below_range_color = 'blue'
    lut.below_range_opacity = 0.5
    lut.above_range_color = 'green'
    lut.above_range_opacity = 0.5
    lut.nan_color = 'r'
    lut.nan_opacity = 0.5

    # There are minor variations within 9.0.3 that slightly invalidate the
    # image cache.
    verify_image_cache.skip = pv.vtk_version_info == (9, 0, 3)
    lut.plot()


def test_plot_nan_color(uniform):
    arg = uniform.active_scalars < uniform.active_scalars.mean()
    uniform.active_scalars[arg] = np.nan
    # NaN values should be hidden
    pl = pv.Plotter()
    pl.add_mesh(uniform, nan_opacity=0)
    pl.enable_depth_peeling()
    pl.show()
    # nan annotation should appear on scalar bar
    pl = pv.Plotter()
    pl.add_mesh(
        uniform, nan_opacity=0.5, nan_color='green', scalar_bar_args=dict(nan_annotation=True)
    )
    pl.enable_depth_peeling()
    pl.show()


def test_plot_above_below_color(uniform):
    mean = uniform.active_scalars.mean()
    clim = (mean - mean / 2, mean + mean / 2)

    lut = pv.LookupTable('viridis')
    lut.n_values = 8
    lut.below_range_color = 'blue'
    lut.below_range_opacity = 0.5
    lut.above_range_color = 'green'
    lut.above_range_opacity = 0.5
    lut.scalar_range = clim

    pl = pv.Plotter()
    pl.add_mesh(uniform, cmap=lut, scalar_bar_args={'above_label': '', 'below_label': ''})
    pl.enable_depth_peeling()
    pl.show()


def test_plotter_lookup_table(sphere, verify_image_cache):
    # Image regression test fails within OSMesa on Windows
    verify_image_cache.windows_skip_image_cache = True

    lut = pv.LookupTable('Reds')
    lut.n_values = 3
    lut.scalar_range = (sphere.points[:, 2].min(), sphere.points[:, 2].max())
    sphere.plot(scalars=sphere.points[:, 2], cmap=lut)


@skip_windows_mesa  # due to opacity
def test_plotter_volume_lookup_table(uniform):
    lut = pv.LookupTable()
    lut.alpha_range = (0, 1)
    pl = pv.Plotter()
    pl.add_volume(uniform, scalars='Spatial Point Data', cmap=lut)
    pl.show()


@skip_windows_mesa  # due to opacity
def test_plotter_volume_add_scalars(uniform):
    uniform.clear_data()
    pl = pv.Plotter()
    pl.add_volume(uniform, scalars=uniform.z, show_scalar_bar=False)
    pl.show()


@skip_windows_mesa  # due to opacity
def test_plotter_volume_add_scalars_log_scale(uniform):
    uniform.clear_data()
    pl = pv.Plotter()

    # for below zero to trigger the edge case
    scalars = uniform.z - 0.01
    assert any(scalars < 0), 'need negative values to test log_scale entrirely'
    pl.add_volume(uniform, scalars=scalars, show_scalar_bar=True, log_scale=True)
    pl.show()


def test_plot_actor(sphere):
    pl = pv.Plotter()
    actor = pl.add_mesh(sphere, lighting=False, color='b', show_edges=True)
    actor.plot()


def test_wireframe_color(sphere):
    sphere.plot(lighting=False, color='b', style='wireframe')


@pytest.mark.parametrize('direction', ['xy', 'yx', 'xz', 'zx', 'yz', 'zy'])
@pytest.mark.parametrize('negative', [False, True])
def test_view_xyz(direction, negative, colorful_tetrahedron):
    """Test various methods like view_xy."""

    pl = pv.Plotter()
    pl.add_mesh(colorful_tetrahedron, scalars="colors", rgb=True, preference="cell")
    getattr(pl, f"view_{direction}")(negative=negative)
    pl.add_axes()
    pl.show()


@skip_windows
def test_plot_points_gaussian(sphere):
    sphere.plot(
        color='r',
        style='points_gaussian',
        render_points_as_spheres=False,
        point_size=20,
        opacity=0.5,
    )


@skip_windows
def test_plot_points_gaussian_scalars(sphere):
    sphere.plot(
        scalars=sphere.points[:, 2],
        style='points_gaussian',
        render_points_as_spheres=False,
        point_size=20,
        opacity=0.5,
        show_scalar_bar=False,
    )


@skip_windows
def test_plot_points_gaussian_as_spheres(sphere):
    sphere.plot(
        color='b',
        style='points_gaussian',
        render_points_as_spheres=True,
        emissive=True,
        point_size=20,
        opacity=0.5,
    )


@skip_windows
def test_plot_points_gaussian_scale(sphere):
    sphere["z"] = sphere.points[:, 2] * 0.1
    pl = pv.Plotter()
    actor = pl.add_mesh(
        sphere,
        style='points_gaussian',
        render_points_as_spheres=True,
        emissive=False,
        show_scalar_bar=False,
    )
    actor.mapper.scale_array = 'z'
    pl.view_xz()
    pl.show()


@skip_windows_mesa  # due to opacity
def test_plot_show_vertices(sphere, hexbeam, multiblock_all):
    sphere.plot(
        color='w',
        show_vertices=True,
        point_size=20,
        lighting=False,
        render_points_as_spheres=True,
        vertex_style='points',
        vertex_opacity=0.1,
        vertex_color='b',
    )

    hexbeam.plot(
        color='w',
        opacity=0.5,
        show_vertices=True,
        point_size=20,
        lighting=True,
        render_points_as_spheres=True,
        vertex_style='points',
        vertex_color='r',
    )

    multiblock_all.plot(
        color='w',
        show_vertices=True,
        point_size=3,
        render_points_as_spheres=True,
    )


def test_remove_vertices_actor(sphere):
    # Test remove by name
    pl = pv.Plotter()
    pl.add_mesh(
        sphere,
        color='w',
        show_vertices=True,
        point_size=20,
        lighting=False,
        vertex_style='points',
        vertex_color='b',
        name='sphere',
    )
    pl.remove_actor('sphere')
    pl.show()
    # Test remove by Actor
    pl = pv.Plotter()
    actor = pl.add_mesh(
        sphere,
        color='w',
        show_vertices=True,
        point_size=20,
        lighting=False,
        vertex_style='points',
        vertex_color='b',
        name='sphere',
    )
    pl.remove_actor(actor)
    pl.show()


@skip_windows
def test_add_point_scalar_labels_fmt():
    mesh = examples.load_uniform().slice()
    p = pv.Plotter()
    p.add_mesh(mesh, scalars="Spatial Point Data", show_edges=True)
    p.add_point_scalar_labels(mesh, "Spatial Point Data", point_size=20, font_size=36, fmt='%.3f')
    p.camera_position = [(7, 4, 5), (4.4, 7.0, 7.2), (0.8, 0.5, 0.25)]
    p.show()


def test_plot_individual_cell(hexbeam):
    hexbeam.get_cell(0).plot(color='b')


def test_add_point_scalar_labels_list():
    plotter = pv.Plotter()

    points = np.array([[0, 0, 0], [1, 0, 0], [0, 1, 0], [1, 1, 0], [0.5, 0.5, 0.5], [1, 1, 1]])
    labels = [0.0, 1.0, 2.0, 3.0, 4.0, 5.0]

    with pytest.raises(TypeError):
        plotter.add_point_scalar_labels(points=False, labels=labels)
    with pytest.raises(TypeError):
        plotter.add_point_scalar_labels(points=points, labels=False)

    plotter.add_point_scalar_labels(points, labels)
    plotter.show()


def test_plot_algorithm_cone():
    algo = pv.ConeSource()
    algo.SetResolution(10)

    pl = pv.Plotter()
    pl.add_mesh(algo, color='red')
    pl.show(auto_close=False)
    # Use low resolution so it appears in image regression tests easily
    algo.SetResolution(3)
    pl.show()

    # Bump resolution and plot with silhouette
    algo.SetResolution(8)
    pl = pv.Plotter()
    pl.add_mesh(algo, color='red', silhouette=True)
    pl.show()


@skip_windows_mesa
def test_plot_algorithm_scalars():
    name, name2 = 'foo', 'bar'
    mesh = pv.Wavelet()
    mesh.point_data[name] = np.arange(mesh.n_points)
    mesh.cell_data[name2] = np.arange(mesh.n_cells)
    assert mesh.active_scalars_name != name
    assert mesh.active_scalars_name != name2

    alg = vtk.vtkGeometryFilter()
    alg.SetInputDataObject(mesh)

    pl = pv.Plotter()
    pl.add_mesh(alg, scalars=name)
    pl.show()

    pl = pv.Plotter()
    pl.add_mesh(alg, scalars=name2)
    pl.show()


def test_algorithm_add_points():
    algo = vtk.vtkRTAnalyticSource()

    pl = pv.Plotter()
    pl.add_points(algo)
    pl.show()


@skip_9_1_0
def test_algorithm_add_point_labels():
    algo = pv.ConeSource()
    elev = vtk.vtkElevationFilter()
    elev.SetInputConnection(algo.GetOutputPort())
    elev.SetLowPoint(0, 0, -1)
    elev.SetHighPoint(0, 0, 1)

    pl = pv.Plotter()
    pl.add_point_labels(elev, 'Elevation', always_visible=False)
    pl.show()


@skip_9_1_0
def test_pointset_to_polydata_algorithm(pointset):
    alg = vtk.vtkElevationFilter()
    alg.SetInputDataObject(pointset)

    pl = pv.Plotter()
    pl.add_mesh(alg, scalars='Elevation')
    pl.show()

    assert isinstance(alg.GetOutputDataObject(0), vtk.vtkPointSet)


def test_add_ids_algorithm():
    algo = vtk.vtkCubeSource()

    alg = algorithms.add_ids_algorithm(algo)

    pl = pv.Plotter()
    pl.add_mesh(alg, scalars='point_ids')
    pl.show()

    pl = pv.Plotter()
    pl.add_mesh(alg, scalars='cell_ids')
    pl.show()

    result = pv.wrap(alg.GetOutputDataObject(0))
    assert 'point_ids' in result.point_data
    assert 'cell_ids' in result.cell_data


@skip_windows_mesa
def test_plot_volume_rgba(uniform):
    with pytest.raises(ValueError, match='dimensions'):
        uniform.plot(volume=True, scalars=np.empty((uniform.n_points, 1, 1)))

    scalars = uniform.points - (uniform.origin)
    scalars /= scalars.max()
    scalars = np.hstack((scalars, scalars[::-1, -1].reshape(-1, 1) ** 2))
    scalars *= 255

    with pytest.raises(ValueError, match='datatype'):
        uniform.plot(volume=True, scalars=scalars)

    scalars = scalars.astype(np.uint8)
    uniform.plot(volume=True, scalars=scalars)

    pl = pv.Plotter()
    with pytest.warns(UserWarning, match='Ignoring custom opacity'):
        pl.add_volume(uniform, scalars=scalars, opacity='sigmoid_10')
    pl.show()


def test_plot_window_size_context(sphere):
    pl = pv.Plotter()
    pl.add_mesh(pv.Cube())
    with pl.window_size_context((200, 200)):
        pl.show()

    pl.close()
    with pytest.warns(UserWarning, match='Attempting to set window_size'):
        with pl.window_size_context((200, 200)):
            pass


def test_color_cycler():
    pv.global_theme.color_cycler = 'default'
    pl = pv.Plotter()
    a0 = pl.add_mesh(pv.Cone(center=(0, 0, 0)))
    a1 = pl.add_mesh(pv.Cube(center=(1, 0, 0)))
    a2 = pl.add_mesh(pv.Sphere(center=(1, 1, 0)))
    a3 = pl.add_mesh(pv.Cylinder(center=(0, 1, 0)))
    pl.show()
    assert a0.prop.color.hex_rgb == matplotlib_default_colors[0]
    assert a1.prop.color.hex_rgb == matplotlib_default_colors[1]
    assert a2.prop.color.hex_rgb == matplotlib_default_colors[2]
    assert a3.prop.color.hex_rgb == matplotlib_default_colors[3]

    pv.global_theme.color_cycler = ['red', 'green', 'blue']
    pl = pv.Plotter()
    a0 = pl.add_mesh(pv.Cone(center=(0, 0, 0)))  # red
    a1 = pl.add_mesh(pv.Cube(center=(1, 0, 0)))  # green
    a2 = pl.add_mesh(pv.Sphere(center=(1, 1, 0)))  # blue
    a3 = pl.add_mesh(pv.Cylinder(center=(0, 1, 0)))  # red again
    pl.show()

    assert a0.prop.color.name == 'red'
    assert a1.prop.color.name == 'green'
    assert a2.prop.color.name == 'blue'
    assert a3.prop.color.name == 'red'

    # Make sure all solid color matching theme default again
    pv.global_theme.color_cycler = None
    pl = pv.Plotter()
    a0 = pl.add_mesh(pv.Cone(center=(0, 0, 0)))
    a1 = pl.add_mesh(pv.Cube(center=(1, 0, 0)))
    pl.show()

    assert a0.prop.color.hex_rgb == pv.global_theme.color.hex_rgb
    assert a1.prop.color.hex_rgb == pv.global_theme.color.hex_rgb

    pl = pv.Plotter()
    with pytest.raises(ValueError):
        pl.set_color_cycler('foo')
    with pytest.raises(TypeError):
        pl.set_color_cycler(5)


def test_plotter_render_callback():
    n_ren = [0]

    def callback(this_pl):
        assert isinstance(this_pl, pv.Plotter)
        n_ren[0] += 1

    pl = pv.Plotter()
    pl.add_on_render_callback(callback, render_event=True)
    assert len(pl._on_render_callbacks) == 0
    pl.add_on_render_callback(callback, render_event=False)
    assert len(pl._on_render_callbacks) == 1
    pl.show()
    assert n_ren[0] == 1  # if two, render_event not respected
    pl.clear_on_render_callbacks()
    assert len(pl._on_render_callbacks) == 0


def test_plot_texture_alone(texture):
    """Test plotting directly from the Texture class."""
    texture.plot()


def test_plot_texture_flip_x(texture):
    """Test Texture.flip_x."""
    texture.flip_x().plot()


def test_plot_texture_flip_y(texture):
    """Test Texture.flip_y."""
    texture.flip_y().plot()


@pytest.mark.needs_vtk_version(9, 2, 0)
@pytest.mark.skipif(CI_WINDOWS, reason="Windows CI testing segfaults on pbr")
@pytest.mark.skipif(pv.vtk_version_info >= (9, 3), reason="This is broken on VTK 9.3")
def test_plot_cubemap_alone(cubemap):
    """Test plotting directly from the Texture class."""
    cubemap.plot()


@pytest.mark.skipif(
    uses_egl(), reason="Render window will be current with offscreen builds of VTK."
)
def test_not_current(verify_image_cache):
    verify_image_cache.skip = True

    pl = pv.Plotter()
    assert not pl.render_window.IsCurrent()
    with pytest.raises(RenderWindowUnavailable, match='current'):
        pl._check_has_ren_win()
    pl.show(auto_close=False)
    pl._make_render_window_current()
    pl._check_has_ren_win()
    pl.close()


@pytest.mark.parametrize('name', ['default', 'all', 'matplotlib', 'warm'])
def test_color_cycler_names(name):
    pl = pv.Plotter()
    pl.set_color_cycler(name)
    a0 = pl.add_mesh(pv.Cone(center=(0, 0, 0)))
    a1 = pl.add_mesh(pv.Cube(center=(1, 0, 0)))
    a2 = pl.add_mesh(pv.Sphere(center=(1, 1, 0)))
    a3 = pl.add_mesh(pv.Cylinder(center=(0, 1, 0)))
    pl.show()
    assert a0.prop.color.hex_rgb != pv.global_theme.color.hex_rgb
    assert a1.prop.color.hex_rgb != pv.global_theme.color.hex_rgb
    assert a2.prop.color.hex_rgb != pv.global_theme.color.hex_rgb
    assert a3.prop.color.hex_rgb != pv.global_theme.color.hex_rgb


def test_scalar_bar_actor_removal(sphere):
    # verify that when removing an actor we also remove the
    # corresponding scalar bar

    sphere['scalars'] = sphere.points[:, 2]

    pl = pv.Plotter()
    actor = pl.add_mesh(sphere, show_scalar_bar=True)
    assert list(pl.scalar_bars.keys()) == ['scalars']
    pl.remove_actor(actor)
    assert len(pl.scalar_bars) == 0
    pl.show()


def test_update_scalar_bar_range(sphere):
    sphere['z'] = sphere.points[:, 2]
    minmax = sphere.bounds[2:4]  # ymin, ymax
    pl = pv.Plotter()
    pl.add_mesh(sphere, scalars='z')

    # automatic mapper lookup works
    pl.update_scalar_bar_range(minmax)
    # named mapper lookup works
    pl.update_scalar_bar_range(minmax, name='z')
    # missing name raises
    with pytest.raises(ValueError, match='not valid/not found in this plotter'):
        pl.update_scalar_bar_range(minmax, name='invalid')
    pl.show()


def test_add_remove_scalar_bar(sphere):
    """Verify a scalar bar can be added and removed."""
    pl = pv.Plotter()
    pl.add_mesh(sphere, scalars=sphere.points[:, 2], show_scalar_bar=False)

    # verify that the number of slots is restored
    init_slots = len(pl._scalar_bar_slots)
    pl.add_scalar_bar(interactive=True)
    pl.remove_scalar_bar()
    assert len(pl._scalar_bar_slots) == init_slots
    pl.show()


@skip_lesser_9_0_X
def test_axes_actor_properties():
    axes = pv.Axes()
    axes_actor = axes.axes_actor

    axes_actor.x_axis_shaft_properties.color = (1, 1, 1)
    assert axes_actor.x_axis_shaft_properties.color == (1, 1, 1)
    axes_actor.y_axis_shaft_properties.metallic = 0.2
    assert axes_actor.y_axis_shaft_properties.metallic == 0.2
    axes_actor.z_axis_shaft_properties.roughness = 0.3
    assert axes_actor.z_axis_shaft_properties.roughness == 0.3

    axes_actor.x_axis_tip_properties.anisotropy = 0.4
    assert axes_actor.x_axis_tip_properties.anisotropy == 0.4
    axes_actor.x_axis_tip_properties.anisotropy_rotation = 0.4
    assert axes_actor.x_axis_tip_properties.anisotropy_rotation == 0.4
    axes_actor.y_axis_tip_properties.lighting = False
    assert not axes_actor.y_axis_tip_properties.lighting
    axes_actor.z_axis_tip_properties.interpolation_model = InterpolationType.PHONG
    assert axes_actor.z_axis_tip_properties.interpolation_model == InterpolationType.PHONG

    axes_actor.x_axis_shaft_properties.index_of_refraction = 1.5
    assert axes_actor.x_axis_shaft_properties.index_of_refraction == 1.5
    axes_actor.y_axis_shaft_properties.opacity = 0.6
    assert axes_actor.y_axis_shaft_properties.opacity == 0.6
    axes_actor.z_axis_shaft_properties.shading = False
    assert not axes_actor.z_axis_shaft_properties.shading

    axes_actor.x_axis_tip_properties.representation = RepresentationType.POINTS
    assert axes_actor.x_axis_tip_properties.representation == RepresentationType.POINTS

    axes.axes_actor.shaft_type = pv.AxesActor.ShaftType.CYLINDER
    pl = pv.Plotter()
    pl.add_actor(axes_actor)
    pl.show()


def test_show_bounds_no_labels():
    plotter = pv.Plotter()
    plotter.add_mesh(pv.Cone())
    plotter.show_bounds(
        grid='back',
        location='outer',
        ticks='both',
        show_xlabels=False,
        show_ylabels=False,
        show_zlabels=False,
        xtitle='Easting',
        ytitle='Northing',
        ztitle='Elevation',
    )
    plotter.camera_position = [(1.97, 1.89, 1.66), (0.05, -0.05, 0.00), (-0.36, -0.36, 0.85)]
    plotter.show()


def test_show_bounds_n_labels():
    plotter = pv.Plotter()
    plotter.add_mesh(pv.Cone())
    plotter.show_bounds(
        grid='back',
        location='outer',
        ticks='both',
        n_xlabels=2,
        n_ylabels=2,
        n_zlabels=2,
        xtitle='Easting',
        ytitle='Northing',
        ztitle='Elevation',
    )
    plotter.camera_position = [(1.97, 1.89, 1.66), (0.05, -0.05, 0.00), (-0.36, -0.36, 0.85)]
    plotter.show()


@skip_lesser_9_3_X
def test_radial_gradient_background():
    plotter = pv.Plotter()
    plotter.set_background('white', right='black')
    plotter.show()

    plotter = pv.Plotter()
    plotter.set_background('white', side='black')
    plotter.show()

    plotter = pv.Plotter()
    plotter.set_background('white', corner='black')
    plotter.show()

    with pytest.raises(ValueError):
        plotter = pv.Plotter()
        plotter.set_background('white', top='black', right='black')


def test_no_empty_meshes():
    pl = pv.Plotter()
    with pytest.raises(ValueError, match='Empty meshes'):
        pl.add_mesh(pv.PolyData())


@pytest.mark.skipif(CI_WINDOWS, reason="Windows CI testing fatal exception: access violation")
def test_voxelize_volume():
    mesh = examples.download_cow()
    cpos = [(15, 3, 15), (0, 0, 0), (0, 0, 0)]

    # Create an equal density voxel volume and plot the result.
    vox = pv.voxelize_volume(mesh, density=0.15)
    vox.plot(scalars='InsideMesh', show_edges=True, cpos=cpos)

    # Create a voxel volume from unequal density dimensions and plot result.
    vox = pv.voxelize_volume(mesh, density=[0.15, 0.15, 0.5])
    vox.plot(scalars='InsideMesh', show_edges=True, cpos=cpos)


<<<<<<< HEAD
def test_create_axes_orientation_box():
    actor = pv.create_axes_orientation_box(
        line_width=4,
        text_scale=0.53,
        edge_color='red',
        x_color='k',
        y_color=None,
        z_color=None,
        xlabel='X',
        ylabel='Y',
        zlabel='Z',
        color_box=False,
        labels_off=False,
        opacity=1.0,
        show_text_edges=True,
    )
    plotter = pv.Plotter()
    _ = plotter.add_actor(actor)
    plotter.show()


def test_enable_2d_style():
=======
def test_enable_custom_trackball_style():
>>>>>>> f37b5da5
    def setup_plot():
        mesh = pv.Cube()
        mesh["face_id"] = np.arange(6)
        pl = pv.Plotter()
        # mostly use the settings from `enable_2d_style`
        # but also test environment_rotate
        pl.enable_custom_trackball_style(
            left="pan",
            middle="spin",
            right="dolly",
            shift_left="dolly",
            control_left="spin",
            shift_middle="dolly",
            control_middle="pan",
            shift_right="environment_rotate",
            control_right="rotate",
        )
        pl.enable_parallel_projection()
        pl.add_mesh(mesh, scalars="face_id", show_scalar_bar=False)
        return pl

    # baseline, image
    pl = setup_plot()
    pl.show()

    start = (100, 100)
    pan = rotate = env_rotate = (150, 150)
    spin = (100, 150)
    dolly = (100, 25)

    # Compare all images to baseline
    # - Panning moves up and left
    # - Spinning rotates while fixing the view direction
    # - Dollying zooms out
    # - Rotating rotates freely without fixing view direction

    # left click pans, image 1
    pl = setup_plot()
    pl.show(auto_close=False)
    pl.iren._mouse_left_button_press(*start)
    pl.iren._mouse_left_button_release(*pan)
    pl.close()

    # middle click spins, image 2
    pl = setup_plot()
    pl.show(auto_close=False)
    pl.iren._mouse_middle_button_press(*start)
    pl.iren._mouse_middle_button_release(*spin)
    pl.close()

    # right click dollys, image 3
    pl = setup_plot()
    pl.show(auto_close=False)
    pl.iren._mouse_right_button_press(*start)
    pl.iren._mouse_right_button_release(*dolly)
    pl.close()

    # ctrl left click spins, image 4
    pl = setup_plot()
    pl.show(auto_close=False)
    pl.iren._control_key_press()
    pl.iren._mouse_left_button_press(*start)
    pl.iren._mouse_left_button_release(*spin)
    pl.iren._control_key_release()
    pl.close()

    # shift left click dollys, image 5
    pl = setup_plot()
    pl.show(auto_close=False)
    pl.iren._shift_key_press()
    pl.iren._mouse_left_button_press(*start)
    pl.iren._mouse_left_button_release(*dolly)
    pl.iren._shift_key_release()
    pl.close()

    # ctrl middle click pans, image 6
    pl = setup_plot()
    pl.show(auto_close=False)
    pl.iren._control_key_press()
    pl.iren._mouse_middle_button_press(*start)
    pl.iren._mouse_middle_button_release(*pan)
    pl.iren._control_key_release()
    pl.close()

    # shift middle click dollys, image 7
    pl = setup_plot()
    pl.show(auto_close=False)
    pl.iren._shift_key_press()
    pl.iren._mouse_middle_button_press(*start)
    pl.iren._mouse_middle_button_release(*dolly)
    pl.iren._shift_key_release()
    pl.close()

    # ctrl right click rotates, image 8
    pl = setup_plot()
    pl.show(auto_close=False)
    pl.iren._control_key_press()
    pl.iren._mouse_right_button_press(*start)
    pl.iren._mouse_right_button_release(*rotate)
    pl.iren._control_key_release()
    pl.close()

    # shift right click environment rotate, image 9
    # does nothing here
    pl = setup_plot()
    pl.show(auto_close=False)
    pl.iren._shift_key_press()
    pl.iren._mouse_right_button_press(*start)
    pl.iren._mouse_right_button_release(*env_rotate)
    pl.iren._shift_key_release()
    pl.close()<|MERGE_RESOLUTION|>--- conflicted
+++ resolved
@@ -3846,7 +3846,6 @@
     vox.plot(scalars='InsideMesh', show_edges=True, cpos=cpos)
 
 
-<<<<<<< HEAD
 def test_create_axes_orientation_box():
     actor = pv.create_axes_orientation_box(
         line_width=4,
@@ -3868,10 +3867,7 @@
     plotter.show()
 
 
-def test_enable_2d_style():
-=======
 def test_enable_custom_trackball_style():
->>>>>>> f37b5da5
     def setup_plot():
         mesh = pv.Cube()
         mesh["face_id"] = np.arange(6)
