--- conflicted
+++ resolved
@@ -2687,7 +2687,6 @@
     plotter.show(before_close_callback=verify_cache_image)
 
 
-<<<<<<< HEAD
 @skip_windows  # because of pbr
 @skip_not_vtk9  # pbr required
 def test_property():
@@ -2698,7 +2697,8 @@
         prop.plot(before_close_callback=verify_cache_image)
     else:
         prop.plot()
-=======
+
+
 def test_tight_square(noise_2d):
     noise_2d.plot(
         window_size=[800, 200],
@@ -2744,5 +2744,4 @@
     pl.camera.tight()
     # limit to widest dimension
     assert np.allclose(pl.window_size, [150, 75])
-    pl.show(before_close_callback=verify_cache_image)
->>>>>>> 683de8a6
+    pl.show(before_close_callback=verify_cache_image)