--- conflicted
+++ resolved
@@ -1440,12 +1440,8 @@
     assert im.format == 'PNG'
 
 
-<<<<<<< HEAD
+@pytest.mark.usefixtures('no_images_to_verify')
 def test_screenshot_rendering(tmpdir, airplane):
-=======
-@pytest.mark.usefixtures('no_images_to_verify')
-def test_screenshot_rendering(tmpdir):
->>>>>>> 8a700d3b
     plotter = pv.Plotter()
     plotter.add_mesh(airplane, smooth_shading=True)
     filename = str(tmpdir.mkdir('tmpdir').join('export-graphic.svg'))
@@ -1503,15 +1499,7 @@
     plotter.show()
 
 
-<<<<<<< HEAD
-@pytest.fixture
-def mapfile():
-    return examples.mapfile
-
-
-=======
 @pytest.mark.usefixtures('no_images_to_verify')
->>>>>>> 8a700d3b
 @pytest.mark.skipif(not HAS_IMAGEIO, reason='Requires imageio')
 def test_plot_numpy_texture(globe, mapfile):
     """Text adding a np.ndarray texture to a plot"""
@@ -2416,12 +2404,8 @@
         plotter.add_mesh(table)
 
 
-<<<<<<< HEAD
+@pytest.mark.usefixtures('no_images_to_verify')
 def test_bad_keyword_arguments(uniform):
-=======
-@pytest.mark.usefixtures('no_images_to_verify')
-def test_bad_keyword_arguments():
->>>>>>> 8a700d3b
     """Make sure bad keyword arguments raise an error"""
     mesh = uniform
     with pytest.raises(TypeError):
@@ -2908,13 +2892,8 @@
     globe.plot(texture=pv.Texture(mapfile), background=background)
 
 
-<<<<<<< HEAD
+@pytest.mark.usefixtures('no_images_to_verify')
 def test_plot_mesh_background_raises(globe):
-=======
-@pytest.mark.usefixtures('no_images_to_verify')
-def test_plot_mesh_background_raises():
-    globe = examples.load_globe()
->>>>>>> 8a700d3b
     match = 'Background must be color-like or a file path. Got {} instead.'
     with pytest.raises(TypeError, match=match):
         globe.plot(texture=pv.Texture(examples.mapfile), background={})
