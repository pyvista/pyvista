--- conflicted
+++ resolved
@@ -1,14 +1,8 @@
 """
 See the image regression notes in doc/extras/developer_notes.rst
 """
-<<<<<<< HEAD
+import inspect
 import io
-import time
-import platform
-import warnings
-=======
->>>>>>> 363bca63
-import inspect
 import os
 import pathlib
 from pathlib import Path
