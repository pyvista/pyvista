--- conflicted
+++ resolved
@@ -3509,7 +3509,6 @@
     assert len(pl._on_render_callbacks) == 0
 
 
-<<<<<<< HEAD
 def test_plot_texture_alone(texture):
     """Test plotting directly from the Texture class."""
     texture.plot()
@@ -3530,7 +3529,8 @@
 def test_plot_cubemap_alone(cubemap):
     """Test plotting directly from the Texture class."""
     cubemap.plot()
-=======
+
+
 def test_not_current(verify_image_cache):
     verify_image_cache.skip = True
 
@@ -3542,7 +3542,6 @@
     pl._make_render_window_current()
     pl._check_has_ren_win()
     pl.close()
->>>>>>> 68e1b442
 
 
 @pytest.mark.parametrize('name', ['default', 'all', 'matplotlib', 'warm'])
