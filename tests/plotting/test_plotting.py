--- conflicted
+++ resolved
@@ -1977,10 +1977,7 @@
     assert len(mapping) == n
 
 
-<<<<<<< HEAD
-=======
 @skip_windows_mesa
->>>>>>> e0005ae2
 @pytest.mark.parametrize(
     'opacity',
     [
