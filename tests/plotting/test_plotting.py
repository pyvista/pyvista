--- conflicted
+++ resolved
@@ -4037,24 +4037,16 @@
     [
         (pv.AxesAssembly, {}),
         (pv.AxesAssemblySymmetric, dict(label_size=25)),
-<<<<<<< HEAD
         (pv.PlanesAssembly, dict(opacity=1)),
     ],
     ids=['Axes', 'AxesSymmetric', 'Planes'],
-=======
-    ],
-    ids=['Axes', 'AxesSymmetric'],
->>>>>>> bf02b525
 )
 def test_xyz_assembly(test_kwargs, Assembly, obj_kwargs):
     plot = pv.Plotter()
     assembly = Assembly(**test_kwargs, **obj_kwargs, label_color='white')
     plot.add_actor(assembly)
-<<<<<<< HEAD
     if isinstance(assembly, pv.PlanesAssembly):
         assembly.camera = plot.camera
-=======
->>>>>>> bf02b525
     if test_kwargs:
         # Add second axes at the origin for visual reference
         plot.add_axes_at_origin(x_color='black', y_color='black', z_color='black', labels_off=True)
@@ -4063,25 +4055,15 @@
 
 @pytest.mark.parametrize(
     'Assembly',
-<<<<<<< HEAD
     [pv.AxesAssembly, pv.AxesAssemblySymmetric, pv.PlanesAssembly],
     ids=['Axes', 'AxesSymmetric', 'Planes'],
 )
-def test_xyz_assembly_show_labels(Assembly):
+def test_xyz_assembly_show_labels_false(Assembly):
     plot = pv.Plotter()
     assembly = Assembly(show_labels=False)
     plot.add_actor(assembly)
     if isinstance(assembly, pv.PlanesAssembly):
         assembly.camera = plot.camera
-=======
-    [pv.AxesAssembly, pv.AxesAssemblySymmetric],
-    ids=['Axes', 'AxesSymmetric'],
-)
-def test_xyz_assembly_show_labels_false(Assembly):
-    plot = pv.Plotter()
-    assembly = Assembly(show_labels=False)
-    plot.add_actor(assembly)
->>>>>>> bf02b525
     plot.show()
 
 
