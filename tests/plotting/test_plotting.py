"""
This test module tests any functionality that requires plotting.

See the image regression notes in doc/extras/developer_notes.rst

"""

import inspect
import io
import os
import pathlib
import platform
import re
import time
from types import FunctionType, ModuleType
from typing import Any, Callable, Dict, List, Tuple, Type, TypeVar

from PIL import Image
import numpy as np
import pytest
import vtk

import pyvista as pv
from pyvista import examples
from pyvista.core.errors import DeprecationError, PyVistaDeprecationWarning
from pyvista.plotting import check_math_text_support
from pyvista.plotting.colors import matplotlib_default_colors
from pyvista.plotting.errors import InvalidCameraError, RenderWindowUnavailable
from pyvista.plotting.opts import InterpolationType, RepresentationType
from pyvista.plotting.plotter import SUPPORTED_FORMATS
from pyvista.plotting.texture import numpy_to_texture
from pyvista.plotting.utilities import algorithms
from pyvista.plotting.utilities.gl_checks import uses_egl

# skip all tests if unable to render
pytestmark = pytest.mark.skip_plotting

HAS_IMAGEIO = True
try:
    import imageio
except ModuleNotFoundError:
    HAS_IMAGEIO = False


ffmpeg_failed = False
try:
    try:
        import imageio_ffmpeg

        imageio_ffmpeg.get_ffmpeg_exe()
    except ImportError as err:
        if HAS_IMAGEIO:
            imageio.plugins.ffmpeg.download()
        else:
            raise err
except:
    ffmpeg_failed = True


THIS_PATH = pathlib.Path(__file__).parent.absolute()


def using_mesa():
    """Determine if using mesa."""
    pl = pv.Plotter(notebook=False, off_screen=True)
    pl.show(auto_close=False)
    gpu_info = pl.render_window.ReportCapabilities()
    pl.close()

    regex = re.compile("OpenGL version string:(.+)\n")
    return "Mesa" in regex.findall(gpu_info)[0]


# always set on Windows CI
# These tests fail with mesa opengl on windows
skip_windows = pytest.mark.skipif(os.name == 'nt', reason='Test fails on Windows')
skip_windows_mesa = pytest.mark.skipif(
    using_mesa() and os.name == 'nt', reason='Does not display correctly within OSMesa on Windows'
)
skip_9_1_0 = pytest.mark.needs_vtk_version(9, 1, 0)
skip_9_0_X = pytest.mark.skipif(pv.vtk_version_info < (9, 1), reason="Flaky on 9.0.X")
skip_lesser_9_0_X = pytest.mark.skipif(
    pv.vtk_version_info < (9, 1), reason="Functions not implemented before 9.0.X"
)
skip_lesser_9_3_X = pytest.mark.skipif(
    pv.vtk_version_info < (9, 3), reason="Functions not implemented before 9.3.X"
)

CI_WINDOWS = os.environ.get('CI_WINDOWS', 'false').lower() == 'true'

skip_mac = pytest.mark.skipif(
    platform.system() == 'Darwin', reason='MacOS CI fails when downloading examples'
)
skip_mac_flaky = pytest.mark.skipif(
    platform.system() == 'Darwin', reason='This is a flaky test on MacOS'
)
skip_mesa = pytest.mark.skipif(using_mesa(), reason='Does not display correctly within OSMesa')


@pytest.fixture(autouse=True)
def verify_image_cache_wrapper(verify_image_cache):
    return verify_image_cache


@pytest.fixture()
def multicomp_poly():
    """Create a dataset with vector values on points and cells."""
    data = pv.Plane(direction=(0, 0, -1))

    vector_values_points = np.empty((data.n_points, 3))
    vector_values_points[:, 0] = np.arange(data.n_points)
    vector_values_points[:, 1] = np.arange(data.n_points)[::-1]
    vector_values_points[:, 2] = 0

    vector_values_cells = np.empty((data.n_cells, 3))
    vector_values_cells[:, 0] = np.arange(data.n_cells)
    vector_values_cells[:, 1] = np.arange(data.n_cells)[::-1]
    vector_values_cells[:, 2] = 0

    data['vector_values_points'] = vector_values_points
    data['vector_values_cells'] = vector_values_cells
    return data


def test_import_gltf(verify_image_cache):
    # image cache created with 9.0.20210612.dev0
    verify_image_cache.high_variance_test = True

    filename = os.path.join(THIS_PATH, '..', 'example_files', 'Box.glb')
    pl = pv.Plotter()

    with pytest.raises(FileNotFoundError):
        pl.import_gltf('not a file')

    pl.import_gltf(filename)
    pl.show()


def test_export_gltf(tmpdir, sphere, airplane, hexbeam, verify_image_cache):
    # image cache created with 9.0.20210612.dev0
    verify_image_cache.high_variance_test = True
    filename = str(tmpdir.mkdir("tmpdir").join('tmp.gltf'))

    pl = pv.Plotter()
    pl.add_mesh(sphere, smooth_shading=True)
    pl.add_mesh(airplane)
    pl.add_mesh(hexbeam)  # to check warning
    with pytest.warns(UserWarning, match='Plotter contains non-PolyData datasets'):
        pl.export_gltf(filename)

    pl_import = pv.Plotter()
    pl_import.import_gltf(filename)
    pl_import.show()

    with pytest.raises(RuntimeError, match='This plotter has been closed'):
        pl_import.export_gltf(filename)


def test_import_vrml():
    filename = os.path.join(THIS_PATH, '..', 'example_files', 'Box.wrl')
    pl = pv.Plotter()

    with pytest.raises(FileNotFoundError):
        pl.import_vrml('not a file')

    pl.import_vrml(filename)
    pl.show()


def test_export_vrml(tmpdir, sphere, airplane, hexbeam):
    filename = str(tmpdir.mkdir("tmpdir").join("tmp.wrl"))

    pl = pv.Plotter()
    pl.add_mesh(sphere, smooth_shading=True)
    pl.export_vrml(filename)

    pl_import = pv.Plotter()
    pl_import.import_vrml(filename)
    pl_import.show()

    with pytest.raises(RuntimeError, match="This plotter has been closed"):
        pl_import.export_vrml(filename)


@skip_windows
@pytest.mark.skipif(CI_WINDOWS, reason="Windows CI testing segfaults on pbr")
def test_pbr(sphere, verify_image_cache):
    """Test PBR rendering"""
    verify_image_cache.high_variance_test = True

    texture = examples.load_globe_texture()

    pl = pv.Plotter(lighting=None)
    pl.set_environment_texture(texture)
    pl.add_light(pv.Light())
    pl.add_mesh(
        sphere, color='w', pbr=True, metallic=0.8, roughness=0.2, smooth_shading=True, diffuse=1
    )
    pl.add_mesh(
        pv.Sphere(center=(0, 0, 1)),
        color='w',
        pbr=True,
        metallic=0.0,
        roughness=1.0,
        smooth_shading=True,
        diffuse=1,
    )
    pl.show()


@skip_windows
@skip_mac
def test_set_environment_texture_cubemap(sphere, verify_image_cache):
    """Test set_environment_texture with a cubemap."""
    verify_image_cache.high_variance_test = True

    texture = examples.download_sky_box_cube_map()

    pl = pv.Plotter(lighting=None)
    pl.set_environment_texture(texture)
    pl.add_mesh(sphere, color='w', pbr=True, metallic=0.8, roughness=0.2)

    # VTK flipped the Z axis for the cubemap between 9.1 and 9.2
    verify_image_cache.skip = pv.vtk_version_info > (9, 1)
    pl.show()


@skip_windows
@skip_mac
def test_remove_environment_texture_cubemap(sphere):
    """Test remove_environment_texture with a cubemap."""
    texture = examples.download_sky_box_cube_map()

    pl = pv.Plotter()
    pl.set_environment_texture(texture)
    pl.add_mesh(sphere, color='w', pbr=True, metallic=0.8, roughness=0.2)
    pl.remove_environment_texture()
    pl.show()


def test_plot_pyvista_ndarray(sphere):
    # verify we can plot pyvista_ndarray
    pv.plot(sphere.points)

    plotter = pv.Plotter()
    plotter.add_points(sphere.points)
    plotter.add_points(sphere.points + 1)
    plotter.show()


def test_plot_increment_point_size():
    points = np.array([[0, 0, 0], [1, 0, 0], [1, 0, 0], [1, 1, 0]], dtype=np.float32)
    pl = pv.Plotter()
    pl.add_points(points + 1)
    pl.add_lines(points)
    pl.increment_point_size_and_line_width(5)
    pl.show()


def test_plot_update(sphere):
    pl = pv.Plotter()
    pl.add_mesh(sphere)
    pl.show(auto_close=False)
    pl.update()
    time.sleep(0.1)
    pl.update()
    pl.update(force_redraw=True)
    pl.close()


@pytest.mark.parametrize('anti_aliasing', [True, "msaa", False])
def test_plot(sphere, tmpdir, verify_image_cache, anti_aliasing):
    verify_image_cache.high_variance_test = True
    verify_image_cache.macos_skip_image_cache = True
    verify_image_cache.windows_skip_image_cache = True

    tmp_dir = tmpdir.mkdir("tmpdir2")
    filename = str(tmp_dir.join('tmp.png'))
    scalars = np.arange(sphere.n_points)
    cpos, img = pv.plot(
        sphere,
        full_screen=True,
        text='this is a sphere',
        show_bounds=True,
        color='r',
        style='wireframe',
        line_width=2,
        scalars=scalars,
        flip_scalars=True,
        cmap='bwr',
        interpolate_before_map=True,
        screenshot=filename,
        return_img=True,
        return_cpos=True,
        anti_aliasing=anti_aliasing,
    )
    assert isinstance(cpos, pv.CameraPosition)
    assert isinstance(img, np.ndarray)
    assert os.path.isfile(filename)

    verify_image_cache.skip = True
    filename = pathlib.Path(str(tmp_dir.join('tmp2.png')))
    pv.plot(sphere, screenshot=filename)

    # Ensure it added a PNG extension by default
    assert filename.with_suffix(".png").is_file()

    # test invalid extension
    filename = pathlib.Path(str(tmp_dir.join('tmp3.foo')))
    with pytest.raises(ValueError):  # noqa: PT011
        pv.plot(sphere, screenshot=filename)


def test_plot_helper_volume(uniform, verify_image_cache):
    verify_image_cache.windows_skip_image_cache = True

    uniform.plot(
        volume=True,
        parallel_projection=True,
        show_scalar_bar=False,
        show_grid=True,
    )


def test_plot_helper_two_datasets(sphere, airplane):
    pv.plot([sphere, airplane])


def test_plot_helper_two_volumes(uniform, verify_image_cache):
    verify_image_cache.windows_skip_image_cache = True
    grid = uniform.copy()
    grid.origin = (0, 0, 10)
    pv.plot(
        [uniform, grid],
        volume=True,
        show_scalar_bar=False,
    )


def test_plot_volume_ugrid(verify_image_cache):
    verify_image_cache.windows_skip_image_cache = True

    # Handle UnsutructuredGrid directly
    grid = examples.load_hexbeam()
    pl = pv.Plotter()
    pl.add_volume(grid, scalars='sample_point_scalars')
    pl.show()

    # Handle 3D structured grid
    grid = examples.load_uniform().cast_to_structured_grid()
    pl = pv.Plotter()
    pl.add_volume(grid, scalars='Spatial Point Data')
    pl.show()

    # Make sure PolyData fails
    mesh = pv.Sphere()
    mesh['scalars'] = mesh.points[:, 1]
    pl = pv.Plotter()
    with pytest.raises(TypeError):
        pl.add_volume(mesh, scalars='scalars')
    pl.close()

    # Make sure 2D StructuredGrid fails
    mesh = examples.load_structured()  # wavy surface
    mesh['scalars'] = mesh.points[:, 1]
    pl = pv.Plotter()
    with pytest.raises(ValueError):  # noqa: PT011
        pl.add_volume(mesh, scalars='scalars')
    pl.close()


def test_plot_return_cpos(sphere):
    cpos = sphere.plot(return_cpos=True)
    assert isinstance(cpos, pv.CameraPosition)
    assert sphere.plot(return_cpos=False) is None


def test_add_title(verify_image_cache):
    verify_image_cache.high_variance_test = True
    plotter = pv.Plotter()
    plotter.add_title('Plot Title')
    plotter.show()


def test_plot_invalid_style(sphere):
    with pytest.raises(ValueError):  # noqa: PT011
        pv.plot(sphere, style='not a style')


@pytest.mark.parametrize(
    ('interaction', 'kwargs'),
    [
        ('trackball', {}),
        ('trackball_actor', {}),
        ('image', {}),
        ('joystick', {}),
        ('joystick_actor', {}),
        ('zoom', {}),
        ('terrain', {}),
        ('terrain', {'mouse_wheel_zooms': True, 'shift_pans': True}),
        ('rubber_band', {}),
        ('rubber_band_2d', {}),
    ],
)
def test_interactor_style(sphere, interaction, kwargs):
    plotter = pv.Plotter()
    plotter.add_mesh(sphere)
    getattr(plotter, f'enable_{interaction}_style')(**kwargs)
    assert plotter.iren._style_class is not None
    plotter.close()


def test_lighting_disable_3_lights():
    with pytest.raises(DeprecationError):
        pv.Plotter().disable_3_lights()


def test_lighting_enable_three_lights(sphere):
    plotter = pv.Plotter()
    plotter.add_mesh(sphere)

    plotter.enable_3_lights()
    lights = plotter.renderer.lights
    assert len(lights) == 3
    for light in lights:
        assert light.on

    assert lights[0].intensity == 1.0
    assert lights[1].intensity == 0.6
    assert lights[2].intensity == 0.5

    plotter.show()


def test_lighting_add_manual_light(sphere):
    plotter = pv.Plotter(lighting=None)
    plotter.add_mesh(sphere)

    # test manual light addition
    light = pv.Light()
    plotter.add_light(light)
    assert plotter.renderer.lights == [light]

    # failing case
    with pytest.raises(TypeError):
        plotter.add_light('invalid')

    plotter.show()


def test_lighting_remove_manual_light(sphere):
    plotter = pv.Plotter(lighting=None)
    plotter.add_mesh(sphere)
    plotter.add_light(pv.Light())

    # test light removal
    plotter.remove_all_lights()
    assert not plotter.renderer.lights

    plotter.show()


def test_lighting_subplots(sphere):
    plotter = pv.Plotter(shape='1|1')
    plotter.add_mesh(sphere)
    renderers = plotter.renderers

    light = pv.Light()
    plotter.remove_all_lights()
    for renderer in renderers:
        assert not renderer.lights

    plotter.subplot(0)
    plotter.add_light(light, only_active=True)
    assert renderers[0].lights
    assert not renderers[1].lights
    plotter.add_light(light, only_active=False)
    assert renderers[0].lights
    assert renderers[1].lights
    plotter.subplot(1)
    plotter.add_mesh(pv.Sphere())
    plotter.remove_all_lights(only_active=True)
    assert renderers[0].lights
    assert not renderers[1].lights

    plotter.show()


def test_lighting_init_light_kit(sphere):
    plotter = pv.Plotter(lighting='light kit')
    plotter.add_mesh(sphere)
    lights = plotter.renderer.lights
    assert len(lights) == 5
    assert lights[0].light_type == pv.Light.HEADLIGHT
    for light in lights[1:]:
        assert light.light_type == light.CAMERA_LIGHT
    plotter.show()


def test_lighting_init_three_lights(sphere):
    plotter = pv.Plotter(lighting='three lights')
    plotter.add_mesh(sphere)
    lights = plotter.renderer.lights
    assert len(lights) == 3
    for light in lights:
        assert light.light_type == light.CAMERA_LIGHT
    plotter.show()


def test_lighting_init_none(sphere):
    # ``None`` already tested above
    plotter = pv.Plotter(lighting='none')
    plotter.add_mesh(sphere)
    lights = plotter.renderer.lights
    assert not lights
    plotter.show()


def test_lighting_init_invalid():
    with pytest.raises(ValueError):  # noqa: PT011
        pv.Plotter(lighting='invalid')


def test_plotter_shape_invalid():
    # wrong size
    with pytest.raises(ValueError):  # noqa: PT011
        pv.Plotter(shape=(1,))
    # not positive
    with pytest.raises(ValueError):  # noqa: PT011
        pv.Plotter(shape=(1, 0))
    with pytest.raises(ValueError):  # noqa: PT011
        pv.Plotter(shape=(0, 2))
    # not a sequence
    with pytest.raises(TypeError):
        pv.Plotter(shape={1, 2})


def test_plot_bounds_axes_with_no_data():
    plotter = pv.Plotter()
    plotter.show_bounds()
    plotter.show()


def test_plot_show_grid(sphere):
    plotter = pv.Plotter()

    with pytest.raises(ValueError, match='Value of location'):
        plotter.show_grid(location='foo')
    with pytest.raises(TypeError, match='location must be a string'):
        plotter.show_grid(location=10)
    with pytest.raises(ValueError, match='Value of tick'):
        plotter.show_grid(ticks='foo')
    with pytest.raises(TypeError, match='must be a string'):
        plotter.show_grid(ticks=10)

    plotter.show_grid()  # Add mesh after to make sure bounds update
    plotter.add_mesh(sphere)
    plotter.show()


@skip_mesa
def test_plot_show_grid_with_mesh(hexbeam, plane, verify_image_cache):
    """Show the grid bounds for a specific mesh."""
    verify_image_cache.macos_skip_image_cache = True

    hexbeam.clear_data()
    plotter = pv.Plotter()
    plotter.add_mesh(hexbeam, style='wireframe')
    plotter.add_mesh(plane)
    plotter.show_grid(mesh=plane, show_zlabels=False, show_zaxis=False)
    plotter.show()


cpos_param = [
    [(2.0, 5.0, 13.0), (0.0, 0.0, 0.0), (-0.7, -0.5, 0.3)],
    [-1, 2, -5],  # trigger view vector
    [1.0, 2.0, 3.0],
]
cpos_param.extend(pv.plotting.renderer.Renderer.CAMERA_STR_ATTR_MAP)


@pytest.mark.parametrize('cpos', cpos_param)
def test_set_camera_position(cpos, sphere):
    plotter = pv.Plotter()
    plotter.add_mesh(sphere)
    plotter.camera_position = cpos
    plotter.show()


@pytest.mark.parametrize(
    'cpos', [[(2.0, 5.0), (0.0, 0.0, 0.0), (-0.7, -0.5, 0.3)], [-1, 2], [(1, 2, 3)], 'notvalid']
)
def test_set_camera_position_invalid(cpos, sphere):
    plotter = pv.Plotter()
    plotter.add_mesh(sphere)
    with pytest.raises(InvalidCameraError):
        plotter.camera_position = cpos


def test_parallel_projection():
    plotter = pv.Plotter()
    assert isinstance(plotter.parallel_projection, bool)


@pytest.mark.parametrize("state", [True, False])
def test_set_parallel_projection(state):
    plotter = pv.Plotter()
    plotter.parallel_projection = state
    assert plotter.parallel_projection == state


def test_parallel_scale():
    plotter = pv.Plotter()
    assert isinstance(plotter.parallel_scale, float)


@pytest.mark.parametrize("value", [1, 1.5, 0.3, 10])
def test_set_parallel_scale(value):
    plotter = pv.Plotter()
    plotter.parallel_scale = value
    assert plotter.parallel_scale == value


def test_set_parallel_scale_invalid():
    plotter = pv.Plotter()
    with pytest.raises(TypeError):
        plotter.parallel_scale = "invalid"


def test_plot_no_active_scalars(sphere):
    plotter = pv.Plotter()
    plotter.add_mesh(sphere)
    with pytest.raises(ValueError), pytest.warns(PyVistaDeprecationWarning):  # noqa: PT012, PT011
        plotter.update_scalars(np.arange(5))
        if pv._version.version_info >= (0, 46):
            raise RuntimeError("Convert error this method")
        if pv._version.version_info >= (0, 47):
            raise RuntimeError("Remove this method")
    with pytest.raises(ValueError), pytest.warns(PyVistaDeprecationWarning):  # noqa: PT012, PT011
        plotter.update_scalars(np.arange(sphere.n_faces_strict))
        if pv._version.version_info >= (0, 46):
            raise RuntimeError("Convert error this method")
        if pv._version.version_info >= (0, 47):
            raise RuntimeError("Remove this method")


def test_plot_show_bounds(sphere):
    plotter = pv.Plotter()
    plotter.add_mesh(sphere)
    plotter.show_bounds(
        show_xaxis=False,
        show_yaxis=False,
        show_zaxis=False,
        show_xlabels=False,
        show_ylabels=False,
        show_zlabels=False,
        use_2d=True,
    )
    plotter.show()


def test_plot_label_fmt(sphere):
    plotter = pv.Plotter()
    plotter.add_mesh(sphere)
    plotter.show_bounds(xtitle='My X', fmt=r'%.3f')
    plotter.show()


@pytest.mark.parametrize('grid', [True, 'both', 'front', 'back'])
@pytest.mark.parametrize('location', ['all', 'origin', 'outer', 'front', 'back'])
def test_plot_show_bounds_params(grid, location):
    plotter = pv.Plotter()
    plotter.add_mesh(pv.Cone())
    plotter.show_bounds(grid=grid, ticks='inside', location=location)
    plotter.show_bounds(grid=grid, ticks='outside', location=location)
    plotter.show_bounds(grid=grid, ticks='both', location=location)
    plotter.show()


def test_plot_silhouette_non_poly(hexbeam):
    plotter = pv.Plotter()
    plotter.add_mesh(hexbeam, show_scalar_bar=False)
    plotter.add_silhouette(hexbeam, line_width=10)
    plotter.show()


def test_plot_no_silhouette(tri_cylinder):
    # silhouette=False
    plotter = pv.Plotter()
    plotter.add_mesh(tri_cylinder)
    assert len(list(plotter.renderer.GetActors())) == 1  # only cylinder
    plotter.show()


def test_plot_silhouette(tri_cylinder):
    # silhouette=True and default properties
    plotter = pv.Plotter()
    plotter.add_mesh(tri_cylinder, silhouette=True)
    actors = list(plotter.renderer.GetActors())
    assert len(actors) == 2  # cylinder + silhouette
    actor = actors[0]  # get silhouette actor
    props = actor.GetProperty()
    assert props.GetColor() == pv.global_theme.silhouette.color
    assert props.GetOpacity() == pv.global_theme.silhouette.opacity
    assert props.GetLineWidth() == pv.global_theme.silhouette.line_width
    plotter.show()


def test_plot_silhouette_method(tri_cylinder):
    plotter = pv.Plotter()

    plotter.add_mesh(tri_cylinder)
    assert len(plotter.renderer.actors) == 1  # cylinder

    actor = plotter.add_silhouette(tri_cylinder)
    assert isinstance(actor, pv.Actor)
    assert len(plotter.renderer.actors) == 2  # cylinder + silhouette

    props = actor.prop
    assert props.color == pv.global_theme.silhouette.color
    assert props.opacity == pv.global_theme.silhouette.opacity
    assert props.line_width == pv.global_theme.silhouette.line_width
    plotter.show()


def test_plot_silhouette_options(tri_cylinder):
    # cover other properties
    plotter = pv.Plotter()
    plotter.add_mesh(tri_cylinder, silhouette=dict(decimate=0.5, feature_angle=20))
    plotter.show()


def test_plotter_scale(sphere):
    plotter = pv.Plotter()
    plotter.add_mesh(sphere)
    plotter.set_scale(10, 10, 15)
    assert plotter.scale == [10, 10, 15]
    plotter.show()

    plotter = pv.Plotter()
    plotter.add_mesh(sphere)
    plotter.set_scale(5.0)
    plotter.set_scale(yscale=6.0)
    plotter.set_scale(zscale=9.0)
    assert plotter.scale == [5.0, 6.0, 9.0]
    plotter.show()

    plotter = pv.Plotter()
    plotter.scale = [1.0, 4.0, 2.0]
    assert plotter.scale == [1.0, 4.0, 2.0]
    plotter.add_mesh(sphere)
    plotter.show()


def test_plot_add_scalar_bar(sphere, verify_image_cache):
    verify_image_cache.windows_skip_image_cache = True

    sphere['test_scalars'] = sphere.points[:, 2]
    plotter = pv.Plotter()
    plotter.add_mesh(sphere)
    plotter.add_scalar_bar(
        label_font_size=10, title_font_size=20, title='woa', interactive=True, vertical=True
    )
    plotter.add_scalar_bar(background_color='white', n_colors=256)
    assert isinstance(plotter.scalar_bar, vtk.vtkScalarBarActor)
    plotter.show()


def test_plot_invalid_add_scalar_bar():
    plotter = pv.Plotter()
    with pytest.raises(AttributeError):
        plotter.add_scalar_bar()


def test_add_scalar_bar_with_unconstrained_font_size(sphere):
    sphere['test_scalars'] = sphere.points[:, 2]
    plotter = pv.Plotter()
    plotter.add_mesh(sphere)
    actor = plotter.add_scalar_bar(unconstrained_font_size=True)
    assert actor.GetUnconstrainedFontSize()


def test_plot_list():
    sphere_a = pv.Sphere(0.5)
    sphere_b = pv.Sphere(1.0)
    sphere_c = pv.Sphere(2.0)
    pv.plot([sphere_a, sphere_b, sphere_c], style='wireframe')


def test_add_lines_invalid():
    plotter = pv.Plotter()
    with pytest.raises(TypeError):
        plotter.add_lines(range(10))


@pytest.mark.skipif(not HAS_IMAGEIO, reason="Requires imageio")
def test_open_gif_invalid():
    plotter = pv.Plotter()
    with pytest.raises(ValueError):  # noqa: PT011
        plotter.open_gif('file.abs')


@pytest.mark.skipif(ffmpeg_failed, reason="Requires imageio-ffmpeg")
@pytest.mark.skipif(not HAS_IMAGEIO, reason="Requires imageio")
def test_make_movie(sphere, tmpdir, verify_image_cache):
    verify_image_cache.skip = True

    # Make temporary file
    filename = str(tmpdir.join('tmp.mp4'))

    movie_sphere = sphere.copy()
    movie_sphere["scalars"] = np.random.default_rng().random(movie_sphere.n_faces_strict)

    plotter = pv.Plotter()
    plotter.open_movie(filename)
    actor = plotter.add_axes_at_origin()
    plotter.remove_actor(actor, reset_camera=False, render=True)
    plotter.add_mesh(movie_sphere, scalars="scalars")
    plotter.show(auto_close=False, window_size=[304, 304])
    plotter.set_focus([0, 0, 0])
    for _ in range(3):  # limiting number of frames to write for speed
        plotter.write_frame()
        random_points = np.random.default_rng().random(movie_sphere.points.shape)
        movie_sphere.points[:] = random_points * 0.01 + movie_sphere.points * 0.99
        movie_sphere.points[:] -= movie_sphere.points.mean(0)
        scalars = np.random.default_rng().random(movie_sphere.n_faces_strict)
        movie_sphere["scalars"] = scalars

    # remove file
    plotter.close()
    os.remove(filename)  # verifies that the plotter has closed


def test_add_legend(sphere):
    plotter = pv.Plotter()
    with pytest.raises(TypeError):
        plotter.add_mesh(sphere, label=2)
    plotter.add_mesh(sphere)
    with pytest.raises(ValueError):  # noqa: PT011
        plotter.add_legend()
    legend_labels = [['sphere', 'r']]
    plotter.add_legend(labels=legend_labels, border=True, bcolor=None, size=[0.1, 0.1])
    plotter.show()


def test_legend_circle_face(sphere):
    plotter = pv.Plotter()
    plotter.add_mesh(sphere)
    legend_labels = [['sphere', 'r']]
    face = "circle"
    _ = plotter.add_legend(
        labels=legend_labels, border=True, bcolor=None, size=[0.1, 0.1], face=face
    )
    plotter.show()


def test_legend_rectangle_face(sphere):
    plotter = pv.Plotter()
    plotter.add_mesh(sphere)
    legend_labels = [['sphere', 'r']]
    face = "rectangle"
    _ = plotter.add_legend(
        labels=legend_labels, border=True, bcolor=None, size=[0.1, 0.1], face=face
    )
    plotter.show()


def test_legend_invalid_face(sphere):
    plotter = pv.Plotter()
    plotter.add_mesh(sphere)
    legend_labels = [['sphere', 'r']]
    face = "invalid_face"
    with pytest.raises(ValueError):  # noqa: PT011
        plotter.add_legend(
            labels=legend_labels, border=True, bcolor=None, size=[0.1, 0.1], face=face
        )


def test_legend_subplots(sphere, cube):
    plotter = pv.Plotter(shape=(1, 2))
    plotter.add_mesh(sphere, 'blue', smooth_shading=True, label='Sphere')
    assert plotter.legend is None
    plotter.add_legend(bcolor='w')
    assert isinstance(plotter.legend, vtk.vtkActor2D)

    plotter.subplot(0, 1)
    plotter.add_mesh(cube, 'r', label='Cube')
    assert plotter.legend is None
    plotter.add_legend(bcolor='w')
    assert isinstance(plotter.legend, vtk.vtkActor2D)

    plotter.show()


def test_add_axes_twice():
    plotter = pv.Plotter()
    plotter.add_axes()
    plotter.add_axes(interactive=True)
    plotter.show()


def test_hide_axes():
    plotter = pv.Plotter()
    plotter.add_axes()
    plotter.hide_axes()
    plotter.show()


def test_add_axes_parameters():
    plotter = pv.Plotter()
    plotter.add_axes()
    plotter.add_axes(
        line_width=5,
        cone_radius=0.6,
        shaft_length=0.7,
        tip_length=0.3,
        ambient=0.5,
        label_size=(0.4, 0.16),
        viewport=(0, 0, 0.4, 0.4),
    )
    plotter.show()


def test_show_axes_all():
    plotter = pv.Plotter()
    plotter.show_axes_all()
    plotter.show()


def test_hide_axes_all():
    plotter = pv.Plotter()
    plotter.hide_axes_all()
    plotter.show()


def test_isometric_view_interactive(sphere):
    plotter_iso = pv.Plotter()
    plotter_iso.add_mesh(sphere)
    plotter_iso.camera_position = 'xy'
    cpos_old = plotter_iso.camera_position
    plotter_iso.isometric_view_interactive()
    assert not plotter_iso.camera_position == cpos_old


def test_add_point_labels():
    plotter = pv.Plotter()

    # cannot use random points with image regression
    points = np.array([[0, 0, 0], [1, 0, 0], [0, 1, 0], [1, 1, 0], [0.5, 0.5, 0.5], [1, 1, 1]])
    n = points.shape[0]

    with pytest.raises(ValueError):  # noqa: PT011
        plotter.add_point_labels(points, range(n - 1))

    plotter.add_point_labels(points, range(n), show_points=True, point_color='r', point_size=10)
    plotter.add_point_labels(
        points - 1, range(n), show_points=False, point_color='r', point_size=10
    )
    plotter.show()


@pytest.mark.parametrize('always_visible', [False, True])
def test_add_point_labels_always_visible(always_visible):
    # just make sure it runs without exception
    plotter = pv.Plotter()
    plotter.add_point_labels(
        np.array([[0.0, 0.0, 0.0]]), ['hello world'], always_visible=always_visible
    )
    plotter.show()


@pytest.mark.parametrize('shape', [None, 'rect', 'rounded_rect'])
def test_add_point_labels_shape(shape, verify_image_cache):
    plotter = pv.Plotter()
    plotter.add_point_labels(np.array([[0.0, 0.0, 0.0]]), ['hello world'], shape=shape)
    plotter.show()


@pytest.mark.parametrize('justification_horizontal', ['left', 'center', 'right'])
@pytest.mark.parametrize('justification_vertical', ['bottom', 'center', 'top'])
def test_add_point_labels_justification(justification_horizontal, justification_vertical):
    plotter = pv.Plotter()
    plotter.add_point_labels(
        np.array([[0.0, 0.0, 0.0]]),
        ['hello world'],
        justification_horizontal=justification_horizontal,
        justification_vertical=justification_vertical,
        shape_opacity=0.0,
        background_color='grey',
        background_opacity=1.0,
    )
    plotter.show()


def test_set_background():
    plotter = pv.Plotter()
    plotter.set_background('k')
    plotter.background_color = "yellow"
    plotter.set_background([0, 0, 0], top=[1, 1, 1])  # Gradient
    plotter.background_color
    plotter.show()

    plotter = pv.Plotter(shape=(1, 2))
    plotter.set_background('orange')
    for renderer in plotter.renderers:
        assert renderer.GetBackground() == pv.Color('orange')
    plotter.show()

    plotter = pv.Plotter(shape=(1, 2))
    plotter.subplot(0, 1)
    plotter.set_background('orange', all_renderers=False)
    assert plotter.renderers[0].GetBackground() != pv.Color('orange')
    assert plotter.renderers[1].GetBackground() == pv.Color('orange')
    plotter.show()


def test_add_points():
    plotter = pv.Plotter()

    points = np.array([[0, 0, 0], [1, 0, 0], [0, 1, 0], [1, 1, 0], [0.5, 0.5, 0.5], [1, 1, 1]])
    n = points.shape[0]

    plotter.add_points(
        points, scalars=np.arange(n), cmap=None, flip_scalars=True, show_scalar_bar=False
    )
    plotter.show()


def test_key_press_event():
    plotter = pv.Plotter()
    plotter.key_press_event(None, None)
    plotter.close()


def test_enable_picking_gc():
    plotter = pv.Plotter()
    sphere = pv.Sphere()
    plotter.add_mesh(sphere)
    plotter.enable_cell_picking()
    plotter.close()


def test_left_button_down():
    plotter = pv.Plotter()
    if (
        hasattr(plotter.ren_win, 'GetOffScreenFramebuffer')
        and not plotter.ren_win.GetOffScreenFramebuffer().GetFBOIndex()
    ):
        # This only fails for VTK<9.2.3
        with pytest.raises(ValueError):  # noqa: PT011
            plotter.left_button_down(None, None)
    else:
        plotter.left_button_down(None, None)
    plotter.close()


def test_show_axes():
    plotter = pv.Plotter()
    plotter.show_axes()
    plotter.show()


def test_plot_cell_data(sphere, verify_image_cache):
    verify_image_cache.windows_skip_image_cache = True
    plotter = pv.Plotter()
    scalars = np.arange(sphere.n_faces_strict)
    plotter.add_mesh(
        sphere,
        interpolate_before_map=True,
        scalars=scalars,
        n_colors=10,
        rng=sphere.n_faces_strict,
        show_scalar_bar=False,
    )
    plotter.show()


def test_plot_clim(sphere):
    plotter = pv.Plotter()
    scalars = np.arange(sphere.n_faces_strict)
    plotter.add_mesh(
        sphere,
        interpolate_before_map=True,
        scalars=scalars,
        n_colors=5,
        clim=10,
        show_scalar_bar=False,
    )
    assert plotter.mapper.GetScalarRange() == (-10, 10)
    plotter.show()


def test_invalid_n_arrays(sphere):
    plotter = pv.Plotter()
    with pytest.raises(ValueError):  # noqa: PT011
        plotter.add_mesh(sphere, scalars=np.arange(10))


def test_plot_arrow():
    cent = np.array([0, 0, 0])
    direction = np.array([1, 0, 0])
    pv.plot_arrows(cent, direction)


def test_plot_arrows():
    cent = np.array([[0, 0, 0], [1, 0, 0]])
    direction = np.array([[1, 1, 1], [-1, -1, -1]])
    pv.plot_arrows(cent, direction)


def test_add_arrows():
    vector = np.array([1, 0, 0])
    center = np.array([0, 0, 0])
    plotter = pv.Plotter()
    plotter.add_arrows(cent=center, direction=vector, mag=2.2, color="#009900")
    plotter.show()


def test_axes():
    plotter = pv.Plotter()
    plotter.add_orientation_widget(pv.Cube(), color='b')
    plotter.add_mesh(pv.Cube())
    plotter.show()


def test_box_axes():
    plotter = pv.Plotter()
    plotter.add_axes(box=True)
    plotter.add_mesh(pv.Sphere())
    plotter.show()


def test_box_axes_color_box():
    plotter = pv.Plotter()
    plotter.add_axes(box=True, box_args={'color_box': True})
    plotter.add_mesh(pv.Sphere())
    plotter.show()


def test_screenshot(tmpdir):
    plotter = pv.Plotter()
    plotter.add_mesh(pv.Sphere())
    img = plotter.screenshot(transparent_background=False)
    assert np.any(img)
    img_again = plotter.screenshot()
    assert np.any(img_again)
    filename = str(tmpdir.mkdir("tmpdir").join('export-graphic.svg'))
    plotter.save_graphic(filename)

    # test window and array size
    w, h = 20, 10
    img = plotter.screenshot(transparent_background=False, window_size=(w, h))
    assert img.shape == (h, w, 3)
    img = plotter.screenshot(transparent_background=True, window_size=(w, h))
    assert img.shape == (h, w, 4)

    # check error before first render
    plotter = pv.Plotter(off_screen=False)
    plotter.add_mesh(pv.Sphere())
    with pytest.raises(RuntimeError):
        plotter.screenshot()


def test_screenshot_scaled():
    # FYI: no regression tests because show() is not called
    factor = 2
    plotter = pv.Plotter(image_scale=factor)
    width, height = plotter.window_size
    plotter.add_mesh(pv.Sphere())
    img = plotter.screenshot(transparent_background=False)
    assert np.any(img)
    assert img.shape == (width * factor, height * factor, 3)
    img_again = plotter.screenshot(scale=3)
    assert np.any(img_again)
    assert img_again.shape == (width * 3, height * 3, 3)
    assert plotter.image_scale == factor, 'image_scale leaked from screenshot context'
    img = plotter.image
    assert img.shape == (width * factor, height * factor, 3)

    w, h = 20, 10
    factor = 4
    plotter.image_scale = factor
    img = plotter.screenshot(transparent_background=False, window_size=(w, h))
    assert img.shape == (h * factor, w * factor, 3)

    img = plotter.screenshot(transparent_background=True, window_size=(w, h), scale=5)
    assert img.shape == (h * 5, w * 5, 4)
    assert plotter.image_scale == factor, 'image_scale leaked from screenshot context'

    with pytest.raises(ValueError):  # noqa: PT011
        plotter.image_scale = 0.5

    plotter.close()


def test_screenshot_altered_window_size(sphere):
    plotter = pv.Plotter()
    plotter.add_mesh(sphere)

    plotter.window_size = (800, 800)
    a = plotter.screenshot()
    assert a.shape == (800, 800, 3)
    # plotter.show(auto_close=False)  # for image regression test

    plotter.window_size = (1000, 1000)
    b = plotter.screenshot()
    assert b.shape == (1000, 1000, 3)
    # plotter.show(auto_close=False)  # for image regression test

    d = plotter.screenshot(window_size=(600, 600))
    assert d.shape == (600, 600, 3)
    # plotter.show()  # for image regression test

    plotter.close()


def test_screenshot_bytes():
    # Test screenshot to bytes object
    buffer = io.BytesIO()
    plotter = pv.Plotter(off_screen=True)
    plotter.add_mesh(pv.Sphere())
    plotter.show(screenshot=buffer)
    buffer.seek(0)
    im = Image.open(buffer)
    assert im.format == 'PNG'


def test_screenshot_rendering(tmpdir):
    plotter = pv.Plotter()
    plotter.add_mesh(examples.load_airplane(), smooth_shading=True)
    filename = str(tmpdir.mkdir("tmpdir").join('export-graphic.svg'))
    assert plotter._first_time
    plotter.save_graphic(filename)
    assert not plotter._first_time


@pytest.mark.parametrize('ext', SUPPORTED_FORMATS)
def test_save_screenshot(tmpdir, sphere, ext):
    filename = str(tmpdir.mkdir("tmpdir").join('tmp' + ext))
    plotter = pv.Plotter()
    plotter.add_mesh(sphere)
    plotter.screenshot(filename)
    assert os.path.isfile(filename)
    assert pathlib.Path(filename).stat().st_size


def test_scalars_by_name(verify_image_cache):
    verify_image_cache.windows_skip_image_cache = True
    plotter = pv.Plotter()
    data = examples.load_uniform()
    plotter.add_mesh(data, scalars='Spatial Cell Data')
    plotter.show()


def test_multi_block_plot(verify_image_cache):
    verify_image_cache.windows_skip_image_cache = True
    multi = pv.MultiBlock()
    multi.append(examples.load_rectilinear())
    uni = examples.load_uniform()
    arr = np.random.default_rng().random(uni.n_cells)
    uni.cell_data.set_array(arr, 'Random Data')
    multi.append(uni)
    # And now add a data set without the desired array and a NULL component
    multi.append(examples.load_airplane())

    # missing data should still plot
    multi.plot(scalars='Random Data')

    multi.plot(multi_colors=True)


def test_clear(sphere):
    plotter = pv.Plotter()
    plotter.add_mesh(sphere)
    plotter.clear()
    plotter.show()


def test_plot_texture():
    """Test adding a texture to a plot"""
    globe = examples.load_globe()
    texture = examples.load_globe_texture()
    plotter = pv.Plotter()
    plotter.add_mesh(globe, texture=texture)
    plotter.show()


@pytest.mark.skipif(not HAS_IMAGEIO, reason="Requires imageio")
def test_plot_numpy_texture():
    """Text adding a np.ndarray texture to a plot"""
    globe = examples.load_globe()
    texture_np = np.asarray(imageio.imread(examples.mapfile))
    plotter = pv.Plotter()
    plotter.add_mesh(globe, texture=texture_np)


@pytest.mark.skipif(not HAS_IMAGEIO, reason="Requires imageio")
def test_read_texture_from_numpy():
    """Test adding a texture to a plot"""
    globe = examples.load_globe()
    texture = numpy_to_texture(imageio.imread(examples.mapfile))
    plotter = pv.Plotter()
    plotter.add_mesh(globe, texture=texture)
    plotter.show()


def test_plot_rgb():
    """Test adding a texture to a plot"""
    cube = pv.Cube()
    cube.clear_data()
    x_face_color = (255, 0, 0)
    y_face_color = (0, 255, 0)
    z_face_color = (0, 0, 255)
    face_colors = np.array(
        [
            x_face_color,
            x_face_color,
            y_face_color,
            y_face_color,
            z_face_color,
            z_face_color,
        ],
        dtype=np.uint8,
    )
    cube.cell_data['face_colors'] = face_colors
    plotter = pv.Plotter()
    plotter.add_mesh(cube, scalars='face_colors', rgb=True)
    plotter.show()


def test_vector_array_with_points(multicomp_poly):
    """Test using vector valued data with and without component arg."""
    # test no component argument
    pl = pv.Plotter()
    pl.add_mesh(multicomp_poly, scalars='vector_values_points')
    pl.camera_position = 'xy'
    pl.camera.tight()
    pl.show()

    # test component argument
    pl = pv.Plotter()
    pl.add_mesh(multicomp_poly, scalars='vector_values_points', component=0)
    pl.camera_position = 'xy'
    pl.camera.tight()
    pl.show()


def test_vector_array_with_cells(multicomp_poly):
    """Test using vector valued data with and without component arg."""
    pl = pv.Plotter()
    pl.add_mesh(multicomp_poly, scalars='vector_values_cells')
    pl.camera_position = 'xy'
    pl.camera.tight()
    pl.show()

    # test component argument
    pl = pv.Plotter()
    pl.add_mesh(multicomp_poly, scalars='vector_values_cells', component=0)
    pl.camera_position = 'xy'
    pl.camera.tight()
    pl.show()


def test_vector_array(multicomp_poly):
    """Test using vector valued data for image regression."""
    pl = pv.Plotter(shape=(2, 2))
    pl.subplot(0, 0)
    pl.add_mesh(multicomp_poly, scalars="vector_values_points", show_scalar_bar=False)
    pl.camera_position = 'xy'
    pl.camera.tight()
    pl.subplot(0, 1)
    pl.add_mesh(multicomp_poly.copy(), scalars="vector_values_points", component=0)
    pl.subplot(1, 0)
    pl.add_mesh(multicomp_poly.copy(), scalars="vector_values_points", component=1)
    pl.subplot(1, 1)
    pl.add_mesh(multicomp_poly.copy(), scalars="vector_values_points", component=2)
    pl.link_views()
    pl.show()


def test_vector_plotting_doesnt_modify_data(multicomp_poly):
    """Test that the operations in plotting do not modify the data in the mesh."""

    copy_vector_values_points = multicomp_poly["vector_values_points"].copy()
    copy_vector_values_cells = multicomp_poly["vector_values_cells"].copy()

    # test that adding a vector with no component parameter to a Plotter instance
    # does not modify it.
    pl = pv.Plotter()
    pl.add_mesh(multicomp_poly, scalars='vector_values_points')
    pl.show()
    assert np.array_equal(multicomp_poly['vector_values_points'], copy_vector_values_points)

    pl = pv.Plotter()
    pl.add_mesh(multicomp_poly, scalars='vector_values_cells')
    pl.show()
    assert np.array_equal(multicomp_poly['vector_values_cells'], copy_vector_values_cells)

    # test that adding a vector with a component parameter to a Plotter instance
    # does not modify it.
    pl = pv.Plotter()
    pl.add_mesh(multicomp_poly, scalars='vector_values_points', component=0)
    pl.show()
    assert np.array_equal(multicomp_poly['vector_values_points'], copy_vector_values_points)

    pl = pv.Plotter()
    pl.add_mesh(multicomp_poly, scalars='vector_values_cells', component=0)
    pl.show()
    assert np.array_equal(multicomp_poly['vector_values_cells'], copy_vector_values_cells)


def test_vector_array_fail_with_incorrect_component(multicomp_poly):
    """Test failure modes of component argument."""
    p = pv.Plotter()

    # Non-Integer
    with pytest.raises(TypeError):
        p.add_mesh(multicomp_poly, scalars='vector_values_points', component=1.5)

    # Component doesn't exist
    p = pv.Plotter()
    with pytest.raises(ValueError):  # noqa: PT011
        p.add_mesh(multicomp_poly, scalars='vector_values_points', component=3)

    # Component doesn't exist
    p = pv.Plotter()
    with pytest.raises(ValueError):  # noqa: PT011
        p.add_mesh(multicomp_poly, scalars='vector_values_points', component=-1)


def test_camera(sphere):
    plotter = pv.Plotter()
    plotter.add_mesh(sphere)
    plotter.view_isometric()
    plotter.reset_camera()
    plotter.view_xy()
    plotter.view_xz()
    plotter.view_yz()
    plotter.add_mesh(examples.load_uniform(), reset_camera=True, culling=True)
    plotter.view_xy(True)
    plotter.view_xz(True)
    plotter.view_yz(True)
    plotter.show()

    plotter = pv.Plotter()
    plotter.add_mesh(sphere)
    plotter.camera.zoom(5)
    plotter.camera.up = 0, 0, 10
    plotter.show()


def test_multi_renderers():
    plotter = pv.Plotter(shape=(2, 2))

    plotter.subplot(0, 0)
    plotter.add_text('Render Window 0', font_size=30)
    sphere = pv.Sphere()
    plotter.add_mesh(sphere, scalars=sphere.points[:, 2], show_scalar_bar=False)
    plotter.add_scalar_bar('Z', vertical=True)

    plotter.subplot(0, 1)
    plotter.add_text('Render Window 1', font_size=30)
    plotter.add_mesh(pv.Cube(), show_edges=True)

    plotter.subplot(1, 0)
    plotter.add_text('Render Window 2', font_size=30)
    plotter.add_mesh(pv.Arrow(), color='y', show_edges=True)

    plotter.subplot(1, 1)
    plotter.add_text('Render Window 3', position=(0.0, 0.0), font_size=30, viewport=True)
    plotter.add_mesh(pv.Cone(), color='g', show_edges=True, culling=True)
    plotter.add_bounding_box(render_lines_as_tubes=True, line_width=5)
    plotter.show_bounds(all_edges=True)

    plotter.update_bounds_axes()
    plotter.show()


def test_multi_renderers_subplot_ind_2x1():
    # Test subplot indices (2 rows by 1 column)
    plotter = pv.Plotter(shape=(2, 1))
    # First row
    plotter.subplot(0, 0)
    plotter.add_mesh(pv.Sphere())
    # Second row
    plotter.subplot(1, 0)
    plotter.add_mesh(pv.Cube())
    plotter.show()


def test_multi_renderers_subplot_ind_1x2():
    # Test subplot indices (1 row by 2 columns)
    plotter = pv.Plotter(shape=(1, 2))
    # First column
    plotter.subplot(0, 0)
    plotter.add_mesh(pv.Sphere())
    # Second column
    plotter.subplot(0, 1)
    plotter.add_mesh(pv.Cube())
    plotter.show()


def test_multi_renderers_bad_indices():
    # Test bad indices
    plotter = pv.Plotter(shape=(1, 2))
    with pytest.raises(IndexError):
        plotter.subplot(1, 0)


def test_multi_renderers_subplot_ind_3x1():
    # Test subplot 3 on left, 1 on right
    plotter = pv.Plotter(shape='3|1')
    # First column
    plotter.subplot(0)
    plotter.add_mesh(pv.Sphere())
    plotter.subplot(1)
    plotter.add_mesh(pv.Cube())
    plotter.subplot(2)
    plotter.add_mesh(pv.Cylinder())
    plotter.subplot(3)
    plotter.add_mesh(pv.Cone())
    plotter.show()


def test_multi_renderers_subplot_ind_3x1_splitting_pos():
    # Test subplot 3 on top, 1 on bottom
    plotter = pv.Plotter(shape='3/1', splitting_position=0.5)
    # First column
    plotter.subplot(0)
    plotter.add_mesh(pv.Sphere())
    plotter.subplot(1)
    plotter.add_mesh(pv.Cube())
    plotter.subplot(2)
    plotter.add_mesh(pv.Cylinder())
    plotter.subplot(3)
    plotter.add_mesh(pv.Cone())
    plotter.show()


def test_multi_renderers_subplot_ind_1x3():
    # Test subplot 3 on bottom, 1 on top
    plotter = pv.Plotter(shape='1|3')
    # First column
    plotter.subplot(0)
    plotter.add_mesh(pv.Sphere())
    plotter.subplot(1)
    plotter.add_mesh(pv.Cube())
    plotter.subplot(2)
    plotter.add_mesh(pv.Cylinder())
    plotter.subplot(3)
    plotter.add_mesh(pv.Cone())
    plotter.show()


def test_subplot_groups():
    plotter = pv.Plotter(shape=(3, 3), groups=[(1, [1, 2]), (np.s_[:], 0)])
    plotter.subplot(0, 0)
    plotter.add_mesh(pv.Sphere())
    plotter.subplot(0, 1)
    plotter.add_mesh(pv.Cube())
    plotter.subplot(0, 2)
    plotter.add_mesh(pv.Arrow())
    plotter.subplot(1, 1)
    plotter.add_mesh(pv.Cylinder())
    plotter.subplot(2, 1)
    plotter.add_mesh(pv.Cone())
    plotter.subplot(2, 2)
    plotter.add_mesh(pv.Box())
    plotter.show()


def test_subplot_groups_fail():
    # Test group overlap
    with pytest.raises(ValueError):  # noqa: PT011
        # Partial overlap
        pv.Plotter(shape=(3, 3), groups=[([1, 2], [0, 1]), ([0, 1], [1, 2])])
    with pytest.raises(ValueError):  # noqa: PT011
        # Full overlap (inner)
        pv.Plotter(shape=(4, 4), groups=[(np.s_[:], np.s_[:]), ([1, 2], [1, 2])])
    with pytest.raises(ValueError):  # noqa: PT011
        # Full overlap (outer)
        pv.Plotter(shape=(4, 4), groups=[(1, [1, 2]), ([0, 3], np.s_[:])])


@skip_windows
def test_link_views(sphere):
    plotter = pv.Plotter(shape=(1, 4))
    plotter.subplot(0, 0)
    plotter.add_mesh(sphere, smooth_shading=False, show_edges=False)
    plotter.subplot(0, 1)
    plotter.add_mesh(sphere, smooth_shading=True, show_edges=False)
    plotter.subplot(0, 2)
    plotter.add_mesh(sphere, smooth_shading=False, show_edges=True)
    plotter.subplot(0, 3)
    plotter.add_mesh(sphere, smooth_shading=True, show_edges=True)
    with pytest.raises(TypeError):
        plotter.link_views(views='foo')
    plotter.link_views([0, 1])
    plotter.link_views()
    with pytest.raises(TypeError):
        plotter.unlink_views(views='foo')
    plotter.unlink_views([0, 1])
    plotter.unlink_views(2)
    plotter.unlink_views()
    plotter.show()


@skip_windows
def test_link_views_camera_set(sphere, verify_image_cache):
    p = pv.Plotter(shape=(1, 2))
    p.add_mesh(pv.Cone())
    assert not p.renderer.camera_set
    p.subplot(0, 1)
    p.add_mesh(pv.Cube())
    assert not p.renderer.camera_set
    p.link_views()  # make sure the default isometric view is used
    for renderer in p.renderers:
        assert not renderer.camera_set
    p.show()

    p = pv.Plotter(shape=(1, 2))
    p.add_mesh(pv.Cone())
    p.subplot(0, 1)
    p.add_mesh(pv.Cube())
    p.link_views()
    p.unlink_views()
    for renderer in p.renderers:
        assert not renderer.camera_set
    p.show()

    wavelet = pv.Wavelet().clip('x')
    p = pv.Plotter(shape=(1, 2))
    p.add_mesh(wavelet, color='red')
    p.subplot(0, 1)
    p.add_mesh(wavelet, color='red')
    p.link_views()
    p.camera_position = [(55.0, 16, 31), (-5.0, 0.0, 0.0), (-0.22, 0.97, -0.09)]
    p.show()


def test_orthographic_slicer(uniform):
    uniform.set_active_scalars('Spatial Cell Data')
    slices = uniform.slice_orthogonal()

    # Orthographic Slicer
    p = pv.Plotter(shape=(2, 2))

    p.subplot(1, 1)
    p.add_mesh(slices, clim=uniform.get_data_range())
    p.add_axes()
    p.enable()

    p.subplot(0, 0)
    p.add_mesh(slices['XY'])
    p.view_xy()
    p.disable()

    p.subplot(0, 1)
    p.add_mesh(slices['XZ'])
    p.view_xz(negative=True)
    p.disable()

    p.subplot(1, 0)
    p.add_mesh(slices['YZ'])
    p.view_yz()
    p.disable()

    p.show()


def test_remove_actor(uniform):
    plotter = pv.Plotter()
    plotter.add_mesh(uniform.copy(), name='data')
    plotter.add_mesh(uniform.copy(), name='data')
    plotter.add_mesh(uniform.copy(), name='data')
    plotter.show()


def test_image_properties():
    mesh = examples.load_uniform()
    p = pv.Plotter()
    p.add_mesh(mesh)
    p.show(auto_close=False)  # DO NOT close plotter
    # Get RGB image
    _ = p.image
    # Get the depth image
    _ = p.get_image_depth()
    p.close()
    p = pv.Plotter()
    p.add_mesh(mesh)
    p.show()  # close plotter
    # Get RGB image
    _ = p.image
    # verify property matches method while testing both available
    assert np.allclose(p.image_depth, p.get_image_depth(), equal_nan=True)
    p.close()

    # gh-920
    rr = np.array([[-0.5, -0.5, 0], [-0.5, 0.5, 1], [0.5, 0.5, 0], [0.5, -0.5, 1]])
    tris = np.array([[3, 0, 2, 1], [3, 2, 0, 3]])
    mesh = pv.PolyData(rr, tris)
    p = pv.Plotter()
    p.add_mesh(mesh, color=True)
    p.renderer.camera_position = (0.0, 0.0, 1.0)
    p.renderer.ResetCamera()
    p.enable_parallel_projection()
    assert p.renderer.camera_set
    p.show(interactive=False, auto_close=False)
    img = p.get_image_depth(fill_value=0.0)
    rng = np.ptp(img)
    assert 0.3 < rng < 0.4, rng  # 0.3313504 in testing
    p.close()


def test_volume_rendering_from_helper(uniform, verify_image_cache):
    verify_image_cache.windows_skip_image_cache = True
    uniform.plot(volume=True, opacity='linear')


@skip_windows_mesa  # due to opacity
def test_volume_rendering_from_plotter(uniform):
    plotter = pv.Plotter()
    plotter.add_volume(uniform, opacity='sigmoid', cmap='jet', n_colors=15)
    plotter.show()


@skip_windows_mesa  # due to opacity
@skip_9_0_X
def test_volume_rendering_rectilinear(uniform):
    grid = uniform.cast_to_rectilinear_grid()

    plotter = pv.Plotter()
    plotter.add_volume(grid, opacity='sigmoid', cmap='jet', n_colors=15)
    plotter.show()

    plotter = pv.Plotter()
    plotter.add_volume(grid)
    plotter.show()

    plotter = pv.Plotter()
    with pytest.raises(TypeError):
        plotter.add_volume(grid, mapper='fixed_point')
    plotter.close()


@skip_windows
def test_multiblock_volume_rendering(uniform):
    ds_a = uniform.copy()
    ds_b = uniform.copy()
    ds_b.origin = (9.0, 0.0, 0.0)
    ds_c = uniform.copy()
    ds_c.origin = (0.0, 9.0, 0.0)
    ds_d = uniform.copy()
    ds_d.origin = (9.0, 9.0, 0.0)

    data = pv.MultiBlock(
        dict(
            a=ds_a,
            b=ds_b,
            c=ds_c,
            d=ds_d,
        )
    )
    data['a'].rename_array('Spatial Point Data', 'a')
    data['b'].rename_array('Spatial Point Data', 'b')
    data['c'].rename_array('Spatial Point Data', 'c')
    data['d'].rename_array('Spatial Point Data', 'd')
    data.plot(volume=True, multi_colors=True)


def test_array_volume_rendering(uniform, verify_image_cache):
    verify_image_cache.windows_skip_image_cache = True
    arr = uniform["Spatial Point Data"].reshape(uniform.dimensions)
    pv.plot(arr, volume=True, opacity='linear')


def test_plot_compare_four():
    # Really just making sure no errors are thrown
    mesh = examples.load_uniform()
    data_a = mesh.contour()
    data_b = mesh.threshold_percent(0.5)
    data_c = mesh.decimate_boundary(0.5)
    data_d = mesh.glyph(scale=False, orient=False)
    pv.plot_compare_four(
        data_a,
        data_b,
        data_c,
        data_d,
        display_kwargs={'color': 'w'},
    )


def test_plot_depth_peeling():
    mesh = examples.load_airplane()
    p = pv.Plotter()
    p.add_mesh(mesh)
    p.enable_depth_peeling()
    p.disable_depth_peeling()
    p.show()


@pytest.mark.skipif(os.name == 'nt', reason="No testing on windows for EDL")
def test_plot_eye_dome_lighting_plot(airplane):
    airplane.plot(eye_dome_lighting=True)


@pytest.mark.skipif(os.name == 'nt', reason="No testing on windows for EDL")
def test_plot_eye_dome_lighting_plotter(airplane):
    p = pv.Plotter()
    p.add_mesh(airplane)
    p.enable_eye_dome_lighting()
    p.show()


@pytest.mark.skipif(os.name == 'nt', reason="No testing on windows for EDL")
def test_plot_eye_dome_lighting_enable_disable(airplane):
    p = pv.Plotter()
    p.add_mesh(airplane)
    p.enable_eye_dome_lighting()
    p.disable_eye_dome_lighting()
    p.show()


@skip_windows
def test_opacity_by_array_direct(plane, verify_image_cache):
    # VTK regression 9.0.1 --> 9.1.0
    verify_image_cache.high_variance_test = True

    # test with opacity parm as an array, both cell and point sized
    plane_shift = plane.translate((0, 0, 1), inplace=False)
    pl = pv.Plotter()
    pl.add_mesh(plane, color='b', opacity=np.linspace(0, 1, plane.n_points), show_edges=True)
    pl.add_mesh(plane_shift, color='r', opacity=np.linspace(0, 1, plane.n_cells), show_edges=True)
    pl.show()


def test_opacity_by_array(uniform):
    # Test with opacity array
    opac = uniform['Spatial Point Data'] / uniform['Spatial Point Data'].max()
    uniform['opac'] = opac
    p = pv.Plotter()
    p.add_mesh(uniform, scalars='Spatial Point Data', opacity='opac')
    p.show()


def test_opacity_by_array_uncertainty(uniform):
    # Test with uncertainty array (transparency)
    opac = uniform['Spatial Point Data'] / uniform['Spatial Point Data'].max()
    uniform['unc'] = opac
    p = pv.Plotter()
    p.add_mesh(uniform, scalars='Spatial Point Data', opacity='unc', use_transparency=True)
    p.show()


def test_opacity_by_array_user_transform(uniform, verify_image_cache):
    verify_image_cache.high_variance_test = True

    uniform['Spatial Point Data'] /= uniform['Spatial Point Data'].max()

    # Test with user defined transfer function
    opacities = [0, 0.2, 0.9, 0.2, 0.1]
    p = pv.Plotter()
    p.add_mesh(uniform, scalars='Spatial Point Data', opacity=opacities)
    p.show()


def test_opacity_mismatched_fail(uniform):
    opac = uniform['Spatial Point Data'] / uniform['Spatial Point Data'].max()
    uniform['unc'] = opac

    # Test using mismatched arrays
    p = pv.Plotter()
    with pytest.raises(ValueError):  # noqa: PT011
        # cell scalars vs point opacity
        p.add_mesh(uniform, scalars='Spatial Cell Data', opacity='unc')


def test_opacity_by_array_preference():
    tetra = pv.Tetrahedron()  # 4 points, 4 cells
    opacities = np.linspace(0.2, 0.8, tetra.n_points)
    tetra.clear_data()
    tetra.point_data['scalars'] = tetra.cell_data['scalars'] = np.arange(tetra.n_points)
    tetra.point_data['opac'] = tetra.cell_data['opac'] = opacities

    # test opacity by key
    p = pv.Plotter()
    p.add_mesh(tetra.copy(), opacity='opac', preference='cell')
    p.add_mesh(tetra.translate((2, 0, 0), inplace=False), opacity='opac', preference='point')
    p.close()

    # test opacity by array
    p = pv.Plotter()
    p.add_mesh(tetra.copy(), opacity=opacities, preference='cell')
    p.add_mesh(tetra.translate((2, 0, 0), inplace=False), opacity=opacities, preference='point')
    p.show()


def test_opacity_transfer_functions():
    n = 256
    mapping = pv.opacity_transfer_function('linear', n)
    assert len(mapping) == n
    mapping = pv.opacity_transfer_function('sigmoid_10', n)
    assert len(mapping) == n
    mapping = pv.opacity_transfer_function('foreground', n)
    assert len(mapping) == n
    mapping = pv.opacity_transfer_function('foreground', 5)
    assert np.array_equal(mapping, [0, 255, 255, 255, 255])
    with pytest.raises(ValueError):  # noqa: PT011
        mapping = pv.opacity_transfer_function('foo', n)
    with pytest.raises(RuntimeError):
        mapping = pv.opacity_transfer_function(np.linspace(0, 1, 2 * n), n)
    foo = np.linspace(0, n, n)
    mapping = pv.opacity_transfer_function(foo, n)
    assert np.allclose(foo, mapping)
    foo = [0, 0.2, 0.9, 0.2, 0.1]
    mapping = pv.opacity_transfer_function(foo, n, interpolate=False)
    assert len(mapping) == n
    foo = [3, 5, 6, 10]
    mapping = pv.opacity_transfer_function(foo, n)
    assert len(mapping) == n


def test_closing_and_mem_cleanup(verify_image_cache):
    verify_image_cache.windows_skip_image_cache = True
    verify_image_cache.skip = True
    n = 5
    for _ in range(n):
        for _ in range(n):
            p = pv.Plotter()
            for k in range(n):
                p.add_mesh(pv.Sphere(radius=k))
            p.show()
        pv.close_all()


def test_above_below_scalar_range_annotations():
    p = pv.Plotter()
    p.add_mesh(
        examples.load_uniform(),
        clim=[100, 500],
        cmap='viridis',
        below_color='blue',
        above_color='red',
    )
    p.show()


def test_user_annotations_scalar_bar_mesh(uniform):
    p = pv.Plotter()
    p.add_mesh(uniform, annotations={100.0: 'yum'})
    p.show()


def test_fixed_font_size_annotation_text_scaling_off():
    p = pv.Plotter()
    sargs = {'title_font_size': 12, 'label_font_size': 10}
    p.add_mesh(
        examples.load_uniform(),
        clim=[100, 500],
        cmap='viridis',
        below_color='blue',
        above_color='red',
        annotations={300.0: 'yum'},
        scalar_bar_args=sargs,
    )
    p.show()


def test_user_annotations_scalar_bar_volume(uniform, verify_image_cache):
    verify_image_cache.windows_skip_image_cache = True

    p = pv.Plotter()
    p.add_volume(uniform, scalars='Spatial Point Data', annotations={100.0: 'yum'})
    p.show()


def test_user_matrix_volume(uniform):
    shear = np.eye(4)
    shear[0, 1] = 1

    p = pv.Plotter()
    volume = p.add_volume(uniform, user_matrix=shear)
    np.testing.assert_almost_equal(volume.user_matrix, shear)

    with pytest.raises(ValueError):  # noqa: PT011
        p.add_volume(uniform, user_matrix=np.eye(5))

    with pytest.raises(TypeError):
        p.add_volume(uniform, user_matrix='invalid')


def test_user_matrix_mesh(sphere):
    shear = np.eye(4)
    shear[0, 1] = 1

    p = pv.Plotter()
    actor = p.add_mesh(sphere, user_matrix=shear)
    np.testing.assert_almost_equal(actor.user_matrix, shear)

    with pytest.raises(ValueError):  # noqa: PT011
        p.add_mesh(sphere, user_matrix=np.eye(5))

    with pytest.raises(TypeError):
        p.add_mesh(sphere, user_matrix='invalid')


def test_scalar_bar_args_unmodified_add_mesh(sphere):
    sargs = {"vertical": True}
    sargs_copy = sargs.copy()

    p = pv.Plotter()
    p.add_mesh(sphere, scalar_bar_args=sargs)

    assert sargs == sargs_copy


def test_scalar_bar_args_unmodified_add_volume(uniform):
    sargs = {"vertical": True}
    sargs_copy = sargs.copy()

    p = pv.Plotter()
    p.add_volume(uniform, scalar_bar_args=sargs)

    assert sargs == sargs_copy


def test_plot_string_array(verify_image_cache):
    verify_image_cache.windows_skip_image_cache = True
    mesh = examples.load_uniform()
    labels = np.empty(mesh.n_cells, dtype='<U10')
    labels[:] = 'High'
    labels[mesh['Spatial Cell Data'] < 300] = 'Medium'
    labels[mesh['Spatial Cell Data'] < 100] = 'Low'
    mesh['labels'] = labels
    p = pv.Plotter()
    p.add_mesh(mesh, scalars='labels')
    p.show()


def test_fail_plot_table():
    """Make sure tables cannot be plotted"""
    table = pv.Table(np.random.default_rng().random((50, 3)))
    with pytest.raises(TypeError):
        pv.plot(table)
    plotter = pv.Plotter()
    with pytest.raises(TypeError):
        plotter.add_mesh(table)


def test_bad_keyword_arguments():
    """Make sure bad keyword arguments raise an error"""
    mesh = examples.load_uniform()
    with pytest.raises(TypeError):
        pv.plot(mesh, foo=5)
    with pytest.raises(TypeError):
        pv.plot(mesh, scalar=mesh.active_scalars_name)
    plotter = pv.Plotter()
    with pytest.raises(TypeError):
        plotter.add_mesh(mesh, scalar=mesh.active_scalars_name)
    plotter = pv.Plotter()
    with pytest.raises(TypeError):
        plotter.add_mesh(mesh, foo="bad")


def test_cmap_list(sphere, verify_image_cache):
    verify_image_cache.windows_skip_image_cache = True
    n = sphere.n_points
    scalars = np.empty(n)
    scalars[: n // 3] = 0
    scalars[n // 3 : 2 * n // 3] = 1
    scalars[2 * n // 3 :] = 2

    with pytest.raises(TypeError):
        sphere.plot(scalars=scalars, cmap=['red', None, 'blue'])

    sphere.plot(scalars=scalars, cmap=['red', 'green', 'blue'])


def test_default_name_tracking():
    N = 10
    color = "tan"

    p = pv.Plotter()
    for i in range(N):
        for j in range(N):
            center = (i, j, 0)
            mesh = pv.Sphere(center=center)
            p.add_mesh(mesh, color=color)
    n_made_it = len(p.renderer._actors)
    p.show()
    assert n_made_it == N**2

    # release attached scalars
    mesh.ReleaseData()
    del mesh


def test_add_background_image_global(sphere):
    plotter = pv.Plotter()
    plotter.add_mesh(sphere)
    plotter.add_background_image(examples.mapfile, as_global=True)
    plotter.show()


def test_add_background_image_not_global(sphere):
    plotter = pv.Plotter()
    plotter.add_mesh(sphere)
    plotter.add_background_image(examples.mapfile, as_global=False)
    plotter.show()


def test_add_background_image_subplots(airplane):
    pl = pv.Plotter(shape=(2, 2))
    pl.add_background_image(examples.mapfile, scale=1, as_global=False)
    pl.add_mesh(airplane)
    pl.subplot(1, 1)
    pl.add_background_image(examples.mapfile, scale=1, as_global=False)
    pl.add_mesh(airplane)
    pl.remove_background_image()

    # should error out as there's no background
    with pytest.raises(RuntimeError):
        pl.remove_background_image()

    pl.add_background_image(examples.mapfile, scale=1, as_global=False)
    pl.show()


@pytest.mark.parametrize(
    'face',
    ['-Z', '-Y', '-X', '+Z', '+Y', '+X'],
)
def test_add_floor(face):
    box = pv.Box((-100.0, -90.0, 20.0, 40.0, 100, 105)).outline()
    pl = pv.Plotter()
    pl.add_mesh(box, color='k')
    pl.add_floor(face=face, color='red', opacity=1.0)
    pl.show()


def test_add_remove_floor(sphere):
    pl = pv.Plotter()
    pl.add_mesh(sphere)
    pl.add_floor(color='b', line_width=2, lighting=True)
    pl.add_bounding_box()  # needed for update_bounds_axes
    assert len(pl.renderer._floors) == 1
    pl.add_mesh(pv.Sphere(1.0))
    pl.update_bounds_axes()
    assert len(pl.renderer._floors) == 1
    pl.show()

    pl = pv.Plotter()
    pl.add_mesh(sphere)
    pl.add_floor(color='b', line_width=2, lighting=True)
    pl.remove_floors()
    assert not pl.renderer._floors
    pl.show()


def test_reset_camera_clipping_range(sphere):
    pl = pv.Plotter()
    pl.add_mesh(sphere)

    # get default clipping range
    default_clipping_range = pl.camera.clipping_range

    # make sure we assign something different than default
    assert default_clipping_range != (10, 100)

    # set clipping range to some random numbers and make sure
    # assignment is successful
    pl.camera.clipping_range = (10, 100)
    assert pl.camera.clipping_range == (10, 100)

    pl.reset_camera_clipping_range()
    assert pl.camera.clipping_range == default_clipping_range
    assert pl.camera.clipping_range != (10, 100)


def test_index_vs_loc():
    # first: 2d grid
    pl = pv.Plotter(shape=(2, 3))
    # index_to_loc valid cases
    vals = [0, 2, 4]
    expecteds = [(0, 0), (0, 2), (1, 1)]
    for val, expected in zip(vals, expecteds):
        assert tuple(pl.renderers.index_to_loc(val)) == expected
    # loc_to_index valid cases
    vals = [(0, 0), (0, 2), (1, 1)]
    expecteds = [0, 2, 4]
    for val, expected in zip(vals, expecteds):
        assert pl.renderers.loc_to_index(val) == expected
        assert pl.renderers.loc_to_index(expected) == expected

    # indexing failing cases
    with pytest.raises(TypeError):
        pl.renderers.index_to_loc(1.5)
    with pytest.raises(IndexError):
        pl.renderers.index_to_loc(-1)
    with pytest.raises(TypeError):
        pl.renderers.index_to_loc((1, 2))
    with pytest.raises(IndexError):
        pl.renderers.loc_to_index((-1, 0))
    with pytest.raises(IndexError):
        pl.renderers.loc_to_index((0, -1))
    with pytest.raises(TypeError):
        pl.renderers.loc_to_index({1, 2})
    with pytest.raises(ValueError):  # noqa: PT011
        pl.renderers.loc_to_index((1, 2, 3))

    # set active_renderer fails
    with pytest.raises(IndexError):
        pl.renderers.set_active_renderer(0, -1)

    # then: "1d" grid
    pl = pv.Plotter(shape='2|3')
    # valid cases
    for val in range(5):
        assert pl.renderers.index_to_loc(val) == val
        assert pl.renderers.index_to_loc(np.int_(val)) == val
        assert pl.renderers.loc_to_index(val) == val
        assert pl.renderers.loc_to_index(np.int_(val)) == val


def test_interactive_update():
    # Regression test for #1053
    p = pv.Plotter()
    p.show(interactive_update=True)
    assert isinstance(p.iren.interactor, vtk.vtkRenderWindowInteractor)
    p.close()

    p = pv.Plotter()
    with pytest.warns(UserWarning):
        p.show(auto_close=True, interactive_update=True)


def test_where_is():
    plotter = pv.Plotter(shape=(2, 2))
    plotter.subplot(0, 0)
    plotter.add_mesh(pv.Box(), name='box')
    plotter.subplot(0, 1)
    plotter.add_mesh(pv.Sphere(), name='sphere')
    plotter.subplot(1, 0)
    plotter.add_mesh(pv.Box(), name='box')
    plotter.subplot(1, 1)
    plotter.add_mesh(pv.Cone(), name='cone')
    places = plotter.where_is('box')
    assert isinstance(places, list)
    for loc in places:
        assert isinstance(loc, tuple)


def test_log_scale():
    mesh = examples.load_uniform()
    plotter = pv.Plotter()
    plotter.add_mesh(mesh, log_scale=True)
    plotter.show()


def test_set_focus():
    plane = pv.Plane()
    p = pv.Plotter()
    p.add_mesh(plane, color="tan", show_edges=True)
    p.set_focus((-0.5, -0.5, 0))  # focus on corner of the plane
    p.show()


def test_set_viewup(verify_image_cache):
    verify_image_cache.high_variance_test = True

    plane = pv.Plane()
    plane_higher = pv.Plane(center=(0, 0, 1), i_size=0.5, j_size=0.5)
    p = pv.Plotter()
    p.add_mesh(plane, color="tan", show_edges=False)
    p.add_mesh(plane_higher, color="red", show_edges=False)
    p.set_viewup((1.0, 1.0, 1.0))
    p.show()


def test_plot_shadows():
    plotter = pv.Plotter(lighting=None)

    # add several planes
    for plane_y in [2, 5, 10]:
        screen = pv.Plane(center=(0, plane_y, 0), direction=(0, -1, 0), i_size=5, j_size=5)
        plotter.add_mesh(screen, color='white')

    light = pv.Light(
        position=(0, 0, 0),
        focal_point=(0, 1, 0),
        color='cyan',
        intensity=15,
        cone_angle=15,
        positional=True,
        show_actor=True,
        attenuation_values=(2, 0, 0),
    )

    plotter.add_light(light)
    plotter.view_vector((1, -2, 2))

    # verify disabling shadows when not enabled does nothing
    plotter.disable_shadows()

    plotter.enable_shadows()

    # verify shadows can safely be enabled twice
    plotter.enable_shadows()

    plotter.show()


def test_plot_shadows_enable_disable():
    """Test shadows are added and removed properly"""
    plotter = pv.Plotter(lighting=None)

    # add several planes
    for plane_y in [2, 5, 10]:
        screen = pv.Plane(center=(0, plane_y, 0), direction=(0, -1, 0), i_size=5, j_size=5)
        plotter.add_mesh(screen, color='white')

    light = pv.Light(
        position=(0, 0, 0), focal_point=(0, 1, 0), color='cyan', intensity=15, cone_angle=15
    )
    light.positional = True
    light.attenuation_values = (2, 0, 0)
    light.show_actor()

    plotter.add_light(light)
    plotter.view_vector((1, -2, 2))

    # add and remove and verify that the light passes through all via
    # image cache
    plotter.enable_shadows()
    plotter.disable_shadows()

    plotter.show()


def test_plot_lighting_change_positional_true_false(sphere):
    light = pv.Light(positional=True, show_actor=True)

    plotter = pv.Plotter(lighting=None)
    plotter.add_light(light)
    light.positional = False
    plotter.add_mesh(sphere)
    plotter.show()


def test_plot_lighting_change_positional_false_true(sphere):
    light = pv.Light(positional=False, show_actor=True)

    plotter = pv.Plotter(lighting=None)

    plotter.add_light(light)
    light.positional = True
    plotter.add_mesh(sphere)
    plotter.show()


def test_plotter_image():
    plotter = pv.Plotter()
    wsz = tuple(plotter.window_size)
    plotter.show()
    assert plotter.image.shape[:2] == wsz


def test_scalar_cell_priorities():
    vertices = np.array([[0, 0, 0], [1, 0, 0], [1.5, 1, 0], [0, 0, 1]])
    faces = np.hstack([[3, 0, 1, 2], [3, 0, 3, 2], [3, 0, 1, 3], [3, 1, 2, 3]])
    mesh = pv.PolyData(vertices, faces)
    colors = [[255, 0, 0], [0, 255, 0], [0, 0, 255], [255, 255, 255]]

    mesh.cell_data['colors'] = colors
    plotter = pv.Plotter()
    plotter.add_mesh(mesh, scalars='colors', rgb=True, preference='cell')
    plotter.show()

    c = pv.Cone()
    c.cell_data['ids'] = list(range(c.n_cells))
    c.plot()


def test_collision_plot(verify_image_cache):
    """Verify rgba arrays automatically plot"""
    verify_image_cache.windows_skip_image_cache = True
    sphere0 = pv.Sphere()
    sphere1 = pv.Sphere(radius=0.6, center=(-1, 0, 0))
    col, n_contacts = sphere0.collision(sphere1, generate_scalars=True)

    plotter = pv.Plotter()
    plotter.add_mesh(col)
    plotter.camera_position = 'zy'
    plotter.show()


@skip_mac
@pytest.mark.needs_vtk_version(9, 2, 0)
def test_chart_plot():
    """Basic test to verify chart plots correctly"""
    # Chart 1 (bottom left)
    chart_bl = pv.Chart2D(size=(0.4, 0.4), loc=(0.05, 0.05))
    chart_bl.background_color = "tab:purple"
    chart_bl.x_range = [np.pi / 2, 3 * np.pi / 2]
    chart_bl.y_axis.margin = 20
    chart_bl.y_axis.tick_locations = [-1, 0, 1]
    chart_bl.y_axis.tick_labels = ["Small", "Medium", "Large"]
    chart_bl.y_axis.tick_size += 10
    chart_bl.y_axis.tick_labels_offset += 12
    chart_bl.y_axis.pen.width = 10
    chart_bl.grid = True
    x = np.linspace(0, 2 * np.pi, 50)
    y = np.cos(x) * (-1) ** np.arange(len(x))
    hidden_plot = chart_bl.line(x, y, color="k", width=40)
    hidden_plot.visible = False  # Make sure plot visibility works
    chart_bl.bar(x, y, color="#33ff33")

    # Chart 2 (bottom right)
    chart_br = pv.Chart2D(size=(0.4, 0.4), loc=(0.55, 0.05))
    chart_br.background_texture = examples.load_globe_texture()
    chart_br.active_border_color = "r"
    chart_br.border_width = 5
    chart_br.border_style = "-."
    chart_br.hide_axes()
    x = np.linspace(0, 1, 50)
    y = np.sin(6.5 * x - 1)
    chart_br.scatter(x, y, color="y", size=15, style="o", label="Invisible label")
    chart_br.legend_visible = False  # Check legend visibility

    # Chart 3 (top left)
    chart_tl = pv.Chart2D(size=(0.4, 0.4), loc=(0.05, 0.55))
    chart_tl.active_background_color = (0.8, 0.8, 0.2)
    chart_tl.title = "Exponential growth"
    chart_tl.x_label = "X axis"
    chart_tl.y_label = "Y axis"
    chart_tl.y_axis.log_scale = True
    x = np.arange(6)
    y = 10**x
    chart_tl.line(x, y, color="tab:green", width=5, style="--")
    removed_plot = chart_tl.area(x, y, color="k")
    chart_tl.remove_plot(removed_plot)  # Make sure plot removal works

    # Chart 4 (top right)
    chart_tr = pv.Chart2D(size=(0.4, 0.4), loc=(0.55, 0.55))
    x = [0, 1, 2, 3, 4]
    ys = [[0, 1, 2, 3, 4], [1, 0, 1, 0, 1], [6, 4, 5, 3, 2]]
    chart_tr.stack(x, ys, colors="citrus", labels=["Segment 1", "Segment 2", "Segment 3"])
    chart_tr.legend_visible = True

    # Hidden chart (make sure chart visibility works)
    hidden_chart = pv.ChartPie([3, 4, 5])
    hidden_chart.visible = False

    # Removed chart (make sure chart removal works)
    removed_chart = pv.ChartBox([[1, 2, 3]])

    pl = pv.Plotter(window_size=(1000, 1000))
    pl.background_color = 'w'
    pl.add_chart(chart_bl, chart_br, chart_tl, chart_tr, hidden_chart, removed_chart)
    pl.remove_chart(removed_chart)
    pl.set_chart_interaction([chart_br, chart_tl])
    pl.show()


@skip_9_1_0
def test_chart_matplotlib_plot(verify_image_cache):
    """Test integration with matplotlib"""
    # Seeing CI failures for Conda job that need to be addressed
    verify_image_cache.high_variance_test = True

    import matplotlib.pyplot as plt

    rng = np.random.default_rng(1)
    # First, create the matplotlib figure
    # use tight layout to keep axis labels visible on smaller figures
    fig, ax = plt.subplots(tight_layout=True)
    alphas = [0.5 + i for i in range(5)]
    betas = [*reversed(alphas)]
    N = int(1e4)
    data = [rng.beta(alpha, beta, N) for alpha, beta in zip(alphas, betas)]
    labels = [
        f"$\\alpha={alpha:.1f}\\,;\\,\\beta={beta:.1f}$" for alpha, beta in zip(alphas, betas)
    ]
    ax.violinplot(data)
    ax.set_xticks(np.arange(1, 1 + len(labels)))
    ax.set_xticklabels(labels)
    ax.set_title("$B(\\alpha, \\beta)$")

    # Next, embed the figure into a pv plotting window
    pl = pv.Plotter()
    pl.background_color = "w"
    chart = pv.ChartMPL(fig)
    pl.add_chart(chart)
    pl.show()


def test_get_charts():
    """Test that the get_charts method is retuning a list of charts"""
    chart = pv.Chart2D()
    pl = pv.Plotter()
    pl.add_chart(chart)

    charts = pl.renderer.get_charts()
    assert len(charts) == 1
    assert chart is charts[0]


def test_add_remove_background(sphere):
    plotter = pv.Plotter(shape=(1, 2))
    plotter.add_mesh(sphere, color='w')
    plotter.add_background_image(examples.mapfile, as_global=False)
    plotter.subplot(0, 1)
    plotter.add_mesh(sphere, color='w')
    plotter.add_background_image(examples.mapfile, as_global=False)
    plotter.remove_background_image()
    plotter.show()


def test_plot_zoom(sphere):
    # it's difficult to verify that zoom actually worked since we
    # can't get the output with cpos or verify the image cache matches
    sphere.plot(zoom=2)


def test_splitting():
    nut = examples.load_nut()
    nut['sample_data'] = nut.points[:, 2]

    # feature angle of 50 will smooth the outer edges of the nut but not the inner.
    nut.plot(
        smooth_shading=True,
        split_sharp_edges=True,
        feature_angle=50,
        show_scalar_bar=False,
    )


@skip_mac_flaky
def test_splitting_active_cells(cube):
    cube.cell_data['cell_id'] = range(cube.n_cells)
    cube = cube.triangulate().subdivide(1)
    cube.plot(
        smooth_shading=True,
        split_sharp_edges=True,
        show_scalar_bar=False,
    )


def test_add_cursor():
    sphere = pv.Sphere()
    plotter = pv.Plotter()
    plotter.add_mesh(sphere)
    plotter.add_cursor()
    plotter.show()


def test_enable_stereo_render(verify_image_cache):
    verify_image_cache.windows_skip_image_cache = True
    pl = pv.Plotter()
    pl.add_mesh(pv.Cube())
    pl.camera.distance = 0.1
    pl.enable_stereo_render()
    pl.show()


def test_disable_stereo_render():
    pl = pv.Plotter()
    pl.add_mesh(pv.Cube())
    pl.camera.distance = 0.1
    pl.enable_stereo_render()
    pl.disable_stereo_render()
    pl.show()


def test_orbit_on_path(sphere):
    pl = pv.Plotter()
    pl.add_mesh(sphere, show_edges=True)
    pl.orbit_on_path(step=0.01, progress_bar=True)
    pl.close()


def test_rectlinear_edge_case(verify_image_cache):
    verify_image_cache.windows_skip_image_cache = True

    # ensure that edges look like square edges regardless of the dtype of X
    xrng = np.arange(-10, 10, 5)
    yrng = np.arange(-10, 10, 5)
    zrng = [1]
    rec_grid = pv.RectilinearGrid(xrng, yrng, zrng)
    rec_grid.plot(show_edges=True, cpos='xy')


@skip_9_1_0
def test_pointset_plot(pointset):
    pointset.plot()

    pl = pv.Plotter()
    pl.add_mesh(pointset, scalars=range(pointset.n_points), show_scalar_bar=False)
    pl.show()


@skip_9_1_0
def test_pointset_plot_as_points(pointset):
    pl = pv.Plotter()
    pl.add_points(pointset, scalars=range(pointset.n_points), show_scalar_bar=False)
    pl.show()


@skip_9_1_0
def test_pointset_plot_vtk():
    pointset = vtk.vtkPointSet()
    points = pv.vtk_points(np.array([[0.0, 0.0, 0.0], [1.0, 0.0, 0.0]]))
    pointset.SetPoints(points)

    pl = pv.Plotter()
    pl.add_mesh(pointset, color='red', point_size=25)
    pl.show()


@skip_9_1_0
def test_pointset_plot_as_points_vtk():
    pointset = vtk.vtkPointSet()
    points = pv.vtk_points(np.array([[0.0, 0.0, 0.0], [1.0, 0.0, 0.0]]))
    pointset.SetPoints(points)

    pl = pv.Plotter()
    pl.add_points(pointset, color='red', point_size=25)
    pl.show()


@pytest.mark.skipif(not HAS_IMAGEIO, reason="Requires imageio")
def test_write_gif(sphere, tmpdir):
    basename = 'write_gif.gif'
    path = str(tmpdir.join(basename))
    pl = pv.Plotter()
    pl.open_gif(path)
    pl.add_mesh(sphere)
    pl.write_frame()
    pl.close()

    # assert file exists and is not empty
    assert os.path.isfile(path)
    assert os.path.getsize(path)


def test_ruler():
    plotter = pv.Plotter()
    plotter.add_mesh(pv.Sphere())
    plotter.add_ruler([-0.6, -0.6, 0], [0.6, -0.6, 0], font_size_factor=1.2)
    plotter.view_xy()
    plotter.show()


def test_legend_scale(sphere):
    plotter = pv.Plotter()
    plotter.add_mesh(sphere)
    plotter.add_legend_scale(color='red')
    plotter.show()

    plotter = pv.Plotter()
    plotter.add_mesh(sphere)
    plotter.add_legend_scale(color='red', xy_label_mode=True)
    plotter.view_xy()
    plotter.show()

    plotter = pv.Plotter()
    plotter.add_mesh(sphere)
    plotter.add_legend_scale(
        xy_label_mode=True,
        bottom_axis_visibility=False,
        left_axis_visibility=False,
        right_axis_visibility=False,
        top_axis_visibility=False,
    )
    plotter.view_xy()
    plotter.show()


def test_plot_complex_value(plane, verify_image_cache):
    """Test plotting complex data."""
    verify_image_cache.windows_skip_image_cache = True
    data = np.arange(plane.n_points, dtype=np.complex128)
    data += np.linspace(0, 1, plane.n_points) * -1j

    # needed to support numpy <1.25
    # needed to support vtk 9.0.3
    # check for removal when support for vtk 9.0.3 is removed
    try:
        ComplexWarning = np.exceptions.ComplexWarning
    except:
        ComplexWarning = np.ComplexWarning

    with pytest.warns(ComplexWarning):
        plane.plot(scalars=data)

    pl = pv.Plotter()
    with pytest.warns(ComplexWarning):
        pl.add_mesh(plane, scalars=data, show_scalar_bar=True)
    pl.show()


def test_screenshot_notebook(tmpdir):
    tmp_dir = tmpdir.mkdir("tmpdir2")
    filename = str(tmp_dir.join('tmp.png'))

    pl = pv.Plotter(notebook=True)
    pl.theme.jupyter_backend = 'static'
    pl.add_mesh(pv.Cone())
    pl.show(screenshot=filename)

    assert os.path.isfile(filename)


def test_culling_frontface(sphere):
    pl = pv.Plotter()
    pl.add_mesh(sphere, culling='frontface')
    pl.show()


def test_add_text():
    plotter = pv.Plotter()
    plotter.add_text("Upper Left", position='upper_left', font_size=25, color='blue')
    plotter.add_text("Center", position=(0.5, 0.5), viewport=True, orientation=-90)
    plotter.show()


@pytest.mark.skipif(
    not check_math_text_support(),
    reason='VTK and Matplotlib version incompatibility. For VTK<=9.2.2, MathText requires matplotlib<3.6',
)
def test_add_text_latex():
    """Test LaTeX symbols.

    For VTK<=9.2.2, this requires matplotlib<3.6
    """
    plotter = pv.Plotter()
    plotter.add_text(r'$\rho$', position='upper_left', font_size=150, color='blue')
    plotter.show()


def test_add_text_font_file():
    plotter = pv.Plotter()
    font_file = os.path.join(os.path.dirname(__file__), "fonts/Mplus2-Regular.ttf")
    plotter.add_text("左上", position='upper_left', font_size=25, color='blue', font_file=font_file)
    plotter.add_text(
        "中央", position=(0.5, 0.5), viewport=True, orientation=-90, font_file=font_file
    )
    plotter.show()


def test_plot_categories_int(sphere):
    sphere['data'] = sphere.points[:, 2]
    pl = pv.Plotter()
    pl.add_mesh(sphere, scalars='data', categories=5, lighting=False)
    pl.show()


def test_plot_categories_true(sphere):
    sphere['data'] = np.linspace(0, 5, sphere.n_points, dtype=int)
    pl = pv.Plotter()
    pl.add_mesh(sphere, scalars='data', categories=True, lighting=False)
    pl.show()


@skip_windows
@skip_9_0_X
def test_depth_of_field():
    pl = pv.Plotter()
    pl.add_mesh(pv.Sphere(), show_edges=True)
    pl.enable_depth_of_field()
    pl.show()


@skip_9_0_X
def test_blurring():
    pl = pv.Plotter()
    pl.add_mesh(pv.Sphere(), show_edges=True)
    pl.add_blurring()
    pl.show()


@skip_mesa
def test_ssaa_pass():
    pl = pv.Plotter()
    pl.add_mesh(pv.Sphere(), show_edges=True)
    pl.enable_anti_aliasing('ssaa')
    pl.show()


@skip_windows_mesa
def test_ssao_pass():
    ugrid = pv.ImageData(dimensions=(2, 2, 2)).to_tetrahedra(5).explode()
    pl = pv.Plotter()
    pl.add_mesh(ugrid)

    pl.enable_ssao()
    pl.show(auto_close=False)

    # ensure this fails when ssao disabled
    pl.disable_ssao()
    with pytest.raises(RuntimeError):
        pl.show()


@skip_mesa
def test_ssao_pass_from_helper():
    ugrid = pv.ImageData(dimensions=(2, 2, 2)).to_tetrahedra(5).explode()

    ugrid.plot(ssao=True)


@skip_windows
def test_many_multi_pass():
    pl = pv.Plotter(lighting=None)
    pl.add_mesh(pv.Sphere(), show_edges=True)
    pl.add_light(pv.Light(position=(0, 0, 10)))
    pl.enable_anti_aliasing('ssaa')
    pl.enable_depth_of_field()
    pl.add_blurring()
    pl.enable_shadows()
    pl.enable_eye_dome_lighting()


def test_plot_composite_many_options(multiblock_poly):
    # add composite data
    for block in multiblock_poly:
        # use np.uint8 for coverage of non-standard datatypes
        block['data'] = np.arange(block.n_points, dtype=np.uint8)

    pl = pv.Plotter()
    pl.add_composite(
        multiblock_poly,
        scalars='data',
        annotations={94: 'foo', 162: 'bar'},
        above_color='k',
        below_color='w',
        clim=[64, 192],
        log_scale=True,
        flip_scalars=True,
        label='my composite',
    )
    pl.add_legend()
    pl.show()


def test_plot_composite_raise(sphere, multiblock_poly):
    pl = pv.Plotter()
    with pytest.raises(TypeError, match='Must be a composite dataset'):
        pl.add_composite(sphere)
    with pytest.raises(TypeError, match='must be a string for'):
        pl.add_composite(multiblock_poly, scalars=range(10))


def test_plot_composite_lookup_table(multiblock_poly, verify_image_cache):
    verify_image_cache.windows_skip_image_cache = True
    lut = pv.LookupTable('Greens', n_values=8)
    pl = pv.Plotter()
    pl.add_composite(multiblock_poly, scalars='data_b', cmap=lut)
    pl.show()


def test_plot_composite_preference_cell(multiblock_poly, verify_image_cache):
    """Show that we will plot cell data if both point and cell exist in all."""
    verify_image_cache.windows_skip_image_cache = True

    # use the first two datasets as the third is missing scalars
    multiblock_poly[:2].plot(preference='cell')


@skip_windows  # because of opacity
def test_plot_composite_poly_scalars_opacity(multiblock_poly, verify_image_cache):
    pl = pv.Plotter()

    actor, mapper = pl.add_composite(
        multiblock_poly,
        scalars='data_a',
        nan_color='green',
        color_missing_with_nan=True,
        smooth_shading=True,
        show_edges=True,
        cmap='bwr',
    )
    mapper.block_attr[1].color = 'blue'
    mapper.block_attr[1].opacity = 0.5

    pl.camera_position = 'xy'

    # 9.0.3 has a bug where VTK changes the edge visibility on blocks that are
    # also opaque. Don't verify the image of that version.
    verify_image_cache.skip = pv.vtk_version_info == (9, 0, 3)
    pl.show()


def test_plot_composite_poly_scalars_cell(multiblock_poly, verify_image_cache):
    verify_image_cache.windows_skip_image_cache = True
    pl = pv.Plotter()

    actor, mapper = pl.add_composite(
        multiblock_poly,
        scalars='cell_data',
    )
    mapper.block_attr[1].color = 'blue'

    pl.camera_position = 'xy'
    pl.show()


def test_plot_composite_poly_no_scalars(multiblock_poly):
    pl = pv.Plotter()

    actor, mapper = pl.add_composite(
        multiblock_poly,
        color='red',
        lighting=False,
    )

    # Note: set the camera position before making the blocks invisible to be
    # consistent between 9.0.3 and 9.1+
    #
    # 9.0.3 still considers invisible blocks when determining camera bounds, so
    # there will be some empty space where the invisible block is for 9.0.3,
    # while 9.1.0 ignores invisible blocks when computing camera bounds.
    pl.camera_position = 'xy'
    mapper.block_attr[2].color = 'blue'
    mapper.block_attr[3].visible = False

    pl.show()


def test_plot_composite_poly_component_norm(multiblock_poly):
    for ii, block in enumerate(multiblock_poly):
        data = block.compute_normals().point_data['Normals']
        data[:, ii] *= 2
        block['data'] = data

    pl = pv.Plotter()
    pl.add_composite(multiblock_poly, scalars='data', cmap='bwr')
    pl.show()


def test_plot_composite_poly_component_single(multiblock_poly):
    for block in multiblock_poly:
        data = block.compute_normals().point_data['Normals']
        block['data'] = data

    pl = pv.Plotter()
    with pytest.raises(ValueError, match='must be nonnegative'):
        pl.add_composite(multiblock_poly, scalars='data', component=-1)
    with pytest.raises(TypeError, match='None or an integer'):
        pl.add_composite(multiblock_poly, scalars='data', component='apple')

    pl.add_composite(multiblock_poly, scalars='data', component=1)
    pl.show()


def test_plot_composite_poly_component_nested_multiblock(multiblock_poly, verify_image_cache):
    verify_image_cache.windows_skip_image_cache = True

    for block in multiblock_poly:
        data = block.compute_normals().point_data['Normals']
        block['data'] = data

    multiblock_poly2 = multiblock_poly.copy()
    for block in multiblock_poly2:
        block.points += np.array([0, 0, 1])

    multimulti = pv.MultiBlock([multiblock_poly, multiblock_poly2])

    pl = pv.Plotter()
    pl.add_composite(multimulti, scalars='data', style='points', clim=[0.99, 1.01], copy_mesh=True)
    pl.add_composite(multimulti, scalars='data', component=1, copy_mesh=True)
    pl.show()


def test_plot_composite_poly_complex(multiblock_poly):
    # add composite data
    for block in multiblock_poly:
        data = np.arange(block.n_points) + np.arange(block.n_points) * 1j
        block['data'] = data

    # make a multi_multi for better coverage
    multi_multi = pv.MultiBlock([multiblock_poly, multiblock_poly])

    # needed to support numpy <1.25
    # needed to support vtk 9.0.3
    # check for removal when support for vtk 9.0.3 is removed
    try:
        ComplexWarning = np.exceptions.ComplexWarning
    except:
        ComplexWarning = np.ComplexWarning

    pl = pv.Plotter()
    with pytest.warns(ComplexWarning, match='Casting complex'):
        pl.add_composite(multi_multi, scalars='data')
    pl.show()


def test_plot_composite_rgba(multiblock_poly):
    # add composite data
    for i, block in enumerate(multiblock_poly):
        rgba_value = np.zeros((block.n_points, 3), dtype=np.uint8)
        rgba_value[:, i] = np.linspace(0, 255, block.n_points)
        block['data'] = rgba_value

    pl = pv.Plotter()
    with pytest.raises(ValueError, match='3/4 in shape'):
        pl.add_composite(multiblock_poly, scalars='all_data', rgba=True)
    pl.add_composite(multiblock_poly, scalars='data', rgba=True)
    pl.show()


def test_plot_composite_bool(multiblock_poly, verify_image_cache):
    verify_image_cache.windows_skip_image_cache = True

    # add in bool data
    for block in multiblock_poly:
        block['scalars'] = np.zeros(block.n_points, dtype=bool)
        block['scalars'][::2] = 1

    pl = pv.Plotter()
    pl.add_composite(multiblock_poly, scalars='scalars')
    pl.show()


def test_export_obj(tmpdir, sphere):
    filename = str(tmpdir.mkdir("tmpdir").join("tmp.obj"))

    pl = pv.Plotter()
    pl.add_mesh(sphere, smooth_shading=True)

    with pytest.raises(ValueError, match='end with ".obj"'):
        pl.export_obj('badfilename')

    pl.export_obj(filename)

    # Check that the object file has been written
    assert os.path.exists(filename)

    # Check that when we close the plotter, the adequate error is raised
    pl.close()
    with pytest.raises(RuntimeError, match='This plotter must still have a render window open.'):
        pl.export_obj(filename)


def test_multi_plot_scalars(verify_image_cache):
    verify_image_cache.windows_skip_image_cache = True
    res = 5
    plane = pv.Plane(j_resolution=res, i_resolution=res, direction=(0, 0, -1))
    plane.clear_data()
    kek = np.arange(res + 1)
    kek = np.tile(kek, (res + 1, 1))
    u = kek.flatten().copy()
    v = kek.T.flatten().copy()

    plane.point_data['u'] = u
    plane.point_data['v'] = v

    pl = pv.Plotter(shape=(1, 2))
    pl.subplot(0, 0)
    pl.add_text('"u" point scalars')
    pl.add_mesh(plane, scalars='u', copy_mesh=True)
    pl.subplot(0, 1)
    pl.add_text('"v" point scalars')
    pl.add_mesh(plane, scalars='v', copy_mesh=True)
    pl.show()


def test_bool_scalars(sphere):
    sphere['scalars'] = np.zeros(sphere.n_points, dtype=bool)
    sphere['scalars'][::2] = 1
    plotter = pv.Plotter()
    plotter.add_mesh(sphere)
    plotter.show()


@skip_windows  # because of pbr
@skip_9_1_0  # pbr required
def test_property_pbr(verify_image_cache):
    verify_image_cache.macos_skip_image_cache = True
    prop = pv.Property(interpolation='pbr', metallic=1.0)

    # VTK flipped the Z axis for the cubemap between 9.1 and 9.2
    verify_image_cache.skip = pv.vtk_version_info < (9, 2)
    prop.plot()


def test_tight_square(noise_2d):
    noise_2d.plot(
        window_size=[800, 200],
        show_scalar_bar=False,
        cpos='xy',
        zoom='tight',
    )


@skip_windows_mesa  # due to opacity
def test_plot_cell():
    grid = examples.cells.Tetrahedron()
    examples.plot_cell(grid)


def test_tight_square_padding():
    grid = pv.ImageData(dimensions=(200, 100, 1))
    grid['data'] = np.arange(grid.n_points)
    pl = pv.Plotter(window_size=(150, 150))
    pl.add_mesh(grid, show_scalar_bar=False)
    pl.camera_position = 'xy'
    pl.camera.tight(padding=0.05)
    # limit to widest dimension
    assert np.allclose(pl.window_size, [150, 75])
    pl.show()


def test_tight_tall():
    grid = pv.ImageData(dimensions=(100, 200, 1))
    grid['data'] = np.arange(grid.n_points)
    pl = pv.Plotter(window_size=(150, 150))
    pl.add_mesh(grid, show_scalar_bar=False)
    pl.camera_position = 'xy'
    with pytest.raises(ValueError, match='can only be "tight"'):
        pl.camera.zoom('invalid')
    pl.camera.tight()
    # limit to widest dimension
    assert np.allclose(pl.window_size, [75, 150], rtol=1)
    pl.show()


def test_tight_wide():
    grid = pv.ImageData(dimensions=(200, 100, 1))
    grid['data'] = np.arange(grid.n_points)
    pl = pv.Plotter(window_size=(150, 150))
    pl.add_mesh(grid, show_scalar_bar=False)
    pl.camera_position = 'xy'
    pl.camera.tight()
    # limit to widest dimension
    assert np.allclose(pl.window_size, [150, 75])
    pl.show()


@pytest.mark.parametrize('view', ['xy', 'yx', 'xz', 'zx', 'yz', 'zy'])
@pytest.mark.parametrize('negative', [False, True])
def test_tight_direction(view, negative, colorful_tetrahedron):
    """Test camera.tight() with various views like xy."""

    pl = pv.Plotter()
    pl.add_mesh(colorful_tetrahedron, scalars="colors", rgb=True, preference="cell")
    pl.camera.tight(view=view, negative=negative)
    pl.add_axes()
    pl.show()


def test_tight_multiple_objects():
    pl = pv.Plotter()
    pl.add_mesh(
        pv.Cone(center=(0.0, -2.0, 0.0), direction=(0.0, -1.0, 0.0), height=1.0, radius=1.0)
    )
    pl.add_mesh(pv.Sphere(center=(0.0, 0.0, 0.0)))
    pl.camera.tight()
    pl.add_axes()
    pl.show()


def test_backface_params():
    mesh = pv.ParametricCatalanMinimal()

    with pytest.raises(TypeError, match="pyvista.Property or a dict"):
        mesh.plot(backface_params="invalid")

    params = dict(color="blue", smooth_shading=True)
    backface_params = dict(color="red", specular=1.0, specular_power=50.0)
    backface_prop = pv.Property(**backface_params)

    # check Property can be passed
    pl = pv.Plotter()
    pl.add_mesh(mesh, **params, backface_params=backface_prop)
    pl.close()

    # check and cache dict
    pl = pv.Plotter()
    pl.add_mesh(mesh, **params, backface_params=backface_params)
    pl.view_xz()
    pl.show()


def test_remove_bounds_axes(sphere):
    pl = pv.Plotter()
    pl.add_mesh(sphere)
    actor = pl.show_bounds(grid='front', location='outer')
    assert isinstance(actor, vtk.vtkActor)
    pl.remove_bounds_axes()
    pl.show()


@skip_9_1_0
def test_charts_sin():
    x = np.linspace(0, 2 * np.pi, 20)
    y = np.sin(x)
    chart = pv.Chart2D()
    chart.scatter(x, y)
    chart.line(x, y, 'r')
    chart.show()


def test_lookup_table(verify_image_cache):
    lut = pv.LookupTable('viridis')
    lut.n_values = 8
    lut.below_range_color = 'black'
    lut.above_range_color = 'grey'
    lut.nan_color = 'r'
    lut.nan_opacity = 0.5

    # There are minor variations within 9.0.3 that slightly invalidate the
    # image cache.
    verify_image_cache.skip = pv.vtk_version_info == (9, 0, 3)
    lut.plot()


def test_lookup_table_nan_hidden(verify_image_cache):
    lut = pv.LookupTable('viridis')
    lut.n_values = 8
    lut.below_range_color = 'black'
    lut.above_range_color = 'grey'
    lut.nan_opacity = 0

    # There are minor variations within 9.0.3 that slightly invalidate the
    # image cache.
    verify_image_cache.skip = pv.vtk_version_info == (9, 0, 3)
    lut.plot()


def test_lookup_table_above_below_opacity(verify_image_cache):
    lut = pv.LookupTable('viridis')
    lut.n_values = 8
    lut.below_range_color = 'blue'
    lut.below_range_opacity = 0.5
    lut.above_range_color = 'green'
    lut.above_range_opacity = 0.5
    lut.nan_color = 'r'
    lut.nan_opacity = 0.5

    # There are minor variations within 9.0.3 that slightly invalidate the
    # image cache.
    verify_image_cache.skip = pv.vtk_version_info == (9, 0, 3)
    lut.plot()


def test_plot_nan_color(uniform):
    arg = uniform.active_scalars < uniform.active_scalars.mean()
    uniform.active_scalars[arg] = np.nan
    # NaN values should be hidden
    pl = pv.Plotter()
    pl.add_mesh(uniform, nan_opacity=0)
    pl.enable_depth_peeling()
    pl.show()
    # nan annotation should appear on scalar bar
    pl = pv.Plotter()
    pl.add_mesh(
        uniform, nan_opacity=0.5, nan_color='green', scalar_bar_args=dict(nan_annotation=True)
    )
    pl.enable_depth_peeling()
    pl.show()


def test_plot_above_below_color(uniform):
    mean = uniform.active_scalars.mean()
    clim = (mean - mean / 2, mean + mean / 2)

    lut = pv.LookupTable('viridis')
    lut.n_values = 8
    lut.below_range_color = 'blue'
    lut.below_range_opacity = 0.5
    lut.above_range_color = 'green'
    lut.above_range_opacity = 0.5
    lut.scalar_range = clim

    pl = pv.Plotter()
    pl.add_mesh(uniform, cmap=lut, scalar_bar_args={'above_label': '', 'below_label': ''})
    pl.enable_depth_peeling()
    pl.show()


def test_plotter_lookup_table(sphere, verify_image_cache):
    # Image regression test fails within OSMesa on Windows
    verify_image_cache.windows_skip_image_cache = True

    lut = pv.LookupTable('Reds')
    lut.n_values = 3
    lut.scalar_range = (sphere.points[:, 2].min(), sphere.points[:, 2].max())
    sphere.plot(scalars=sphere.points[:, 2], cmap=lut)


@skip_windows_mesa  # due to opacity
def test_plotter_volume_lookup_table(uniform):
    lut = pv.LookupTable()
    lut.alpha_range = (0, 1)
    pl = pv.Plotter()
    pl.add_volume(uniform, scalars='Spatial Point Data', cmap=lut)
    pl.show()


@skip_windows_mesa  # due to opacity
def test_plotter_volume_add_scalars(uniform):
    uniform.clear_data()
    pl = pv.Plotter()
    pl.add_volume(uniform, scalars=uniform.z, show_scalar_bar=False)
    pl.show()


@skip_windows_mesa  # due to opacity
def test_plotter_volume_add_scalars_log_scale(uniform):
    uniform.clear_data()
    pl = pv.Plotter()

    # for below zero to trigger the edge case
    scalars = uniform.z - 0.01
    assert any(scalars < 0), 'need negative values to test log_scale entrirely'
    pl.add_volume(uniform, scalars=scalars, show_scalar_bar=True, log_scale=True)
    pl.show()


def test_plot_actor(sphere):
    pl = pv.Plotter()
    actor = pl.add_mesh(sphere, lighting=False, color='b', show_edges=True)
    actor.plot()


def test_wireframe_color(sphere):
    sphere.plot(lighting=False, color='b', style='wireframe')


@pytest.mark.parametrize('direction', ['xy', 'yx', 'xz', 'zx', 'yz', 'zy'])
@pytest.mark.parametrize('negative', [False, True])
def test_view_xyz(direction, negative, colorful_tetrahedron):
    """Test various methods like view_xy."""

    pl = pv.Plotter()
    pl.add_mesh(colorful_tetrahedron, scalars="colors", rgb=True, preference="cell")
    getattr(pl, f"view_{direction}")(negative=negative)
    pl.add_axes()
    pl.show()


@skip_windows
def test_plot_points_gaussian(sphere):
    sphere.plot(
        color='r',
        style='points_gaussian',
        render_points_as_spheres=False,
        point_size=20,
        opacity=0.5,
    )


@skip_windows
def test_plot_points_gaussian_scalars(sphere):
    sphere.plot(
        scalars=sphere.points[:, 2],
        style='points_gaussian',
        render_points_as_spheres=False,
        point_size=20,
        opacity=0.5,
        show_scalar_bar=False,
    )


@skip_windows
def test_plot_points_gaussian_as_spheres(sphere):
    sphere.plot(
        color='b',
        style='points_gaussian',
        render_points_as_spheres=True,
        emissive=True,
        point_size=20,
        opacity=0.5,
    )


@skip_windows
def test_plot_points_gaussian_scale(sphere):
    sphere["z"] = sphere.points[:, 2] * 0.1
    pl = pv.Plotter()
    actor = pl.add_mesh(
        sphere,
        style='points_gaussian',
        render_points_as_spheres=True,
        emissive=False,
        show_scalar_bar=False,
    )
    actor.mapper.scale_array = 'z'
    pl.view_xz()
    pl.show()


@skip_windows_mesa  # due to opacity
def test_plot_show_vertices(sphere, hexbeam, multiblock_all):
    sphere.plot(
        color='w',
        show_vertices=True,
        point_size=20,
        lighting=False,
        render_points_as_spheres=True,
        vertex_style='points',
        vertex_opacity=0.1,
        vertex_color='b',
    )

    hexbeam.plot(
        color='w',
        opacity=0.5,
        show_vertices=True,
        point_size=20,
        lighting=True,
        render_points_as_spheres=True,
        vertex_style='points',
        vertex_color='r',
    )

    multiblock_all.plot(
        color='w',
        show_vertices=True,
        point_size=3,
        render_points_as_spheres=True,
    )


def test_remove_vertices_actor(sphere):
    # Test remove by name
    pl = pv.Plotter()
    pl.add_mesh(
        sphere,
        color='w',
        show_vertices=True,
        point_size=20,
        lighting=False,
        vertex_style='points',
        vertex_color='b',
        name='sphere',
    )
    pl.remove_actor('sphere')
    pl.show()
    # Test remove by Actor
    pl = pv.Plotter()
    actor = pl.add_mesh(
        sphere,
        color='w',
        show_vertices=True,
        point_size=20,
        lighting=False,
        vertex_style='points',
        vertex_color='b',
        name='sphere',
    )
    pl.remove_actor(actor)
    pl.show()


@skip_windows
def test_add_point_scalar_labels_fmt():
    mesh = examples.load_uniform().slice()
    p = pv.Plotter()
    p.add_mesh(mesh, scalars="Spatial Point Data", show_edges=True)
    p.add_point_scalar_labels(mesh, "Spatial Point Data", point_size=20, font_size=36, fmt='%.3f')
    p.camera_position = [(7, 4, 5), (4.4, 7.0, 7.2), (0.8, 0.5, 0.25)]
    p.show()


def test_plot_individual_cell(hexbeam):
    hexbeam.get_cell(0).plot(color='b')


def test_add_point_scalar_labels_list():
    plotter = pv.Plotter()

    points = np.array([[0, 0, 0], [1, 0, 0], [0, 1, 0], [1, 1, 0], [0.5, 0.5, 0.5], [1, 1, 1]])
    labels = [0.0, 1.0, 2.0, 3.0, 4.0, 5.0]

    with pytest.raises(TypeError):
        plotter.add_point_scalar_labels(points=False, labels=labels)
    with pytest.raises(TypeError):
        plotter.add_point_scalar_labels(points=points, labels=False)

    plotter.add_point_scalar_labels(points, labels)
    plotter.show()


def test_plot_algorithm_cone():
    algo = pv.ConeSource()
    algo.SetResolution(10)

    pl = pv.Plotter()
    pl.add_mesh(algo, color='red')
    pl.show(auto_close=False)
    # Use low resolution so it appears in image regression tests easily
    algo.SetResolution(3)
    pl.show()

    # Bump resolution and plot with silhouette
    algo.SetResolution(8)
    pl = pv.Plotter()
    pl.add_mesh(algo, color='red', silhouette=True)
    pl.show()


@skip_windows_mesa
def test_plot_algorithm_scalars():
    name, name2 = 'foo', 'bar'
    mesh = pv.Wavelet()
    mesh.point_data[name] = np.arange(mesh.n_points)
    mesh.cell_data[name2] = np.arange(mesh.n_cells)
    assert mesh.active_scalars_name != name
    assert mesh.active_scalars_name != name2

    alg = vtk.vtkGeometryFilter()
    alg.SetInputDataObject(mesh)

    pl = pv.Plotter()
    pl.add_mesh(alg, scalars=name)
    pl.show()

    pl = pv.Plotter()
    pl.add_mesh(alg, scalars=name2)
    pl.show()


def test_algorithm_add_points():
    algo = vtk.vtkRTAnalyticSource()

    pl = pv.Plotter()
    pl.add_points(algo)
    pl.show()


@skip_9_1_0
def test_algorithm_add_point_labels():
    algo = pv.ConeSource()
    elev = vtk.vtkElevationFilter()
    elev.SetInputConnection(algo.GetOutputPort())
    elev.SetLowPoint(0, 0, -1)
    elev.SetHighPoint(0, 0, 1)

    pl = pv.Plotter()
    pl.add_point_labels(elev, 'Elevation', always_visible=False)
    pl.show()


@skip_9_1_0
def test_pointset_to_polydata_algorithm(pointset):
    alg = vtk.vtkElevationFilter()
    alg.SetInputDataObject(pointset)

    pl = pv.Plotter()
    pl.add_mesh(alg, scalars='Elevation')
    pl.show()

    assert isinstance(alg.GetOutputDataObject(0), vtk.vtkPointSet)


def test_add_ids_algorithm():
    algo = vtk.vtkCubeSource()

    alg = algorithms.add_ids_algorithm(algo)

    pl = pv.Plotter()
    pl.add_mesh(alg, scalars='point_ids')
    pl.show()

    pl = pv.Plotter()
    pl.add_mesh(alg, scalars='cell_ids')
    pl.show()

    result = pv.wrap(alg.GetOutputDataObject(0))
    assert 'point_ids' in result.point_data
    assert 'cell_ids' in result.cell_data


@skip_windows_mesa
def test_plot_volume_rgba(uniform):
    with pytest.raises(ValueError, match='dimensions'):
        uniform.plot(volume=True, scalars=np.empty((uniform.n_points, 1, 1)))

    scalars = uniform.points - (uniform.origin)
    scalars /= scalars.max()
    scalars = np.hstack((scalars, scalars[::-1, -1].reshape(-1, 1) ** 2))
    scalars *= 255

    with pytest.raises(ValueError, match='datatype'):
        uniform.plot(volume=True, scalars=scalars)

    scalars = scalars.astype(np.uint8)
    uniform.plot(volume=True, scalars=scalars)

    pl = pv.Plotter()
    with pytest.warns(UserWarning, match='Ignoring custom opacity'):
        pl.add_volume(uniform, scalars=scalars, opacity='sigmoid_10')
    pl.show()


def test_plot_window_size_context(sphere):
    pl = pv.Plotter()
    pl.add_mesh(pv.Cube())
    with pl.window_size_context((200, 200)):
        pl.show()

    pl.close()
    with pytest.warns(UserWarning, match='Attempting to set window_size'):
        with pl.window_size_context((200, 200)):
            pass


def test_color_cycler():
    pv.global_theme.color_cycler = 'default'
    pl = pv.Plotter()
    a0 = pl.add_mesh(pv.Cone(center=(0, 0, 0)))
    a1 = pl.add_mesh(pv.Cube(center=(1, 0, 0)))
    a2 = pl.add_mesh(pv.Sphere(center=(1, 1, 0)))
    a3 = pl.add_mesh(pv.Cylinder(center=(0, 1, 0)))
    pl.show()
    assert a0.prop.color.hex_rgb == matplotlib_default_colors[0]
    assert a1.prop.color.hex_rgb == matplotlib_default_colors[1]
    assert a2.prop.color.hex_rgb == matplotlib_default_colors[2]
    assert a3.prop.color.hex_rgb == matplotlib_default_colors[3]

    pv.global_theme.color_cycler = ['red', 'green', 'blue']
    pl = pv.Plotter()
    a0 = pl.add_mesh(pv.Cone(center=(0, 0, 0)))  # red
    a1 = pl.add_mesh(pv.Cube(center=(1, 0, 0)))  # green
    a2 = pl.add_mesh(pv.Sphere(center=(1, 1, 0)))  # blue
    a3 = pl.add_mesh(pv.Cylinder(center=(0, 1, 0)))  # red again
    pl.show()

    assert a0.prop.color.name == 'red'
    assert a1.prop.color.name == 'green'
    assert a2.prop.color.name == 'blue'
    assert a3.prop.color.name == 'red'

    # Make sure all solid color matching theme default again
    pv.global_theme.color_cycler = None
    pl = pv.Plotter()
    a0 = pl.add_mesh(pv.Cone(center=(0, 0, 0)))
    a1 = pl.add_mesh(pv.Cube(center=(1, 0, 0)))
    pl.show()

    assert a0.prop.color.hex_rgb == pv.global_theme.color.hex_rgb
    assert a1.prop.color.hex_rgb == pv.global_theme.color.hex_rgb

    pl = pv.Plotter()
    with pytest.raises(ValueError):  # noqa: PT011
        pl.set_color_cycler('foo')
    with pytest.raises(TypeError):
        pl.set_color_cycler(5)


def test_plotter_render_callback():
    n_ren = [0]

    def callback(this_pl):
        assert isinstance(this_pl, pv.Plotter)
        n_ren[0] += 1

    pl = pv.Plotter()
    pl.add_on_render_callback(callback, render_event=True)
    assert len(pl._on_render_callbacks) == 0
    pl.add_on_render_callback(callback, render_event=False)
    assert len(pl._on_render_callbacks) == 1
    pl.show()
    assert n_ren[0] == 1  # if two, render_event not respected
    pl.clear_on_render_callbacks()
    assert len(pl._on_render_callbacks) == 0


def test_plot_texture_alone(texture):
    """Test plotting directly from the Texture class."""
    texture.plot()


def test_plot_texture_flip_x(texture):
    """Test Texture.flip_x."""
    texture.flip_x().plot()


def test_plot_texture_flip_y(texture):
    """Test Texture.flip_y."""
    texture.flip_y().plot()


@pytest.mark.needs_vtk_version(9, 2, 0)
@pytest.mark.skipif(CI_WINDOWS, reason="Windows CI testing segfaults on pbr")
@pytest.mark.skipif(pv.vtk_version_info >= (9, 3), reason="This is broken on VTK 9.3")
def test_plot_cubemap_alone(cubemap):
    """Test plotting directly from the Texture class."""
    cubemap.plot()


@pytest.mark.skipif(
    uses_egl(), reason="Render window will be current with offscreen builds of VTK."
)
def test_not_current(verify_image_cache):
    verify_image_cache.skip = True

    pl = pv.Plotter()
    assert not pl.render_window.IsCurrent()
    with pytest.raises(RenderWindowUnavailable, match='current'):
        pl._check_has_ren_win()
    pl.show(auto_close=False)
    pl._make_render_window_current()
    pl._check_has_ren_win()
    pl.close()


@pytest.mark.parametrize('name', ['default', 'all', 'matplotlib', 'warm'])
def test_color_cycler_names(name):
    pl = pv.Plotter()
    pl.set_color_cycler(name)
    a0 = pl.add_mesh(pv.Cone(center=(0, 0, 0)))
    a1 = pl.add_mesh(pv.Cube(center=(1, 0, 0)))
    a2 = pl.add_mesh(pv.Sphere(center=(1, 1, 0)))
    a3 = pl.add_mesh(pv.Cylinder(center=(0, 1, 0)))
    pl.show()
    assert a0.prop.color.hex_rgb != pv.global_theme.color.hex_rgb
    assert a1.prop.color.hex_rgb != pv.global_theme.color.hex_rgb
    assert a2.prop.color.hex_rgb != pv.global_theme.color.hex_rgb
    assert a3.prop.color.hex_rgb != pv.global_theme.color.hex_rgb


def test_scalar_bar_actor_removal(sphere):
    # verify that when removing an actor we also remove the
    # corresponding scalar bar

    sphere['scalars'] = sphere.points[:, 2]

    pl = pv.Plotter()
    actor = pl.add_mesh(sphere, show_scalar_bar=True)
    assert list(pl.scalar_bars.keys()) == ['scalars']
    pl.remove_actor(actor)
    assert len(pl.scalar_bars) == 0
    pl.show()


def test_update_scalar_bar_range(sphere):
    sphere['z'] = sphere.points[:, 2]
    minmax = sphere.bounds[2:4]  # ymin, ymax
    pl = pv.Plotter()
    pl.add_mesh(sphere, scalars='z')

    # automatic mapper lookup works
    pl.update_scalar_bar_range(minmax)
    # named mapper lookup works
    pl.update_scalar_bar_range(minmax, name='z')
    # missing name raises
    with pytest.raises(ValueError, match='not valid/not found in this plotter'):
        pl.update_scalar_bar_range(minmax, name='invalid')
    pl.show()


def test_add_remove_scalar_bar(sphere):
    """Verify a scalar bar can be added and removed."""
    pl = pv.Plotter()
    pl.add_mesh(sphere, scalars=sphere.points[:, 2], show_scalar_bar=False)

    # verify that the number of slots is restored
    init_slots = len(pl._scalar_bar_slots)
    pl.add_scalar_bar(interactive=True)
    pl.remove_scalar_bar()
    assert len(pl._scalar_bar_slots) == init_slots
    pl.show()


@skip_lesser_9_0_X
def test_axes_actor_properties():
    axes = pv.Axes()
    axes_actor = axes.axes_actor

    axes_actor.x_axis_shaft_properties.color = (1, 1, 1)
    assert axes_actor.x_axis_shaft_properties.color == (1, 1, 1)
    axes_actor.y_axis_shaft_properties.metallic = 0.2
    assert axes_actor.y_axis_shaft_properties.metallic == 0.2
    axes_actor.z_axis_shaft_properties.roughness = 0.3
    assert axes_actor.z_axis_shaft_properties.roughness == 0.3

    axes_actor.x_axis_tip_properties.anisotropy = 0.4
    assert axes_actor.x_axis_tip_properties.anisotropy == 0.4
    axes_actor.x_axis_tip_properties.anisotropy_rotation = 0.4
    assert axes_actor.x_axis_tip_properties.anisotropy_rotation == 0.4
    axes_actor.y_axis_tip_properties.lighting = False
    assert not axes_actor.y_axis_tip_properties.lighting
    axes_actor.z_axis_tip_properties.interpolation_model = InterpolationType.PHONG
    assert axes_actor.z_axis_tip_properties.interpolation_model == InterpolationType.PHONG

    axes_actor.x_axis_shaft_properties.index_of_refraction = 1.5
    assert axes_actor.x_axis_shaft_properties.index_of_refraction == 1.5
    axes_actor.y_axis_shaft_properties.opacity = 0.6
    assert axes_actor.y_axis_shaft_properties.opacity == 0.6
    axes_actor.z_axis_shaft_properties.shading = False
    assert not axes_actor.z_axis_shaft_properties.shading

    axes_actor.x_axis_tip_properties.representation = RepresentationType.POINTS
    assert axes_actor.x_axis_tip_properties.representation == RepresentationType.POINTS

    axes.axes_actor.shaft_type = pv.AxesActor.ShaftType.CYLINDER
    pl = pv.Plotter()
    pl.add_actor(axes_actor)
    pl.show()


def test_show_bounds_no_labels():
    plotter = pv.Plotter()
    plotter.add_mesh(pv.Cone())
    plotter.show_bounds(
        grid='back',
        location='outer',
        ticks='both',
        show_xlabels=False,
        show_ylabels=False,
        show_zlabels=False,
        xtitle='Easting',
        ytitle='Northing',
        ztitle='Elevation',
    )
    plotter.camera_position = [(1.97, 1.89, 1.66), (0.05, -0.05, 0.00), (-0.36, -0.36, 0.85)]
    plotter.show()


def test_show_bounds_n_labels():
    plotter = pv.Plotter()
    plotter.add_mesh(pv.Cone())
    plotter.show_bounds(
        grid='back',
        location='outer',
        ticks='both',
        n_xlabels=2,
        n_ylabels=2,
        n_zlabels=2,
        xtitle='Easting',
        ytitle='Northing',
        ztitle='Elevation',
    )
    plotter.camera_position = [(1.97, 1.89, 1.66), (0.05, -0.05, 0.00), (-0.36, -0.36, 0.85)]
    plotter.show()


@skip_lesser_9_3_X
def test_radial_gradient_background():
    plotter = pv.Plotter()
    plotter.set_background('white', right='black')
    plotter.show()

    plotter = pv.Plotter()
    plotter.set_background('white', side='black')
    plotter.show()

    plotter = pv.Plotter()
    plotter.set_background('white', corner='black')
    plotter.show()

    plotter = pv.Plotter()
    with pytest.raises(ValueError):  # noqa: PT011
        plotter.set_background('white', top='black', right='black')


def test_no_empty_meshes():
    pl = pv.Plotter()
    with pytest.raises(ValueError, match='Empty meshes'):
        pl.add_mesh(pv.PolyData())


@pytest.mark.skipif(CI_WINDOWS, reason="Windows CI testing fatal exception: access violation")
def test_voxelize_volume():
    mesh = examples.download_cow()
    cpos = [(15, 3, 15), (0, 0, 0), (0, 0, 0)]

    # Create an equal density voxel volume and plot the result.
    vox = pv.voxelize_volume(mesh, density=0.15)
    vox.plot(scalars='InsideMesh', show_edges=True, cpos=cpos)

    # Create a voxel volume from unequal density dimensions and plot result.
    vox = pv.voxelize_volume(mesh, density=[0.15, 0.15, 0.5])
    vox.plot(scalars='InsideMesh', show_edges=True, cpos=cpos)


def test_enable_custom_trackball_style():
    def setup_plot():
        mesh = pv.Cube()
        mesh["face_id"] = np.arange(6)
        pl = pv.Plotter()
        # mostly use the settings from `enable_2d_style`
        # but also test environment_rotate
        pl.enable_custom_trackball_style(
            left="pan",
            middle="spin",
            right="dolly",
            shift_left="dolly",
            control_left="spin",
            shift_middle="dolly",
            control_middle="pan",
            shift_right="environment_rotate",
            control_right="rotate",
        )
        pl.enable_parallel_projection()
        pl.add_mesh(mesh, scalars="face_id", show_scalar_bar=False)
        return pl

    # baseline, image
    pl = setup_plot()
    pl.show()

    start = (100, 100)
    pan = rotate = env_rotate = (150, 150)
    spin = (100, 150)
    dolly = (100, 25)

    # Compare all images to baseline
    # - Panning moves up and left
    # - Spinning rotates while fixing the view direction
    # - Dollying zooms out
    # - Rotating rotates freely without fixing view direction

    # left click pans, image 1
    pl = setup_plot()
    pl.show(auto_close=False)
    pl.iren._mouse_left_button_press(*start)
    pl.iren._mouse_left_button_release(*pan)
    pl.close()

    # middle click spins, image 2
    pl = setup_plot()
    pl.show(auto_close=False)
    pl.iren._mouse_middle_button_press(*start)
    pl.iren._mouse_middle_button_release(*spin)
    pl.close()

    # right click dollys, image 3
    pl = setup_plot()
    pl.show(auto_close=False)
    pl.iren._mouse_right_button_press(*start)
    pl.iren._mouse_right_button_release(*dolly)
    pl.close()

    # ctrl left click spins, image 4
    pl = setup_plot()
    pl.show(auto_close=False)
    pl.iren._control_key_press()
    pl.iren._mouse_left_button_press(*start)
    pl.iren._mouse_left_button_release(*spin)
    pl.iren._control_key_release()
    pl.close()

    # shift left click dollys, image 5
    pl = setup_plot()
    pl.show(auto_close=False)
    pl.iren._shift_key_press()
    pl.iren._mouse_left_button_press(*start)
    pl.iren._mouse_left_button_release(*dolly)
    pl.iren._shift_key_release()
    pl.close()

    # ctrl middle click pans, image 6
    pl = setup_plot()
    pl.show(auto_close=False)
    pl.iren._control_key_press()
    pl.iren._mouse_middle_button_press(*start)
    pl.iren._mouse_middle_button_release(*pan)
    pl.iren._control_key_release()
    pl.close()

    # shift middle click dollys, image 7
    pl = setup_plot()
    pl.show(auto_close=False)
    pl.iren._shift_key_press()
    pl.iren._mouse_middle_button_press(*start)
    pl.iren._mouse_middle_button_release(*dolly)
    pl.iren._shift_key_release()
    pl.close()

    # ctrl right click rotates, image 8
    pl = setup_plot()
    pl.show(auto_close=False)
    pl.iren._control_key_press()
    pl.iren._mouse_right_button_press(*start)
    pl.iren._mouse_right_button_release(*rotate)
    pl.iren._control_key_release()
    pl.close()

    # shift right click environment rotate, image 9
    # does nothing here
    pl = setup_plot()
    pl.show(auto_close=False)
    pl.iren._shift_key_press()
    pl.iren._mouse_right_button_press(*start)
    pl.iren._mouse_right_button_release(*env_rotate)
    pl.iren._shift_key_release()
    pl.close()


def test_create_axes_orientation_box():
    actor = pv.create_axes_orientation_box(
        line_width=4,
        text_scale=0.53,
        edge_color='red',
        x_color='k',
        y_color=None,
        z_color=None,
        xlabel='X',
        ylabel='Y',
        zlabel='Z',
        color_box=False,
        labels_off=False,
        opacity=1.0,
        show_text_edges=True,
    )
    plotter = pv.Plotter()
    _ = plotter.add_actor(actor)
    plotter.show()


_TypeType = TypeVar('_TypeType', bound=Type)


def _get_module_members(module: ModuleType, typ: _TypeType) -> Dict[str, _TypeType]:
    """Get all members of a specified type which are defined locally inside a module."""

    def is_local(obj):
        return type(obj) is typ and obj.__module__ == module.__name__

    return dict(inspect.getmembers(module, predicate=is_local))


def _get_module_functions(module: ModuleType):
    """Get all functions defined locally inside a module."""
    return _get_module_members(module, typ=FunctionType)


def _get_default_kwargs(call: Callable) -> Dict[str, Any]:
    """Get all args/kwargs and their default value"""
    params = dict(inspect.signature(call).parameters)
    # Get default value for positional or keyword args
    return {
        key: val.default
        for key, val in params.items()
        if val.kind is inspect.Parameter.POSITIONAL_OR_KEYWORD
    }


def _has_param(call: Callable, param: str) -> bool:
    kwargs = _get_default_kwargs(call)
    if param in kwargs:
        # Param is valid if it is explicitly named in function signature
        return True
    else:
        # Try adding param as a new kwarg
        kwargs[param] = None
        try:
            call(**kwargs)
            return True
        except BaseException as ex:
            # Param is not valid only if a kwarg TypeError is raised
            if 'TypeError' in repr(ex) and 'unexpected keyword argument' in repr(ex):
                return False
            else:
                return True


def _get_default_param_value(call: Callable, param: str) -> Any:
    return _get_default_kwargs(call)[param]


def _generate_direction_object_functions() -> List[Tuple[str, FunctionType]]:
    """Generate a list of geometric or parametric object functions which have a direction."""
    geo_functions = _get_module_functions(pv.core.geometric_objects)
    para_functions = _get_module_functions(pv.core.parametric_objects)
    functions: Dict[str, FunctionType] = {**geo_functions, **para_functions}

    # Only keep functions with capitalized first letter
    # Only keep functions which accept `normal` or `direction` param
    functions = {
        name: func
        for name, func in functions.items()
        if name[0].isupper() and (_has_param(func, 'direction') or _has_param(func, 'normal'))
    }
    # Add a separate test for vtk < 9.3
    functions['Capsule_legacy'] = functions['Capsule']
    actual_names = functions.keys()
    expected_names = [
        'Arrow',
        'Capsule',
        'Capsule_legacy',
        'CircularArcFromNormal',
        'Cone',
        'Cylinder',
        'CylinderStructured',
        'Disc',
        'ParametricBohemianDome',
        'ParametricBour',
        'ParametricBoy',
        'ParametricCatalanMinimal',
        'ParametricConicSpiral',
        'ParametricCrossCap',
        'ParametricDini',
        'ParametricEllipsoid',
        'ParametricEnneper',
        'ParametricFigure8Klein',
        'ParametricHenneberg',
        'ParametricKlein',
        'ParametricKuen',
        'ParametricMobius',
        'ParametricPluckerConoid',
        'ParametricPseudosphere',
        'ParametricRandomHills',
        'ParametricRoman',
        'ParametricSuperEllipsoid',
        'ParametricSuperToroid',
        'ParametricTorus',
        'Plane',
        'Polygon',
        'SolidSphere',
        'SolidSphereGeneric',
        'Sphere',
        'Text3D',
    ]

    assert sorted(actual_names) == sorted(expected_names)
    return functions.items()


def pytest_generate_tests(metafunc):
    """Generate parametrized tests."""
    if 'direction_obj_test_case' in metafunc.fixturenames:
        functions = _generate_direction_object_functions()
        positive_cases = [(name, func, 'pos') for name, func in functions]
        negative_cases = [(name, func, 'neg') for name, func in functions]
        test_cases = [*positive_cases, *negative_cases]

        # Name test cases using object name and direction
        ids = [f"{case[0]}-{case[2]}" for case in test_cases]
        metafunc.parametrize('direction_obj_test_case', test_cases, ids=ids)


def test_direction_objects(direction_obj_test_case):
    name, func, direction = direction_obj_test_case
    positive_dir = direction == 'pos'

    # Add required args if needed
    kwargs = {}
    if name == 'CircularArcFromNormal':
        kwargs['center'] = (0, 0, 0)
    elif name == 'Text3D':
        kwargs['string'] = 'Text3D'

    # Test Capsule separately based on vtk version
    if 'Capsule' in name:
<<<<<<< HEAD
        legacy_vtk = pv.vtk_version_info.major < 9 and pv.vtk_version_info.minor < 3
=======
        legacy_vtk = pv.vtk_version_info.major == 9 and pv.vtk_version_info.minor < 3
>>>>>>> 32040f4b
        if legacy_vtk and 'legacy' not in name or not legacy_vtk and 'legacy' in name:
            pytest.xfail(
                'Test capsule separately for different vtk versions. Expected to fail if testing with wrong version.'
            )

    direction_param_name = None

    def _create_object(_direction=None):
        nonlocal direction_param_name
        try:
            # Create using `direction` param
            direction_param_name = 'direction'
            obj = func(**kwargs) if _direction is None else func(direction=_direction, **kwargs)

        except TypeError:
            # Create using `normal` param
            direction_param_name = 'normal'
            obj = func(**kwargs) if _direction is None else func(normal=_direction, **kwargs)

        # Add scalars tied to point IDs as visual markers of object orientation
        scalars = np.arange(obj.n_points)
        obj['scalars'] = scalars % 32

        return obj

    text_kwargs = dict(font_size=10)
    axes_kwargs = dict(viewport=(0, 0, 1.0, 1.0))

    plot = pv.Plotter(shape=(2, 2))

    plot.subplot(0, 0)
    plot.add_mesh(_create_object())
    plot.add_text(name, **text_kwargs)
    plot.add_axes()

    direction = (1, 0, 0) if positive_dir else (-1, 0, 0)
    obj = _create_object(_direction=direction)
    plot.subplot(1, 0)
    plot.add_mesh(obj)
    plot.add_text(f"{direction_param_name}={direction}", **text_kwargs)
    plot.view_yz()
    plot.add_axes(**axes_kwargs)

    direction = (0, 1, 0) if positive_dir else (0, -1, 0)
    obj = _create_object(_direction=direction)
    plot.subplot(1, 1)
    plot.add_mesh(obj)
    plot.add_text(f"{direction_param_name}={direction}", **text_kwargs)
    plot.view_zx()
    plot.add_axes(**axes_kwargs)

    direction = (0, 0, 1) if positive_dir else (0, 0, -1)
    obj = _create_object(_direction=direction)
    plot.subplot(0, 1)
    plot.add_mesh(obj)
    plot.add_text(f"{direction_param_name}={direction}", **text_kwargs)
    plot.view_xy()
    plot.add_axes(**axes_kwargs)

    plot.show()<|MERGE_RESOLUTION|>--- conflicted
+++ resolved
@@ -4147,11 +4147,7 @@
 
     # Test Capsule separately based on vtk version
     if 'Capsule' in name:
-<<<<<<< HEAD
-        legacy_vtk = pv.vtk_version_info.major < 9 and pv.vtk_version_info.minor < 3
-=======
         legacy_vtk = pv.vtk_version_info.major == 9 and pv.vtk_version_info.minor < 3
->>>>>>> 32040f4b
         if legacy_vtk and 'legacy' not in name or not legacy_vtk and 'legacy' in name:
             pytest.xfail(
                 'Test capsule separately for different vtk versions. Expected to fail if testing with wrong version.'
