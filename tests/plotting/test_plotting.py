"""
This test module tests any functionality that requires plotting.

See the image regression notes in doc/extras/developer_notes.rst

"""
import io
import os
import pathlib
import platform
import re
import time

from PIL import Image
import imageio
import numpy as np
import pytest
import vtk

import pyvista
from pyvista import examples
from pyvista._vtk import VTK9
from pyvista.core.errors import DeprecationError
from pyvista.plotting import system_supports_plotting
from pyvista.plotting.colors import matplotlib_default_colors
from pyvista.plotting.plotting import SUPPORTED_FORMATS
from pyvista.utilities import algorithms
from pyvista.utilities.misc import can_create_mpl_figure

# skip all tests if unable to render
if not system_supports_plotting():
    pytestmark = pytest.mark.skip(reason='Requires system to support plotting')


ffmpeg_failed = False
try:
    try:
        import imageio_ffmpeg

        imageio_ffmpeg.get_ffmpeg_exe()
    except ImportError:
        imageio.plugins.ffmpeg.download()
except:  # noqa: E722
    ffmpeg_failed = True

THIS_PATH = pathlib.Path(__file__).parent.absolute()


def using_mesa():
    """Determine if using mesa."""
    pl = pyvista.Plotter(notebook=False, off_screen=True)
    pl.show(auto_close=False)
    gpu_info = pl.ren_win.ReportCapabilities()
    pl.close()

    regex = re.compile("OpenGL version string:(.+)\n")
    return "Mesa" in regex.findall(gpu_info)[0]


# always set on Windows CI
# These tests fail with mesa opengl on windows
skip_windows = pytest.mark.skipif(os.name == 'nt', reason='Test fails on Windows')
skip_windows_mesa = pytest.mark.skipif(
    using_mesa() and os.name == 'nt', reason='Does not display correctly within OSMesa on Windows'
)
skip_9_1_0 = pytest.mark.needs_vtk_version(9, 1, 0)
skip_9_0_X = pytest.mark.skipif((8, 2) < pyvista.vtk_version_info < (9, 1), reason="Flaky on 9.0.X")
skip_no_mpl_figure = pytest.mark.skipif(
    not can_create_mpl_figure(), reason="Cannot create a figure using matplotlib"
)

CI_WINDOWS = os.environ.get('CI_WINDOWS', 'false').lower() == 'true'

skip_mac = pytest.mark.skipif(
    platform.system() == 'Darwin', reason='MacOS CI fails when downloading examples'
)
skip_mac_flaky = pytest.mark.skipif(
    platform.system() == 'Darwin', reason='This is a flaky test on MacOS'
)
skip_mesa = pytest.mark.skipif(using_mesa(), reason='Does not display correctly within OSMesa')


@pytest.fixture(autouse=True)
def verify_image_cache_wrapper(verify_image_cache):
    return verify_image_cache


@pytest.fixture()
def multicomp_poly():
    """Create a dataset with vector values on points and cells."""
    data = pyvista.Plane()

    vector_values_points = np.empty((data.n_points, 3))
    vector_values_points[:, 0] = np.arange(data.n_points)
    vector_values_points[:, 1] = np.arange(data.n_points)[::-1]
    vector_values_points[:, 2] = 0

    vector_values_cells = np.empty((data.n_cells, 3))
    vector_values_cells[:, 0] = np.arange(data.n_cells)
    vector_values_cells[:, 1] = np.arange(data.n_cells)[::-1]
    vector_values_cells[:, 2] = 0

    data['vector_values_points'] = vector_values_points
    data['vector_values_cells'] = vector_values_cells
    return data


@pytest.mark.needs_vtk9
def test_import_gltf(verify_image_cache):
    # image cache created with 9.0.20210612.dev0
    verify_image_cache.high_variance_test = True

    filename = os.path.join(THIS_PATH, '..', 'example_files', 'Box.glb')
    pl = pyvista.Plotter()

    with pytest.raises(FileNotFoundError):
        pl.import_gltf('not a file')

    pl.import_gltf(filename)
    pl.show()


@pytest.mark.needs_vtk9
def test_export_gltf(tmpdir, sphere, airplane, hexbeam, verify_image_cache):
    # image cache created with 9.0.20210612.dev0
    verify_image_cache.high_variance_test = True
    filename = str(tmpdir.mkdir("tmpdir").join('tmp.gltf'))

    pl = pyvista.Plotter()
    pl.add_mesh(sphere, smooth_shading=True)
    pl.add_mesh(airplane)
    pl.add_mesh(hexbeam)  # to check warning
    with pytest.warns(UserWarning, match='Plotter contains non-PolyData datasets'):
        pl.export_gltf(filename)

    pl_import = pyvista.Plotter()
    pl_import.import_gltf(filename)
    pl_import.show()

    with pytest.raises(RuntimeError, match='This plotter has been closed'):
        pl_import.export_gltf(filename)


def test_import_vrml():
    filename = os.path.join(THIS_PATH, '..', 'example_files', 'Box.wrl')
    pl = pyvista.Plotter()

    with pytest.raises(FileNotFoundError):
        pl.import_vrml('not a file')

    pl.import_vrml(filename)
    pl.show()


def test_export_vrml(tmpdir, sphere, airplane, hexbeam):
    filename = str(tmpdir.mkdir("tmpdir").join("tmp.wrl"))

    pl = pyvista.Plotter()
    pl.add_mesh(sphere, smooth_shading=True)
    pl.export_vrml(filename)

    pl_import = pyvista.Plotter()
    pl_import.import_vrml(filename)
    pl_import.show()

    with pytest.raises(RuntimeError, match="This plotter has been closed"):
        pl_import.export_vrml(filename)


@pytest.mark.needs_vtk9
@skip_windows
@pytest.mark.skipif(CI_WINDOWS, reason="Windows CI testing segfaults on pbr")
def test_pbr(sphere, verify_image_cache):
    """Test PBR rendering"""
    verify_image_cache.high_variance_test = True

    texture = examples.load_globe_texture()

    pl = pyvista.Plotter(lighting=None)
    pl.set_environment_texture(texture)
    pl.add_light(pyvista.Light())
    pl.add_mesh(
        sphere, color='w', pbr=True, metallic=0.8, roughness=0.2, smooth_shading=True, diffuse=1
    )
    pl.add_mesh(
        pyvista.Sphere(center=(0, 0, 1)),
        color='w',
        pbr=True,
        metallic=0.0,
        roughness=1.0,
        smooth_shading=True,
        diffuse=1,
    )
    pl.show()


@pytest.mark.needs_vtk9
@skip_windows
@skip_mac
def test_set_environment_texture_cubemap(sphere, verify_image_cache):
    """Test set_environment_texture with a cubemap."""
    verify_image_cache.high_variance_test = True

    texture = examples.download_sky_box_cube_map()

    pl = pyvista.Plotter(lighting=None)
    pl.set_environment_texture(texture)
    pl.add_mesh(sphere, color='w', pbr=True, metallic=0.8, roughness=0.2)

    # VTK flipped the Z axis for the cubemap between 9.1 and 9.2
    verify_image_cache.skip = pyvista.vtk_version_info > (9, 1)
    pl.show()


@pytest.mark.needs_vtk9
@skip_windows
@skip_mac
def test_remove_environment_texture_cubemap(sphere):
    """Test remove_environment_texture with a cubemap."""
    texture = examples.download_sky_box_cube_map()

    pl = pyvista.Plotter()
    pl.set_environment_texture(texture)
    pl.add_mesh(sphere, color='w', pbr=True, metallic=0.8, roughness=0.2)
    pl.remove_environment_texture()
    pl.show()


def test_plot_pyvista_ndarray(sphere):
    # verify we can plot pyvista_ndarray
    pyvista.plot(sphere.points)

    plotter = pyvista.Plotter()
    plotter.add_points(sphere.points)
    plotter.add_points(sphere.points + 1)
    plotter.show()


def test_plot_increment_point_size():
    points = np.array([[0, 0, 0], [1, 0, 0], [1, 0, 0], [1, 1, 0]], dtype=np.float32)
    pl = pyvista.Plotter()
    pl.add_points(points + 1)
    pl.add_lines(points)
    pl.increment_point_size_and_line_width(5)
    pl.show()


@pytest.mark.needs_vtk9
def test_plot_update(sphere):
    pl = pyvista.Plotter()
    pl.add_mesh(sphere)
    pl.show(auto_close=False)
    pl.update()
    time.sleep(0.1)
    pl.update()
    pl.update(force_redraw=True)
    pl.close()


def test_plot(sphere, tmpdir, verify_image_cache):
    verify_image_cache.high_variance_test = True
    verify_image_cache.macos_skip_image_cache = True
    verify_image_cache.windows_skip_image_cache = True

    tmp_dir = tmpdir.mkdir("tmpdir2")
    filename = str(tmp_dir.join('tmp.png'))
    scalars = np.arange(sphere.n_points)
    cpos, img = pyvista.plot(
        sphere,
        full_screen=True,
        text='this is a sphere',
        show_bounds=True,
        color='r',
        style='wireframe',
        line_width=2,
        scalars=scalars,
        flip_scalars=True,
        cmap='bwr',
        interpolate_before_map=True,
        screenshot=filename,
        return_img=True,
        return_cpos=True,
    )
    assert isinstance(cpos, pyvista.CameraPosition)
    assert isinstance(img, np.ndarray)
    assert os.path.isfile(filename)

    verify_image_cache.skip = True
    filename = pathlib.Path(str(tmp_dir.join('tmp2.png')))
    pyvista.plot(sphere, screenshot=filename)

    # Ensure it added a PNG extension by default
    assert filename.with_suffix(".png").is_file()

    # test invalid extension
    with pytest.raises(ValueError):
        filename = pathlib.Path(str(tmp_dir.join('tmp3.foo')))
        pyvista.plot(sphere, screenshot=filename)


def test_plot_helper_volume(uniform, verify_image_cache):
    verify_image_cache.windows_skip_image_cache = True

    uniform.plot(
        volume=True,
        parallel_projection=True,
        show_scalar_bar=False,
        show_grid=True,
    )


def test_plot_helper_two_datasets(sphere, airplane):
    pyvista.plot([sphere, airplane])


def test_plot_helper_two_volumes(uniform, verify_image_cache):
    verify_image_cache.windows_skip_image_cache = True
    grid = uniform.copy()
    grid.origin = (0, 0, 10)
    pyvista.plot(
        [uniform, grid],
        volume=True,
        show_scalar_bar=False,
    )


def test_plot_return_cpos(sphere):
    cpos = sphere.plot(return_cpos=True)
    assert isinstance(cpos, pyvista.CameraPosition)
    assert sphere.plot(return_cpos=False) is None


def test_add_title(verify_image_cache):
    verify_image_cache.high_variance_test = True
    plotter = pyvista.Plotter()
    plotter.add_title('Plot Title')
    plotter.show()


def test_plot_invalid_style(sphere):
    with pytest.raises(ValueError):
        pyvista.plot(sphere, style='not a style')


@pytest.mark.parametrize(
    'interaction, kwargs',
    [
        ('trackball', {}),
        ('trackball_actor', {}),
        ('image', {}),
        ('joystick', {}),
        ('joystick_actor', {}),
        ('zoom', {}),
        ('terrain', {}),
        ('terrain', {'mouse_wheel_zooms': True, 'shift_pans': True}),
        ('rubber_band', {}),
        ('rubber_band_2d', {}),
    ],
)
def test_interactor_style(sphere, interaction, kwargs):
    plotter = pyvista.Plotter()
    plotter.add_mesh(sphere)
    getattr(plotter, f'enable_{interaction}_style')(**kwargs)
    assert plotter.iren._style_class is not None
    plotter.close()


def test_lighting_disable_3_lights():
    with pytest.raises(DeprecationError):
        pyvista.Plotter().disable_3_lights()


def test_lighting_enable_three_lights(sphere):
    plotter = pyvista.Plotter()
    plotter.add_mesh(sphere)

    plotter.enable_3_lights()
    lights = plotter.renderer.lights
    assert len(lights) == 3
    for light in lights:
        assert light.on

    assert lights[0].intensity == 1.0
    assert lights[1].intensity == 0.6
    assert lights[2].intensity == 0.5

    plotter.show()


def test_lighting_add_manual_light(sphere):
    plotter = pyvista.Plotter(lighting=None)
    plotter.add_mesh(sphere)

    # test manual light addition
    light = pyvista.Light()
    plotter.add_light(light)
    assert plotter.renderer.lights == [light]

    # failing case
    with pytest.raises(TypeError):
        plotter.add_light('invalid')

    plotter.show()


def test_lighting_remove_manual_light(sphere):
    plotter = pyvista.Plotter(lighting=None)
    plotter.add_mesh(sphere)
    plotter.add_light(pyvista.Light())

    # test light removal
    plotter.remove_all_lights()
    assert not plotter.renderer.lights

    plotter.show()


def test_lighting_subplots(sphere):
    plotter = pyvista.Plotter(shape='1|1')
    plotter.add_mesh(sphere)
    renderers = plotter.renderers

    light = pyvista.Light()
    plotter.remove_all_lights()
    for renderer in renderers:
        assert not renderer.lights

    plotter.subplot(0)
    plotter.add_light(light, only_active=True)
    assert renderers[0].lights and not renderers[1].lights
    plotter.add_light(light, only_active=False)
    assert renderers[0].lights and renderers[1].lights
    plotter.subplot(1)
    plotter.add_mesh(pyvista.Sphere())
    plotter.remove_all_lights(only_active=True)
    assert renderers[0].lights and not renderers[1].lights

    plotter.show()


def test_lighting_init_light_kit(sphere):
    plotter = pyvista.Plotter(lighting='light kit')
    plotter.add_mesh(sphere)
    lights = plotter.renderer.lights
    assert len(lights) == 5
    assert lights[0].light_type == pyvista.Light.HEADLIGHT
    for light in lights[1:]:
        assert light.light_type == light.CAMERA_LIGHT
    plotter.show()


def test_lighting_init_three_lights(sphere):
    plotter = pyvista.Plotter(lighting='three lights')
    plotter.add_mesh(sphere)
    lights = plotter.renderer.lights
    assert len(lights) == 3
    for light in lights:
        assert light.light_type == light.CAMERA_LIGHT
    plotter.show()


def test_lighting_init_none(sphere):
    # ``None`` already tested above
    plotter = pyvista.Plotter(lighting='none')
    plotter.add_mesh(sphere)
    lights = plotter.renderer.lights
    assert not lights
    plotter.show()


def test_lighting_init_invalid():
    with pytest.raises(ValueError):
        pyvista.Plotter(lighting='invalid')


def test_plotter_shape_invalid():
    # wrong size
    with pytest.raises(ValueError):
        pyvista.Plotter(shape=(1,))
    # not positive
    with pytest.raises(ValueError):
        pyvista.Plotter(shape=(1, 0))
    with pytest.raises(ValueError):
        pyvista.Plotter(shape=(0, 2))
    # not a sequence
    with pytest.raises(TypeError):
        pyvista.Plotter(shape={1, 2})


def test_plot_bounds_axes_with_no_data():
    plotter = pyvista.Plotter()
    plotter.show_bounds()
    plotter.show()


def test_plot_show_grid(sphere):
    plotter = pyvista.Plotter()

    with pytest.raises(ValueError, match='Value of location'):
        plotter.show_grid(location='foo')
    with pytest.raises(TypeError, match='location must be a string'):
        plotter.show_grid(location=10)
    with pytest.raises(ValueError, match='Value of ticks'):
        plotter.show_grid(ticks='foo')
    with pytest.raises(TypeError, match='ticks must be a string'):
        plotter.show_grid(ticks=10)

    plotter.show_grid()
    plotter.add_mesh(sphere)
    plotter.show()


def test_plot_show_grid_with_mesh(hexbeam, plane, verify_image_cache):
    """Show the grid bounds for a specific mesh."""
    verify_image_cache.macos_skip_image_cache = True

    hexbeam.clear_data()
    plotter = pyvista.Plotter()
    plotter.add_mesh(hexbeam, style='wireframe')
    plotter.add_mesh(plane)
    plotter.show_grid(mesh=plane, show_zlabels=False, show_zaxis=False)
    plotter.show()


cpos_param = [
    [(2.0, 5.0, 13.0), (0.0, 0.0, 0.0), (-0.7, -0.5, 0.3)],
    [-1, 2, -5],  # trigger view vector
    [1.0, 2.0, 3.0],
]
cpos_param.extend(pyvista.plotting.Renderer.CAMERA_STR_ATTR_MAP)


@pytest.mark.parametrize('cpos', cpos_param)
def test_set_camera_position(cpos, sphere):
    plotter = pyvista.Plotter()
    plotter.add_mesh(sphere)
    plotter.camera_position = cpos
    plotter.show()


@pytest.mark.parametrize(
    'cpos', [[(2.0, 5.0), (0.0, 0.0, 0.0), (-0.7, -0.5, 0.3)], [-1, 2], [(1, 2, 3)], 'notvalid']
)
def test_set_camera_position_invalid(cpos, sphere):
    plotter = pyvista.Plotter()
    plotter.add_mesh(sphere)
    with pytest.raises(pyvista.core.errors.InvalidCameraError):
        plotter.camera_position = cpos


def test_parallel_projection():
    plotter = pyvista.Plotter()
    assert isinstance(plotter.parallel_projection, bool)


@pytest.mark.parametrize("state", [True, False])
def test_set_parallel_projection(state):
    plotter = pyvista.Plotter()
    plotter.parallel_projection = state
    assert plotter.parallel_projection == state


def test_parallel_scale():
    plotter = pyvista.Plotter()
    assert isinstance(plotter.parallel_scale, float)


@pytest.mark.parametrize("value", [1, 1.5, 0.3, 10])
def test_set_parallel_scale(value):
    plotter = pyvista.Plotter()
    plotter.parallel_scale = value
    assert plotter.parallel_scale == value


def test_set_parallel_scale_invalid():
    plotter = pyvista.Plotter()
    with pytest.raises(TypeError):
        plotter.parallel_scale = "invalid"


def test_plot_no_active_scalars(sphere):
    plotter = pyvista.Plotter()
    plotter.add_mesh(sphere)
    with pytest.raises(ValueError):
        plotter.update_scalars(np.arange(5))
    with pytest.raises(ValueError):
        plotter.update_scalars(np.arange(sphere.n_faces))


def test_plot_show_bounds(sphere):
    plotter = pyvista.Plotter()
    plotter.add_mesh(sphere)
    plotter.show_bounds(
        show_xaxis=False,
        show_yaxis=False,
        show_zaxis=False,
        show_xlabels=False,
        show_ylabels=False,
        show_zlabels=False,
        use_2d=True,
    )
    plotter.show()


def test_plot_label_fmt(sphere):
    plotter = pyvista.Plotter()
    plotter.add_mesh(sphere)
    plotter.show_bounds(xlabel='My X', fmt=r'%.3f')
    plotter.show()


@pytest.mark.parametrize('grid', [True, 'both', 'front', 'back'])
@pytest.mark.parametrize('location', ['all', 'origin', 'outer', 'front', 'back'])
def test_plot_show_bounds_params(grid, location):
    plotter = pyvista.Plotter()
    plotter.add_mesh(pyvista.Cube())
    plotter.show_bounds(grid=grid, ticks='inside', location=location)
    plotter.show_bounds(grid=grid, ticks='outside', location=location)
    plotter.show_bounds(grid=grid, ticks='both', location=location)
    plotter.show()


def test_plot_silhouette_fail(hexbeam):
    plotter = pyvista.Plotter()
    with pytest.raises(TypeError, match="Expected type is `PolyData`"):
        plotter.add_mesh(hexbeam, silhouette=True)


def test_plot_no_silhouette(tri_cylinder):
    # silhouette=False
    plotter = pyvista.Plotter()
    plotter.add_mesh(tri_cylinder)
    assert len(list(plotter.renderer.GetActors())) == 1  # only cylinder
    plotter.show()


def test_plot_silhouette(tri_cylinder):
    # silhouette=True and default properties
    plotter = pyvista.Plotter()
    plotter.add_mesh(tri_cylinder, silhouette=True)
    actors = list(plotter.renderer.GetActors())
    assert len(actors) == 2  # cylinder + silhouette
    actor = actors[0]  # get silhouette actor
    props = actor.GetProperty()
    assert props.GetColor() == pyvista.global_theme.silhouette.color
    assert props.GetOpacity() == pyvista.global_theme.silhouette.opacity
    assert props.GetLineWidth() == pyvista.global_theme.silhouette.line_width
    plotter.show()


def test_plot_silhouette_method(tri_cylinder):
    plotter = pyvista.Plotter()

    plotter.add_mesh(tri_cylinder)
    actors = list(plotter.renderer.GetActors())
    assert len(actors) == 1  # cylinder

    plotter.add_silhouette(tri_cylinder)
    actors = list(plotter.renderer.GetActors())
    assert len(actors) == 2  # cylinder + silhouette

    actor = actors[1]  # get silhouette actor
    props = actor.GetProperty()
    assert props.GetColor() == pyvista.global_theme.silhouette.color
    assert props.GetOpacity() == pyvista.global_theme.silhouette.opacity
    assert props.GetLineWidth() == pyvista.global_theme.silhouette.line_width
    plotter.show()


def test_plot_silhouette_options(tri_cylinder):
    # cover other properties
    plotter = pyvista.Plotter()
    plotter.add_mesh(tri_cylinder, silhouette=dict(decimate=None, feature_angle=20))
    plotter.show()


def test_plotter_scale(sphere):
    plotter = pyvista.Plotter()
    plotter.add_mesh(sphere)
    plotter.set_scale(10, 10, 10)
    assert plotter.scale == [10, 10, 10]
    plotter.set_scale(5.0)
    plotter.set_scale(yscale=6.0)
    plotter.set_scale(zscale=9.0)
    assert plotter.scale == [5.0, 6.0, 9.0]
    plotter.scale = [1.0, 4.0, 2.0]
    assert plotter.scale == [1.0, 4.0, 2.0]
    plotter.show()


def test_plot_add_scalar_bar(sphere, verify_image_cache):
    verify_image_cache.windows_skip_image_cache = True

    sphere['test_scalars'] = sphere.points[:, 2]
    plotter = pyvista.Plotter()
    plotter.add_mesh(sphere)
    plotter.add_scalar_bar(
        label_font_size=10, title_font_size=20, title='woa', interactive=True, vertical=True
    )
    plotter.add_scalar_bar(background_color='white', n_colors=256)
    assert isinstance(plotter.scalar_bar, vtk.vtkScalarBarActor)
    plotter.show()


def test_plot_invalid_add_scalar_bar():
    with pytest.raises(AttributeError):
        plotter = pyvista.Plotter()
        plotter.add_scalar_bar()


def test_plot_list():
    sphere_a = pyvista.Sphere(0.5)
    sphere_b = pyvista.Sphere(1.0)
    sphere_c = pyvista.Sphere(2.0)
    pyvista.plot([sphere_a, sphere_b, sphere_c], style='wireframe')


def test_add_lines_invalid():
    plotter = pyvista.Plotter()
    with pytest.raises(TypeError):
        plotter.add_lines(range(10))


def test_open_gif_invalid():
    plotter = pyvista.Plotter()
    with pytest.raises(ValueError):
        plotter.open_gif('file.abs')


@pytest.mark.skipif(ffmpeg_failed, reason="Requires imageio-ffmpeg")
def test_make_movie(sphere, tmpdir, verify_image_cache):
    verify_image_cache.skip = True

    # Make temporary file
    filename = str(tmpdir.join('tmp.mp4'))

    movie_sphere = sphere.copy()
    plotter = pyvista.Plotter()
    plotter.open_movie(filename)
    actor = plotter.add_axes_at_origin()
    plotter.remove_actor(actor, reset_camera=False, render=True)
    plotter.add_mesh(movie_sphere, scalars=np.random.random(movie_sphere.n_faces))
    plotter.show(auto_close=False, window_size=[304, 304])
    plotter.set_focus([0, 0, 0])
    for _ in range(3):  # limiting number of frames to write for speed
        plotter.write_frame()
        random_points = np.random.random(movie_sphere.points.shape)
        movie_sphere.points[:] = random_points * 0.01 + movie_sphere.points * 0.99
        movie_sphere.points[:] -= movie_sphere.points.mean(0)
        scalars = np.random.random(movie_sphere.n_faces)
        plotter.update_scalars(scalars)

    # remove file
    plotter.close()
    os.remove(filename)  # verifies that the plotter has closed


def test_add_legend(sphere):
    plotter = pyvista.Plotter()
    with pytest.raises(TypeError):
        plotter.add_mesh(sphere, label=2)
    plotter.add_mesh(sphere)
    with pytest.raises(ValueError):
        plotter.add_legend()
    legend_labels = [['sphere', 'r']]
    plotter.add_legend(labels=legend_labels, border=True, bcolor=None, size=[0.1, 0.1])
    plotter.show()


def test_legend_circle_face(sphere):
    plotter = pyvista.Plotter()
    plotter.add_mesh(sphere)
    legend_labels = [['sphere', 'r']]
    face = "circle"
    _ = plotter.add_legend(
        labels=legend_labels, border=True, bcolor=None, size=[0.1, 0.1], face=face
    )
    plotter.show()


def test_legend_rectangle_face(sphere):
    plotter = pyvista.Plotter()
    plotter.add_mesh(sphere)
    legend_labels = [['sphere', 'r']]
    face = "rectangle"
    _ = plotter.add_legend(
        labels=legend_labels, border=True, bcolor=None, size=[0.1, 0.1], face=face
    )
    plotter.show()


def test_legend_invalid_face(sphere):
    plotter = pyvista.Plotter()
    plotter.add_mesh(sphere)
    legend_labels = [['sphere', 'r']]
    face = "invalid_face"
    with pytest.raises(ValueError):
        plotter.add_legend(
            labels=legend_labels, border=True, bcolor=None, size=[0.1, 0.1], face=face
        )


def test_legend_subplots(sphere, cube):
    plotter = pyvista.Plotter(shape=(1, 2))
    plotter.add_mesh(sphere, 'blue', smooth_shading=True, label='Sphere')
    assert plotter.legend is None
    plotter.add_legend(bcolor='w')
    assert isinstance(plotter.legend, vtk.vtkActor2D)

    plotter.subplot(0, 1)
    plotter.add_mesh(cube, 'r', label='Cube')
    assert plotter.legend is None
    plotter.add_legend(bcolor='w')
    assert isinstance(plotter.legend, vtk.vtkActor2D)

    plotter.show()


def test_add_axes_twice():
    plotter = pyvista.Plotter()
    plotter.add_axes()
    plotter.add_axes(interactive=True)
    plotter.show()


def test_hide_axes():
    plotter = pyvista.Plotter()
    plotter.add_axes()
    plotter.hide_axes()
    plotter.show()


def test_add_axes_parameters():
    plotter = pyvista.Plotter()
    plotter.add_axes()
    plotter.add_axes(
        line_width=5,
        cone_radius=0.6,
        shaft_length=0.7,
        tip_length=0.3,
        ambient=0.5,
        label_size=(0.4, 0.16),
        viewport=(0, 0, 0.4, 0.4),
    )
    plotter.show()


def test_show_axes_all():
    plotter = pyvista.Plotter()
    plotter.show_axes_all()
    plotter.show()


def test_hide_axes_all():
    plotter = pyvista.Plotter()
    plotter.hide_axes_all()
    plotter.show()


def test_isometric_view_interactive(sphere):
    plotter_iso = pyvista.Plotter()
    plotter_iso.add_mesh(sphere)
    plotter_iso.camera_position = 'xy'
    cpos_old = plotter_iso.camera_position
    plotter_iso.isometric_view_interactive()
    assert not plotter_iso.camera_position == cpos_old


def test_add_point_labels():
    plotter = pyvista.Plotter()

    # cannot use random points with image regression
    points = np.array([[0, 0, 0], [1, 0, 0], [0, 1, 0], [1, 1, 0], [0.5, 0.5, 0.5], [1, 1, 1]])
    n = points.shape[0]

    with pytest.raises(ValueError):
        plotter.add_point_labels(points, range(n - 1))

    plotter.add_point_labels(points, range(n), show_points=True, point_color='r', point_size=10)
    plotter.add_point_labels(
        points - 1, range(n), show_points=False, point_color='r', point_size=10
    )
    plotter.show()


@pytest.mark.parametrize('always_visible', [False, True])
def test_add_point_labels_always_visible(always_visible):
    # just make sure it runs without exception
    plotter = pyvista.Plotter()
    plotter.add_point_labels(
        np.array([[0.0, 0.0, 0.0]]), ['hello world'], always_visible=always_visible
    )
    plotter.show()


def test_set_background():
    plotter = pyvista.Plotter()
    plotter.set_background('k')
    plotter.background_color = "yellow"
    plotter.set_background([0, 0, 0], top=[1, 1, 1])  # Gradient
    plotter.background_color
    plotter.show()

    plotter = pyvista.Plotter(shape=(1, 2))
    plotter.set_background('orange')
    for renderer in plotter.renderers:
        assert renderer.GetBackground() == pyvista.Color('orange')
    plotter.show()

    plotter = pyvista.Plotter(shape=(1, 2))
    plotter.subplot(0, 1)
    plotter.set_background('orange', all_renderers=False)
    assert plotter.renderers[0].GetBackground() != pyvista.Color('orange')
    assert plotter.renderers[1].GetBackground() == pyvista.Color('orange')
    plotter.show()


def test_add_points():
    plotter = pyvista.Plotter()

    points = np.array([[0, 0, 0], [1, 0, 0], [0, 1, 0], [1, 1, 0], [0.5, 0.5, 0.5], [1, 1, 1]])
    n = points.shape[0]

    plotter.add_points(
        points, scalars=np.arange(n), cmap=None, flip_scalars=True, show_scalar_bar=False
    )
    plotter.show()


def test_key_press_event():
    plotter = pyvista.Plotter()
    plotter.key_press_event(None, None)
    plotter.close()


def test_enable_picking_gc():
    plotter = pyvista.Plotter()
    sphere = pyvista.Sphere()
    plotter.add_mesh(sphere)
    plotter.enable_cell_picking()
    plotter.close()


def test_left_button_down():
    plotter = pyvista.Plotter()
    if VTK9:
        with pytest.raises(ValueError):
            plotter.left_button_down(None, None)
    else:
        plotter.left_button_down(None, None)
    plotter.close()


def test_show_axes():
    plotter = pyvista.Plotter()
    plotter.show_axes()
    plotter.show()


def test_plot_cell_data(sphere, verify_image_cache):
    verify_image_cache.windows_skip_image_cache = True
    plotter = pyvista.Plotter()
    scalars = np.arange(sphere.n_faces)
    plotter.add_mesh(
        sphere,
        interpolate_before_map=True,
        scalars=scalars,
        n_colors=10,
        rng=sphere.n_faces,
        show_scalar_bar=False,
    )
    plotter.show()


def test_plot_clim(sphere):
    plotter = pyvista.Plotter()
    scalars = np.arange(sphere.n_faces)
    plotter.add_mesh(
        sphere,
        interpolate_before_map=True,
        scalars=scalars,
        n_colors=5,
        clim=10,
        show_scalar_bar=False,
    )
    assert plotter.mapper.GetScalarRange() == (-10, 10)
    plotter.show()


def test_invalid_n_arrays(sphere):
    with pytest.raises(ValueError):
        plotter = pyvista.Plotter()
        plotter.add_mesh(sphere, scalars=np.arange(10))
        plotter.show()


def test_plot_arrow():
    cent = np.array([0, 0, 0])
    direction = np.array([1, 0, 0])
    pyvista.plot_arrows(cent, direction)


def test_plot_arrows():
    cent = np.array([[0, 0, 0], [1, 0, 0]])
    direction = np.array([[1, 1, 1], [-1, -1, -1]])
    pyvista.plot_arrows(cent, direction)


def test_add_arrows():
    vector = np.array([1, 0, 0])
    center = np.array([0, 0, 0])
    plotter = pyvista.Plotter()
    plotter.add_arrows(cent=center, direction=vector, mag=2.2, color="#009900")
    plotter.show()


def test_axes():
    plotter = pyvista.Plotter()
    plotter.add_orientation_widget(pyvista.Cube(), color='b')
    plotter.add_mesh(pyvista.Cube())
    plotter.show()


def test_box_axes():
    plotter = pyvista.Plotter()
    plotter.add_axes(box=True)
    plotter.add_mesh(pyvista.Sphere())
    plotter.show()


def test_box_axes_color_box():
    plotter = pyvista.Plotter()
    plotter.add_axes(box=True, box_args={'color_box': True})
    plotter.add_mesh(pyvista.Sphere())
    plotter.show()


def test_screenshot(tmpdir):
    plotter = pyvista.Plotter()
    plotter.add_mesh(pyvista.Sphere())
    img = plotter.screenshot(transparent_background=False)
    assert np.any(img)
    img_again = plotter.screenshot()
    assert np.any(img_again)
    filename = str(tmpdir.mkdir("tmpdir").join('export-graphic.svg'))
    plotter.save_graphic(filename)

    # test window and array size
    w, h = 20, 10
    img = plotter.screenshot(transparent_background=False, window_size=(w, h))
    assert img.shape == (h, w, 3)
    img = plotter.screenshot(transparent_background=True, window_size=(w, h))
    assert img.shape == (h, w, 4)

    # check error before first render
    plotter = pyvista.Plotter(off_screen=False)
    plotter.add_mesh(pyvista.Sphere())
    with pytest.raises(RuntimeError):
        plotter.screenshot()


def test_screenshot_bytes():
    # Test screenshot to bytes object
    buffer = io.BytesIO()
    plotter = pyvista.Plotter(off_screen=True)
    plotter.add_mesh(pyvista.Sphere())
    plotter.show(screenshot=buffer)
    buffer.seek(0)
    im = Image.open(buffer)
    assert im.format == 'PNG'


@pytest.mark.parametrize('ext', SUPPORTED_FORMATS)
def test_save_screenshot(tmpdir, sphere, ext):
    filename = str(tmpdir.mkdir("tmpdir").join('tmp' + ext))
    plotter = pyvista.Plotter()
    plotter.add_mesh(sphere)
    plotter.screenshot(filename)
    assert os.path.isfile(filename)
    assert pathlib.Path(filename).stat().st_size


def test_scalars_by_name(verify_image_cache):
    verify_image_cache.windows_skip_image_cache = True
    plotter = pyvista.Plotter()
    data = examples.load_uniform()
    plotter.add_mesh(data, scalars='Spatial Cell Data')
    plotter.show()


def test_multi_block_plot(verify_image_cache):
    verify_image_cache.windows_skip_image_cache = True
    multi = pyvista.MultiBlock()
    multi.append(examples.load_rectilinear())
    uni = examples.load_uniform()
    arr = np.random.rand(uni.n_cells)
    uni.cell_data.set_array(arr, 'Random Data')
    multi.append(uni)
    # And now add a data set without the desired array and a NULL component
    multi.append(examples.load_airplane())

    # missing data should still plot
    multi.plot(scalars='Random Data')

    multi.plot(multi_colors=True)


def test_clear(sphere):
    plotter = pyvista.Plotter()
    plotter.add_mesh(sphere)
    plotter.clear()
    plotter.show()


def test_plot_texture():
    """Test adding a texture to a plot"""
    globe = examples.load_globe()
    texture = examples.load_globe_texture()
    plotter = pyvista.Plotter()
    plotter.add_mesh(globe, texture=texture)
    plotter.show()


def test_plot_texture_alone(tmpdir):
    """Test adding a texture to a plot"""
    path = str(tmpdir.mkdir("tmpdir"))
    image = Image.new('RGB', (10, 10), color='blue')
    filename = os.path.join(path, 'tmp.jpg')
    image.save(filename)

    texture = pyvista.read_texture(filename)
    texture.plot(rgba=True)


def test_plot_texture_associated():
    """Test adding a texture to a plot"""
    globe = examples.load_globe()
    plotter = pyvista.Plotter()
    plotter.add_mesh(globe, texture=True)
    plotter.show()


def test_read_texture_from_numpy():
    """Test adding a texture to a plot"""
    globe = examples.load_globe()
    texture = pyvista.numpy_to_texture(imageio.imread(examples.mapfile))
    plotter = pyvista.Plotter()
    plotter.add_mesh(globe, texture=texture)
    plotter.show()


def test_plot_rgb():
    """Test adding a texture to a plot"""
    cube = pyvista.Cube()
    cube.clear_data()
    x_face_color = (255, 0, 0)
    y_face_color = (0, 255, 0)
    z_face_color = (0, 0, 255)
    face_colors = np.array(
        [
            x_face_color,
            x_face_color,
            y_face_color,
            y_face_color,
            z_face_color,
            z_face_color,
        ],
        dtype=np.uint8,
    )
    cube.cell_data['face_colors'] = face_colors
    plotter = pyvista.Plotter()
    plotter.add_mesh(cube, scalars='face_colors', rgb=True)
    plotter.show()


def test_vector_array_with_points(multicomp_poly):
    """Test using vector valued data with and without component arg."""
    # test no component argument
    pl = pyvista.Plotter()
    pl.add_mesh(multicomp_poly, scalars='vector_values_points')
    pl.camera_position = 'xy'
    pl.camera.tight()
    pl.show()

    # test component argument
    pl = pyvista.Plotter()
    pl.add_mesh(multicomp_poly, scalars='vector_values_points', component=0)
    pl.camera_position = 'xy'
    pl.camera.tight()
    pl.show()


def test_vector_array_with_cells(multicomp_poly):
    """Test using vector valued data with and without component arg."""
    pl = pyvista.Plotter()
    pl.add_mesh(multicomp_poly, scalars='vector_values_cells')
    pl.camera_position = 'xy'
    pl.camera.tight()
    pl.show()

    # test component argument
    pl = pyvista.Plotter()
    pl.add_mesh(multicomp_poly, scalars='vector_values_cells', component=0)
    pl.camera_position = 'xy'
    pl.camera.tight()
    pl.show()


def test_vector_array(multicomp_poly):
    """Test using vector valued data for image regression."""
    pl = pyvista.Plotter(shape=(2, 2))
    pl.subplot(0, 0)
    pl.add_mesh(multicomp_poly, scalars="vector_values_points", show_scalar_bar=False)
    pl.camera_position = 'xy'
    pl.camera.tight()
    pl.subplot(0, 1)
    pl.add_mesh(multicomp_poly.copy(), scalars="vector_values_points", component=0)
    pl.subplot(1, 0)
    pl.add_mesh(multicomp_poly.copy(), scalars="vector_values_points", component=1)
    pl.subplot(1, 1)
    pl.add_mesh(multicomp_poly.copy(), scalars="vector_values_points", component=2)
    pl.link_views()
    pl.show()


def test_vector_plotting_doesnt_modify_data(multicomp_poly):
    """Test that the operations in plotting do not modify the data in the mesh."""

    copy_vector_values_points = multicomp_poly["vector_values_points"].copy()
    copy_vector_values_cells = multicomp_poly["vector_values_cells"].copy()

    # test that adding a vector with no component parameter to a Plotter instance
    # does not modify it.
    pl = pyvista.Plotter()
    pl.add_mesh(multicomp_poly, scalars='vector_values_points')
    pl.show()
    assert np.array_equal(multicomp_poly['vector_values_points'], copy_vector_values_points)

    pl = pyvista.Plotter()
    pl.add_mesh(multicomp_poly, scalars='vector_values_cells')
    pl.show()
    assert np.array_equal(multicomp_poly['vector_values_cells'], copy_vector_values_cells)

    # test that adding a vector with a component parameter to a Plotter instance
    # does not modify it.
    pl = pyvista.Plotter()
    pl.add_mesh(multicomp_poly, scalars='vector_values_points', component=0)
    pl.show()
    assert np.array_equal(multicomp_poly['vector_values_points'], copy_vector_values_points)

    pl = pyvista.Plotter()
    pl.add_mesh(multicomp_poly, scalars='vector_values_cells', component=0)
    pl.show()
    assert np.array_equal(multicomp_poly['vector_values_cells'], copy_vector_values_cells)


def test_vector_array_fail_with_incorrect_component(multicomp_poly):
    """Test failure modes of component argument."""
    p = pyvista.Plotter()

    # Non-Integer
    with pytest.raises(TypeError):
        p.add_mesh(multicomp_poly, scalars='vector_values_points', component=1.5)
        p.show()

    # Component doesn't exist
    p = pyvista.Plotter()
    with pytest.raises(ValueError):
        p.add_mesh(multicomp_poly, scalars='vector_values_points', component=3)
        p.show()

    # Component doesn't exist
    p = pyvista.Plotter()
    with pytest.raises(ValueError):
        p.add_mesh(multicomp_poly, scalars='vector_values_points', component=-1)
        p.show()


def test_camera(sphere):
    plotter = pyvista.Plotter()
    plotter.add_mesh(sphere)
    plotter.view_isometric()
    plotter.reset_camera()
    plotter.view_xy()
    plotter.view_xz()
    plotter.view_yz()
    plotter.add_mesh(examples.load_uniform(), reset_camera=True, culling=True)
    plotter.view_xy(True)
    plotter.view_xz(True)
    plotter.view_yz(True)
    plotter.show()

    plotter = pyvista.Plotter()
    plotter.add_mesh(sphere)
    plotter.camera.zoom(5)
    plotter.camera.up = 0, 0, 10
    plotter.show()


def test_multi_renderers():
    plotter = pyvista.Plotter(shape=(2, 2))

    plotter.subplot(0, 0)
    plotter.add_text('Render Window 0', font_size=30)
    sphere = pyvista.Sphere()
    plotter.add_mesh(sphere, scalars=sphere.points[:, 2], show_scalar_bar=False)
    plotter.add_scalar_bar('Z', vertical=True)

    plotter.subplot(0, 1)
    plotter.add_text('Render Window 1', font_size=30)
    plotter.add_mesh(pyvista.Cube(), show_edges=True)

    plotter.subplot(1, 0)
    plotter.add_text('Render Window 2', font_size=30)
    plotter.add_mesh(pyvista.Arrow(), color='y', show_edges=True)

    plotter.subplot(1, 1)
    plotter.add_text('Render Window 3', position=(0.0, 0.0), font_size=30, viewport=True)
    plotter.add_mesh(pyvista.Cone(), color='g', show_edges=True, culling=True)
    plotter.add_bounding_box(render_lines_as_tubes=True, line_width=5)
    plotter.show_bounds(all_edges=True)

    plotter.update_bounds_axes()
    plotter.show()


def test_multi_renderers_subplot_ind_2x1():

    # Test subplot indices (2 rows by 1 column)
    plotter = pyvista.Plotter(shape=(2, 1))
    # First row
    plotter.subplot(0, 0)
    plotter.add_mesh(pyvista.Sphere())
    # Second row
    plotter.subplot(1, 0)
    plotter.add_mesh(pyvista.Cube())
    plotter.show()


def test_multi_renderers_subplot_ind_1x2():
    # Test subplot indices (1 row by 2 columns)
    plotter = pyvista.Plotter(shape=(1, 2))
    # First column
    plotter.subplot(0, 0)
    plotter.add_mesh(pyvista.Sphere())
    # Second column
    plotter.subplot(0, 1)
    plotter.add_mesh(pyvista.Cube())
    plotter.show()


def test_multi_renderers_bad_indices():
    with pytest.raises(IndexError):
        # Test bad indices
        plotter = pyvista.Plotter(shape=(1, 2))
        plotter.subplot(0, 0)
        plotter.add_mesh(pyvista.Sphere())
        plotter.subplot(1, 0)
        plotter.add_mesh(pyvista.Cube())
        plotter.show()


def test_multi_renderers_subplot_ind_3x1():
    # Test subplot 3 on left, 1 on right
    plotter = pyvista.Plotter(shape='3|1')
    # First column
    plotter.subplot(0)
    plotter.add_mesh(pyvista.Sphere())
    plotter.subplot(1)
    plotter.add_mesh(pyvista.Cube())
    plotter.subplot(2)
    plotter.add_mesh(pyvista.Cylinder())
    plotter.subplot(3)
    plotter.add_mesh(pyvista.Cone())
    plotter.show()


def test_multi_renderers_subplot_ind_3x1_splitting_pos():
    # Test subplot 3 on top, 1 on bottom
    plotter = pyvista.Plotter(shape='3/1', splitting_position=0.5)
    # First column
    plotter.subplot(0)
    plotter.add_mesh(pyvista.Sphere())
    plotter.subplot(1)
    plotter.add_mesh(pyvista.Cube())
    plotter.subplot(2)
    plotter.add_mesh(pyvista.Cylinder())
    plotter.subplot(3)
    plotter.add_mesh(pyvista.Cone())
    plotter.show()


def test_multi_renderers_subplot_ind_1x3():
    # Test subplot 3 on bottom, 1 on top
    plotter = pyvista.Plotter(shape='1|3')
    # First column
    plotter.subplot(0)
    plotter.add_mesh(pyvista.Sphere())
    plotter.subplot(1)
    plotter.add_mesh(pyvista.Cube())
    plotter.subplot(2)
    plotter.add_mesh(pyvista.Cylinder())
    plotter.subplot(3)
    plotter.add_mesh(pyvista.Cone())
    plotter.show()


def test_subplot_groups():
    plotter = pyvista.Plotter(shape=(3, 3), groups=[(1, [1, 2]), (np.s_[:], 0)])
    plotter.subplot(0, 0)
    plotter.add_mesh(pyvista.Sphere())
    plotter.subplot(0, 1)
    plotter.add_mesh(pyvista.Cube())
    plotter.subplot(0, 2)
    plotter.add_mesh(pyvista.Arrow())
    plotter.subplot(1, 1)
    plotter.add_mesh(pyvista.Cylinder())
    plotter.subplot(2, 1)
    plotter.add_mesh(pyvista.Cone())
    plotter.subplot(2, 2)
    plotter.add_mesh(pyvista.Box())
    plotter.show()


def test_subplot_groups_fail():
    # Test group overlap
    with pytest.raises(ValueError):
        # Partial overlap
        pyvista.Plotter(shape=(3, 3), groups=[([1, 2], [0, 1]), ([0, 1], [1, 2])])
    with pytest.raises(ValueError):
        # Full overlap (inner)
        pyvista.Plotter(shape=(4, 4), groups=[(np.s_[:], np.s_[:]), ([1, 2], [1, 2])])
    with pytest.raises(ValueError):
        # Full overlap (outer)
        pyvista.Plotter(shape=(4, 4), groups=[(1, [1, 2]), ([0, 3], np.s_[:])])


@skip_windows
def test_link_views(sphere):
    plotter = pyvista.Plotter(shape=(1, 4))
    plotter.subplot(0, 0)
    plotter.add_mesh(sphere, smooth_shading=False, show_edges=False)
    plotter.subplot(0, 1)
    plotter.add_mesh(sphere, smooth_shading=True, show_edges=False)
    plotter.subplot(0, 2)
    plotter.add_mesh(sphere, smooth_shading=False, show_edges=True)
    plotter.subplot(0, 3)
    plotter.add_mesh(sphere, smooth_shading=True, show_edges=True)
    with pytest.raises(TypeError):
        plotter.link_views(views='foo')
    plotter.link_views([0, 1])
    plotter.link_views()
    with pytest.raises(TypeError):
        plotter.unlink_views(views='foo')
    plotter.unlink_views([0, 1])
    plotter.unlink_views(2)
    plotter.unlink_views()
    plotter.show()


@skip_windows
def test_link_views_camera_set(sphere, verify_image_cache):
    p = pyvista.Plotter(shape=(1, 2))
    p.add_mesh(pyvista.Cone())
    assert not p.renderer.camera_set
    p.subplot(0, 1)
    p.add_mesh(pyvista.Cube())
    assert not p.renderer.camera_set
    p.link_views()  # make sure the default isometric view is used
    for renderer in p.renderers:
        assert not renderer.camera_set
    p.show()

    p = pyvista.Plotter(shape=(1, 2))
    p.add_mesh(pyvista.Cone())
    p.subplot(0, 1)
    p.add_mesh(pyvista.Cube())
    p.link_views()
    p.unlink_views()
    for renderer in p.renderers:
        assert not renderer.camera_set
    p.show()


def test_orthographic_slicer(uniform):
    uniform.set_active_scalars('Spatial Cell Data')
    slices = uniform.slice_orthogonal()

    # Orthographic Slicer
    p = pyvista.Plotter(shape=(2, 2))

    p.subplot(1, 1)
    p.add_mesh(slices, clim=uniform.get_data_range())
    p.add_axes()
    p.enable()

    p.subplot(0, 0)
    p.add_mesh(slices['XY'])
    p.view_xy()
    p.disable()

    p.subplot(0, 1)
    p.add_mesh(slices['XZ'])
    p.view_xz(negative=True)
    p.disable()

    p.subplot(1, 0)
    p.add_mesh(slices['YZ'])
    p.view_yz()
    p.disable()

    p.show()


def test_remove_actor(uniform):
    plotter = pyvista.Plotter()
    plotter.add_mesh(uniform.copy(), name='data')
    plotter.add_mesh(uniform.copy(), name='data')
    plotter.add_mesh(uniform.copy(), name='data')
    plotter.show()


def test_image_properties():
    mesh = examples.load_uniform()
    p = pyvista.Plotter()
    p.add_mesh(mesh)
    p.show(auto_close=False)  # DO NOT close plotter
    # Get RGB image
    _ = p.image
    # Get the depth image
    _ = p.get_image_depth()
    p.close()
    p = pyvista.Plotter()
    p.add_mesh(mesh)
    p.store_image = True
    assert p.store_image is True
    p.show()  # close plotter
    # Get RGB image
    _ = p.image
    # verify property matches method while testing both available
    assert np.allclose(p.image_depth, p.get_image_depth(), equal_nan=True)
    p.close()

    # gh-920
    rr = np.array([[-0.5, -0.5, 0], [-0.5, 0.5, 1], [0.5, 0.5, 0], [0.5, -0.5, 1]])
    tris = np.array([[3, 0, 2, 1], [3, 2, 0, 3]])
    mesh = pyvista.PolyData(rr, tris)
    p = pyvista.Plotter()
    p.add_mesh(mesh, color=True)
    p.renderer.camera_position = (0.0, 0.0, 1.0)
    p.renderer.ResetCamera()
    p.enable_parallel_projection()
    assert p.renderer.camera_set
    p.show(interactive=False, auto_close=False)
    img = p.get_image_depth(fill_value=0.0)
    rng = np.ptp(img)
    assert 0.3 < rng < 0.4, rng  # 0.3313504 in testing
    p.close()


def test_volume_rendering_from_helper(uniform, verify_image_cache):
    verify_image_cache.windows_skip_image_cache = True
    uniform.plot(volume=True, opacity='linear')


@skip_windows_mesa  # due to opacity
def test_volume_rendering_from_plotter(uniform):
    plotter = pyvista.Plotter()
    plotter.add_volume(uniform, opacity='sigmoid', cmap='jet', n_colors=15)
    plotter.show()


@skip_windows_mesa  # due to opacity
@skip_9_0_X
def test_volume_rendering_rectilinear(uniform):
    grid = uniform.cast_to_rectilinear_grid()

    plotter = pyvista.Plotter()
    plotter.add_volume(grid, opacity='sigmoid', cmap='jet', n_colors=15)
    plotter.show()

    plotter = pyvista.Plotter()
    plotter.add_volume(grid)
    plotter.show()

    plotter = pyvista.Plotter()
    with pytest.raises(TypeError):
        plotter.add_volume(grid, mapper='fixed_point')
    plotter.close()


@skip_windows
def test_multiblock_volume_rendering(uniform):
    ds_a = uniform.copy()
    ds_b = uniform.copy()
    ds_b.origin = (9.0, 0.0, 0.0)
    ds_c = uniform.copy()
    ds_c.origin = (0.0, 9.0, 0.0)
    ds_d = uniform.copy()
    ds_d.origin = (9.0, 9.0, 0.0)

    data = pyvista.MultiBlock(
        dict(
            a=ds_a,
            b=ds_b,
            c=ds_c,
            d=ds_d,
        )
    )
    data['a'].rename_array('Spatial Point Data', 'a')
    data['b'].rename_array('Spatial Point Data', 'b')
    data['c'].rename_array('Spatial Point Data', 'c')
    data['d'].rename_array('Spatial Point Data', 'd')
    data.plot(volume=True, multi_colors=True)


def test_array_volume_rendering(uniform, verify_image_cache):
    verify_image_cache.windows_skip_image_cache = True
    arr = uniform["Spatial Point Data"].reshape(uniform.dimensions)
    pyvista.plot(arr, volume=True, opacity='linear')


def test_plot_compare_four():
    # Really just making sure no errors are thrown
    mesh = examples.load_uniform()
    data_a = mesh.contour()
    data_b = mesh.threshold_percent(0.5)
    data_c = mesh.decimate_boundary(0.5)
    data_d = mesh.glyph(scale=False, orient=False)
    pyvista.plot_compare_four(
        data_a,
        data_b,
        data_c,
        data_d,
        disply_kwargs={'color': 'w'},
    )


def test_plot_depth_peeling():
    mesh = examples.load_airplane()
    p = pyvista.Plotter()
    p.add_mesh(mesh)
    p.enable_depth_peeling()
    p.disable_depth_peeling()
    p.show()


@pytest.mark.skipif(os.name == 'nt', reason="No testing on windows for EDL")
def test_plot_eye_dome_lighting_plot(airplane):
    airplane.plot(eye_dome_lighting=True)


@pytest.mark.skipif(os.name == 'nt', reason="No testing on windows for EDL")
def test_plot_eye_dome_lighting_plotter(airplane):
    p = pyvista.Plotter()
    p.add_mesh(airplane)
    p.enable_eye_dome_lighting()
    p.show()


@pytest.mark.skipif(os.name == 'nt', reason="No testing on windows for EDL")
def test_plot_eye_dome_lighting_enable_disable(airplane):
    p = pyvista.Plotter()
    p.add_mesh(airplane)
    p.enable_eye_dome_lighting()
    p.disable_eye_dome_lighting()
    p.show()


@skip_windows
def test_opacity_by_array_direct(plane, verify_image_cache):
    # VTK regression 9.0.1 --> 9.1.0
    verify_image_cache.high_variance_test = True

    # test with opacity parm as an array, both cell and point sized
    plane_shift = plane.translate((0, 0, 1), inplace=False)
    pl = pyvista.Plotter()
    pl.add_mesh(plane, color='b', opacity=np.linspace(0, 1, plane.n_points), show_edges=True)
    pl.add_mesh(plane_shift, color='r', opacity=np.linspace(0, 1, plane.n_cells), show_edges=True)
    pl.show()


def test_opacity_by_array(uniform):
    # Test with opacity array
    opac = uniform['Spatial Point Data'] / uniform['Spatial Point Data'].max()
    uniform['opac'] = opac
    p = pyvista.Plotter()
    p.add_mesh(uniform, scalars='Spatial Point Data', opacity='opac')
    p.show()


def test_opacity_by_array_uncertainty(uniform):
    # Test with uncertainty array (transparency)
    opac = uniform['Spatial Point Data'] / uniform['Spatial Point Data'].max()
    uniform['unc'] = opac
    p = pyvista.Plotter()
    p.add_mesh(uniform, scalars='Spatial Point Data', opacity='unc', use_transparency=True)
    p.show()


def test_opacity_by_array_user_transform(uniform, verify_image_cache):
    verify_image_cache.high_variance_test = True

    uniform['Spatial Point Data'] /= uniform['Spatial Point Data'].max()

    # Test with user defined transfer function
    opacities = [0, 0.2, 0.9, 0.2, 0.1]
    p = pyvista.Plotter()
    p.add_mesh(uniform, scalars='Spatial Point Data', opacity=opacities)
    p.show()


def test_opacity_mismatched_fail(uniform):
    opac = uniform['Spatial Point Data'] / uniform['Spatial Point Data'].max()
    uniform['unc'] = opac

    # Test using mismatched arrays
    p = pyvista.Plotter()
    with pytest.raises(ValueError):
        # cell scalars vs point opacity
        p.add_mesh(uniform, scalars='Spatial Cell Data', opacity='unc')


def test_opacity_by_array_preference():
    tetra = pyvista.Tetrahedron()  # 4 points, 4 cells
    opacities = np.linspace(0.2, 0.8, tetra.n_points)
    tetra.clear_data()
    tetra.point_data['scalars'] = tetra.cell_data['scalars'] = np.arange(tetra.n_points)
    tetra.point_data['opac'] = tetra.cell_data['opac'] = opacities

    # test opacity by key
    p = pyvista.Plotter()
    p.add_mesh(tetra.copy(), opacity='opac', preference='cell')
    p.add_mesh(tetra.translate((2, 0, 0), inplace=False), opacity='opac', preference='point')
    p.close()

    # test opacity by array
    p = pyvista.Plotter()
    p.add_mesh(tetra.copy(), opacity=opacities, preference='cell')
    p.add_mesh(tetra.translate((2, 0, 0), inplace=False), opacity=opacities, preference='point')
    p.show()


def test_opacity_transfer_functions():
    n = 256
    mapping = pyvista.opacity_transfer_function('linear', n)
    assert len(mapping) == n
    mapping = pyvista.opacity_transfer_function('sigmoid_10', n)
    assert len(mapping) == n
<<<<<<< HEAD
    with pytest.raises(ValueError, match='Invalid opacity transfer function'):
=======
    with pytest.raises(ValueError):
>>>>>>> bf670b64
        mapping = pyvista.opacity_transfer_function('foo', n)
    with pytest.raises(RuntimeError):
        mapping = pyvista.opacity_transfer_function(np.linspace(0, 1, 2 * n), n)
    foo = np.linspace(0, n, n)
    mapping = pyvista.opacity_transfer_function(foo, n)
    assert np.allclose(foo, mapping)
    foo = [0, 0.2, 0.9, 0.2, 0.1]
    mapping = pyvista.opacity_transfer_function(foo, n, interpolate=False)
    assert len(mapping) == n
    foo = [3, 5, 6, 10]
    mapping = pyvista.opacity_transfer_function(foo, n)
    assert len(mapping) == n


def test_closing_and_mem_cleanup(verify_image_cache):
    verify_image_cache.windows_skip_image_cache = True
    verify_image_cache.skip = True
    n = 5
    for _ in range(n):
        for _ in range(n):
            p = pyvista.Plotter()
            for k in range(n):
                p.add_mesh(pyvista.Sphere(radius=k))
            p.show()
        pyvista.close_all()


def test_above_below_scalar_range_annotations():
    p = pyvista.Plotter()
    p.add_mesh(
        examples.load_uniform(),
        clim=[100, 500],
        cmap='viridis',
        below_color='blue',
        above_color='red',
    )
    p.show()


def test_user_annotations_scalar_bar_mesh(uniform):
    p = pyvista.Plotter()
    p.add_mesh(uniform, annotations={100.0: 'yum'})
    p.show()


def test_fixed_font_size_annotation_text_scaling_off():
    p = pyvista.Plotter()
    sargs = {'title_font_size': 12, 'label_font_size': 10}
    p.add_mesh(
        examples.load_uniform(),
        clim=[100, 500],
        cmap='viridis',
        below_color='blue',
        above_color='red',
        annotations={300.0: 'yum'},
        scalar_bar_args=sargs,
    )
    p.show()


def test_user_annotations_scalar_bar_volume(uniform, verify_image_cache):
    verify_image_cache.windows_skip_image_cache = True

    p = pyvista.Plotter()
    p.add_volume(uniform, scalars='Spatial Point Data', annotations={100.0: 'yum'})
    p.show()


def test_scalar_bar_args_unmodified_add_mesh(sphere):
    sargs = {"vertical": True}
    sargs_copy = sargs.copy()

    p = pyvista.Plotter()
    p.add_mesh(sphere, scalar_bar_args=sargs)

    assert sargs == sargs_copy


def test_scalar_bar_args_unmodified_add_volume(uniform):
    sargs = {"vertical": True}
    sargs_copy = sargs.copy()

    p = pyvista.Plotter()
    p.add_volume(uniform, scalar_bar_args=sargs)

    assert sargs == sargs_copy


def test_plot_string_array(verify_image_cache):
    verify_image_cache.windows_skip_image_cache = True
    mesh = examples.load_uniform()
    labels = np.empty(mesh.n_cells, dtype='<U10')
    labels[:] = 'High'
    labels[mesh['Spatial Cell Data'] < 300] = 'Medium'
    labels[mesh['Spatial Cell Data'] < 100] = 'Low'
    mesh['labels'] = labels
    p = pyvista.Plotter()
    p.add_mesh(mesh, scalars='labels')
    p.show()


def test_fail_plot_table():
    """Make sure tables cannot be plotted"""
    table = pyvista.Table(np.random.rand(50, 3))
    with pytest.raises(TypeError):
        pyvista.plot(table)
    with pytest.raises(TypeError):
        plotter = pyvista.Plotter()
        plotter.add_mesh(table)


def test_bad_keyword_arguments():
    """Make sure bad keyword arguments raise an error"""
    mesh = examples.load_uniform()
    with pytest.raises(TypeError):
        pyvista.plot(mesh, foo=5)
    with pytest.raises(TypeError):
        pyvista.plot(mesh, scalar=mesh.active_scalars_name)
    with pytest.raises(TypeError):
        plotter = pyvista.Plotter()
        plotter.add_mesh(mesh, scalar=mesh.active_scalars_name)
        plotter.show()
    with pytest.raises(TypeError):
        plotter = pyvista.Plotter()
        plotter.add_mesh(mesh, foo="bad")
        plotter.show()


def test_cmap_list(sphere, verify_image_cache):
    verify_image_cache.windows_skip_image_cache = True
    n = sphere.n_points
    scalars = np.empty(n)
    scalars[: n // 3] = 0
    scalars[n // 3 : 2 * n // 3] = 1
    scalars[2 * n // 3 :] = 2

    with pytest.raises(TypeError):
        sphere.plot(scalars=scalars, cmap=['red', None, 'blue'])

    sphere.plot(scalars=scalars, cmap=['red', 'green', 'blue'])


def test_default_name_tracking():
    N = 10
    color = "tan"

    p = pyvista.Plotter()
    for i in range(N):
        for j in range(N):
            center = (i, j, 0)
            mesh = pyvista.Sphere(center=center)
            p.add_mesh(mesh, color=color)
    n_made_it = len(p.renderer._actors)
    p.show()
    assert n_made_it == N**2

    # release attached scalars
    mesh.ReleaseData()
    del mesh


def test_add_background_image_global(sphere):
    plotter = pyvista.Plotter()
    plotter.add_mesh(sphere)
    plotter.add_background_image(examples.mapfile, as_global=True)
    plotter.show()


def test_add_background_image_not_global(sphere):
    plotter = pyvista.Plotter()
    plotter.add_mesh(sphere)
    plotter.add_background_image(examples.mapfile, as_global=False)
    plotter.show()


def test_add_background_image_subplots(airplane):
    pl = pyvista.Plotter(shape=(2, 2))
    pl.add_background_image(examples.mapfile, scale=1, as_global=False)
    pl.add_mesh(airplane)
    pl.subplot(1, 1)
    pl.add_background_image(examples.mapfile, scale=1, as_global=False)
    pl.add_mesh(airplane)
    pl.remove_background_image()

    # should error out as there's no background
    with pytest.raises(RuntimeError):
        pl.remove_background_image()

    pl.add_background_image(examples.mapfile, scale=1, as_global=False)
    pl.show()


def test_add_remove_floor(sphere):
    pl = pyvista.Plotter()
    pl.add_mesh(sphere)
    pl.add_floor(color='b', line_width=2, lighting=True)
    pl.add_bounding_box()  # needed for update_bounds_axes
    assert len(pl.renderer._floors) == 1
    pl.add_mesh(pyvista.Sphere(1.0))
    pl.update_bounds_axes()
    assert len(pl.renderer._floors) == 1
    pl.show()

    pl = pyvista.Plotter()
    pl.add_mesh(sphere)
    pl.add_floor(color='b', line_width=2, lighting=True)
    pl.remove_floors()
    assert not pl.renderer._floors
    pl.show()


def test_reset_camera_clipping_range(sphere):
    pl = pyvista.Plotter()
    pl.add_mesh(sphere)

    # get default clipping range
    default_clipping_range = pl.camera.clipping_range

    # make sure we assign something different than default
    assert default_clipping_range != (10, 100)

    # set clipping range to some random numbers and make sure
    # assignment is successful
    pl.camera.clipping_range = (10, 100)
    assert pl.camera.clipping_range == (10, 100)

    pl.reset_camera_clipping_range()
    assert pl.camera.clipping_range == default_clipping_range
    assert pl.camera.clipping_range != (10, 100)


def test_index_vs_loc():
    # first: 2d grid
    pl = pyvista.Plotter(shape=(2, 3))
    # index_to_loc valid cases
    vals = [0, 2, 4]
    expecteds = [(0, 0), (0, 2), (1, 1)]
    for val, expected in zip(vals, expecteds):
        assert tuple(pl.renderers.index_to_loc(val)) == expected
    # loc_to_index valid cases
    vals = [(0, 0), (0, 2), (1, 1)]
    expecteds = [0, 2, 4]
    for val, expected in zip(vals, expecteds):
        assert pl.renderers.loc_to_index(val) == expected
        assert pl.renderers.loc_to_index(expected) == expected

    # indexing failing cases
    with pytest.raises(TypeError):
        pl.renderers.index_to_loc(1.5)
    with pytest.raises(IndexError):
        pl.renderers.index_to_loc(-1)
    with pytest.raises(TypeError):
        pl.renderers.index_to_loc((1, 2))
    with pytest.raises(IndexError):
        pl.renderers.loc_to_index((-1, 0))
    with pytest.raises(IndexError):
        pl.renderers.loc_to_index((0, -1))
    with pytest.raises(TypeError):
        pl.renderers.loc_to_index({1, 2})
    with pytest.raises(ValueError):
        pl.renderers.loc_to_index((1, 2, 3))

    # set active_renderer fails
    with pytest.raises(IndexError):
        pl.renderers.set_active_renderer(0, -1)

    # then: "1d" grid
    pl = pyvista.Plotter(shape='2|3')
    # valid cases
    for val in range(5):
        assert pl.renderers.index_to_loc(val) == val
        assert pl.renderers.index_to_loc(np.int_(val)) == val
        assert pl.renderers.loc_to_index(val) == val
        assert pl.renderers.loc_to_index(np.int_(val)) == val


def test_interactive_update():
    # Regression test for #1053
    p = pyvista.Plotter()
    p.show(interactive_update=True)
    assert isinstance(p.iren.interactor, vtk.vtkRenderWindowInteractor)
    p.close()

    p = pyvista.Plotter()
    with pytest.warns(UserWarning):
        p.show(auto_close=True, interactive_update=True)


def test_where_is():
    plotter = pyvista.Plotter(shape=(2, 2))
    plotter.subplot(0, 0)
    plotter.add_mesh(pyvista.Box(), name='box')
    plotter.subplot(0, 1)
    plotter.add_mesh(pyvista.Sphere(), name='sphere')
    plotter.subplot(1, 0)
    plotter.add_mesh(pyvista.Box(), name='box')
    plotter.subplot(1, 1)
    plotter.add_mesh(pyvista.Cone(), name='cone')
    places = plotter.where_is('box')
    assert isinstance(places, list)
    for loc in places:
        assert isinstance(loc, tuple)


def test_log_scale():
    mesh = examples.load_uniform()
    plotter = pyvista.Plotter()
    plotter.add_mesh(mesh, log_scale=True)
    plotter.show()


def test_set_focus():
    plane = pyvista.Plane()
    p = pyvista.Plotter()
    p.add_mesh(plane, color="tan", show_edges=True)
    p.set_focus((-0.5, -0.5, 0))  # focus on corner of the plane
    p.show()


def test_set_viewup(verify_image_cache):
    verify_image_cache.high_variance_test = True

    plane = pyvista.Plane()
    plane_higher = pyvista.Plane(center=(0, 0, 1), i_size=0.5, j_size=0.5)
    p = pyvista.Plotter()
    p.add_mesh(plane, color="tan", show_edges=False)
    p.add_mesh(plane_higher, color="red", show_edges=False)
    p.set_viewup((1.0, 1.0, 1.0))
    p.show()


def test_plot_remove_scalar_bar(sphere):
    sphere['z'] = sphere.points[:, 2]
    plotter = pyvista.Plotter()
    plotter.add_mesh(sphere, show_scalar_bar=False)
    plotter.add_scalar_bar(interactive=True)
    assert len(plotter.scalar_bars) == 1
    plotter.remove_scalar_bar()
    assert len(plotter.scalar_bars) == 0
    plotter.show()


def test_plot_shadows():
    plotter = pyvista.Plotter(lighting=None)

    # add several planes
    for plane_y in [2, 5, 10]:
        screen = pyvista.Plane(center=(0, plane_y, 0), direction=(0, 1, 0), i_size=5, j_size=5)
        plotter.add_mesh(screen, color='white')

    light = pyvista.Light(
        position=(0, 0, 0),
        focal_point=(0, 1, 0),
        color='cyan',
        intensity=15,
        cone_angle=15,
        positional=True,
        show_actor=True,
        attenuation_values=(2, 0, 0),
    )

    plotter.add_light(light)
    plotter.view_vector((1, -2, 2))

    # verify disabling shadows when not enabled does nothing
    plotter.disable_shadows()

    plotter.enable_shadows()

    # verify shadows can safely be enabled twice
    plotter.enable_shadows()

    plotter.show()


def test_plot_shadows_enable_disable():
    """Test shadows are added and removed properly"""
    plotter = pyvista.Plotter(lighting=None)

    # add several planes
    for plane_y in [2, 5, 10]:
        screen = pyvista.Plane(center=(0, plane_y, 0), direction=(0, 1, 0), i_size=5, j_size=5)
        plotter.add_mesh(screen, color='white')

    light = pyvista.Light(
        position=(0, 0, 0), focal_point=(0, 1, 0), color='cyan', intensity=15, cone_angle=15
    )
    light.positional = True
    light.attenuation_values = (2, 0, 0)
    light.show_actor()

    plotter.add_light(light)
    plotter.view_vector((1, -2, 2))

    # add and remove and verify that the light passes through all via
    # image cache
    plotter.enable_shadows()
    plotter.disable_shadows()

    plotter.show()


def test_plot_lighting_change_positional_true_false(sphere):
    light = pyvista.Light(positional=True, show_actor=True)

    plotter = pyvista.Plotter(lighting=None)
    plotter.add_light(light)
    light.positional = False
    plotter.add_mesh(sphere)
    plotter.show()


def test_plot_lighting_change_positional_false_true(sphere):
    light = pyvista.Light(positional=False, show_actor=True)

    plotter = pyvista.Plotter(lighting=None)

    plotter.add_light(light)
    light.positional = True
    plotter.add_mesh(sphere)
    plotter.show()


def test_plotter_image():
    plotter = pyvista.Plotter()
    plotter.show()
    with pytest.raises(AttributeError, match='To retrieve an image after'):
        plotter.image

    plotter = pyvista.Plotter()
    wsz = tuple(plotter.window_size)
    plotter.store_image = True
    plotter.show()
    assert plotter.image.shape[:2] == wsz


def test_scalar_cell_priorities():
    vertices = np.array([[0, 0, 0], [1, 0, 0], [1.5, 1, 0], [0, 0, 1]])
    faces = np.hstack([[3, 0, 1, 2], [3, 0, 3, 2], [3, 0, 1, 3], [3, 1, 2, 3]])
    mesh = pyvista.PolyData(vertices, faces)
    colors = [[255, 0, 0], [0, 255, 0], [0, 0, 255], [255, 255, 255]]

    mesh.cell_data['colors'] = colors
    plotter = pyvista.Plotter()
    plotter.add_mesh(mesh, scalars='colors', rgb=True, preference='cell')
    plotter.show()


@pytest.mark.needs_vtk9
def test_collision_plot(verify_image_cache):
    """Verify rgba arrays automatically plot"""
    verify_image_cache.windows_skip_image_cache = True
    sphere0 = pyvista.Sphere()
    sphere1 = pyvista.Sphere(radius=0.6, center=(-1, 0, 0))
    col, n_contacts = sphere0.collision(sphere1, generate_scalars=True)

    plotter = pyvista.Plotter()
    plotter.add_mesh(col)
    plotter.camera_position = 'zy'
    plotter.show()


@skip_mac
@pytest.mark.needs_vtk_version(9, 2, 0)
def test_chart_plot():
    """Basic test to verify chart plots correctly"""
    # Chart 1 (bottom left)
    chart_bl = pyvista.Chart2D(size=(0.4, 0.4), loc=(0.05, 0.05))
    chart_bl.background_color = "tab:purple"
    chart_bl.x_range = [np.pi / 2, 3 * np.pi / 2]
    chart_bl.y_axis.margin = 20
    chart_bl.y_axis.tick_locations = [-1, 0, 1]
    chart_bl.y_axis.tick_labels = ["Small", "Medium", "Large"]
    chart_bl.y_axis.tick_size += 10
    chart_bl.y_axis.tick_labels_offset += 12
    chart_bl.y_axis.pen.width = 10
    chart_bl.grid = True
    x = np.linspace(0, 2 * np.pi, 50)
    y = np.cos(x) * (-1) ** np.arange(len(x))
    hidden_plot = chart_bl.line(x, y, color="k", width=40)
    hidden_plot.visible = False  # Make sure plot visibility works
    chart_bl.bar(x, y, color="#33ff33")

    # Chart 2 (bottom right)
    chart_br = pyvista.Chart2D(size=(0.4, 0.4), loc=(0.55, 0.05))
    chart_br.background_texture = examples.load_globe_texture()
    chart_br.border_color = "r"
    chart_br.border_width = 5
    chart_br.border_style = "-."
    chart_br.hide_axes()
    x = np.linspace(0, 1, 50)
    y = np.sin(6.5 * x - 1)
    chart_br.scatter(x, y, color="y", size=15, style="o", label="Invisible label")
    chart_br.legend_visible = False  # Check legend visibility

    # Chart 3 (top left)
    chart_tl = pyvista.Chart2D(size=(0.4, 0.4), loc=(0.05, 0.55))
    chart_tl.background_color = (0.8, 0.8, 0.2)
    chart_tl.title = "Exponential growth"
    chart_tl.x_label = "X axis"
    chart_tl.y_label = "Y axis"
    chart_tl.y_axis.log_scale = True
    x = np.arange(6)
    y = 10**x
    chart_tl.line(x, y, color="tab:green", width=5, style="--")
    removed_plot = chart_tl.area(x, y, color="k")
    chart_tl.remove_plot(removed_plot)  # Make sure plot removal works

    # Chart 4 (top right)
    chart_tr = pyvista.Chart2D(size=(0.4, 0.4), loc=(0.55, 0.55))
    x = [0, 1, 2, 3, 4]
    ys = [[0, 1, 2, 3, 4], [1, 0, 1, 0, 1], [6, 4, 5, 3, 2]]
    chart_tr.stack(x, ys, colors="citrus", labels=["Segment 1", "Segment 2", "Segment 3"])
    chart_tr.legend_visible = True

    # Hidden chart (make sure chart visibility works)
    hidden_chart = pyvista.ChartPie([3, 4, 5])
    hidden_chart.visible = False

    # Removed chart (make sure chart removal works)
    removed_chart = pyvista.ChartBox([[1, 2, 3]])

    pl = pyvista.Plotter(window_size=(1000, 1000))
    pl.background_color = 'w'
    pl.add_chart(chart_bl, chart_br, chart_tl, chart_tr, hidden_chart, removed_chart)
    pl.remove_chart(removed_chart)
    pl.show()


@skip_9_1_0
@skip_no_mpl_figure
def test_chart_matplotlib_plot(verify_image_cache):
    """Test integration with matplotlib"""
    # Seeing CI failures for Conda job that need to be addressed
    verify_image_cache.high_variance_test = True

    import matplotlib.pyplot as plt

    rng = np.random.default_rng(1)
    # First, create the matplotlib figure
    # use tight layout to keep axis labels visible on smaller figures
    fig, ax = plt.subplots(tight_layout=True)
    alphas = [0.5 + i for i in range(5)]
    betas = [*reversed(alphas)]
    N = int(1e4)
    data = [rng.beta(alpha, beta, N) for alpha, beta in zip(alphas, betas)]
    labels = [
        f"$\\alpha={alpha:.1f}\\,;\\,\\beta={beta:.1f}$" for alpha, beta in zip(alphas, betas)
    ]
    ax.violinplot(data)
    ax.set_xticks(np.arange(1, 1 + len(labels)))
    ax.set_xticklabels(labels)
    ax.set_title("$B(\\alpha, \\beta)$")

    # Next, embed the figure into a pyvista plotting window
    pl = pyvista.Plotter()
    pl.background_color = "w"
    chart = pyvista.ChartMPL(fig)
    pl.add_chart(chart)
    pl.show()


def test_add_remove_background(sphere):
    plotter = pyvista.Plotter(shape=(1, 2))
    plotter.add_mesh(sphere, color='w')
    plotter.add_background_image(examples.mapfile, as_global=False)
    plotter.subplot(0, 1)
    plotter.add_mesh(sphere, color='w')
    plotter.add_background_image(examples.mapfile, as_global=False)
    plotter.remove_background_image()
    plotter.show()


def test_plot_zoom(sphere):
    # it's difficult to verify that zoom actually worked since we
    # can't get the output with cpos or verify the image cache matches
    sphere.plot(zoom=2)


def test_splitting():
    nut = examples.load_nut()
    nut['sample_data'] = nut.points[:, 2]

    # feature angle of 50 will smooth the outer edges of the nut but not the inner.
    nut.plot(
        smooth_shading=True,
        split_sharp_edges=True,
        feature_angle=50,
        show_scalar_bar=False,
    )


@skip_mac_flaky
def test_splitting_active_cells(cube):
    cube.cell_data['cell_id'] = range(cube.n_cells)
    cube = cube.triangulate().subdivide(1)
    cube.plot(
        smooth_shading=True,
        split_sharp_edges=True,
        show_scalar_bar=False,
    )


def test_add_cursor():
    sphere = pyvista.Sphere()
    plotter = pyvista.Plotter()
    plotter.add_mesh(sphere)
    plotter.add_cursor()
    plotter.show()


def test_enable_stereo_render(verify_image_cache):
    verify_image_cache.windows_skip_image_cache = True
    pl = pyvista.Plotter()
    pl.add_mesh(pyvista.Cube())
    pl.camera.distance = 0.1
    pl.enable_stereo_render()
    pl.show()


def test_disable_stereo_render():
    pl = pyvista.Plotter()
    pl.add_mesh(pyvista.Cube())
    pl.camera.distance = 0.1
    pl.enable_stereo_render()
    pl.disable_stereo_render()
    pl.show()


def test_orbit_on_path(sphere):
    pl = pyvista.Plotter()
    pl.add_mesh(sphere, show_edges=True)
    pl.orbit_on_path(step=0.01, progress_bar=True)
    pl.close()


def test_rectlinear_edge_case(verify_image_cache):
    verify_image_cache.windows_skip_image_cache = True

    # ensure that edges look like square edges regardless of the dtype of X
    xrng = np.arange(-10, 10, 5)
    yrng = np.arange(-10, 10, 5)
    zrng = [1]
    rec_grid = pyvista.RectilinearGrid(xrng, yrng, zrng)
    rec_grid.plot(show_edges=True, cpos='xy')


@skip_9_1_0
def test_pointset_plot(pointset):
    pointset.plot()

    pl = pyvista.Plotter()
    pl.add_mesh(pointset, scalars=range(pointset.n_points), show_scalar_bar=False)
    pl.show()


@skip_9_1_0
def test_pointset_plot_as_points(pointset):
    pl = pyvista.Plotter()
    pl.add_points(pointset, scalars=range(pointset.n_points), show_scalar_bar=False)
    pl.show()


@skip_9_1_0
def test_pointset_plot_vtk():
    pointset = vtk.vtkPointSet()
    points = pyvista.vtk_points(np.array([[0.0, 0.0, 0.0], [1.0, 0.0, 0.0]]))
    pointset.SetPoints(points)

    pl = pyvista.Plotter()
    pl.add_mesh(pointset, color='red', point_size=25)
    pl.show()


@skip_9_1_0
def test_pointset_plot_as_points_vtk():
    pointset = vtk.vtkPointSet()
    points = pyvista.vtk_points(np.array([[0.0, 0.0, 0.0], [1.0, 0.0, 0.0]]))
    pointset.SetPoints(points)

    pl = pyvista.Plotter()
    pl.add_points(pointset, color='red', point_size=25)
    pl.show()


def test_write_gif(sphere, tmpdir):
    basename = 'write_gif.gif'
    path = str(tmpdir.join(basename))
    pl = pyvista.Plotter()
    pl.open_gif(path)
    pl.add_mesh(sphere)
    pl.write_frame()
    pl.close()

    # assert file exists and is not empty
    assert os.path.isfile(path)
    assert os.path.getsize(path)


def test_ruler(sphere):
    sphere = pyvista.Sphere()
    plotter = pyvista.Plotter()
    plotter.add_mesh(sphere)
    plotter.add_ruler([-0.6, -0.6, 0], [0.6, -0.6, 0], font_size_factor=1.2)
    plotter.view_xy()
    plotter.show()


def test_plot_complex_value(plane, verify_image_cache):
    """Test plotting complex data."""
    verify_image_cache.windows_skip_image_cache = True
    data = np.arange(plane.n_points, dtype=np.complex128)
    data += np.linspace(0, 1, plane.n_points) * -1j
    with pytest.warns(np.ComplexWarning):
        plane.plot(scalars=data)

    pl = pyvista.Plotter()
    with pytest.warns(np.ComplexWarning):
        pl.add_mesh(plane, scalars=data, show_scalar_bar=True)
    pl.show()


def test_warn_screenshot_notebook():
    pl = pyvista.Plotter(notebook=True)
    pl.theme.jupyter_backend = 'static'
    with pytest.warns(UserWarning, match='Set `jupyter_backend` backend to `"none"`'):
        pl.show(screenshot='tmp.png')


def test_culling_frontface(sphere):
    pl = pyvista.Plotter()
    pl.add_mesh(sphere, culling='frontface')
    pl.show()


def test_add_text():
    plotter = pyvista.Plotter()
    plotter.add_text("Upper Left", position='upper_left', font_size=25, color='blue')
    plotter.add_text("Center", position=(0.5, 0.5), viewport=True, orientation=-90)
    plotter.show()


@pytest.mark.skipif(
    not vtk.vtkMathTextFreeTypeTextRenderer().MathTextIsSupported(),
    reason='Math text is not supported.',
)
def test_add_text_latex():
    """Test LaTeX symbols.

    For VTK<=9.2.2, this requires matplotlib<3.6
    """
    plotter = pyvista.Plotter()
    plotter.add_text(r'$\rho$', position='upper_left', font_size=150, color='blue')
    plotter.show()


def test_plot_categories_int(sphere):
    sphere['data'] = sphere.points[:, 2]
    pl = pyvista.Plotter()
    pl.add_mesh(sphere, scalars='data', categories=5, lighting=False)
    pl.show()


def test_plot_categories_true(sphere):
    sphere['data'] = np.linspace(0, 5, sphere.n_points, dtype=int)
    pl = pyvista.Plotter()
    pl.add_mesh(sphere, scalars='data', categories=True, lighting=False)
    pl.show()


@skip_windows
@skip_9_0_X
def test_depth_of_field():
    pl = pyvista.Plotter()
    pl.add_mesh(pyvista.Sphere(), show_edges=True)
    pl.enable_depth_of_field()
    pl.show()


@skip_9_0_X
def test_blurring():
    pl = pyvista.Plotter()
    pl.add_mesh(pyvista.Sphere(), show_edges=True)
    pl.add_blurring()
    pl.show()


@skip_mesa
def test_ssaa_pass():
    pl = pyvista.Plotter()
    pl.add_mesh(pyvista.Sphere(), show_edges=True)
    pl.enable_anti_aliasing('ssaa')
    pl.show()


@skip_windows_mesa
def test_ssao_pass():
    ugrid = pyvista.UniformGrid(dimensions=(2, 2, 2)).to_tetrahedra(5).explode()
    pl = pyvista.Plotter()
    pl.add_mesh(ugrid)

    if pyvista.vtk_version_info < (9,):
        with pytest.raises(pyvista.core.errors.VTKVersionError):
            pl.enable_ssao()
        return

    pl.enable_ssao()
    pl.show(auto_close=False)

    # ensure this fails when ssao disabled
    pl.disable_ssao()
    with pytest.raises(RuntimeError):
        pl.show()


@skip_mesa
def test_ssao_pass_from_helper():
    ugrid = pyvista.UniformGrid(dimensions=(2, 2, 2)).to_tetrahedra(5).explode()

    if pyvista.vtk_version_info < (9,):
        with pytest.raises(pyvista.core.errors.VTKVersionError):
            ugrid.plot(ssao=True)
        return

    ugrid.plot(ssao=True)


@skip_windows
def test_many_multi_pass():
    pl = pyvista.Plotter(lighting=None)
    pl.add_mesh(pyvista.Sphere(), show_edges=True)
    pl.add_light(pyvista.Light(position=(0, 0, 10)))
    pl.enable_anti_aliasing('ssaa')
    pl.enable_depth_of_field()
    pl.add_blurring()
    pl.enable_shadows()
    pl.enable_eye_dome_lighting()


def test_plot_composite_many_options(multiblock_poly):
    # add composite data
    for block in multiblock_poly:
        # use np.uint8 for coverage of non-standard datatypes
        block['data'] = np.arange(block.n_points, dtype=np.uint8)

    pl = pyvista.Plotter()
    pl.add_composite(
        multiblock_poly,
        scalars='data',
        annotations={94: 'foo', 162: 'bar'},
        above_color='k',
        below_color='w',
        clim=[64, 192],
        log_scale=True,
        flip_scalars=True,
        label='my composite',
    )
    pl.add_legend()
    pl.show()


def test_plot_composite_raise(sphere, multiblock_poly):
    pl = pyvista.Plotter()
    with pytest.raises(TypeError, match='Must be a composite dataset'):
        pl.add_composite(sphere)
    with pytest.raises(TypeError, match='must be a string for'):
        pl.add_composite(multiblock_poly, scalars=range(10))
    with pytest.raises(TypeError, match='must be an int'):
        pl.add_composite(multiblock_poly, categories='abc')


def test_plot_composite_categories(multiblock_poly):
    pl = pyvista.Plotter()
    pl.add_composite(multiblock_poly, scalars='data_b', categories=5)
    pl.show()


def test_plot_composite_lookup_table(multiblock_poly, verify_image_cache):
    verify_image_cache.windows_skip_image_cache = True
    lut = pyvista.LookupTable('Greens', n_values=8)
    pl = pyvista.Plotter()
    pl.add_composite(multiblock_poly, scalars='data_b', cmap=lut)
    pl.show()


def test_plot_composite_preference_cell(multiblock_poly, verify_image_cache):
    """Show that we will plot cell data if both point and cell exist in all."""
    verify_image_cache.windows_skip_image_cache = True

    # use the first two datasets as the third is missing scalars
    multiblock_poly[:2].plot(preference='cell')


@skip_windows  # because of opacity
def test_plot_composite_poly_scalars_opacity(multiblock_poly, verify_image_cache):
    pl = pyvista.Plotter()

    actor, mapper = pl.add_composite(
        multiblock_poly,
        scalars='data_a',
        nan_color='green',
        color_missing_with_nan=True,
        smooth_shading=True,
        show_edges=True,
        cmap='bwr',
    )
    mapper.block_attr[1].color = 'blue'
    mapper.block_attr[1].opacity = 0.5

    pl.camera_position = 'xy'

    # 9.0.3 has a bug where VTK changes the edge visibility on blocks that are
    # also opaque. Don't verify the image of that version.
    verify_image_cache.skip = pyvista.vtk_version_info == (9, 0, 3)
    pl.show()


def test_plot_composite_poly_scalars_cell(multiblock_poly, verify_image_cache):
    verify_image_cache.windows_skip_image_cache = True
    pl = pyvista.Plotter()

    actor, mapper = pl.add_composite(
        multiblock_poly,
        scalars='cell_data',
    )
    mapper.block_attr[1].color = 'blue'

    pl.camera_position = 'xy'
    pl.show()


def test_plot_composite_poly_no_scalars(multiblock_poly):
    pl = pyvista.Plotter()

    actor, mapper = pl.add_composite(
        multiblock_poly,
        color='red',
        lighting=False,
    )

    # Note: set the camera position before making the blocks invisible to be
    # consistent between 9.0.3 and 9.1+
    #
    # 9.0.3 still considers invisible blocks when determining camera bounds, so
    # there will be some empty space where the invisible block is for 9.0.3,
    # while 9.1.0 ignores invisible blocks when computing camera bounds.
    pl.camera_position = 'xy'
    mapper.block_attr[2].color = 'blue'
    mapper.block_attr[3].visible = False

    pl.show()


def test_plot_composite_poly_component_norm(multiblock_poly):
    for ii, block in enumerate(multiblock_poly):
        data = block.compute_normals().point_data['Normals']
        data[:, ii] *= 2
        block['data'] = data

    pl = pyvista.Plotter()
    pl.add_composite(multiblock_poly, scalars='data', cmap='bwr')
    pl.show()


def test_plot_composite_poly_component_single(multiblock_poly):
    for block in multiblock_poly:
        data = block.compute_normals().point_data['Normals']
        block['data'] = data

    pl = pyvista.Plotter()
    with pytest.raises(ValueError, match='must be nonnegative'):
        pl.add_composite(multiblock_poly, scalars='data', component=-1)
    with pytest.raises(TypeError, match='None or an integer'):
        pl.add_composite(multiblock_poly, scalars='data', component='apple')

    pl.add_composite(multiblock_poly, scalars='data', component=1)
    pl.show()


def test_plot_composite_poly_component_nested_multiblock(multiblock_poly, verify_image_cache):
    verify_image_cache.windows_skip_image_cache = True

    for block in multiblock_poly:
        data = block.compute_normals().point_data['Normals']
        block['data'] = data

    multiblock_poly2 = multiblock_poly.copy()
    for block in multiblock_poly2:
        block.points += np.array([0, 0, 1])

    multimulti = pyvista.MultiBlock([multiblock_poly, multiblock_poly2])

    pl = pyvista.Plotter()
    pl.add_composite(multimulti, scalars='data', style='points', clim=[0.99, 1.01], copy_mesh=True)
    pl.add_composite(multimulti, scalars='data', component=1, copy_mesh=True)
    pl.show()


def test_plot_composite_poly_complex(multiblock_poly):
    # add composite data
    for block in multiblock_poly:
        data = np.arange(block.n_points) + np.arange(block.n_points) * 1j
        block['data'] = data

    # make a multi_multi for better coverage
    multi_multi = pyvista.MultiBlock([multiblock_poly, multiblock_poly])

    pl = pyvista.Plotter()
    with pytest.warns(np.ComplexWarning, match='Casting complex'):
        pl.add_composite(multi_multi, scalars='data')
    pl.show()


def test_plot_composite_rgba(multiblock_poly):
    # add composite data
    for i, block in enumerate(multiblock_poly):
        rgba_value = np.zeros((block.n_points, 3), dtype=np.uint8)
        rgba_value[:, i] = np.linspace(0, 255, block.n_points)
        block['data'] = rgba_value

    pl = pyvista.Plotter()
    with pytest.raises(ValueError, match='3/4 in shape'):
        pl.add_composite(multiblock_poly, scalars='all_data', rgba=True)
    pl.add_composite(multiblock_poly, scalars='data', rgba=True)
    pl.show()


def test_plot_composite_bool(multiblock_poly, verify_image_cache):
    verify_image_cache.windows_skip_image_cache = True

    # add in bool data
    for i, block in enumerate(multiblock_poly):
        block['scalars'] = np.zeros(block.n_points, dtype=bool)
        block['scalars'][::2] = 1

    pl = pyvista.Plotter()
    pl.add_composite(multiblock_poly, scalars='scalars')
    pl.show()


def test_export_obj(tmpdir, sphere):
    filename = str(tmpdir.mkdir("tmpdir").join("tmp.obj"))

    pl = pyvista.Plotter()
    pl.add_mesh(sphere, smooth_shading=True)

    if pyvista.vtk_version_info <= (8, 1, 2):
        with pytest.raises(pyvista.core.errors.VTKVersionError):
            pl.export_obj(filename)
        return

    with pytest.raises(ValueError, match='end with ".obj"'):
        pl.export_obj('badfilename')

    pl.export_obj(filename)

    # Check that the object file has been written
    assert os.path.exists(filename)

    # Check that when we close the plotter, the adequate error is raised
    pl.close()
    with pytest.raises(RuntimeError, match='This plotter must still have a render window open.'):
        pl.export_obj(filename)


def test_multi_plot_scalars(verify_image_cache):
    verify_image_cache.windows_skip_image_cache = True
    res = 5
    plane = pyvista.Plane(j_resolution=res, i_resolution=res)
    plane.clear_data()
    kek = np.arange(res + 1)
    kek = np.tile(kek, (res + 1, 1))
    u = kek.flatten().copy()
    v = kek.T.flatten().copy()

    plane.point_data['u'] = u
    plane.point_data['v'] = v

    pl = pyvista.Plotter(shape=(1, 2))
    pl.subplot(0, 0)
    pl.add_text('"u" point scalars')
    pl.add_mesh(plane, scalars='u', copy_mesh=True)
    pl.subplot(0, 1)
    pl.add_text('"v" point scalars')
    pl.add_mesh(plane, scalars='v', copy_mesh=True)
    pl.show()


def test_bool_scalars(sphere):
    sphere['scalars'] = np.zeros(sphere.n_points, dtype=bool)
    sphere['scalars'][::2] = 1
    plotter = pyvista.Plotter()
    plotter.add_mesh(sphere)
    plotter.show()


@skip_windows  # because of pbr
@skip_9_1_0  # pbr required
def test_property(verify_image_cache):
    verify_image_cache.macos_skip_image_cache = True
    prop = pyvista.Property(interpolation='pbr', metallic=1.0)

    # VTK flipped the Z axis for the cubemap between 9.1 and 9.2
    verify_image_cache.skip = pyvista.vtk_version_info > (9, 2)
    prop.plot()


def test_tight_square(noise_2d):
    noise_2d.plot(
        window_size=[800, 200],
        show_scalar_bar=False,
        cpos='xy',
        zoom='tight',
    )


@skip_windows_mesa  # due to opacity
def test_plot_cell():
    grid = examples.cells.Tetrahedron()
    examples.plot_cell(grid)


def test_tight_square_padding():
    grid = pyvista.UniformGrid(dimensions=(200, 100, 1))
    grid['data'] = np.arange(grid.n_points)
    pl = pyvista.Plotter(window_size=(150, 150))
    pl.add_mesh(grid, show_scalar_bar=False)
    pl.camera_position = 'xy'
    pl.camera.tight(padding=0.05)
    # limit to widest dimension
    assert np.allclose(pl.window_size, [150, 75])
    pl.show()


def test_tight_tall():
    grid = pyvista.UniformGrid(dimensions=(100, 200, 1))
    grid['data'] = np.arange(grid.n_points)
    pl = pyvista.Plotter(window_size=(150, 150))
    pl.add_mesh(grid, show_scalar_bar=False)
    pl.camera_position = 'xy'
    with pytest.raises(ValueError, match='can only be "tight"'):
        pl.camera.zoom('invalid')
    pl.camera.tight()
    # limit to widest dimension
    assert np.allclose(pl.window_size, [75, 150], rtol=1)
    pl.show()


def test_tight_wide():
    grid = pyvista.UniformGrid(dimensions=(200, 100, 1))
    grid['data'] = np.arange(grid.n_points)
    pl = pyvista.Plotter(window_size=(150, 150))
    pl.add_mesh(grid, show_scalar_bar=False)
    pl.camera_position = 'xy'
    pl.camera.tight()
    # limit to widest dimension
    assert np.allclose(pl.window_size, [150, 75])
    pl.show()


@pytest.mark.parametrize('view', ['xy', 'yx', 'xz', 'zx', 'yz', 'zy'])
@pytest.mark.parametrize('negative', [False, True])
def test_tight_direction(view, negative, colorful_tetrahedron):
    """Test camera.tight() with various views like xy."""

    pl = pyvista.Plotter()
    pl.add_mesh(colorful_tetrahedron, scalars="colors", rgb=True, preference="cell")
    pl.camera.tight(view=view, negative=negative)
    pl.add_axes()
    pl.show()


def test_tight_multiple_objects():
    pl = pyvista.Plotter()
    pl.add_mesh(
        pyvista.Cone(center=(0.0, -2.0, 0.0), direction=(0.0, -1.0, 0.0), height=1.0, radius=1.0)
    )
    pl.add_mesh(pyvista.Sphere(center=(0.0, 0.0, 0.0)))
    pl.camera.tight()
    pl.add_axes()
    pl.show()


def test_backface_params():
    mesh = pyvista.ParametricCatalanMinimal()

    with pytest.raises(TypeError, match="pyvista.Property or a dict"):
        mesh.plot(backface_params="invalid")

    params = dict(color="blue", smooth_shading=True)
    backface_params = dict(color="red", specular=1.0, specular_power=50.0)
    backface_prop = pyvista.Property(**backface_params)

    # check Property can be passed
    pl = pyvista.Plotter()
    pl.add_mesh(mesh, **params, backface_params=backface_prop)
    pl.close()

    # check and cache dict
    pl = pyvista.Plotter()
    pl.add_mesh(mesh, **params, backface_params=backface_params)
    pl.view_xz()
    pl.show()


def test_remove_bounds_axes(sphere):
    pl = pyvista.Plotter()
    pl.add_mesh(sphere)
    actor = pl.show_bounds(grid='front', location='outer')
    assert isinstance(actor, vtk.vtkActor)
    pl.remove_bounds_axes()
    pl.show()


@skip_9_1_0
def test_charts_sin():
    x = np.linspace(0, 2 * np.pi, 20)
    y = np.sin(x)
    chart = pyvista.Chart2D()
    chart.scatter(x, y)
    chart.line(x, y, 'r')
    chart.show()


def test_lookup_table(verify_image_cache):
    lut = pyvista.LookupTable('viridis')
    lut.n_values = 8
    lut.below_range_color = 'black'
    lut.above_range_color = 'grey'
    lut.nan_color = 'r'
    lut.nan_opacity = 0.5

    # There are minor variations within 9.0.3 that slightly invalidate the
    # image cache.
    verify_image_cache.skip = pyvista.vtk_version_info == (9, 0, 3)
    lut.plot()


def test_lookup_table_nan_hidden(verify_image_cache):
    lut = pyvista.LookupTable('viridis')
    lut.n_values = 8
    lut.below_range_color = 'black'
    lut.above_range_color = 'grey'
    lut.nan_opacity = 0

    # There are minor variations within 9.0.3 that slightly invalidate the
    # image cache.
    verify_image_cache.skip = pyvista.vtk_version_info == (9, 0, 3)
    lut.plot()


def test_lookup_table_above_below_opacity(verify_image_cache):
    lut = pyvista.LookupTable('viridis')
    lut.n_values = 8
    lut.below_range_color = 'blue'
    lut.below_range_opacity = 0.5
    lut.above_range_color = 'green'
    lut.above_range_opacity = 0.5
    lut.nan_color = 'r'
    lut.nan_opacity = 0.5

    # There are minor variations within 9.0.3 that slightly invalidate the
    # image cache.
    verify_image_cache.skip = pyvista.vtk_version_info == (9, 0, 3)
    lut.plot()


def test_plot_nan_color(uniform):
    arg = uniform.active_scalars < uniform.active_scalars.mean()
    uniform.active_scalars[arg] = np.nan
    # NaN values should be hidden
    pl = pyvista.Plotter()
    pl.add_mesh(uniform, nan_opacity=0)
    pl.enable_depth_peeling()
    pl.show()
    # nan annotation should appear on scalar bar
    pl = pyvista.Plotter()
    pl.add_mesh(
        uniform, nan_opacity=0.5, nan_color='green', scalar_bar_args=dict(nan_annotation=True)
    )
    pl.enable_depth_peeling()
    pl.show()


def test_plot_above_below_color(uniform):
    mean = uniform.active_scalars.mean()
    clim = (mean - mean / 2, mean + mean / 2)

    lut = pyvista.LookupTable('viridis')
    lut.n_values = 8
    lut.below_range_color = 'blue'
    lut.below_range_opacity = 0.5
    lut.above_range_color = 'green'
    lut.above_range_opacity = 0.5
    lut.scalar_range = clim

    pl = pyvista.Plotter()
    pl.add_mesh(uniform, cmap=lut)
    pl.enable_depth_peeling()
    pl.show()


def test_plotter_lookup_table(sphere, verify_image_cache):
    # Image regression test fails within OSMesa on Windows
    verify_image_cache.windows_skip_image_cache = True

    lut = pyvista.LookupTable('Reds')
    lut.n_values = 3
    lut.scalar_range = (sphere.points[:, 2].min(), sphere.points[:, 2].max())
    sphere.plot(scalars=sphere.points[:, 2], cmap=lut)


@skip_windows_mesa  # due to opacity
def test_plotter_volume_lookup_table(uniform):
    lut = pyvista.LookupTable()
    lut.alpha_range = (0, 1)
    pl = pyvista.Plotter()
    pl.add_volume(uniform, scalars='Spatial Point Data', cmap=lut)
    pl.show()


@skip_windows_mesa  # due to opacity
def test_plotter_volume_add_scalars(uniform):
    uniform.clear_data()
    pl = pyvista.Plotter()
    pl.add_volume(uniform, scalars=uniform.z, show_scalar_bar=False)
    pl.show()


def test_plot_actor(sphere):
    pl = pyvista.Plotter()
    actor = pl.add_mesh(sphere, lighting=False, color='b', show_edges=True)
    actor.plot()


def test_wireframe_color(sphere):
    sphere.plot(lighting=False, color='b', style='wireframe')


@pytest.mark.parametrize('direction', ['xy', 'yx', 'xz', 'zx', 'yz', 'zy'])
@pytest.mark.parametrize('negative', [False, True])
def test_view_xyz(direction, negative, colorful_tetrahedron):
    """Test various methods like view_xy."""

    pl = pyvista.Plotter()
    pl.add_mesh(colorful_tetrahedron, scalars="colors", rgb=True, preference="cell")
    getattr(pl, f"view_{direction}")(negative=negative)
    pl.add_axes()
    pl.show()


@skip_windows
def test_plot_points_gaussian(sphere):
    sphere.plot(
        color='r',
        style='points_gaussian',
        render_points_as_spheres=False,
        point_size=20,
        opacity=0.5,
    )


@skip_windows
def test_plot_points_gaussian_scalars(sphere):
    sphere.plot(
        scalars=sphere.points[:, 2],
        style='points_gaussian',
        render_points_as_spheres=False,
        point_size=20,
        opacity=0.5,
        show_scalar_bar=False,
    )


@skip_windows
def test_plot_points_gaussian_as_spheres(sphere):
    sphere.plot(
        color='b',
        style='points_gaussian',
        render_points_as_spheres=True,
        point_size=20,
        opacity=0.5,
    )


@skip_windows_mesa  # due to opacity
def test_plot_show_vertices(sphere, hexbeam, multiblock_all):
    sphere.plot(
        color='w',
        show_vertices=True,
        point_size=20,
        lighting=False,
        render_points_as_spheres=True,
        vertex_style='points',
        vertex_opacity=0.1,
        vertex_color='b',
    )

    hexbeam.plot(
        color='w',
        opacity=0.5,
        show_vertices=True,
        point_size=20,
        lighting=True,
        render_points_as_spheres=True,
        vertex_style='points',
        vertex_color='r',
    )

    multiblock_all.plot(
        color='w',
        show_vertices=True,
        point_size=3,
        render_points_as_spheres=True,
    )


def test_remove_vertices_actor(sphere):
    # Test remove by name
    pl = pyvista.Plotter()
    pl.add_mesh(
        sphere,
        color='w',
        show_vertices=True,
        point_size=20,
        lighting=False,
        vertex_style='points',
        vertex_color='b',
        name='sphere',
    )
    pl.remove_actor('sphere')
    pl.show()
    # Test remove by Actor
    pl = pyvista.Plotter()
    actor = pl.add_mesh(
        sphere,
        color='w',
        show_vertices=True,
        point_size=20,
        lighting=False,
        vertex_style='points',
        vertex_color='b',
        name='sphere',
    )
    pl.remove_actor(actor)
    pl.show()


@skip_windows
def test_add_point_scalar_labels_fmt():
    mesh = examples.load_uniform().slice()
    p = pyvista.Plotter()
    p.add_mesh(mesh, scalars="Spatial Point Data", show_edges=True)
    p.add_point_scalar_labels(mesh, "Spatial Point Data", point_size=20, font_size=36, fmt='%.3f')
    p.camera_position = [(7, 4, 5), (4.4, 7.0, 7.2), (0.8, 0.5, 0.25)]
    p.show()


def test_plot_individual_cell(hexbeam):
    hexbeam.cell[0].plot(color='b')


def test_add_point_scalar_labels_list():
    plotter = pyvista.Plotter()

    points = np.array([[0, 0, 0], [1, 0, 0], [0, 1, 0], [1, 1, 0], [0.5, 0.5, 0.5], [1, 1, 1]])
    labels = [0.0, 1.0, 2.0, 3.0, 4.0, 5.0]

    with pytest.raises(TypeError):
        plotter.add_point_scalar_labels(points=False, labels=labels)
    with pytest.raises(TypeError):
        plotter.add_point_scalar_labels(points=points, labels=False)

    plotter.add_point_scalar_labels(points, labels)
    plotter.show()


def test_plot_algorithm_cone():
    algo = vtk.vtkConeSource()
    algo.SetResolution(10)

    pl = pyvista.Plotter()
    pl.add_mesh(algo, color='red')
    pl.show(auto_close=False)
    # Use low resolution so it appears in image regression tests easily
    algo.SetResolution(3)
    pl.show()

    # Bump resolution and plot with silhouette
    algo.SetResolution(8)
    pl = pyvista.Plotter()
    pl.add_mesh(algo, color='red', silhouette=True)
    pl.show()


@skip_windows_mesa
def test_plot_algorithm_scalars():
    name, name2 = 'foo', 'bar'
    mesh = pyvista.Wavelet()
    mesh.point_data[name] = np.arange(mesh.n_points)
    mesh.cell_data[name2] = np.arange(mesh.n_cells)
    assert mesh.active_scalars_name != name
    assert mesh.active_scalars_name != name2

    alg = vtk.vtkGeometryFilter()
    alg.SetInputDataObject(mesh)

    pl = pyvista.Plotter()
    pl.add_mesh(alg, scalars=name)
    pl.show()

    pl = pyvista.Plotter()
    pl.add_mesh(alg, scalars=name2)
    pl.show()


def test_algorithm_add_points():
    algo = vtk.vtkRTAnalyticSource()

    pl = pyvista.Plotter()
    pl.add_points(algo)
    pl.show()


@skip_9_1_0
def test_algorithm_add_point_labels():
    algo = vtk.vtkConeSource()
    elev = vtk.vtkElevationFilter()
    elev.SetInputConnection(algo.GetOutputPort())
    elev.SetLowPoint(0, 0, -1)
    elev.SetHighPoint(0, 0, 1)

    pl = pyvista.Plotter()
    pl.add_point_labels(elev, 'Elevation', always_visible=False)
    pl.show()


@skip_9_1_0
def test_pointset_to_polydata_algorithm(pointset):
    alg = vtk.vtkElevationFilter()
    alg.SetInputDataObject(pointset)

    pl = pyvista.Plotter()
    pl.add_mesh(alg, scalars='Elevation')
    pl.show()

    assert isinstance(alg.GetOutputDataObject(0), vtk.vtkPointSet)


def test_add_ids_algorithm():
    algo = vtk.vtkCubeSource()

    alg = algorithms.add_ids_algorithm(algo)

    pl = pyvista.Plotter()
    pl.add_mesh(alg, scalars='point_ids')
    pl.show()

    pl = pyvista.Plotter()
    pl.add_mesh(alg, scalars='cell_ids')
    pl.show()

    result = pyvista.wrap(alg.GetOutputDataObject(0))
    assert 'point_ids' in result.point_data
    assert 'cell_ids' in result.cell_data


def test_color_cycler():
    pyvista.global_theme.color_cycler = 'default'
    pl = pyvista.Plotter()
    a0 = pl.add_mesh(pyvista.Cone(center=(0, 0, 0)))
    a1 = pl.add_mesh(pyvista.Cube(center=(1, 0, 0)))
    a2 = pl.add_mesh(pyvista.Sphere(center=(1, 1, 0)))
    a3 = pl.add_mesh(pyvista.Cylinder(center=(0, 1, 0)))
    pl.show()
    assert a0.prop.color.hex_rgb == matplotlib_default_colors[0]
    assert a1.prop.color.hex_rgb == matplotlib_default_colors[1]
    assert a2.prop.color.hex_rgb == matplotlib_default_colors[2]
    assert a3.prop.color.hex_rgb == matplotlib_default_colors[3]

    pyvista.global_theme.color_cycler = ['red', 'green', 'blue']
    pl = pyvista.Plotter()
    a0 = pl.add_mesh(pyvista.Cone(center=(0, 0, 0)))  # red
    a1 = pl.add_mesh(pyvista.Cube(center=(1, 0, 0)))  # green
    a2 = pl.add_mesh(pyvista.Sphere(center=(1, 1, 0)))  # blue
    a3 = pl.add_mesh(pyvista.Cylinder(center=(0, 1, 0)))  # red again
    pl.show()

    assert a0.prop.color.name == 'red'
    assert a1.prop.color.name == 'green'
    assert a2.prop.color.name == 'blue'
    assert a3.prop.color.name == 'red'

    # Make sure all solid color matching theme default again
    pyvista.global_theme.color_cycler = None
    pl = pyvista.Plotter()
    a0 = pl.add_mesh(pyvista.Cone(center=(0, 0, 0)))
    a1 = pl.add_mesh(pyvista.Cube(center=(1, 0, 0)))
    pl.show()

    assert a0.prop.color.hex_rgb == pyvista.global_theme.color.hex_rgb
    assert a1.prop.color.hex_rgb == pyvista.global_theme.color.hex_rgb

    pl = pyvista.Plotter()
    with pytest.raises(ValueError):
        pl.set_color_cycler('foo')
    with pytest.raises(TypeError):
        pl.set_color_cycler(5)


@pytest.mark.parametrize('name', ['default', 'all', 'matplotlib', 'warm'])
def test_color_cycler_names(name):
    pl = pyvista.Plotter()
    pl.set_color_cycler(name)
    a0 = pl.add_mesh(pyvista.Cone(center=(0, 0, 0)))
    a1 = pl.add_mesh(pyvista.Cube(center=(1, 0, 0)))
    a2 = pl.add_mesh(pyvista.Sphere(center=(1, 1, 0)))
    a3 = pl.add_mesh(pyvista.Cylinder(center=(0, 1, 0)))
    pl.show()
    assert a0.prop.color.hex_rgb != pyvista.global_theme.color.hex_rgb
    assert a1.prop.color.hex_rgb != pyvista.global_theme.color.hex_rgb
    assert a2.prop.color.hex_rgb != pyvista.global_theme.color.hex_rgb
    assert a3.prop.color.hex_rgb != pyvista.global_theme.color.hex_rgb<|MERGE_RESOLUTION|>--- conflicted
+++ resolved
@@ -1747,11 +1747,7 @@
     assert len(mapping) == n
     mapping = pyvista.opacity_transfer_function('sigmoid_10', n)
     assert len(mapping) == n
-<<<<<<< HEAD
     with pytest.raises(ValueError, match='Invalid opacity transfer function'):
-=======
-    with pytest.raises(ValueError):
->>>>>>> bf670b64
         mapping = pyvista.opacity_transfer_function('foo', n)
     with pytest.raises(RuntimeError):
         mapping = pyvista.opacity_transfer_function(np.linspace(0, 1, 2 * n), n)
