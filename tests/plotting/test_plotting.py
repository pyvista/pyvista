"""
This test module tests any functionality that requires plotting.

See the image regression notes in doc/extras/developer_notes.rst

"""
import io
import os
import pathlib
import platform
import re
import time

from PIL import Image
<<<<<<< HEAD
import imageio
=======
import matplotlib
>>>>>>> 8ce82789
import numpy as np
import pytest
import vtk

import pyvista
from pyvista import examples
from pyvista.core.errors import DeprecationError
from pyvista.errors import RenderWindowUnavailable
from pyvista.plotting import check_math_text_support, system_supports_plotting
from pyvista.plotting.colors import matplotlib_default_colors
from pyvista.plotting.opts import InterpolationType, RepresentationType
from pyvista.plotting.plotting import SUPPORTED_FORMATS
from pyvista.utilities import algorithms
from pyvista.utilities.misc import PyVistaDeprecationWarning

# skip all tests if unable to render
if not system_supports_plotting():
    pytestmark = pytest.mark.skip(reason='Requires system to support plotting')

HAS_IMAGEIO = True
try:
    import imageio
except ModuleNotFoundError:
    HAS_IMAGEIO = False


ffmpeg_failed = False
try:
    try:
        import imageio_ffmpeg

        imageio_ffmpeg.get_ffmpeg_exe()
    except ImportError as err:
        if HAS_IMAGEIO:
            imageio.plugins.ffmpeg.download()
        else:
            raise err
except:  # noqa: E722
    ffmpeg_failed = True


THIS_PATH = pathlib.Path(__file__).parent.absolute()


def using_mesa():
    """Determine if using mesa."""
    pl = pyvista.Plotter(notebook=False, off_screen=True)
    pl.show(auto_close=False)
    gpu_info = pl.render_window.ReportCapabilities()
    pl.close()

    regex = re.compile("OpenGL version string:(.+)\n")
    return "Mesa" in regex.findall(gpu_info)[0]


# always set on Windows CI
# These tests fail with mesa opengl on windows
skip_windows = pytest.mark.skipif(os.name == 'nt', reason='Test fails on Windows')
skip_windows_mesa = pytest.mark.skipif(
    using_mesa() and os.name == 'nt', reason='Does not display correctly within OSMesa on Windows'
)
skip_9_1_0 = pytest.mark.needs_vtk_version(9, 1, 0)
skip_9_0_X = pytest.mark.skipif(pyvista.vtk_version_info < (9, 1), reason="Flaky on 9.0.X")
skip_lesser_9_0_X = pytest.mark.skipif(
    pyvista.vtk_version_info < (9, 1), reason="Functions not implemented before 9.0.X"
)

CI_WINDOWS = os.environ.get('CI_WINDOWS', 'false').lower() == 'true'

skip_mac = pytest.mark.skipif(
    platform.system() == 'Darwin', reason='MacOS CI fails when downloading examples'
)
skip_mac_flaky = pytest.mark.skipif(
    platform.system() == 'Darwin', reason='This is a flaky test on MacOS'
)
skip_mesa = pytest.mark.skipif(using_mesa(), reason='Does not display correctly within OSMesa')


@pytest.fixture(autouse=True)
def verify_image_cache_wrapper(verify_image_cache):
    return verify_image_cache


@pytest.fixture()
def multicomp_poly():
    """Create a dataset with vector values on points and cells."""
    data = pyvista.Plane()

    vector_values_points = np.empty((data.n_points, 3))
    vector_values_points[:, 0] = np.arange(data.n_points)
    vector_values_points[:, 1] = np.arange(data.n_points)[::-1]
    vector_values_points[:, 2] = 0

    vector_values_cells = np.empty((data.n_cells, 3))
    vector_values_cells[:, 0] = np.arange(data.n_cells)
    vector_values_cells[:, 1] = np.arange(data.n_cells)[::-1]
    vector_values_cells[:, 2] = 0

    data['vector_values_points'] = vector_values_points
    data['vector_values_cells'] = vector_values_cells
    return data


def test_import_gltf(verify_image_cache):
    # image cache created with 9.0.20210612.dev0
    verify_image_cache.high_variance_test = True

    filename = os.path.join(THIS_PATH, '..', 'example_files', 'Box.glb')
    pl = pyvista.Plotter()

    with pytest.raises(FileNotFoundError):
        pl.import_gltf('not a file')

    pl.import_gltf(filename)
    pl.show()


def test_export_gltf(tmpdir, sphere, airplane, hexbeam, verify_image_cache):
    # image cache created with 9.0.20210612.dev0
    verify_image_cache.high_variance_test = True
    filename = str(tmpdir.mkdir("tmpdir").join('tmp.gltf'))

    pl = pyvista.Plotter()
    pl.add_mesh(sphere, smooth_shading=True)
    pl.add_mesh(airplane)
    pl.add_mesh(hexbeam)  # to check warning
    with pytest.warns(UserWarning, match='Plotter contains non-PolyData datasets'):
        pl.export_gltf(filename)

    pl_import = pyvista.Plotter()
    pl_import.import_gltf(filename)
    pl_import.show()

    with pytest.raises(RuntimeError, match='This plotter has been closed'):
        pl_import.export_gltf(filename)


def test_import_vrml():
    filename = os.path.join(THIS_PATH, '..', 'example_files', 'Box.wrl')
    pl = pyvista.Plotter()

    with pytest.raises(FileNotFoundError):
        pl.import_vrml('not a file')

    pl.import_vrml(filename)
    pl.show()


def test_export_vrml(tmpdir, sphere, airplane, hexbeam):
    filename = str(tmpdir.mkdir("tmpdir").join("tmp.wrl"))

    pl = pyvista.Plotter()
    pl.add_mesh(sphere, smooth_shading=True)
    pl.export_vrml(filename)

    pl_import = pyvista.Plotter()
    pl_import.import_vrml(filename)
    pl_import.show()

    with pytest.raises(RuntimeError, match="This plotter has been closed"):
        pl_import.export_vrml(filename)


@skip_windows
@pytest.mark.skipif(CI_WINDOWS, reason="Windows CI testing segfaults on pbr")
def test_pbr(sphere, verify_image_cache):
    """Test PBR rendering"""
    verify_image_cache.high_variance_test = True

    texture = examples.load_globe_texture()

    pl = pyvista.Plotter(lighting=None)
    pl.set_environment_texture(texture)
    pl.add_light(pyvista.Light())
    pl.add_mesh(
        sphere, color='w', pbr=True, metallic=0.8, roughness=0.2, smooth_shading=True, diffuse=1
    )
    pl.add_mesh(
        pyvista.Sphere(center=(0, 0, 1)),
        color='w',
        pbr=True,
        metallic=0.0,
        roughness=1.0,
        smooth_shading=True,
        diffuse=1,
    )
    pl.show()


@skip_windows
@skip_mac
def test_set_environment_texture_cubemap(sphere, verify_image_cache):
    """Test set_environment_texture with a cubemap."""
    verify_image_cache.high_variance_test = True

    texture = examples.download_sky_box_cube_map()

    pl = pyvista.Plotter(lighting=None)
    pl.set_environment_texture(texture)
    pl.add_mesh(sphere, color='w', pbr=True, metallic=0.8, roughness=0.2)

    # VTK flipped the Z axis for the cubemap between 9.1 and 9.2
    verify_image_cache.skip = pyvista.vtk_version_info > (9, 1)
    pl.show()


@skip_windows
@skip_mac
def test_remove_environment_texture_cubemap(sphere):
    """Test remove_environment_texture with a cubemap."""
    texture = examples.download_sky_box_cube_map()

    pl = pyvista.Plotter()
    pl.set_environment_texture(texture)
    pl.add_mesh(sphere, color='w', pbr=True, metallic=0.8, roughness=0.2)
    pl.remove_environment_texture()
    pl.show()


def test_plot_pyvista_ndarray(sphere):
    # verify we can plot pyvista_ndarray
    pyvista.plot(sphere.points)

    plotter = pyvista.Plotter()
    plotter.add_points(sphere.points)
    plotter.add_points(sphere.points + 1)
    plotter.show()


def test_plot_increment_point_size():
    points = np.array([[0, 0, 0], [1, 0, 0], [1, 0, 0], [1, 1, 0]], dtype=np.float32)
    pl = pyvista.Plotter()
    pl.add_points(points + 1)
    pl.add_lines(points)
    pl.increment_point_size_and_line_width(5)
    pl.show()


def test_plot_update(sphere):
    pl = pyvista.Plotter()
    pl.add_mesh(sphere)
    pl.show(auto_close=False)
    pl.update()
    time.sleep(0.1)
    pl.update()
    pl.update(force_redraw=True)
    pl.close()


def test_plot(sphere, tmpdir, verify_image_cache):
    verify_image_cache.high_variance_test = True
    verify_image_cache.macos_skip_image_cache = True
    verify_image_cache.windows_skip_image_cache = True

    tmp_dir = tmpdir.mkdir("tmpdir2")
    filename = str(tmp_dir.join('tmp.png'))
    scalars = np.arange(sphere.n_points)
    cpos, img = pyvista.plot(
        sphere,
        full_screen=True,
        text='this is a sphere',
        show_bounds=True,
        color='r',
        style='wireframe',
        line_width=2,
        scalars=scalars,
        flip_scalars=True,
        cmap='bwr',
        interpolate_before_map=True,
        screenshot=filename,
        return_img=True,
        return_cpos=True,
    )
    assert isinstance(cpos, pyvista.CameraPosition)
    assert isinstance(img, np.ndarray)
    assert os.path.isfile(filename)

    verify_image_cache.skip = True
    filename = pathlib.Path(str(tmp_dir.join('tmp2.png')))
    pyvista.plot(sphere, screenshot=filename)

    # Ensure it added a PNG extension by default
    assert filename.with_suffix(".png").is_file()

    # test invalid extension
    with pytest.raises(ValueError):
        filename = pathlib.Path(str(tmp_dir.join('tmp3.foo')))
        pyvista.plot(sphere, screenshot=filename)


def test_plot_helper_volume(uniform, verify_image_cache):
    verify_image_cache.windows_skip_image_cache = True

    uniform.plot(
        volume=True,
        parallel_projection=True,
        show_scalar_bar=False,
        show_grid=True,
    )


def test_plot_helper_two_datasets(sphere, airplane):
    pyvista.plot([sphere, airplane])


def test_plot_helper_two_volumes(uniform, verify_image_cache):
    verify_image_cache.windows_skip_image_cache = True
    grid = uniform.copy()
    grid.origin = (0, 0, 10)
    pyvista.plot(
        [uniform, grid],
        volume=True,
        show_scalar_bar=False,
    )


def test_plot_volume_ugrid(verify_image_cache):
    verify_image_cache.windows_skip_image_cache = True

    # Handle UnsutructuredGrid directly
    grid = examples.load_hexbeam()
    pl = pyvista.Plotter()
    pl.add_volume(grid, scalars='sample_point_scalars')
    pl.show()

    # Handle 3D structured grid
    grid = examples.load_uniform().cast_to_structured_grid()
    pl = pyvista.Plotter()
    pl.add_volume(grid, scalars='Spatial Point Data')
    pl.show()

    # Make sure PolyData fails
    mesh = pyvista.Sphere()
    mesh['scalars'] = mesh.points[:, 1]
    pl = pyvista.Plotter()
    with pytest.raises(TypeError):
        pl.add_volume(mesh, scalars='scalars')
    pl.close()

    # Make sure 2D StructuredGrid fails
    mesh = examples.load_structured()  # wavy surface
    mesh['scalars'] = mesh.points[:, 1]
    pl = pyvista.Plotter()
    with pytest.raises(ValueError):
        pl.add_volume(mesh, scalars='scalars')
    pl.close()


def test_plot_return_cpos(sphere):
    cpos = sphere.plot(return_cpos=True)
    assert isinstance(cpos, pyvista.CameraPosition)
    assert sphere.plot(return_cpos=False) is None


def test_add_title(verify_image_cache):
    verify_image_cache.high_variance_test = True
    plotter = pyvista.Plotter()
    plotter.add_title('Plot Title')
    plotter.show()


def test_plot_invalid_style(sphere):
    with pytest.raises(ValueError):
        pyvista.plot(sphere, style='not a style')


@pytest.mark.parametrize(
    'interaction, kwargs',
    [
        ('trackball', {}),
        ('trackball_actor', {}),
        ('image', {}),
        ('joystick', {}),
        ('joystick_actor', {}),
        ('zoom', {}),
        ('terrain', {}),
        ('terrain', {'mouse_wheel_zooms': True, 'shift_pans': True}),
        ('rubber_band', {}),
        ('rubber_band_2d', {}),
    ],
)
def test_interactor_style(sphere, interaction, kwargs):
    plotter = pyvista.Plotter()
    plotter.add_mesh(sphere)
    getattr(plotter, f'enable_{interaction}_style')(**kwargs)
    assert plotter.iren._style_class is not None
    plotter.close()


def test_lighting_disable_3_lights():
    with pytest.raises(DeprecationError):
        pyvista.Plotter().disable_3_lights()


def test_lighting_enable_three_lights(sphere):
    plotter = pyvista.Plotter()
    plotter.add_mesh(sphere)

    plotter.enable_3_lights()
    lights = plotter.renderer.lights
    assert len(lights) == 3
    for light in lights:
        assert light.on

    assert lights[0].intensity == 1.0
    assert lights[1].intensity == 0.6
    assert lights[2].intensity == 0.5

    plotter.show()


def test_lighting_add_manual_light(sphere):
    plotter = pyvista.Plotter(lighting=None)
    plotter.add_mesh(sphere)

    # test manual light addition
    light = pyvista.Light()
    plotter.add_light(light)
    assert plotter.renderer.lights == [light]

    # failing case
    with pytest.raises(TypeError):
        plotter.add_light('invalid')

    plotter.show()


def test_lighting_remove_manual_light(sphere):
    plotter = pyvista.Plotter(lighting=None)
    plotter.add_mesh(sphere)
    plotter.add_light(pyvista.Light())

    # test light removal
    plotter.remove_all_lights()
    assert not plotter.renderer.lights

    plotter.show()


def test_lighting_subplots(sphere):
    plotter = pyvista.Plotter(shape='1|1')
    plotter.add_mesh(sphere)
    renderers = plotter.renderers

    light = pyvista.Light()
    plotter.remove_all_lights()
    for renderer in renderers:
        assert not renderer.lights

    plotter.subplot(0)
    plotter.add_light(light, only_active=True)
    assert renderers[0].lights and not renderers[1].lights
    plotter.add_light(light, only_active=False)
    assert renderers[0].lights and renderers[1].lights
    plotter.subplot(1)
    plotter.add_mesh(pyvista.Sphere())
    plotter.remove_all_lights(only_active=True)
    assert renderers[0].lights and not renderers[1].lights

    plotter.show()


def test_lighting_init_light_kit(sphere):
    plotter = pyvista.Plotter(lighting='light kit')
    plotter.add_mesh(sphere)
    lights = plotter.renderer.lights
    assert len(lights) == 5
    assert lights[0].light_type == pyvista.Light.HEADLIGHT
    for light in lights[1:]:
        assert light.light_type == light.CAMERA_LIGHT
    plotter.show()


def test_lighting_init_three_lights(sphere):
    plotter = pyvista.Plotter(lighting='three lights')
    plotter.add_mesh(sphere)
    lights = plotter.renderer.lights
    assert len(lights) == 3
    for light in lights:
        assert light.light_type == light.CAMERA_LIGHT
    plotter.show()


def test_lighting_init_none(sphere):
    # ``None`` already tested above
    plotter = pyvista.Plotter(lighting='none')
    plotter.add_mesh(sphere)
    lights = plotter.renderer.lights
    assert not lights
    plotter.show()


def test_lighting_init_invalid():
    with pytest.raises(ValueError):
        pyvista.Plotter(lighting='invalid')


def test_plotter_shape_invalid():
    # wrong size
    with pytest.raises(ValueError):
        pyvista.Plotter(shape=(1,))
    # not positive
    with pytest.raises(ValueError):
        pyvista.Plotter(shape=(1, 0))
    with pytest.raises(ValueError):
        pyvista.Plotter(shape=(0, 2))
    # not a sequence
    with pytest.raises(TypeError):
        pyvista.Plotter(shape={1, 2})


def test_plot_bounds_axes_with_no_data():
    plotter = pyvista.Plotter()
    plotter.show_bounds()
    plotter.show()


def test_plot_show_grid(sphere):
    plotter = pyvista.Plotter()

    with pytest.raises(ValueError, match='Value of location'):
        plotter.show_grid(location='foo')
    with pytest.raises(TypeError, match='location must be a string'):
        plotter.show_grid(location=10)
    with pytest.raises(ValueError, match='Value of tick'):
        plotter.show_grid(ticks='foo')
    with pytest.raises(TypeError, match='must be a string'):
        plotter.show_grid(ticks=10)

    plotter.show_grid()  # Add mesh after to make sure bounds update
    plotter.add_mesh(sphere)
    plotter.show()


@skip_mesa
def test_plot_show_grid_with_mesh(hexbeam, plane, verify_image_cache):
    """Show the grid bounds for a specific mesh."""
    verify_image_cache.macos_skip_image_cache = True

    hexbeam.clear_data()
    plotter = pyvista.Plotter()
    plotter.add_mesh(hexbeam, style='wireframe')
    plotter.add_mesh(plane)
    plotter.show_grid(mesh=plane, show_zlabels=False, show_zaxis=False)
    plotter.show()


cpos_param = [
    [(2.0, 5.0, 13.0), (0.0, 0.0, 0.0), (-0.7, -0.5, 0.3)],
    [-1, 2, -5],  # trigger view vector
    [1.0, 2.0, 3.0],
]
cpos_param.extend(pyvista.plotting.Renderer.CAMERA_STR_ATTR_MAP)


@pytest.mark.parametrize('cpos', cpos_param)
def test_set_camera_position(cpos, sphere):
    plotter = pyvista.Plotter()
    plotter.add_mesh(sphere)
    plotter.camera_position = cpos
    plotter.show()


@pytest.mark.parametrize(
    'cpos', [[(2.0, 5.0), (0.0, 0.0, 0.0), (-0.7, -0.5, 0.3)], [-1, 2], [(1, 2, 3)], 'notvalid']
)
def test_set_camera_position_invalid(cpos, sphere):
    plotter = pyvista.Plotter()
    plotter.add_mesh(sphere)
    with pytest.raises(pyvista.core.errors.InvalidCameraError):
        plotter.camera_position = cpos


def test_parallel_projection():
    plotter = pyvista.Plotter()
    assert isinstance(plotter.parallel_projection, bool)


@pytest.mark.parametrize("state", [True, False])
def test_set_parallel_projection(state):
    plotter = pyvista.Plotter()
    plotter.parallel_projection = state
    assert plotter.parallel_projection == state


def test_parallel_scale():
    plotter = pyvista.Plotter()
    assert isinstance(plotter.parallel_scale, float)


@pytest.mark.parametrize("value", [1, 1.5, 0.3, 10])
def test_set_parallel_scale(value):
    plotter = pyvista.Plotter()
    plotter.parallel_scale = value
    assert plotter.parallel_scale == value


def test_set_parallel_scale_invalid():
    plotter = pyvista.Plotter()
    with pytest.raises(TypeError):
        plotter.parallel_scale = "invalid"


def test_plot_no_active_scalars(sphere):
    plotter = pyvista.Plotter()
    plotter.add_mesh(sphere)
    with pytest.raises(ValueError):
        plotter.update_scalars(np.arange(5))
    with pytest.raises(ValueError):
        plotter.update_scalars(np.arange(sphere.n_faces))


def test_plot_show_bounds(sphere):
    plotter = pyvista.Plotter()
    plotter.add_mesh(sphere)
    plotter.show_bounds(
        show_xaxis=False,
        show_yaxis=False,
        show_zaxis=False,
        show_xlabels=False,
        show_ylabels=False,
        show_zlabels=False,
        use_2d=True,
    )
    plotter.show()


def test_plot_label_fmt(sphere):
    plotter = pyvista.Plotter()
    plotter.add_mesh(sphere)
    plotter.show_bounds(xtitle='My X', fmt=r'%.3f')
    plotter.show()


@pytest.mark.parametrize('grid', [True, 'both', 'front', 'back'])
@pytest.mark.parametrize('location', ['all', 'origin', 'outer', 'front', 'back'])
def test_plot_show_bounds_params(grid, location):
    plotter = pyvista.Plotter()
    plotter.add_mesh(pyvista.Cone())
    plotter.show_bounds(grid=grid, ticks='inside', location=location)
    plotter.show_bounds(grid=grid, ticks='outside', location=location)
    plotter.show_bounds(grid=grid, ticks='both', location=location)
    plotter.show()


def test_plot_silhouette_non_poly(hexbeam):
    plotter = pyvista.Plotter()
    plotter.add_mesh(hexbeam, show_scalar_bar=False)
    plotter.add_silhouette(hexbeam, line_width=10)
    plotter.show()


def test_plot_no_silhouette(tri_cylinder):
    # silhouette=False
    plotter = pyvista.Plotter()
    plotter.add_mesh(tri_cylinder)
    assert len(list(plotter.renderer.GetActors())) == 1  # only cylinder
    plotter.show()


def test_plot_silhouette(tri_cylinder):
    # silhouette=True and default properties
    plotter = pyvista.Plotter()
    plotter.add_mesh(tri_cylinder, silhouette=True)
    actors = list(plotter.renderer.GetActors())
    assert len(actors) == 2  # cylinder + silhouette
    actor = actors[0]  # get silhouette actor
    props = actor.GetProperty()
    assert props.GetColor() == pyvista.global_theme.silhouette.color
    assert props.GetOpacity() == pyvista.global_theme.silhouette.opacity
    assert props.GetLineWidth() == pyvista.global_theme.silhouette.line_width
    plotter.show()


def test_plot_silhouette_method(tri_cylinder):
    plotter = pyvista.Plotter()

    plotter.add_mesh(tri_cylinder)
    assert len(plotter.renderer.actors) == 1  # cylinder

    actor = plotter.add_silhouette(tri_cylinder)
    assert isinstance(actor, pyvista.Actor)
    assert len(plotter.renderer.actors) == 2  # cylinder + silhouette

    props = actor.prop
    assert props.color == pyvista.global_theme.silhouette.color
    assert props.opacity == pyvista.global_theme.silhouette.opacity
    assert props.line_width == pyvista.global_theme.silhouette.line_width
    plotter.show()

    params = {'line_width': 5, 'opacity': 0.5}
    with pytest.warns(PyVistaDeprecationWarning, match='`params` is deprecated'):
        actor = plotter.add_silhouette(tri_cylinder, params=params)
    assert actor.prop.line_width == params['line_width']
    assert actor.prop.opacity == params['opacity']


def test_plot_silhouette_options(tri_cylinder):
    # cover other properties
    plotter = pyvista.Plotter()
    plotter.add_mesh(tri_cylinder, silhouette=dict(decimate=0.5, feature_angle=20))
    plotter.show()


def test_plotter_scale(sphere):
    plotter = pyvista.Plotter()
    plotter.add_mesh(sphere)
    plotter.set_scale(10, 10, 15)
    assert plotter.scale == [10, 10, 15]
    plotter.show()

    plotter = pyvista.Plotter()
    plotter.add_mesh(sphere)
    plotter.set_scale(5.0)
    plotter.set_scale(yscale=6.0)
    plotter.set_scale(zscale=9.0)
    assert plotter.scale == [5.0, 6.0, 9.0]
    plotter.show()

    plotter = pyvista.Plotter()
    plotter.scale = [1.0, 4.0, 2.0]
    assert plotter.scale == [1.0, 4.0, 2.0]
    plotter.add_mesh(sphere)
    plotter.show()


def test_plot_add_scalar_bar(sphere, verify_image_cache):
    verify_image_cache.windows_skip_image_cache = True

    sphere['test_scalars'] = sphere.points[:, 2]
    plotter = pyvista.Plotter()
    plotter.add_mesh(sphere)
    plotter.add_scalar_bar(
        label_font_size=10, title_font_size=20, title='woa', interactive=True, vertical=True
    )
    plotter.add_scalar_bar(background_color='white', n_colors=256)
    assert isinstance(plotter.scalar_bar, vtk.vtkScalarBarActor)
    plotter.show()


def test_plot_invalid_add_scalar_bar():
    with pytest.raises(AttributeError):
        plotter = pyvista.Plotter()
        plotter.add_scalar_bar()


def test_plot_list():
    sphere_a = pyvista.Sphere(0.5)
    sphere_b = pyvista.Sphere(1.0)
    sphere_c = pyvista.Sphere(2.0)
    pyvista.plot([sphere_a, sphere_b, sphere_c], style='wireframe')


def test_add_lines_invalid():
    plotter = pyvista.Plotter()
    with pytest.raises(TypeError):
        plotter.add_lines(range(10))


@pytest.mark.skipif(not HAS_IMAGEIO, reason="Requires imageio")
def test_open_gif_invalid():
    plotter = pyvista.Plotter()
    with pytest.raises(ValueError):
        plotter.open_gif('file.abs')


@pytest.mark.skipif(ffmpeg_failed, reason="Requires imageio-ffmpeg")
@pytest.mark.skipif(not HAS_IMAGEIO, reason="Requires imageio")
def test_make_movie(sphere, tmpdir, verify_image_cache):
    verify_image_cache.skip = True

    # Make temporary file
    filename = str(tmpdir.join('tmp.mp4'))

    movie_sphere = sphere.copy()
    plotter = pyvista.Plotter()
    plotter.open_movie(filename)
    actor = plotter.add_axes_at_origin()
    plotter.remove_actor(actor, reset_camera=False, render=True)
    plotter.add_mesh(movie_sphere, scalars=np.random.random(movie_sphere.n_faces))
    plotter.show(auto_close=False, window_size=[304, 304])
    plotter.set_focus([0, 0, 0])
    for _ in range(3):  # limiting number of frames to write for speed
        plotter.write_frame()
        random_points = np.random.random(movie_sphere.points.shape)
        movie_sphere.points[:] = random_points * 0.01 + movie_sphere.points * 0.99
        movie_sphere.points[:] -= movie_sphere.points.mean(0)
        scalars = np.random.random(movie_sphere.n_faces)
        plotter.update_scalars(scalars)

    # remove file
    plotter.close()
    os.remove(filename)  # verifies that the plotter has closed


def test_add_legend(sphere):
    plotter = pyvista.Plotter()
    with pytest.raises(TypeError):
        plotter.add_mesh(sphere, label=2)
    plotter.add_mesh(sphere)
    with pytest.raises(ValueError):
        plotter.add_legend()
    legend_labels = [['sphere', 'r']]
    plotter.add_legend(labels=legend_labels, border=True, bcolor=None, size=[0.1, 0.1])
    plotter.show()


def test_legend_circle_face(sphere):
    plotter = pyvista.Plotter()
    plotter.add_mesh(sphere)
    legend_labels = [['sphere', 'r']]
    face = "circle"
    _ = plotter.add_legend(
        labels=legend_labels, border=True, bcolor=None, size=[0.1, 0.1], face=face
    )
    plotter.show()


def test_legend_rectangle_face(sphere):
    plotter = pyvista.Plotter()
    plotter.add_mesh(sphere)
    legend_labels = [['sphere', 'r']]
    face = "rectangle"
    _ = plotter.add_legend(
        labels=legend_labels, border=True, bcolor=None, size=[0.1, 0.1], face=face
    )
    plotter.show()


def test_legend_invalid_face(sphere):
    plotter = pyvista.Plotter()
    plotter.add_mesh(sphere)
    legend_labels = [['sphere', 'r']]
    face = "invalid_face"
    with pytest.raises(ValueError):
        plotter.add_legend(
            labels=legend_labels, border=True, bcolor=None, size=[0.1, 0.1], face=face
        )


def test_legend_subplots(sphere, cube):
    plotter = pyvista.Plotter(shape=(1, 2))
    plotter.add_mesh(sphere, 'blue', smooth_shading=True, label='Sphere')
    assert plotter.legend is None
    plotter.add_legend(bcolor='w')
    assert isinstance(plotter.legend, vtk.vtkActor2D)

    plotter.subplot(0, 1)
    plotter.add_mesh(cube, 'r', label='Cube')
    assert plotter.legend is None
    plotter.add_legend(bcolor='w')
    assert isinstance(plotter.legend, vtk.vtkActor2D)

    plotter.show()


def test_add_axes_twice():
    plotter = pyvista.Plotter()
    plotter.add_axes()
    plotter.add_axes(interactive=True)
    plotter.show()


def test_hide_axes():
    plotter = pyvista.Plotter()
    plotter.add_axes()
    plotter.hide_axes()
    plotter.show()


def test_add_axes_parameters():
    plotter = pyvista.Plotter()
    plotter.add_axes()
    plotter.add_axes(
        line_width=5,
        cone_radius=0.6,
        shaft_length=0.7,
        tip_length=0.3,
        ambient=0.5,
        label_size=(0.4, 0.16),
        viewport=(0, 0, 0.4, 0.4),
    )
    plotter.show()


def test_show_axes_all():
    plotter = pyvista.Plotter()
    plotter.show_axes_all()
    plotter.show()


def test_hide_axes_all():
    plotter = pyvista.Plotter()
    plotter.hide_axes_all()
    plotter.show()


def test_isometric_view_interactive(sphere):
    plotter_iso = pyvista.Plotter()
    plotter_iso.add_mesh(sphere)
    plotter_iso.camera_position = 'xy'
    cpos_old = plotter_iso.camera_position
    plotter_iso.isometric_view_interactive()
    assert not plotter_iso.camera_position == cpos_old


def test_add_point_labels():
    plotter = pyvista.Plotter()

    # cannot use random points with image regression
    points = np.array([[0, 0, 0], [1, 0, 0], [0, 1, 0], [1, 1, 0], [0.5, 0.5, 0.5], [1, 1, 1]])
    n = points.shape[0]

    with pytest.raises(ValueError):
        plotter.add_point_labels(points, range(n - 1))

    plotter.add_point_labels(points, range(n), show_points=True, point_color='r', point_size=10)
    plotter.add_point_labels(
        points - 1, range(n), show_points=False, point_color='r', point_size=10
    )
    plotter.show()


@pytest.mark.parametrize('always_visible', [False, True])
def test_add_point_labels_always_visible(always_visible):
    # just make sure it runs without exception
    plotter = pyvista.Plotter()
    plotter.add_point_labels(
        np.array([[0.0, 0.0, 0.0]]), ['hello world'], always_visible=always_visible
    )
    plotter.show()


def test_set_background():
    plotter = pyvista.Plotter()
    plotter.set_background('k')
    plotter.background_color = "yellow"
    plotter.set_background([0, 0, 0], top=[1, 1, 1])  # Gradient
    plotter.background_color
    plotter.show()

    plotter = pyvista.Plotter(shape=(1, 2))
    plotter.set_background('orange')
    for renderer in plotter.renderers:
        assert renderer.GetBackground() == pyvista.Color('orange')
    plotter.show()

    plotter = pyvista.Plotter(shape=(1, 2))
    plotter.subplot(0, 1)
    plotter.set_background('orange', all_renderers=False)
    assert plotter.renderers[0].GetBackground() != pyvista.Color('orange')
    assert plotter.renderers[1].GetBackground() == pyvista.Color('orange')
    plotter.show()


def test_add_points():
    plotter = pyvista.Plotter()

    points = np.array([[0, 0, 0], [1, 0, 0], [0, 1, 0], [1, 1, 0], [0.5, 0.5, 0.5], [1, 1, 1]])
    n = points.shape[0]

    plotter.add_points(
        points, scalars=np.arange(n), cmap=None, flip_scalars=True, show_scalar_bar=False
    )
    plotter.show()


def test_key_press_event():
    plotter = pyvista.Plotter()
    plotter.key_press_event(None, None)
    plotter.close()


def test_enable_picking_gc():
    plotter = pyvista.Plotter()
    sphere = pyvista.Sphere()
    plotter.add_mesh(sphere)
    plotter.enable_cell_picking()
    plotter.close()


def test_left_button_down():
    plotter = pyvista.Plotter()
    if (
        hasattr(plotter.ren_win, 'GetOffScreenFramebuffer')
        and not plotter.ren_win.GetOffScreenFramebuffer().GetFBOIndex()
    ):
        # This only fails for VTK<9.2.3
        with pytest.raises(ValueError):
            plotter.left_button_down(None, None)
    else:
        plotter.left_button_down(None, None)
    plotter.close()


def test_show_axes():
    plotter = pyvista.Plotter()
    plotter.show_axes()
    plotter.show()


def test_plot_cell_data(sphere, verify_image_cache):
    verify_image_cache.windows_skip_image_cache = True
    plotter = pyvista.Plotter()
    scalars = np.arange(sphere.n_faces)
    plotter.add_mesh(
        sphere,
        interpolate_before_map=True,
        scalars=scalars,
        n_colors=10,
        rng=sphere.n_faces,
        show_scalar_bar=False,
    )
    plotter.show()


def test_plot_clim(sphere):
    plotter = pyvista.Plotter()
    scalars = np.arange(sphere.n_faces)
    plotter.add_mesh(
        sphere,
        interpolate_before_map=True,
        scalars=scalars,
        n_colors=5,
        clim=10,
        show_scalar_bar=False,
    )
    assert plotter.mapper.GetScalarRange() == (-10, 10)
    plotter.show()


def test_invalid_n_arrays(sphere):
    with pytest.raises(ValueError):
        plotter = pyvista.Plotter()
        plotter.add_mesh(sphere, scalars=np.arange(10))
        plotter.show()


def test_plot_arrow():
    cent = np.array([0, 0, 0])
    direction = np.array([1, 0, 0])
    pyvista.plot_arrows(cent, direction)


def test_plot_arrows():
    cent = np.array([[0, 0, 0], [1, 0, 0]])
    direction = np.array([[1, 1, 1], [-1, -1, -1]])
    pyvista.plot_arrows(cent, direction)


def test_add_arrows():
    vector = np.array([1, 0, 0])
    center = np.array([0, 0, 0])
    plotter = pyvista.Plotter()
    plotter.add_arrows(cent=center, direction=vector, mag=2.2, color="#009900")
    plotter.show()


def test_axes():
    plotter = pyvista.Plotter()
    plotter.add_orientation_widget(pyvista.Cube(), color='b')
    plotter.add_mesh(pyvista.Cube())
    plotter.show()


def test_box_axes():
    plotter = pyvista.Plotter()
    plotter.add_axes(box=True)
    plotter.add_mesh(pyvista.Sphere())
    plotter.show()


def test_box_axes_color_box():
    plotter = pyvista.Plotter()
    plotter.add_axes(box=True, box_args={'color_box': True})
    plotter.add_mesh(pyvista.Sphere())
    plotter.show()


def test_screenshot(tmpdir):
    plotter = pyvista.Plotter()
    plotter.add_mesh(pyvista.Sphere())
    img = plotter.screenshot(transparent_background=False)
    assert np.any(img)
    img_again = plotter.screenshot()
    assert np.any(img_again)
    filename = str(tmpdir.mkdir("tmpdir").join('export-graphic.svg'))
    plotter.save_graphic(filename)

    # test window and array size
    w, h = 20, 10
    img = plotter.screenshot(transparent_background=False, window_size=(w, h))
    assert img.shape == (h, w, 3)
    img = plotter.screenshot(transparent_background=True, window_size=(w, h))
    assert img.shape == (h, w, 4)

    # check error before first render
    plotter = pyvista.Plotter(off_screen=False)
    plotter.add_mesh(pyvista.Sphere())
    with pytest.raises(RuntimeError):
        plotter.screenshot()


def test_screenshot_scaled():
    # FYI: no regression tests because show() is not called
    factor = 2
    plotter = pyvista.Plotter(image_scale=factor)
    width, height = plotter.window_size
    plotter.add_mesh(pyvista.Sphere())
    img = plotter.screenshot(transparent_background=False)
    assert np.any(img)
    assert img.shape == (width * factor, height * factor, 3)
    img_again = plotter.screenshot(scale=3)
    assert np.any(img_again)
    assert img_again.shape == (width * 3, height * 3, 3)
    assert plotter.image_scale == factor, 'image_scale leaked from screenshot context'
    img = plotter.image
    assert img.shape == (width * factor, height * factor, 3)

    w, h = 20, 10
    factor = 4
    plotter.image_scale = factor
    img = plotter.screenshot(transparent_background=False, window_size=(w, h))
    assert img.shape == (h * factor, w * factor, 3)

    img = plotter.screenshot(transparent_background=True, window_size=(w, h), scale=5)
    assert img.shape == (h * 5, w * 5, 4)
    assert plotter.image_scale == factor, 'image_scale leaked from screenshot context'

    with pytest.raises(ValueError):
        plotter.image_scale = 0.5

    plotter.close()


def test_screenshot_altered_window_size(sphere):
    plotter = pyvista.Plotter()
    plotter.add_mesh(sphere)

    plotter.window_size = (800, 800)
    a = plotter.screenshot()
    assert a.shape == (800, 800, 3)
    # plotter.show(auto_close=False)  # for image regression test

    plotter.window_size = (1000, 1000)
    b = plotter.screenshot()
    assert b.shape == (1000, 1000, 3)
    # plotter.show(auto_close=False)  # for image regression test

    d = plotter.screenshot(window_size=(600, 600))
    assert d.shape == (600, 600, 3)
    # plotter.show()  # for image regression test

    plotter.close()


def test_screenshot_bytes():
    # Test screenshot to bytes object
    buffer = io.BytesIO()
    plotter = pyvista.Plotter(off_screen=True)
    plotter.add_mesh(pyvista.Sphere())
    plotter.show(screenshot=buffer)
    buffer.seek(0)
    im = Image.open(buffer)
    assert im.format == 'PNG'


@pytest.mark.parametrize('ext', SUPPORTED_FORMATS)
def test_save_screenshot(tmpdir, sphere, ext):
    filename = str(tmpdir.mkdir("tmpdir").join('tmp' + ext))
    plotter = pyvista.Plotter()
    plotter.add_mesh(sphere)
    plotter.screenshot(filename)
    assert os.path.isfile(filename)
    assert pathlib.Path(filename).stat().st_size


def test_scalars_by_name(verify_image_cache):
    verify_image_cache.windows_skip_image_cache = True
    plotter = pyvista.Plotter()
    data = examples.load_uniform()
    plotter.add_mesh(data, scalars='Spatial Cell Data')
    plotter.show()


def test_multi_block_plot(verify_image_cache):
    verify_image_cache.windows_skip_image_cache = True
    multi = pyvista.MultiBlock()
    multi.append(examples.load_rectilinear())
    uni = examples.load_uniform()
    arr = np.random.rand(uni.n_cells)
    uni.cell_data.set_array(arr, 'Random Data')
    multi.append(uni)
    # And now add a data set without the desired array and a NULL component
    multi.append(examples.load_airplane())

    # missing data should still plot
    multi.plot(scalars='Random Data')

    multi.plot(multi_colors=True)


def test_clear(sphere):
    plotter = pyvista.Plotter()
    plotter.add_mesh(sphere)
    plotter.clear()
    plotter.show()


def test_plot_texture():
    """Test adding a texture to a plot"""
    globe = examples.load_globe()
    texture = examples.load_globe_texture()
    plotter = pyvista.Plotter()
    plotter.add_mesh(globe, texture=texture)
    plotter.show()


def test_plot_texture_associated():
    """Test adding a texture to a plot"""
    globe = examples.load_globe()
    plotter = pyvista.Plotter()
    plotter.add_mesh(globe, texture=True)
    plotter.show()


@pytest.mark.skipif(not HAS_IMAGEIO, reason="Requires imageio")
def test_read_texture_from_numpy():
    """Test adding a texture to a plot"""
    globe = examples.load_globe()
    texture = pyvista.numpy_to_texture(imageio.imread(examples.mapfile))
    plotter = pyvista.Plotter()
    plotter.add_mesh(globe, texture=texture)
    plotter.show()


def test_plot_rgb():
    """Test adding a texture to a plot"""
    cube = pyvista.Cube()
    cube.clear_data()
    x_face_color = (255, 0, 0)
    y_face_color = (0, 255, 0)
    z_face_color = (0, 0, 255)
    face_colors = np.array(
        [
            x_face_color,
            x_face_color,
            y_face_color,
            y_face_color,
            z_face_color,
            z_face_color,
        ],
        dtype=np.uint8,
    )
    cube.cell_data['face_colors'] = face_colors
    plotter = pyvista.Plotter()
    plotter.add_mesh(cube, scalars='face_colors', rgb=True)
    plotter.show()


def test_vector_array_with_points(multicomp_poly):
    """Test using vector valued data with and without component arg."""
    # test no component argument
    pl = pyvista.Plotter()
    pl.add_mesh(multicomp_poly, scalars='vector_values_points')
    pl.camera_position = 'xy'
    pl.camera.tight()
    pl.show()

    # test component argument
    pl = pyvista.Plotter()
    pl.add_mesh(multicomp_poly, scalars='vector_values_points', component=0)
    pl.camera_position = 'xy'
    pl.camera.tight()
    pl.show()


def test_vector_array_with_cells(multicomp_poly):
    """Test using vector valued data with and without component arg."""
    pl = pyvista.Plotter()
    pl.add_mesh(multicomp_poly, scalars='vector_values_cells')
    pl.camera_position = 'xy'
    pl.camera.tight()
    pl.show()

    # test component argument
    pl = pyvista.Plotter()
    pl.add_mesh(multicomp_poly, scalars='vector_values_cells', component=0)
    pl.camera_position = 'xy'
    pl.camera.tight()
    pl.show()


def test_vector_array(multicomp_poly):
    """Test using vector valued data for image regression."""
    pl = pyvista.Plotter(shape=(2, 2))
    pl.subplot(0, 0)
    pl.add_mesh(multicomp_poly, scalars="vector_values_points", show_scalar_bar=False)
    pl.camera_position = 'xy'
    pl.camera.tight()
    pl.subplot(0, 1)
    pl.add_mesh(multicomp_poly.copy(), scalars="vector_values_points", component=0)
    pl.subplot(1, 0)
    pl.add_mesh(multicomp_poly.copy(), scalars="vector_values_points", component=1)
    pl.subplot(1, 1)
    pl.add_mesh(multicomp_poly.copy(), scalars="vector_values_points", component=2)
    pl.link_views()
    pl.show()


def test_vector_plotting_doesnt_modify_data(multicomp_poly):
    """Test that the operations in plotting do not modify the data in the mesh."""

    copy_vector_values_points = multicomp_poly["vector_values_points"].copy()
    copy_vector_values_cells = multicomp_poly["vector_values_cells"].copy()

    # test that adding a vector with no component parameter to a Plotter instance
    # does not modify it.
    pl = pyvista.Plotter()
    pl.add_mesh(multicomp_poly, scalars='vector_values_points')
    pl.show()
    assert np.array_equal(multicomp_poly['vector_values_points'], copy_vector_values_points)

    pl = pyvista.Plotter()
    pl.add_mesh(multicomp_poly, scalars='vector_values_cells')
    pl.show()
    assert np.array_equal(multicomp_poly['vector_values_cells'], copy_vector_values_cells)

    # test that adding a vector with a component parameter to a Plotter instance
    # does not modify it.
    pl = pyvista.Plotter()
    pl.add_mesh(multicomp_poly, scalars='vector_values_points', component=0)
    pl.show()
    assert np.array_equal(multicomp_poly['vector_values_points'], copy_vector_values_points)

    pl = pyvista.Plotter()
    pl.add_mesh(multicomp_poly, scalars='vector_values_cells', component=0)
    pl.show()
    assert np.array_equal(multicomp_poly['vector_values_cells'], copy_vector_values_cells)


def test_vector_array_fail_with_incorrect_component(multicomp_poly):
    """Test failure modes of component argument."""
    p = pyvista.Plotter()

    # Non-Integer
    with pytest.raises(TypeError):
        p.add_mesh(multicomp_poly, scalars='vector_values_points', component=1.5)
        p.show()

    # Component doesn't exist
    p = pyvista.Plotter()
    with pytest.raises(ValueError):
        p.add_mesh(multicomp_poly, scalars='vector_values_points', component=3)
        p.show()

    # Component doesn't exist
    p = pyvista.Plotter()
    with pytest.raises(ValueError):
        p.add_mesh(multicomp_poly, scalars='vector_values_points', component=-1)
        p.show()


def test_camera(sphere):
    plotter = pyvista.Plotter()
    plotter.add_mesh(sphere)
    plotter.view_isometric()
    plotter.reset_camera()
    plotter.view_xy()
    plotter.view_xz()
    plotter.view_yz()
    plotter.add_mesh(examples.load_uniform(), reset_camera=True, culling=True)
    plotter.view_xy(True)
    plotter.view_xz(True)
    plotter.view_yz(True)
    plotter.show()

    plotter = pyvista.Plotter()
    plotter.add_mesh(sphere)
    plotter.camera.zoom(5)
    plotter.camera.up = 0, 0, 10
    plotter.show()


def test_multi_renderers():
    plotter = pyvista.Plotter(shape=(2, 2))

    plotter.subplot(0, 0)
    plotter.add_text('Render Window 0', font_size=30)
    sphere = pyvista.Sphere()
    plotter.add_mesh(sphere, scalars=sphere.points[:, 2], show_scalar_bar=False)
    plotter.add_scalar_bar('Z', vertical=True)

    plotter.subplot(0, 1)
    plotter.add_text('Render Window 1', font_size=30)
    plotter.add_mesh(pyvista.Cube(), show_edges=True)

    plotter.subplot(1, 0)
    plotter.add_text('Render Window 2', font_size=30)
    plotter.add_mesh(pyvista.Arrow(), color='y', show_edges=True)

    plotter.subplot(1, 1)
    plotter.add_text('Render Window 3', position=(0.0, 0.0), font_size=30, viewport=True)
    plotter.add_mesh(pyvista.Cone(), color='g', show_edges=True, culling=True)
    plotter.add_bounding_box(render_lines_as_tubes=True, line_width=5)
    plotter.show_bounds(all_edges=True)

    plotter.update_bounds_axes()
    plotter.show()


def test_multi_renderers_subplot_ind_2x1():
    # Test subplot indices (2 rows by 1 column)
    plotter = pyvista.Plotter(shape=(2, 1))
    # First row
    plotter.subplot(0, 0)
    plotter.add_mesh(pyvista.Sphere())
    # Second row
    plotter.subplot(1, 0)
    plotter.add_mesh(pyvista.Cube())
    plotter.show()


def test_multi_renderers_subplot_ind_1x2():
    # Test subplot indices (1 row by 2 columns)
    plotter = pyvista.Plotter(shape=(1, 2))
    # First column
    plotter.subplot(0, 0)
    plotter.add_mesh(pyvista.Sphere())
    # Second column
    plotter.subplot(0, 1)
    plotter.add_mesh(pyvista.Cube())
    plotter.show()


def test_multi_renderers_bad_indices():
    with pytest.raises(IndexError):
        # Test bad indices
        plotter = pyvista.Plotter(shape=(1, 2))
        plotter.subplot(0, 0)
        plotter.add_mesh(pyvista.Sphere())
        plotter.subplot(1, 0)
        plotter.add_mesh(pyvista.Cube())
        plotter.show()


def test_multi_renderers_subplot_ind_3x1():
    # Test subplot 3 on left, 1 on right
    plotter = pyvista.Plotter(shape='3|1')
    # First column
    plotter.subplot(0)
    plotter.add_mesh(pyvista.Sphere())
    plotter.subplot(1)
    plotter.add_mesh(pyvista.Cube())
    plotter.subplot(2)
    plotter.add_mesh(pyvista.Cylinder())
    plotter.subplot(3)
    plotter.add_mesh(pyvista.Cone())
    plotter.show()


def test_multi_renderers_subplot_ind_3x1_splitting_pos():
    # Test subplot 3 on top, 1 on bottom
    plotter = pyvista.Plotter(shape='3/1', splitting_position=0.5)
    # First column
    plotter.subplot(0)
    plotter.add_mesh(pyvista.Sphere())
    plotter.subplot(1)
    plotter.add_mesh(pyvista.Cube())
    plotter.subplot(2)
    plotter.add_mesh(pyvista.Cylinder())
    plotter.subplot(3)
    plotter.add_mesh(pyvista.Cone())
    plotter.show()


def test_multi_renderers_subplot_ind_1x3():
    # Test subplot 3 on bottom, 1 on top
    plotter = pyvista.Plotter(shape='1|3')
    # First column
    plotter.subplot(0)
    plotter.add_mesh(pyvista.Sphere())
    plotter.subplot(1)
    plotter.add_mesh(pyvista.Cube())
    plotter.subplot(2)
    plotter.add_mesh(pyvista.Cylinder())
    plotter.subplot(3)
    plotter.add_mesh(pyvista.Cone())
    plotter.show()


def test_subplot_groups():
    plotter = pyvista.Plotter(shape=(3, 3), groups=[(1, [1, 2]), (np.s_[:], 0)])
    plotter.subplot(0, 0)
    plotter.add_mesh(pyvista.Sphere())
    plotter.subplot(0, 1)
    plotter.add_mesh(pyvista.Cube())
    plotter.subplot(0, 2)
    plotter.add_mesh(pyvista.Arrow())
    plotter.subplot(1, 1)
    plotter.add_mesh(pyvista.Cylinder())
    plotter.subplot(2, 1)
    plotter.add_mesh(pyvista.Cone())
    plotter.subplot(2, 2)
    plotter.add_mesh(pyvista.Box())
    plotter.show()


def test_subplot_groups_fail():
    # Test group overlap
    with pytest.raises(ValueError):
        # Partial overlap
        pyvista.Plotter(shape=(3, 3), groups=[([1, 2], [0, 1]), ([0, 1], [1, 2])])
    with pytest.raises(ValueError):
        # Full overlap (inner)
        pyvista.Plotter(shape=(4, 4), groups=[(np.s_[:], np.s_[:]), ([1, 2], [1, 2])])
    with pytest.raises(ValueError):
        # Full overlap (outer)
        pyvista.Plotter(shape=(4, 4), groups=[(1, [1, 2]), ([0, 3], np.s_[:])])


@skip_windows
def test_link_views(sphere):
    plotter = pyvista.Plotter(shape=(1, 4))
    plotter.subplot(0, 0)
    plotter.add_mesh(sphere, smooth_shading=False, show_edges=False)
    plotter.subplot(0, 1)
    plotter.add_mesh(sphere, smooth_shading=True, show_edges=False)
    plotter.subplot(0, 2)
    plotter.add_mesh(sphere, smooth_shading=False, show_edges=True)
    plotter.subplot(0, 3)
    plotter.add_mesh(sphere, smooth_shading=True, show_edges=True)
    with pytest.raises(TypeError):
        plotter.link_views(views='foo')
    plotter.link_views([0, 1])
    plotter.link_views()
    with pytest.raises(TypeError):
        plotter.unlink_views(views='foo')
    plotter.unlink_views([0, 1])
    plotter.unlink_views(2)
    plotter.unlink_views()
    plotter.show()


@skip_windows
def test_link_views_camera_set(sphere, verify_image_cache):
    p = pyvista.Plotter(shape=(1, 2))
    p.add_mesh(pyvista.Cone())
    assert not p.renderer.camera_set
    p.subplot(0, 1)
    p.add_mesh(pyvista.Cube())
    assert not p.renderer.camera_set
    p.link_views()  # make sure the default isometric view is used
    for renderer in p.renderers:
        assert not renderer.camera_set
    p.show()

    p = pyvista.Plotter(shape=(1, 2))
    p.add_mesh(pyvista.Cone())
    p.subplot(0, 1)
    p.add_mesh(pyvista.Cube())
    p.link_views()
    p.unlink_views()
    for renderer in p.renderers:
        assert not renderer.camera_set
    p.show()

    wavelet = pyvista.Wavelet().clip('x')
    p = pyvista.Plotter(shape=(1, 2))
    p.add_mesh(wavelet, color='red')
    p.subplot(0, 1)
    p.add_mesh(wavelet, color='red')
    p.link_views()
    p.camera_position = [(55.0, 16, 31), (-5.0, 0.0, 0.0), (-0.22, 0.97, -0.09)]
    p.show()


def test_orthographic_slicer(uniform):
    uniform.set_active_scalars('Spatial Cell Data')
    slices = uniform.slice_orthogonal()

    # Orthographic Slicer
    p = pyvista.Plotter(shape=(2, 2))

    p.subplot(1, 1)
    p.add_mesh(slices, clim=uniform.get_data_range())
    p.add_axes()
    p.enable()

    p.subplot(0, 0)
    p.add_mesh(slices['XY'])
    p.view_xy()
    p.disable()

    p.subplot(0, 1)
    p.add_mesh(slices['XZ'])
    p.view_xz(negative=True)
    p.disable()

    p.subplot(1, 0)
    p.add_mesh(slices['YZ'])
    p.view_yz()
    p.disable()

    p.show()


def test_remove_actor(uniform):
    plotter = pyvista.Plotter()
    plotter.add_mesh(uniform.copy(), name='data')
    plotter.add_mesh(uniform.copy(), name='data')
    plotter.add_mesh(uniform.copy(), name='data')
    plotter.show()


def test_image_properties():
    mesh = examples.load_uniform()
    p = pyvista.Plotter()
    p.add_mesh(mesh)
    p.show(auto_close=False)  # DO NOT close plotter
    # Get RGB image
    _ = p.image
    # Get the depth image
    _ = p.get_image_depth()
    p.close()
    p = pyvista.Plotter()
    p.add_mesh(mesh)
    p.show()  # close plotter
    # Get RGB image
    _ = p.image
    # verify property matches method while testing both available
    assert np.allclose(p.image_depth, p.get_image_depth(), equal_nan=True)
    p.close()

    # gh-920
    rr = np.array([[-0.5, -0.5, 0], [-0.5, 0.5, 1], [0.5, 0.5, 0], [0.5, -0.5, 1]])
    tris = np.array([[3, 0, 2, 1], [3, 2, 0, 3]])
    mesh = pyvista.PolyData(rr, tris)
    p = pyvista.Plotter()
    p.add_mesh(mesh, color=True)
    p.renderer.camera_position = (0.0, 0.0, 1.0)
    p.renderer.ResetCamera()
    p.enable_parallel_projection()
    assert p.renderer.camera_set
    p.show(interactive=False, auto_close=False)
    img = p.get_image_depth(fill_value=0.0)
    rng = np.ptp(img)
    assert 0.3 < rng < 0.4, rng  # 0.3313504 in testing
    p.close()


def test_volume_rendering_from_helper(uniform, verify_image_cache):
    verify_image_cache.windows_skip_image_cache = True
    uniform.plot(volume=True, opacity='linear')


@skip_windows_mesa  # due to opacity
def test_volume_rendering_from_plotter(uniform):
    plotter = pyvista.Plotter()
    plotter.add_volume(uniform, opacity='sigmoid', cmap='jet', n_colors=15)
    plotter.show()


@skip_windows_mesa  # due to opacity
@skip_9_0_X
def test_volume_rendering_rectilinear(uniform):
    grid = uniform.cast_to_rectilinear_grid()

    plotter = pyvista.Plotter()
    plotter.add_volume(grid, opacity='sigmoid', cmap='jet', n_colors=15)
    plotter.show()

    plotter = pyvista.Plotter()
    plotter.add_volume(grid)
    plotter.show()

    plotter = pyvista.Plotter()
    with pytest.raises(TypeError):
        plotter.add_volume(grid, mapper='fixed_point')
    plotter.close()


@skip_windows
def test_multiblock_volume_rendering(uniform):
    ds_a = uniform.copy()
    ds_b = uniform.copy()
    ds_b.origin = (9.0, 0.0, 0.0)
    ds_c = uniform.copy()
    ds_c.origin = (0.0, 9.0, 0.0)
    ds_d = uniform.copy()
    ds_d.origin = (9.0, 9.0, 0.0)

    data = pyvista.MultiBlock(
        dict(
            a=ds_a,
            b=ds_b,
            c=ds_c,
            d=ds_d,
        )
    )
    data['a'].rename_array('Spatial Point Data', 'a')
    data['b'].rename_array('Spatial Point Data', 'b')
    data['c'].rename_array('Spatial Point Data', 'c')
    data['d'].rename_array('Spatial Point Data', 'd')
    data.plot(volume=True, multi_colors=True)


def test_array_volume_rendering(uniform, verify_image_cache):
    verify_image_cache.windows_skip_image_cache = True
    arr = uniform["Spatial Point Data"].reshape(uniform.dimensions)
    pyvista.plot(arr, volume=True, opacity='linear')


def test_plot_compare_four():
    # Really just making sure no errors are thrown
    mesh = examples.load_uniform()
    data_a = mesh.contour()
    data_b = mesh.threshold_percent(0.5)
    data_c = mesh.decimate_boundary(0.5)
    data_d = mesh.glyph(scale=False, orient=False)
    pyvista.plot_compare_four(
        data_a,
        data_b,
        data_c,
        data_d,
        disply_kwargs={'color': 'w'},
    )


def test_plot_depth_peeling():
    mesh = examples.load_airplane()
    p = pyvista.Plotter()
    p.add_mesh(mesh)
    p.enable_depth_peeling()
    p.disable_depth_peeling()
    p.show()


@pytest.mark.skipif(os.name == 'nt', reason="No testing on windows for EDL")
def test_plot_eye_dome_lighting_plot(airplane):
    airplane.plot(eye_dome_lighting=True)


@pytest.mark.skipif(os.name == 'nt', reason="No testing on windows for EDL")
def test_plot_eye_dome_lighting_plotter(airplane):
    p = pyvista.Plotter()
    p.add_mesh(airplane)
    p.enable_eye_dome_lighting()
    p.show()


@pytest.mark.skipif(os.name == 'nt', reason="No testing on windows for EDL")
def test_plot_eye_dome_lighting_enable_disable(airplane):
    p = pyvista.Plotter()
    p.add_mesh(airplane)
    p.enable_eye_dome_lighting()
    p.disable_eye_dome_lighting()
    p.show()


@skip_windows
def test_opacity_by_array_direct(plane, verify_image_cache):
    # VTK regression 9.0.1 --> 9.1.0
    verify_image_cache.high_variance_test = True

    # test with opacity parm as an array, both cell and point sized
    plane_shift = plane.translate((0, 0, 1), inplace=False)
    pl = pyvista.Plotter()
    pl.add_mesh(plane, color='b', opacity=np.linspace(0, 1, plane.n_points), show_edges=True)
    pl.add_mesh(plane_shift, color='r', opacity=np.linspace(0, 1, plane.n_cells), show_edges=True)
    pl.show()


def test_opacity_by_array(uniform):
    # Test with opacity array
    opac = uniform['Spatial Point Data'] / uniform['Spatial Point Data'].max()
    uniform['opac'] = opac
    p = pyvista.Plotter()
    p.add_mesh(uniform, scalars='Spatial Point Data', opacity='opac')
    p.show()


def test_opacity_by_array_uncertainty(uniform):
    # Test with uncertainty array (transparency)
    opac = uniform['Spatial Point Data'] / uniform['Spatial Point Data'].max()
    uniform['unc'] = opac
    p = pyvista.Plotter()
    p.add_mesh(uniform, scalars='Spatial Point Data', opacity='unc', use_transparency=True)
    p.show()


def test_opacity_by_array_user_transform(uniform, verify_image_cache):
    verify_image_cache.high_variance_test = True

    uniform['Spatial Point Data'] /= uniform['Spatial Point Data'].max()

    # Test with user defined transfer function
    opacities = [0, 0.2, 0.9, 0.2, 0.1]
    p = pyvista.Plotter()
    p.add_mesh(uniform, scalars='Spatial Point Data', opacity=opacities)
    p.show()


def test_opacity_mismatched_fail(uniform):
    opac = uniform['Spatial Point Data'] / uniform['Spatial Point Data'].max()
    uniform['unc'] = opac

    # Test using mismatched arrays
    p = pyvista.Plotter()
    with pytest.raises(ValueError):
        # cell scalars vs point opacity
        p.add_mesh(uniform, scalars='Spatial Cell Data', opacity='unc')


def test_opacity_by_array_preference():
    tetra = pyvista.Tetrahedron()  # 4 points, 4 cells
    opacities = np.linspace(0.2, 0.8, tetra.n_points)
    tetra.clear_data()
    tetra.point_data['scalars'] = tetra.cell_data['scalars'] = np.arange(tetra.n_points)
    tetra.point_data['opac'] = tetra.cell_data['opac'] = opacities

    # test opacity by key
    p = pyvista.Plotter()
    p.add_mesh(tetra.copy(), opacity='opac', preference='cell')
    p.add_mesh(tetra.translate((2, 0, 0), inplace=False), opacity='opac', preference='point')
    p.close()

    # test opacity by array
    p = pyvista.Plotter()
    p.add_mesh(tetra.copy(), opacity=opacities, preference='cell')
    p.add_mesh(tetra.translate((2, 0, 0), inplace=False), opacity=opacities, preference='point')
    p.show()


def test_opacity_transfer_functions():
    n = 256
    mapping = pyvista.opacity_transfer_function('linear', n)
    assert len(mapping) == n
    mapping = pyvista.opacity_transfer_function('sigmoid_10', n)
    assert len(mapping) == n
    with pytest.raises(ValueError):
        mapping = pyvista.opacity_transfer_function('foo', n)
    with pytest.raises(RuntimeError):
        mapping = pyvista.opacity_transfer_function(np.linspace(0, 1, 2 * n), n)
    foo = np.linspace(0, n, n)
    mapping = pyvista.opacity_transfer_function(foo, n)
    assert np.allclose(foo, mapping)
    foo = [0, 0.2, 0.9, 0.2, 0.1]
    mapping = pyvista.opacity_transfer_function(foo, n, interpolate=False)
    assert len(mapping) == n
    foo = [3, 5, 6, 10]
    mapping = pyvista.opacity_transfer_function(foo, n)
    assert len(mapping) == n


def test_closing_and_mem_cleanup(verify_image_cache):
    verify_image_cache.windows_skip_image_cache = True
    verify_image_cache.skip = True
    n = 5
    for _ in range(n):
        for _ in range(n):
            p = pyvista.Plotter()
            for k in range(n):
                p.add_mesh(pyvista.Sphere(radius=k))
            p.show()
        pyvista.close_all()


def test_above_below_scalar_range_annotations():
    p = pyvista.Plotter()
    p.add_mesh(
        examples.load_uniform(),
        clim=[100, 500],
        cmap='viridis',
        below_color='blue',
        above_color='red',
    )
    p.show()


def test_user_annotations_scalar_bar_mesh(uniform):
    p = pyvista.Plotter()
    p.add_mesh(uniform, annotations={100.0: 'yum'})
    p.show()


def test_fixed_font_size_annotation_text_scaling_off():
    p = pyvista.Plotter()
    sargs = {'title_font_size': 12, 'label_font_size': 10}
    p.add_mesh(
        examples.load_uniform(),
        clim=[100, 500],
        cmap='viridis',
        below_color='blue',
        above_color='red',
        annotations={300.0: 'yum'},
        scalar_bar_args=sargs,
    )
    p.show()


def test_user_annotations_scalar_bar_volume(uniform, verify_image_cache):
    verify_image_cache.windows_skip_image_cache = True

    p = pyvista.Plotter()
    p.add_volume(uniform, scalars='Spatial Point Data', annotations={100.0: 'yum'})
    p.show()


def test_scalar_bar_args_unmodified_add_mesh(sphere):
    sargs = {"vertical": True}
    sargs_copy = sargs.copy()

    p = pyvista.Plotter()
    p.add_mesh(sphere, scalar_bar_args=sargs)

    assert sargs == sargs_copy


def test_scalar_bar_args_unmodified_add_volume(uniform):
    sargs = {"vertical": True}
    sargs_copy = sargs.copy()

    p = pyvista.Plotter()
    p.add_volume(uniform, scalar_bar_args=sargs)

    assert sargs == sargs_copy


def test_plot_string_array(verify_image_cache):
    verify_image_cache.windows_skip_image_cache = True
    mesh = examples.load_uniform()
    labels = np.empty(mesh.n_cells, dtype='<U10')
    labels[:] = 'High'
    labels[mesh['Spatial Cell Data'] < 300] = 'Medium'
    labels[mesh['Spatial Cell Data'] < 100] = 'Low'
    mesh['labels'] = labels
    p = pyvista.Plotter()
    p.add_mesh(mesh, scalars='labels')
    p.show()


def test_fail_plot_table():
    """Make sure tables cannot be plotted"""
    table = pyvista.Table(np.random.rand(50, 3))
    with pytest.raises(TypeError):
        pyvista.plot(table)
    with pytest.raises(TypeError):
        plotter = pyvista.Plotter()
        plotter.add_mesh(table)


def test_bad_keyword_arguments():
    """Make sure bad keyword arguments raise an error"""
    mesh = examples.load_uniform()
    with pytest.raises(TypeError):
        pyvista.plot(mesh, foo=5)
    with pytest.raises(TypeError):
        pyvista.plot(mesh, scalar=mesh.active_scalars_name)
    with pytest.raises(TypeError):
        plotter = pyvista.Plotter()
        plotter.add_mesh(mesh, scalar=mesh.active_scalars_name)
        plotter.show()
    with pytest.raises(TypeError):
        plotter = pyvista.Plotter()
        plotter.add_mesh(mesh, foo="bad")
        plotter.show()


def test_cmap_list(sphere, verify_image_cache):
    verify_image_cache.windows_skip_image_cache = True
    n = sphere.n_points
    scalars = np.empty(n)
    scalars[: n // 3] = 0
    scalars[n // 3 : 2 * n // 3] = 1
    scalars[2 * n // 3 :] = 2

    with pytest.raises(TypeError):
        sphere.plot(scalars=scalars, cmap=['red', None, 'blue'])

    sphere.plot(scalars=scalars, cmap=['red', 'green', 'blue'])


def test_default_name_tracking():
    N = 10
    color = "tan"

    p = pyvista.Plotter()
    for i in range(N):
        for j in range(N):
            center = (i, j, 0)
            mesh = pyvista.Sphere(center=center)
            p.add_mesh(mesh, color=color)
    n_made_it = len(p.renderer._actors)
    p.show()
    assert n_made_it == N**2

    # release attached scalars
    mesh.ReleaseData()
    del mesh


def test_add_background_image_global(sphere):
    plotter = pyvista.Plotter()
    plotter.add_mesh(sphere)
    plotter.add_background_image(examples.mapfile, as_global=True)
    plotter.show()


def test_add_background_image_not_global(sphere):
    plotter = pyvista.Plotter()
    plotter.add_mesh(sphere)
    plotter.add_background_image(examples.mapfile, as_global=False)
    plotter.show()


def test_add_background_image_subplots(airplane):
    pl = pyvista.Plotter(shape=(2, 2))
    pl.add_background_image(examples.mapfile, scale=1, as_global=False)
    pl.add_mesh(airplane)
    pl.subplot(1, 1)
    pl.add_background_image(examples.mapfile, scale=1, as_global=False)
    pl.add_mesh(airplane)
    pl.remove_background_image()

    # should error out as there's no background
    with pytest.raises(RuntimeError):
        pl.remove_background_image()

    pl.add_background_image(examples.mapfile, scale=1, as_global=False)
    pl.show()


def test_add_remove_floor(sphere):
    pl = pyvista.Plotter()
    pl.add_mesh(sphere)
    pl.add_floor(color='b', line_width=2, lighting=True)
    pl.add_bounding_box()  # needed for update_bounds_axes
    assert len(pl.renderer._floors) == 1
    pl.add_mesh(pyvista.Sphere(1.0))
    pl.update_bounds_axes()
    assert len(pl.renderer._floors) == 1
    pl.show()

    pl = pyvista.Plotter()
    pl.add_mesh(sphere)
    pl.add_floor(color='b', line_width=2, lighting=True)
    pl.remove_floors()
    assert not pl.renderer._floors
    pl.show()


def test_reset_camera_clipping_range(sphere):
    pl = pyvista.Plotter()
    pl.add_mesh(sphere)

    # get default clipping range
    default_clipping_range = pl.camera.clipping_range

    # make sure we assign something different than default
    assert default_clipping_range != (10, 100)

    # set clipping range to some random numbers and make sure
    # assignment is successful
    pl.camera.clipping_range = (10, 100)
    assert pl.camera.clipping_range == (10, 100)

    pl.reset_camera_clipping_range()
    assert pl.camera.clipping_range == default_clipping_range
    assert pl.camera.clipping_range != (10, 100)


def test_index_vs_loc():
    # first: 2d grid
    pl = pyvista.Plotter(shape=(2, 3))
    # index_to_loc valid cases
    vals = [0, 2, 4]
    expecteds = [(0, 0), (0, 2), (1, 1)]
    for val, expected in zip(vals, expecteds):
        assert tuple(pl.renderers.index_to_loc(val)) == expected
    # loc_to_index valid cases
    vals = [(0, 0), (0, 2), (1, 1)]
    expecteds = [0, 2, 4]
    for val, expected in zip(vals, expecteds):
        assert pl.renderers.loc_to_index(val) == expected
        assert pl.renderers.loc_to_index(expected) == expected

    # indexing failing cases
    with pytest.raises(TypeError):
        pl.renderers.index_to_loc(1.5)
    with pytest.raises(IndexError):
        pl.renderers.index_to_loc(-1)
    with pytest.raises(TypeError):
        pl.renderers.index_to_loc((1, 2))
    with pytest.raises(IndexError):
        pl.renderers.loc_to_index((-1, 0))
    with pytest.raises(IndexError):
        pl.renderers.loc_to_index((0, -1))
    with pytest.raises(TypeError):
        pl.renderers.loc_to_index({1, 2})
    with pytest.raises(ValueError):
        pl.renderers.loc_to_index((1, 2, 3))

    # set active_renderer fails
    with pytest.raises(IndexError):
        pl.renderers.set_active_renderer(0, -1)

    # then: "1d" grid
    pl = pyvista.Plotter(shape='2|3')
    # valid cases
    for val in range(5):
        assert pl.renderers.index_to_loc(val) == val
        assert pl.renderers.index_to_loc(np.int_(val)) == val
        assert pl.renderers.loc_to_index(val) == val
        assert pl.renderers.loc_to_index(np.int_(val)) == val


def test_interactive_update():
    # Regression test for #1053
    p = pyvista.Plotter()
    p.show(interactive_update=True)
    assert isinstance(p.iren.interactor, vtk.vtkRenderWindowInteractor)
    p.close()

    p = pyvista.Plotter()
    with pytest.warns(UserWarning):
        p.show(auto_close=True, interactive_update=True)


def test_where_is():
    plotter = pyvista.Plotter(shape=(2, 2))
    plotter.subplot(0, 0)
    plotter.add_mesh(pyvista.Box(), name='box')
    plotter.subplot(0, 1)
    plotter.add_mesh(pyvista.Sphere(), name='sphere')
    plotter.subplot(1, 0)
    plotter.add_mesh(pyvista.Box(), name='box')
    plotter.subplot(1, 1)
    plotter.add_mesh(pyvista.Cone(), name='cone')
    places = plotter.where_is('box')
    assert isinstance(places, list)
    for loc in places:
        assert isinstance(loc, tuple)


def test_log_scale():
    mesh = examples.load_uniform()
    plotter = pyvista.Plotter()
    plotter.add_mesh(mesh, log_scale=True)
    plotter.show()


def test_set_focus():
    plane = pyvista.Plane()
    p = pyvista.Plotter()
    p.add_mesh(plane, color="tan", show_edges=True)
    p.set_focus((-0.5, -0.5, 0))  # focus on corner of the plane
    p.show()


def test_set_viewup(verify_image_cache):
    verify_image_cache.high_variance_test = True

    plane = pyvista.Plane()
    plane_higher = pyvista.Plane(center=(0, 0, 1), i_size=0.5, j_size=0.5)
    p = pyvista.Plotter()
    p.add_mesh(plane, color="tan", show_edges=False)
    p.add_mesh(plane_higher, color="red", show_edges=False)
    p.set_viewup((1.0, 1.0, 1.0))
    p.show()


def test_plot_shadows():
    plotter = pyvista.Plotter(lighting=None)

    # add several planes
    for plane_y in [2, 5, 10]:
        screen = pyvista.Plane(center=(0, plane_y, 0), direction=(0, 1, 0), i_size=5, j_size=5)
        plotter.add_mesh(screen, color='white')

    light = pyvista.Light(
        position=(0, 0, 0),
        focal_point=(0, 1, 0),
        color='cyan',
        intensity=15,
        cone_angle=15,
        positional=True,
        show_actor=True,
        attenuation_values=(2, 0, 0),
    )

    plotter.add_light(light)
    plotter.view_vector((1, -2, 2))

    # verify disabling shadows when not enabled does nothing
    plotter.disable_shadows()

    plotter.enable_shadows()

    # verify shadows can safely be enabled twice
    plotter.enable_shadows()

    plotter.show()


def test_plot_shadows_enable_disable():
    """Test shadows are added and removed properly"""
    plotter = pyvista.Plotter(lighting=None)

    # add several planes
    for plane_y in [2, 5, 10]:
        screen = pyvista.Plane(center=(0, plane_y, 0), direction=(0, 1, 0), i_size=5, j_size=5)
        plotter.add_mesh(screen, color='white')

    light = pyvista.Light(
        position=(0, 0, 0), focal_point=(0, 1, 0), color='cyan', intensity=15, cone_angle=15
    )
    light.positional = True
    light.attenuation_values = (2, 0, 0)
    light.show_actor()

    plotter.add_light(light)
    plotter.view_vector((1, -2, 2))

    # add and remove and verify that the light passes through all via
    # image cache
    plotter.enable_shadows()
    plotter.disable_shadows()

    plotter.show()


def test_plot_lighting_change_positional_true_false(sphere):
    light = pyvista.Light(positional=True, show_actor=True)

    plotter = pyvista.Plotter(lighting=None)
    plotter.add_light(light)
    light.positional = False
    plotter.add_mesh(sphere)
    plotter.show()


def test_plot_lighting_change_positional_false_true(sphere):
    light = pyvista.Light(positional=False, show_actor=True)

    plotter = pyvista.Plotter(lighting=None)

    plotter.add_light(light)
    light.positional = True
    plotter.add_mesh(sphere)
    plotter.show()


def test_plotter_image():
    plotter = pyvista.Plotter()
    wsz = tuple(plotter.window_size)
    plotter.show()
    assert plotter.image.shape[:2] == wsz


def test_scalar_cell_priorities():
    vertices = np.array([[0, 0, 0], [1, 0, 0], [1.5, 1, 0], [0, 0, 1]])
    faces = np.hstack([[3, 0, 1, 2], [3, 0, 3, 2], [3, 0, 1, 3], [3, 1, 2, 3]])
    mesh = pyvista.PolyData(vertices, faces)
    colors = [[255, 0, 0], [0, 255, 0], [0, 0, 255], [255, 255, 255]]

    mesh.cell_data['colors'] = colors
    plotter = pyvista.Plotter()
    plotter.add_mesh(mesh, scalars='colors', rgb=True, preference='cell')
    plotter.show()


def test_collision_plot(verify_image_cache):
    """Verify rgba arrays automatically plot"""
    verify_image_cache.windows_skip_image_cache = True
    sphere0 = pyvista.Sphere()
    sphere1 = pyvista.Sphere(radius=0.6, center=(-1, 0, 0))
    col, n_contacts = sphere0.collision(sphere1, generate_scalars=True)

    plotter = pyvista.Plotter()
    plotter.add_mesh(col)
    plotter.camera_position = 'zy'
    plotter.show()


@skip_mac
@pytest.mark.needs_vtk_version(9, 2, 0)
def test_chart_plot():
    """Basic test to verify chart plots correctly"""
    # Chart 1 (bottom left)
    chart_bl = pyvista.Chart2D(size=(0.4, 0.4), loc=(0.05, 0.05))
    chart_bl.background_color = "tab:purple"
    chart_bl.x_range = [np.pi / 2, 3 * np.pi / 2]
    chart_bl.y_axis.margin = 20
    chart_bl.y_axis.tick_locations = [-1, 0, 1]
    chart_bl.y_axis.tick_labels = ["Small", "Medium", "Large"]
    chart_bl.y_axis.tick_size += 10
    chart_bl.y_axis.tick_labels_offset += 12
    chart_bl.y_axis.pen.width = 10
    chart_bl.grid = True
    x = np.linspace(0, 2 * np.pi, 50)
    y = np.cos(x) * (-1) ** np.arange(len(x))
    hidden_plot = chart_bl.line(x, y, color="k", width=40)
    hidden_plot.visible = False  # Make sure plot visibility works
    chart_bl.bar(x, y, color="#33ff33")

    # Chart 2 (bottom right)
    chart_br = pyvista.Chart2D(size=(0.4, 0.4), loc=(0.55, 0.05))
    chart_br.background_texture = examples.load_globe_texture()
    chart_br.active_border_color = "r"
    chart_br.border_width = 5
    chart_br.border_style = "-."
    chart_br.hide_axes()
    x = np.linspace(0, 1, 50)
    y = np.sin(6.5 * x - 1)
    chart_br.scatter(x, y, color="y", size=15, style="o", label="Invisible label")
    chart_br.legend_visible = False  # Check legend visibility

    # Chart 3 (top left)
    chart_tl = pyvista.Chart2D(size=(0.4, 0.4), loc=(0.05, 0.55))
    chart_tl.active_background_color = (0.8, 0.8, 0.2)
    chart_tl.title = "Exponential growth"
    chart_tl.x_label = "X axis"
    chart_tl.y_label = "Y axis"
    chart_tl.y_axis.log_scale = True
    x = np.arange(6)
    y = 10**x
    chart_tl.line(x, y, color="tab:green", width=5, style="--")
    removed_plot = chart_tl.area(x, y, color="k")
    chart_tl.remove_plot(removed_plot)  # Make sure plot removal works

    # Chart 4 (top right)
    chart_tr = pyvista.Chart2D(size=(0.4, 0.4), loc=(0.55, 0.55))
    x = [0, 1, 2, 3, 4]
    ys = [[0, 1, 2, 3, 4], [1, 0, 1, 0, 1], [6, 4, 5, 3, 2]]
    chart_tr.stack(x, ys, colors="citrus", labels=["Segment 1", "Segment 2", "Segment 3"])
    chart_tr.legend_visible = True

    # Hidden chart (make sure chart visibility works)
    hidden_chart = pyvista.ChartPie([3, 4, 5])
    hidden_chart.visible = False

    # Removed chart (make sure chart removal works)
    removed_chart = pyvista.ChartBox([[1, 2, 3]])

    pl = pyvista.Plotter(window_size=(1000, 1000))
    pl.background_color = 'w'
    pl.add_chart(chart_bl, chart_br, chart_tl, chart_tr, hidden_chart, removed_chart)
    pl.remove_chart(removed_chart)
    pl.set_chart_interaction([chart_br, chart_tl])
    pl.show()


@skip_9_1_0
def test_chart_matplotlib_plot(verify_image_cache):
    """Test integration with matplotlib"""
    # Seeing CI failures for Conda job that need to be addressed
    verify_image_cache.high_variance_test = True

    import matplotlib.pyplot as plt

    rng = np.random.default_rng(1)
    # First, create the matplotlib figure
    # use tight layout to keep axis labels visible on smaller figures
    fig, ax = plt.subplots(tight_layout=True)
    alphas = [0.5 + i for i in range(5)]
    betas = [*reversed(alphas)]
    N = int(1e4)
    data = [rng.beta(alpha, beta, N) for alpha, beta in zip(alphas, betas)]
    labels = [
        f"$\\alpha={alpha:.1f}\\,;\\,\\beta={beta:.1f}$" for alpha, beta in zip(alphas, betas)
    ]
    ax.violinplot(data)
    ax.set_xticks(np.arange(1, 1 + len(labels)))
    ax.set_xticklabels(labels)
    ax.set_title("$B(\\alpha, \\beta)$")

    # Next, embed the figure into a pyvista plotting window
    pl = pyvista.Plotter()
    pl.background_color = "w"
    chart = pyvista.ChartMPL(fig)
    pl.add_chart(chart)
    pl.show()


def test_add_remove_background(sphere):
    plotter = pyvista.Plotter(shape=(1, 2))
    plotter.add_mesh(sphere, color='w')
    plotter.add_background_image(examples.mapfile, as_global=False)
    plotter.subplot(0, 1)
    plotter.add_mesh(sphere, color='w')
    plotter.add_background_image(examples.mapfile, as_global=False)
    plotter.remove_background_image()
    plotter.show()


def test_plot_zoom(sphere):
    # it's difficult to verify that zoom actually worked since we
    # can't get the output with cpos or verify the image cache matches
    sphere.plot(zoom=2)


def test_splitting():
    nut = examples.load_nut()
    nut['sample_data'] = nut.points[:, 2]

    # feature angle of 50 will smooth the outer edges of the nut but not the inner.
    nut.plot(
        smooth_shading=True,
        split_sharp_edges=True,
        feature_angle=50,
        show_scalar_bar=False,
    )


@skip_mac_flaky
def test_splitting_active_cells(cube):
    cube.cell_data['cell_id'] = range(cube.n_cells)
    cube = cube.triangulate().subdivide(1)
    cube.plot(
        smooth_shading=True,
        split_sharp_edges=True,
        show_scalar_bar=False,
    )


def test_add_cursor():
    sphere = pyvista.Sphere()
    plotter = pyvista.Plotter()
    plotter.add_mesh(sphere)
    plotter.add_cursor()
    plotter.show()


def test_enable_stereo_render(verify_image_cache):
    verify_image_cache.windows_skip_image_cache = True
    pl = pyvista.Plotter()
    pl.add_mesh(pyvista.Cube())
    pl.camera.distance = 0.1
    pl.enable_stereo_render()
    pl.show()


def test_disable_stereo_render():
    pl = pyvista.Plotter()
    pl.add_mesh(pyvista.Cube())
    pl.camera.distance = 0.1
    pl.enable_stereo_render()
    pl.disable_stereo_render()
    pl.show()


def test_orbit_on_path(sphere):
    pl = pyvista.Plotter()
    pl.add_mesh(sphere, show_edges=True)
    pl.orbit_on_path(step=0.01, progress_bar=True)
    pl.close()


def test_rectlinear_edge_case(verify_image_cache):
    verify_image_cache.windows_skip_image_cache = True

    # ensure that edges look like square edges regardless of the dtype of X
    xrng = np.arange(-10, 10, 5)
    yrng = np.arange(-10, 10, 5)
    zrng = [1]
    rec_grid = pyvista.RectilinearGrid(xrng, yrng, zrng)
    rec_grid.plot(show_edges=True, cpos='xy')


@skip_9_1_0
def test_pointset_plot(pointset):
    pointset.plot()

    pl = pyvista.Plotter()
    pl.add_mesh(pointset, scalars=range(pointset.n_points), show_scalar_bar=False)
    pl.show()


@skip_9_1_0
def test_pointset_plot_as_points(pointset):
    pl = pyvista.Plotter()
    pl.add_points(pointset, scalars=range(pointset.n_points), show_scalar_bar=False)
    pl.show()


@skip_9_1_0
def test_pointset_plot_vtk():
    pointset = vtk.vtkPointSet()
    points = pyvista.vtk_points(np.array([[0.0, 0.0, 0.0], [1.0, 0.0, 0.0]]))
    pointset.SetPoints(points)

    pl = pyvista.Plotter()
    pl.add_mesh(pointset, color='red', point_size=25)
    pl.show()


@skip_9_1_0
def test_pointset_plot_as_points_vtk():
    pointset = vtk.vtkPointSet()
    points = pyvista.vtk_points(np.array([[0.0, 0.0, 0.0], [1.0, 0.0, 0.0]]))
    pointset.SetPoints(points)

    pl = pyvista.Plotter()
    pl.add_points(pointset, color='red', point_size=25)
    pl.show()


@pytest.mark.skipif(not HAS_IMAGEIO, reason="Requires imageio")
def test_write_gif(sphere, tmpdir):
    basename = 'write_gif.gif'
    path = str(tmpdir.join(basename))
    pl = pyvista.Plotter()
    pl.open_gif(path)
    pl.add_mesh(sphere)
    pl.write_frame()
    pl.close()

    # assert file exists and is not empty
    assert os.path.isfile(path)
    assert os.path.getsize(path)


def test_ruler():
    plotter = pyvista.Plotter()
    plotter.add_mesh(pyvista.Sphere())
    plotter.add_ruler([-0.6, -0.6, 0], [0.6, -0.6, 0], font_size_factor=1.2)
    plotter.view_xy()
    plotter.show()


def test_legend_scale(sphere):
    plotter = pyvista.Plotter()
    plotter.add_mesh(sphere)
    plotter.add_legend_scale(color='red')
    plotter.show()

    plotter = pyvista.Plotter()
    plotter.add_mesh(sphere)
    plotter.add_legend_scale(color='red', xy_label_mode=True)
    plotter.view_xy()
    plotter.show()

    plotter = pyvista.Plotter()
    plotter.add_mesh(sphere)
    plotter.add_legend_scale(
        xy_label_mode=True,
        bottom_axis_visibility=False,
        left_axis_visibility=False,
        right_axis_visibility=False,
        top_axis_visibility=False,
    )
    plotter.view_xy()
    plotter.show()


def test_plot_complex_value(plane, verify_image_cache):
    """Test plotting complex data."""
    verify_image_cache.windows_skip_image_cache = True
    data = np.arange(plane.n_points, dtype=np.complex128)
    data += np.linspace(0, 1, plane.n_points) * -1j
    with pytest.warns(np.ComplexWarning):
        plane.plot(scalars=data)

    pl = pyvista.Plotter()
    with pytest.warns(np.ComplexWarning):
        pl.add_mesh(plane, scalars=data, show_scalar_bar=True)
    pl.show()


def test_screenshot_notebook(tmpdir):
    tmp_dir = tmpdir.mkdir("tmpdir2")
    filename = str(tmp_dir.join('tmp.png'))

    pl = pyvista.Plotter(notebook=True)
    pl.theme.jupyter_backend = 'static'
    pl.add_mesh(pyvista.Cone())
    pl.show(screenshot=filename)

    assert os.path.isfile(filename)


def test_culling_frontface(sphere):
    pl = pyvista.Plotter()
    pl.add_mesh(sphere, culling='frontface')
    pl.show()


def test_add_text():
    plotter = pyvista.Plotter()
    plotter.add_text("Upper Left", position='upper_left', font_size=25, color='blue')
    plotter.add_text("Center", position=(0.5, 0.5), viewport=True, orientation=-90)
    plotter.show()


@pytest.mark.skipif(
    not check_math_text_support(),
    reason='VTK and Matplotlib version incompatibility. For VTK<=9.2.2, MathText requires matplotlib<3.6',
)
def test_add_text_latex():
    """Test LaTeX symbols.

    For VTK<=9.2.2, this requires matplotlib<3.6
    """
    plotter = pyvista.Plotter()
    plotter.add_text(r'$\rho$', position='upper_left', font_size=150, color='blue')
    plotter.show()


def test_plot_categories_int(sphere):
    sphere['data'] = sphere.points[:, 2]
    pl = pyvista.Plotter()
    pl.add_mesh(sphere, scalars='data', categories=5, lighting=False)
    pl.show()


def test_plot_categories_true(sphere):
    sphere['data'] = np.linspace(0, 5, sphere.n_points, dtype=int)
    pl = pyvista.Plotter()
    pl.add_mesh(sphere, scalars='data', categories=True, lighting=False)
    pl.show()


@skip_windows
@skip_9_0_X
def test_depth_of_field():
    pl = pyvista.Plotter()
    pl.add_mesh(pyvista.Sphere(), show_edges=True)
    pl.enable_depth_of_field()
    pl.show()


@skip_9_0_X
def test_blurring():
    pl = pyvista.Plotter()
    pl.add_mesh(pyvista.Sphere(), show_edges=True)
    pl.add_blurring()
    pl.show()


@skip_mesa
def test_ssaa_pass():
    pl = pyvista.Plotter()
    pl.add_mesh(pyvista.Sphere(), show_edges=True)
    pl.enable_anti_aliasing('ssaa')
    pl.show()


@skip_windows_mesa
def test_ssao_pass():
    ugrid = pyvista.UniformGrid(dimensions=(2, 2, 2)).to_tetrahedra(5).explode()
    pl = pyvista.Plotter()
    pl.add_mesh(ugrid)

    pl.enable_ssao()
    pl.show(auto_close=False)

    # ensure this fails when ssao disabled
    pl.disable_ssao()
    with pytest.raises(RuntimeError):
        pl.show()


@skip_mesa
def test_ssao_pass_from_helper():
    ugrid = pyvista.UniformGrid(dimensions=(2, 2, 2)).to_tetrahedra(5).explode()

    ugrid.plot(ssao=True)


@skip_windows
def test_many_multi_pass():
    pl = pyvista.Plotter(lighting=None)
    pl.add_mesh(pyvista.Sphere(), show_edges=True)
    pl.add_light(pyvista.Light(position=(0, 0, 10)))
    pl.enable_anti_aliasing('ssaa')
    pl.enable_depth_of_field()
    pl.add_blurring()
    pl.enable_shadows()
    pl.enable_eye_dome_lighting()


def test_plot_composite_many_options(multiblock_poly):
    # add composite data
    for block in multiblock_poly:
        # use np.uint8 for coverage of non-standard datatypes
        block['data'] = np.arange(block.n_points, dtype=np.uint8)

    pl = pyvista.Plotter()
    pl.add_composite(
        multiblock_poly,
        scalars='data',
        annotations={94: 'foo', 162: 'bar'},
        above_color='k',
        below_color='w',
        clim=[64, 192],
        log_scale=True,
        flip_scalars=True,
        label='my composite',
    )
    pl.add_legend()
    pl.show()


def test_plot_composite_raise(sphere, multiblock_poly):
    pl = pyvista.Plotter()
    with pytest.raises(TypeError, match='Must be a composite dataset'):
        pl.add_composite(sphere)
    with pytest.raises(TypeError, match='must be a string for'):
        pl.add_composite(multiblock_poly, scalars=range(10))
    with pytest.warns(PyVistaDeprecationWarning, match='categories'):
        with pytest.raises(TypeError, match='must be an int'):
            pl.add_composite(multiblock_poly, categories='abc')


def test_plot_composite_categories(multiblock_poly):
    pl = pyvista.Plotter()
    with pytest.warns(PyVistaDeprecationWarning, match='categories'):
        pl.add_composite(multiblock_poly, scalars='data_b', categories=5)
    pl.show()


def test_plot_composite_lookup_table(multiblock_poly, verify_image_cache):
    verify_image_cache.windows_skip_image_cache = True
    lut = pyvista.LookupTable('Greens', n_values=8)
    pl = pyvista.Plotter()
    pl.add_composite(multiblock_poly, scalars='data_b', cmap=lut)
    pl.show()


def test_plot_composite_preference_cell(multiblock_poly, verify_image_cache):
    """Show that we will plot cell data if both point and cell exist in all."""
    verify_image_cache.windows_skip_image_cache = True

    # use the first two datasets as the third is missing scalars
    multiblock_poly[:2].plot(preference='cell')


@skip_windows  # because of opacity
def test_plot_composite_poly_scalars_opacity(multiblock_poly, verify_image_cache):
    pl = pyvista.Plotter()

    actor, mapper = pl.add_composite(
        multiblock_poly,
        scalars='data_a',
        nan_color='green',
        color_missing_with_nan=True,
        smooth_shading=True,
        show_edges=True,
        cmap='bwr',
    )
    mapper.block_attr[1].color = 'blue'
    mapper.block_attr[1].opacity = 0.5

    pl.camera_position = 'xy'

    # 9.0.3 has a bug where VTK changes the edge visibility on blocks that are
    # also opaque. Don't verify the image of that version.
    verify_image_cache.skip = pyvista.vtk_version_info == (9, 0, 3)
    pl.show()


def test_plot_composite_poly_scalars_cell(multiblock_poly, verify_image_cache):
    verify_image_cache.windows_skip_image_cache = True
    pl = pyvista.Plotter()

    actor, mapper = pl.add_composite(
        multiblock_poly,
        scalars='cell_data',
    )
    mapper.block_attr[1].color = 'blue'

    pl.camera_position = 'xy'
    pl.show()


def test_plot_composite_poly_no_scalars(multiblock_poly):
    pl = pyvista.Plotter()

    actor, mapper = pl.add_composite(
        multiblock_poly,
        color='red',
        lighting=False,
    )

    # Note: set the camera position before making the blocks invisible to be
    # consistent between 9.0.3 and 9.1+
    #
    # 9.0.3 still considers invisible blocks when determining camera bounds, so
    # there will be some empty space where the invisible block is for 9.0.3,
    # while 9.1.0 ignores invisible blocks when computing camera bounds.
    pl.camera_position = 'xy'
    mapper.block_attr[2].color = 'blue'
    mapper.block_attr[3].visible = False

    pl.show()


def test_plot_composite_poly_component_norm(multiblock_poly):
    for ii, block in enumerate(multiblock_poly):
        data = block.compute_normals().point_data['Normals']
        data[:, ii] *= 2
        block['data'] = data

    pl = pyvista.Plotter()
    pl.add_composite(multiblock_poly, scalars='data', cmap='bwr')
    pl.show()


def test_plot_composite_poly_component_single(multiblock_poly):
    for block in multiblock_poly:
        data = block.compute_normals().point_data['Normals']
        block['data'] = data

    pl = pyvista.Plotter()
    with pytest.raises(ValueError, match='must be nonnegative'):
        pl.add_composite(multiblock_poly, scalars='data', component=-1)
    with pytest.raises(TypeError, match='None or an integer'):
        pl.add_composite(multiblock_poly, scalars='data', component='apple')

    pl.add_composite(multiblock_poly, scalars='data', component=1)
    pl.show()


def test_plot_composite_poly_component_nested_multiblock(multiblock_poly, verify_image_cache):
    verify_image_cache.windows_skip_image_cache = True

    for block in multiblock_poly:
        data = block.compute_normals().point_data['Normals']
        block['data'] = data

    multiblock_poly2 = multiblock_poly.copy()
    for block in multiblock_poly2:
        block.points += np.array([0, 0, 1])

    multimulti = pyvista.MultiBlock([multiblock_poly, multiblock_poly2])

    pl = pyvista.Plotter()
    pl.add_composite(multimulti, scalars='data', style='points', clim=[0.99, 1.01], copy_mesh=True)
    pl.add_composite(multimulti, scalars='data', component=1, copy_mesh=True)
    pl.show()


def test_plot_composite_poly_complex(multiblock_poly):
    # add composite data
    for block in multiblock_poly:
        data = np.arange(block.n_points) + np.arange(block.n_points) * 1j
        block['data'] = data

    # make a multi_multi for better coverage
    multi_multi = pyvista.MultiBlock([multiblock_poly, multiblock_poly])

    pl = pyvista.Plotter()
    with pytest.warns(np.ComplexWarning, match='Casting complex'):
        pl.add_composite(multi_multi, scalars='data')
    pl.show()


def test_plot_composite_rgba(multiblock_poly):
    # add composite data
    for i, block in enumerate(multiblock_poly):
        rgba_value = np.zeros((block.n_points, 3), dtype=np.uint8)
        rgba_value[:, i] = np.linspace(0, 255, block.n_points)
        block['data'] = rgba_value

    pl = pyvista.Plotter()
    with pytest.raises(ValueError, match='3/4 in shape'):
        pl.add_composite(multiblock_poly, scalars='all_data', rgba=True)
    pl.add_composite(multiblock_poly, scalars='data', rgba=True)
    pl.show()


def test_plot_composite_bool(multiblock_poly, verify_image_cache):
    verify_image_cache.windows_skip_image_cache = True

    # add in bool data
    for i, block in enumerate(multiblock_poly):
        block['scalars'] = np.zeros(block.n_points, dtype=bool)
        block['scalars'][::2] = 1

    pl = pyvista.Plotter()
    pl.add_composite(multiblock_poly, scalars='scalars')
    pl.show()


def test_export_obj(tmpdir, sphere):
    filename = str(tmpdir.mkdir("tmpdir").join("tmp.obj"))

    pl = pyvista.Plotter()
    pl.add_mesh(sphere, smooth_shading=True)

    with pytest.raises(ValueError, match='end with ".obj"'):
        pl.export_obj('badfilename')

    pl.export_obj(filename)

    # Check that the object file has been written
    assert os.path.exists(filename)

    # Check that when we close the plotter, the adequate error is raised
    pl.close()
    with pytest.raises(RuntimeError, match='This plotter must still have a render window open.'):
        pl.export_obj(filename)


def test_multi_plot_scalars(verify_image_cache):
    verify_image_cache.windows_skip_image_cache = True
    res = 5
    plane = pyvista.Plane(j_resolution=res, i_resolution=res)
    plane.clear_data()
    kek = np.arange(res + 1)
    kek = np.tile(kek, (res + 1, 1))
    u = kek.flatten().copy()
    v = kek.T.flatten().copy()

    plane.point_data['u'] = u
    plane.point_data['v'] = v

    pl = pyvista.Plotter(shape=(1, 2))
    pl.subplot(0, 0)
    pl.add_text('"u" point scalars')
    pl.add_mesh(plane, scalars='u', copy_mesh=True)
    pl.subplot(0, 1)
    pl.add_text('"v" point scalars')
    pl.add_mesh(plane, scalars='v', copy_mesh=True)
    pl.show()


def test_bool_scalars(sphere):
    sphere['scalars'] = np.zeros(sphere.n_points, dtype=bool)
    sphere['scalars'][::2] = 1
    plotter = pyvista.Plotter()
    plotter.add_mesh(sphere)
    plotter.show()


@skip_windows  # because of pbr
@skip_9_1_0  # pbr required
def test_property_pbr(verify_image_cache):
    verify_image_cache.macos_skip_image_cache = True
    prop = pyvista.Property(interpolation='pbr', metallic=1.0)

    # VTK flipped the Z axis for the cubemap between 9.1 and 9.2
    verify_image_cache.skip = pyvista.vtk_version_info < (9, 2)
    prop.plot()


def test_tight_square(noise_2d):
    noise_2d.plot(
        window_size=[800, 200],
        show_scalar_bar=False,
        cpos='xy',
        zoom='tight',
    )


@skip_windows_mesa  # due to opacity
def test_plot_cell():
    grid = examples.cells.Tetrahedron()
    examples.plot_cell(grid)


def test_tight_square_padding():
    grid = pyvista.UniformGrid(dimensions=(200, 100, 1))
    grid['data'] = np.arange(grid.n_points)
    pl = pyvista.Plotter(window_size=(150, 150))
    pl.add_mesh(grid, show_scalar_bar=False)
    pl.camera_position = 'xy'
    pl.camera.tight(padding=0.05)
    # limit to widest dimension
    assert np.allclose(pl.window_size, [150, 75])
    pl.show()


def test_tight_tall():
    grid = pyvista.UniformGrid(dimensions=(100, 200, 1))
    grid['data'] = np.arange(grid.n_points)
    pl = pyvista.Plotter(window_size=(150, 150))
    pl.add_mesh(grid, show_scalar_bar=False)
    pl.camera_position = 'xy'
    with pytest.raises(ValueError, match='can only be "tight"'):
        pl.camera.zoom('invalid')
    pl.camera.tight()
    # limit to widest dimension
    assert np.allclose(pl.window_size, [75, 150], rtol=1)
    pl.show()


def test_tight_wide():
    grid = pyvista.UniformGrid(dimensions=(200, 100, 1))
    grid['data'] = np.arange(grid.n_points)
    pl = pyvista.Plotter(window_size=(150, 150))
    pl.add_mesh(grid, show_scalar_bar=False)
    pl.camera_position = 'xy'
    pl.camera.tight()
    # limit to widest dimension
    assert np.allclose(pl.window_size, [150, 75])
    pl.show()


@pytest.mark.parametrize('view', ['xy', 'yx', 'xz', 'zx', 'yz', 'zy'])
@pytest.mark.parametrize('negative', [False, True])
def test_tight_direction(view, negative, colorful_tetrahedron):
    """Test camera.tight() with various views like xy."""

    pl = pyvista.Plotter()
    pl.add_mesh(colorful_tetrahedron, scalars="colors", rgb=True, preference="cell")
    pl.camera.tight(view=view, negative=negative)
    pl.add_axes()
    pl.show()


def test_tight_multiple_objects():
    pl = pyvista.Plotter()
    pl.add_mesh(
        pyvista.Cone(center=(0.0, -2.0, 0.0), direction=(0.0, -1.0, 0.0), height=1.0, radius=1.0)
    )
    pl.add_mesh(pyvista.Sphere(center=(0.0, 0.0, 0.0)))
    pl.camera.tight()
    pl.add_axes()
    pl.show()


def test_backface_params():
    mesh = pyvista.ParametricCatalanMinimal()

    with pytest.raises(TypeError, match="pyvista.Property or a dict"):
        mesh.plot(backface_params="invalid")

    params = dict(color="blue", smooth_shading=True)
    backface_params = dict(color="red", specular=1.0, specular_power=50.0)
    backface_prop = pyvista.Property(**backface_params)

    # check Property can be passed
    pl = pyvista.Plotter()
    pl.add_mesh(mesh, **params, backface_params=backface_prop)
    pl.close()

    # check and cache dict
    pl = pyvista.Plotter()
    pl.add_mesh(mesh, **params, backface_params=backface_params)
    pl.view_xz()
    pl.show()


def test_remove_bounds_axes(sphere):
    pl = pyvista.Plotter()
    pl.add_mesh(sphere)
    actor = pl.show_bounds(grid='front', location='outer')
    assert isinstance(actor, vtk.vtkActor)
    pl.remove_bounds_axes()
    pl.show()


@skip_9_1_0
def test_charts_sin():
    x = np.linspace(0, 2 * np.pi, 20)
    y = np.sin(x)
    chart = pyvista.Chart2D()
    chart.scatter(x, y)
    chart.line(x, y, 'r')
    chart.show()


def test_lookup_table(verify_image_cache):
    lut = pyvista.LookupTable('viridis')
    lut.n_values = 8
    lut.below_range_color = 'black'
    lut.above_range_color = 'grey'
    lut.nan_color = 'r'
    lut.nan_opacity = 0.5

    # There are minor variations within 9.0.3 that slightly invalidate the
    # image cache.
    verify_image_cache.skip = pyvista.vtk_version_info == (9, 0, 3)
    lut.plot()


def test_lookup_table_nan_hidden(verify_image_cache):
    lut = pyvista.LookupTable('viridis')
    lut.n_values = 8
    lut.below_range_color = 'black'
    lut.above_range_color = 'grey'
    lut.nan_opacity = 0

    # There are minor variations within 9.0.3 that slightly invalidate the
    # image cache.
    verify_image_cache.skip = pyvista.vtk_version_info == (9, 0, 3)
    lut.plot()


def test_lookup_table_above_below_opacity(verify_image_cache):
    lut = pyvista.LookupTable('viridis')
    lut.n_values = 8
    lut.below_range_color = 'blue'
    lut.below_range_opacity = 0.5
    lut.above_range_color = 'green'
    lut.above_range_opacity = 0.5
    lut.nan_color = 'r'
    lut.nan_opacity = 0.5

    # There are minor variations within 9.0.3 that slightly invalidate the
    # image cache.
    verify_image_cache.skip = pyvista.vtk_version_info == (9, 0, 3)
    lut.plot()


def test_plot_nan_color(uniform):
    arg = uniform.active_scalars < uniform.active_scalars.mean()
    uniform.active_scalars[arg] = np.nan
    # NaN values should be hidden
    pl = pyvista.Plotter()
    pl.add_mesh(uniform, nan_opacity=0)
    pl.enable_depth_peeling()
    pl.show()
    # nan annotation should appear on scalar bar
    pl = pyvista.Plotter()
    pl.add_mesh(
        uniform, nan_opacity=0.5, nan_color='green', scalar_bar_args=dict(nan_annotation=True)
    )
    pl.enable_depth_peeling()
    pl.show()


def test_plot_above_below_color(uniform):
    mean = uniform.active_scalars.mean()
    clim = (mean - mean / 2, mean + mean / 2)

    lut = pyvista.LookupTable('viridis')
    lut.n_values = 8
    lut.below_range_color = 'blue'
    lut.below_range_opacity = 0.5
    lut.above_range_color = 'green'
    lut.above_range_opacity = 0.5
    lut.scalar_range = clim

    pl = pyvista.Plotter()
    pl.add_mesh(uniform, cmap=lut, scalar_bar_args={'above_label': '', 'below_label': ''})
    pl.enable_depth_peeling()
    pl.show()


def test_plotter_lookup_table(sphere, verify_image_cache):
    # Image regression test fails within OSMesa on Windows
    verify_image_cache.windows_skip_image_cache = True

    lut = pyvista.LookupTable('Reds')
    lut.n_values = 3
    lut.scalar_range = (sphere.points[:, 2].min(), sphere.points[:, 2].max())
    sphere.plot(scalars=sphere.points[:, 2], cmap=lut)


@skip_windows_mesa  # due to opacity
def test_plotter_volume_lookup_table(uniform):
    lut = pyvista.LookupTable()
    lut.alpha_range = (0, 1)
    pl = pyvista.Plotter()
    pl.add_volume(uniform, scalars='Spatial Point Data', cmap=lut)
    pl.show()


@skip_windows_mesa  # due to opacity
def test_plotter_volume_add_scalars(uniform):
    uniform.clear_data()
    pl = pyvista.Plotter()
    pl.add_volume(uniform, scalars=uniform.z, show_scalar_bar=False)
    pl.show()


@skip_windows_mesa  # due to opacity
def test_plotter_volume_add_scalars_log_scale(uniform):
    uniform.clear_data()
    pl = pyvista.Plotter()

    # for below zero to trigger the edge case
    scalars = uniform.z - 0.01
    assert any(scalars < 0), 'need negative values to test log_scale entrirely'
    pl.add_volume(uniform, scalars=scalars, show_scalar_bar=True, log_scale=True)
    pl.show()


def test_plot_actor(sphere):
    pl = pyvista.Plotter()
    actor = pl.add_mesh(sphere, lighting=False, color='b', show_edges=True)
    actor.plot()


def test_wireframe_color(sphere):
    sphere.plot(lighting=False, color='b', style='wireframe')


@pytest.mark.parametrize('direction', ['xy', 'yx', 'xz', 'zx', 'yz', 'zy'])
@pytest.mark.parametrize('negative', [False, True])
def test_view_xyz(direction, negative, colorful_tetrahedron):
    """Test various methods like view_xy."""

    pl = pyvista.Plotter()
    pl.add_mesh(colorful_tetrahedron, scalars="colors", rgb=True, preference="cell")
    getattr(pl, f"view_{direction}")(negative=negative)
    pl.add_axes()
    pl.show()


@skip_windows
def test_plot_points_gaussian(sphere):
    sphere.plot(
        color='r',
        style='points_gaussian',
        render_points_as_spheres=False,
        point_size=20,
        opacity=0.5,
    )


@skip_windows
def test_plot_points_gaussian_scalars(sphere):
    sphere.plot(
        scalars=sphere.points[:, 2],
        style='points_gaussian',
        render_points_as_spheres=False,
        point_size=20,
        opacity=0.5,
        show_scalar_bar=False,
    )


@skip_windows
def test_plot_points_gaussian_as_spheres(sphere):
    sphere.plot(
        color='b',
        style='points_gaussian',
        render_points_as_spheres=True,
        point_size=20,
        opacity=0.5,
    )


@skip_windows_mesa  # due to opacity
def test_plot_show_vertices(sphere, hexbeam, multiblock_all):
    sphere.plot(
        color='w',
        show_vertices=True,
        point_size=20,
        lighting=False,
        render_points_as_spheres=True,
        vertex_style='points',
        vertex_opacity=0.1,
        vertex_color='b',
    )

    hexbeam.plot(
        color='w',
        opacity=0.5,
        show_vertices=True,
        point_size=20,
        lighting=True,
        render_points_as_spheres=True,
        vertex_style='points',
        vertex_color='r',
    )

    multiblock_all.plot(
        color='w',
        show_vertices=True,
        point_size=3,
        render_points_as_spheres=True,
    )


def test_remove_vertices_actor(sphere):
    # Test remove by name
    pl = pyvista.Plotter()
    pl.add_mesh(
        sphere,
        color='w',
        show_vertices=True,
        point_size=20,
        lighting=False,
        vertex_style='points',
        vertex_color='b',
        name='sphere',
    )
    pl.remove_actor('sphere')
    pl.show()
    # Test remove by Actor
    pl = pyvista.Plotter()
    actor = pl.add_mesh(
        sphere,
        color='w',
        show_vertices=True,
        point_size=20,
        lighting=False,
        vertex_style='points',
        vertex_color='b',
        name='sphere',
    )
    pl.remove_actor(actor)
    pl.show()


@skip_windows
def test_add_point_scalar_labels_fmt():
    mesh = examples.load_uniform().slice()
    p = pyvista.Plotter()
    p.add_mesh(mesh, scalars="Spatial Point Data", show_edges=True)
    p.add_point_scalar_labels(mesh, "Spatial Point Data", point_size=20, font_size=36, fmt='%.3f')
    p.camera_position = [(7, 4, 5), (4.4, 7.0, 7.2), (0.8, 0.5, 0.25)]
    p.show()


def test_plot_individual_cell(hexbeam):
    hexbeam.get_cell(0).plot(color='b')


def test_add_point_scalar_labels_list():
    plotter = pyvista.Plotter()

    points = np.array([[0, 0, 0], [1, 0, 0], [0, 1, 0], [1, 1, 0], [0.5, 0.5, 0.5], [1, 1, 1]])
    labels = [0.0, 1.0, 2.0, 3.0, 4.0, 5.0]

    with pytest.raises(TypeError):
        plotter.add_point_scalar_labels(points=False, labels=labels)
    with pytest.raises(TypeError):
        plotter.add_point_scalar_labels(points=points, labels=False)

    plotter.add_point_scalar_labels(points, labels)
    plotter.show()


def test_plot_algorithm_cone():
    algo = vtk.vtkConeSource()
    algo.SetResolution(10)

    pl = pyvista.Plotter()
    pl.add_mesh(algo, color='red')
    pl.show(auto_close=False)
    # Use low resolution so it appears in image regression tests easily
    algo.SetResolution(3)
    pl.show()

    # Bump resolution and plot with silhouette
    algo.SetResolution(8)
    pl = pyvista.Plotter()
    pl.add_mesh(algo, color='red', silhouette=True)
    pl.show()


@skip_windows_mesa
def test_plot_algorithm_scalars():
    name, name2 = 'foo', 'bar'
    mesh = pyvista.Wavelet()
    mesh.point_data[name] = np.arange(mesh.n_points)
    mesh.cell_data[name2] = np.arange(mesh.n_cells)
    assert mesh.active_scalars_name != name
    assert mesh.active_scalars_name != name2

    alg = vtk.vtkGeometryFilter()
    alg.SetInputDataObject(mesh)

    pl = pyvista.Plotter()
    pl.add_mesh(alg, scalars=name)
    pl.show()

    pl = pyvista.Plotter()
    pl.add_mesh(alg, scalars=name2)
    pl.show()


def test_algorithm_add_points():
    algo = vtk.vtkRTAnalyticSource()

    pl = pyvista.Plotter()
    pl.add_points(algo)
    pl.show()


@skip_9_1_0
def test_algorithm_add_point_labels():
    algo = vtk.vtkConeSource()
    elev = vtk.vtkElevationFilter()
    elev.SetInputConnection(algo.GetOutputPort())
    elev.SetLowPoint(0, 0, -1)
    elev.SetHighPoint(0, 0, 1)

    pl = pyvista.Plotter()
    pl.add_point_labels(elev, 'Elevation', always_visible=False)
    pl.show()


@skip_9_1_0
def test_pointset_to_polydata_algorithm(pointset):
    alg = vtk.vtkElevationFilter()
    alg.SetInputDataObject(pointset)

    pl = pyvista.Plotter()
    pl.add_mesh(alg, scalars='Elevation')
    pl.show()

    assert isinstance(alg.GetOutputDataObject(0), vtk.vtkPointSet)


def test_add_ids_algorithm():
    algo = vtk.vtkCubeSource()

    alg = algorithms.add_ids_algorithm(algo)

    pl = pyvista.Plotter()
    pl.add_mesh(alg, scalars='point_ids')
    pl.show()

    pl = pyvista.Plotter()
    pl.add_mesh(alg, scalars='cell_ids')
    pl.show()

    result = pyvista.wrap(alg.GetOutputDataObject(0))
    assert 'point_ids' in result.point_data
    assert 'cell_ids' in result.cell_data


@skip_windows_mesa
def test_plot_volume_rgba(uniform):
    with pytest.raises(ValueError, match='dimensions'):
        uniform.plot(volume=True, scalars=np.empty((uniform.n_points, 1, 1)))

    scalars = uniform.points - (uniform.origin)
    scalars /= scalars.max()
    scalars = np.hstack((scalars, scalars[::-1, -1].reshape(-1, 1) ** 2))
    scalars *= 255

    with pytest.raises(ValueError, match='datatype'):
        uniform.plot(volume=True, scalars=scalars)

    scalars = scalars.astype(np.uint8)
    uniform.plot(volume=True, scalars=scalars)

    pl = pyvista.Plotter()
    with pytest.warns(UserWarning, match='Ignoring custom opacity'):
        pl.add_volume(uniform, scalars=scalars, opacity='sigmoid_10')
    pl.show()


def test_plot_window_size_context(sphere):
    pl = pyvista.Plotter()
    pl.add_mesh(pyvista.Cube())
    with pl.window_size_context((200, 200)):
        pl.show()

    pl.close()
    with pytest.warns(UserWarning, match='Attempting to set window_size'):
        with pl.window_size_context((200, 200)):
            pass


def test_color_cycler():
    pyvista.global_theme.color_cycler = 'default'
    pl = pyvista.Plotter()
    a0 = pl.add_mesh(pyvista.Cone(center=(0, 0, 0)))
    a1 = pl.add_mesh(pyvista.Cube(center=(1, 0, 0)))
    a2 = pl.add_mesh(pyvista.Sphere(center=(1, 1, 0)))
    a3 = pl.add_mesh(pyvista.Cylinder(center=(0, 1, 0)))
    pl.show()
    assert a0.prop.color.hex_rgb == matplotlib_default_colors[0]
    assert a1.prop.color.hex_rgb == matplotlib_default_colors[1]
    assert a2.prop.color.hex_rgb == matplotlib_default_colors[2]
    assert a3.prop.color.hex_rgb == matplotlib_default_colors[3]

    pyvista.global_theme.color_cycler = ['red', 'green', 'blue']
    pl = pyvista.Plotter()
    a0 = pl.add_mesh(pyvista.Cone(center=(0, 0, 0)))  # red
    a1 = pl.add_mesh(pyvista.Cube(center=(1, 0, 0)))  # green
    a2 = pl.add_mesh(pyvista.Sphere(center=(1, 1, 0)))  # blue
    a3 = pl.add_mesh(pyvista.Cylinder(center=(0, 1, 0)))  # red again
    pl.show()

    assert a0.prop.color.name == 'red'
    assert a1.prop.color.name == 'green'
    assert a2.prop.color.name == 'blue'
    assert a3.prop.color.name == 'red'

    # Make sure all solid color matching theme default again
    pyvista.global_theme.color_cycler = None
    pl = pyvista.Plotter()
    a0 = pl.add_mesh(pyvista.Cone(center=(0, 0, 0)))
    a1 = pl.add_mesh(pyvista.Cube(center=(1, 0, 0)))
    pl.show()

    assert a0.prop.color.hex_rgb == pyvista.global_theme.color.hex_rgb
    assert a1.prop.color.hex_rgb == pyvista.global_theme.color.hex_rgb

    pl = pyvista.Plotter()
    with pytest.raises(ValueError):
        pl.set_color_cycler('foo')
    with pytest.raises(TypeError):
        pl.set_color_cycler(5)


def test_plotter_render_callback():
    n_ren = [0]

    def callback(this_pl):
        assert isinstance(this_pl, pyvista.Plotter)
        n_ren[0] += 1

    pl = pyvista.Plotter()
    pl.add_on_render_callback(callback, render_event=True)
    assert len(pl._on_render_callbacks) == 0
    pl.add_on_render_callback(callback, render_event=False)
    assert len(pl._on_render_callbacks) == 1
    pl.show()
    assert n_ren[0] == 1  # if two, render_event not respected
    pl.clear_on_render_callbacks()
    assert len(pl._on_render_callbacks) == 0


def test_plot_texture_alone(texture):
    """Test plotting directly from the Texture class."""
    texture.plot()


def test_plot_texture_flip_x(texture):
    """Test Texture.flip_x."""
    texture.flip_x().plot()


def test_plot_texture_flip_y(texture):
    """Test Texture.flip_y."""
    texture.flip_y().plot()


@pytest.mark.needs_vtk_version(9, 2, 0)
@pytest.mark.skipif(CI_WINDOWS, reason="Windows CI testing segfaults on pbr")
def test_plot_cubemap_alone(cubemap):
    """Test plotting directly from the Texture class."""
    cubemap.plot()


def test_not_current(verify_image_cache):
    verify_image_cache.skip = True

    pl = pyvista.Plotter()
    assert not pl.render_window.IsCurrent()
    with pytest.raises(RenderWindowUnavailable, match='current'):
        pl._check_has_ren_win()
    pl.show(auto_close=False)
    pl._make_render_window_current()
    pl._check_has_ren_win()
    pl.close()


@pytest.mark.parametrize('name', ['default', 'all', 'matplotlib', 'warm'])
def test_color_cycler_names(name):
    pl = pyvista.Plotter()
    pl.set_color_cycler(name)
    a0 = pl.add_mesh(pyvista.Cone(center=(0, 0, 0)))
    a1 = pl.add_mesh(pyvista.Cube(center=(1, 0, 0)))
    a2 = pl.add_mesh(pyvista.Sphere(center=(1, 1, 0)))
    a3 = pl.add_mesh(pyvista.Cylinder(center=(0, 1, 0)))
    pl.show()
    assert a0.prop.color.hex_rgb != pyvista.global_theme.color.hex_rgb
    assert a1.prop.color.hex_rgb != pyvista.global_theme.color.hex_rgb
    assert a2.prop.color.hex_rgb != pyvista.global_theme.color.hex_rgb
    assert a3.prop.color.hex_rgb != pyvista.global_theme.color.hex_rgb


def test_scalar_bar_actor_removal(sphere):
    # verify that when removing an actor we also remove the
    # corresponding scalar bar

    sphere['scalars'] = sphere.points[:, 2]

    pl = pyvista.Plotter()
    actor = pl.add_mesh(sphere, show_scalar_bar=True)
    assert list(pl.scalar_bars.keys()) == ['scalars']
    pl.remove_actor(actor)
    assert len(pl.scalar_bars) == 0
    pl.show()


def test_update_scalar_bar_range(sphere):
    sphere['z'] = sphere.points[:, 2]
    minmax = sphere.bounds[2:4]  # ymin, ymax
    pl = pyvista.Plotter()
    pl.add_mesh(sphere, scalars='z')

    # automatic mapper lookup works
    pl.update_scalar_bar_range(minmax)
    # named mapper lookup works
    pl.update_scalar_bar_range(minmax, name='z')
    # missing name raises
    with pytest.raises(ValueError, match='not valid/not found in this plotter'):
        pl.update_scalar_bar_range(minmax, name='invalid')
    pl.show()


def test_add_remove_scalar_bar(sphere):
    """Verify a scalar bar can be added and removed."""
    pl = pyvista.Plotter()
    pl.add_mesh(sphere, scalars=sphere.points[:, 2], show_scalar_bar=False)

    # verify that the number of slots is restored
    init_slots = len(pl._scalar_bar_slots)
    pl.add_scalar_bar(interactive=True)
    pl.remove_scalar_bar()
    assert len(pl._scalar_bar_slots) == init_slots
    pl.show()


@skip_lesser_9_0_X
def test_axes_actor_properties():
    axes = pyvista.Axes()
    axes_actor = axes.axes_actor

    axes_actor.x_axis_shaft_properties.color = (1, 1, 1)
    assert axes_actor.x_axis_shaft_properties.color == (1, 1, 1)
    axes_actor.y_axis_shaft_properties.metallic = 0.2
    assert axes_actor.y_axis_shaft_properties.metallic == 0.2
    axes_actor.z_axis_shaft_properties.roughness = 0.3
    assert axes_actor.z_axis_shaft_properties.roughness == 0.3

    axes_actor.x_axis_tip_properties.anisotropy = 0.4
    assert axes_actor.x_axis_tip_properties.anisotropy == 0.4
    axes_actor.x_axis_tip_properties.anisotropy_rotation = 0.4
    assert axes_actor.x_axis_tip_properties.anisotropy_rotation == 0.4
    axes_actor.y_axis_tip_properties.lighting = False
    assert not axes_actor.y_axis_tip_properties.lighting
    axes_actor.z_axis_tip_properties.interpolation_model = InterpolationType.PHONG
    assert axes_actor.z_axis_tip_properties.interpolation_model == InterpolationType.PHONG

    axes_actor.x_axis_shaft_properties.index_of_refraction = 1.5
    assert axes_actor.x_axis_shaft_properties.index_of_refraction == 1.5
    axes_actor.y_axis_shaft_properties.opacity = 0.6
    assert axes_actor.y_axis_shaft_properties.opacity == 0.6
    axes_actor.z_axis_shaft_properties.shading = False
    assert not axes_actor.z_axis_shaft_properties.shading

    axes_actor.x_axis_tip_properties.representation = RepresentationType.POINTS
    assert axes_actor.x_axis_tip_properties.representation == RepresentationType.POINTS

    axes.axes_actor.shaft_type = pyvista.AxesActor.ShaftType.CYLINDER
    pl = pyvista.Plotter()
    pl.add_actor(axes_actor)
    pl.show()


def test_show_bounds_no_labels():
    plotter = pyvista.Plotter()
    plotter.add_mesh(pyvista.Cone())
    plotter.show_bounds(
        grid='back',
        location='outer',
        ticks='both',
        show_xlabels=False,
        show_ylabels=False,
        show_zlabels=False,
        xtitle='Easting',
        ytitle='Northing',
        ztitle='Elevation',
    )
    plotter.camera_position = [(1.97, 1.89, 1.66), (0.05, -0.05, 0.00), (-0.36, -0.36, 0.85)]
    plotter.show()


def test_show_bounds_n_labels():
    plotter = pyvista.Plotter()
    plotter.add_mesh(pyvista.Cone())
    plotter.show_bounds(
        grid='back',
        location='outer',
        ticks='both',
        n_xlabels=2,
        n_ylabels=2,
        n_zlabels=2,
        xtitle='Easting',
        ytitle='Northing',
        ztitle='Elevation',
    )
    plotter.camera_position = [(1.97, 1.89, 1.66), (0.05, -0.05, 0.00), (-0.36, -0.36, 0.85)]
    plotter.show()<|MERGE_RESOLUTION|>--- conflicted
+++ resolved
@@ -12,11 +12,8 @@
 import time
 
 from PIL import Image
-<<<<<<< HEAD
 import imageio
-=======
 import matplotlib
->>>>>>> 8ce82789
 import numpy as np
 import pytest
 import vtk
