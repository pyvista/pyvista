--- conflicted
+++ resolved
@@ -4,11 +4,7 @@
 See the image regression notes in doc/extras/developer_notes.rst
 
 """
-<<<<<<< HEAD
 import inspect
-=======
-
->>>>>>> ce6d08cb
 import io
 import os
 import pathlib
