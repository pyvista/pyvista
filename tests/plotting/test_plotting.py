"""
This test module tests any functionality that requires plotting.

See the image regression notes in doc/extras/developer_notes.rst

"""

from __future__ import annotations

import inspect
import io
import os
import pathlib
from pathlib import Path
import platform
import re
import time
from types import FunctionType
from types import ModuleType
from typing import TYPE_CHECKING
from typing import Any
from typing import TypeVar

import numpy as np
from PIL import Image
import pytest
import vtk

import pyvista as pv
from pyvista import examples
from pyvista.core.errors import DeprecationError
from pyvista.core.errors import PyVistaDeprecationWarning
from pyvista.plotting import check_math_text_support
from pyvista.plotting.colors import matplotlib_default_colors
from pyvista.plotting.errors import InvalidCameraError
from pyvista.plotting.errors import RenderWindowUnavailable
from pyvista.plotting.plotter import SUPPORTED_FORMATS
import pyvista.plotting.text
from pyvista.plotting.texture import numpy_to_texture
from pyvista.plotting.utilities import algorithms
from pyvista.plotting.utilities.gl_checks import uses_egl
from tests.core.test_imagedata_filters import labeled_image  # noqa: F401
from tests.core.test_imagedata_filters import single_point_image  # noqa: F401

if TYPE_CHECKING:  # pragma: no cover
    from collections.abc import Callable
    from collections.abc import ItemsView

# skip all tests if unable to render
pytestmark = pytest.mark.skip_plotting

HAS_IMAGEIO = True
try:
    import imageio
except ModuleNotFoundError:
    HAS_IMAGEIO = False

ffmpeg_failed = False
try:
    try:
        import imageio_ffmpeg

        imageio_ffmpeg.get_ffmpeg_exe()
    except ImportError:
        if HAS_IMAGEIO:
            imageio.plugins.ffmpeg.download()
        else:
            raise
except:
    ffmpeg_failed = True


THIS_PATH = pathlib.Path(__file__).parent.absolute()


def using_mesa():
    """Determine if using mesa."""
    pl = pv.Plotter(notebook=False, off_screen=True)
    pl.show(auto_close=False)
    gpu_info = pl.render_window.ReportCapabilities()
    pl.close()

    regex = re.compile("OpenGL version string:(.+)\n")
    return "Mesa" in regex.findall(gpu_info)[0]


# always set on Windows CI
# These tests fail with mesa opengl on windows
skip_windows = pytest.mark.skipif(os.name == 'nt', reason='Test fails on Windows')
skip_windows_mesa = pytest.mark.skipif(
    using_mesa() and os.name == 'nt',
    reason='Does not display correctly within OSMesa on Windows',
)
skip_9_1_0 = pytest.mark.needs_vtk_version(9, 1, 0)
skip_9_0_X = pytest.mark.skipif(pv.vtk_version_info < (9, 1), reason="Flaky on 9.0.X")
skip_lesser_9_0_X = pytest.mark.skipif(
    pv.vtk_version_info < (9, 1),
    reason="Functions not implemented before 9.0.X",
)
skip_lesser_9_3_X = pytest.mark.skipif(
    pv.vtk_version_info < (9, 3),
    reason="Functions not implemented before 9.3.X",
)

CI_WINDOWS = os.environ.get('CI_WINDOWS', 'false').lower() == 'true'

skip_mac = pytest.mark.skipif(
    platform.system() == 'Darwin',
    reason='MacOS CI fails when downloading examples',
)
skip_mac_flaky = pytest.mark.skipif(
    platform.system() == 'Darwin',
    reason='This is a flaky test on MacOS',
)
skip_mesa = pytest.mark.skipif(using_mesa(), reason='Does not display correctly within OSMesa')


@pytest.fixture(autouse=True)
def verify_image_cache_wrapper(verify_image_cache):
    return verify_image_cache


@pytest.fixture()
def multicomp_poly():
    """Create a dataset with vector values on points and cells."""
    data = pv.Plane(direction=(0, 0, -1))

    vector_values_points = np.empty((data.n_points, 3))
    vector_values_points[:, 0] = np.arange(data.n_points)
    vector_values_points[:, 1] = np.arange(data.n_points)[::-1]
    vector_values_points[:, 2] = 0

    vector_values_cells = np.empty((data.n_cells, 3))
    vector_values_cells[:, 0] = np.arange(data.n_cells)
    vector_values_cells[:, 1] = np.arange(data.n_cells)[::-1]
    vector_values_cells[:, 2] = 0

    data['vector_values_points'] = vector_values_points
    data['vector_values_cells'] = vector_values_cells
    return data


def test_import_gltf(verify_image_cache):
    # image cache created with 9.0.20210612.dev0
    verify_image_cache.high_variance_test = True

    filename = str(Path(THIS_PATH) / '..' / 'example_files' / 'Box.glb')
    pl = pv.Plotter()

    with pytest.raises(FileNotFoundError):
        pl.import_gltf('not a file')

    pl.import_gltf(filename)
    pl.show()


def test_export_gltf(tmpdir, sphere, airplane, hexbeam, verify_image_cache):
    # image cache created with 9.0.20210612.dev0
    verify_image_cache.high_variance_test = True
    filename = str(tmpdir.mkdir("tmpdir").join('tmp.gltf'))

    pl = pv.Plotter()
    pl.add_mesh(sphere, smooth_shading=True)
    pl.add_mesh(airplane)
    pl.add_mesh(hexbeam)  # to check warning
    with pytest.warns(UserWarning, match='Plotter contains non-PolyData datasets'):
        pl.export_gltf(filename)

    pl_import = pv.Plotter()
    pl_import.import_gltf(filename)
    pl_import.show()

    with pytest.raises(RuntimeError, match='This plotter has been closed'):
        pl_import.export_gltf(filename)


def test_import_vrml():
    filename = str(Path(THIS_PATH) / '..' / 'example_files' / 'Box.wrl')
    pl = pv.Plotter()

    with pytest.raises(FileNotFoundError):
        pl.import_vrml('not a file')

    pl.import_vrml(filename)
    pl.show()


def test_export_vrml(tmpdir, sphere, airplane, hexbeam):
    filename = str(tmpdir.mkdir("tmpdir").join("tmp.wrl"))

    pl = pv.Plotter()
    pl.add_mesh(sphere, smooth_shading=True)
    pl.export_vrml(filename)

    pl_import = pv.Plotter()
    pl_import.import_vrml(filename)
    pl_import.show()

    with pytest.raises(RuntimeError, match="This plotter has been closed"):
        pl_import.export_vrml(filename)


def test_import_3ds():
    filename = examples.download_3ds.download_iflamigm()
    pl = pv.Plotter()

    with pytest.raises(FileNotFoundError, match='Unable to locate'):
        pl.import_3ds('not a file')

    pl.import_3ds(filename)
    pl.show()


@skip_9_0_X
def test_import_obj():
    download_obj_file = examples.download_room_surface_mesh(load=False)
    pl = pv.Plotter()

    with pytest.raises(FileNotFoundError, match='Unable to locate'):
        pl.import_obj('not a file')

    pl.import_obj(download_obj_file)
    pl.show()


@skip_9_0_X
def test_import_obj_with_texture():
    filename = examples.download_doorman(load=False)
    pl = pv.Plotter()
    pl.import_obj(filename)
    pl.show(cpos="xy")


@skip_windows
@pytest.mark.skipif(CI_WINDOWS, reason="Windows CI testing segfaults on pbr")
def test_pbr(sphere, verify_image_cache):
    """Test PBR rendering"""
    verify_image_cache.high_variance_test = True

    texture = examples.load_globe_texture()

    pl = pv.Plotter(lighting=None)
    pl.set_environment_texture(texture)
    pl.add_light(pv.Light())
    pl.add_mesh(
        sphere,
        color='w',
        pbr=True,
        metallic=0.8,
        roughness=0.2,
        smooth_shading=True,
        diffuse=1,
    )
    pl.add_mesh(
        pv.Sphere(center=(0, 0, 1)),
        color='w',
        pbr=True,
        metallic=0.0,
        roughness=1.0,
        smooth_shading=True,
        diffuse=1,
    )
    pl.show()


@skip_windows
@skip_mac
def test_set_environment_texture_cubemap(sphere, verify_image_cache):
    """Test set_environment_texture with a cubemap."""
    verify_image_cache.high_variance_test = True

    texture = examples.download_sky_box_cube_map()

    pl = pv.Plotter(lighting=None)
    pl.set_environment_texture(texture)
    pl.add_mesh(sphere, color='w', pbr=True, metallic=0.8, roughness=0.2)

    # VTK flipped the Z axis for the cubemap between 9.1 and 9.2
    verify_image_cache.skip = pv.vtk_version_info > (9, 1)
    pl.show()


@skip_windows
@skip_mac
def test_remove_environment_texture_cubemap(sphere):
    """Test remove_environment_texture with a cubemap."""
    texture = examples.download_sky_box_cube_map()

    pl = pv.Plotter()
    pl.set_environment_texture(texture)
    pl.add_mesh(sphere, color='w', pbr=True, metallic=0.8, roughness=0.2)
    pl.remove_environment_texture()
    pl.show()


def test_plot_pyvista_ndarray(sphere):
    # verify we can plot pyvista_ndarray
    pv.plot(sphere.points)

    plotter = pv.Plotter()
    plotter.add_points(sphere.points)
    plotter.add_points(sphere.points + 1)
    plotter.show()


def test_plot_increment_point_size():
    points = np.array([[0, 0, 0], [1, 0, 0], [1, 0, 0], [1, 1, 0]], dtype=np.float32)
    pl = pv.Plotter()
    pl.add_points(points + 1)
    pl.add_lines(points)
    pl.increment_point_size_and_line_width(5)
    pl.show()


def test_plot_update(sphere):
    pl = pv.Plotter()
    pl.add_mesh(sphere)
    pl.show(auto_close=False)
    pl.update()
    time.sleep(0.1)
    pl.update()
    pl.update(force_redraw=True)
    pl.close()


@pytest.mark.parametrize('anti_aliasing', [True, "msaa", False])
def test_plot(sphere, tmpdir, verify_image_cache, anti_aliasing):
    verify_image_cache.high_variance_test = True
    verify_image_cache.macos_skip_image_cache = True
    verify_image_cache.windows_skip_image_cache = True

    tmp_dir = tmpdir.mkdir("tmpdir2")
    filename = str(tmp_dir.join('tmp.png'))
    scalars = np.arange(sphere.n_points)
    cpos, img = pv.plot(
        sphere,
        full_screen=True,
        text='this is a sphere',
        show_bounds=True,
        color='r',
        style='wireframe',
        line_width=2,
        scalars=scalars,
        flip_scalars=True,
        cmap='bwr',
        interpolate_before_map=True,
        screenshot=filename,
        return_img=True,
        return_cpos=True,
        anti_aliasing=anti_aliasing,
    )
    assert isinstance(cpos, pv.CameraPosition)
    assert isinstance(img, np.ndarray)
    assert Path(filename).is_file()

    verify_image_cache.skip = True
    filename = pathlib.Path(str(tmp_dir.join('tmp2.png')))
    pv.plot(sphere, screenshot=filename)

    # Ensure it added a PNG extension by default
    assert filename.with_suffix(".png").is_file()

    # test invalid extension
    filename = pathlib.Path(str(tmp_dir.join('tmp3.foo')))
    with pytest.raises(ValueError):  # noqa: PT011
        pv.plot(sphere, screenshot=filename)


def test_plot_helper_volume(uniform, verify_image_cache):
    verify_image_cache.windows_skip_image_cache = True

    uniform.plot(
        volume=True,
        parallel_projection=True,
        show_scalar_bar=False,
        show_grid=True,
    )


def test_plot_helper_two_datasets(sphere, airplane):
    pv.plot([sphere, airplane])


def test_plot_helper_two_volumes(uniform, verify_image_cache):
    verify_image_cache.windows_skip_image_cache = True
    grid = uniform.copy()
    grid.origin = (0, 0, 10)
    pv.plot(
        [uniform, grid],
        volume=True,
        show_scalar_bar=False,
    )


def test_plot_volume_ugrid(verify_image_cache):
    verify_image_cache.windows_skip_image_cache = True

    # Handle UnsutructuredGrid directly
    grid = examples.load_hexbeam()
    pl = pv.Plotter()
    pl.add_volume(grid, scalars='sample_point_scalars')
    pl.show()

    # Handle 3D structured grid
    grid = examples.load_uniform().cast_to_structured_grid()
    pl = pv.Plotter()
    pl.add_volume(grid, scalars='Spatial Point Data')
    pl.show()

    # Make sure PolyData fails
    mesh = pv.Sphere()
    mesh['scalars'] = mesh.points[:, 1]
    pl = pv.Plotter()
    with pytest.raises(TypeError):
        pl.add_volume(mesh, scalars='scalars')
    pl.close()

    # Make sure 2D StructuredGrid fails
    mesh = examples.load_structured()  # wavy surface
    mesh['scalars'] = mesh.points[:, 1]
    pl = pv.Plotter()
    with pytest.raises(ValueError):  # noqa: PT011
        pl.add_volume(mesh, scalars='scalars')
    pl.close()


def test_plot_return_cpos(sphere):
    cpos = sphere.plot(return_cpos=True)
    assert isinstance(cpos, pv.CameraPosition)
    assert sphere.plot(return_cpos=False) is None


def test_add_title(verify_image_cache):
    verify_image_cache.high_variance_test = True
    plotter = pv.Plotter()
    plotter.add_title('Plot Title')
    plotter.show()


def test_plot_invalid_style(sphere):
    with pytest.raises(ValueError):  # noqa: PT011
        pv.plot(sphere, style='not a style')


@pytest.mark.parametrize(
    ('interaction', 'kwargs'),
    [
        ('trackball', {}),
        ('trackball_actor', {}),
        ('image', {}),
        ('joystick', {}),
        ('joystick_actor', {}),
        ('zoom', {}),
        ('terrain', {}),
        ('terrain', {'mouse_wheel_zooms': True, 'shift_pans': True}),
        ('rubber_band', {}),
        ('rubber_band_2d', {}),
    ],
)
def test_interactor_style(sphere, interaction, kwargs):
    plotter = pv.Plotter()
    plotter.add_mesh(sphere)
    getattr(plotter, f'enable_{interaction}_style')(**kwargs)
    assert plotter.iren._style_class is not None
    plotter.close()


def test_lighting_disable_3_lights():
    with pytest.raises(DeprecationError):
        pv.Plotter().disable_3_lights()


def test_lighting_enable_three_lights(sphere):
    plotter = pv.Plotter()
    plotter.add_mesh(sphere)

    plotter.enable_3_lights()
    lights = plotter.renderer.lights
    assert len(lights) == 3
    for light in lights:
        assert light.on

    assert lights[0].intensity == 1.0
    assert lights[1].intensity == 0.6
    assert lights[2].intensity == 0.5

    plotter.show()


def test_lighting_add_manual_light(sphere):
    plotter = pv.Plotter(lighting=None)
    plotter.add_mesh(sphere)

    # test manual light addition
    light = pv.Light()
    plotter.add_light(light)
    assert plotter.renderer.lights == [light]

    # failing case
    with pytest.raises(TypeError):
        plotter.add_light('invalid')

    plotter.show()


def test_lighting_remove_manual_light(sphere):
    plotter = pv.Plotter(lighting=None)
    plotter.add_mesh(sphere)
    plotter.add_light(pv.Light())

    # test light removal
    plotter.remove_all_lights()
    assert not plotter.renderer.lights

    plotter.show()


def test_lighting_subplots(sphere):
    plotter = pv.Plotter(shape='1|1')
    plotter.add_mesh(sphere)
    renderers = plotter.renderers

    light = pv.Light()
    plotter.remove_all_lights()
    for renderer in renderers:
        assert not renderer.lights

    plotter.subplot(0)
    plotter.add_light(light, only_active=True)
    assert renderers[0].lights
    assert not renderers[1].lights
    plotter.add_light(light, only_active=False)
    assert renderers[0].lights
    assert renderers[1].lights
    plotter.subplot(1)
    plotter.add_mesh(pv.Sphere())
    plotter.remove_all_lights(only_active=True)
    assert renderers[0].lights
    assert not renderers[1].lights

    plotter.show()


def test_lighting_init_light_kit(sphere):
    plotter = pv.Plotter(lighting='light kit')
    plotter.add_mesh(sphere)
    lights = plotter.renderer.lights
    assert len(lights) == 5
    assert lights[0].light_type == pv.Light.HEADLIGHT
    for light in lights[1:]:
        assert light.light_type == light.CAMERA_LIGHT
    plotter.show()


def test_lighting_init_three_lights(sphere):
    plotter = pv.Plotter(lighting='three lights')
    plotter.add_mesh(sphere)
    lights = plotter.renderer.lights
    assert len(lights) == 3
    for light in lights:
        assert light.light_type == light.CAMERA_LIGHT
    plotter.show()


def test_lighting_init_none(sphere):
    # ``None`` already tested above
    plotter = pv.Plotter(lighting='none')
    plotter.add_mesh(sphere)
    lights = plotter.renderer.lights
    assert not lights
    plotter.show()


def test_lighting_init_invalid():
    with pytest.raises(ValueError):  # noqa: PT011
        pv.Plotter(lighting='invalid')


def test_plotter_shape_invalid():
    # wrong size
    with pytest.raises(ValueError):  # noqa: PT011
        pv.Plotter(shape=(1,))
    # not positive
    with pytest.raises(ValueError):  # noqa: PT011
        pv.Plotter(shape=(1, 0))
    with pytest.raises(ValueError):  # noqa: PT011
        pv.Plotter(shape=(0, 2))
    # not a sequence
    with pytest.raises(TypeError):
        pv.Plotter(shape={1, 2})


def test_plot_bounds_axes_with_no_data():
    plotter = pv.Plotter()
    plotter.show_bounds()
    plotter.show()


def test_plot_show_grid(sphere):
    plotter = pv.Plotter()

    with pytest.raises(ValueError, match='Value of location'):
        plotter.show_grid(location='foo')
    with pytest.raises(TypeError, match='location must be a string'):
        plotter.show_grid(location=10)
    with pytest.raises(ValueError, match='Value of tick'):
        plotter.show_grid(ticks='foo')
    with pytest.raises(TypeError, match='must be a string'):
        plotter.show_grid(ticks=10)

    plotter.show_grid()  # Add mesh after to make sure bounds update
    plotter.add_mesh(sphere)
    plotter.show()


@skip_mesa
def test_plot_show_grid_with_mesh(hexbeam, plane, verify_image_cache):
    """Show the grid bounds for a specific mesh."""
    verify_image_cache.macos_skip_image_cache = True

    hexbeam.clear_data()
    plotter = pv.Plotter()
    plotter.add_mesh(hexbeam, style='wireframe')
    plotter.add_mesh(plane)
    plotter.show_grid(mesh=plane, show_zlabels=False, show_zaxis=False)
    plotter.show()


cpos_param = [
    [(2.0, 5.0, 13.0), (0.0, 0.0, 0.0), (-0.7, -0.5, 0.3)],
    [-1, 2, -5],  # trigger view vector
    [1.0, 2.0, 3.0],
]
cpos_param.extend(pv.plotting.renderer.Renderer.CAMERA_STR_ATTR_MAP)


@pytest.mark.parametrize('cpos', cpos_param)
def test_set_camera_position(cpos, sphere):
    plotter = pv.Plotter()
    plotter.add_mesh(sphere)
    plotter.camera_position = cpos
    plotter.show()


@pytest.mark.parametrize(
    'cpos',
    [[(2.0, 5.0), (0.0, 0.0, 0.0), (-0.7, -0.5, 0.3)], [-1, 2], [(1, 2, 3)], 'notvalid'],
)
def test_set_camera_position_invalid(cpos, sphere):
    plotter = pv.Plotter()
    plotter.add_mesh(sphere)
    with pytest.raises(InvalidCameraError):
        plotter.camera_position = cpos


def test_parallel_projection():
    plotter = pv.Plotter()
    assert isinstance(plotter.parallel_projection, bool)


@pytest.mark.parametrize("state", [True, False])
def test_set_parallel_projection(state):
    plotter = pv.Plotter()
    plotter.parallel_projection = state
    assert plotter.parallel_projection == state


def test_parallel_scale():
    plotter = pv.Plotter()
    assert isinstance(plotter.parallel_scale, float)


@pytest.mark.parametrize("value", [1, 1.5, 0.3, 10])
def test_set_parallel_scale(value):
    plotter = pv.Plotter()
    plotter.parallel_scale = value
    assert plotter.parallel_scale == value


def test_set_parallel_scale_invalid():
    plotter = pv.Plotter()
    with pytest.raises(TypeError):
        plotter.parallel_scale = "invalid"


def test_plot_no_active_scalars(sphere):
    plotter = pv.Plotter()
    plotter.add_mesh(sphere)
    with pytest.raises(ValueError), pytest.warns(PyVistaDeprecationWarning):  # noqa: PT012, PT011
        plotter.update_scalars(np.arange(5))
        if pv._version.version_info >= (0, 46):
            raise RuntimeError("Convert error this method")
        if pv._version.version_info >= (0, 47):
            raise RuntimeError("Remove this method")
    with pytest.raises(ValueError), pytest.warns(PyVistaDeprecationWarning):  # noqa: PT012, PT011
        plotter.update_scalars(np.arange(sphere.n_faces_strict))
        if pv._version.version_info >= (0, 46):
            raise RuntimeError("Convert error this method")
        if pv._version.version_info >= (0, 47):
            raise RuntimeError("Remove this method")


def test_plot_show_bounds(sphere):
    plotter = pv.Plotter()
    plotter.add_mesh(sphere)
    plotter.show_bounds(
        show_xaxis=False,
        show_yaxis=False,
        show_zaxis=False,
        show_xlabels=False,
        show_ylabels=False,
        show_zlabels=False,
        use_2d=True,
    )
    plotter.show()


def test_plot_label_fmt(sphere):
    plotter = pv.Plotter()
    plotter.add_mesh(sphere)
    plotter.show_bounds(xtitle='My X', fmt=r'%.3f')
    plotter.show()


@pytest.mark.parametrize('grid', [True, 'both', 'front', 'back'])
@pytest.mark.parametrize('location', ['all', 'origin', 'outer', 'front', 'back'])
def test_plot_show_bounds_params(grid, location):
    plotter = pv.Plotter()
    plotter.add_mesh(pv.Cone())
    plotter.show_bounds(grid=grid, ticks='inside', location=location)
    plotter.show_bounds(grid=grid, ticks='outside', location=location)
    plotter.show_bounds(grid=grid, ticks='both', location=location)
    plotter.show()


def test_plot_silhouette_non_poly(hexbeam):
    plotter = pv.Plotter()
    plotter.add_mesh(hexbeam, show_scalar_bar=False)
    plotter.add_silhouette(hexbeam, line_width=10)
    plotter.show()


def test_plot_no_silhouette(tri_cylinder):
    # silhouette=False
    plotter = pv.Plotter()
    plotter.add_mesh(tri_cylinder)
    assert len(list(plotter.renderer.GetActors())) == 1  # only cylinder
    plotter.show()


def test_plot_silhouette(tri_cylinder):
    # silhouette=True and default properties
    plotter = pv.Plotter()
    plotter.add_mesh(tri_cylinder, silhouette=True)
    actors = list(plotter.renderer.GetActors())
    assert len(actors) == 2  # cylinder + silhouette
    actor = actors[0]  # get silhouette actor
    props = actor.GetProperty()
    assert props.GetColor() == pv.global_theme.silhouette.color
    assert props.GetOpacity() == pv.global_theme.silhouette.opacity
    assert props.GetLineWidth() == pv.global_theme.silhouette.line_width
    plotter.show()


def test_plot_silhouette_method(tri_cylinder):
    plotter = pv.Plotter()

    plotter.add_mesh(tri_cylinder)
    assert len(plotter.renderer.actors) == 1  # cylinder

    actor = plotter.add_silhouette(tri_cylinder)
    assert isinstance(actor, pv.Actor)
    assert len(plotter.renderer.actors) == 2  # cylinder + silhouette

    props = actor.prop
    assert props.color == pv.global_theme.silhouette.color
    assert props.opacity == pv.global_theme.silhouette.opacity
    assert props.line_width == pv.global_theme.silhouette.line_width
    plotter.show()


def test_plot_silhouette_options(tri_cylinder):
    # cover other properties
    plotter = pv.Plotter()
    plotter.add_mesh(tri_cylinder, silhouette=dict(decimate=0.5, feature_angle=20))
    plotter.show()


def test_plotter_scale(sphere):
    plotter = pv.Plotter()
    plotter.add_mesh(sphere)
    plotter.set_scale(10, 10, 15)
    assert plotter.scale == [10, 10, 15]
    plotter.show()

    plotter = pv.Plotter()
    plotter.add_mesh(sphere)
    plotter.set_scale(5.0)
    plotter.set_scale(yscale=6.0)
    plotter.set_scale(zscale=9.0)
    assert plotter.scale == [5.0, 6.0, 9.0]
    plotter.show()

    plotter = pv.Plotter()
    plotter.scale = [1.0, 4.0, 2.0]
    assert plotter.scale == [1.0, 4.0, 2.0]
    plotter.add_mesh(sphere)
    plotter.show()


def test_plot_add_scalar_bar(sphere, verify_image_cache):
    verify_image_cache.windows_skip_image_cache = True

    sphere['test_scalars'] = sphere.points[:, 2]
    plotter = pv.Plotter()
    plotter.add_mesh(sphere)
    plotter.add_scalar_bar(
        label_font_size=10,
        title_font_size=20,
        title='woa',
        interactive=True,
        vertical=True,
    )
    plotter.add_scalar_bar(background_color='white', n_colors=256)
    assert isinstance(plotter.scalar_bar, vtk.vtkScalarBarActor)
    plotter.show()


def test_plot_invalid_add_scalar_bar():
    plotter = pv.Plotter()
    with pytest.raises(AttributeError):
        plotter.add_scalar_bar()


def test_add_scalar_bar_with_unconstrained_font_size(sphere):
    sphere['test_scalars'] = sphere.points[:, 2]
    plotter = pv.Plotter()
    plotter.add_mesh(sphere)
    actor = plotter.add_scalar_bar(unconstrained_font_size=True)
    assert actor.GetUnconstrainedFontSize()


def test_plot_list():
    sphere_a = pv.Sphere(0.5)
    sphere_b = pv.Sphere(1.0)
    sphere_c = pv.Sphere(2.0)
    pv.plot([sphere_a, sphere_b, sphere_c], style='wireframe')


def test_add_lines_invalid():
    plotter = pv.Plotter()
    with pytest.raises(TypeError):
        plotter.add_lines(range(10))


@pytest.mark.skipif(not HAS_IMAGEIO, reason="Requires imageio")
def test_open_gif_invalid():
    plotter = pv.Plotter()
    with pytest.raises(ValueError):  # noqa: PT011
        plotter.open_gif('file.abs')


@pytest.mark.skipif(ffmpeg_failed, reason="Requires imageio-ffmpeg")
@pytest.mark.skipif(not HAS_IMAGEIO, reason="Requires imageio")
def test_make_movie(sphere, tmpdir, verify_image_cache):
    verify_image_cache.skip = True

    # Make temporary file
    filename = str(tmpdir.join('tmp.mp4'))

    movie_sphere = sphere.copy()
    movie_sphere["scalars"] = np.random.default_rng().random(movie_sphere.n_faces_strict)

    plotter = pv.Plotter()
    plotter.open_movie(filename)
    actor = plotter.add_axes_at_origin()
    plotter.remove_actor(actor, reset_camera=False, render=True)
    plotter.add_mesh(movie_sphere, scalars="scalars")
    plotter.show(auto_close=False, window_size=[304, 304])
    plotter.set_focus([0, 0, 0])
    for _ in range(3):  # limiting number of frames to write for speed
        plotter.write_frame()
        random_points = np.random.default_rng().random(movie_sphere.points.shape)
        movie_sphere.points[:] = random_points * 0.01 + movie_sphere.points * 0.99
        movie_sphere.points[:] -= movie_sphere.points.mean(0)
        scalars = np.random.default_rng().random(movie_sphere.n_faces_strict)
        movie_sphere["scalars"] = scalars

    # remove file
    plotter.close()
    Path(filename).unlink()  # verifies that the plotter has closed


def test_add_legend(sphere):
    plotter = pv.Plotter()
    with pytest.raises(TypeError):
        plotter.add_mesh(sphere, label=2)
    plotter.add_mesh(sphere)
    with pytest.raises(ValueError):  # noqa: PT011
        plotter.add_legend()
    legend_labels = [['sphere', 'r']]
    plotter.add_legend(labels=legend_labels, border=True, bcolor=None, size=[0.1, 0.1])
    plotter.show()


def test_legend_circle_face(sphere):
    plotter = pv.Plotter()
    plotter.add_mesh(sphere)
    legend_labels = [['sphere', 'r']]
    face = "circle"
    _ = plotter.add_legend(
        labels=legend_labels,
        border=True,
        bcolor=None,
        size=[0.1, 0.1],
        face=face,
    )
    plotter.show()


def test_legend_rectangle_face(sphere):
    plotter = pv.Plotter()
    plotter.add_mesh(sphere)
    legend_labels = [['sphere', 'r']]
    face = "rectangle"
    _ = plotter.add_legend(
        labels=legend_labels,
        border=True,
        bcolor=None,
        size=[0.1, 0.1],
        face=face,
    )
    plotter.show()


def test_legend_invalid_face(sphere):
    plotter = pv.Plotter()
    plotter.add_mesh(sphere)
    legend_labels = [['sphere', 'r']]
    face = "invalid_face"
    with pytest.raises(ValueError):  # noqa: PT011
        plotter.add_legend(
            labels=legend_labels,
            border=True,
            bcolor=None,
            size=[0.1, 0.1],
            face=face,
        )


def test_legend_subplots(sphere, cube):
    plotter = pv.Plotter(shape=(1, 2))
    plotter.add_mesh(sphere, 'blue', smooth_shading=True, label='Sphere')
    assert plotter.legend is None
    plotter.add_legend(bcolor='w')
    assert isinstance(plotter.legend, vtk.vtkActor2D)

    plotter.subplot(0, 1)
    plotter.add_mesh(cube, 'r', label='Cube')
    assert plotter.legend is None
    plotter.add_legend(bcolor='w')
    assert isinstance(plotter.legend, vtk.vtkActor2D)

    plotter.show()


def test_add_axes_twice():
    plotter = pv.Plotter()
    plotter.add_axes()
    plotter.add_axes(interactive=True)
    plotter.show()


def test_hide_axes():
    plotter = pv.Plotter()
    plotter.add_axes()
    plotter.hide_axes()
    plotter.show()


def test_add_axes_parameters():
    plotter = pv.Plotter()
    plotter.add_axes()
    plotter.add_axes(
        line_width=5,
        cone_radius=0.6,
        shaft_length=0.7,
        tip_length=0.3,
        ambient=0.5,
        label_size=(0.4, 0.16),
        viewport=(0, 0, 0.4, 0.4),
    )
    plotter.show()


def test_show_axes_all():
    plotter = pv.Plotter()
    plotter.show_axes_all()
    plotter.show()


def test_hide_axes_all():
    plotter = pv.Plotter()
    plotter.hide_axes_all()
    plotter.show()


def test_isometric_view_interactive(sphere):
    plotter_iso = pv.Plotter()
    plotter_iso.add_mesh(sphere)
    plotter_iso.camera_position = 'xy'
    cpos_old = plotter_iso.camera_position
    plotter_iso.isometric_view_interactive()
    assert plotter_iso.camera_position != cpos_old


def test_add_point_labels():
    plotter = pv.Plotter()

    # cannot use random points with image regression
    points = np.array([[0, 0, 0], [1, 0, 0], [0, 1, 0], [1, 1, 0], [0.5, 0.5, 0.5], [1, 1, 1]])
    n = points.shape[0]

    with pytest.raises(ValueError):  # noqa: PT011
        plotter.add_point_labels(points, range(n - 1))

    plotter.add_point_labels(points, range(n), show_points=True, point_color='r', point_size=10)
    plotter.add_point_labels(
        points - 1,
        range(n),
        show_points=False,
        point_color='r',
        point_size=10,
    )
    plotter.show()


@pytest.mark.parametrize('always_visible', [False, True])
def test_add_point_labels_always_visible(always_visible):
    # just make sure it runs without exception
    plotter = pv.Plotter()
    plotter.add_point_labels(
        np.array([[0.0, 0.0, 0.0]]),
        ['hello world'],
        always_visible=always_visible,
    )
    plotter.show()


@pytest.mark.parametrize('shape', [None, 'rect', 'rounded_rect'])
def test_add_point_labels_shape(shape, verify_image_cache):
    plotter = pv.Plotter()
    plotter.add_point_labels(np.array([[0.0, 0.0, 0.0]]), ['hello world'], shape=shape)
    plotter.show()


@pytest.mark.parametrize('justification_horizontal', ['left', 'center', 'right'])
@pytest.mark.parametrize('justification_vertical', ['bottom', 'center', 'top'])
def test_add_point_labels_justification(justification_horizontal, justification_vertical):
    plotter = pv.Plotter()
    plotter.add_point_labels(
        np.array([[0.0, 0.0, 0.0]]),
        ['hello world'],
        justification_horizontal=justification_horizontal,
        justification_vertical=justification_vertical,
        shape_opacity=0.0,
        background_color='grey',
        background_opacity=1.0,
    )
    plotter.show()


def test_set_background():
    plotter = pv.Plotter()
    plotter.set_background('k')
    plotter.background_color = "yellow"
    plotter.set_background([0, 0, 0], top=[1, 1, 1])  # Gradient
    _ = plotter.background_color
    plotter.show()

    plotter = pv.Plotter(shape=(1, 2))
    plotter.set_background('orange')
    for renderer in plotter.renderers:
        assert renderer.GetBackground() == pv.Color('orange')
    plotter.show()

    plotter = pv.Plotter(shape=(1, 2))
    plotter.subplot(0, 1)
    plotter.set_background('orange', all_renderers=False)
    assert plotter.renderers[0].GetBackground() != pv.Color('orange')
    assert plotter.renderers[1].GetBackground() == pv.Color('orange')
    plotter.show()


def test_add_points():
    plotter = pv.Plotter()

    points = np.array([[0, 0, 0], [1, 0, 0], [0, 1, 0], [1, 1, 0], [0.5, 0.5, 0.5], [1, 1, 1]])
    n = points.shape[0]

    plotter.add_points(
        points,
        scalars=np.arange(n),
        cmap=None,
        flip_scalars=True,
        show_scalar_bar=False,
    )
    plotter.show()


def test_key_press_event():
    plotter = pv.Plotter()
    plotter.key_press_event(None, None)
    plotter.close()


def test_enable_picking_gc():
    plotter = pv.Plotter()
    sphere = pv.Sphere()
    plotter.add_mesh(sphere)
    plotter.enable_cell_picking()
    plotter.close()


def test_left_button_down():
    plotter = pv.Plotter()
    if (
        hasattr(plotter.ren_win, 'GetOffScreenFramebuffer')
        and not plotter.ren_win.GetOffScreenFramebuffer().GetFBOIndex()
    ):
        # This only fails for VTK<9.2.3
        with pytest.raises(ValueError):  # noqa: PT011
            plotter.left_button_down(None, None)
    else:
        plotter.left_button_down(None, None)
    plotter.close()


def test_show_axes():
    plotter = pv.Plotter()
    plotter.show_axes()
    plotter.show()


def test_plot_cell_data(sphere, verify_image_cache):
    verify_image_cache.windows_skip_image_cache = True
    plotter = pv.Plotter()
    scalars = np.arange(sphere.n_faces_strict)
    plotter.add_mesh(
        sphere,
        interpolate_before_map=True,
        scalars=scalars,
        n_colors=10,
        rng=sphere.n_faces_strict,
        show_scalar_bar=False,
    )
    plotter.show()


def test_plot_clim(sphere):
    plotter = pv.Plotter()
    scalars = np.arange(sphere.n_faces_strict)
    plotter.add_mesh(
        sphere,
        interpolate_before_map=True,
        scalars=scalars,
        n_colors=5,
        clim=10,
        show_scalar_bar=False,
    )
    assert plotter.mapper.GetScalarRange() == (-10, 10)
    plotter.show()


def test_invalid_n_arrays(sphere):
    plotter = pv.Plotter()
    with pytest.raises(ValueError):  # noqa: PT011
        plotter.add_mesh(sphere, scalars=np.arange(10))


def test_plot_arrow():
    cent = np.array([0, 0, 0])
    direction = np.array([1, 0, 0])
    pv.plot_arrows(cent, direction)


def test_plot_arrows():
    cent = np.array([[0, 0, 0], [1, 0, 0]])
    direction = np.array([[1, 1, 1], [-1, -1, -1]])
    pv.plot_arrows(cent, direction)


def test_add_arrows():
    vector = np.array([1, 0, 0])
    center = np.array([0, 0, 0])
    plotter = pv.Plotter()
    plotter.add_arrows(cent=center, direction=vector, mag=2.2, color="#009900")
    plotter.show()


def test_axes():
    plotter = pv.Plotter()
    plotter.add_orientation_widget(pv.Cube(), color='b')
    plotter.add_mesh(pv.Cube())
    plotter.show()


def test_box_axes():
    plotter = pv.Plotter()
    with pytest.warns(pv.PyVistaDeprecationWarning):
        plotter.add_axes(box=True)
    if pv._version.version_info >= (0, 47):
        raise RuntimeError("Convert error this function")
    if pv._version.version_info >= (0, 48):
        raise RuntimeError("Remove this function")
    plotter.add_mesh(pv.Sphere())
    plotter.show()


def test_box_axes_color_box():
    plotter = pv.Plotter()
    with pytest.warns(pv.PyVistaDeprecationWarning):
        plotter.add_axes(box=True, box_args={'color_box': True})
    if pv._version.version_info >= (0, 47):
        raise RuntimeError("Convert error this function")
    if pv._version.version_info >= (0, 48):
        raise RuntimeError("Remove this function")
    plotter.add_mesh(pv.Sphere())
    plotter.show()


def test_add_box_axes():
    plotter = pv.Plotter()
    plotter.add_orientation_widget(pv.Sphere(), color='b')
    plotter.add_box_axes()
    plotter.add_mesh(pv.Sphere())
    plotter.show()


def test_add_north_arrow():
    plotter = pv.Plotter()
    plotter.add_north_arrow_widget(viewport=(0, 0, 0.5, 0.5))
    plotter.add_mesh(pv.Arrow(direction=(0, 1, 0)))
    plotter.show()


def test_screenshot(tmpdir):
    plotter = pv.Plotter()
    plotter.add_mesh(pv.Sphere())
    img = plotter.screenshot(transparent_background=False)
    assert np.any(img)
    img_again = plotter.screenshot()
    assert np.any(img_again)
    filename = str(tmpdir.mkdir("tmpdir").join('export-graphic.svg'))
    plotter.save_graphic(filename)

    # test window and array size
    w, h = 20, 10
    img = plotter.screenshot(transparent_background=False, window_size=(w, h))
    assert img.shape == (h, w, 3)
    img = plotter.screenshot(transparent_background=True, window_size=(w, h))
    assert img.shape == (h, w, 4)

    # check error before first render
    plotter = pv.Plotter(off_screen=False)
    plotter.add_mesh(pv.Sphere())
    with pytest.raises(RuntimeError):
        plotter.screenshot()


def test_screenshot_scaled():
    # FYI: no regression tests because show() is not called
    factor = 2
    plotter = pv.Plotter(image_scale=factor)
    width, height = plotter.window_size
    plotter.add_mesh(pv.Sphere())
    img = plotter.screenshot(transparent_background=False)
    assert np.any(img)
    assert img.shape == (width * factor, height * factor, 3)
    img_again = plotter.screenshot(scale=3)
    assert np.any(img_again)
    assert img_again.shape == (width * 3, height * 3, 3)
    assert plotter.image_scale == factor, 'image_scale leaked from screenshot context'
    img = plotter.image
    assert img.shape == (width * factor, height * factor, 3)

    w, h = 20, 10
    factor = 4
    plotter.image_scale = factor
    img = plotter.screenshot(transparent_background=False, window_size=(w, h))
    assert img.shape == (h * factor, w * factor, 3)

    img = plotter.screenshot(transparent_background=True, window_size=(w, h), scale=5)
    assert img.shape == (h * 5, w * 5, 4)
    assert plotter.image_scale == factor, 'image_scale leaked from screenshot context'

    with pytest.raises(ValueError):  # noqa: PT011
        plotter.image_scale = 0.5

    plotter.close()


def test_screenshot_altered_window_size(sphere):
    plotter = pv.Plotter()
    plotter.add_mesh(sphere)

    plotter.window_size = (800, 800)
    a = plotter.screenshot()
    assert a.shape == (800, 800, 3)
    # plotter.show(auto_close=False)  # for image regression test

    plotter.window_size = (1000, 1000)
    b = plotter.screenshot()
    assert b.shape == (1000, 1000, 3)
    # plotter.show(auto_close=False)  # for image regression test

    d = plotter.screenshot(window_size=(600, 600))
    assert d.shape == (600, 600, 3)
    # plotter.show()  # for image regression test

    plotter.close()


def test_screenshot_bytes():
    # Test screenshot to bytes object
    buffer = io.BytesIO()
    plotter = pv.Plotter(off_screen=True)
    plotter.add_mesh(pv.Sphere())
    plotter.show(screenshot=buffer)
    buffer.seek(0)
    im = Image.open(buffer)
    assert im.format == 'PNG'


def test_screenshot_rendering(tmpdir):
    plotter = pv.Plotter()
    plotter.add_mesh(examples.load_airplane(), smooth_shading=True)
    filename = str(tmpdir.mkdir("tmpdir").join('export-graphic.svg'))
    assert plotter._first_time
    plotter.save_graphic(filename)
    assert not plotter._first_time


@pytest.mark.parametrize('ext', SUPPORTED_FORMATS)
def test_save_screenshot(tmpdir, sphere, ext):
    filename = str(tmpdir.mkdir("tmpdir").join('tmp' + ext))
    plotter = pv.Plotter()
    plotter.add_mesh(sphere)
    plotter.screenshot(filename)
    assert Path(filename).is_file()
    assert pathlib.Path(filename).stat().st_size


def test_scalars_by_name(verify_image_cache):
    verify_image_cache.windows_skip_image_cache = True
    plotter = pv.Plotter()
    data = examples.load_uniform()
    plotter.add_mesh(data, scalars='Spatial Cell Data')
    plotter.show()


def test_multi_block_plot(verify_image_cache):
    verify_image_cache.windows_skip_image_cache = True
    multi = pv.MultiBlock()
    multi.append(examples.load_rectilinear())
    uni = examples.load_uniform()
    arr = np.random.default_rng().random(uni.n_cells)
    uni.cell_data.set_array(arr, 'Random Data')
    multi.append(uni)
    # And now add a data set without the desired array and a NULL component
    multi.append(examples.load_airplane())

    # missing data should still plot
    multi.plot(scalars='Random Data')

    multi.plot(multi_colors=True)


def test_clear(sphere):
    plotter = pv.Plotter()
    plotter.add_mesh(sphere)
    plotter.clear()
    plotter.show()


def test_plot_texture():
    """Test adding a texture to a plot"""
    globe = examples.load_globe()
    texture = examples.load_globe_texture()
    plotter = pv.Plotter()
    plotter.add_mesh(globe, texture=texture)
    plotter.show()


@pytest.mark.skipif(not HAS_IMAGEIO, reason="Requires imageio")
def test_plot_numpy_texture():
    """Text adding a np.ndarray texture to a plot"""
    globe = examples.load_globe()
    texture_np = np.asarray(imageio.imread(examples.mapfile))
    plotter = pv.Plotter()
    plotter.add_mesh(globe, texture=texture_np)


@pytest.mark.skipif(not HAS_IMAGEIO, reason="Requires imageio")
def test_read_texture_from_numpy():
    """Test adding a texture to a plot"""
    globe = examples.load_globe()
    texture = numpy_to_texture(imageio.imread(examples.mapfile))
    plotter = pv.Plotter()
    plotter.add_mesh(globe, texture=texture)
    plotter.show()


def _make_rgb_dataset(dtype: str, return_composite: bool, scalars: str):
    def _dtype_convert_func(dtype):
        # Convert color to the specified dtype
        if dtype == 'float':

            def as_dtype(color: tuple[float, float, float]):
                return pv.Color(color).float_rgb
        elif dtype == 'int':

            def as_dtype(color: tuple[float, float, float]):
                return pv.Color(color).int_rgb
        elif dtype == 'uint8':

            def as_dtype(color: tuple[float, float, float]):
                return np.array(pv.Color(color).int_rgb, dtype=np.uint8)
        else:
            raise NotImplementedError

        return as_dtype

    def _make_polys():
        # Create 3 separate PolyData with one quad cell each
        faces = [4, 0, 1, 2, 3]
        poly1 = pv.PolyData(
            [[1.0, 0.0, 0.0], [1.0, 1.0, 0.0], [1.0, 1.0, 1.0], [1.0, 0.0, 1.0]], faces
        )
        poly2 = pv.PolyData(
            [[0.0, 1.0, 1.0], [0.0, 1.0, 0.0], [1.0, 1.0, 0.0], [1.0, 1.0, 1.0]], faces
        )
        poly3 = pv.PolyData(
            [[0.0, 0.0, 1.0], [0.0, 1.0, 1.0], [1.0, 1.0, 1.0], [1.0, 0.0, 1.0]], faces
        )
        return poly1, poly2, poly3

    poly1, poly2, poly3 = _make_polys()
    dtype_convert_func = _dtype_convert_func(dtype)

    RED = dtype_convert_func((1.0, 0.0, 0.0))
    GREEN = dtype_convert_func((0.0, 1.0, 0.0))
    BLUE = dtype_convert_func((0.0, 0.0, 1.0))

    # Color the polydata cells
    poly1[scalars] = [RED]
    poly2[scalars] = [GREEN]
    poly3[scalars] = [BLUE]

    dataset = pv.MultiBlock((poly1, poly2, poly3))

    # Make sure the dataset is as expected
    if return_composite:
        assert isinstance(dataset, pv.MultiBlock)
        assert all(np.dtype(block[scalars].dtype) == np.dtype(dtype) for block in dataset)
        assert all(block.array_names == [scalars] for block in dataset)
    else:
        # Merge and return
        dataset = pv.merge(dataset)
        assert isinstance(dataset, pv.PolyData)
        assert np.dtype(dataset[scalars].dtype) == np.dtype(dtype)
        assert dataset.array_names == [scalars]
    return dataset


# check_gc fails for polydata (suspected memory leak with pv.merge)
@pytest.mark.usefixtures('skip_check_gc')
@pytest.mark.parametrize('composite', [True, False], ids=['composite', 'polydata'])
@pytest.mark.parametrize('dtype', ['float', 'int', 'uint8'])
def test_plot_rgb(composite, dtype):
    scalars = 'face_colors'
    dataset = _make_rgb_dataset(dtype, return_composite=composite, scalars=scalars)

    plotter = pv.Plotter()
    actor = plotter.add_mesh(dataset, scalars=scalars, rgb=True)
    actor.prop.lighting = False
    plotter.show()


# check_gc fails for polydata (suspected memory leak with pv.merge)
@pytest.mark.usefixtures('skip_check_gc')
@pytest.mark.parametrize('scalars', ['_rgb', '_rgba'])
@pytest.mark.parametrize('composite', [True, False], ids=['composite', 'polydata'])
def test_plot_rgb_implicit(composite, scalars):
    dataset = _make_rgb_dataset(dtype='uint8', return_composite=composite, scalars=scalars)

    plotter = pv.Plotter()
    actor = plotter.add_mesh(dataset)
    actor.prop.lighting = False
    plotter.show()


def test_vector_array_with_points(multicomp_poly):
    """Test using vector valued data with and without component arg."""
    # test no component argument
    pl = pv.Plotter()
    pl.add_mesh(multicomp_poly, scalars='vector_values_points')
    pl.camera_position = 'xy'
    pl.camera.tight()
    pl.show()

    # test component argument
    pl = pv.Plotter()
    pl.add_mesh(multicomp_poly, scalars='vector_values_points', component=0)
    pl.camera_position = 'xy'
    pl.camera.tight()
    pl.show()


def test_vector_array_with_cells(multicomp_poly):
    """Test using vector valued data with and without component arg."""
    pl = pv.Plotter()
    pl.add_mesh(multicomp_poly, scalars='vector_values_cells')
    pl.camera_position = 'xy'
    pl.camera.tight()
    pl.show()

    # test component argument
    pl = pv.Plotter()
    pl.add_mesh(multicomp_poly, scalars='vector_values_cells', component=0)
    pl.camera_position = 'xy'
    pl.camera.tight()
    pl.show()


def test_vector_array(multicomp_poly):
    """Test using vector valued data for image regression."""
    pl = pv.Plotter(shape=(2, 2))
    pl.subplot(0, 0)
    pl.add_mesh(multicomp_poly, scalars="vector_values_points", show_scalar_bar=False)
    pl.camera_position = 'xy'
    pl.camera.tight()
    pl.subplot(0, 1)
    pl.add_mesh(multicomp_poly.copy(), scalars="vector_values_points", component=0)
    pl.subplot(1, 0)
    pl.add_mesh(multicomp_poly.copy(), scalars="vector_values_points", component=1)
    pl.subplot(1, 1)
    pl.add_mesh(multicomp_poly.copy(), scalars="vector_values_points", component=2)
    pl.link_views()
    pl.show()


def test_vector_plotting_doesnt_modify_data(multicomp_poly):
    """Test that the operations in plotting do not modify the data in the mesh."""

    copy_vector_values_points = multicomp_poly["vector_values_points"].copy()
    copy_vector_values_cells = multicomp_poly["vector_values_cells"].copy()

    # test that adding a vector with no component parameter to a Plotter instance
    # does not modify it.
    pl = pv.Plotter()
    pl.add_mesh(multicomp_poly, scalars='vector_values_points')
    pl.show()
    assert np.array_equal(multicomp_poly['vector_values_points'], copy_vector_values_points)

    pl = pv.Plotter()
    pl.add_mesh(multicomp_poly, scalars='vector_values_cells')
    pl.show()
    assert np.array_equal(multicomp_poly['vector_values_cells'], copy_vector_values_cells)

    # test that adding a vector with a component parameter to a Plotter instance
    # does not modify it.
    pl = pv.Plotter()
    pl.add_mesh(multicomp_poly, scalars='vector_values_points', component=0)
    pl.show()
    assert np.array_equal(multicomp_poly['vector_values_points'], copy_vector_values_points)

    pl = pv.Plotter()
    pl.add_mesh(multicomp_poly, scalars='vector_values_cells', component=0)
    pl.show()
    assert np.array_equal(multicomp_poly['vector_values_cells'], copy_vector_values_cells)


def test_vector_array_fail_with_incorrect_component(multicomp_poly):
    """Test failure modes of component argument."""
    p = pv.Plotter()

    # Non-Integer
    with pytest.raises(TypeError):
        p.add_mesh(multicomp_poly, scalars='vector_values_points', component=1.5)

    # Component doesn't exist
    p = pv.Plotter()
    with pytest.raises(ValueError):  # noqa: PT011
        p.add_mesh(multicomp_poly, scalars='vector_values_points', component=3)

    # Component doesn't exist
    p = pv.Plotter()
    with pytest.raises(ValueError):  # noqa: PT011
        p.add_mesh(multicomp_poly, scalars='vector_values_points', component=-1)


def test_camera(sphere):
    plotter = pv.Plotter()
    plotter.add_mesh(sphere)
    plotter.view_isometric()
    plotter.reset_camera()
    plotter.view_xy()
    plotter.view_xz()
    plotter.view_yz()
    plotter.add_mesh(examples.load_uniform(), reset_camera=True, culling=True)
    plotter.view_xy(True)
    plotter.view_xz(True)
    plotter.view_yz(True)
    plotter.show()

    plotter = pv.Plotter()
    plotter.add_mesh(sphere)
    plotter.camera.zoom(5)
    plotter.camera.up = 0, 0, 10
    plotter.show()


def test_multi_renderers():
    plotter = pv.Plotter(shape=(2, 2))

    plotter.subplot(0, 0)
    plotter.add_text('Render Window 0', font_size=30)
    sphere = pv.Sphere()
    plotter.add_mesh(sphere, scalars=sphere.points[:, 2], show_scalar_bar=False)
    plotter.add_scalar_bar('Z', vertical=True)

    plotter.subplot(0, 1)
    plotter.add_text('Render Window 1', font_size=30)
    plotter.add_mesh(pv.Cube(), show_edges=True)

    plotter.subplot(1, 0)
    plotter.add_text('Render Window 2', font_size=30)
    plotter.add_mesh(pv.Arrow(), color='y', show_edges=True)

    plotter.subplot(1, 1)
    plotter.add_text('Render Window 3', position=(0.0, 0.0), font_size=30, viewport=True)
    plotter.add_mesh(pv.Cone(), color='g', show_edges=True, culling=True)
    plotter.add_bounding_box(render_lines_as_tubes=True, line_width=5)
    plotter.show_bounds(all_edges=True)

    plotter.update_bounds_axes()
    plotter.show()


def test_multi_renderers_subplot_ind_2x1():
    # Test subplot indices (2 rows by 1 column)
    plotter = pv.Plotter(shape=(2, 1))
    # First row
    plotter.subplot(0, 0)
    plotter.add_mesh(pv.Sphere())
    # Second row
    plotter.subplot(1, 0)
    plotter.add_mesh(pv.Cube())
    plotter.show()


def test_multi_renderers_subplot_ind_1x2():
    # Test subplot indices (1 row by 2 columns)
    plotter = pv.Plotter(shape=(1, 2))
    # First column
    plotter.subplot(0, 0)
    plotter.add_mesh(pv.Sphere())
    # Second column
    plotter.subplot(0, 1)
    plotter.add_mesh(pv.Cube())
    plotter.show()


def test_multi_renderers_bad_indices():
    # Test bad indices
    plotter = pv.Plotter(shape=(1, 2))
    with pytest.raises(IndexError):
        plotter.subplot(1, 0)


def test_multi_renderers_subplot_ind_3x1():
    # Test subplot 3 on left, 1 on right
    plotter = pv.Plotter(shape='3|1')
    # First column
    plotter.subplot(0)
    plotter.add_mesh(pv.Sphere())
    plotter.subplot(1)
    plotter.add_mesh(pv.Cube())
    plotter.subplot(2)
    plotter.add_mesh(pv.Cylinder())
    plotter.subplot(3)
    plotter.add_mesh(pv.Cone())
    plotter.show()


def test_multi_renderers_subplot_ind_3x1_splitting_pos():
    # Test subplot 3 on top, 1 on bottom
    plotter = pv.Plotter(shape='3/1', splitting_position=0.5)
    # First column
    plotter.subplot(0)
    plotter.add_mesh(pv.Sphere())
    plotter.subplot(1)
    plotter.add_mesh(pv.Cube())
    plotter.subplot(2)
    plotter.add_mesh(pv.Cylinder())
    plotter.subplot(3)
    plotter.add_mesh(pv.Cone())
    plotter.show()


def test_multi_renderers_subplot_ind_1x3():
    # Test subplot 3 on bottom, 1 on top
    plotter = pv.Plotter(shape='1|3')
    # First column
    plotter.subplot(0)
    plotter.add_mesh(pv.Sphere())
    plotter.subplot(1)
    plotter.add_mesh(pv.Cube())
    plotter.subplot(2)
    plotter.add_mesh(pv.Cylinder())
    plotter.subplot(3)
    plotter.add_mesh(pv.Cone())
    plotter.show()


def test_subplot_groups():
    plotter = pv.Plotter(shape=(3, 3), groups=[(1, [1, 2]), (np.s_[:], 0)])
    plotter.subplot(0, 0)
    plotter.add_mesh(pv.Sphere())
    plotter.subplot(0, 1)
    plotter.add_mesh(pv.Cube())
    plotter.subplot(0, 2)
    plotter.add_mesh(pv.Arrow())
    plotter.subplot(1, 1)
    plotter.add_mesh(pv.Cylinder())
    plotter.subplot(2, 1)
    plotter.add_mesh(pv.Cone())
    plotter.subplot(2, 2)
    plotter.add_mesh(pv.Box())
    plotter.show()


def test_subplot_groups_fail():
    # Test group overlap
    with pytest.raises(ValueError):  # noqa: PT011
        # Partial overlap
        pv.Plotter(shape=(3, 3), groups=[([1, 2], [0, 1]), ([0, 1], [1, 2])])
    with pytest.raises(ValueError):  # noqa: PT011
        # Full overlap (inner)
        pv.Plotter(shape=(4, 4), groups=[(np.s_[:], np.s_[:]), ([1, 2], [1, 2])])
    with pytest.raises(ValueError):  # noqa: PT011
        # Full overlap (outer)
        pv.Plotter(shape=(4, 4), groups=[(1, [1, 2]), ([0, 3], np.s_[:])])


@skip_windows
def test_link_views(sphere):
    plotter = pv.Plotter(shape=(1, 4))
    plotter.subplot(0, 0)
    plotter.add_mesh(sphere, smooth_shading=False, show_edges=False)
    plotter.subplot(0, 1)
    plotter.add_mesh(sphere, smooth_shading=True, show_edges=False)
    plotter.subplot(0, 2)
    plotter.add_mesh(sphere, smooth_shading=False, show_edges=True)
    plotter.subplot(0, 3)
    plotter.add_mesh(sphere, smooth_shading=True, show_edges=True)
    with pytest.raises(TypeError):
        plotter.link_views(views='foo')
    plotter.link_views([0, 1])
    plotter.link_views()
    with pytest.raises(TypeError):
        plotter.unlink_views(views='foo')
    plotter.unlink_views([0, 1])
    plotter.unlink_views(2)
    plotter.unlink_views()
    plotter.show()


@skip_windows
def test_link_views_camera_set(sphere, verify_image_cache):
    p = pv.Plotter(shape=(1, 2))
    p.add_mesh(pv.Cone())
    assert not p.renderer.camera_set
    p.subplot(0, 1)
    p.add_mesh(pv.Cube())
    assert not p.renderer.camera_set
    p.link_views()  # make sure the default isometric view is used
    for renderer in p.renderers:
        assert not renderer.camera_set
    p.show()

    p = pv.Plotter(shape=(1, 2))
    p.add_mesh(pv.Cone())
    p.subplot(0, 1)
    p.add_mesh(pv.Cube())
    p.link_views()
    p.unlink_views()
    for renderer in p.renderers:
        assert not renderer.camera_set
    p.show()

    wavelet = pv.Wavelet().clip('x')
    p = pv.Plotter(shape=(1, 2))
    p.add_mesh(wavelet, color='red')
    p.subplot(0, 1)
    p.add_mesh(wavelet, color='red')
    p.link_views()
    p.camera_position = [(55.0, 16, 31), (-5.0, 0.0, 0.0), (-0.22, 0.97, -0.09)]
    p.show()


def test_orthographic_slicer(uniform):
    uniform.set_active_scalars('Spatial Cell Data')
    slices = uniform.slice_orthogonal()

    # Orthographic Slicer
    p = pv.Plotter(shape=(2, 2))

    p.subplot(1, 1)
    p.add_mesh(slices, clim=uniform.get_data_range())
    p.add_axes()
    p.enable()

    p.subplot(0, 0)
    p.add_mesh(slices['XY'])
    p.view_xy()
    p.disable()

    p.subplot(0, 1)
    p.add_mesh(slices['XZ'])
    p.view_xz(negative=True)
    p.disable()

    p.subplot(1, 0)
    p.add_mesh(slices['YZ'])
    p.view_yz()
    p.disable()

    p.show()


def test_remove_actor(uniform):
    plotter = pv.Plotter()
    plotter.add_mesh(uniform.copy(), name='data')
    plotter.add_mesh(uniform.copy(), name='data')
    plotter.add_mesh(uniform.copy(), name='data')
    plotter.show()


def test_image_properties():
    mesh = examples.load_uniform()
    p = pv.Plotter()
    p.add_mesh(mesh)
    p.show(auto_close=False)  # DO NOT close plotter
    # Get RGB image
    _ = p.image
    # Get the depth image
    _ = p.get_image_depth()
    p.close()
    p = pv.Plotter()
    p.add_mesh(mesh)
    p.show()  # close plotter
    # Get RGB image
    _ = p.image
    # verify property matches method while testing both available
    assert np.allclose(p.image_depth, p.get_image_depth(), equal_nan=True)
    p.close()

    # gh-920
    rr = np.array([[-0.5, -0.5, 0], [-0.5, 0.5, 1], [0.5, 0.5, 0], [0.5, -0.5, 1]])
    tris = np.array([[3, 0, 2, 1], [3, 2, 0, 3]])
    mesh = pv.PolyData(rr, tris)
    p = pv.Plotter()
    p.add_mesh(mesh, color=True)
    p.renderer.camera_position = (0.0, 0.0, 1.0)
    p.renderer.ResetCamera()
    p.enable_parallel_projection()
    assert p.renderer.camera_set
    p.show(interactive=False, auto_close=False)
    img = p.get_image_depth(fill_value=0.0)
    rng = np.ptp(img)
    assert 0.3 < rng < 0.4, rng  # 0.3313504 in testing
    p.close()


def test_volume_rendering_from_helper(uniform, verify_image_cache):
    verify_image_cache.windows_skip_image_cache = True
    uniform.plot(volume=True, opacity='linear')


@skip_windows_mesa  # due to opacity
def test_volume_rendering_from_plotter(uniform):
    plotter = pv.Plotter()
    plotter.add_volume(uniform, opacity='sigmoid', cmap='jet', n_colors=15)
    plotter.show()


@skip_windows_mesa  # due to opacity
@skip_9_0_X
def test_volume_rendering_rectilinear(uniform):
    grid = uniform.cast_to_rectilinear_grid()

    plotter = pv.Plotter()
    plotter.add_volume(grid, opacity='sigmoid', cmap='jet', n_colors=15)
    plotter.show()

    plotter = pv.Plotter()
    plotter.add_volume(grid)
    plotter.show()

    plotter = pv.Plotter()
    with pytest.raises(TypeError):
        plotter.add_volume(grid, mapper='fixed_point')
    plotter.close()


@skip_windows
def test_multiblock_volume_rendering(uniform):
    ds_a = uniform.copy()
    ds_b = uniform.copy()
    ds_b.origin = (9.0, 0.0, 0.0)
    ds_c = uniform.copy()
    ds_c.origin = (0.0, 9.0, 0.0)
    ds_d = uniform.copy()
    ds_d.origin = (9.0, 9.0, 0.0)

    data = pv.MultiBlock(
        dict(
            a=ds_a,
            b=ds_b,
            c=ds_c,
            d=ds_d,
        ),
    )
    data['a'].rename_array('Spatial Point Data', 'a')
    data['b'].rename_array('Spatial Point Data', 'b')
    data['c'].rename_array('Spatial Point Data', 'c')
    data['d'].rename_array('Spatial Point Data', 'd')
    data.plot(volume=True, multi_colors=True)


def test_array_volume_rendering(uniform, verify_image_cache):
    verify_image_cache.windows_skip_image_cache = True
    arr = uniform["Spatial Point Data"].reshape(uniform.dimensions)
    pv.plot(arr, volume=True, opacity='linear')


def test_plot_compare_four():
    # Really just making sure no errors are thrown
    mesh = examples.load_uniform()
    data_a = mesh.contour()
    data_b = mesh.threshold_percent(0.5)
    data_c = mesh.decimate_boundary(0.5)
    data_d = mesh.glyph(scale=False, orient=False)
    pv.plot_compare_four(
        data_a,
        data_b,
        data_c,
        data_d,
        display_kwargs={'color': 'w'},
    )


def test_plot_depth_peeling():
    mesh = examples.load_airplane()
    p = pv.Plotter()
    p.add_mesh(mesh)
    p.enable_depth_peeling()
    p.disable_depth_peeling()
    p.show()


@pytest.mark.skipif(os.name == 'nt', reason="No testing on windows for EDL")
def test_plot_eye_dome_lighting_plot(airplane):
    airplane.plot(eye_dome_lighting=True)


@pytest.mark.skipif(os.name == 'nt', reason="No testing on windows for EDL")
def test_plot_eye_dome_lighting_plotter(airplane):
    p = pv.Plotter()
    p.add_mesh(airplane)
    p.enable_eye_dome_lighting()
    p.show()


@pytest.mark.skipif(os.name == 'nt', reason="No testing on windows for EDL")
def test_plot_eye_dome_lighting_enable_disable(airplane):
    p = pv.Plotter()
    p.add_mesh(airplane)
    p.enable_eye_dome_lighting()
    p.disable_eye_dome_lighting()
    p.show()


@skip_windows
def test_opacity_by_array_direct(plane, verify_image_cache):
    # VTK regression 9.0.1 --> 9.1.0
    verify_image_cache.high_variance_test = True

    # test with opacity parm as an array, both cell and point sized
    plane_shift = plane.translate((0, 0, 1), inplace=False)
    pl = pv.Plotter()
    pl.add_mesh(plane, color='b', opacity=np.linspace(0, 1, plane.n_points), show_edges=True)
    pl.add_mesh(plane_shift, color='r', opacity=np.linspace(0, 1, plane.n_cells), show_edges=True)
    pl.show()


def test_opacity_by_array(uniform):
    # Test with opacity array
    opac = uniform['Spatial Point Data'] / uniform['Spatial Point Data'].max()
    uniform['opac'] = opac
    p = pv.Plotter()
    p.add_mesh(uniform, scalars='Spatial Point Data', opacity='opac')
    p.show()


def test_opacity_by_array_uncertainty(uniform):
    # Test with uncertainty array (transparency)
    opac = uniform['Spatial Point Data'] / uniform['Spatial Point Data'].max()
    uniform['unc'] = opac
    p = pv.Plotter()
    p.add_mesh(uniform, scalars='Spatial Point Data', opacity='unc', use_transparency=True)
    p.show()


def test_opacity_by_array_user_transform(uniform, verify_image_cache):
    verify_image_cache.high_variance_test = True

    uniform['Spatial Point Data'] /= uniform['Spatial Point Data'].max()

    # Test with user defined transfer function
    opacities = [0, 0.2, 0.9, 0.2, 0.1]
    p = pv.Plotter()
    p.add_mesh(uniform, scalars='Spatial Point Data', opacity=opacities)
    p.show()


def test_opacity_mismatched_fail(uniform):
    opac = uniform['Spatial Point Data'] / uniform['Spatial Point Data'].max()
    uniform['unc'] = opac

    # Test using mismatched arrays
    p = pv.Plotter()
    with pytest.raises(ValueError):  # noqa: PT011
        # cell scalars vs point opacity
        p.add_mesh(uniform, scalars='Spatial Cell Data', opacity='unc')


def test_opacity_by_array_preference():
    tetra = pv.Tetrahedron()  # 4 points, 4 cells
    opacities = np.linspace(0.2, 0.8, tetra.n_points)
    tetra.clear_data()
    tetra.point_data['scalars'] = tetra.cell_data['scalars'] = np.arange(tetra.n_points)
    tetra.point_data['opac'] = tetra.cell_data['opac'] = opacities

    # test opacity by key
    p = pv.Plotter()
    p.add_mesh(tetra.copy(), opacity='opac', preference='cell')
    p.add_mesh(tetra.translate((2, 0, 0), inplace=False), opacity='opac', preference='point')
    p.close()

    # test opacity by array
    p = pv.Plotter()
    p.add_mesh(tetra.copy(), opacity=opacities, preference='cell')
    p.add_mesh(tetra.translate((2, 0, 0), inplace=False), opacity=opacities, preference='point')
    p.show()


def test_opacity_transfer_functions():
    n = 256
    mapping = pv.opacity_transfer_function('linear', n)
    assert len(mapping) == n
    mapping = pv.opacity_transfer_function('sigmoid_10', n)
    assert len(mapping) == n
    mapping = pv.opacity_transfer_function('foreground', n)
    assert len(mapping) == n
    mapping = pv.opacity_transfer_function('foreground', 5)
    assert np.array_equal(mapping, [0, 255, 255, 255, 255])
    with pytest.raises(ValueError):  # noqa: PT011
        mapping = pv.opacity_transfer_function('foo', n)
    with pytest.raises(RuntimeError):
        mapping = pv.opacity_transfer_function(np.linspace(0, 1, 2 * n), n)
    foo = np.linspace(0, n, n)
    mapping = pv.opacity_transfer_function(foo, n)
    assert np.allclose(foo, mapping)
    foo = [0, 0.2, 0.9, 0.2, 0.1]
    mapping = pv.opacity_transfer_function(foo, n, interpolate=False)
    assert len(mapping) == n
    foo = [3, 5, 6, 10]
    mapping = pv.opacity_transfer_function(foo, n)
    assert len(mapping) == n


@skip_windows_mesa
@pytest.mark.parametrize(
    'opacity',
    [
        'sigmoid',
        'sigmoid_1',
        'sigmoid_2',
        'sigmoid_3',
        'sigmoid_4',
        'sigmoid_5',
        'sigmoid_6',
        'sigmoid_7',
        'sigmoid_8',
        'sigmoid_9',
        'sigmoid_10',
        'sigmoid_15',
        'sigmoid_20',
    ],
)
def test_plot_sigmoid_opacity_transfer_functions(uniform, opacity):
    pl = pv.Plotter()
    pl.add_volume(uniform, opacity=opacity)
    pl.show()


def test_closing_and_mem_cleanup(verify_image_cache):
    verify_image_cache.windows_skip_image_cache = True
    verify_image_cache.skip = True
    n = 5
    for _ in range(n):
        for _ in range(n):
            p = pv.Plotter()
            for k in range(n):
                p.add_mesh(pv.Sphere(radius=k))
            p.show()
        pv.close_all()


def test_above_below_scalar_range_annotations():
    p = pv.Plotter()
    p.add_mesh(
        examples.load_uniform(),
        clim=[100, 500],
        cmap='viridis',
        below_color='blue',
        above_color='red',
    )
    p.show()


def test_user_annotations_scalar_bar_mesh(uniform):
    p = pv.Plotter()
    p.add_mesh(uniform, annotations={100.0: 'yum'})
    p.show()


def test_fixed_font_size_annotation_text_scaling_off():
    p = pv.Plotter()
    sargs = {'title_font_size': 12, 'label_font_size': 10}
    p.add_mesh(
        examples.load_uniform(),
        clim=[100, 500],
        cmap='viridis',
        below_color='blue',
        above_color='red',
        annotations={300.0: 'yum'},
        scalar_bar_args=sargs,
    )
    p.show()


def test_user_annotations_scalar_bar_volume(uniform, verify_image_cache):
    verify_image_cache.windows_skip_image_cache = True

    p = pv.Plotter()
    p.add_volume(uniform, scalars='Spatial Point Data', annotations={100.0: 'yum'})
    p.show()


def test_user_matrix_volume(uniform):
    shear = np.eye(4)
    shear[0, 1] = 1

    p = pv.Plotter()
    volume = p.add_volume(uniform, user_matrix=shear)
    np.testing.assert_almost_equal(volume.user_matrix, shear)

    with pytest.raises(ValueError):  # noqa: PT011
        p.add_volume(uniform, user_matrix=np.eye(5))

    with pytest.raises(TypeError):
        p.add_volume(uniform, user_matrix='invalid')


def test_user_matrix_mesh(sphere):
    shear = np.eye(4)
    shear[0, 1] = 1

    p = pv.Plotter()
    actor = p.add_mesh(sphere, user_matrix=shear)
    np.testing.assert_almost_equal(actor.user_matrix, shear)

    with pytest.raises(ValueError):  # noqa: PT011
        p.add_mesh(sphere, user_matrix=np.eye(5))

    with pytest.raises(TypeError):
        p.add_mesh(sphere, user_matrix='invalid')


def test_scalar_bar_args_unmodified_add_mesh(sphere):
    sargs = {"vertical": True}
    sargs_copy = sargs.copy()

    p = pv.Plotter()
    p.add_mesh(sphere, scalar_bar_args=sargs)

    assert sargs == sargs_copy


def test_scalar_bar_args_unmodified_add_volume(uniform):
    sargs = {"vertical": True}
    sargs_copy = sargs.copy()

    p = pv.Plotter()
    p.add_volume(uniform, scalar_bar_args=sargs)

    assert sargs == sargs_copy


def test_plot_string_array(verify_image_cache):
    verify_image_cache.windows_skip_image_cache = True
    mesh = examples.load_uniform()
    labels = np.empty(mesh.n_cells, dtype='<U10')
    labels[:] = 'High'
    labels[mesh['Spatial Cell Data'] < 300] = 'Medium'
    labels[mesh['Spatial Cell Data'] < 100] = 'Low'
    mesh['labels'] = labels
    p = pv.Plotter()
    p.add_mesh(mesh, scalars='labels')
    p.show()


def test_fail_plot_table():
    """Make sure tables cannot be plotted"""
    table = pv.Table(np.random.default_rng().random((50, 3)))
    with pytest.raises(TypeError):
        pv.plot(table)
    plotter = pv.Plotter()
    with pytest.raises(TypeError):
        plotter.add_mesh(table)


def test_bad_keyword_arguments():
    """Make sure bad keyword arguments raise an error"""
    mesh = examples.load_uniform()
    with pytest.raises(TypeError):
        pv.plot(mesh, foo=5)
    with pytest.raises(TypeError):
        pv.plot(mesh, scalar=mesh.active_scalars_name)
    plotter = pv.Plotter()
    with pytest.raises(TypeError):
        plotter.add_mesh(mesh, scalar=mesh.active_scalars_name)
    plotter = pv.Plotter()
    with pytest.raises(TypeError):
        plotter.add_mesh(mesh, foo="bad")


def test_cmap_list(sphere, verify_image_cache):
    verify_image_cache.windows_skip_image_cache = True
    n = sphere.n_points
    scalars = np.empty(n)
    scalars[: n // 3] = 0
    scalars[n // 3 : 2 * n // 3] = 1
    scalars[2 * n // 3 :] = 2

    with pytest.raises(TypeError):
        sphere.plot(scalars=scalars, cmap=['red', None, 'blue'])

    sphere.plot(scalars=scalars, cmap=['red', 'green', 'blue'])


def test_default_name_tracking():
    N = 10
    color = "tan"

    p = pv.Plotter()
    for i in range(N):
        for j in range(N):
            center = (i, j, 0)
            mesh = pv.Sphere(center=center)
            p.add_mesh(mesh, color=color)
    n_made_it = len(p.renderer._actors)
    p.show()
    assert n_made_it == N**2

    # release attached scalars
    mesh.ReleaseData()
    del mesh


def test_add_background_image_global(sphere):
    plotter = pv.Plotter()
    plotter.add_mesh(sphere)
    plotter.add_background_image(examples.mapfile, as_global=True)
    plotter.show()


def test_add_background_image_not_global(sphere):
    plotter = pv.Plotter()
    plotter.add_mesh(sphere)
    plotter.add_background_image(examples.mapfile, as_global=False)
    plotter.show()


def test_add_background_image_subplots(airplane):
    pl = pv.Plotter(shape=(2, 2))
    pl.add_background_image(examples.mapfile, scale=1, as_global=False)
    pl.add_mesh(airplane)
    pl.subplot(1, 1)
    pl.add_background_image(examples.mapfile, scale=1, as_global=False)
    pl.add_mesh(airplane)
    pl.remove_background_image()

    # should error out as there's no background
    with pytest.raises(RuntimeError):
        pl.remove_background_image()

    pl.add_background_image(examples.mapfile, scale=1, as_global=False)
    pl.show()


@pytest.mark.parametrize(
    'face',
    ['-Z', '-Y', '-X', '+Z', '+Y', '+X'],
)
def test_add_floor(face):
    box = pv.Box((-100.0, -90.0, 20.0, 40.0, 100, 105)).outline()
    pl = pv.Plotter()
    pl.add_mesh(box, color='k')
    pl.add_floor(face=face, color='red', opacity=1.0)
    pl.show()


def test_add_remove_floor(sphere):
    pl = pv.Plotter()
    pl.add_mesh(sphere)
    pl.add_floor(color='b', line_width=2, lighting=True)
    pl.add_bounding_box()  # needed for update_bounds_axes
    assert len(pl.renderer._floors) == 1
    pl.add_mesh(pv.Sphere(1.0))
    pl.update_bounds_axes()
    assert len(pl.renderer._floors) == 1
    pl.show()

    pl = pv.Plotter()
    pl.add_mesh(sphere)
    pl.add_floor(color='b', line_width=2, lighting=True)
    pl.remove_floors()
    assert not pl.renderer._floors
    pl.show()


def test_reset_camera_clipping_range(sphere):
    pl = pv.Plotter()
    pl.add_mesh(sphere)

    # get default clipping range
    default_clipping_range = pl.camera.clipping_range

    # make sure we assign something different than default
    assert default_clipping_range != (10, 100)

    # set clipping range to some random numbers and make sure
    # assignment is successful
    pl.camera.clipping_range = (10, 100)
    assert pl.camera.clipping_range == (10, 100)

    pl.reset_camera_clipping_range()
    assert pl.camera.clipping_range == default_clipping_range
    assert pl.camera.clipping_range != (10, 100)


def test_index_vs_loc():
    # first: 2d grid
    pl = pv.Plotter(shape=(2, 3))
    # index_to_loc valid cases
    vals = [0, 2, 4]
    expecteds = [(0, 0), (0, 2), (1, 1)]
    for val, expected in zip(vals, expecteds):
        assert tuple(pl.renderers.index_to_loc(val)) == expected
    # loc_to_index valid cases
    vals = [(0, 0), (0, 2), (1, 1)]
    expecteds = [0, 2, 4]
    for val, expected in zip(vals, expecteds):
        assert pl.renderers.loc_to_index(val) == expected
        assert pl.renderers.loc_to_index(expected) == expected

    # indexing failing cases
    with pytest.raises(TypeError):
        pl.renderers.index_to_loc(1.5)
    with pytest.raises(IndexError):
        pl.renderers.index_to_loc(-1)
    with pytest.raises(TypeError):
        pl.renderers.index_to_loc((1, 2))
    with pytest.raises(IndexError):
        pl.renderers.loc_to_index((-1, 0))
    with pytest.raises(IndexError):
        pl.renderers.loc_to_index((0, -1))
    with pytest.raises(TypeError):
        pl.renderers.loc_to_index({1, 2})
    with pytest.raises(ValueError):  # noqa: PT011
        pl.renderers.loc_to_index((1, 2, 3))

    # set active_renderer fails
    with pytest.raises(IndexError):
        pl.renderers.set_active_renderer(0, -1)

    # then: "1d" grid
    pl = pv.Plotter(shape='2|3')
    # valid cases
    for val in range(5):
        assert pl.renderers.index_to_loc(val) == val
        assert pl.renderers.index_to_loc(np.int_(val)) == val
        assert pl.renderers.loc_to_index(val) == val
        assert pl.renderers.loc_to_index(np.int_(val)) == val


def test_interactive_update():
    # Regression test for #1053
    p = pv.Plotter()
    p.show(interactive_update=True)
    assert isinstance(p.iren.interactor, vtk.vtkRenderWindowInteractor)
    p.close()

    p = pv.Plotter()
    with pytest.warns(UserWarning):
        p.show(auto_close=True, interactive_update=True)


def test_where_is():
    plotter = pv.Plotter(shape=(2, 2))
    plotter.subplot(0, 0)
    plotter.add_mesh(pv.Box(), name='box')
    plotter.subplot(0, 1)
    plotter.add_mesh(pv.Sphere(), name='sphere')
    plotter.subplot(1, 0)
    plotter.add_mesh(pv.Box(), name='box')
    plotter.subplot(1, 1)
    plotter.add_mesh(pv.Cone(), name='cone')
    places = plotter.where_is('box')
    assert isinstance(places, list)
    for loc in places:
        assert isinstance(loc, tuple)


def test_log_scale():
    mesh = examples.load_uniform()
    plotter = pv.Plotter()
    plotter.add_mesh(mesh, log_scale=True)
    plotter.show()


def test_set_focus():
    plane = pv.Plane()
    p = pv.Plotter()
    p.add_mesh(plane, color="tan", show_edges=True)
    p.set_focus((-0.5, -0.5, 0))  # focus on corner of the plane
    p.show()


def test_set_viewup(verify_image_cache):
    verify_image_cache.high_variance_test = True

    plane = pv.Plane()
    plane_higher = pv.Plane(center=(0, 0, 1), i_size=0.5, j_size=0.5)
    p = pv.Plotter()
    p.add_mesh(plane, color="tan", show_edges=False)
    p.add_mesh(plane_higher, color="red", show_edges=False)
    p.set_viewup((1.0, 1.0, 1.0))
    p.show()


def test_plot_shadows():
    plotter = pv.Plotter(lighting=None)

    # add several planes
    for plane_y in [2, 5, 10]:
        screen = pv.Plane(center=(0, plane_y, 0), direction=(0, -1, 0), i_size=5, j_size=5)
        plotter.add_mesh(screen, color='white')

    light = pv.Light(
        position=(0, 0, 0),
        focal_point=(0, 1, 0),
        color='cyan',
        intensity=15,
        cone_angle=15,
        positional=True,
        show_actor=True,
        attenuation_values=(2, 0, 0),
    )

    plotter.add_light(light)
    plotter.view_vector((1, -2, 2))

    # verify disabling shadows when not enabled does nothing
    plotter.disable_shadows()

    plotter.enable_shadows()

    # verify shadows can safely be enabled twice
    plotter.enable_shadows()

    plotter.show()


def test_plot_shadows_enable_disable():
    """Test shadows are added and removed properly"""
    plotter = pv.Plotter(lighting=None)

    # add several planes
    for plane_y in [2, 5, 10]:
        screen = pv.Plane(center=(0, plane_y, 0), direction=(0, -1, 0), i_size=5, j_size=5)
        plotter.add_mesh(screen, color='white')

    light = pv.Light(
        position=(0, 0, 0),
        focal_point=(0, 1, 0),
        color='cyan',
        intensity=15,
        cone_angle=15,
    )
    light.positional = True
    light.attenuation_values = (2, 0, 0)
    light.show_actor()

    plotter.add_light(light)
    plotter.view_vector((1, -2, 2))

    # add and remove and verify that the light passes through all via
    # image cache
    plotter.enable_shadows()
    plotter.disable_shadows()

    plotter.show()


def test_plot_lighting_change_positional_true_false(sphere):
    light = pv.Light(positional=True, show_actor=True)

    plotter = pv.Plotter(lighting=None)
    plotter.add_light(light)
    light.positional = False
    plotter.add_mesh(sphere)
    plotter.show()


def test_plot_lighting_change_positional_false_true(sphere):
    light = pv.Light(positional=False, show_actor=True)

    plotter = pv.Plotter(lighting=None)

    plotter.add_light(light)
    light.positional = True
    plotter.add_mesh(sphere)
    plotter.show()


def test_plotter_image():
    plotter = pv.Plotter()
    wsz = tuple(plotter.window_size)
    plotter.show()
    assert plotter.image.shape[:2] == wsz


def test_scalar_cell_priorities():
    vertices = np.array([[0, 0, 0], [1, 0, 0], [1.5, 1, 0], [0, 0, 1]])
    faces = np.hstack([[3, 0, 1, 2], [3, 0, 3, 2], [3, 0, 1, 3], [3, 1, 2, 3]])
    mesh = pv.PolyData(vertices, faces)
    colors = [[255, 0, 0], [0, 255, 0], [0, 0, 255], [255, 255, 255]]

    mesh.cell_data['colors'] = colors
    plotter = pv.Plotter()
    plotter.add_mesh(mesh, scalars='colors', rgb=True, preference='cell')
    plotter.show()

    c = pv.Cone()
    c.cell_data['ids'] = list(range(c.n_cells))
    c.plot()


def test_collision_plot(verify_image_cache):
    """Verify rgba arrays automatically plot"""
    verify_image_cache.windows_skip_image_cache = True
    sphere0 = pv.Sphere()
    sphere1 = pv.Sphere(radius=0.6, center=(-1, 0, 0))
    col, n_contacts = sphere0.collision(sphere1, generate_scalars=True)

    plotter = pv.Plotter()
    plotter.add_mesh(col)
    plotter.camera_position = 'zy'
    plotter.show()


@skip_mac
@pytest.mark.needs_vtk_version(9, 2, 0)
def test_chart_plot():
    """Basic test to verify chart plots correctly"""
    # Chart 1 (bottom left)
    chart_bl = pv.Chart2D(size=(0.4, 0.4), loc=(0.05, 0.05))
    chart_bl.background_color = "tab:purple"
    chart_bl.x_range = [np.pi / 2, 3 * np.pi / 2]
    chart_bl.y_axis.margin = 20
    chart_bl.y_axis.tick_locations = [-1, 0, 1]
    chart_bl.y_axis.tick_labels = ["Small", "Medium", "Large"]
    chart_bl.y_axis.tick_size += 10
    chart_bl.y_axis.tick_labels_offset += 12
    chart_bl.y_axis.pen.width = 10
    chart_bl.grid = True
    x = np.linspace(0, 2 * np.pi, 50)
    y = np.cos(x) * (-1) ** np.arange(len(x))
    hidden_plot = chart_bl.line(x, y, color="k", width=40)
    hidden_plot.visible = False  # Make sure plot visibility works
    chart_bl.bar(x, y, color="#33ff33")

    # Chart 2 (bottom right)
    chart_br = pv.Chart2D(size=(0.4, 0.4), loc=(0.55, 0.05))
    chart_br.background_texture = examples.load_globe_texture()
    chart_br.active_border_color = "r"
    chart_br.border_width = 5
    chart_br.border_style = "-."
    chart_br.hide_axes()
    x = np.linspace(0, 1, 50)
    y = np.sin(6.5 * x - 1)
    chart_br.scatter(x, y, color="y", size=15, style="o", label="Invisible label")
    chart_br.legend_visible = False  # Check legend visibility

    # Chart 3 (top left)
    chart_tl = pv.Chart2D(size=(0.4, 0.4), loc=(0.05, 0.55))
    chart_tl.active_background_color = (0.8, 0.8, 0.2)
    chart_tl.title = "Exponential growth"
    chart_tl.x_label = "X axis"
    chart_tl.y_label = "Y axis"
    chart_tl.y_axis.log_scale = True
    x = np.arange(6)
    y = 10**x
    chart_tl.line(x, y, color="tab:green", width=5, style="--")
    removed_plot = chart_tl.area(x, y, color="k")
    chart_tl.remove_plot(removed_plot)  # Make sure plot removal works

    # Chart 4 (top right)
    chart_tr = pv.Chart2D(size=(0.4, 0.4), loc=(0.55, 0.55))
    x = [0, 1, 2, 3, 4]
    ys = [[0, 1, 2, 3, 4], [1, 0, 1, 0, 1], [6, 4, 5, 3, 2]]
    chart_tr.stack(x, ys, colors="citrus", labels=["Segment 1", "Segment 2", "Segment 3"])
    chart_tr.legend_visible = True

    # Hidden chart (make sure chart visibility works)
    hidden_chart = pv.ChartPie([3, 4, 5])
    hidden_chart.visible = False

    # Removed chart (make sure chart removal works)
    removed_chart = pv.ChartBox([[1, 2, 3]])

    pl = pv.Plotter(window_size=(1000, 1000))
    pl.background_color = 'w'
    pl.add_chart(chart_bl, chart_br, chart_tl, chart_tr, hidden_chart, removed_chart)
    pl.remove_chart(removed_chart)
    pl.set_chart_interaction([chart_br, chart_tl])
    pl.show()


@skip_9_1_0
def test_chart_matplotlib_plot(verify_image_cache):
    """Test integration with matplotlib"""
    # Seeing CI failures for Conda job that need to be addressed
    verify_image_cache.high_variance_test = True

    import matplotlib.pyplot as plt

    rng = np.random.default_rng(1)
    # First, create the matplotlib figure
    # use tight layout to keep axis labels visible on smaller figures
    fig, ax = plt.subplots(tight_layout=True)
    alphas = [0.5 + i for i in range(5)]
    betas = [*reversed(alphas)]
    N = int(1e4)
    data = [rng.beta(alpha, beta, N) for alpha, beta in zip(alphas, betas)]
    labels = [
        f"$\\alpha={alpha:.1f}\\,;\\,\\beta={beta:.1f}$" for alpha, beta in zip(alphas, betas)
    ]
    ax.violinplot(data)
    ax.set_xticks(np.arange(1, 1 + len(labels)))
    ax.set_xticklabels(labels)
    ax.set_title("$B(\\alpha, \\beta)$")

    # Next, embed the figure into a pv plotting window
    pl = pv.Plotter()
    pl.background_color = "w"
    chart = pv.ChartMPL(fig)
    pl.add_chart(chart)
    pl.show()


def test_get_charts():
    """Test that the get_charts method is retuning a list of charts"""
    chart = pv.Chart2D()
    pl = pv.Plotter()
    pl.add_chart(chart)

    charts = pl.renderer.get_charts()
    assert len(charts) == 1
    assert chart is charts[0]


def test_add_remove_background(sphere):
    plotter = pv.Plotter(shape=(1, 2))
    plotter.add_mesh(sphere, color='w')
    plotter.add_background_image(examples.mapfile, as_global=False)
    plotter.subplot(0, 1)
    plotter.add_mesh(sphere, color='w')
    plotter.add_background_image(examples.mapfile, as_global=False)
    plotter.remove_background_image()
    plotter.show()


def test_plot_zoom(sphere):
    # it's difficult to verify that zoom actually worked since we
    # can't get the output with cpos or verify the image cache matches
    sphere.plot(zoom=2)


def test_splitting():
    nut = examples.load_nut()
    nut['sample_data'] = nut.points[:, 2]

    # feature angle of 50 will smooth the outer edges of the nut but not the inner.
    nut.plot(
        smooth_shading=True,
        split_sharp_edges=True,
        feature_angle=50,
        show_scalar_bar=False,
    )


@pytest.mark.parametrize('smooth_shading', [True, False])
@pytest.mark.parametrize('use_custom_normals', [True, False])
def test_plot_normals_smooth_shading(sphere, use_custom_normals, smooth_shading):
    sphere = pv.Sphere(phi_resolution=5, theta_resolution=5)
    sphere.clear_data()

    if use_custom_normals:
        normals = [[0, 0, -1]] * sphere.n_points
        sphere.point_data.active_normals = normals

    sphere.plot_normals(show_mesh=True, color='red', smooth_shading=smooth_shading)


@skip_mac_flaky
def test_splitting_active_cells(cube):
    cube.cell_data['cell_id'] = range(cube.n_cells)
    cube = cube.triangulate().subdivide(1)
    cube.plot(
        smooth_shading=True,
        split_sharp_edges=True,
        show_scalar_bar=False,
    )


def test_add_cursor():
    sphere = pv.Sphere()
    plotter = pv.Plotter()
    plotter.add_mesh(sphere)
    plotter.add_cursor()
    plotter.show()


def test_enable_stereo_render(verify_image_cache):
    verify_image_cache.windows_skip_image_cache = True
    pl = pv.Plotter()
    pl.add_mesh(pv.Cube())
    pl.camera.distance = 0.1
    pl.enable_stereo_render()
    pl.show()


def test_disable_stereo_render():
    pl = pv.Plotter()
    pl.add_mesh(pv.Cube())
    pl.camera.distance = 0.1
    pl.enable_stereo_render()
    pl.disable_stereo_render()
    pl.show()


def test_orbit_on_path(sphere):
    pl = pv.Plotter()
    pl.add_mesh(sphere, show_edges=True)
    pl.orbit_on_path(step=0.01, progress_bar=True)
    pl.close()


def test_rectlinear_edge_case(verify_image_cache):
    verify_image_cache.windows_skip_image_cache = True

    # ensure that edges look like square edges regardless of the dtype of X
    xrng = np.arange(-10, 10, 5)
    yrng = np.arange(-10, 10, 5)
    zrng = [1]
    rec_grid = pv.RectilinearGrid(xrng, yrng, zrng)
    rec_grid.plot(show_edges=True, cpos='xy')


@skip_9_1_0
def test_pointset_plot(pointset):
    pointset.plot()

    pl = pv.Plotter()
    pl.add_mesh(pointset, scalars=range(pointset.n_points), show_scalar_bar=False)
    pl.show()


@skip_9_1_0
def test_pointset_plot_as_points(pointset):
    pl = pv.Plotter()
    pl.add_points(pointset, scalars=range(pointset.n_points), show_scalar_bar=False)
    pl.show()


@skip_9_1_0
def test_pointset_plot_vtk():
    pointset = vtk.vtkPointSet()
    points = pv.vtk_points(np.array([[0.0, 0.0, 0.0], [1.0, 0.0, 0.0]]))
    pointset.SetPoints(points)

    pl = pv.Plotter()
    pl.add_mesh(pointset, color='red', point_size=25)
    pl.show()


@skip_9_1_0
def test_pointset_plot_as_points_vtk():
    pointset = vtk.vtkPointSet()
    points = pv.vtk_points(np.array([[0.0, 0.0, 0.0], [1.0, 0.0, 0.0]]))
    pointset.SetPoints(points)

    pl = pv.Plotter()
    pl.add_points(pointset, color='red', point_size=25)
    pl.show()


@pytest.mark.skipif(not HAS_IMAGEIO, reason="Requires imageio")
def test_write_gif(sphere, tmpdir):
    basename = 'write_gif.gif'
    path = str(tmpdir.join(basename))
    pl = pv.Plotter()
    pl.open_gif(path)
    pl.add_mesh(sphere)
    pl.write_frame()
    pl.close()

    # assert file exists and is not empty
    assert Path(path).is_file()
    assert Path(path).stat().st_size


def test_ruler():
    plotter = pv.Plotter()
    plotter.add_mesh(pv.Sphere())
    plotter.add_ruler([-0.6, -0.6, 0], [0.6, -0.6, 0], font_size_factor=1.2)
    plotter.view_xy()
    plotter.show()


def test_ruler_number_labels():
    plotter = pv.Plotter()
    plotter.add_mesh(pv.Sphere())
    plotter.add_ruler([-0.6, -0.6, 0], [0.6, -0.6, 0], font_size_factor=1.2, number_labels=2)
    plotter.view_xy()
    plotter.show()


def test_legend_scale(sphere):
    plotter = pv.Plotter()
    plotter.add_mesh(sphere)
    plotter.add_legend_scale(color='red')
    plotter.show()

    plotter = pv.Plotter()
    plotter.add_mesh(sphere)
    plotter.add_legend_scale(color='red', xy_label_mode=True)
    plotter.view_xy()
    plotter.show()

    plotter = pv.Plotter()
    plotter.add_mesh(sphere)
    plotter.add_legend_scale(
        xy_label_mode=True,
        bottom_axis_visibility=False,
        left_axis_visibility=False,
        right_axis_visibility=False,
        top_axis_visibility=False,
    )
    plotter.view_xy()
    plotter.show()


def test_plot_complex_value(plane, verify_image_cache):
    """Test plotting complex data."""
    verify_image_cache.windows_skip_image_cache = True
    data = np.arange(plane.n_points, dtype=np.complex128)
    data += np.linspace(0, 1, plane.n_points) * -1j

    # needed to support numpy <1.25
    # needed to support vtk 9.0.3
    # check for removal when support for vtk 9.0.3 is removed
    try:
        ComplexWarning = np.exceptions.ComplexWarning
    except:
        ComplexWarning = np.ComplexWarning

    with pytest.warns(ComplexWarning):
        plane.plot(scalars=data)

    pl = pv.Plotter()
    with pytest.warns(ComplexWarning):
        pl.add_mesh(plane, scalars=data, show_scalar_bar=True)
    pl.show()


def test_screenshot_notebook(tmpdir):
    tmp_dir = tmpdir.mkdir("tmpdir2")
    filename = str(tmp_dir.join('tmp.png'))

    pl = pv.Plotter(notebook=True)
    pl.theme.jupyter_backend = 'static'
    pl.add_mesh(pv.Cone())
    pl.show(screenshot=filename)

    assert Path(filename).is_file()


def test_culling_frontface(sphere):
    pl = pv.Plotter()
    pl.add_mesh(sphere, culling='frontface')
    pl.show()


def test_add_text():
    plotter = pv.Plotter()
    plotter.add_text("Upper Left", position='upper_left', font_size=25, color='blue')
    plotter.add_text("Center", position=(0.5, 0.5), viewport=True, orientation=-90)
    plotter.show()


@pytest.mark.skipif(
    not check_math_text_support(),
    reason='VTK and Matplotlib version incompatibility. For VTK<=9.2.2, MathText requires matplotlib<3.6',
)
def test_add_text_latex():
    """Test LaTeX symbols.

    For VTK<=9.2.2, this requires matplotlib<3.6
    """
    plotter = pv.Plotter()
    plotter.add_text(r'$\rho$', position='upper_left', font_size=150, color='blue')
    plotter.show()


def test_add_text_font_file():
    plotter = pv.Plotter()
    font_file = str(Path(__file__).parent / "fonts/Mplus2-Regular.ttf")
    plotter.add_text("左上", position='upper_left', font_size=25, color='blue', font_file=font_file)
    plotter.add_text(
        "中央",
        position=(0.5, 0.5),
        viewport=True,
        orientation=-90,
        font_file=font_file,
    )
    plotter.show()


def test_plot_categories_int(sphere):
    sphere['data'] = sphere.points[:, 2]
    pl = pv.Plotter()
    pl.add_mesh(sphere, scalars='data', categories=5, lighting=False)
    pl.show()


def test_plot_categories_true(sphere):
    sphere['data'] = np.linspace(0, 5, sphere.n_points, dtype=int)
    pl = pv.Plotter()
    pl.add_mesh(sphere, scalars='data', categories=True, lighting=False)
    pl.show()


@skip_windows
@skip_9_0_X
def test_depth_of_field():
    pl = pv.Plotter()
    pl.add_mesh(pv.Sphere(), show_edges=True)
    pl.enable_depth_of_field()
    pl.show()


@skip_9_0_X
def test_blurring():
    pl = pv.Plotter()
    pl.add_mesh(pv.Sphere(), show_edges=True)
    pl.add_blurring()
    pl.show()


@skip_mesa
def test_ssaa_pass():
    pl = pv.Plotter()
    pl.add_mesh(pv.Sphere(), show_edges=True)
    pl.enable_anti_aliasing('ssaa')
    pl.show()


@skip_windows_mesa
def test_ssao_pass():
    ugrid = pv.ImageData(dimensions=(2, 2, 2)).to_tetrahedra(5).explode()
    pl = pv.Plotter()
    pl.add_mesh(ugrid)

    pl.enable_ssao()
    pl.show(auto_close=False)

    # ensure this fails when ssao disabled
    pl.disable_ssao()
    with pytest.raises(RuntimeError):
        pl.show()


@skip_mesa
def test_ssao_pass_from_helper():
    ugrid = pv.ImageData(dimensions=(2, 2, 2)).to_tetrahedra(5).explode()

    ugrid.plot(ssao=True)


@skip_windows
def test_many_multi_pass():
    pl = pv.Plotter(lighting=None)
    pl.add_mesh(pv.Sphere(), show_edges=True)
    pl.add_light(pv.Light(position=(0, 0, 10)))
    pl.enable_anti_aliasing('ssaa')
    pl.enable_depth_of_field()
    pl.add_blurring()
    pl.enable_shadows()
    pl.enable_eye_dome_lighting()


def test_plot_composite_many_options(multiblock_poly):
    # add composite data
    for block in multiblock_poly:
        # use np.uint8 for coverage of non-standard datatypes
        block['data'] = np.arange(block.n_points, dtype=np.uint8)

    pl = pv.Plotter()
    pl.add_composite(
        multiblock_poly,
        scalars='data',
        annotations={94: 'foo', 162: 'bar'},
        above_color='k',
        below_color='w',
        clim=[64, 192],
        log_scale=True,
        flip_scalars=True,
        label='my composite',
    )
    pl.add_legend()
    pl.show()


def test_plot_composite_raise(sphere, multiblock_poly):
    pl = pv.Plotter()
    with pytest.raises(TypeError, match='Must be a composite dataset'):
        pl.add_composite(sphere)
    with pytest.raises(TypeError, match='must be a string for'):
        pl.add_composite(multiblock_poly, scalars=range(10))


def test_plot_composite_lookup_table(multiblock_poly, verify_image_cache):
    verify_image_cache.windows_skip_image_cache = True
    lut = pv.LookupTable('Greens', n_values=8)
    pl = pv.Plotter()
    pl.add_composite(multiblock_poly, scalars='data_b', cmap=lut)
    pl.show()


def test_plot_composite_preference_cell(multiblock_poly, verify_image_cache):
    """Show that we will plot cell data if both point and cell exist in all."""
    verify_image_cache.windows_skip_image_cache = True

    # use the first two datasets as the third is missing scalars
    multiblock_poly[:2].plot(preference='cell')


@skip_windows  # because of opacity
def test_plot_composite_poly_scalars_opacity(multiblock_poly, verify_image_cache):
    pl = pv.Plotter()

    actor, mapper = pl.add_composite(
        multiblock_poly,
        scalars='data_a',
        nan_color='green',
        color_missing_with_nan=True,
        smooth_shading=True,
        show_edges=True,
        cmap='bwr',
    )
    mapper.block_attr[1].color = 'blue'
    mapper.block_attr[1].opacity = 0.5

    pl.camera_position = 'xy'

    # 9.0.3 has a bug where VTK changes the edge visibility on blocks that are
    # also opaque. Don't verify the image of that version.
    verify_image_cache.skip = pv.vtk_version_info == (9, 0, 3)
    pl.show()


def test_plot_composite_poly_scalars_cell(multiblock_poly, verify_image_cache):
    verify_image_cache.windows_skip_image_cache = True
    pl = pv.Plotter()

    actor, mapper = pl.add_composite(
        multiblock_poly,
        scalars='cell_data',
    )
    mapper.block_attr[1].color = 'blue'

    pl.camera_position = 'xy'
    pl.show()


def test_plot_composite_poly_no_scalars(multiblock_poly):
    pl = pv.Plotter()

    actor, mapper = pl.add_composite(
        multiblock_poly,
        color='red',
        lighting=False,
    )

    # Note: set the camera position before making the blocks invisible to be
    # consistent between 9.0.3 and 9.1+
    #
    # 9.0.3 still considers invisible blocks when determining camera bounds, so
    # there will be some empty space where the invisible block is for 9.0.3,
    # while 9.1.0 ignores invisible blocks when computing camera bounds.
    pl.camera_position = 'xy'
    mapper.block_attr[2].color = 'blue'
    mapper.block_attr[3].visible = False

    pl.show()


def test_plot_composite_poly_component_norm(multiblock_poly):
    for ii, block in enumerate(multiblock_poly):
        data = block.compute_normals().point_data['Normals']
        data[:, ii] *= 2
        block['data'] = data

    pl = pv.Plotter()
    pl.add_composite(multiblock_poly, scalars='data', cmap='bwr')
    pl.show()


def test_plot_composite_poly_component_single(multiblock_poly):
    for block in multiblock_poly:
        data = block.compute_normals().point_data['Normals']
        block['data'] = data

    pl = pv.Plotter()
    with pytest.raises(ValueError, match='must be nonnegative'):
        pl.add_composite(multiblock_poly, scalars='data', component=-1)
    with pytest.raises(TypeError, match='None or an integer'):
        pl.add_composite(multiblock_poly, scalars='data', component='apple')

    pl.add_composite(multiblock_poly, scalars='data', component=1)
    pl.show()


def test_plot_composite_poly_component_nested_multiblock(multiblock_poly, verify_image_cache):
    verify_image_cache.windows_skip_image_cache = True

    for block in multiblock_poly:
        data = block.compute_normals().point_data['Normals']
        block['data'] = data

    multiblock_poly2 = multiblock_poly.copy()
    for block in multiblock_poly2:
        block.points += np.array([0, 0, 1])

    multimulti = pv.MultiBlock([multiblock_poly, multiblock_poly2])

    pl = pv.Plotter()
    pl.add_composite(multimulti, scalars='data', style='points', clim=[0.99, 1.01], copy_mesh=True)
    pl.add_composite(multimulti, scalars='data', component=1, copy_mesh=True)
    pl.show()


def test_plot_composite_poly_complex(multiblock_poly):
    # add composite data
    for block in multiblock_poly:
        data = np.arange(block.n_points) + np.arange(block.n_points) * 1j
        block['data'] = data

    # make a multi_multi for better coverage
    multi_multi = pv.MultiBlock([multiblock_poly, multiblock_poly])

    # needed to support numpy <1.25
    # needed to support vtk 9.0.3
    # check for removal when support for vtk 9.0.3 is removed
    try:
        ComplexWarning = np.exceptions.ComplexWarning
    except:
        ComplexWarning = np.ComplexWarning

    pl = pv.Plotter()
    with pytest.warns(ComplexWarning, match='Casting complex'):
        pl.add_composite(multi_multi, scalars='data')
    pl.show()


def test_plot_composite_rgba(multiblock_poly):
    # add composite data
    for i, block in enumerate(multiblock_poly):
        rgba_value = np.zeros((block.n_points, 3), dtype=np.uint8)
        rgba_value[:, i] = np.linspace(0, 255, block.n_points)
        block['data'] = rgba_value

    pl = pv.Plotter()
    with pytest.raises(ValueError, match='3/4 in shape'):
        pl.add_composite(multiblock_poly, scalars='all_data', rgba=True)
    pl.add_composite(multiblock_poly, scalars='data', rgba=True)
    pl.show()


def test_plot_composite_bool(multiblock_poly, verify_image_cache):
    verify_image_cache.windows_skip_image_cache = True

    # add in bool data
    for block in multiblock_poly:
        block['scalars'] = np.zeros(block.n_points, dtype=bool)
        block['scalars'][::2] = 1

    pl = pv.Plotter()
    pl.add_composite(multiblock_poly, scalars='scalars')
    pl.show()


def test_export_obj(tmpdir, sphere):
    filename = str(tmpdir.mkdir("tmpdir").join("tmp.obj"))

    pl = pv.Plotter()
    pl.add_mesh(sphere, smooth_shading=True)

    with pytest.raises(ValueError, match='end with ".obj"'):
        pl.export_obj('badfilename')

    pl.export_obj(filename)

    # Check that the object file has been written
    assert Path(filename).exists()

    # Check that when we close the plotter, the adequate error is raised
    pl.close()
    with pytest.raises(RuntimeError, match='This plotter must still have a render window open.'):
        pl.export_obj(filename)


def test_multi_plot_scalars(verify_image_cache):
    verify_image_cache.windows_skip_image_cache = True
    res = 5
    plane = pv.Plane(j_resolution=res, i_resolution=res, direction=(0, 0, -1))
    plane.clear_data()
    kek = np.arange(res + 1)
    kek = np.tile(kek, (res + 1, 1))
    u = kek.flatten().copy()
    v = kek.T.flatten().copy()

    plane.point_data['u'] = u
    plane.point_data['v'] = v

    pl = pv.Plotter(shape=(1, 2))
    pl.subplot(0, 0)
    pl.add_text('"u" point scalars')
    pl.add_mesh(plane, scalars='u', copy_mesh=True)
    pl.subplot(0, 1)
    pl.add_text('"v" point scalars')
    pl.add_mesh(plane, scalars='v', copy_mesh=True)
    pl.show()


def test_bool_scalars(sphere):
    sphere['scalars'] = np.zeros(sphere.n_points, dtype=bool)
    sphere['scalars'][::2] = 1
    plotter = pv.Plotter()
    plotter.add_mesh(sphere)
    plotter.show()


@skip_windows  # because of pbr
@skip_9_1_0  # pbr required
def test_property_pbr(verify_image_cache):
    verify_image_cache.macos_skip_image_cache = True
    prop = pv.Property(interpolation='pbr', metallic=1.0)

    # VTK flipped the Z axis for the cubemap between 9.1 and 9.2
    verify_image_cache.skip = pv.vtk_version_info < (9, 2)
    prop.plot()


def test_tight_square(noise_2d):
    noise_2d.plot(
        window_size=[800, 200],
        show_scalar_bar=False,
        cpos='xy',
        zoom='tight',
    )


@skip_windows_mesa  # due to opacity
def test_plot_cell():
    grid = examples.cells.Tetrahedron()
    examples.plot_cell(grid)


def test_tight_square_padding():
    grid = pv.ImageData(dimensions=(200, 100, 1))
    grid['data'] = np.arange(grid.n_points)
    pl = pv.Plotter(window_size=(150, 150))
    pl.add_mesh(grid, show_scalar_bar=False)
    pl.camera_position = 'xy'
    pl.camera.tight(padding=0.05)
    # limit to widest dimension
    assert np.allclose(pl.window_size, [150, 75])
    pl.show()


def test_tight_tall():
    grid = pv.ImageData(dimensions=(100, 200, 1))
    grid['data'] = np.arange(grid.n_points)
    pl = pv.Plotter(window_size=(150, 150))
    pl.add_mesh(grid, show_scalar_bar=False)
    pl.camera_position = 'xy'
    with pytest.raises(ValueError, match='can only be "tight"'):
        pl.camera.zoom('invalid')
    pl.camera.tight()
    # limit to widest dimension
    assert np.allclose(pl.window_size, [75, 150], rtol=1)
    pl.show()


def test_tight_wide():
    grid = pv.ImageData(dimensions=(200, 100, 1))
    grid['data'] = np.arange(grid.n_points)
    pl = pv.Plotter(window_size=(150, 150))
    pl.add_mesh(grid, show_scalar_bar=False)
    pl.camera_position = 'xy'
    pl.camera.tight()
    # limit to widest dimension
    assert np.allclose(pl.window_size, [150, 75])
    pl.show()


@pytest.mark.parametrize('view', ['xy', 'yx', 'xz', 'zx', 'yz', 'zy'])
@pytest.mark.parametrize('negative', [False, True])
def test_tight_direction(view, negative, colorful_tetrahedron):
    """Test camera.tight() with various views like xy."""

    pl = pv.Plotter()
    pl.add_mesh(colorful_tetrahedron, scalars="colors", rgb=True, preference="cell")
    pl.camera.tight(view=view, negative=negative)
    pl.add_axes()
    pl.show()


def test_tight_multiple_objects():
    pl = pv.Plotter()
    pl.add_mesh(
        pv.Cone(center=(0.0, -2.0, 0.0), direction=(0.0, -1.0, 0.0), height=1.0, radius=1.0),
    )
    pl.add_mesh(pv.Sphere(center=(0.0, 0.0, 0.0)))
    pl.camera.tight()
    pl.add_axes()
    pl.show()


def test_backface_params():
    mesh = pv.ParametricCatalanMinimal()

    with pytest.raises(TypeError, match="pyvista.Property or a dict"):
        mesh.plot(backface_params="invalid")

    params = dict(color="blue", smooth_shading=True)
    backface_params = dict(color="red", specular=1.0, specular_power=50.0)
    backface_prop = pv.Property(**backface_params)

    # check Property can be passed
    pl = pv.Plotter()
    pl.add_mesh(mesh, **params, backface_params=backface_prop)
    pl.close()

    # check and cache dict
    pl = pv.Plotter()
    pl.add_mesh(mesh, **params, backface_params=backface_params)
    pl.view_xz()
    pl.show()


def test_remove_bounds_axes(sphere):
    pl = pv.Plotter()
    pl.add_mesh(sphere)
    actor = pl.show_bounds(grid='front', location='outer')
    assert isinstance(actor, vtk.vtkActor)
    pl.remove_bounds_axes()
    pl.show()


@skip_9_1_0
def test_charts_sin():
    x = np.linspace(0, 2 * np.pi, 20)
    y = np.sin(x)
    chart = pv.Chart2D()
    chart.scatter(x, y)
    chart.line(x, y, 'r')
    chart.show()


def test_lookup_table(verify_image_cache):
    lut = pv.LookupTable('viridis')
    lut.n_values = 8
    lut.below_range_color = 'black'
    lut.above_range_color = 'grey'
    lut.nan_color = 'r'
    lut.nan_opacity = 0.5

    # There are minor variations within 9.0.3 that slightly invalidate the
    # image cache.
    verify_image_cache.skip = pv.vtk_version_info == (9, 0, 3)
    lut.plot()


def test_lookup_table_nan_hidden(verify_image_cache):
    lut = pv.LookupTable('viridis')
    lut.n_values = 8
    lut.below_range_color = 'black'
    lut.above_range_color = 'grey'
    lut.nan_opacity = 0

    # There are minor variations within 9.0.3 that slightly invalidate the
    # image cache.
    verify_image_cache.skip = pv.vtk_version_info == (9, 0, 3)
    lut.plot()


def test_lookup_table_above_below_opacity(verify_image_cache):
    lut = pv.LookupTable('viridis')
    lut.n_values = 8
    lut.below_range_color = 'blue'
    lut.below_range_opacity = 0.5
    lut.above_range_color = 'green'
    lut.above_range_opacity = 0.5
    lut.nan_color = 'r'
    lut.nan_opacity = 0.5

    # There are minor variations within 9.0.3 that slightly invalidate the
    # image cache.
    verify_image_cache.skip = pv.vtk_version_info == (9, 0, 3)
    lut.plot()


def test_plot_nan_color(uniform):
    arg = uniform.active_scalars < uniform.active_scalars.mean()
    uniform.active_scalars[arg] = np.nan
    # NaN values should be hidden
    pl = pv.Plotter()
    pl.add_mesh(uniform, nan_opacity=0)
    pl.enable_depth_peeling()
    pl.show()
    # nan annotation should appear on scalar bar
    pl = pv.Plotter()
    pl.add_mesh(
        uniform,
        nan_opacity=0.5,
        nan_color='green',
        scalar_bar_args=dict(nan_annotation=True),
    )
    pl.enable_depth_peeling()
    pl.show()


def test_plot_above_below_color(uniform):
    mean = uniform.active_scalars.mean()
    clim = (mean - mean / 2, mean + mean / 2)

    lut = pv.LookupTable('viridis')
    lut.n_values = 8
    lut.below_range_color = 'blue'
    lut.below_range_opacity = 0.5
    lut.above_range_color = 'green'
    lut.above_range_opacity = 0.5
    lut.scalar_range = clim

    pl = pv.Plotter()
    pl.add_mesh(uniform, cmap=lut, scalar_bar_args={'above_label': '', 'below_label': ''})
    pl.enable_depth_peeling()
    pl.show()


def test_plotter_lookup_table(sphere, verify_image_cache):
    # Image regression test fails within OSMesa on Windows
    verify_image_cache.windows_skip_image_cache = True

    lut = pv.LookupTable('Reds')
    lut.n_values = 3
    lut.scalar_range = (sphere.points[:, 2].min(), sphere.points[:, 2].max())
    sphere.plot(scalars=sphere.points[:, 2], cmap=lut)


@skip_windows_mesa  # due to opacity
def test_plotter_volume_lookup_table(uniform):
    lut = pv.LookupTable()
    lut.alpha_range = (0, 1)
    pl = pv.Plotter()
    pl.add_volume(uniform, scalars='Spatial Point Data', cmap=lut)
    pl.show()


@skip_windows_mesa  # due to opacity
def test_plotter_volume_add_scalars(uniform):
    uniform.clear_data()
    pl = pv.Plotter()
    pl.add_volume(uniform, scalars=uniform.z, show_scalar_bar=False)
    pl.show()


@skip_windows_mesa  # due to opacity
def test_plotter_volume_add_scalars_log_scale(uniform):
    uniform.clear_data()
    pl = pv.Plotter()

    # for below zero to trigger the edge case
    scalars = uniform.z - 0.01
    assert any(scalars < 0), 'need negative values to test log_scale entrirely'
    pl.add_volume(uniform, scalars=scalars, show_scalar_bar=True, log_scale=True)
    pl.show()


def test_plot_actor(sphere):
    pl = pv.Plotter()
    actor = pl.add_mesh(sphere, lighting=False, color='b', show_edges=True)
    actor.plot()


def test_wireframe_color(sphere):
    sphere.plot(lighting=False, color='b', style='wireframe')


@pytest.mark.parametrize('direction', ['xy', 'yx', 'xz', 'zx', 'yz', 'zy'])
@pytest.mark.parametrize('negative', [False, True])
def test_view_xyz(direction, negative, colorful_tetrahedron):
    """Test various methods like view_xy."""

    pl = pv.Plotter()
    pl.add_mesh(colorful_tetrahedron, scalars="colors", rgb=True, preference="cell")
    getattr(pl, f"view_{direction}")(negative=negative)
    pl.add_axes()
    pl.show()


@skip_windows
def test_plot_points_gaussian(sphere):
    sphere.plot(
        color='r',
        style='points_gaussian',
        render_points_as_spheres=False,
        point_size=20,
        opacity=0.5,
    )


@skip_windows
def test_plot_points_gaussian_scalars(sphere):
    sphere.plot(
        scalars=sphere.points[:, 2],
        style='points_gaussian',
        render_points_as_spheres=False,
        point_size=20,
        opacity=0.5,
        show_scalar_bar=False,
    )


@skip_windows
def test_plot_points_gaussian_as_spheres(sphere):
    sphere.plot(
        color='b',
        style='points_gaussian',
        render_points_as_spheres=True,
        emissive=True,
        point_size=20,
        opacity=0.5,
    )


@skip_windows
def test_plot_points_gaussian_scale(sphere):
    sphere["z"] = sphere.points[:, 2] * 0.1
    pl = pv.Plotter()
    actor = pl.add_mesh(
        sphere,
        style='points_gaussian',
        render_points_as_spheres=True,
        emissive=False,
        show_scalar_bar=False,
    )
    actor.mapper.scale_array = 'z'
    pl.view_xz()
    pl.show()


@skip_windows_mesa  # due to opacity
def test_plot_show_vertices(sphere, hexbeam, multiblock_all):
    sphere.plot(
        color='w',
        show_vertices=True,
        point_size=20,
        lighting=False,
        render_points_as_spheres=True,
        vertex_style='points',
        vertex_opacity=0.1,
        vertex_color='b',
    )

    hexbeam.plot(
        color='w',
        opacity=0.5,
        show_vertices=True,
        point_size=20,
        lighting=True,
        render_points_as_spheres=True,
        vertex_style='points',
        vertex_color='r',
    )

    multiblock_all.plot(
        color='w',
        show_vertices=True,
        point_size=3,
        render_points_as_spheres=True,
    )


def test_remove_vertices_actor(sphere):
    # Test remove by name
    pl = pv.Plotter()
    pl.add_mesh(
        sphere,
        color='w',
        show_vertices=True,
        point_size=20,
        lighting=False,
        vertex_style='points',
        vertex_color='b',
        name='sphere',
    )
    pl.remove_actor('sphere')
    pl.show()
    # Test remove by Actor
    pl = pv.Plotter()
    actor = pl.add_mesh(
        sphere,
        color='w',
        show_vertices=True,
        point_size=20,
        lighting=False,
        vertex_style='points',
        vertex_color='b',
        name='sphere',
    )
    pl.remove_actor(actor)
    pl.show()


@skip_windows
def test_add_point_scalar_labels_fmt():
    mesh = examples.load_uniform().slice()
    p = pv.Plotter()
    p.add_mesh(mesh, scalars="Spatial Point Data", show_edges=True)
    p.add_point_scalar_labels(mesh, "Spatial Point Data", point_size=20, font_size=36, fmt='%.3f')
    p.camera_position = [(7, 4, 5), (4.4, 7.0, 7.2), (0.8, 0.5, 0.25)]
    p.show()


def test_plot_individual_cell(hexbeam):
    hexbeam.get_cell(0).plot(color='b')


def test_add_point_scalar_labels_list():
    plotter = pv.Plotter()

    points = np.array([[0, 0, 0], [1, 0, 0], [0, 1, 0], [1, 1, 0], [0.5, 0.5, 0.5], [1, 1, 1]])
    labels = [0.0, 1.0, 2.0, 3.0, 4.0, 5.0]

    with pytest.raises(TypeError):
        plotter.add_point_scalar_labels(points=False, labels=labels)
    with pytest.raises(TypeError):
        plotter.add_point_scalar_labels(points=points, labels=False)

    plotter.add_point_scalar_labels(points, labels)
    plotter.show()


def test_plot_algorithm_cone():
    algo = pv.ConeSource()
    algo.SetResolution(10)

    pl = pv.Plotter()
    pl.add_mesh(algo, color='red')
    pl.show(auto_close=False)
    # Use low resolution so it appears in image regression tests easily
    algo.SetResolution(3)
    pl.show()

    # Bump resolution and plot with silhouette
    algo.SetResolution(8)
    pl = pv.Plotter()
    pl.add_mesh(algo, color='red', silhouette=True)
    pl.show()


@skip_windows_mesa
def test_plot_algorithm_scalars():
    name, name2 = 'foo', 'bar'
    mesh = pv.Wavelet()
    mesh.point_data[name] = np.arange(mesh.n_points)
    mesh.cell_data[name2] = np.arange(mesh.n_cells)
    assert mesh.active_scalars_name != name
    assert mesh.active_scalars_name != name2

    alg = vtk.vtkGeometryFilter()
    alg.SetInputDataObject(mesh)

    pl = pv.Plotter()
    pl.add_mesh(alg, scalars=name)
    pl.show()

    pl = pv.Plotter()
    pl.add_mesh(alg, scalars=name2)
    pl.show()


def test_algorithm_add_points():
    algo = vtk.vtkRTAnalyticSource()

    pl = pv.Plotter()
    pl.add_points(algo)
    pl.show()


@skip_9_1_0
def test_algorithm_add_point_labels():
    algo = pv.ConeSource()
    elev = vtk.vtkElevationFilter()
    elev.SetInputConnection(algo.GetOutputPort())
    elev.SetLowPoint(0, 0, -1)
    elev.SetHighPoint(0, 0, 1)

    pl = pv.Plotter()
    pl.add_point_labels(elev, 'Elevation', always_visible=False)
    pl.show()


@skip_9_1_0
def test_pointset_to_polydata_algorithm(pointset):
    alg = vtk.vtkElevationFilter()
    alg.SetInputDataObject(pointset)

    pl = pv.Plotter()
    pl.add_mesh(alg, scalars='Elevation')
    pl.show()

    assert isinstance(alg.GetOutputDataObject(0), vtk.vtkPointSet)


def test_add_ids_algorithm():
    algo = vtk.vtkCubeSource()

    alg = algorithms.add_ids_algorithm(algo)

    pl = pv.Plotter()
    pl.add_mesh(alg, scalars='point_ids')
    pl.show()

    pl = pv.Plotter()
    pl.add_mesh(alg, scalars='cell_ids')
    pl.show()

    result = pv.wrap(alg.GetOutputDataObject(0))
    assert 'point_ids' in result.point_data
    assert 'cell_ids' in result.cell_data


@skip_windows_mesa
def test_plot_volume_rgba(uniform):
    with pytest.raises(ValueError, match='dimensions'):
        uniform.plot(volume=True, scalars=np.empty((uniform.n_points, 1, 1)))

    scalars = uniform.points - (uniform.origin)
    scalars /= scalars.max()
    scalars = np.hstack((scalars, scalars[::-1, -1].reshape(-1, 1) ** 2))
    scalars *= 255

    with pytest.raises(ValueError, match='datatype'):
        uniform.plot(volume=True, scalars=scalars)

    scalars = scalars.astype(np.uint8)
    uniform.plot(volume=True, scalars=scalars)

    pl = pv.Plotter()
    with pytest.warns(UserWarning, match='Ignoring custom opacity'):
        pl.add_volume(uniform, scalars=scalars, opacity='sigmoid_10')
    pl.show()


def test_plot_window_size_context(sphere):
    pl = pv.Plotter()
    pl.add_mesh(pv.Cube())
    with pl.window_size_context((200, 200)):
        pl.show()

    pl.close()
    with pytest.warns(UserWarning, match='Attempting to set window_size'):
        with pl.window_size_context((200, 200)):
            pass


def test_color_cycler():
    pv.global_theme.color_cycler = 'default'
    pl = pv.Plotter()
    a0 = pl.add_mesh(pv.Cone(center=(0, 0, 0)))
    a1 = pl.add_mesh(pv.Cube(center=(1, 0, 0)))
    a2 = pl.add_mesh(pv.Sphere(center=(1, 1, 0)))
    a3 = pl.add_mesh(pv.Cylinder(center=(0, 1, 0)))
    pl.show()
    assert a0.prop.color.hex_rgb == matplotlib_default_colors[0]
    assert a1.prop.color.hex_rgb == matplotlib_default_colors[1]
    assert a2.prop.color.hex_rgb == matplotlib_default_colors[2]
    assert a3.prop.color.hex_rgb == matplotlib_default_colors[3]

    pv.global_theme.color_cycler = ['red', 'green', 'blue']
    pl = pv.Plotter()
    a0 = pl.add_mesh(pv.Cone(center=(0, 0, 0)))  # red
    a1 = pl.add_mesh(pv.Cube(center=(1, 0, 0)))  # green
    a2 = pl.add_mesh(pv.Sphere(center=(1, 1, 0)))  # blue
    a3 = pl.add_mesh(pv.Cylinder(center=(0, 1, 0)))  # red again
    pl.show()

    assert a0.prop.color.name == 'red'
    assert a1.prop.color.name == 'green'
    assert a2.prop.color.name == 'blue'
    assert a3.prop.color.name == 'red'

    # Make sure all solid color matching theme default again
    pv.global_theme.color_cycler = None
    pl = pv.Plotter()
    a0 = pl.add_mesh(pv.Cone(center=(0, 0, 0)))
    a1 = pl.add_mesh(pv.Cube(center=(1, 0, 0)))
    pl.show()

    assert a0.prop.color.hex_rgb == pv.global_theme.color.hex_rgb
    assert a1.prop.color.hex_rgb == pv.global_theme.color.hex_rgb

    pl = pv.Plotter()
    with pytest.raises(ValueError):  # noqa: PT011
        pl.set_color_cycler('foo')
    with pytest.raises(TypeError):
        pl.set_color_cycler(5)


def test_plotter_render_callback():
    n_ren = [0]

    def callback(this_pl):
        assert isinstance(this_pl, pv.Plotter)
        n_ren[0] += 1

    pl = pv.Plotter()
    pl.add_on_render_callback(callback, render_event=True)
    assert len(pl._on_render_callbacks) == 0
    pl.add_on_render_callback(callback, render_event=False)
    assert len(pl._on_render_callbacks) == 1
    pl.show()
    assert n_ren[0] == 1  # if two, render_event not respected
    pl.clear_on_render_callbacks()
    assert len(pl._on_render_callbacks) == 0


def test_plot_texture_alone(texture):
    """Test plotting directly from the Texture class."""
    texture.plot()


def test_plot_texture_flip_x(texture):
    """Test Texture.flip_x."""
    texture.flip_x().plot()


def test_plot_texture_flip_y(texture):
    """Test Texture.flip_y."""
    texture.flip_y().plot()


@pytest.mark.needs_vtk_version(9, 2, 0)
@pytest.mark.skipif(CI_WINDOWS, reason="Windows CI testing segfaults on pbr")
@pytest.mark.skipif(pv.vtk_version_info >= (9, 3), reason="This is broken on VTK 9.3")
def test_plot_cubemap_alone(cubemap):
    """Test plotting directly from the Texture class."""
    cubemap.plot()


@pytest.mark.skipif(
    uses_egl(),
    reason="Render window will be current with offscreen builds of VTK.",
)
def test_not_current(verify_image_cache):
    verify_image_cache.skip = True

    pl = pv.Plotter()
    assert not pl.render_window.IsCurrent()
    with pytest.raises(RenderWindowUnavailable, match='current'):
        pl._check_has_ren_win()
    pl.show(auto_close=False)
    pl._make_render_window_current()
    pl._check_has_ren_win()
    pl.close()


@pytest.mark.parametrize('name', ['default', 'all', 'matplotlib', 'warm'])
def test_color_cycler_names(name):
    pl = pv.Plotter()
    pl.set_color_cycler(name)
    a0 = pl.add_mesh(pv.Cone(center=(0, 0, 0)))
    a1 = pl.add_mesh(pv.Cube(center=(1, 0, 0)))
    a2 = pl.add_mesh(pv.Sphere(center=(1, 1, 0)))
    a3 = pl.add_mesh(pv.Cylinder(center=(0, 1, 0)))
    pl.show()
    assert a0.prop.color.hex_rgb != pv.global_theme.color.hex_rgb
    assert a1.prop.color.hex_rgb != pv.global_theme.color.hex_rgb
    assert a2.prop.color.hex_rgb != pv.global_theme.color.hex_rgb
    assert a3.prop.color.hex_rgb != pv.global_theme.color.hex_rgb


def test_scalar_bar_actor_removal(sphere):
    # verify that when removing an actor we also remove the
    # corresponding scalar bar

    sphere['scalars'] = sphere.points[:, 2]

    pl = pv.Plotter()
    actor = pl.add_mesh(sphere, show_scalar_bar=True)
    assert list(pl.scalar_bars.keys()) == ['scalars']
    pl.remove_actor(actor)
    assert len(pl.scalar_bars) == 0
    pl.show()


def test_update_scalar_bar_range(sphere):
    sphere['z'] = sphere.points[:, 2]
    minmax = sphere.bounds[2:4]  # ymin, ymax
    pl = pv.Plotter()
    pl.add_mesh(sphere, scalars='z')

    # automatic mapper lookup works
    pl.update_scalar_bar_range(minmax)
    # named mapper lookup works
    pl.update_scalar_bar_range(minmax, name='z')
    # missing name raises
    with pytest.raises(ValueError, match='not valid/not found in this plotter'):
        pl.update_scalar_bar_range(minmax, name='invalid')
    pl.show()


def test_add_remove_scalar_bar(sphere):
    """Verify a scalar bar can be added and removed."""
    pl = pv.Plotter()
    pl.add_mesh(sphere, scalars=sphere.points[:, 2], show_scalar_bar=False)

    # verify that the number of slots is restored
    init_slots = len(pl._scalar_bar_slots)
    pl.add_scalar_bar(interactive=True)
    pl.remove_scalar_bar()
    assert len(pl._scalar_bar_slots) == init_slots
    pl.show()


@pytest.mark.parametrize('geometry_type', [*pv.AxesGeometrySource.GEOMETRY_TYPES, 'custom'])
def test_axes_geometry_shaft_type_tip_type(geometry_type):
    if geometry_type == 'custom':
        geometry_type = pv.ParametricConicSpiral()
    pv.AxesGeometrySource(
        shaft_length=0.4,
        shaft_radius=0.05,
        tip_radius=0.1,
        shaft_type=geometry_type,
        tip_type=geometry_type,
    ).output.plot()


POSITION = (-0.5, -0.5, 1)
ORIENTATION = (10, 20, 30)
SCALE = (1.5, 2, 2.5)
ORIGIN = (2, 1.5, 1)
actor = pv.Actor()
actor.position = POSITION
actor.orientation = ORIENTATION
actor.scale = SCALE
actor.origin = ORIGIN
USER_MATRIX = pv.array_from_vtkmatrix(actor.GetMatrix())

XYZ_ASSEMBLY_TEST_CASES = dict(
    default={},
    position=dict(position=POSITION),
    orientation=dict(orientation=ORIENTATION),
    scale=dict(scale=SCALE),
    origin=dict(origin=ORIGIN, orientation=ORIENTATION),
    user_matrix=dict(user_matrix=USER_MATRIX),
)


@pytest.mark.parametrize(
    'test_kwargs',
    XYZ_ASSEMBLY_TEST_CASES.values(),
    ids=XYZ_ASSEMBLY_TEST_CASES.keys(),
)
@pytest.mark.parametrize(
    ('Assembly', 'obj_kwargs'),
    [
        (pv.AxesAssembly, {}),
        (pv.AxesAssemblySymmetric, dict(label_size=25)),
    ],
    ids=['Axes', 'AxesSymmetric'],
)
def test_xyz_assembly(test_kwargs, Assembly, obj_kwargs):
    plot = pv.Plotter()
    assembly = Assembly(**test_kwargs, **obj_kwargs, label_color='white')
    plot.add_actor(assembly)
    if test_kwargs:
        # Add second axes at the origin for visual reference
        plot.add_axes_at_origin(x_color='black', y_color='black', z_color='black', labels_off=True)
    plot.show()


@pytest.mark.parametrize(
    'Assembly',
    [pv.AxesAssembly, pv.AxesAssemblySymmetric],
    ids=['Axes', 'AxesSymmetric'],
)
def test_xyz_assembly_show_labels_false(Assembly):
    plot = pv.Plotter()
    assembly = Assembly(show_labels=False)
    plot.add_actor(assembly)
    plot.show()


@pytest.mark.parametrize('relative_position', [(0, 0, -0.5), (0, 0, 0.5)], ids=['bottom', 'top'])
def test_label_prop3d(relative_position):
    dataset = pv.Cone(direction=(0, 0, 1))
    actor = pv.Actor(mapper=pv.DataSetMapper(dataset=dataset))
    actor.user_matrix = USER_MATRIX

    label = pv.Label(text='TEXT', size=100, relative_position=relative_position)
    label.prop.justification_horizontal = 'center'
    label.user_matrix = USER_MATRIX

    pl = pv.Plotter()
    pl.add_actor(label)
    pl.add_actor(actor)
    pl.show()


def test_axes_actor_default_colors():
    axes = pv.AxesActor()
    axes.shaft_type = pv.AxesActor.ShaftType.CYLINDER

    plot = pv.Plotter()
    plot.add_actor(axes)
    plot.camera.zoom(1.5)
    plot.show()


def test_axes_actor_properties():
    axes = pv.Axes()
    axes_actor = axes.axes_actor
    axes_actor.shaft_type = pv.AxesActor.ShaftType.CYLINDER
    axes_actor.tip_type = pv.AxesActor.TipType.SPHERE
    axes_actor.x_label = 'U'
    axes_actor.y_label = 'V'
    axes_actor.z_label = 'W'

    # Test actor properties using color
    x_color = (1.0, 0.0, 1.0)  # magenta
    y_color = (1.0, 1.0, 0.0)  # yellow
    z_color = (0.0, 1.0, 1.0)  # cyan

    axes_actor.x_axis_shaft_properties.color = x_color
    axes_actor.x_axis_tip_properties.color = x_color

    axes_actor.y_axis_shaft_properties.color = y_color
    axes_actor.y_axis_tip_properties.color = y_color

    axes_actor.z_axis_shaft_properties.color = z_color
    axes_actor.z_axis_tip_properties.color = z_color

    plot = pv.Plotter()
    plot.add_actor(axes_actor)
    plot.camera.zoom(1.5)
    plot.show()


def test_show_bounds_no_labels():
    plotter = pv.Plotter()
    plotter.add_mesh(pv.Cone())
    plotter.show_bounds(
        grid='back',
        location='outer',
        ticks='both',
        show_xlabels=False,
        show_ylabels=False,
        show_zlabels=False,
        xtitle='Easting',
        ytitle='Northing',
        ztitle='Elevation',
    )
    plotter.camera_position = [(1.97, 1.89, 1.66), (0.05, -0.05, 0.00), (-0.36, -0.36, 0.85)]
    plotter.show()


def test_show_bounds_n_labels():
    plotter = pv.Plotter()
    plotter.add_mesh(pv.Cone())
    plotter.show_bounds(
        grid='back',
        location='outer',
        ticks='both',
        n_xlabels=2,
        n_ylabels=2,
        n_zlabels=2,
        xtitle='Easting',
        ytitle='Northing',
        ztitle='Elevation',
    )
    plotter.camera_position = [(1.97, 1.89, 1.66), (0.05, -0.05, 0.00), (-0.36, -0.36, 0.85)]
    plotter.show()


@skip_lesser_9_3_X
def test_radial_gradient_background():
    plotter = pv.Plotter()
    plotter.set_background('white', right='black')
    plotter.show()

    plotter = pv.Plotter()
    plotter.set_background('white', side='black')
    plotter.show()

    plotter = pv.Plotter()
    plotter.set_background('white', corner='black')
    plotter.show()

    plotter = pv.Plotter()
    with pytest.raises(ValueError):  # noqa: PT011
        plotter.set_background('white', top='black', right='black')


def test_no_empty_meshes():
    pl = pv.Plotter()
    with pytest.raises(ValueError, match='Empty meshes'):
        pl.add_mesh(pv.PolyData())


@pytest.mark.skipif(CI_WINDOWS, reason="Windows CI testing fatal exception: access violation")
def test_voxelize_volume():
    mesh = examples.download_cow()
    cpos = [(15, 3, 15), (0, 0, 0), (0, 0, 0)]

    # Create an equal density voxel volume and plot the result.
    vox = pv.voxelize_volume(mesh, density=0.15)
    vox.plot(scalars='InsideMesh', show_edges=True, cpos=cpos)

    # Create a voxel volume from unequal density dimensions and plot result.
    vox = pv.voxelize_volume(mesh, density=[0.15, 0.15, 0.5])
    vox.plot(scalars='InsideMesh', show_edges=True, cpos=cpos)


def test_enable_custom_trackball_style():
    def setup_plot():
        mesh = pv.Cube()
        mesh["face_id"] = np.arange(6)
        pl = pv.Plotter()
        # mostly use the settings from `enable_2d_style`
        # but also test environment_rotate
        pl.enable_custom_trackball_style(
            left="pan",
            middle="spin",
            right="dolly",
            shift_left="dolly",
            control_left="spin",
            shift_middle="dolly",
            control_middle="pan",
            shift_right="environment_rotate",
            control_right="rotate",
        )
        pl.enable_parallel_projection()
        pl.add_mesh(mesh, scalars="face_id", show_scalar_bar=False)
        return pl

    # baseline, image
    pl = setup_plot()
    pl.show()

    start = (100, 100)
    pan = rotate = env_rotate = (150, 150)
    spin = (100, 150)
    dolly = (100, 25)

    # Compare all images to baseline
    # - Panning moves up and left
    # - Spinning rotates while fixing the view direction
    # - Dollying zooms out
    # - Rotating rotates freely without fixing view direction

    # left click pans, image 1
    pl = setup_plot()
    pl.show(auto_close=False)
    pl.iren._mouse_left_button_press(*start)
    pl.iren._mouse_left_button_release(*pan)
    pl.close()

    # middle click spins, image 2
    pl = setup_plot()
    pl.show(auto_close=False)
    pl.iren._mouse_middle_button_press(*start)
    pl.iren._mouse_middle_button_release(*spin)
    pl.close()

    # right click dollys, image 3
    pl = setup_plot()
    pl.show(auto_close=False)
    pl.iren._mouse_right_button_press(*start)
    pl.iren._mouse_right_button_release(*dolly)
    pl.close()

    # ctrl left click spins, image 4
    pl = setup_plot()
    pl.show(auto_close=False)
    pl.iren._control_key_press()
    pl.iren._mouse_left_button_press(*start)
    pl.iren._mouse_left_button_release(*spin)
    pl.iren._control_key_release()
    pl.close()

    # shift left click dollys, image 5
    pl = setup_plot()
    pl.show(auto_close=False)
    pl.iren._shift_key_press()
    pl.iren._mouse_left_button_press(*start)
    pl.iren._mouse_left_button_release(*dolly)
    pl.iren._shift_key_release()
    pl.close()

    # ctrl middle click pans, image 6
    pl = setup_plot()
    pl.show(auto_close=False)
    pl.iren._control_key_press()
    pl.iren._mouse_middle_button_press(*start)
    pl.iren._mouse_middle_button_release(*pan)
    pl.iren._control_key_release()
    pl.close()

    # shift middle click dollys, image 7
    pl = setup_plot()
    pl.show(auto_close=False)
    pl.iren._shift_key_press()
    pl.iren._mouse_middle_button_press(*start)
    pl.iren._mouse_middle_button_release(*dolly)
    pl.iren._shift_key_release()
    pl.close()

    # ctrl right click rotates, image 8
    pl = setup_plot()
    pl.show(auto_close=False)
    pl.iren._control_key_press()
    pl.iren._mouse_right_button_press(*start)
    pl.iren._mouse_right_button_release(*rotate)
    pl.iren._control_key_release()
    pl.close()

    # shift right click environment rotate, image 9
    # does nothing here
    pl = setup_plot()
    pl.show(auto_close=False)
    pl.iren._shift_key_press()
    pl.iren._mouse_right_button_press(*start)
    pl.iren._mouse_right_button_release(*env_rotate)
    pl.iren._shift_key_release()
    pl.close()


def test_create_axes_orientation_box():
    actor = pv.create_axes_orientation_box(
        line_width=4,
        text_scale=0.53,
        edge_color='red',
        x_color='k',
        y_color=None,
        z_color=None,
        xlabel='X',
        ylabel='Y',
        zlabel='Z',
        color_box=False,
        labels_off=False,
        opacity=1.0,
        show_text_edges=True,
    )
    plotter = pv.Plotter()
    _ = plotter.add_actor(actor)
    plotter.show()


_TypeType = TypeVar('_TypeType', bound=type)


def _get_module_members(module: ModuleType, typ: _TypeType) -> dict[str, _TypeType]:
    """Get all members of a specified type which are defined locally inside a module."""

    def is_local(obj):
        return type(obj) is typ and obj.__module__ == module.__name__

    return dict(inspect.getmembers(module, predicate=is_local))


def _get_module_functions(module: ModuleType):
    """Get all functions defined locally inside a module."""
    return _get_module_members(module, typ=FunctionType)


def _get_default_kwargs(call: Callable) -> dict[str, Any]:
    """Get all args/kwargs and their default value"""
    params = dict(inspect.signature(call).parameters)
    # Get default value for positional or keyword args
    return {
        key: val.default
        for key, val in params.items()
        if val.kind is inspect.Parameter.POSITIONAL_OR_KEYWORD
    }


def _has_param(call: Callable, param: str) -> bool:
    kwargs = _get_default_kwargs(call)
    if param in kwargs:
        # Param is valid if it is explicitly named in function signature
        return True
    else:
        # Try adding param as a new kwarg
        kwargs[param] = None
        try:
            call(**kwargs)
        except BaseException as ex:
            # Param is not valid only if a kwarg TypeError is raised
            return not ("TypeError" in repr(ex) and "unexpected keyword argument" in repr(ex))
        else:
            return True


def _get_default_param_value(call: Callable, param: str) -> Any:
    return _get_default_kwargs(call)[param]


def _generate_direction_object_functions() -> ItemsView[str, FunctionType]:
    """Generate a list of geometric or parametric object functions which have a direction."""
    geo_functions = _get_module_functions(pv.core.geometric_objects)
    para_functions = _get_module_functions(pv.core.parametric_objects)
    functions: dict[str, FunctionType] = {**geo_functions, **para_functions}

    # Only keep functions with capitalized first letter
    # Only keep functions which accept `normal` or `direction` param
    functions = {
        name: func
        for name, func in functions.items()
        if name[0].isupper() and (_has_param(func, 'direction') or _has_param(func, 'normal'))
    }
    # Add a separate test for vtk < 9.3
    functions['Capsule_legacy'] = functions['Capsule']
    actual_names = functions.keys()
    expected_names = [
        'Arrow',
        'Capsule',
        'Capsule_legacy',
        'CircularArcFromNormal',
        'Cone',
        'Cylinder',
        'CylinderStructured',
        'Disc',
        'ParametricBohemianDome',
        'ParametricBour',
        'ParametricBoy',
        'ParametricCatalanMinimal',
        'ParametricConicSpiral',
        'ParametricCrossCap',
        'ParametricDini',
        'ParametricEllipsoid',
        'ParametricEnneper',
        'ParametricFigure8Klein',
        'ParametricHenneberg',
        'ParametricKlein',
        'ParametricKuen',
        'ParametricMobius',
        'ParametricPluckerConoid',
        'ParametricPseudosphere',
        'ParametricRandomHills',
        'ParametricRoman',
        'ParametricSuperEllipsoid',
        'ParametricSuperToroid',
        'ParametricTorus',
        'Plane',
        'Polygon',
        'SolidSphere',
        'SolidSphereGeneric',
        'Sphere',
        'Text3D',
    ]

    assert sorted(actual_names) == sorted(expected_names)
    return functions.items()


def pytest_generate_tests(metafunc):
    """Generate parametrized tests."""
    if 'direction_obj_test_case' in metafunc.fixturenames:
        functions = _generate_direction_object_functions()
        positive_cases = [(name, func, 'pos') for name, func in functions]
        negative_cases = [(name, func, 'neg') for name, func in functions]
        test_cases = [*positive_cases, *negative_cases]

        # Name test cases using object name and direction
        ids = [f"{case[0]}-{case[2]}" for case in test_cases]
        metafunc.parametrize('direction_obj_test_case', test_cases, ids=ids)


def test_direction_objects(direction_obj_test_case):
    name, func, direction = direction_obj_test_case
    positive_dir = direction == 'pos'

    # Add required args if needed
    kwargs = {}
    if name == 'CircularArcFromNormal':
        kwargs['center'] = (0, 0, 0)
    elif name == 'Text3D':
        kwargs['string'] = 'Text3D'

    # Test Capsule separately based on vtk version
    if 'Capsule' in name:
        legacy_vtk = pv.vtk_version_info < (9, 3)
        if legacy_vtk and 'legacy' not in name or not legacy_vtk and 'legacy' in name:
            pytest.xfail(
                'Test capsule separately for different vtk versions. Expected to fail if testing with wrong version.',
            )

    direction_param_name = None

    def _create_object(_direction=None):
        nonlocal direction_param_name
        try:
            # Create using `direction` param
            direction_param_name = 'direction'
            obj = func(**kwargs) if _direction is None else func(direction=_direction, **kwargs)

        except TypeError:
            # Create using `normal` param
            direction_param_name = 'normal'
            obj = func(**kwargs) if _direction is None else func(normal=_direction, **kwargs)

        # Add scalars tied to point IDs as visual markers of object orientation
        scalars = np.arange(obj.n_points)
        obj['scalars'] = scalars % 32

        return obj

    text_kwargs = dict(font_size=10)
    axes_kwargs = dict(viewport=(0, 0, 1.0, 1.0))

    plot = pv.Plotter(shape=(2, 2))

    plot.subplot(0, 0)
    plot.add_mesh(_create_object())
    plot.add_text(name, **text_kwargs)
    plot.add_axes()

    direction = (1, 0, 0) if positive_dir else (-1, 0, 0)
    obj = _create_object(_direction=direction)
    plot.subplot(1, 0)
    plot.add_mesh(obj)
    plot.add_text(f"{direction_param_name}={direction}", **text_kwargs)
    plot.view_yz()
    plot.add_axes(**axes_kwargs)

    direction = (0, 1, 0) if positive_dir else (0, -1, 0)
    obj = _create_object(_direction=direction)
    plot.subplot(1, 1)
    plot.add_mesh(obj)
    plot.add_text(f"{direction_param_name}={direction}", **text_kwargs)
    plot.view_zx()
    plot.add_axes(**axes_kwargs)

    direction = (0, 0, 1) if positive_dir else (0, 0, -1)
    obj = _create_object(_direction=direction)
    plot.subplot(0, 1)
    plot.add_mesh(obj)
    plot.add_text(f"{direction_param_name}={direction}", **text_kwargs)
    plot.view_xy()
    plot.add_axes(**axes_kwargs)

    plot.show()


<<<<<<< HEAD
@pytest.fixture()
def _allow_empty_mesh():
    # setup
    flag = pv.global_theme.allow_empty_mesh
    pv.global_theme.allow_empty_mesh = True
    yield
    # teardown
    pv.global_theme.allow_empty_mesh = flag


@pytest.fixture()
def _show_edges():
    # setup
    flag = pv.global_theme.show_edges
    pv.global_theme.show_edges = True
    yield
    # teardown
    pv.global_theme.show_edges = flag


@pytest.mark.usefixtures('_allow_empty_mesh', '_show_edges')
@pytest.mark.parametrize(
    ('select_inputs', 'select_outputs'),
    [(None, None), (None, 2), (2, 2)],
    ids=['in_None-out_None', 'in_None-out_2', 'in_2-out_2'],
)
@pytest.mark.needs_vtk_version(9, 3, 0)
def test_contour_labels_output_boundary_type(
    labeled_image,  # noqa: F811
    select_inputs,
    select_outputs,
):
    def plot_boundary_labels(mesh_):
        # Split labeled boundaries for regions 2 and 5
        values = [[2, 0], [2, 5], [5, 0]]
        label_meshes = mesh_.split_values(
            values,
            component_mode='multi',
        )
        assert label_meshes.n_blocks <= len(values)
        plot.add_mesh(label_meshes[0], color='red', label=str(values[0]))
        plot.add_mesh(label_meshes[1], color='lime', label=str(values[1]))
        plot.add_mesh(label_meshes[2], color='blue', label=str(values[2]))

    def _generate_mesh(style):
        mesh = labeled_image.contour_labels(
            output_boundary_type=style,
            **test_kwargs,
            **fixed_kwargs,
        )
        # Shrink mesh to help reveal cells hidden behind other cells
        return mesh.shrink(0.7)

    # Remove one foreground point from the fixture to simplify plots
    labeled_image.active_scalars[19] = 0

    fixed_kwargs = dict(
        smoothing_distance=0.3,
        output_mesh_type='quads',
    )

    test_kwargs = dict(
        select_inputs=select_inputs,
        select_outputs=select_outputs,
    )

    # Create meshes to plot
    EXTERNAL, ALL, INTERNAL = 'external', 'all', 'internal'
    external_mesh = _generate_mesh(EXTERNAL)
    all_mesh = _generate_mesh(ALL)
    internal_mesh = _generate_mesh(INTERNAL)

    # Offset to fit in a single frame
    external_mesh.points += (0, 0, 1)
    internal_mesh.points += (0, 0, -1)

    plot = pv.Plotter()

    plot_boundary_labels(external_mesh)
    plot.add_text(EXTERNAL, position='upper_left')

    plot_boundary_labels(all_mesh)
    plot.add_text(ALL, position='left_edge')

    plot_boundary_labels(internal_mesh)
    plot.add_text(INTERNAL, position='lower_left')

    plot.camera_position = [(5, 4, 3.5), (1, 1, 1), (0.0, 0.0, 1.0)]
    plot.show(return_cpos=True)


@pytest.mark.parametrize(
    ('smoothing_distance', 'smoothing_scale'),
    [(0, None), (None, 0), (5, 0.5), (5, 1)],
    ids=['dist_0-scale_None', 'dist_None-scale_0', 'dist_5-scale_0.5', 'dist_5-scale_1'],
)
@pytest.mark.needs_vtk_version(9, 3, 0)
def test_contour_labels_smoothing_constraint(
    labeled_image,  # noqa: F811
    smoothing_distance,
    smoothing_scale,
):
    # Scale spacing for visualization
    labeled_image.spacing = (10, 10, 10)

    mesh = labeled_image.contour_labels(
        smoothing_distance=smoothing_distance,
        smoothing_scale=smoothing_scale,
        closed_surface=False,
    )

    # Translate so origin is in bottom left corner
    mesh.points -= np.array(mesh.bounds)[[0, 2, 4]]

    # Add box of fixed size for scale
    box = pv.Box(bounds=(0, 10, 0, 10, 0, 10)).extract_all_edges()
    plot = pv.Plotter()
    plot.add_mesh(mesh, show_scalar_bar=False)
    plot.add_mesh(box)

    # Configure plot to enable showing one side of the mesh to visualize
    # the scale of the smoothing applied by the smoothing constraints
    plot.enable_parallel_projection()
    plot.view_yz()
    plot.show_grid()
    plot.reset_camera()
    plot.camera.zoom(1.5)
    plot.show()


@pytest.mark.usefixtures('_show_edges')
@pytest.mark.parametrize('smoothing', [True, False])
@pytest.mark.needs_vtk_version(9, 3, 0)
def test_contour_labels_compare_select_inputs_select_outputs(
    labeled_image,  # noqa: F811
    smoothing,
):
    common_kwargs = dict(smoothing=smoothing, smoothing_distance=0.8, output_mesh_type='quads')
    mesh_select_inputs = labeled_image.contour_labels(select_inputs=2, **common_kwargs)
    mesh_select_outputs = labeled_image.contour_labels(select_outputs=2, **common_kwargs)

    plot = pv.Plotter()
    plot.add_mesh(mesh_select_inputs, color='red', opacity=0.7)
    plot.add_mesh(mesh_select_outputs, color='blue', opacity=0.7)
    plot.view_xy()
    plot.show()
=======
@skip_windows  # Windows colors all plane cells red (bug?)
@pytest.mark.parametrize('normal_sign', ['+', '-'])
@pytest.mark.parametrize('plane', ['yz', 'zx', 'xy'])
def test_orthogonal_planes_source_normals(normal_sign, plane):
    plane_source = pv.OrthogonalPlanesSource(normal_sign=normal_sign, resolution=2)
    output = plane_source.output
    plane = output[plane]
    plane['_rgb'] = [
        pv.Color('red').float_rgb,
        pv.Color('green').float_rgb,
        pv.Color('blue').float_rgb,
        pv.Color('yellow').float_rgb,
    ]
    plane.plot_normals(mag=0.8, color='white', lighting=False, show_edges=True)


# Add skips since Plane's edges differ (e.g. triangles instead of quads)
@skip_windows
@skip_9_1_0
@pytest.mark.parametrize(
    'resolution',
    [(10, 1, 1), (1, 10, 1), (1, 1, 10)],
    ids=['x_resolution', 'y_resolution', 'z_resolution'],
)
def test_orthogonal_planes_source_resolution(resolution):
    plane_source = pv.OrthogonalPlanesSource(resolution=resolution)
    plane_source.output.plot(show_edges=True, line_width=5, lighting=False)
>>>>>>> f4690afb
<|MERGE_RESOLUTION|>--- conflicted
+++ resolved
@@ -4525,7 +4525,6 @@
     plot.show()
 
 
-<<<<<<< HEAD
 @pytest.fixture()
 def _allow_empty_mesh():
     # setup
@@ -4672,7 +4671,8 @@
     plot.add_mesh(mesh_select_outputs, color='blue', opacity=0.7)
     plot.view_xy()
     plot.show()
-=======
+
+
 @skip_windows  # Windows colors all plane cells red (bug?)
 @pytest.mark.parametrize('normal_sign', ['+', '-'])
 @pytest.mark.parametrize('plane', ['yz', 'zx', 'xy'])
@@ -4699,5 +4699,4 @@
 )
 def test_orthogonal_planes_source_resolution(resolution):
     plane_source = pv.OrthogonalPlanesSource(resolution=resolution)
-    plane_source.output.plot(show_edges=True, line_width=5, lighting=False)
->>>>>>> f4690afb
+    plane_source.output.plot(show_edges=True, line_width=5, lighting=False)