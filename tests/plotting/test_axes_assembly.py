--- conflicted
+++ resolved
@@ -18,16 +18,12 @@
     return pv.AxesAssemblySymmetric()
 
 
-<<<<<<< HEAD
-@pytest.fixture()
+@pytest.fixture
 def box_assembly():
     return pv.BoxAssembly()
 
 
-@pytest.fixture()
-=======
 @pytest.fixture
->>>>>>> c250fd14
 def planes_assembly():
     return pv.PlanesAssembly()
 
