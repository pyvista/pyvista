from __future__ import annotations

import re

import numpy as np
import pytest

import pyvista as pv


@pytest.fixture()
def axes_assembly():
    return pv.AxesAssembly()


@pytest.fixture()
def axes_assembly_symmetric():
    return pv.AxesAssemblySymmetric()


def test_axes_assembly_repr(axes_assembly):
    repr_ = repr(axes_assembly)
    actual_lines = repr_.splitlines()[1:]
    expected_lines = [
        "  Shaft type:                 'cylinder'",
        "  Shaft radius:               0.025",
        "  Shaft length:               (0.8, 0.8, 0.8)",
        "  Tip type:                   'cone'",
        "  Tip radius:                 0.1",
        "  Tip length:                 (0.2, 0.2, 0.2)",
        "  Symmetric:                  False",
        "  X label:                    'X'",
        "  Y label:                    'Y'",
        "  Z label:                    'Z'",
        "  Label color:                Color(name='black', hex='#000000ff', opacity=255)",
        "  Show labels:                True",
        "  Label position:             (0.8, 0.8, 0.8)",
        "  X Color:                                     ",
        "      Shaft                   Color(name='tomato', hex='#ff6347ff', opacity=255)",
        "      Tip                     Color(name='tomato', hex='#ff6347ff', opacity=255)",
        "  Y Color:                                     ",
        "      Shaft                   Color(name='seagreen', hex='#2e8b57ff', opacity=255)",
        "      Tip                     Color(name='seagreen', hex='#2e8b57ff', opacity=255)",
        "  Z Color:                                     ",
        "      Shaft                   Color(name='mediumblue', hex='#0000cdff', opacity=255)",
        "      Tip                     Color(name='mediumblue', hex='#0000cdff', opacity=255)",
        "  Position:                   (0.0, 0.0, 0.0)",
        "  Orientation:                (0.0, -0.0, 0.0)",
        "  Origin:                     (0.0, 0.0, 0.0)",
        "  Scale:                      (1.0, 1.0, 1.0)",
        "  User matrix:                Identity",
        "  X Bounds                    -1.000E-01, 1.000E+00",
        "  Y Bounds                    -1.000E-01, 1.000E+00",
        "  Z Bounds                    -1.000E-01, 1.000E+00",
    ]
    assert len(actual_lines) == len(expected_lines)
    assert actual_lines == expected_lines

    axes_assembly.user_matrix = np.eye(4) * 2
    repr_ = repr(axes_assembly)
    assert "User matrix:                Set" in repr_


def test_axes_assembly_x_color(axes_assembly):
    axes_assembly.x_color = 'black'
    assert axes_assembly.x_color[0].name == 'black'
    assert axes_assembly._shaft_actors[0].prop.color.name == 'black'

    assert axes_assembly.x_color[1].name == 'black'
    assert axes_assembly._tip_actors[0].prop.color.name == 'black'


def test_axes_assembly_y_color(axes_assembly):
    axes_assembly.y_color = 'black'
    assert axes_assembly.y_color[0].name == 'black'
    assert axes_assembly._shaft_actors[1].prop.color.name == 'black'

    assert axes_assembly.y_color[1].name == 'black'
    assert axes_assembly._tip_actors[1].prop.color.name == 'black'


def test_axes_assembly_z_color(axes_assembly):
    axes_assembly.z_color = 'black'
    assert axes_assembly.z_color[0].name == 'black'
    assert axes_assembly._shaft_actors[2].prop.color.name == 'black'

    assert axes_assembly.z_color[1].name == 'black'
    assert axes_assembly._tip_actors[2].prop.color.name == 'black'


def test_axes_assembly_color_inputs(axes_assembly):
    axes_assembly.x_color = [[255, 255, 255, 255]]
    assert axes_assembly.x_color[0].name == 'white'
    assert axes_assembly.x_color[1].name == 'white'

    axes_assembly.x_color = [[1.0, 0.0, 0.0], [0.0, 0.0, 0.0]]
    assert axes_assembly.x_color[0].name == 'red'
    assert axes_assembly.x_color[1].name == 'black'

    err_msg = '\nInput must be a single ColorLike color or a sequence of 2 ColorLike colors.'

    match = 'Invalid color(s):\n\tham'
    with pytest.raises(ValueError, match=re.escape(match + err_msg)):
        axes_assembly.y_color = 'ham'

    match = "Invalid color(s):\n\t['eggs']"
    with pytest.raises(ValueError, match=re.escape(match + err_msg)):
        axes_assembly.y_color = ['eggs']

    match = "Invalid color(s):\n\t['red', 'green', 'blue']"
    with pytest.raises(ValueError, match=re.escape(match + err_msg)):
        axes_assembly.z_color = ['red', 'green', 'blue']


@pytest.fixture()
def _config_axes_theme():
    # Store values
    x_color = pv.global_theme.axes.x_color
    y_color = pv.global_theme.axes.y_color
    z_color = pv.global_theme.axes.z_color
    yield
    # Restore values
    pv.global_theme.axes.x_color = x_color
    pv.global_theme.axes.y_color = y_color
    pv.global_theme.axes.z_color = z_color


@pytest.mark.usefixtures('_config_axes_theme')
def test_axes_assembly_theme(axes_assembly):
    assert axes_assembly.x_color[0].name == 'tomato'
    assert axes_assembly.x_color[1].name == 'tomato'
    assert axes_assembly.y_color[0].name == 'seagreen'
    assert axes_assembly.y_color[1].name == 'seagreen'
    assert axes_assembly.z_color[0].name == 'mediumblue'
    assert axes_assembly.z_color[1].name == 'mediumblue'

    pv.global_theme.axes.x_color = 'black'
    pv.global_theme.axes.y_color = 'white'
    pv.global_theme.axes.z_color = 'gray'

    axes_geometry_source = pv.AxesAssembly()
    assert axes_geometry_source.x_color[0].name == 'black'
    assert axes_geometry_source.x_color[1].name == 'black'
    assert axes_geometry_source.y_color[0].name == 'white'
    assert axes_geometry_source.y_color[1].name == 'white'
    assert axes_geometry_source.z_color[0].name == 'gray'
    assert axes_geometry_source.z_color[1].name == 'gray'


def test_axes_assembly_label_position(axes_assembly):
    assert axes_assembly.label_position == (0.8, 0.8, 0.8)
    label_position = (1, 2, 3)
    axes_assembly.label_position = label_position
    assert axes_assembly.label_position == label_position


def test_axes_assembly_label_position_init():
    label_position = 2
    axes_assembly = pv.AxesAssembly(label_position=label_position)
    assert axes_assembly.label_position == (label_position, label_position, label_position)


def test_axes_assembly_labels(axes_assembly):
    assert axes_assembly.labels == ('X', 'Y', 'Z')
    labels = ('i', 'j', 'k')
    axes_assembly.labels = labels
    assert axes_assembly.labels == labels


def test_axes_assembly_labels_init():
    labels = ('i', 'j', 'k')
    axes_assembly = pv.AxesAssembly(labels=labels)
    assert axes_assembly.labels == labels


def test_axes_assembly_x_label(axes_assembly):
    assert axes_assembly.x_label == 'X'
    x_label = 'label'
    axes_assembly.x_label = x_label
    assert axes_assembly.x_label == x_label


def test_axes_assembly_x_label_init(axes_assembly):
    x_label = 'label'
    axes_assembly = pv.AxesAssembly(x_label=x_label)
    assert axes_assembly.x_label == x_label


def test_axes_assembly_y_label(axes_assembly):
    assert axes_assembly.y_label == 'Y'
    y_label = 'label'
    axes_assembly.y_label = y_label
    assert axes_assembly.y_label == y_label


def test_axes_assembly_y_label_init(axes_assembly):
    y_label = 'label'
    axes_assembly = pv.AxesAssembly(y_label=y_label)
    assert axes_assembly.y_label == y_label


def test_axes_assembly_z_label(axes_assembly):
    assert axes_assembly.z_label == 'Z'
    z_label = 'label'
    axes_assembly.z_label = z_label
    assert axes_assembly.z_label == z_label


def test_axes_assembly_z_label_init(axes_assembly):
    z_label = 'label'
    axes_assembly = pv.AxesAssembly(z_label=z_label)
    assert axes_assembly.z_label == z_label


def test_axes_assembly_labels_raises():
    match = "Cannot initialize '{}' and 'labels' properties together. Specify one or the other, not both."
    with pytest.raises(ValueError, match=match.format('x_label')):
        pv.AxesAssembly(x_label='A', y_label='B', z_label='C', labels='UVW')
    with pytest.raises(ValueError, match=match.format('y_label')):
        pv.AxesAssembly(y_label='B', z_label='C', labels='UVW')
    with pytest.raises(ValueError, match=match.format('z_label')):
        pv.AxesAssembly(z_label='C', labels='UVW')


def test_axes_assembly_show_labels(axes_assembly):
    assert axes_assembly.show_labels is True
    axes_assembly.show_labels = False
    assert axes_assembly.show_labels is False


def test_axes_assembly_show_labels_init():
    axes_assembly = pv.AxesAssembly(show_labels=False)
    assert axes_assembly.show_labels is False


def test_axes_assembly_label_size(axes_assembly):
    assert axes_assembly.label_size == 50
    label_size = 100
    axes_assembly.label_size = label_size
    assert axes_assembly.label_size == label_size


def test_axes_assembly_label_size_init():
    label_size = 42
    axes_assembly = pv.AxesAssembly(label_size=label_size)
    assert axes_assembly.label_size == label_size


<<<<<<< HEAD
def test_axes_assembly_symmetric(axes_assembly_symmetric):
    assert axes_assembly_symmetric.GetBounds() == (-1.0, 1.0, -1.0, 1.0, -1.0, 1.0)


def test_axes_assembly_symmetric_set_get_labels(axes_assembly_symmetric):
    labels = 'A', 'B', 'C'
    axes_assembly_symmetric.labels = labels
    assert axes_assembly_symmetric.labels == ('+A', '-A', '+B', '-B', '+C', '-C')

    labels = ('1', '2', '3', '4', '5', '6')
    axes_assembly_symmetric.labels = labels
    assert axes_assembly_symmetric.labels == labels


@pytest.mark.parametrize('test_property', ['x_label', 'y_label', 'z_label'])
def test_axes_assembly_symmetric_set_get_label(axes_assembly_symmetric, test_property):
    label = 'U'
    setattr(axes_assembly_symmetric, test_property, label)
    assert getattr(axes_assembly_symmetric, test_property) == ('+' + label, '-' + label)

    label = ('plus', 'minus')
    setattr(axes_assembly_symmetric, test_property, label)
    assert getattr(axes_assembly_symmetric, test_property) == label


@pytest.mark.parametrize('test_property', ['x_label', 'y_label', 'z_label'])
def test_axes_assembly_symmetric_init_label(test_property):
    label = 'U'
    kwargs = {test_property: label}
    axes_assembly = pv.AxesAssemblySymmetric(**kwargs)
    assert getattr(axes_assembly, test_property) == ('+' + label, '-' + label)

    label = ('plus', 'minus')
    kwargs = {test_property: label}
    axes_assembly = pv.AxesAssemblySymmetric(**kwargs)
    assert getattr(axes_assembly, test_property) == label
=======
def test_axes_assembly_origin(axes_assembly):
    assert axes_assembly.origin == (0, 0, 0)
    origin = (1, 2, 3)
    axes_assembly.origin = origin
    assert axes_assembly.origin == origin


def test_axes_assembly_origin_init():
    origin = (1, 2, 3)
    axes_assembly = pv.AxesAssembly(origin=origin)
    assert axes_assembly.origin == origin


def test_axes_assembly_scale(axes_assembly):
    assert axes_assembly.scale == (1.0, 1.0, 1.0)
    scale = (1, 2, 3)
    axes_assembly.scale = scale
    assert axes_assembly.scale == scale


def test_axes_assembly_scale_init():
    scale = (1, 2, 3)
    axes_assembly = pv.AxesAssembly(scale=scale)
    assert axes_assembly.scale == scale


def test_axes_assembly_position(axes_assembly):
    assert axes_assembly.position == (0, 0, 0)
    position = (1, 2, 3)
    axes_assembly.position = position
    assert axes_assembly.position == position


def test_axes_assembly_position_init():
    position = (1, 2, 3)
    axes_assembly = pv.AxesAssembly(position=position)
    assert axes_assembly.position == position


def test_axes_assembly_orientation(axes_assembly):
    assert axes_assembly.orientation == (0, 0, 0)
    orientation = (1, 2, 4)
    axes_assembly.orientation = orientation
    assert axes_assembly.orientation == orientation


def test_axes_assembly_orientation_init():
    orientation = (1, 2, 4)
    axes_assembly = pv.AxesAssembly(orientation=orientation)
    assert axes_assembly.orientation == orientation


def test_axes_assembly_user_matrix(axes_assembly):
    assert np.array_equal(axes_assembly.user_matrix, np.eye(4))
    user_matrix = np.diag((2, 3, 4, 1))
    axes_assembly.user_matrix = user_matrix
    assert np.array_equal(axes_assembly.user_matrix, user_matrix)


def test_axes_assembly_user_matrix_init():
    user_matrix = np.diag((2, 3, 4, 1))
    axes_assembly = pv.AxesAssembly(user_matrix=user_matrix)
    assert np.array_equal(axes_assembly.user_matrix, user_matrix)


def test_axes_assembly_center(axes_assembly):
    # Test param matches value from underlying dataset
    dataset = axes_assembly._shaft_and_tip_geometry_source.output
    assert axes_assembly.center == tuple(dataset.center)


def test_axes_assembly_bounds(axes_assembly):
    # Test param matches value from underlying dataset
    dataset = axes_assembly._shaft_and_tip_geometry_source.output
    assert axes_assembly.bounds == tuple(dataset.bounds)


def test_axes_assembly_length(axes_assembly):
    # Test param matches value from underlying dataset
    dataset = axes_assembly._shaft_and_tip_geometry_source.output
    assert axes_assembly.length == dataset.length
>>>>>>> 3af738f1
<|MERGE_RESOLUTION|>--- conflicted
+++ resolved
@@ -246,7 +246,89 @@
     assert axes_assembly.label_size == label_size
 
 
-<<<<<<< HEAD
+def test_axes_assembly_origin(axes_assembly):
+    assert axes_assembly.origin == (0, 0, 0)
+    origin = (1, 2, 3)
+    axes_assembly.origin = origin
+    assert axes_assembly.origin == origin
+
+
+def test_axes_assembly_origin_init():
+    origin = (1, 2, 3)
+    axes_assembly = pv.AxesAssembly(origin=origin)
+    assert axes_assembly.origin == origin
+
+
+def test_axes_assembly_scale(axes_assembly):
+    assert axes_assembly.scale == (1.0, 1.0, 1.0)
+    scale = (1, 2, 3)
+    axes_assembly.scale = scale
+    assert axes_assembly.scale == scale
+
+
+def test_axes_assembly_scale_init():
+    scale = (1, 2, 3)
+    axes_assembly = pv.AxesAssembly(scale=scale)
+    assert axes_assembly.scale == scale
+
+
+def test_axes_assembly_position(axes_assembly):
+    assert axes_assembly.position == (0, 0, 0)
+    position = (1, 2, 3)
+    axes_assembly.position = position
+    assert axes_assembly.position == position
+
+
+def test_axes_assembly_position_init():
+    position = (1, 2, 3)
+    axes_assembly = pv.AxesAssembly(position=position)
+    assert axes_assembly.position == position
+
+
+def test_axes_assembly_orientation(axes_assembly):
+    assert axes_assembly.orientation == (0, 0, 0)
+    orientation = (1, 2, 4)
+    axes_assembly.orientation = orientation
+    assert axes_assembly.orientation == orientation
+
+
+def test_axes_assembly_orientation_init():
+    orientation = (1, 2, 4)
+    axes_assembly = pv.AxesAssembly(orientation=orientation)
+    assert axes_assembly.orientation == orientation
+
+
+def test_axes_assembly_user_matrix(axes_assembly):
+    assert np.array_equal(axes_assembly.user_matrix, np.eye(4))
+    user_matrix = np.diag((2, 3, 4, 1))
+    axes_assembly.user_matrix = user_matrix
+    assert np.array_equal(axes_assembly.user_matrix, user_matrix)
+
+
+def test_axes_assembly_user_matrix_init():
+    user_matrix = np.diag((2, 3, 4, 1))
+    axes_assembly = pv.AxesAssembly(user_matrix=user_matrix)
+    assert np.array_equal(axes_assembly.user_matrix, user_matrix)
+
+
+def test_axes_assembly_center(axes_assembly):
+    # Test param matches value from underlying dataset
+    dataset = axes_assembly._shaft_and_tip_geometry_source.output
+    assert axes_assembly.center == tuple(dataset.center)
+
+
+def test_axes_assembly_bounds(axes_assembly):
+    # Test param matches value from underlying dataset
+    dataset = axes_assembly._shaft_and_tip_geometry_source.output
+    assert axes_assembly.bounds == tuple(dataset.bounds)
+
+
+def test_axes_assembly_length(axes_assembly):
+    # Test param matches value from underlying dataset
+    dataset = axes_assembly._shaft_and_tip_geometry_source.output
+    assert axes_assembly.length == dataset.length
+
+
 def test_axes_assembly_symmetric(axes_assembly_symmetric):
     assert axes_assembly_symmetric.GetBounds() == (-1.0, 1.0, -1.0, 1.0, -1.0, 1.0)
 
@@ -282,87 +364,4 @@
     label = ('plus', 'minus')
     kwargs = {test_property: label}
     axes_assembly = pv.AxesAssemblySymmetric(**kwargs)
-    assert getattr(axes_assembly, test_property) == label
-=======
-def test_axes_assembly_origin(axes_assembly):
-    assert axes_assembly.origin == (0, 0, 0)
-    origin = (1, 2, 3)
-    axes_assembly.origin = origin
-    assert axes_assembly.origin == origin
-
-
-def test_axes_assembly_origin_init():
-    origin = (1, 2, 3)
-    axes_assembly = pv.AxesAssembly(origin=origin)
-    assert axes_assembly.origin == origin
-
-
-def test_axes_assembly_scale(axes_assembly):
-    assert axes_assembly.scale == (1.0, 1.0, 1.0)
-    scale = (1, 2, 3)
-    axes_assembly.scale = scale
-    assert axes_assembly.scale == scale
-
-
-def test_axes_assembly_scale_init():
-    scale = (1, 2, 3)
-    axes_assembly = pv.AxesAssembly(scale=scale)
-    assert axes_assembly.scale == scale
-
-
-def test_axes_assembly_position(axes_assembly):
-    assert axes_assembly.position == (0, 0, 0)
-    position = (1, 2, 3)
-    axes_assembly.position = position
-    assert axes_assembly.position == position
-
-
-def test_axes_assembly_position_init():
-    position = (1, 2, 3)
-    axes_assembly = pv.AxesAssembly(position=position)
-    assert axes_assembly.position == position
-
-
-def test_axes_assembly_orientation(axes_assembly):
-    assert axes_assembly.orientation == (0, 0, 0)
-    orientation = (1, 2, 4)
-    axes_assembly.orientation = orientation
-    assert axes_assembly.orientation == orientation
-
-
-def test_axes_assembly_orientation_init():
-    orientation = (1, 2, 4)
-    axes_assembly = pv.AxesAssembly(orientation=orientation)
-    assert axes_assembly.orientation == orientation
-
-
-def test_axes_assembly_user_matrix(axes_assembly):
-    assert np.array_equal(axes_assembly.user_matrix, np.eye(4))
-    user_matrix = np.diag((2, 3, 4, 1))
-    axes_assembly.user_matrix = user_matrix
-    assert np.array_equal(axes_assembly.user_matrix, user_matrix)
-
-
-def test_axes_assembly_user_matrix_init():
-    user_matrix = np.diag((2, 3, 4, 1))
-    axes_assembly = pv.AxesAssembly(user_matrix=user_matrix)
-    assert np.array_equal(axes_assembly.user_matrix, user_matrix)
-
-
-def test_axes_assembly_center(axes_assembly):
-    # Test param matches value from underlying dataset
-    dataset = axes_assembly._shaft_and_tip_geometry_source.output
-    assert axes_assembly.center == tuple(dataset.center)
-
-
-def test_axes_assembly_bounds(axes_assembly):
-    # Test param matches value from underlying dataset
-    dataset = axes_assembly._shaft_and_tip_geometry_source.output
-    assert axes_assembly.bounds == tuple(dataset.bounds)
-
-
-def test_axes_assembly_length(axes_assembly):
-    # Test param matches value from underlying dataset
-    dataset = axes_assembly._shaft_and_tip_geometry_source.output
-    assert axes_assembly.length == dataset.length
->>>>>>> 3af738f1
+    assert getattr(axes_assembly, test_property) == label