--- conflicted
+++ resolved
@@ -47,15 +47,9 @@
     assert np.any(ind)
 
 
-@pytest.mark.skip_plotting
-<<<<<<< HEAD
-def test_plot_curvature(skip_check_gc):
-    sphere = pv.Sphere(radius=0.5, theta_resolution=10, phi_resolution=10)
-=======
 @pytest.mark.usefixtures('skip_check_gc')
 def test_plot_curvature():
-    sphere = pv.Sphere(0.5, theta_resolution=10, phi_resolution=10)
->>>>>>> af3569cf
+    sphere = pv.Sphere(radius=0.5, theta_resolution=10, phi_resolution=10)
     sphere.plot_curvature(off_screen=True)
 
 
