--- conflicted
+++ resolved
@@ -47,12 +47,8 @@
     assert np.any(ind)
 
 
-<<<<<<< HEAD
-@pytest.mark.usefixtures('skip_check_gc')
-=======
 @pytest.mark.skip_plotting
 @pytest.mark.skip_check_gc
->>>>>>> 24e410b7
 def test_plot_curvature():
     sphere = pv.Sphere(radius=0.5, theta_resolution=10, phi_resolution=10)
     sphere.plot_curvature(off_screen=True)
