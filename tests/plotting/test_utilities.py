from __future__ import annotations

import os
import platform
import re
from typing import TYPE_CHECKING

import pytest
import vtk

import pyvista as pv
from pyvista.core.errors import PyVistaDeprecationWarning
from pyvista.plotting.utilities import algorithms
from pyvista.plotting.utilities import xvfb

if TYPE_CHECKING:
    from pytest_mock import MockerFixture

skip_windows = pytest.mark.skipif(os.name == 'nt', reason='Test fails on Windows')
skip_mac = pytest.mark.skipif(
    platform.system() == 'Darwin',
    reason='MacOS CI fails when downloading examples',
)


@skip_windows
@skip_mac
def test_start_xvfb():
    with pytest.warns(PyVistaDeprecationWarning):
        pv.start_xvfb()
    if pv._version.version_info[:2] > (0, 48):
<<<<<<< HEAD
        msg = 'Remove this method'
        raise RuntimeError(msg)
=======
        raise RuntimeError('Remove this method')


def test_start_xvfb_raises(monkeypatch: pytest.MonkeyPatch, mocker: MockerFixture):
    monkeypatch.setattr(os, 'name', 'foo')
    with (
        pytest.raises(OSError, match='`start_xvfb` is only supported on Linux'),
        pytest.warns(PyVistaDeprecationWarning),
    ):
        pv.start_xvfb()

    monkeypatch.setattr(os, 'name', 'posix')

    m = mocker.patch.object(os, 'system')
    m.return_value = True

    with (
        pytest.raises(OSError, match=re.escape(xvfb.XVFB_INSTALL_NOTES)),
        pytest.warns(PyVistaDeprecationWarning),
    ):
        pv.start_xvfb()


def test_algo_to_mesh_handler_raises(mocker: MockerFixture):
    m = mocker.patch.object(algorithms, 'wrap')
    m.return_value = None

    with pytest.raises(
        pv.PyVistaPipelineError, match='The passed algorithm is failing to produce an output.'
    ):
        algorithms.algorithm_to_mesh_handler(vtk.vtkAlgorithm())
>>>>>>> df7e222b
<|MERGE_RESOLUTION|>--- conflicted
+++ resolved
@@ -29,11 +29,8 @@
     with pytest.warns(PyVistaDeprecationWarning):
         pv.start_xvfb()
     if pv._version.version_info[:2] > (0, 48):
-<<<<<<< HEAD
         msg = 'Remove this method'
         raise RuntimeError(msg)
-=======
-        raise RuntimeError('Remove this method')
 
 
 def test_start_xvfb_raises(monkeypatch: pytest.MonkeyPatch, mocker: MockerFixture):
@@ -63,5 +60,4 @@
     with pytest.raises(
         pv.PyVistaPipelineError, match='The passed algorithm is failing to produce an output.'
     ):
-        algorithms.algorithm_to_mesh_handler(vtk.vtkAlgorithm())
->>>>>>> df7e222b
+        algorithms.algorithm_to_mesh_handler(vtk.vtkAlgorithm())