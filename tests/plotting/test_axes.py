from __future__ import annotations

import re

import numpy as np
import pytest

import pyvista as pv
<<<<<<< HEAD
from pyvista.core.errors import PyVistaDeprecationWarning
=======
from pyvista.plotting import _vtk
from pyvista.plotting.opts import InterpolationType
from pyvista.plotting.opts import RepresentationType
>>>>>>> ca1e0ccd


@pytest.fixture(autouse=True)
def skip_check_gc(skip_check_gc):  # noqa: PT004
    """All the tests here fail gc."""


@pytest.fixture()
def axes():
    return pv.Axes()


@pytest.fixture()
def axes_actor(axes):
    return axes.axes_actor


def test_actors(axes):
    actor = axes.actor

    # test showing
    assert not actor.GetVisibility()
    axes.show_actor()
    assert actor.GetVisibility()

    # test hiding
    assert actor.GetVisibility()
    axes.hide_actor()
    assert not actor.GetVisibility()


def test_origin(axes):
    origin = np.random.default_rng().random(3)
    axes.origin = origin
    assert np.all(axes.GetOrigin() == origin)
    assert np.all(axes.origin == origin)


def test_symmetric(axes):
    # test showing
    assert not axes.GetSymmetric()
    axes.show_symmetric()
    assert axes.GetSymmetric()

    # test hiding
    assert axes.GetSymmetric()
    axes.hide_symmetric()
    assert not axes.GetSymmetric()


def test_axes_actor_visibility(axes_actor):
    assert axes_actor.visibility
    axes_actor.visibility = False
    assert not axes_actor.visibility


def test_axes_actor_total_len(axes_actor):
    axes_actor.total_length = 1
    assert axes_actor.total_length == (1, 1, 1)

    axes_actor.total_length = (1, 2, 3)
    assert axes_actor.total_length == (1, 2, 3)


def test_axes_actor_shaft_len(axes_actor):
    axes_actor.shaft_length = 1
    assert axes_actor.shaft_length == (1, 1, 1)

    axes_actor.shaft_length = (1, 2, 3)
    assert axes_actor.shaft_length == (1, 2, 3)


def test_axes_actor_tip_len(axes_actor):
    axes_actor.tip_length = 1
    assert axes_actor.tip_length == (1, 1, 1)

    axes_actor.tip_length = (1, 2, 3)
    assert axes_actor.tip_length == (1, 2, 3)


def test_axes_actor_label_pos(axes_actor):
    axes_actor.label_position = 1
    assert axes_actor.label_position == (1, 1, 1)

    axes_actor.label_position = (1, 2, 3)
    assert axes_actor.label_position == (1, 2, 3)


def test_axes_actor_cone_res(axes_actor):
    axes_actor.cone_resolution = 24
    assert axes_actor.cone_resolution == 24


def test_axes_actor_sphere_res(axes_actor):
    axes_actor.sphere_resolution = 24
    assert axes_actor.sphere_resolution == 24


def test_axes_actor_cylinder_res(axes_actor):
    axes_actor.cylinder_resolution = 24
    assert axes_actor.cylinder_resolution == 24


def test_axes_actor_cone_rad(axes_actor):
    axes_actor.cone_radius = 0.8
    assert axes_actor.cone_radius == 0.8


def test_axes_actor_sphere_rad(axes_actor):
    axes_actor.sphere_radius = 0.8
    assert axes_actor.sphere_radius == 0.8


def test_axes_actor_cylinder_rad(axes_actor):
    axes_actor.cylinder_radius = 0.03
    assert axes_actor.cylinder_radius == 0.03


def test_axes_actor_shaft_type(axes_actor):
    axes_actor.shaft_type = pv.AxesActor.ShaftType.CYLINDER
    assert axes_actor.shaft_type == pv.AxesActor.ShaftType.CYLINDER
    axes_actor.shaft_type = pv.AxesActor.ShaftType.LINE
    assert axes_actor.shaft_type == pv.AxesActor.ShaftType.LINE


def test_axes_actor_tip_type(axes_actor):
    axes_actor.tip_type = pv.AxesActor.TipType.CONE
    assert axes_actor.tip_type == pv.AxesActor.TipType.CONE
    axes_actor.tip_type = pv.AxesActor.TipType.SPHERE
    assert axes_actor.tip_type == pv.AxesActor.TipType.SPHERE


<<<<<<< HEAD
def test_axes_actor_labels(axes_actor):
    axes_actor.x_label = 'Axis X'
    axes_actor.y_label = 'Axis Y'
    axes_actor.z_label = 'Axis Z'

    assert axes_actor.x_label == 'Axis X'
    assert axes_actor.y_label == 'Axis Y'
    assert axes_actor.z_label == 'Axis Z'


def test_axes_actor_axis_labels_deprecated(axes_actor):
    with pytest.raises(PyVistaDeprecationWarning, match='Use `x_label` instead'):
        axes_actor.x_axis_label = 'Axis X'
    with pytest.raises(PyVistaDeprecationWarning, match='Use `y_label` instead'):
        axes_actor.y_axis_label = 'Axis Y'
    with pytest.raises(PyVistaDeprecationWarning, match='Use `z_label` instead'):
        axes_actor.z_axis_label = 'Axis Z'

    with pytest.raises(PyVistaDeprecationWarning, match='Use `x_label` instead'):
        axes_actor.x_axis_label = 'Axis X'
    with pytest.raises(PyVistaDeprecationWarning, match='Use `y_label` instead'):
        axes_actor.y_axis_label = 'Axis Y'
    with pytest.raises(PyVistaDeprecationWarning, match='Use `z_label` instead'):
        axes_actor.z_axis_label = 'Axis Z'
=======
def test_axes_actor_labels_individual(axes_actor):
    axes_actor.x_axis_label = 'Axis X'
    axes_actor.y_axis_label = 'Axis Y'
    axes_actor.z_axis_label = 'Axis Z'

    assert axes_actor.x_axis_label == 'Axis X'
    assert axes_actor.y_axis_label == 'Axis Y'
    assert axes_actor.z_axis_label == 'Axis Z'


def test_axes_actor_labels_group(axes_actor):
    new_labels = ['label1', 'label2', 'label3']
    axes_actor.labels = new_labels
    assert axes_actor.labels == tuple(new_labels)
    assert axes_actor.x_axis_label == new_labels[0]
    assert axes_actor.y_axis_label == new_labels[1]
    assert axes_actor.z_axis_label == new_labels[2]

    match = 'Labels must be a list or tuple with three items. Got abc instead.'
    with pytest.raises(ValueError, match=match):
        axes_actor.labels = 'abc'

    match = "Labels must be a list or tuple with three items. Got ['1', '2'] instead."
    with pytest.raises(ValueError, match=re.escape(match)):
        axes_actor.labels = ['1', '2']


@pytest.mark.needs_vtk_version(9, 1, 0)
def test_axes_actor_properties():
    prop = pv.ActorProperties(_vtk.vtkProperty())

    prop.color = (1, 1, 1)
    assert prop.color == (1, 1, 1)

    prop.metallic = 0.2
    assert prop.metallic == 0.2

    prop.roughness = 0.3
    assert prop.roughness == 0.3

    prop.anisotropy = 0.4
    assert prop.anisotropy == 0.4

    prop.anisotropy_rotation = 0.4
    assert prop.anisotropy_rotation == 0.4

    prop.lighting = False
    assert not prop.lighting

    prop.interpolation_model = InterpolationType.PHONG
    assert prop.interpolation_model == InterpolationType.PHONG

    prop.index_of_refraction = 1.5
    assert prop.index_of_refraction == 1.5

    prop.opacity = 0.6
    assert prop.opacity == 0.6

    prop.shading = False
    assert not prop.shading

    prop.representation = RepresentationType.POINTS
    assert prop.representation == RepresentationType.POINTS
>>>>>>> ca1e0ccd
<|MERGE_RESOLUTION|>--- conflicted
+++ resolved
@@ -6,13 +6,10 @@
 import pytest
 
 import pyvista as pv
-<<<<<<< HEAD
 from pyvista.core.errors import PyVistaDeprecationWarning
-=======
 from pyvista.plotting import _vtk
 from pyvista.plotting.opts import InterpolationType
 from pyvista.plotting.opts import RepresentationType
->>>>>>> ca1e0ccd
 
 
 @pytest.fixture(autouse=True)
@@ -145,7 +142,6 @@
     assert axes_actor.tip_type == pv.AxesActor.TipType.SPHERE
 
 
-<<<<<<< HEAD
 def test_axes_actor_labels(axes_actor):
     axes_actor.x_label = 'Axis X'
     axes_actor.y_label = 'Axis Y'
@@ -165,12 +161,12 @@
         axes_actor.z_axis_label = 'Axis Z'
 
     with pytest.raises(PyVistaDeprecationWarning, match='Use `x_label` instead'):
-        axes_actor.x_axis_label = 'Axis X'
+        _ = axes_actor.x_axis_label
     with pytest.raises(PyVistaDeprecationWarning, match='Use `y_label` instead'):
-        axes_actor.y_axis_label = 'Axis Y'
+        _ = axes_actor.y_axis_label
     with pytest.raises(PyVistaDeprecationWarning, match='Use `z_label` instead'):
-        axes_actor.z_axis_label = 'Axis Z'
-=======
+        _ = axes_actor.z_axis_label
+
 def test_axes_actor_labels_individual(axes_actor):
     axes_actor.x_axis_label = 'Axis X'
     axes_actor.y_axis_label = 'Axis Y'
@@ -233,5 +229,4 @@
     assert not prop.shading
 
     prop.representation = RepresentationType.POINTS
-    assert prop.representation == RepresentationType.POINTS
->>>>>>> ca1e0ccd
+    assert prop.representation == RepresentationType.POINTS