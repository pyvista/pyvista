--- conflicted
+++ resolved
@@ -1,8 +1,6 @@
-<<<<<<< HEAD
-from re import escape
-=======
 from __future__ import annotations
->>>>>>> b23956cf
+
+import re
 
 import numpy as np
 import pytest
@@ -10,9 +8,11 @@
 
 import pyvista as pv
 from pyvista.core.errors import PyVistaDeprecationWarning
-from pyvista.core.utilities.arrays import array_from_vtkmatrix, vtkmatrix_from_array
+from pyvista.core.utilities.arrays import array_from_vtkmatrix
+from pyvista.core.utilities.arrays import vtkmatrix_from_array
 from pyvista.plotting.axes import Axes
-from pyvista.plotting.axes_actor import AxesActor, AxesActorComposite
+from pyvista.plotting.axes_actor import AxesActor
+from pyvista.plotting.axes_actor import AxesActorComposite
 from pyvista.plotting.tools import create_axes_marker
 
 
@@ -166,7 +166,7 @@
             'z_axis_shaft_properties\n'
             'x_axis_tip_properties\n'
             'y_axis_tip_properties\n'
-            'z_axis_tip_properties\n'
+            'z_axis_tip_properties\n',
         )
 
     with pytest.warns(PyVistaDeprecationWarning, match="Use `tip_resolution` instead."):
@@ -206,22 +206,22 @@
         assert axes_actor.z_axis_label == 'Axis Z'
 
     with pytest.warns(PyVistaDeprecationWarning, match="Use `x_shaft_prop` instead."):
-        axes_actor.x_axis_shaft_properties
+        _ = axes_actor.x_axis_shaft_properties
 
     with pytest.warns(PyVistaDeprecationWarning, match="Use `y_shaft_prop` instead."):
-        axes_actor.y_axis_shaft_properties
+        _ = axes_actor.y_axis_shaft_properties
 
     with pytest.warns(PyVistaDeprecationWarning, match="Use `z_shaft_prop` instead."):
-        axes_actor.z_axis_shaft_properties
+        _ = axes_actor.z_axis_shaft_properties
 
     with pytest.warns(PyVistaDeprecationWarning, match="Use `x_tip_prop` instead."):
-        axes_actor.x_axis_tip_properties
+        _ = axes_actor.x_axis_tip_properties
 
     with pytest.warns(PyVistaDeprecationWarning, match="Use `y_tip_prop` instead."):
-        axes_actor.y_axis_tip_properties
+        _ = axes_actor.y_axis_tip_properties
 
     with pytest.warns(PyVistaDeprecationWarning, match="Use `z_tip_prop` instead."):
-        axes_actor.z_axis_tip_properties
+        _ = axes_actor.z_axis_tip_properties
 
 
 def test_axes_actor_deprecated_enums(axes_actor):
@@ -555,8 +555,7 @@
 
         props = vtk.vtkPropCollection()
         axes.GetActors(props)
-        for num in range(6):
-            actors.append(props.GetItemAsObject(num))
+        actors.extend([props.GetItemAsObject(num) for num in range(6)])
 
     # Transform actors and get their bounds
     # Half of the actors are reflected to give symmetric axes
@@ -564,10 +563,7 @@
     matrix = axes_actor._concatenate_implicit_matrix_and_user_matrix()
     matrix_reflect = matrix @ np.diag((-1, -1, -1, 1))
     for i, actor in enumerate(actors):
-        if i < 6:
-            m = matrix
-        else:
-            m = matrix_reflect
+        m = matrix if i < 6 else matrix_reflect
         actor.SetUserMatrix(vtkmatrix_from_array(m))
         bounds.append(actor.GetBounds())
 
@@ -708,7 +704,7 @@
     orientation = (10, 20, 30)
     position = (7, 8, 9)
     user_matrix = vtkmatrix_from_array(
-        [[0.1, 0.2, 0.3, 0.4], [0.5, 0.6, 0.7, 0.8], [0.9, 1.0, 1.1, 1.2], [0, 0, 0, 1]]
+        [[0.1, 0.2, 0.3, 0.4], [0.5, 0.6, 0.7, 0.8], [0.9, 1.0, 1.1, 1.2], [0, 0, 0, 1]],
     )
 
     # test each property separately and also all together
@@ -796,7 +792,7 @@
 
     with pytest.warns(
         PyVistaDeprecationWarning,
-        match=escape("deprecated"),
+        match=re.escape("deprecated"),
     ):
         axes_actor = AxesActor(**old_args_modified)
     old_args_modified["properties"] = {"ambient": old_args_modified.pop("ambient")}
@@ -899,11 +895,11 @@
     assert val == (0.0, 0.0, 0.0, 0.0, 0.0, 0.0)
 
     msg = "Part must be one of [0, 1, 'shaft', 'tip', 'all']."
-    with pytest.raises(ValueError, match=escape(msg)):
+    with pytest.raises(ValueError, match=re.escape(msg)):
         axes_actor.set_prop('ambient', 0.0, part=2)
 
     msg = "Axis must be one of [0, 1, 2, 'x', 'y', 'z', 'all']."
-    with pytest.raises(ValueError, match=escape(msg)):
+    with pytest.raises(ValueError, match=re.escape(msg)):
         axes_actor.set_prop('ambient', 0.0, axis='a')
 
 
@@ -1155,7 +1151,8 @@
 
 
 @pytest.mark.parametrize(
-    'test_prop_other_prop', [('shaft_length', 'tip_length'), ('tip_length', 'shaft_length')]
+    'test_prop_other_prop',
+    [('shaft_length', 'tip_length'), ('tip_length', 'shaft_length')],
 )
 @pytest.mark.parametrize('decimals', list(range(8)))
 @pytest.mark.parametrize('auto_length', [True, False])
@@ -1167,7 +1164,7 @@
     other_prop_default = np.array(getattr(axes_actor, other_prop))
 
     # Initialize actor with a random length for test prop
-    random_length = np.round(np.random.random(), decimals=decimals)
+    random_length = np.round(np.random.default_rng().random(), decimals=decimals)
     var_kwargs = {}
     var_kwargs[test_prop] = random_length
     axes_actor = AxesActor(auto_length=auto_length, **var_kwargs)
@@ -1281,7 +1278,7 @@
         'or `shaft_resolution`) simultaneously when`auto_shaft_type=True`.'
     )
 
-    with pytest.raises(ValueError, match=escape(msg)):
+    with pytest.raises(ValueError, match=re.escape(msg)):
         AxesActor(shaft_resolution=1, shaft_width=5)
 
 
