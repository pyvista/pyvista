from __future__ import annotations

import re
from typing import TYPE_CHECKING

import numpy as np
import pytest
import vtk

import pyvista as pv
from pyvista.core.errors import PyVistaDeprecationWarning
from pyvista.plotting.errors import PyVistaPickingError

if TYPE_CHECKING:
    from pytest_mock import MockerFixture

# skip all tests if unable to render
pytestmark = pytest.mark.skip_plotting


def test_single_cell_picking():
    sphere = pv.Sphere()
    width, height = 100, 100

    class PickCallback:
        def __init__(self):
            self.called = False

        def __call__(self, *args, **kwargs):  # noqa: ARG002
            self.called = True

    pl = pv.Plotter(
        window_size=(width, height),
    )

    callback = PickCallback()
    pl.enable_cell_picking(
        start=False,
        show=True,
        callback=callback,
        through=False,  # Single cell visible picking
    )
    pl.add_mesh(sphere)
    pl.show(auto_close=False)  # must start renderer first

    width, height = pl.window_size
    pl.iren._mouse_move(width // 2, height // 2)
    pl.iren._simulate_keypress('p')

    pl.close()

    assert callback.called
    assert isinstance(pl.picked_cells, pv.UnstructuredGrid)
    assert pl.picked_cells.n_cells == 1


@pytest.mark.filterwarnings(
    'ignore:The `orig_extract_id` cell data has been deprecated:pyvista.PyVistaDeprecationWarning'
)
def test_picked_cells_attribute():
    """Test the `picked_cells` attribute when selecting through multiple cells."""

    pl = pv.Plotter()
    pl.add_mesh(pv.Sphere(), pickable=True)
    pl.add_mesh(pv.Sphere().translate((1, 0, 0)), pickable=True)
    pl.add_mesh(pv.Sphere().translate((2, 0, 0)), pickable=True)
    pl.enable_cell_picking(through=True)
    pl.view_xy()
    pl.show(auto_close=False)  # must start renderer first

    width, height = pl.window_size

    pl.iren._simulate_keypress('r')
    pl.iren._mouse_left_button_press(0, 0)
    pl.iren._mouse_left_button_release(width // 2, height)

    assert isinstance(pl.picked_cells, pv.MultiBlock)
    assert len(pl.picked_cells) == 2

    pl.iren._mouse_left_button_press(width // 2, 0)
    pl.iren._mouse_left_button_release(width, height)

    assert isinstance(pl.picked_cells, pv.MultiBlock)
    assert len(pl.picked_cells) == 2

    pl.iren._mouse_left_button_press(width // 3, 0)
    pl.iren._mouse_left_button_release(2 * width // 3, height)

    assert isinstance(pl.picked_cells, pv.MultiBlock)
    assert len(pl.picked_cells) == 3

    pl.iren._mouse_left_button_press(0, 0)
    pl.iren._mouse_left_button_release(width // 6, height)

    assert isinstance(pl.picked_cells, pv.UnstructuredGrid)


@pytest.mark.parametrize(
    'through',
    [
        False,
        pytest.param(
            True,
            marks=pytest.mark.filterwarnings(
                'ignore:The `orig_extract_id` cell data has been deprecated:pyvista.PyVistaDeprecationWarning'  # noqa: E501
            ),
        ),
    ],
)
def test_multi_cell_picking(through):
    cube = pv.Cube()

    # Test with algorithm source to make sure connections work with picking
    src = vtk.vtkSphereSource()
    src.SetCenter((1, 0, 0))
    mapper = vtk.vtkDataSetMapper()
    mapper.SetInputConnection(src.GetOutputPort())
    actor = vtk.vtkActor()
    actor.SetMapper(mapper)
    actor.SetPickable(True)

    pl = pv.Plotter(window_size=(1024, 768))
    pl.add_mesh(cube, pickable=True)
    pl.add_actor(actor)
    pl.enable_cell_picking(
        color='blue',
        through=through,
        start=True,
        show=True,
        show_frustum=True,
    )
    pl.show(auto_close=False)  # must start renderer first

    # simulate the pick (169, 113, 875, 684)
    pl.iren._mouse_left_button_press(169, 113)
    pl.iren._mouse_move(875, 684)
    pl.iren._mouse_left_button_release()

    assert pl.get_pick_position() == (169, 113, 875, 684)

    pl.close()

    assert isinstance(pl.picked_cells, pv.MultiBlock)
    # Selection should return 2 submeshes
    assert len(pl.picked_cells) == 2

<<<<<<< HEAD
    assert all('original_cell_ids' in b.cell_data for b in plotter.picked_cells)
    if through:
        assert all('orig_extract_id' in b.cell_data for b in plotter.picked_cells)

    merged = plotter.picked_cells.combine()
=======
    merged = pl.picked_cells.combine()
>>>>>>> ed27f96b
    n_sphere_cells = pv.wrap(src.GetOutput()).n_cells
    if through:
        # all cells should have been selected
        assert merged.n_cells == cube.n_cells + n_sphere_cells
    else:
        assert merged.n_cells < cube.n_cells + n_sphere_cells


@pytest.mark.parametrize('left_clicking', [False, True])
def test_mesh_picking(sphere, left_clicking):
    picked = []

    def callback(picked_mesh):
        picked.append(picked_mesh)

    pl = pv.Plotter()
    actor = pl.add_mesh(sphere)
    pl.enable_mesh_picking(callback=callback, left_clicking=left_clicking)
    pl.show(auto_close=False)

    width, height = pl.window_size

    if left_clicking:
        pl.iren._mouse_left_button_click(width // 2, height // 2)
    else:
        pl.iren._mouse_right_button_click(width // 2, height // 2)

    assert sphere in picked
    assert pl.picked_mesh == sphere
    assert pl.picked_actor == actor

    # invalid selection
    if left_clicking:
        pl.iren._mouse_left_button_click(0, 0)
    else:
        pl.iren._mouse_right_button_click(0, 0)

    assert pl.picked_mesh is None


def test_actor_picking(sphere):
    picked = []

    def callback(picked_actor):
        picked.append(picked_actor)

    pl = pv.Plotter()
    actor = pl.add_mesh(sphere)
    pl.enable_mesh_picking(callback=callback, use_actor=True)
    pl.show(auto_close=False)

    width, height = pl.window_size

    pl.iren._mouse_right_button_click(width // 2, height // 2)

    assert actor in picked
    assert pl.picked_mesh == sphere

    # invalid selection
    pl.iren._mouse_right_button_click(0, 0)

    assert pl.picked_mesh is None


@pytest.mark.parametrize('left_clicking', [False, True])
def test_surface_point_picking(sphere, left_clicking):
    picked = []

    def callback(point):
        picked.append(point)

    pl = pv.Plotter()
    pl.add_mesh(sphere)
    pl.enable_surface_point_picking(callback=callback, left_clicking=left_clicking)
    pl.show(auto_close=False)

    width, height = pl.window_size

    if left_clicking:
        pl.iren._mouse_left_button_click(width // 2, height // 2)
    else:
        pl.iren._mouse_right_button_click(width // 2, height // 2)

    assert picked
    assert pl.picked_point is not None

    # invalid selection
    if left_clicking:
        pl.iren._mouse_left_button_click(0, 0)
    else:
        pl.iren._mouse_right_button_click(0, 0)

    assert pl.picked_point is None


@pytest.mark.parametrize('left_clicking', [False, True])
def test_disable_picking(sphere, left_clicking):
    pl = pv.Plotter()
    pl.add_mesh(sphere)
    pl.enable_surface_point_picking(left_clicking=left_clicking)
    pl.disable_picking()
    pl.show(auto_close=False)

    assert pl._picking_text not in pl.renderer.actors

    width, height = pl.window_size

    # This verifies callbacks are removed from click events
    if left_clicking:
        pl.iren._mouse_left_button_click(width // 2, height // 2)
    else:
        pl.iren._mouse_right_button_click(width // 2, height // 2)

    assert pl.picked_point is None

    pl.disable_picking()  # ensure it can safely be called twice


@pytest.mark.filterwarnings(
    'ignore:The `orig_extract_id` cell data has been deprecated:pyvista.PyVistaDeprecationWarning'
)
def test_cell_picking_interactive():
    n_cells = []

    def callback(picked_cells):
        n_cells.append(picked_cells.n_cells)

    pl = pv.Plotter()
    pl.add_mesh(pv.Sphere())
    pl.enable_cell_picking(callback=callback)
    pl.show(auto_close=False, interactive=False)

    width, height = pl.window_size

    # simulate "r" keypress
    pl.iren._simulate_keypress('r')
    pl.iren._mouse_left_button_press(width // 2, height // 2)
    pl.iren._mouse_left_button_release(width, height)

    assert n_cells[0]
    assert pl.picked_cells
    assert 'original_cell_ids' in pl.picked_cells.cell_data
    assert 'orig_extract_id' in pl.picked_cells.cell_data


def test_cell_picking_warning():
    pl = pv.Plotter()
    pl.add_mesh(pv.Sphere())
    pl.enable_cell_picking(through=True)
    pl.show(auto_close=False, interactive=False)

    width, height = pl.window_size

    # simulate "r" keypress
    pl.iren._simulate_keypress('r')
    pl.iren._mouse_left_button_press(width // 2, height // 2)

    pattern = re.escape(
        'The `orig_extract_id` cell data has been deprecated and will be renamed to `original_cell_ids in a future version of PyVista.'  # noqa: E501
    )
    with pytest.warns(PyVistaDeprecationWarning, match=pattern):
        pl.iren._mouse_left_button_release(width, height)

    if pv.version_info >= (0, 49):
        pytest.fail('Rename `orig_extract_id` cell data to `original_cell_ids.')

    assert pl.picked_cells
    assert 'original_cell_ids' in pl.picked_cells.cell_data
    assert 'orig_extract_id' in pl.picked_cells.cell_data


def test_picked_cell_warning():
    pl = pv.Plotter()
    with pytest.warns(PyVistaDeprecationWarning, match='Use the `picked_cells` attribute instead'):
        _ = pl.picked_cell


@pytest.mark.filterwarnings(
    'ignore:The `orig_extract_id` cell data has been deprecated:pyvista.PyVistaDeprecationWarning'
)
def test_cell_picking_interactive_subplot():
    n_cells = []

    def callback(picked_cells):
        n_cells.append(picked_cells.n_cells)

    pl = pv.Plotter(shape=(1, 2))
    pl.add_mesh(pv.Sphere())  # TRIANGLE cells
    pl.enable_cell_picking(callback=callback)
    pl.subplot(0, 1)
    pl.add_mesh(pv.Box(level=4), show_edges=True)  # QUAD cells

    pl.show(auto_close=False, interactive=False)

    width, height = pl.window_size

    # Activate picking
    pl.iren._simulate_keypress('r')

    # select just the left-hand side
    pl.iren._mouse_left_button_press(width // 4, height // 2)
    pl.iren._mouse_left_button_release(width // 2, height)

    assert n_cells[0]
    assert pl.picked_cells
    assert pl.picked_cells.get_cell(0).type == pv.CellType.TRIANGLE

    # select just the right-hand side
    pl.iren._mouse_left_button_press(width - width // 4, height // 2)
    pl.iren._mouse_left_button_release(width, height)

    assert n_cells[0]
    assert pl.picked_cells
    assert pl.picked_cells.get_cell(0).type == pv.CellType.QUAD


@pytest.mark.parametrize('left_clicking', [False, True])
def test_point_picking(left_clicking):
    picked = []

    def callback(picked_point):
        picked.append(picked_point)

    sphere = pv.Sphere()
    pl = pv.Plotter(
        window_size=(100, 100),
    )
    pl.add_mesh(sphere)
    pl.enable_point_picking(
        callback=callback,
        show_message=True,
        left_clicking=left_clicking,
    )
    # must show to activate the interactive renderer (for left_clicking)
    pl.show(auto_close=False)

    # simulate the pick
    width, height = pl.window_size

    if left_clicking:
        pl.iren._mouse_left_button_click(width // 2, height // 2)
    else:
        pl.iren._mouse_right_button_click(width // 2, height // 2)

    assert picked


@pytest.mark.skip_windows
@pytest.mark.parametrize('pickable_window', [False, True])
def test_point_picking_window(pickable_window):
    class Tracker:
        def __init__(self):
            self.last_picked = None

        def __call__(self, picked_point):
            self.last_picked = picked_point

    pl = pv.Plotter(
        window_size=(100, 100),
    )

    # bottom left corner, pickable
    sphere = pv.Sphere()
    sphere.translate([-1, -1, 0], inplace=True)
    pl.add_mesh(sphere, pickable=True)

    pl.camera_position = pv.CameraPosition(
        position=(0.0, 0.0, 8.5), focal_point=(0.0, 0.0, 0.0), viewup=(0.0, 1.0, 0.0)
    )

    tracker = Tracker()
    pl.enable_point_picking(
        callback=tracker,
        tolerance=0.2,
        pickable_window=pickable_window,
        picker='hardware',  # picker allows picking in the window
        # do not use point picker as it snaps to points
    )

    # simulate the pick
    renderer = pl.renderer
    picker = pl.iren.picker

    successful_pick = picker.Pick(25, 25, 0, renderer)
    assert successful_pick  # not a complete test
    assert tracker.last_picked is not None
    good_point = tracker.last_picked

    successful_pick = picker.Pick(75, 75, 0, renderer)
    assert not successful_pick  # not a complete test
    if pickable_window:
        assert not np.allclose(tracker.last_picked, good_point)  # make sure new point picked
    else:
        assert np.allclose(tracker.last_picked, good_point)  # make sure point did not change

    pl.close()


def test_path_picking():
    sphere = pv.Sphere()
    pl = pv.Plotter(
        window_size=(100, 100),
    )
    pl.add_mesh(sphere)
    pl.enable_path_picking(
        show_message=True,
        callback=lambda path: None,  # noqa: ARG005
    )
    # simulate the pick
    renderer = pl.renderer
    picker = pl.iren.picker
    picker.Pick(50, 50, 0, renderer)
    # pick nothing
    picker.Pick(0, 0, 0, renderer)
    # 'c' to clear
    clear_callback = pl.iren._key_press_event_callbacks['c']
    clear_callback[0]()
    pl.close()


def test_geodesic_picking():
    sphere = pv.Sphere()
    pl = pv.Plotter(
        window_size=(100, 100),
    )
    pl.add_mesh(sphere)
    pl.enable_geodesic_picking(
        show_message=True,
        callback=lambda path: None,  # noqa: ARG005
        show_path=True,
        keep_order=True,
    )
    pl.show(auto_close=False)

    # simulate the pick
    renderer = pl.renderer
    picker = pl.iren.picker
    picker.Pick(50, 50, 0, renderer)
    picker.Pick(45, 45, 0, renderer)
    # pick nothing
    picker.Pick(0, 0, 0, renderer)
    # 'c' to clear
    clear_callback = pl.iren._key_press_event_callbacks['c']
    clear_callback[0]()
    pl.close()


def test_horizon_picking():
    sphere = pv.Sphere()
    pl = pv.Plotter(
        window_size=(100, 100),
    )
    pl.add_mesh(sphere)
    pl.enable_horizon_picking(
        show_message=True,
        callback=lambda path: None,  # noqa: ARG005
        show_horizon=True,
    )
    # simulate the pick
    renderer = pl.renderer
    picker = pl.iren.picker
    # at least 3 picks
    picker.Pick(50, 50, 0, renderer)
    picker.Pick(49, 50, 0, renderer)
    picker.Pick(48, 50, 0, renderer)
    # pick nothing
    picker.Pick(0, 0, 0, renderer)
    # 'c' to clear
    clear_callback = pl.iren._key_press_event_callbacks['c']
    clear_callback[0]()
    pl.close()


@pytest.mark.usefixtures('verify_image_cache')
def test_fly_to_right_click(sphere):
    point = []

    def callback(click_point):
        point.append(click_point)

    pl = pv.Plotter()
    pl.add_mesh(sphere)
    pl.enable_fly_to_right_click(callback=callback)
    pl.show(auto_close=False)
    width, height = pl.window_size
    cpos_before = pl.camera_position
    pl.iren._mouse_right_button_click(width // 4, height // 2)

    # ensure callback was called and camera position changes due to "fly"
    assert cpos_before != pl.camera_position
    assert point
    pl.close()


@pytest.mark.usefixtures('verify_image_cache')
def test_fly_to_right_click_multi_render(sphere):
    """Same as enable as fly_to_right_click except with two renders for coverage"""
    point = []

    def callback(click_point):
        point.append(click_point)

    pl = pv.Plotter(shape=(1, 2))
    pl.add_mesh(sphere)
    pl.enable_fly_to_right_click(callback=callback)
    pl.show(auto_close=False)
    width, height = pl.window_size
    cpos_before = pl.camera_position
    pl.iren._mouse_right_button_click(width // 8, height // 2)
    # ensure callback was called and camera position changes due to "fly"
    assert cpos_before != pl.camera_position
    assert point
    pl.close()


@pytest.mark.usefixtures('verify_image_cache')
def test_fly_to_mouse_position(sphere):
    """Same as enable as fly_to_right_click except with two renders for coverage"""
    pl = pv.Plotter()
    pl.add_mesh(sphere)
    pl.show(auto_close=False)
    width, height = pl.window_size
    cpos_before = pl.camera_position
    pl.iren._mouse_move(width - width // 4, height // 2)
    pl.fly_to_mouse_position()
    assert cpos_before != pl.camera_position
    pl.close()


def test_block_picking(multiblock_poly):
    """Test we can pick a block."""
    pl = pv.Plotter()
    width, height = pl.window_size
    _actor, mapper = pl.add_composite(multiblock_poly)

    picked_blocks = []

    def turn_blue(index, dataset):  # noqa: ARG001
        mapper.block_attr[index].color = 'blue'
        picked_blocks.append(index)

    pl.enable_block_picking(callback=turn_blue)
    pl.show(auto_close=False)

    # click in the corner
    assert not picked_blocks
    pl.iren._mouse_left_button_click(0, 0)
    assert not picked_blocks

    # click directly in the middle
    pl.iren._mouse_left_button_click(width // 2, height // 2)
    assert mapper.block_attr[2].color

    assert pl.picked_block_index == picked_blocks[0]


@pytest.mark.parametrize('mode', ['mesh', 'cell', 'face', 'edge', 'point'])
def test_element_picking(mode):
    class Tracker:
        def __init__(self):
            self.last_picked = None

        def __call__(self, picked):
            self.last_picked = picked

    tracker = Tracker()

    mesh = pv.Wavelet()
    pl = pv.Plotter(
        window_size=(100, 100),
    )
    pl.add_mesh(mesh)
    pl.enable_element_picking(
        mode=mode,
        show_message=True,
        left_clicking=True,
        callback=tracker,
    )
    # must show to activate the interactive renderer (for left_clicking)
    pl.show(auto_close=False)

    # simulate the pick
    width, height = pl.window_size

    pl.iren._mouse_left_button_click(width // 2, height // 2)

    pl.close()

    assert tracker.last_picked is not None

    if mode == 'mesh':
        assert tracker.last_picked == mesh
    elif mode == 'cell':
        assert tracker.last_picked.n_points == 8
    elif mode == 'face':
        assert tracker.last_picked.n_points == 4
    elif mode == 'edge':
        assert tracker.last_picked.n_points == 2
    elif mode == 'point':
        assert isinstance(tracker.last_picked, pv.PolyData)
        assert tracker.last_picked.n_points == 1


@pytest.mark.filterwarnings(
    'ignore:The `orig_extract_id` cell data has been deprecated:pyvista.PyVistaDeprecationWarning'
)
def test_switch_picking_type():
    pl = pv.Plotter()
    width, height = pl.window_size
    pl.add_mesh(pv.Sphere())

    cells = []

    def callback(picked):
        cells.append(picked)

    pl.enable_cell_picking(callback=callback)
    with pytest.raises(PyVistaPickingError):
        pl.enable_point_picking()

    pl.show(auto_close=False, interactive=False)
    pl.iren._simulate_keypress('r')
    pl.iren._mouse_left_button_press(width // 4, height // 4)
    pl.iren._mouse_left_button_release(width, height)

    assert cells
    assert isinstance(cells[0], pv.UnstructuredGrid)
    assert pl.picked_cells is not None

    # Now switch to point picking
    pl.disable_picking()

    points = []

    def callback(click_point):
        points.append(click_point)

    pl.enable_point_picking(callback=callback)
    # simulate the pick
    width, height = pl.window_size

    pl.iren._mouse_right_button_click(width // 3, height // 2)

    pl.close()

    assert points
    assert len(points[0]) == 3


@pytest.mark.parametrize('picker', ['foo', 1000])
def test_picker_raises(picker, mocker: MockerFixture):
    pl = pv.Plotter()  # patching need to occur after init

    from pyvista.plotting import picking

    m = mocker.patch.object(typ := picking.PickerType, 'from_any')
    m.return_value = None

    types = [typ.POINT, typ.CELL, typ.HARDWARE, typ.VOLUME]
    match = re.escape(
        f'Invalid picker choice for surface picking. Use one of: {types}',
    )
    with pytest.raises(ValueError, match=match):
        pl.enable_surface_point_picking(picker=picker)

    m.assert_called_once_with(picker)


def test_block_picking_across_four_subplots():
    """Test block picking on a 2x2 subplot layout with a MultiBlock of two spheres."""
    sphere1 = pv.Sphere(center=(-1.0, 0.0, 0.0), radius=0.5)
    sphere2 = pv.Sphere(center=(1.0, 0.0, 0.0), radius=0.5)
    blocks = pv.MultiBlock([sphere1, sphere2])

    # Record each block index picked up
    picked = []

    def callback(index, dataset):  # noqa: ARG001
        picked.append(index)

    pl = pv.Plotter(shape=(2, 2), window_size=[400, 400])
    for row in range(2):
        for col in range(2):
            pl.subplot(row, col)
            pl.add_composite(blocks, color='w', pickable=True)

    pl.enable_block_picking(callback, side='left')

    # Using camera_position to ensure consistent view for testing
    camera_position = pv.CameraPosition(
        position=(3.0, 3.0, 3.0),
        focal_point=(0.0, 0.0, 0.0),
        viewup=(0.0, 0.0, 1.0),
    )

    pl.show(
        auto_close=False,
        cpos=camera_position,
    )

    # Using hard-coded click positions to ensure consistent testing
    click_coords = [
        [45, 266],
        [147, 326],
        [245, 263],
        [352, 321],
        [44, 59],
        [147, 121],
        [243, 60],
        [349, 125],
    ]

    for x, y in click_coords:
        pl.iren._mouse_left_button_click(x, y)
    pl.close()

    expected = [2, 1] * 4
    assert picked == expected, f'Picked indices {picked}, but expected {expected}'<|MERGE_RESOLUTION|>--- conflicted
+++ resolved
@@ -144,15 +144,11 @@
     # Selection should return 2 submeshes
     assert len(pl.picked_cells) == 2
 
-<<<<<<< HEAD
-    assert all('original_cell_ids' in b.cell_data for b in plotter.picked_cells)
+    assert all('original_cell_ids' in b.cell_data for b in pl.picked_cells)
     if through:
-        assert all('orig_extract_id' in b.cell_data for b in plotter.picked_cells)
-
-    merged = plotter.picked_cells.combine()
-=======
+        assert all('orig_extract_id' in b.cell_data for b in pl.picked_cells)
+
     merged = pl.picked_cells.combine()
->>>>>>> ed27f96b
     n_sphere_cells = pv.wrap(src.GetOutput()).n_cells
     if through:
         # all cells should have been selected
