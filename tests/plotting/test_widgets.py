from __future__ import annotations

<<<<<<< HEAD
import platform
=======
import re
>>>>>>> 32058ffd
from typing import TYPE_CHECKING
from typing import Literal
from unittest.mock import ANY

import numpy as np
import pytest
import vtk

import pyvista as pv
from pyvista import examples
from pyvista.core.errors import VTKVersionError
from pyvista.plotting import widgets
from pyvista.plotting.affine_widget import DARK_YELLOW
from pyvista.plotting.affine_widget import get_angle
from pyvista.plotting.affine_widget import ray_plane_intersection
from tests.conftest import flaky_test

if TYPE_CHECKING:
    from pytest_mock import MockerFixture

# skip all tests if unable to render
pytestmark = pytest.mark.skip_plotting


def r_mat_to_euler_angles(R):
    """Extract Euler angles from a 3x3 rotation matrix using the ZYX sequence.

    Returns the angles in radians.
    """
    # Check for gimbal lock: singular cases
    if abs(R[2, 0]) == 1:
        # Gimbal lock exists
        yaw = 0  # Set yaw to 0 and compute the others
        if R[2, 0] == -1:  # Directly looking up
            pitch = np.pi / 2
            roll = yaw + np.arctan2(R[0, 1], R[0, 2])
        else:  # Directly looking down
            pitch = -np.pi / 2
            roll = -yaw + np.arctan2(-R[0, 1], -R[0, 2])
    else:
        # Not at the singularities
        pitch = -np.arcsin(R[2, 0])
        roll = np.arctan2(R[2, 1] / np.cos(pitch), R[2, 2] / np.cos(pitch))
        yaw = np.arctan2(R[1, 0] / np.cos(pitch), R[0, 0] / np.cos(pitch))

    if np.isclose(roll, np.pi):
        roll = 0
    if np.isclose(pitch, np.pi):
        pitch = 0
    if np.isclose(yaw, np.pi):
        yaw = 0

    return roll, pitch, yaw


def test_add_plane_widget_raises():
    pl = pv.Plotter()
    with pytest.raises(RuntimeError, match='assign_to_axis not understood'):
        pl.add_plane_widget(lambda *x: True, assign_to_axis='foo')


def test_add_slider_widget_raises():
    pl = pv.Plotter()
    pl.close()
    with pytest.raises(RuntimeError, match='Cannot add a widget to a closed plotter.'):
        pl.add_slider_widget(lambda *x: True, rng=[0, 1])


def test_add_mesh_threshold_raises():
    pl = pv.Plotter()
    with pytest.raises(
        TypeError, match='MultiBlock datasets are not supported for threshold widget.'
    ):
        pl.add_mesh_threshold(mesh=pv.MultiBlock())

    pl = pv.Plotter()
    with pytest.raises(ValueError, match='No arrays present to threshold.'):
        pl.add_mesh_threshold(mesh=pv.PolyData())


def test_add_mesh_isovalue_raises():
    pl = pv.Plotter()
    with pytest.raises(TypeError, match='MultiBlock datasets are not supported for this widget.'):
        pl.add_mesh_isovalue(mesh=pv.MultiBlock())

    pl = pv.Plotter()
    with pytest.raises(
        ValueError, match='Input dataset for the contour filter must have data arrays.'
    ):
        pl.add_mesh_isovalue(mesh=pv.PolyData())

    pl = pv.Plotter()
    sp = pv.Sphere()
    sp.cell_data['foo'] = 1
    match = re.escape('Contour filter only works on Point data. Array (foo) is in the Cell data.')
    with pytest.raises(TypeError, match=match):
        pl.add_mesh_isovalue(mesh=sp, scalars='foo')


@pytest.mark.needs_vtk_version(9, 1, 0)
def test_add_mesh_isovalue_pointset_raises():
    pl = pv.Plotter()
    with pytest.raises(
        TypeError, match='PointSets are 0-dimensional and thus cannot produce contours.'
    ):
        pl.add_mesh_isovalue(mesh=pv.PointSet())


def test_add_measurement_widget_raises():
    pl = pv.Plotter()
    pl.close()
    with pytest.raises(RuntimeError, match='Cannot add a widget to a closed plotter.'):
        pl.add_measurement_widget()


def test_widget_box(uniform):
    p = pv.Plotter()
    func = lambda box: box  # Does nothing
    p.add_mesh(uniform)
    p.add_box_widget(callback=func)
    p.close()

    p = pv.Plotter()
    func = lambda box, widget: box  # Does nothing
    p.add_mesh(uniform)
    p.add_box_widget(callback=func, pass_widget=True)
    p.close()

    # clip box with and without crinkle
    p = pv.Plotter()
    p.add_mesh_clip_box(uniform)
    p.close()

    p = pv.Plotter()
    p.add_mesh_clip_box(uniform, crinkle=True)
    p.close()

    p = pv.Plotter()
    # merge_points=True is the default and is tested above
    p.add_mesh_clip_box(uniform, merge_points=False)
    p.close()


def test_widget_plane(uniform):
    p = pv.Plotter()
    func = lambda normal, origin: normal  # Does nothing
    p.add_mesh(uniform)
    p.add_plane_widget(callback=func, implicit=True)
    p.close()

    p = pv.Plotter()
    func = lambda normal, origin, widget: normal  # Does nothing
    p.add_mesh(uniform)
    p.add_plane_widget(callback=func, pass_widget=True, implicit=True)
    p.close()

    p = pv.Plotter()
    func = lambda normal, origin: normal  # Does nothing
    p.add_mesh(uniform)
    p.add_plane_widget(callback=func, implicit=False)
    p.close()

    p = pv.Plotter()
    func = lambda normal, origin, widget: normal  # Does nothing
    p.add_mesh(uniform)
    p.add_plane_widget(callback=func, pass_widget=True, implicit=False)
    p.close()

    p = pv.Plotter()
    func = lambda normal, origin: normal  # Does nothing
    p.add_mesh(uniform)
    p.add_plane_widget(callback=func, assign_to_axis='z', implicit=True)
    p.close()

    p = pv.Plotter()
    func = lambda normal, origin: normal  # Does nothing
    p.add_mesh(uniform)
    p.add_plane_widget(callback=func, normal_rotation=False, implicit=False)
    p.close()

    p = pv.Plotter()
    p.add_mesh_clip_plane(uniform)
    p.close()

    p = pv.Plotter()
    p.add_mesh_clip_plane(uniform, crinkle=True)
    p.close()

    p = pv.Plotter()
    p.add_mesh_slice(uniform)
    p.close()

    p = pv.Plotter()
    p.add_mesh_slice_orthogonal(uniform)
    p.close()


def test_widget_line(uniform):
    p = pv.Plotter()
    func = lambda line: line  # Does nothing
    p.add_mesh(uniform)
    p.add_line_widget(callback=func)
    p.close()

    p = pv.Plotter()
    func = lambda line, widget: line  # Does nothing
    p.add_mesh(uniform)
    p.add_line_widget(callback=func, pass_widget=True)
    p.close()

    p = pv.Plotter()
    func = lambda a, b: (a, b)  # Does nothing
    p.add_mesh(uniform)
    p.add_line_widget(callback=func, use_vertices=True)
    p.close()


def test_widget_text_slider(uniform):
    p = pv.Plotter()
    func = lambda value: value  # Does nothing
    p.add_mesh(uniform)
    with pytest.raises(TypeError, match='must be a list'):
        p.add_text_slider_widget(callback=func, data='foo')
    with pytest.raises(ValueError, match='list of values is empty'):
        p.add_text_slider_widget(callback=func, data=[])
    for style in pv.global_theme.slider_styles:
        p.add_text_slider_widget(callback=func, data=['foo', 'bar'], style=style)
    p.close()


def test_widget_slider(uniform):
    p = pv.Plotter()
    func = lambda value: value  # Does nothing
    p.add_mesh(uniform)
    p.add_slider_widget(callback=func, rng=[0, 10], style='classic')
    p.close()

    p = pv.Plotter()
    for interaction_event in ['start', 'end', 'always']:
        p.add_slider_widget(callback=func, rng=[0, 10], interaction_event=interaction_event)
    with pytest.raises(TypeError, match='type for ``style``'):
        p.add_slider_widget(callback=func, rng=[0, 10], style=0)
    with pytest.raises(AttributeError):
        p.add_slider_widget(callback=func, rng=[0, 10], style='foo')
    with pytest.raises(TypeError, match='Expected type for `interaction_event`'):
        p.add_slider_widget(callback=func, rng=[0, 10], interaction_event=0)
    with pytest.raises(ValueError, match='Expected value for `interaction_event`'):
        p.add_slider_widget(callback=func, rng=[0, 10], interaction_event='foo')
    p.close()

    p = pv.Plotter()
    func = lambda value, widget: value  # Does nothing
    p.add_mesh(uniform)
    p.add_slider_widget(callback=func, rng=[0, 10], style='modern', pass_widget=True)
    p.close()

    p = pv.Plotter()
    p.add_mesh_threshold(uniform, invert=True)
    p.add_mesh(uniform.outline())
    p.close()

    p = pv.Plotter()
    p.add_mesh_threshold(uniform, invert=False)
    p.add_mesh(uniform.outline())
    p.close()

    p = pv.Plotter()
    p.add_mesh_isovalue(uniform)
    p.close()

    func = lambda value: value  # Does nothing
    p = pv.Plotter()
    title_height = np.random.default_rng().random()
    s = p.add_slider_widget(callback=func, rng=[0, 10], style='classic', title_height=title_height)
    assert s.GetRepresentation().GetTitleHeight() == title_height
    p.close()

    p = pv.Plotter()
    title_opacity = np.random.default_rng().random()
    s = p.add_slider_widget(
        callback=func,
        rng=[0, 10],
        style='classic',
        title_opacity=title_opacity,
    )
    assert s.GetRepresentation().GetTitleProperty().GetOpacity() == title_opacity
    p.close()

    p = pv.Plotter()
    title_color = 'red'
    s = p.add_slider_widget(callback=func, rng=[0, 10], style='classic', title_color=title_color)
    assert s.GetRepresentation().GetTitleProperty().GetColor() == pv.Color(title_color)
    p.close()

    p = pv.Plotter()
    fmt = '%0.9f'
    s = p.add_slider_widget(callback=func, rng=[0, 10], style='classic', fmt=fmt)
    assert s.GetRepresentation().GetLabelFormat() == fmt
    p.close()

    # custom width
    p = pv.Plotter()
    slider = p.add_slider_widget(
        callback=func,
        rng=[0, 10],
        fmt=fmt,
        tube_width=0.1,
        slider_width=0.2,
    )
    assert slider.GetRepresentation().GetSliderWidth() == 0.2
    assert slider.GetRepresentation().GetTubeWidth() == 0.1
    p.close()


def test_widget_spline(uniform):
    p = pv.Plotter()
    func = lambda spline: spline  # Does nothing
    p.add_mesh(uniform)
    p.add_spline_widget(callback=func)
    p.close()

    p = pv.Plotter()
    p.add_mesh(uniform)
    pts = np.array([[1, 5, 4], [2, 4, 9], [3, 6, 2]])
    with pytest.raises(ValueError, match='`initial_points` must be length `n_handles`'):
        p.add_spline_widget(callback=func, n_handles=4, initial_points=pts)
    p.add_spline_widget(callback=func, n_handles=3, initial_points=pts)
    p.close()

    p = pv.Plotter()
    func = lambda spline, widget: spline  # Does nothing
    p.add_mesh(uniform)
    p.add_spline_widget(callback=func, pass_widget=True, color=None, show_ribbon=True)
    p.close()

    p = pv.Plotter()
    p.add_mesh_slice_spline(uniform)
    p.close()


def test_measurement_widget(random_hills):
    class DistanceCallback:
        def __init__(self):
            self.called = False
            self.args = None
            self.count = 0

        def __call__(self, *args, **kwargs):
            self.called = True
            self.args = args
            self.kwargs = kwargs
            self.count += 1

    p = pv.Plotter(window_size=[1000, 1000])
    p.add_mesh(random_hills)
    distance_callback = DistanceCallback()
    p.add_measurement_widget(callback=distance_callback)
    p.view_xy()
    p.show(auto_close=False)
    width, height = p.window_size

    p.iren._mouse_left_button_click(300, 300)
    p.iren._mouse_left_button_click(700, 700)

    assert distance_callback.called
    assert pytest.approx(distance_callback.args[2], 1.0) == 17.4

    p.close()


def test_widget_sphere(uniform):
    p = pv.Plotter()
    func = lambda center: center  # Does nothing
    p.add_sphere_widget(callback=func, center=(0, 0, 0))
    p.close()

    # pass multiple centers
    nodes = np.array([[-1, -1, -1], [1, 1, 1]])
    p = pv.Plotter()
    func = lambda center, index: center  # Does nothing
    p.add_sphere_widget(callback=func, center=nodes)
    p.close()


def test_widget_checkbox_button(uniform):
    p = pv.Plotter()
    func = lambda value: value  # Does nothing
    p.add_mesh(uniform)
    p.add_checkbox_button_widget(callback=func)
    p.close()


def test_widget_closed(uniform):
    pl = pv.Plotter()
    pl.add_mesh(uniform)
    pl.close()
    with pytest.raises(RuntimeError, match='closed plotter'):
        pl.add_checkbox_button_widget(callback=lambda value: value)


def test_widget_radio_button(uniform):
    p = pv.Plotter()
    func = lambda: None  # Does nothing
    p.add_mesh(uniform)
    b = p.add_radio_button_widget(callback=func, radio_button_group='group')
    assert p.radio_button_widget_dict['group'][0] == b
    p.close()
    assert 'group' not in p.radio_button_widget_dict


def test_widget_radio_button_click(uniform):
    p = pv.Plotter()
    func = lambda: None  # Does nothing
    p.add_mesh(uniform)
    size = 50
    position = (10.0, 10.0)
    b = p.add_radio_button_widget(
        callback=func, radio_button_group='group', value=False, size=size, position=position
    )
    p.show(auto_close=False)
    # Test switching logic
    b_center = (int(position[0] + size / 2), int(position[1] + size / 2))
    assert b.GetRepresentation().GetState() == 0
    p.iren._mouse_left_button_click(*b_center)
    assert b.GetRepresentation().GetState() == 1
    p.iren._mouse_left_button_click(*b_center)
    assert b.GetRepresentation().GetState() == 1
    p.close()


def test_widget_radio_button_with_title(uniform):
    p = pv.Plotter()
    func = lambda: None  # Does nothing
    p.add_mesh(uniform)
    p.add_radio_button_widget(callback=func, radio_button_group='group', title='my_button')
    assert len(p.radio_button_title_dict['group']) == 1
    p.close()
    assert 'group' not in p.radio_button_title_dict


def test_widget_radio_button_multiple_on(uniform):
    p = pv.Plotter()
    func = lambda: None  # Does nothing
    p.add_mesh(uniform)
    b1 = p.add_radio_button_widget(callback=func, radio_button_group='group', value=True)
    b2 = p.add_radio_button_widget(callback=func, radio_button_group='group', value=True)
    assert len(p.radio_button_widget_dict['group']) == 2
    assert b1.GetRepresentation().GetState() == 0
    assert b2.GetRepresentation().GetState() == 1
    p.close()


def test_widget_radio_button_multiple_switch(uniform):
    p = pv.Plotter()
    func = lambda: None  # Does nothing
    p.add_mesh(uniform)
    size = 50
    b1_position = (10.0, 10.0)
    b2_position = (10.0, 70.0)
    b1 = p.add_radio_button_widget(
        callback=func, radio_button_group='group', value=True, size=size, position=b1_position
    )
    b2 = p.add_radio_button_widget(
        callback=func, radio_button_group='group', size=size, position=b2_position
    )
    p.show(auto_close=False)
    # Click b2 and switch active radio button
    b2_center = (int(b2_position[0] + size / 2), int(b2_position[1] + size / 2))
    p.iren._mouse_left_button_click(*b2_center)
    assert b1.GetRepresentation().GetState() == 0
    assert b2.GetRepresentation().GetState() == 1
    p.close()


def test_widget_radio_button_plotter_closed(uniform):
    p = pv.Plotter()
    func = lambda: None  # Does nothing
    p.add_mesh(uniform)
    p.close()
    with pytest.raises(RuntimeError, match='closed plotter'):
        p.add_radio_button_widget(callback=func, radio_button_group='group')


@pytest.mark.needs_vtk_version(9, 1)
def test_add_camera_orientation_widget(uniform):
    p = pv.Plotter()
    p.add_camera_orientation_widget()
    assert p.camera_widgets
    p.close()
    assert not p.camera_widgets


def test_plot_algorithm_widgets():
    algo = vtk.vtkRTAnalyticSource()

    pl = pv.Plotter()
    pl.add_mesh_clip_box(algo, crinkle=True)
    pl.close()

    pl = pv.Plotter()
    pl.add_mesh_clip_plane(algo, crinkle=True)
    pl.close()

    pl = pv.Plotter()
    pl.add_mesh_slice(algo)
    pl.close()

    pl = pv.Plotter()
    pl.add_mesh_threshold(algo)
    pl.close()

    pl = pv.Plotter()
    pl.add_mesh_isovalue(algo)
    pl.close()

    pl = pv.Plotter()
    pl.add_mesh_slice_spline(algo)
    pl.close()


def test_add_volume_clip_plane(uniform):
    pl = pv.Plotter()
    with pytest.raises(TypeError, match='The `volume` parameter type must'):
        pl.add_volume_clip_plane(pv.Sphere())

    widget = pl.add_volume_clip_plane(uniform)
    assert isinstance(widget, vtk.vtkImplicitPlaneWidget)
    assert pl.volume.mapper.GetClippingPlanes().GetNumberOfItems() == 1
    pl.close()

    pl = pv.Plotter()
    vol = pl.add_volume(uniform)
    assert vol.mapper.GetClippingPlanes() is None
    pl.add_volume_clip_plane(vol)
    assert vol.mapper.GetClippingPlanes().GetNumberOfItems() == 1
    pl.close()


@pytest.mark.needs_vtk_version(9, 1, 0)
def test_plot_pointset_widgets(pointset):
    pointset = pointset.elevation()

    assert isinstance(pointset, pv.PointSet)

    pl = pv.Plotter()
    pl.add_mesh_clip_box(pointset, crinkle=True)
    pl.close()

    pl = pv.Plotter()
    pl.add_mesh_clip_plane(pointset, crinkle=True)
    pl.close()

    pl = pv.Plotter()
    pl.add_mesh_slice(pointset)
    pl.close()

    pl = pv.Plotter()
    pl.add_mesh_threshold(pointset)
    pl.close()

    pl = pv.Plotter()
    pl.add_mesh_slice_spline(pointset)
    pl.close()


def test_ray_plane_intersection():
    # Test data
    start_point = np.array([0, 0, 0])
    direction = np.array([0, 0, 1])
    plane_point = np.array([0, 0, 5])
    normal = np.array([0, 0, 1])

    # Expected result
    expected_result = np.array([0, 0, 5])
    result = ray_plane_intersection(start_point, direction, plane_point, normal)
    np.testing.assert_array_almost_equal(result, expected_result)


def test_get_angle():
    v1 = np.array([1, 0, 0])
    v2 = np.array([0, 1, 0])

    # Expect 90 degrees between these two orthogonal vectors
    expected_angle = 90.0
    result_angle = get_angle(v1, v2)

    assert np.isclose(result_angle, expected_angle, atol=1e-8)

    # Test with parallel vectors
    v1 = np.array([1, 2, 3])
    v2 = np.array([1, 2, 3])
    expected_angle = 0.0  # angle between two identical vectors should be 0
    result_angle = get_angle(v1, v2)

    assert np.isclose(result_angle, expected_angle, atol=1e-8)

    # Test with opposite vectors
    v1 = np.array([1, 0, 0])
    v2 = np.array([-1, 0, 0])
    expected_angle = 180.0  # angle between two opposite vectors should be 180
    result_angle = get_angle(v1, v2)

    assert np.isclose(result_angle, expected_angle, atol=1e-8)


@flaky_test
def test_affine_widget(sphere):
    interact_calls = []
    release_calls = []

    def interact_callback(transform):
        interact_calls.append(transform)

    def release_callback(transform):
        release_calls.append(transform)

    pl = pv.Plotter(window_size=(400, 400))
    actor = pl.add_mesh(sphere)

    if pv.vtk_version_info < (9, 2):
        with pytest.raises(VTKVersionError):
            pl.add_affine_transform_widget(actor)
        return

    with pytest.raises(TypeError, match='callable'):
        pl.add_affine_transform_widget(actor, interact_callback='foo')

    with pytest.raises(ValueError, match='(3, 3)'):
        pl.add_affine_transform_widget(actor, axes=np.eye(5))

    axes = [[1, 0, 0], [0, 1, 0], [0, 0, -1]]
    with pytest.raises(ValueError, match='right hand'):
        pl.add_affine_transform_widget(actor, axes=axes)

    widget = pl.add_affine_transform_widget(
        actor,
        interact_callback=interact_callback,
        release_callback=release_callback,
    )
    pl.show(auto_close=False)

    assert not widget._selected_actor

    # move in the center and ensure that an actor is selected
    width, height = pl.window_size
    pl.iren._mouse_move(width // 2, height // 2)
    assert widget._selected_actor in widget._arrows + widget._circles
    assert widget._selected_actor.prop.color == pv.Color(DARK_YELLOW)

    # ensure that the actor gets deselected
    pl.iren._mouse_move(0, 0)
    assert not widget._selected_actor

    def test_translation(
        press_pos: tuple[float, float],
        move_pos: tuple[float, float],
        idx: int,
        direction: Literal['neg', 'pos'],
    ):
        pl.iren._mouse_left_button_press(*press_pos)
        assert widget._selected_actor is widget._arrows[idx]
        assert widget._pressing_down

        pl.iren._mouse_move(*move_pos)
        trans_val = actor.user_matrix[idx, 3]
        assert (trans_val < 0) if direction == 'neg' else (trans_val > 0)

        pl.iren._mouse_left_button_release(*move_pos)
        trans_val = actor.user_matrix[idx, 3]
        assert (trans_val < 0) if direction == 'neg' else (trans_val > 0)
        assert not widget._pressing_down
        widget._reset()
        assert np.allclose(widget._cached_matrix, np.eye(4))

    # test X axis translation
    test_translation(
        press_pos=(width // 2 - 4, height // 2 - 4),
        move_pos=(width, height // 2),
        idx=0,
        direction='neg',
    )

    # test callback called
    assert len(interact_calls) == 2
    assert interact_calls[0].shape == (4, 4)
    assert len(release_calls) == 1
    assert release_calls[0].shape == (4, 4)

    # test Y axis translation
    test_translation(
        press_pos=(width // 2 + 2, height // 2 - 3),
        move_pos=(width, height // 2),
        idx=1,
        direction='pos',
    )

    # test Z axis translation
    test_translation(
        press_pos=(width // 2, height // 2 + 5),
        move_pos=(width // 2, 0),
        idx=2,
        direction='neg',
    )

    def test_rotation(
        press_pos: tuple[float, float],
        move_pos: tuple[float, float],
        idx: int,
        rotation: Literal['ccw', 'cw'],
    ):
        pl.iren._mouse_left_button_press(*press_pos)
        assert widget._selected_actor is widget._circles[idx]
        assert widget._pressing_down
        pl.iren._mouse_move(*move_pos)
        euler_angles = r_mat_to_euler_angles(actor.user_matrix)
        assert euler_angles[idx] > 0 if rotation == 'ccw' else euler_angles[idx] < 0
        assert np.count_nonzero(np.isclose(euler_angles, 0)) == len(euler_angles) - 1
        pl.iren._mouse_left_button_release()
        assert not widget._pressing_down
        widget._reset()
        assert np.allclose(widget._cached_matrix, np.eye(4))

    # test X axis rotation, counterclockwise
    test_rotation(
        press_pos=(width // 2 + 30, height // 2),
        move_pos=(width // 2 + 21, height // 2 + 17),
        idx=0,
        rotation='ccw',
    )

    # test Y axis rotation, counterclockwise
    test_rotation(
        press_pos=(width // 2 - 20, height // 2 + 20),
        move_pos=(width // 2 - 30, height // 2 + 4),
        idx=1,
        rotation='ccw',
    )

    # test Z axis rotation, clockwise
    test_rotation(
        press_pos=(width // 2, height // 2 - 29),
        move_pos=(width // 2 - 12, height // 2 - 23),
        idx=2,
        rotation='cw',
    )

    # test change axes
    axes = np.array(
        [[0.70710678, 0.70710678, 0.0], [-0.70710678, 0.70710678, 0.0], [0.0, 0.0, 1.0]],
    )
    widget.axes = axes
    assert np.allclose(widget.axes, axes)

    # test X axis translation with new axes
    test_translation(
        press_pos=(width // 2, height // 2 - 38),
        move_pos=(width // 2, height // 2 - 50),
        idx=0,
        direction='pos',
    )

    # test origin
    origin = np.random.default_rng().random(3)
    widget.origin = origin
    assert np.allclose(widget.origin, origin)

    # test disable
    assert pl._picker_in_use
    widget.disable()
    assert not pl._picker_in_use

    widget.remove()
    assert not widget._circles
    assert not widget._arrows


def test_logo_widget(verify_image_cache):
    pl = pv.Plotter()
    pl.add_mesh(pv.Sphere())
    pl.add_logo_widget()
    pl.show()

    pl = pv.Plotter()
    pl.add_mesh(pv.Sphere())
    pl.add_logo_widget(position=(0.01, 0.01), size=(0.8, 0.8))
    pl.show()

    pl = pv.Plotter()
    # has a 2 x 1 aspect ratio
    pl.add_logo_widget(examples.mapfile, position=(0.0, 0.0), size=(0.99, 0.495))
    pl.show()

    pl = pv.Plotter()
    pl.add_logo_widget(
        examples.download_vtk_logo().to_image(),
        position=(0.0, 0.0),
        size=(0.8, 0.8),
    )
    pl.show()

    pl = pv.Plotter()
    with pytest.raises(TypeError, match='must be a pyvista.ImageData or a file path'):
        pl.add_logo_widget(logo=0)


@pytest.mark.skipif(
    platform.system() == 'Darwin',
    reason='MacOS CI produces a slightly different camera position. Needs investigation.',
)
@pytest.mark.needs_vtk_version(9, 3, 0)
def test_camera3d_widget(verify_image_cache):
    sphere = pv.Sphere()
    plotter = pv.Plotter(window_size=[600, 300], shape=(1, 2))
    plotter.add_mesh(sphere)
    plotter.subplot(0, 1)
    plotter.add_mesh(sphere)
    plotter.add_camera3d_widget()
    plotter.show(cpos=plotter.camera_position)


@pytest.mark.parametrize('outline_opacity', [True, False, np.random.default_rng(0).random()])
def test_outline_opacity(uniform, outline_opacity):
    p = pv.Plotter()
    func = lambda normal, origin: normal  # Does nothing
    p.add_mesh(uniform)
    plane_widget = p.add_plane_widget(callback=func, implicit=True, outline_opacity=outline_opacity)
    assert plane_widget.GetOutlineProperty().GetOpacity() == float(outline_opacity)
    p.close()


def test_clear_box_widget(verify_image_cache):
    mesh = pv.Cube()
    pl = pv.Plotter()
    pl.add_mesh(mesh)
    pl.add_box_widget(None)
    pl.clear_box_widgets()
    pl.show(cpos='xy')


def test_clear_plane_widget(verify_image_cache):
    mesh = pv.Cube()
    pl = pv.Plotter()
    pl.add_mesh(mesh)
    pl.add_plane_widget(None)
    pl.clear_plane_widgets()
    pl.show(cpos='xy')


def test_clear_line_widget(verify_image_cache):
    mesh = pv.Cube()
    pl = pv.Plotter()
    pl.add_mesh(mesh)
    pl.add_line_widget(None)
    pl.clear_line_widgets()
    pl.show(cpos='xy')


def test_clear_slider_widget(verify_image_cache):
    mesh = pv.Cube()
    pl = pv.Plotter()
    pl.add_mesh(mesh)
    pl.add_slider_widget(None, [0, 1])
    pl.clear_slider_widgets()
    pl.show(cpos='xy')


def test_clear_spline_widget(verify_image_cache):
    mesh = pv.Cube()
    pl = pv.Plotter()
    pl.add_mesh(mesh)
    pl.add_spline_widget(None)
    pl.clear_spline_widgets()
    pl.show(cpos='xy')


def test_clear_measure_widget(verify_image_cache):
    mesh = pv.Cube()
    pl = pv.Plotter()
    pl.add_mesh(mesh)
    pl.add_measurement_widget(None)
    pl.clear_measure_widgets()
    pl.show(cpos='xy')


def test_clear_sphere_widget(verify_image_cache):
    mesh = pv.Cube()
    pl = pv.Plotter()
    pl.add_mesh(mesh)
    pl.add_sphere_widget(None)
    pl.clear_sphere_widgets()
    pl.show(cpos='xy')


@pytest.mark.needs_vtk_version(9, 1)
def test_clear_camera_widget(verify_image_cache):
    mesh = pv.Cube()
    pl = pv.Plotter()
    pl.add_mesh(mesh)
    pl.add_camera_orientation_widget()
    pl.clear_camera_widgets()
    pl.show(cpos='xy')


def test_clear_button_widget(verify_image_cache):
    mesh = pv.Cube()
    pl = pv.Plotter()
    pl.add_mesh(mesh)
    pl.add_checkbox_button_widget(None)
    pl.clear_button_widgets()
    pl.show(cpos='xy')


def test_clear_logo_widget(verify_image_cache):
    mesh = pv.Cube()
    pl = pv.Plotter()
    pl.add_mesh(mesh)
    pl.add_logo_widget(None)
    pl.clear_logo_widgets()
    pl.show(cpos='xy')


@pytest.mark.needs_vtk_version(9, 3, 0)
def test_clear_camera3d_widget(verify_image_cache):
    mesh = pv.Cube()
    pl = pv.Plotter()
    pl.add_mesh(mesh)
    pl.add_camera3d_widget()
    pl.clear_camera3d_widgets()
    pl.show(cpos='xy')


class Test_event_parser:
    """Class to regroup tests for widgets that use the  `_parse_interaction_event()` function"""

    @pytest.fixture
    def plotter(self):
        yield (p := pv.Plotter())
        p.close()

    @pytest.mark.parametrize(
        ('method', 'widget'),
        [
            ('add_box_widget', 'vtkBoxWidget'),
            ('add_plane_widget', 'vtkImplicitPlaneWidget'),
            ('add_line_widget', 'vtkLineWidget'),
            ('add_text_slider_widget', 'vtkSliderWidget'),
            ('add_slider_widget', 'vtkSliderWidget'),
            ('add_sphere_widget', 'vtkSphereWidget'),
            ('add_spline_widget', 'vtkSplineWidget'),
        ],
    )
    def test_add_widget(
        self,
        plotter: pv.Plotter,
        method: str,
        widget: str,
        mocker: MockerFixture,
    ):
        # Arrange
        mock = mocker.patch.object(widgets, '_parse_interaction_event')
        mock_vtk = mocker.patch.object(widgets, '_vtk')

        if widget == 'vtkSplineWidget':
            mocker.patch.object(widgets.pyvista, 'wrap').return_value = pv.PolyData()

        kwargs = dict(callback=lambda *b: b, interaction_event=(e := 'foo'))
        if widget == 'vtkLineWidget':
            mock_vtk.vtkLineWidget().GetPoint1.return_value = (0,) * 3
            mock_vtk.vtkLineWidget().GetPoint2.return_value = (0,) * 3

        elif widget == 'vtkSliderWidget':
            k = 'data' if method == 'add_text_slider_widget' else 'rng'
            kwargs[k] = [0, 1]

        # Act
        method = getattr(plotter, method)
        method(**kwargs)

        # Assert
        mock.assert_called_with(e)
        getattr(mock_vtk, widget)().AddObserver.assert_called_with(mock(e), ANY)<|MERGE_RESOLUTION|>--- conflicted
+++ resolved
@@ -1,10 +1,7 @@
 from __future__ import annotations
 
-<<<<<<< HEAD
 import platform
-=======
 import re
->>>>>>> 32058ffd
 from typing import TYPE_CHECKING
 from typing import Literal
 from unittest.mock import ANY
