from __future__ import annotations

import re

from hypothesis import given
from hypothesis import strategies as st
import numpy as np
import pytest
import vtk

import pyvista as pv
from pyvista.plotting.prop_collection import _PropCollection
from pyvista.plotting.renderer import ACTOR_LOC_MAP


@pytest.fixture
def plane2x2():
    return pv.Plane(i_resolution=2, j_resolution=2)


def test_show_bounds_axes_ranges():
    pl = pv.Plotter()

    # test empty call
    pl.show_bounds()
    cube_axes_actor = pl.renderer.cube_axes_actor
    assert cube_axes_actor.GetBounds() == tuple(pl.bounds)

    # send bounds but no axes ranges
    bounds = (0, 1, 0, 1, 0, 1)
    pl.show_bounds(bounds=bounds)
    cube_axes_actor = pl.renderer.cube_axes_actor
    assert cube_axes_actor.bounds == bounds

    # send bounds and axes ranges
    axes_ranges = [0, 1, 0, 2, 0, 3]
    pl.show_bounds(bounds=bounds, axes_ranges=axes_ranges)
    cube_axes_actor = pl.renderer.cube_axes_actor
    assert cube_axes_actor.GetBounds() == bounds
    test_ranges = [
        *cube_axes_actor.GetXAxisRange(),
        *cube_axes_actor.GetYAxisRange(),
        *cube_axes_actor.GetZAxisRange(),
    ]
    assert test_ranges == axes_ranges

    # make sure that the axes labels match the axes ranges
    labels_ranges = []
    for axis in range(3):
        axis_labels = pl.renderer.cube_axes_actor.GetAxisLabels(axis)
        labels_ranges.append(float(axis_labels.GetValue(0)))
        labels_ranges.append(float(axis_labels.GetValue(axis_labels.GetNumberOfValues() - 1)))
    assert labels_ranges == axes_ranges


def test_show_grid_axes_ranges_with_all_edges():
    pl = pv.Plotter()

    axes_ranges = [5, 10, 5, 10, 5, 10]
    pl.show_grid(axes_ranges=axes_ranges, all_edges=True)
    labels_ranges = []
    for axis in range(3):
        axis_labels = pl.renderer.cube_axes_actor.GetAxisLabels(axis)
        labels_ranges.append(float(axis_labels.GetValue(0)))
        labels_ranges.append(float(axis_labels.GetValue(axis_labels.GetNumberOfValues() - 1)))
    assert labels_ranges == axes_ranges


def test_show_bounds_with_scaling(sphere):
    pl = pv.Plotter()
    pl.add_mesh(sphere)
    actor0 = pl.show_bounds()
    assert actor0.GetUseTextActor3D()
    pl.set_scale(0.5, 0.5, 2)
    actor1 = pl.show_bounds()
    assert not actor1.GetUseTextActor3D()


def test_show_bounds_invalid_axes_ranges():
    pl = pv.Plotter()

    # send incorrect axes_ranges types
    axes_ranges = 1
    with pytest.raises(TypeError, match='numeric sequence'):
        pl.show_bounds(axes_ranges=axes_ranges)

    axes_ranges = [0, 1, 'a', 'b', 2, 3]
    with pytest.raises(TypeError, match='All of the elements'):
        pl.show_bounds(axes_ranges=axes_ranges)

    axes_ranges = [0, 1, 2, 3, 4]
    with pytest.raises(ValueError, match=r'[xmin, xmax, ymin, max, zmin, zmax]'):
        pl.show_bounds(axes_ranges=axes_ranges)


@pytest.mark.skip_plotting
def test_camera_position():
<<<<<<< HEAD
    plotter = pv.Plotter()
    plotter.add_mesh(pv.Sphere())
    plotter.show()
    cpos = plotter.camera_position
    assert isinstance(cpos, pv.CameraPosition)

    # Test str format is a list
    assert eval(str(cpos)) == cpos.to_list()

    # Test repr format is init-able
    cpos2 = eval('pv.' + repr(cpos))
    assert cpos2 == cpos
=======
    pl = pv.Plotter()
    pl.add_mesh(pv.Sphere())
    pl.show()
    assert isinstance(pl.camera_position, pv.CameraPosition)
>>>>>>> 6c47005e


@pytest.mark.skip_plotting
def test_plotter_camera_position():
    pl = pv.Plotter()
    pl.set_position([1, 1, 1], render=True)


def test_renderer_set_viewup():
    pl = pv.Plotter()
    pl.renderer.set_viewup([1, 1, 1])


def test_reset_camera():
    pl = pv.Plotter()
    pl.reset_camera(bounds=(-1, 1, -1, 1, -1, 1))


def test_view_isometric():
    pl = pv.Plotter()
    pl.view_isometric(bounds=(-1, 1, -1, 1, -1, 1))


def test_view_xy():
    pl = pv.Plotter()
    pl.view_xy(bounds=(-1, 1, -1, 1, -1, 1))


def test_view_yx():
    pl = pv.Plotter()
    pl.view_yx(bounds=(-1, 1, -1, 1, -1, 1))


def test_view_xz():
    pl = pv.Plotter()
    pl.view_xz(bounds=(-1, 1, -1, 1, -1, 1))


def test_view_zx():
    pl = pv.Plotter()
    pl.view_zx(bounds=(-1, 1, -1, 1, -1, 1))


def test_view_yz():
    pl = pv.Plotter()
    pl.view_yz(bounds=(-1, 1, -1, 1, -1, 1))


def test_view_zy():
    pl = pv.Plotter()
    pl.view_zy(bounds=(-1, 1, -1, 1, -1, 1))


def test_camera_is_set():
    pl = pv.Plotter()
    assert not pl.camera_set
    assert not pl.renderer.camera_set

    renderer = pv.Renderer(pl)
    assert not renderer.camera_set


def test_layer():
    pl = pv.Plotter()
    pl.renderer.layer = 1
    assert pl.renderer.layer == 1
    pl.renderer.layer = 0
    assert pl.renderer.layer == 0


@pytest.mark.parametrize('has_border', [True, False])
def test_border(has_border):
    border_color = (1.0, 1.0, 1.0)
    border_width = 1
    pl = pv.Plotter(border=has_border, border_color=border_color, border_width=border_width)
    assert pl.renderer.has_border is has_border

    if has_border:
        assert pl.renderer.border_color == border_color
    else:
        assert pl.renderer.border_color is None

    if has_border:
        assert pl.renderer.border_width == border_width
    else:
        assert pl.renderer.border_width == 0


def test_bad_legend_origin_and_size(sphere):
    """Ensure bad parameters to origin/size raise ValueErrors."""
    pl = pv.Plotter()
    pl.add_mesh(sphere)
    legend_labels = [['sphere', 'r']]
    with pytest.raises(ValueError, match='Invalid loc'):
        pl.add_legend(labels=legend_labels, loc='bar')
    with pytest.raises(ValueError, match='size'):
        pl.add_legend(labels=legend_labels, size=[])
    # test non-sequences also raise
    with pytest.raises(ValueError, match='size'):
        pl.add_legend(labels=legend_labels, size=type)


@pytest.mark.parametrize('loc', ACTOR_LOC_MAP)
def test_add_legend_loc(loc):
    pl = pv.Plotter()
    pl.add_mesh(pv.PolyData([0.0, 0.0, 0.0]), label='foo')
    legend = pl.add_legend(loc=loc)

    # note: this is only valid with the defaults:
    # border=0.05 and size=(0.2, 0.2)
    positions = {
        'upper right': (0.75, 0.75),
        'upper left': (0.05, 0.75),
        'lower left': (0.05, 0.05),
        'lower right': (0.75, 0.05),
        'center left': (0.05, 0.4),
        'center right': (0.75, 0.4),
        'lower center': (0.4, 0.05),
        'upper center': (0.4, 0.75),
        'center': (0.4, 0.4),
    }
    assert legend.GetPosition() == positions[loc]


def test_add_legend_no_face(sphere):
    pl = pv.Plotter()
    sphere.point_data['Z'] = sphere.points[:, 2]
    pl.add_mesh(sphere, scalars='Z', label='sphere')
    pl.add_legend(face=None)

    pl = pv.Plotter()
    pl.add_mesh(sphere)
    pl.add_legend(labels=[['sphere', 'k']], face=None)


def test_add_remove_legend(sphere):
    pl = pv.Plotter()
    pl.add_mesh(sphere, label='sphere')
    pl.add_legend()
    pl.remove_legend()


LEGEND_FACES = {
    '-': '-',
    '^': '^',
    'o': 'o',
    'r': 'r',
    'none_str': 'none',
    'None': None,
    'custom': pv.ParametricKlein(),
}


@pytest.mark.usefixtures('verify_image_cache')
@pytest.mark.parametrize('face', LEGEND_FACES.values(), ids=LEGEND_FACES.keys())
def test_legend_face(face):
    pl = pv.Plotter()
    pl.add_mesh(pv.Sphere(center=(0.5, -0.5, 1)), color='r', label='Sphere')
    pl.add_mesh(pv.Cube(), color='w', label='Cube')
    # add a large legend to ensure test fails if face is not configured right
    pl.add_legend(face=face, bcolor='k', size=(0.6, 0.6))
    pl.show()


def test_legend_from_glyph(sphere, verify_image_cache):
    verify_image_cache.high_variance_test = True
    pl = pv.Plotter()
    x = sphere.face_normals[:, 0] ** 2
    y = sphere.face_normals[:, 1] ** 2
    z = sphere.face_normals[:, 2] ** 2

    sphere['scale'] = (x**2 + y**2 + z**2) ** (1 / 2)
    sphere['normals'] = sphere.face_normals * 0.1

    arrows = sphere.glyph(scale='scale', orient='normals', tolerance=0.05)
    pl.add_mesh(arrows, color='red', label='Magnitude')
    pl.add_mesh(sphere)
    pl.add_legend(size=(0.5, 0.5))
    pl.show()


@pytest.mark.usefixtures('verify_image_cache')
def test_legend_from_multiple_glyph(plane2x2):
    pl = pv.Plotter()
    plane2x2['Normals2'] = -1 * plane2x2['Normals'].copy()

    arrows = plane2x2.glyph(scale='Normals', orient='Normals', tolerance=0.05)
    pl.add_mesh(arrows, color='black', label='label 1')

    arrows2 = plane2x2.glyph(scale='Normals', orient='Normals2', tolerance=0.05)
    pl.add_mesh(arrows2, color='red', label='label 2')

    pl.add_mesh(plane2x2, color='white')

    pl.add_legend(size=(0.5, 0.5), bcolor='gray')
    pl.show()


@pytest.mark.usefixtures('verify_image_cache')
def test_legend_using_add_legend(plane2x2):
    pl = pv.Plotter()

    arrows = plane2x2.glyph(scale='Normals', orient='Normals', tolerance=0.05)
    pl.add_mesh(arrows, color='black', label='label 1')

    pl.add_mesh(plane2x2, color='white')

    legend_entries = []
    legend_entries.append(['my label 1', 'g'])
    legend_entries.append(['my label 2', 'blue'])
    pl.add_legend(legend_entries, size=(0.5, 0.5), bcolor='gray')
    pl.show()


@pytest.mark.usefixtures('verify_image_cache')
def test_legend_using_add_legend_with_glyph(plane2x2):
    pl = pv.Plotter()

    arrows = plane2x2.glyph(scale='Normals', orient='Normals', tolerance=0.05)
    pl.add_mesh(arrows, color='black', label='label 1')

    pl.add_mesh(plane2x2, color='white')

    legend_entries = []
    legend_entries.append(['my label 1', 'g'])
    legend_entries.append(['my label 2', 'blue', pv.Circle()])
    legend_entries.append({'label': 'my label 3', 'color': (0.0, 1.0, 1.0), 'face': pv.Arrow()})
    legend_entries.append({'label': 'my label 3', 'color': (0.0, 1.0, 1.0), 'face': 'circle'})
    legend_entries.append({'label': 'my label 3', 'color': (0.0, 1.0, 1.0), 'face': None})

    pl.add_legend(legend_entries, size=(0.5, 0.5), bcolor='gray')
    pl.show()


@pytest.mark.usefixtures('verify_image_cache')
def test_legend_using_add_legend_only_labels(plane2x2):
    pl = pv.Plotter()

    arrows = plane2x2.glyph(scale='Normals', orient='Normals', tolerance=0.05)
    pl.add_mesh(arrows, color='black', label='label 1')

    pl.add_mesh(plane2x2, color='white')

    legend_entries = ['label 1', 'label 2']

    pl.add_legend(legend_entries, size=(0.5, 0.5), bcolor='gray')
    pl.show()


@pytest.mark.usefixtures('verify_image_cache')
@pytest.mark.parametrize('use_dict_labels', [True, False], ids=['dict', 'no_dict'])
def test_legend_using_add_legend_dict(use_dict_labels):
    sphere_label = 'sphere'
    sphere_color = 'r'
    sphere_kwargs = dict(color=sphere_color)

    cube_label = 'cube'
    cube_color = 'w'
    cube_kwargs = dict(color=cube_color)

    legend_kwargs = dict(bcolor='k', size=(0.6, 0.6))
    if use_dict_labels:
        legend_kwargs['labels'] = {
            sphere_label: sphere_color,
            cube_label: cube_color,
        }
    else:
        sphere_kwargs['label'] = sphere_label
        cube_kwargs['label'] = cube_label

    pl = pv.Plotter()
    pl.add_mesh(pv.Sphere(center=(0.5, -0.5, 1)), **sphere_kwargs)
    pl.add_mesh(pv.Cube(), **cube_kwargs)
    pl.add_legend(**legend_kwargs)
    pl.show()


@pytest.mark.usefixtures('verify_image_cache')
def test_legend_add_entry_warning():
    pl = pv.Plotter()
    legend_entries = [{'label': 'my label 3', 'color': (0.0, 1.0, 1.0), 'non_used_arg': 'asdf'}]

    with pytest.warns(UserWarning, match='Some of the arguments given to legend are not used'):
        pl.add_legend(legend_entries, size=(0.5, 0.5))
    pl.show()


def test_legend_add_entry_exception():
    pl = pv.Plotter()
    legend_entries = np.array([1, 2])  # Not allowed type

    with pytest.raises(TypeError, match='The object passed to the legend'):
        pl.add_legend(legend_entries)
    pl.show()


def test_add_legend_background_opacity(sphere):
    background_opacity = 0.4
    pl = pv.Plotter()
    pl.add_mesh(sphere, label='sphere')
    actor = pl.add_legend(background_opacity=background_opacity)
    assert actor.GetBackgroundOpacity() == background_opacity


def test_viewport():
    pl = pv.Plotter(shape=(1, 2))
    assert pl.renderers[0].viewport == (0.0, 0.0, 0.5, 1.0)
    pl.renderers[0].viewport = (0.125, 0.25, 0.375, 0.75)
    assert pl.renderers[0].viewport == (0.125, 0.25, 0.375, 0.75)


def test_actors_prop_collection_init():
    pl = pv.Plotter()
    prop_collection = pl.renderer._actors
    assert isinstance(prop_collection, _PropCollection)
    assert prop_collection._prop_collection is pl.renderer.GetViewProps()
    assert len(prop_collection) == 0

    pl.add_mesh(pv.Sphere())

    assert len(prop_collection) == 1
    keys = list(pl.renderer.actors.keys())
    assert len(keys) == 1
    assert keys[0].startswith('PolyData(Addr=0')
    assert pl.renderer._actors is prop_collection


@pytest.fixture
def prop_collection():
    vtk_collection = vtk.vtkPropCollection()
    coll = _PropCollection(vtk_collection)
    yield coll
    del vtk_collection
    del coll._prop_collection


def test_actors_prop_collection():
    pl = pv.Plotter()
    collection = pl.renderer._actors
    assert isinstance(collection, _PropCollection)
    sphere = pv.Sphere()
    pl.add_mesh(sphere, name='sphere')

    # Test items
    items = list(collection.items())
    assert len(items) == 1
    name, actor = items[0]
    assert name == 'sphere'
    assert isinstance(actor, pv.Actor)
    assert actor.mapper.dataset is sphere


def test_prop_collection_append(prop_collection):
    a = pv.Actor(name='a')
    b = pv.Actor(name='b')

    prop_collection.append(a)
    assert prop_collection.keys() == ['a']
    assert prop_collection[0] is a

    prop_collection.append(b)
    assert prop_collection.keys() == ['a', 'b']
    assert prop_collection[1] is b


def test_prop_collection_insert(prop_collection):
    axes = pv.AxesAssembly(name='axes')
    prop_collection.insert(0, axes)
    assert prop_collection.keys() == ['axes']

    # Test negative index
    cube = pv.Actor(name='cube')
    prop_collection.insert(-1, cube)
    assert prop_collection.keys() == ['axes', 'cube']

    # Test large index
    label = pv.Label(name='label')
    prop_collection.insert(42, label)
    assert prop_collection.keys() == ['axes', 'cube', 'label']


def test_prop_collection_delitem(prop_collection):
    prop_collection.append(pv.Actor(name='a'))
    prop_collection.append(pv.Actor(name='b'))
    prop_collection.append(pv.Actor(name='c'))
    prop_collection.append(pv.Actor(name='d'))
    assert prop_collection.keys() == ['a', 'b', 'c', 'd']

    # Test delitem index
    del prop_collection[0]
    assert prop_collection.keys() == ['b', 'c', 'd']

    # Test delitem negative index
    del prop_collection[-1]
    assert prop_collection.keys() == ['b', 'c']

    # Test delitem index out of range
    with pytest.raises(IndexError):
        del prop_collection[2]
    del prop_collection[1]
    assert prop_collection.keys() == ['b']

    # Test delitem name
    del prop_collection['b']
    assert prop_collection.keys() == []

    with pytest.raises(KeyError, match=r'No item found with name \'b\'.'):
        del prop_collection['b']


def test_prop_collection_setitem(prop_collection):
    a = pv.Actor(name='a')
    b = pv.Actor(name='b')
    c = pv.Actor(name='c')
    prop_collection.append(a)
    prop_collection.append(b)
    prop_collection.append(c)
    assert prop_collection.keys() == ['a', 'b', 'c']

    # Test setitem index
    prop_collection[0] = b
    assert prop_collection.keys() == ['b', 'b', 'c']

    # Test setitem negative index
    prop_collection[-1] = a
    assert prop_collection.keys() == ['b', 'b', 'a']

    # Test setitem index error
    with pytest.raises(IndexError, match=r'Index out of range.'):
        prop_collection[-4] = c

    # Test setitem name
    a2 = pv.Actor(name='a2', mapper=pv.DataSetMapper(pv.Sphere()))
    match = "Name of the new actor 'a2' must match the key name 'a'."
    with pytest.raises(ValueError, match=match):
        prop_collection['a'] = a2
    a2.name = 'a'
    prop_collection['a'] = a2
    assert prop_collection.keys() == ['b', 'b', 'a']
    assert prop_collection['a'] is a2


def test_prop_collection_raises(prop_collection):
    # Test invalid types
    match = 'Key must be an index or a string, got dict.'
    with pytest.raises(TypeError, match=match):
        del prop_collection[{}]
    with pytest.raises(TypeError, match=match):
        _ = prop_collection[{}]
    with pytest.raises(TypeError, match=match):
        prop_collection[{}] = pv.Actor()


def test_compute_bounds(airplane):
    DEFAULT_BOUNDS = (-1.0, 1.0, -1.0, 1.0, -1.0, 1.0)

    def assert_default_bounds(plot_):
        assert plot_.bounds == plot_.compute_bounds() == DEFAULT_BOUNDS

    def assert_actor_bounds(plot_, actor_, mesh_):
        assert plot_.bounds == plot_.compute_bounds() == actor_.bounds == mesh_.bounds

    # Test default bounds
    pl = pv.Plotter()
    assert_default_bounds(pl)
    actor = pl.add_mesh(airplane)
    assert_actor_bounds(pl, actor, airplane)

    # Test visibility
    actor.visibility = False
    assert_default_bounds(pl)
    assert pl.compute_bounds(force_visibility=True) == actor.bounds
    actor.visibility = True
    assert_actor_bounds(pl, actor, airplane)

    # Test use bounds
    actor.use_bounds = False
    assert_default_bounds(pl)
    assert pl.compute_bounds(force_use_bounds=True) == actor.bounds
    actor.use_bounds = True
    assert_actor_bounds(pl, actor, airplane)

    # Test ignore actors
    assert pl.compute_bounds(ignore_actors=[actor]) == DEFAULT_BOUNDS
    assert pl.compute_bounds(ignore_actors=[type(actor)]) == DEFAULT_BOUNDS
    assert pl.compute_bounds(ignore_actors=[actor.name]) == DEFAULT_BOUNDS


@pytest.mark.parametrize('aa_type', [None, 1.0, 1, object()])
def test_enable_antialising_raises(aa_type):
    pl = pv.Plotter()
    with pytest.raises(TypeError, match=f'`aa_type` must be a string, not {type(aa_type)}'):
        pl.renderer.enable_anti_aliasing(aa_type=aa_type)


def test_add_actor_raises():
    pl = pv.Plotter()
    with pytest.raises(ValueError, match=re.escape('Culling option (foo) not understood.')):
        pl.renderer.add_actor(vtk.vtkActor(), culling='foo')


@pytest.mark.parametrize('grid', [1.0, 1, object()])
def test_show_bounds_grid_raises(grid):
    pl = pv.Plotter()
    with pytest.raises(TypeError, match=re.escape(f'`grid` must be a str, not {type(grid)}')):
        pl.renderer.show_bounds(grid=grid)


def test_show_bounds_grid_value_raises():
    pl = pv.Plotter()
    with pytest.raises(
        ValueError, match=re.escape('`grid` must be either "front", "back, or, "all", not foo')
    ):
        pl.renderer.show_bounds(grid='foo')


@given(padding=st.floats().filter(lambda x: (x > 1.0) | (x < 0)))
def test_show_bounds_padding_raises(padding):
    pl = pv.Plotter()
    with pytest.raises(
        ValueError,
        match=re.escape(f'padding ({padding}) not understood. Must be float between 0 and 1'),
    ):
        pl.renderer.show_bounds(padding=padding)


@pytest.mark.parametrize('groups', [1, object(), True])
def test_init_renderers_groups_raises(groups):
    match = f'"groups" should be a list or tuple, not {type(groups).__name__}.'
    with pytest.raises(TypeError, match=match):
        pv.Plotter(groups=groups)


@pytest.mark.parametrize('group', [1, object(), True])
def test_init_renderers_groups_item_raises(group):
    match = f'Each group entry should be a list or tuple, not {type(group).__name__}.'
    with pytest.raises(TypeError, match=match):
        pv.Plotter(groups=[group])


@given(groups=st.lists(st.integers()).filter(lambda x: len(x) != 2))
def test_init_renderers_groups_item_len_raises(groups):
    with pytest.raises(
        ValueError,
        match=re.escape('Each group entry must have length 2.'),
    ):
        pv.Plotter(groups=[groups])<|MERGE_RESOLUTION|>--- conflicted
+++ resolved
@@ -95,11 +95,10 @@
 
 @pytest.mark.skip_plotting
 def test_camera_position():
-<<<<<<< HEAD
-    plotter = pv.Plotter()
-    plotter.add_mesh(pv.Sphere())
-    plotter.show()
-    cpos = plotter.camera_position
+    pl = pv.Plotter()
+    pl.add_mesh(pv.Sphere())
+    pl.show()
+    cpos = pl.camera_position
     assert isinstance(cpos, pv.CameraPosition)
 
     # Test str format is a list
@@ -108,12 +107,6 @@
     # Test repr format is init-able
     cpos2 = eval('pv.' + repr(cpos))
     assert cpos2 == cpos
-=======
-    pl = pv.Plotter()
-    pl.add_mesh(pv.Sphere())
-    pl.show()
-    assert isinstance(pl.camera_position, pv.CameraPosition)
->>>>>>> 6c47005e
 
 
 @pytest.mark.skip_plotting
