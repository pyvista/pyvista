from __future__ import annotations

import re

from hypothesis import given
from hypothesis import strategies as st
import numpy as np
import pytest
import vtk

import pyvista as pv
from pyvista.plotting.prop_collection import _PropCollection
from pyvista.plotting.renderer import ACTOR_LOC_MAP


def test_show_bounds_axes_ranges():
    plotter = pv.Plotter()

    # test empty call
    plotter.show_bounds()
    cube_axes_actor = plotter.renderer.cube_axes_actor
    assert cube_axes_actor.GetBounds() == tuple(plotter.bounds)

    # send bounds but no axes ranges
    bounds = (0, 1, 0, 1, 0, 1)
    plotter.show_bounds(bounds=bounds)
    cube_axes_actor = plotter.renderer.cube_axes_actor
    assert cube_axes_actor.bounds == bounds

    # send bounds and axes ranges
    axes_ranges = [0, 1, 0, 2, 0, 3]
    plotter.show_bounds(bounds=bounds, axes_ranges=axes_ranges)
    cube_axes_actor = plotter.renderer.cube_axes_actor
    assert cube_axes_actor.GetBounds() == bounds
    test_ranges = [
        *cube_axes_actor.GetXAxisRange(),
        *cube_axes_actor.GetYAxisRange(),
        *cube_axes_actor.GetZAxisRange(),
    ]
    assert test_ranges == axes_ranges

    # make sure that the axes labels match the axes ranges
    labels_ranges = []
    for axis in range(3):
        axis_labels = plotter.renderer.cube_axes_actor.GetAxisLabels(axis)
        labels_ranges.append(float(axis_labels.GetValue(0)))
        labels_ranges.append(float(axis_labels.GetValue(axis_labels.GetNumberOfValues() - 1)))
    assert labels_ranges == axes_ranges


def test_show_grid_axes_ranges_with_all_edges():
    plotter = pv.Plotter()

    axes_ranges = [5, 10, 5, 10, 5, 10]
    plotter.show_grid(axes_ranges=axes_ranges, all_edges=True)
    labels_ranges = []
    for axis in range(3):
        axis_labels = plotter.renderer.cube_axes_actor.GetAxisLabels(axis)
        labels_ranges.append(float(axis_labels.GetValue(0)))
        labels_ranges.append(float(axis_labels.GetValue(axis_labels.GetNumberOfValues() - 1)))
    assert labels_ranges == axes_ranges


def test_show_bounds_with_scaling(sphere):
    plotter = pv.Plotter()
    plotter.add_mesh(sphere)
    actor0 = plotter.show_bounds()
    assert actor0.GetUseTextActor3D()
    plotter.set_scale(0.5, 0.5, 2)
    actor1 = plotter.show_bounds()
    assert not actor1.GetUseTextActor3D()


def test_show_bounds_invalid_axes_ranges():
    plotter = pv.Plotter()

    # send incorrect axes_ranges types
    axes_ranges = 1
    with pytest.raises(TypeError, match='numeric sequence'):
        plotter.show_bounds(axes_ranges=axes_ranges)

    axes_ranges = [0, 1, 'a', 'b', 2, 3]
    with pytest.raises(TypeError, match='All of the elements'):
        plotter.show_bounds(axes_ranges=axes_ranges)

    axes_ranges = [0, 1, 2, 3, 4]
    with pytest.raises(ValueError, match='[xmin, xmax, ymin, max, zmin, zmax]'):
        plotter.show_bounds(axes_ranges=axes_ranges)


@pytest.mark.skip_plotting
def test_camera_position():
    plotter = pv.Plotter()
    plotter.add_mesh(pv.Sphere())
    plotter.show()
    assert isinstance(plotter.camera_position, pv.CameraPosition)


@pytest.mark.skip_plotting
def test_plotter_camera_position():
    plotter = pv.Plotter()
    plotter.set_position([1, 1, 1], render=True)


def test_renderer_set_viewup():
    plotter = pv.Plotter()
    plotter.renderer.set_viewup([1, 1, 1])


def test_reset_camera():
    plotter = pv.Plotter()
    plotter.reset_camera(bounds=(-1, 1, -1, 1, -1, 1))


def test_view_isometric():
    plotter = pv.Plotter()
    plotter.view_isometric(bounds=(-1, 1, -1, 1, -1, 1))


def test_view_xy():
    plotter = pv.Plotter()
    plotter.view_xy(bounds=(-1, 1, -1, 1, -1, 1))


def test_view_yx():
    plotter = pv.Plotter()
    plotter.view_yx(bounds=(-1, 1, -1, 1, -1, 1))


def test_view_xz():
    plotter = pv.Plotter()
    plotter.view_xz(bounds=(-1, 1, -1, 1, -1, 1))


def test_view_zx():
    plotter = pv.Plotter()
    plotter.view_zx(bounds=(-1, 1, -1, 1, -1, 1))


def test_view_yz():
    plotter = pv.Plotter()
    plotter.view_yz(bounds=(-1, 1, -1, 1, -1, 1))


def test_view_zy():
    plotter = pv.Plotter()
    plotter.view_zy(bounds=(-1, 1, -1, 1, -1, 1))


def test_camera_is_set():
    plotter = pv.Plotter()
    assert not plotter.camera_set
    assert not plotter.renderer.camera_set

    renderer = pv.Renderer(plotter)
    assert not renderer.camera_set


def test_layer():
    plotter = pv.Plotter()
    plotter.renderer.layer = 1
    assert plotter.renderer.layer == 1
    plotter.renderer.layer = 0
    assert plotter.renderer.layer == 0


@pytest.mark.parametrize('has_border', [True, False])
def test_border(has_border):
    border_color = (1.0, 1.0, 1.0)
    border_width = 1
    plotter = pv.Plotter(border=has_border, border_color=border_color, border_width=border_width)
    assert plotter.renderer.has_border is has_border

    if has_border:
        assert plotter.renderer.border_color == border_color
    else:
        assert plotter.renderer.border_color is None

    if has_border:
        assert plotter.renderer.border_width == border_width
    else:
        assert plotter.renderer.border_width == 0


def test_bad_legend_origin_and_size(sphere):
    """Ensure bad parameters to origin/size raise ValueErrors."""
    plotter = pv.Plotter()
    plotter.add_mesh(sphere)
    legend_labels = [['sphere', 'r']]
    with pytest.raises(ValueError, match='Invalid loc'):
        plotter.add_legend(labels=legend_labels, loc='bar')
    with pytest.raises(ValueError, match='size'):
        plotter.add_legend(labels=legend_labels, size=[])
    # test non-sequences also raise
    with pytest.raises(ValueError, match='size'):
        plotter.add_legend(labels=legend_labels, size=type)


@pytest.mark.parametrize('loc', ACTOR_LOC_MAP)
def test_add_legend_loc(loc):
    pl = pv.Plotter()
    pl.add_mesh(pv.PolyData([0.0, 0.0, 0.0]), label='foo')
    legend = pl.add_legend(loc=loc)

    # note: this is only valid with the defaults:
    # border=0.05 and size=(0.2, 0.2)
    positions = {
        'upper right': (0.75, 0.75),
        'upper left': (0.05, 0.75),
        'lower left': (0.05, 0.05),
        'lower right': (0.75, 0.05),
        'center left': (0.05, 0.4),
        'center right': (0.75, 0.4),
        'lower center': (0.4, 0.05),
        'upper center': (0.4, 0.75),
        'center': (0.4, 0.4),
    }
    assert legend.GetPosition() == positions[loc]


def test_add_legend_no_face(sphere):
    pl = pv.Plotter()
    sphere.point_data['Z'] = sphere.points[:, 2]
    pl.add_mesh(sphere, scalars='Z', label='sphere')
    pl.add_legend(face=None)

    pl = pv.Plotter()
    pl.add_mesh(sphere)
    pl.add_legend(labels=[['sphere', 'k']], face=None)


def test_add_remove_legend(sphere):
    pl = pv.Plotter()
    pl.add_mesh(sphere, label='sphere')
    pl.add_legend()
    pl.remove_legend()


LEGEND_FACES = {
    '-': '-',
    '^': '^',
    'o': 'o',
    'r': 'r',
    'none_str': 'none',
    'None': None,
    'custom': pv.ParametricKlein(),
}


@pytest.mark.usefixtures('verify_image_cache')
@pytest.mark.needs_vtk_version(9, 1, 0)
@pytest.mark.parametrize('face', LEGEND_FACES.values(), ids=LEGEND_FACES.keys())
def test_legend_face(face):
    pl = pv.Plotter()
    pl.add_mesh(pv.Sphere(center=(0.5, -0.5, 1)), color='r', label='Sphere')
    pl.add_mesh(pv.Cube(), color='w', label='Cube')
    # add a large legend to ensure test fails if face is not configured right
    pl.add_legend(face=face, bcolor='k', size=(0.6, 0.6))
    pl.show()


@pytest.mark.usefixtures('verify_image_cache')
def test_legend_from_glyph(sphere):
    pl = pv.Plotter()
    x = sphere.face_normals[:, 0] ** 2
    y = sphere.face_normals[:, 1] ** 2
    z = sphere.face_normals[:, 2] ** 2

    sphere['scale'] = (x**2 + y**2 + z**2) ** (1 / 2)
    sphere['normals'] = sphere.face_normals * 0.1

    arrows = sphere.glyph(scale='scale', orient='normals', tolerance=0.05)
    pl.add_mesh(arrows, color='red', label='Magnitude')
    pl.add_mesh(sphere)
    pl.add_legend(size=(0.5, 0.5))


@pytest.mark.usefixtures('verify_image_cache')
@pytest.mark.needs_vtk_version(9, 1, 0)
def test_legend_from_multiple_glyph(random_hills):
    pl = pv.Plotter()

    random_hills['Normals2'] = -1 * random_hills['Normals'].copy()

    arrows = random_hills.glyph(scale='Normals', orient='Normals', tolerance=0.05)
    pl.add_mesh(arrows, color='black', label='label 1')

    arrows2 = random_hills.glyph(scale='Normals', orient='Normals2', tolerance=0.05)
    pl.add_mesh(arrows2, color='red', label='label 2')

    pl.add_mesh(random_hills, scalars='Elevation', cmap='terrain', show_scalar_bar=False)

    pl.add_legend(size=(0.5, 0.5))
    pl.show()


@pytest.mark.usefixtures('verify_image_cache')
def test_legend_using_add_legend(random_hills):
    pl = pv.Plotter()

    arrows = random_hills.glyph(scale='Normals', orient='Normals', tolerance=0.05)
    pl.add_mesh(arrows, color='black', label='label 1')

    pl.add_mesh(random_hills, scalars='Elevation', cmap='terrain', show_scalar_bar=False)

    legend_entries = []
    legend_entries.append(['my label 1', 'g'])
    legend_entries.append(['my label 2', 'blue'])
    pl.add_legend(legend_entries, size=(0.5, 0.5))
    pl.show()


@pytest.mark.usefixtures('verify_image_cache')
def test_legend_using_add_legend_with_glyph(random_hills):
    pl = pv.Plotter()

    arrows = random_hills.glyph(scale='Normals', orient='Normals', tolerance=0.05)
    pl.add_mesh(arrows, color='black', label='label 1')

    pl.add_mesh(random_hills, scalars='Elevation', cmap='terrain', show_scalar_bar=False)

    legend_entries = []
    legend_entries.append(['my label 1', 'g'])
    legend_entries.append(['my label 2', 'blue', pv.Circle()])
    legend_entries.append({'label': 'my label 3', 'color': (0.0, 1.0, 1.0), 'face': pv.Arrow()})
    legend_entries.append({'label': 'my label 3', 'color': (0.0, 1.0, 1.0), 'face': 'circle'})
    legend_entries.append({'label': 'my label 3', 'color': (0.0, 1.0, 1.0), 'face': None})

    pl.add_legend(legend_entries, size=(0.5, 0.5))
    pl.show()


@pytest.mark.usefixtures('verify_image_cache')
def test_legend_using_add_legend_only_labels(random_hills):
    pl = pv.Plotter()

    arrows = random_hills.glyph(scale='Normals', orient='Normals', tolerance=0.05)
    pl.add_mesh(arrows, color='black', label='label 1')

    pl.add_mesh(random_hills, scalars='Elevation', cmap='terrain', show_scalar_bar=False)

    legend_entries = ['label 1', 'label 2']

    pl.add_legend(legend_entries, size=(0.5, 0.5))
    pl.show()


<<<<<<< HEAD
@pytest.mark.usefixtures('verify_image_cache')
def test_legend_add_entry_warning():
=======
@pytest.mark.needs_vtk_version(9, 1, 0)
@pytest.mark.parametrize('use_dict_labels', [True, False], ids=['dict', 'no_dict'])
def test_legend_using_add_legend_dict(use_dict_labels, verify_image_cache):
    sphere_label = 'sphere'
    sphere_color = 'r'
    sphere_kwargs = dict(color=sphere_color)

    cube_label = 'cube'
    cube_color = 'w'
    cube_kwargs = dict(color=cube_color)

    legend_kwargs = dict(bcolor='k', size=(0.6, 0.6))
    if use_dict_labels:
        legend_kwargs['labels'] = {
            sphere_label: sphere_color,
            cube_label: cube_color,
        }
    else:
        sphere_kwargs['label'] = sphere_label
        cube_kwargs['label'] = cube_label

    pl = pv.Plotter()
    pl.add_mesh(pv.Sphere(center=(0.5, -0.5, 1)), **sphere_kwargs)
    pl.add_mesh(pv.Cube(), **cube_kwargs)
    pl.add_legend(**legend_kwargs)
    pl.show()


def test_legend_add_entry_warning(verify_image_cache):
>>>>>>> 8e1a9cc2
    pl = pv.Plotter()
    legend_entries = [{'label': 'my label 3', 'color': (0.0, 1.0, 1.0), 'non_used_arg': 'asdf'}]

    with pytest.warns(UserWarning, match='Some of the arguments given to legend are not used'):
        pl.add_legend(legend_entries, size=(0.5, 0.5))
        pl.show()


def test_legend_add_entry_exception():
    pl = pv.Plotter()
    legend_entries = np.array([1, 2])  # Not allowed type

    with pytest.raises(TypeError, match='The object passed to the legend'):
        pl.add_legend(legend_entries)
    pl.show()


def test_add_legend_background_opacity(sphere):
    background_opacity = 0.4
    pl = pv.Plotter()
    pl.add_mesh(sphere, label='sphere')
    actor = pl.add_legend(background_opacity=background_opacity)
    assert actor.GetBackgroundOpacity() == background_opacity


def test_viewport():
    pl = pv.Plotter(shape=(1, 2))
    assert pl.renderers[0].viewport == (0.0, 0.0, 0.5, 1.0)
    pl.renderers[0].viewport = (0.125, 0.25, 0.375, 0.75)
    assert pl.renderers[0].viewport == (0.125, 0.25, 0.375, 0.75)


def test_actors_prop_collection_init():
    pl = pv.Plotter()
    prop_collection = pl.renderer._actors
    assert isinstance(prop_collection, _PropCollection)
    assert prop_collection._prop_collection is pl.renderer.GetViewProps()
    assert len(prop_collection) == 0

    pl.add_mesh(pv.Sphere())

    assert len(prop_collection) == 1
    keys = list(pl.renderer.actors.keys())
    assert len(keys) == 1
    assert keys[0].startswith('PolyData(Addr=0')
    assert pl.renderer._actors is prop_collection


@pytest.fixture
def prop_collection():
    vtk_collection = vtk.vtkPropCollection()
    coll = _PropCollection(vtk_collection)
    yield coll
    del vtk_collection
    del coll._prop_collection


def test_actors_prop_collection():
    pl = pv.Plotter()
    collection = pl.renderer._actors
    assert isinstance(collection, _PropCollection)
    sphere = pv.Sphere()
    pl.add_mesh(sphere, name='sphere')

    # Test items
    items = list(collection.items())
    assert len(items) == 1
    name, actor = items[0]
    assert name == 'sphere'
    assert isinstance(actor, pv.Actor)
    assert actor.mapper.dataset is sphere


def test_prop_collection_append(prop_collection):
    a = pv.Actor(name='a')
    b = pv.Actor(name='b')

    prop_collection.append(a)
    assert prop_collection.keys() == ['a']
    assert prop_collection[0] is a

    prop_collection.append(b)
    assert prop_collection.keys() == ['a', 'b']
    assert prop_collection[1] is b


def test_prop_collection_insert(prop_collection):
    axes = pv.AxesAssembly(name='axes')
    prop_collection.insert(0, axes)
    assert prop_collection.keys() == ['axes']

    # Test negative index
    cube = pv.Actor(name='cube')
    prop_collection.insert(-1, cube)
    assert prop_collection.keys() == ['axes', 'cube']

    # Test large index
    label = pv.Label(name='label')
    prop_collection.insert(42, label)
    assert prop_collection.keys() == ['axes', 'cube', 'label']


def test_prop_collection_delitem(prop_collection):
    prop_collection.append(pv.Actor(name='a'))
    prop_collection.append(pv.Actor(name='b'))
    prop_collection.append(pv.Actor(name='c'))
    prop_collection.append(pv.Actor(name='d'))
    assert prop_collection.keys() == ['a', 'b', 'c', 'd']

    # Test delitem index
    del prop_collection[0]
    assert prop_collection.keys() == ['b', 'c', 'd']

    # Test delitem negative index
    del prop_collection[-1]
    assert prop_collection.keys() == ['b', 'c']

    # Test delitem index out of range
    with pytest.raises(IndexError):
        del prop_collection[2]
    del prop_collection[1]
    assert prop_collection.keys() == ['b']

    # Test delitem name
    del prop_collection['b']
    assert prop_collection.keys() == []

    with pytest.raises(KeyError, match=r'No item found with name \'b\'.'):
        del prop_collection['b']


def test_prop_collection_setitem(prop_collection):
    a = pv.Actor(name='a')
    b = pv.Actor(name='b')
    c = pv.Actor(name='c')
    prop_collection.append(a)
    prop_collection.append(b)
    prop_collection.append(c)
    assert prop_collection.keys() == ['a', 'b', 'c']

    # Test setitem index
    prop_collection[0] = b
    assert prop_collection.keys() == ['b', 'b', 'c']

    # Test setitem negative index
    prop_collection[-1] = a
    assert prop_collection.keys() == ['b', 'b', 'a']

    # Test setitem index error
    with pytest.raises(IndexError, match='Index out of range.'):
        prop_collection[-4] = c

    # Test setitem name
    a2 = pv.Actor(name='a2', mapper=pv.DataSetMapper(pv.Sphere()))
    match = "Name of the new actor 'a2' must match the key name 'a'."
    with pytest.raises(ValueError, match=match):
        prop_collection['a'] = a2
    a2.name = 'a'
    prop_collection['a'] = a2
    assert prop_collection.keys() == ['b', 'b', 'a']
    assert prop_collection['a'] is a2


def test_prop_collection_raises(prop_collection):
    # Test invalid types
    match = 'Key must be an index or a string, got dict.'
    with pytest.raises(TypeError, match=match):
        del prop_collection[{}]
    with pytest.raises(TypeError, match=match):
        _ = prop_collection[{}]
    with pytest.raises(TypeError, match=match):
        prop_collection[{}] = pv.Actor()


def test_compute_bounds(airplane):
    DEFAULT_BOUNDS = (-1.0, 1.0, -1.0, 1.0, -1.0, 1.0)

    def assert_default_bounds(plot_):
        assert plot_.bounds == plot_.compute_bounds() == DEFAULT_BOUNDS

    def assert_actor_bounds(plot_, actor_, mesh_):
        assert plot_.bounds == plot_.compute_bounds() == actor_.bounds == mesh_.bounds

    # Test default bounds
    pl = pv.Plotter()
    assert_default_bounds(pl)
    actor = pl.add_mesh(airplane)
    assert_actor_bounds(pl, actor, airplane)

    # Test visibility
    actor.visibility = False
    assert_default_bounds(pl)
    assert pl.compute_bounds(force_visibility=True) == actor.bounds
    actor.visibility = True
    assert_actor_bounds(pl, actor, airplane)

    # Test use bounds
    actor.use_bounds = False
    assert_default_bounds(pl)
    assert pl.compute_bounds(force_use_bounds=True) == actor.bounds
    actor.use_bounds = True
    assert_actor_bounds(pl, actor, airplane)

    # Test ignore actors
    assert pl.compute_bounds(ignore_actors=[actor]) == DEFAULT_BOUNDS
    assert pl.compute_bounds(ignore_actors=[type(actor)]) == DEFAULT_BOUNDS
    assert pl.compute_bounds(ignore_actors=[actor.name]) == DEFAULT_BOUNDS


@pytest.mark.parametrize('aa_type', [None, 1.0, 1, object()])
def test_enable_antialising_raises(aa_type):
    pl = pv.Plotter()
    with pytest.raises(TypeError, match=f'`aa_type` must be a string, not {type(aa_type)}'):
        pl.renderer.enable_anti_aliasing(aa_type=aa_type)


def test_add_actor_raises():
    pl = pv.Plotter()
    with pytest.raises(ValueError, match=re.escape('Culling option (foo) not understood.')):
        pl.renderer.add_actor(vtk.vtkActor(), culling='foo')


@pytest.mark.parametrize('grid', [1.0, 1, object()])
def test_show_bounds_grid_raises(grid):
    pl = pv.Plotter()
    with pytest.raises(TypeError, match=re.escape(f'`grid` must be a str, not {type(grid)}')):
        pl.renderer.show_bounds(grid=grid)


def test_show_bounds_grid_value_raises():
    pl = pv.Plotter()
    with pytest.raises(
        ValueError, match=re.escape('`grid` must be either "front", "back, or, "all", not foo')
    ):
        pl.renderer.show_bounds(grid='foo')


@given(padding=st.floats().filter(lambda x: (x > 1.0) | (x < 0)))
def test_show_bounds_padding_raises(padding):
    pl = pv.Plotter()
    with pytest.raises(
        ValueError,
        match=re.escape(f'padding ({padding}) not understood. Must be float between 0 and 1'),
    ):
        pl.renderer.show_bounds(padding=padding)


@pytest.mark.parametrize('groups', [1, object(), True])
def test_init_renderers_groups_raises(groups):
    match = f'"groups" should be a list or tuple, not {type(groups).__name__}.'
    with pytest.raises(TypeError, match=match):
        pv.Plotter(groups=groups)


@pytest.mark.parametrize('group', [1, object(), True])
def test_init_renderers_groups_item_raises(group):
    match = f'Each group entry should be a list or tuple, not {type(group).__name__}.'
    with pytest.raises(TypeError, match=match):
        pv.Plotter(groups=[group])


@given(groups=st.lists(st.integers()).filter(lambda x: len(x) != 2))
def test_init_renderers_groups_item_len_raises(groups):
    with pytest.raises(
        ValueError,
        match=re.escape('Each group entry must have length 2.'),
    ):
        pv.Plotter(groups=[groups])<|MERGE_RESOLUTION|>--- conflicted
+++ resolved
@@ -311,6 +311,7 @@
 
 
 @pytest.mark.usefixtures('verify_image_cache')
+@pytest.mark.needs_vtk_version(9, 1, 0)
 def test_legend_using_add_legend_with_glyph(random_hills):
     pl = pv.Plotter()
 
@@ -345,13 +346,10 @@
     pl.show()
 
 
-<<<<<<< HEAD
-@pytest.mark.usefixtures('verify_image_cache')
-def test_legend_add_entry_warning():
-=======
+@pytest.mark.usefixtures('verify_image_cache')
 @pytest.mark.needs_vtk_version(9, 1, 0)
 @pytest.mark.parametrize('use_dict_labels', [True, False], ids=['dict', 'no_dict'])
-def test_legend_using_add_legend_dict(use_dict_labels, verify_image_cache):
+def test_legend_using_add_legend_dict(use_dict_labels):
     sphere_label = 'sphere'
     sphere_color = 'r'
     sphere_kwargs = dict(color=sphere_color)
@@ -377,8 +375,8 @@
     pl.show()
 
 
-def test_legend_add_entry_warning(verify_image_cache):
->>>>>>> 8e1a9cc2
+@pytest.mark.usefixtures('verify_image_cache')
+def test_legend_add_entry_warning():
     pl = pv.Plotter()
     legend_entries = [{'label': 'my label 3', 'color': (0.0, 1.0, 1.0), 'non_used_arg': 'asdf'}]
 
