from __future__ import annotations

import re

from hypothesis import given
from hypothesis import strategies as st
import numpy as np
import pytest
import vtk

import pyvista as pv
from pyvista.plotting.prop_collection import _PropCollection
from pyvista.plotting.renderer import ACTOR_LOC_MAP


def test_show_bounds_axes_ranges():
    plotter = pv.Plotter()

    # test empty call
    plotter.show_bounds()
    cube_axes_actor = plotter.renderer.cube_axes_actor
    assert cube_axes_actor.GetBounds() == tuple(plotter.bounds)

    # send bounds but no axes ranges
    bounds = (0, 1, 0, 1, 0, 1)
    plotter.show_bounds(bounds=bounds)
    cube_axes_actor = plotter.renderer.cube_axes_actor
    assert cube_axes_actor.bounds == bounds

    # send bounds and axes ranges
    axes_ranges = [0, 1, 0, 2, 0, 3]
    plotter.show_bounds(bounds=bounds, axes_ranges=axes_ranges)
    cube_axes_actor = plotter.renderer.cube_axes_actor
    assert cube_axes_actor.GetBounds() == bounds
    test_ranges = [
        *cube_axes_actor.GetXAxisRange(),
        *cube_axes_actor.GetYAxisRange(),
        *cube_axes_actor.GetZAxisRange(),
    ]
    assert test_ranges == axes_ranges

    # make sure that the axes labels match the axes ranges
    labels_ranges = []
    for axis in range(3):
        axis_labels = plotter.renderer.cube_axes_actor.GetAxisLabels(axis)
        labels_ranges.append(float(axis_labels.GetValue(0)))
        labels_ranges.append(float(axis_labels.GetValue(axis_labels.GetNumberOfValues() - 1)))
    assert labels_ranges == axes_ranges


def test_show_grid_axes_ranges_with_all_edges():
    plotter = pv.Plotter()

    axes_ranges = [5, 10, 5, 10, 5, 10]
    plotter.show_grid(axes_ranges=axes_ranges, all_edges=True)
    labels_ranges = []
    for axis in range(3):
        axis_labels = plotter.renderer.cube_axes_actor.GetAxisLabels(axis)
        labels_ranges.append(float(axis_labels.GetValue(0)))
        labels_ranges.append(float(axis_labels.GetValue(axis_labels.GetNumberOfValues() - 1)))
    assert labels_ranges == axes_ranges


def test_show_bounds_with_scaling(sphere):
    plotter = pv.Plotter()
    plotter.add_mesh(sphere)
    actor0 = plotter.show_bounds()
    assert actor0.GetUseTextActor3D()
    plotter.set_scale(0.5, 0.5, 2)
    actor1 = plotter.show_bounds()
    assert not actor1.GetUseTextActor3D()


def test_show_bounds_invalid_axes_ranges():
    plotter = pv.Plotter()

    # send incorrect axes_ranges types
    axes_ranges = 1
    with pytest.raises(TypeError, match='numeric sequence'):
        plotter.show_bounds(axes_ranges=axes_ranges)

    axes_ranges = [0, 1, 'a', 'b', 2, 3]
    with pytest.raises(TypeError, match='All of the elements'):
        plotter.show_bounds(axes_ranges=axes_ranges)

    axes_ranges = [0, 1, 2, 3, 4]
    with pytest.raises(ValueError, match='[xmin, xmax, ymin, max, zmin, zmax]'):
        plotter.show_bounds(axes_ranges=axes_ranges)


@pytest.mark.skip_plotting
def test_camera_position():
    plotter = pv.Plotter()
    plotter.add_mesh(pv.Sphere())
    plotter.show()
    assert isinstance(plotter.camera_position, pv.CameraPosition)


@pytest.mark.skip_plotting
def test_plotter_camera_position():
    plotter = pv.Plotter()
    plotter.set_position([1, 1, 1], render=True)


def test_renderer_set_viewup():
    plotter = pv.Plotter()
    plotter.renderer.set_viewup([1, 1, 1])


def test_reset_camera():
    plotter = pv.Plotter()
    plotter.reset_camera(bounds=(-1, 1, -1, 1, -1, 1))


def test_view_isometric():
    plotter = pv.Plotter()
    plotter.view_isometric(bounds=(-1, 1, -1, 1, -1, 1))


def test_view_xy():
    plotter = pv.Plotter()
    plotter.view_xy(bounds=(-1, 1, -1, 1, -1, 1))


def test_view_yx():
    plotter = pv.Plotter()
    plotter.view_yx(bounds=(-1, 1, -1, 1, -1, 1))


def test_view_xz():
    plotter = pv.Plotter()
    plotter.view_xz(bounds=(-1, 1, -1, 1, -1, 1))


def test_view_zx():
    plotter = pv.Plotter()
    plotter.view_zx(bounds=(-1, 1, -1, 1, -1, 1))


def test_view_yz():
    plotter = pv.Plotter()
    plotter.view_yz(bounds=(-1, 1, -1, 1, -1, 1))


def test_view_zy():
    plotter = pv.Plotter()
    plotter.view_zy(bounds=(-1, 1, -1, 1, -1, 1))


def test_camera_is_set():
    plotter = pv.Plotter()
    assert not plotter.camera_set
    assert not plotter.renderer.camera_set

    renderer = pv.Renderer(plotter)
    assert not renderer.camera_set


def test_layer():
    plotter = pv.Plotter()
    plotter.renderer.layer = 1
    assert plotter.renderer.layer == 1
    plotter.renderer.layer = 0
    assert plotter.renderer.layer == 0


@pytest.mark.parametrize('has_border', [True, False])
def test_border(has_border):
    border_color = (1.0, 1.0, 1.0)
    border_width = 1
    plotter = pv.Plotter(border=has_border, border_color=border_color, border_width=border_width)
    assert plotter.renderer.has_border is has_border

    if has_border:
        assert plotter.renderer.border_color == border_color
    else:
        assert plotter.renderer.border_color is None

    if has_border:
        assert plotter.renderer.border_width == border_width
    else:
        assert plotter.renderer.border_width == 0


def test_bad_legend_origin_and_size(sphere):
    """Ensure bad parameters to origin/size raise ValueErrors."""
    plotter = pv.Plotter()
    plotter.add_mesh(sphere)
    legend_labels = [['sphere', 'r']]
    with pytest.raises(ValueError, match='Invalid loc'):
        plotter.add_legend(labels=legend_labels, loc='bar')
    with pytest.raises(ValueError, match='size'):
        plotter.add_legend(labels=legend_labels, size=[])
    # test non-sequences also raise
    with pytest.raises(ValueError, match='size'):
        plotter.add_legend(labels=legend_labels, size=type)


@pytest.mark.parametrize('loc', ACTOR_LOC_MAP)
def test_add_legend_loc(loc):
    pl = pv.Plotter()
    pl.add_mesh(pv.PolyData([0.0, 0.0, 0.0]), label='foo')
    legend = pl.add_legend(loc=loc)

    # note: this is only valid with the defaults:
    # border=0.05 and size=(0.2, 0.2)
    positions = {
        'upper right': (0.75, 0.75),
        'upper left': (0.05, 0.75),
        'lower left': (0.05, 0.05),
        'lower right': (0.75, 0.05),
        'center left': (0.05, 0.4),
        'center right': (0.75, 0.4),
        'lower center': (0.4, 0.05),
        'upper center': (0.4, 0.75),
        'center': (0.4, 0.4),
    }
    assert legend.GetPosition() == positions[loc]


def test_add_legend_no_face(sphere):
    pl = pv.Plotter()
    sphere.point_data['Z'] = sphere.points[:, 2]
    pl.add_mesh(sphere, scalars='Z', label='sphere')
    pl.add_legend(face=None)

    pl = pv.Plotter()
    pl.add_mesh(sphere)
    pl.add_legend(labels=[['sphere', 'k']], face=None)


def test_add_remove_legend(sphere):
    pl = pv.Plotter()
    pl.add_mesh(sphere, label='sphere')
    pl.add_legend()
    pl.remove_legend()


<<<<<<< HEAD
@pytest.mark.usefixtures('verify_image_cache')
@pytest.mark.parametrize('face', ['-', '^', 'o', 'r', None, pv.PolyData([0.0, 0.0, 0.0])])
def test_legend_face(sphere, face):
=======
LEGEND_FACES = {
    '-': '-',
    '^': '^',
    'o': 'o',
    'r': 'r',
    'none_str': 'none',
    'None': None,
    'custom': pv.ParametricKlein(),
}


@pytest.mark.needs_vtk_version(9, 1, 0)
@pytest.mark.parametrize('face', LEGEND_FACES.values(), ids=LEGEND_FACES.keys())
def test_legend_face(face, verify_image_cache):
>>>>>>> 2e379488
    pl = pv.Plotter()
    pl.add_mesh(pv.Sphere(center=(0.5, -0.5, 1)), color='r', label='Sphere')
    pl.add_mesh(pv.Cube(), color='w', label='Cube')
    # add a large legend to ensure test fails if face is not configured right
    pl.add_legend(face=face, bcolor='k', size=(0.6, 0.6))
    pl.show()


@pytest.mark.usefixtures('verify_image_cache')
def test_legend_from_glyph(sphere):
    pl = pv.Plotter()
    x = sphere.face_normals[:, 0] ** 2
    y = sphere.face_normals[:, 1] ** 2
    z = sphere.face_normals[:, 2] ** 2

    sphere['scale'] = (x**2 + y**2 + z**2) ** (1 / 2)
    sphere['normals'] = sphere.face_normals * 0.1

    arrows = sphere.glyph(scale='scale', orient='normals', tolerance=0.05)
    pl.add_mesh(arrows, color='red', label='Magnitude')
    pl.add_mesh(sphere)
    pl.add_legend(size=(0.5, 0.5))


<<<<<<< HEAD
@pytest.mark.usefixtures('verify_image_cache')
def test_legend_from_multiple_glyph(random_hills):
=======
@pytest.mark.needs_vtk_version(9, 1, 0)
def test_legend_from_multiple_glyph(random_hills, verify_image_cache):
>>>>>>> 2e379488
    pl = pv.Plotter()

    random_hills['Normals2'] = -1 * random_hills['Normals'].copy()

    arrows = random_hills.glyph(scale='Normals', orient='Normals', tolerance=0.05)
    pl.add_mesh(arrows, color='black', label='label 1')

    arrows2 = random_hills.glyph(scale='Normals', orient='Normals2', tolerance=0.05)
    pl.add_mesh(arrows2, color='red', label='label 2')

    pl.add_mesh(random_hills, scalars='Elevation', cmap='terrain', show_scalar_bar=False)

    pl.add_legend(size=(0.5, 0.5))
    pl.show()


@pytest.mark.usefixtures('verify_image_cache')
def test_legend_using_add_legend(random_hills):
    pl = pv.Plotter()

    arrows = random_hills.glyph(scale='Normals', orient='Normals', tolerance=0.05)
    pl.add_mesh(arrows, color='black', label='label 1')

    pl.add_mesh(random_hills, scalars='Elevation', cmap='terrain', show_scalar_bar=False)

    legend_entries = []
    legend_entries.append(['my label 1', 'g'])
    legend_entries.append(['my label 2', 'blue'])
    pl.add_legend(legend_entries, size=(0.5, 0.5))
    pl.show()


<<<<<<< HEAD
@pytest.mark.usefixtures('verify_image_cache')
def test_legend_using_add_legend_with_glyph(random_hills):
=======
@pytest.mark.needs_vtk_version(9, 1, 0)
def test_legend_using_add_legend_with_glyph(random_hills, verify_image_cache):
>>>>>>> 2e379488
    pl = pv.Plotter()

    arrows = random_hills.glyph(scale='Normals', orient='Normals', tolerance=0.05)
    pl.add_mesh(arrows, color='black', label='label 1')

    pl.add_mesh(random_hills, scalars='Elevation', cmap='terrain', show_scalar_bar=False)

    legend_entries = []
    legend_entries.append(['my label 1', 'g'])
    legend_entries.append(['my label 2', 'blue', pv.Circle()])
    legend_entries.append({'label': 'my label 3', 'color': (0.0, 1.0, 1.0), 'face': pv.Arrow()})
    legend_entries.append({'label': 'my label 3', 'color': (0.0, 1.0, 1.0), 'face': 'circle'})
    legend_entries.append({'label': 'my label 3', 'color': (0.0, 1.0, 1.0), 'face': None})

    pl.add_legend(legend_entries, size=(0.5, 0.5))
    pl.show()


<<<<<<< HEAD
@pytest.mark.usefixtures('verify_image_cache')
def test_legend_using_add_legend_only_labels(random_hills):
=======
@pytest.mark.needs_vtk_version(9, 1, 0)
def test_legend_using_add_legend_only_labels(random_hills, verify_image_cache):
>>>>>>> 2e379488
    pl = pv.Plotter()

    arrows = random_hills.glyph(scale='Normals', orient='Normals', tolerance=0.05)
    pl.add_mesh(arrows, color='black', label='label 1')

    pl.add_mesh(random_hills, scalars='Elevation', cmap='terrain', show_scalar_bar=False)

    legend_entries = ['label 1', 'label 2']

    pl.add_legend(legend_entries, size=(0.5, 0.5))
    pl.show()


<<<<<<< HEAD
@pytest.mark.usefixtures('verify_image_cache')
def test_legend_none_face():
    """Verifies that ``face="none"`` does not add a face for each label in legend."""
    pl = pv.Plotter()
    pl.add_mesh(
        pv.Icosphere(center=(3, 0, 0), radius=1),
        color='r',
        label='Sphere',
    )
    pl.add_mesh(pv.Box(), color='w', label='Box')
    # add a large legend to ensure test fails if face="none" not configured right
    pl.add_legend(face='none', bcolor='k', size=(0.6, 0.6))
    pl.show()


@pytest.mark.usefixtures('verify_image_cache')
def test_legend_add_entry_warning():
=======
def test_legend_add_entry_warning(verify_image_cache):
>>>>>>> 2e379488
    pl = pv.Plotter()
    legend_entries = [{'label': 'my label 3', 'color': (0.0, 1.0, 1.0), 'non_used_arg': 'asdf'}]

    with pytest.warns(UserWarning, match='Some of the arguments given to legend are not used'):
        pl.add_legend(legend_entries, size=(0.5, 0.5))
        pl.show()


def test_legend_add_entry_exception():
    pl = pv.Plotter()
    legend_entries = np.array([1, 2])  # Not allowed type

    with pytest.raises(TypeError, match='The object passed to the legend'):
        pl.add_legend(legend_entries)
    pl.show()


def test_add_legend_background_opacity(sphere):
    background_opacity = 0.4
    pl = pv.Plotter()
    pl.add_mesh(sphere, label='sphere')
    actor = pl.add_legend(background_opacity=background_opacity)
    assert actor.GetBackgroundOpacity() == background_opacity


def test_viewport():
    pl = pv.Plotter(shape=(1, 2))
    assert pl.renderers[0].viewport == (0.0, 0.0, 0.5, 1.0)
    pl.renderers[0].viewport = (0.125, 0.25, 0.375, 0.75)
    assert pl.renderers[0].viewport == (0.125, 0.25, 0.375, 0.75)


def test_actors_prop_collection_init():
    pl = pv.Plotter()
    prop_collection = pl.renderer._actors
    assert isinstance(prop_collection, _PropCollection)
    assert prop_collection._prop_collection is pl.renderer.GetViewProps()
    assert len(prop_collection) == 0

    pl.add_mesh(pv.Sphere())

    assert len(prop_collection) == 1
    keys = list(pl.renderer.actors.keys())
    assert len(keys) == 1
    assert keys[0].startswith('PolyData(Addr=0')
    assert pl.renderer._actors is prop_collection


@pytest.fixture
def prop_collection():
    vtk_collection = vtk.vtkPropCollection()
    coll = _PropCollection(vtk_collection)
    yield coll
    del vtk_collection
    del coll._prop_collection


def test_actors_prop_collection():
    pl = pv.Plotter()
    collection = pl.renderer._actors
    assert isinstance(collection, _PropCollection)
    sphere = pv.Sphere()
    pl.add_mesh(sphere, name='sphere')

    # Test items
    items = list(collection.items())
    assert len(items) == 1
    name, actor = items[0]
    assert name == 'sphere'
    assert isinstance(actor, pv.Actor)
    assert actor.mapper.dataset is sphere


def test_prop_collection_append(prop_collection):
    a = pv.Actor(name='a')
    b = pv.Actor(name='b')

    prop_collection.append(a)
    assert prop_collection.keys() == ['a']
    assert prop_collection[0] is a

    prop_collection.append(b)
    assert prop_collection.keys() == ['a', 'b']
    assert prop_collection[1] is b


def test_prop_collection_insert(prop_collection):
    axes = pv.AxesAssembly(name='axes')
    prop_collection.insert(0, axes)
    assert prop_collection.keys() == ['axes']

    # Test negative index
    cube = pv.Actor(name='cube')
    prop_collection.insert(-1, cube)
    assert prop_collection.keys() == ['axes', 'cube']

    # Test large index
    label = pv.Label(name='label')
    prop_collection.insert(42, label)
    assert prop_collection.keys() == ['axes', 'cube', 'label']


def test_prop_collection_delitem(prop_collection):
    prop_collection.append(pv.Actor(name='a'))
    prop_collection.append(pv.Actor(name='b'))
    prop_collection.append(pv.Actor(name='c'))
    prop_collection.append(pv.Actor(name='d'))
    assert prop_collection.keys() == ['a', 'b', 'c', 'd']

    # Test delitem index
    del prop_collection[0]
    assert prop_collection.keys() == ['b', 'c', 'd']

    # Test delitem negative index
    del prop_collection[-1]
    assert prop_collection.keys() == ['b', 'c']

    # Test delitem index out of range
    with pytest.raises(IndexError):
        del prop_collection[2]
    del prop_collection[1]
    assert prop_collection.keys() == ['b']

    # Test delitem name
    del prop_collection['b']
    assert prop_collection.keys() == []

    with pytest.raises(KeyError, match=r'No item found with name \'b\'.'):
        del prop_collection['b']


def test_prop_collection_setitem(prop_collection):
    a = pv.Actor(name='a')
    b = pv.Actor(name='b')
    c = pv.Actor(name='c')
    prop_collection.append(a)
    prop_collection.append(b)
    prop_collection.append(c)
    assert prop_collection.keys() == ['a', 'b', 'c']

    # Test setitem index
    prop_collection[0] = b
    assert prop_collection.keys() == ['b', 'b', 'c']

    # Test setitem negative index
    prop_collection[-1] = a
    assert prop_collection.keys() == ['b', 'b', 'a']

    # Test setitem index error
    with pytest.raises(IndexError, match='Index out of range.'):
        prop_collection[-4] = c

    # Test setitem name
    a2 = pv.Actor(name='a2', mapper=pv.DataSetMapper(pv.Sphere()))
    match = "Name of the new actor 'a2' must match the key name 'a'."
    with pytest.raises(ValueError, match=match):
        prop_collection['a'] = a2
    a2.name = 'a'
    prop_collection['a'] = a2
    assert prop_collection.keys() == ['b', 'b', 'a']
    assert prop_collection['a'] is a2


def test_prop_collection_raises(prop_collection):
    # Test invalid types
    match = 'Key must be an index or a string, got dict.'
    with pytest.raises(TypeError, match=match):
        del prop_collection[{}]
    with pytest.raises(TypeError, match=match):
        _ = prop_collection[{}]
    with pytest.raises(TypeError, match=match):
        prop_collection[{}] = pv.Actor()


def test_compute_bounds(airplane):
    DEFAULT_BOUNDS = (-1.0, 1.0, -1.0, 1.0, -1.0, 1.0)

    def assert_default_bounds(plot_):
        assert plot_.bounds == plot_.compute_bounds() == DEFAULT_BOUNDS

    def assert_actor_bounds(plot_, actor_, mesh_):
        assert plot_.bounds == plot_.compute_bounds() == actor_.bounds == mesh_.bounds

    # Test default bounds
    pl = pv.Plotter()
    assert_default_bounds(pl)
    actor = pl.add_mesh(airplane)
    assert_actor_bounds(pl, actor, airplane)

    # Test visibility
    actor.visibility = False
    assert_default_bounds(pl)
    assert pl.compute_bounds(force_visibility=True) == actor.bounds
    actor.visibility = True
    assert_actor_bounds(pl, actor, airplane)

    # Test use bounds
    actor.use_bounds = False
    assert_default_bounds(pl)
    assert pl.compute_bounds(force_use_bounds=True) == actor.bounds
    actor.use_bounds = True
    assert_actor_bounds(pl, actor, airplane)

    # Test ignore actors
    assert pl.compute_bounds(ignore_actors=[actor]) == DEFAULT_BOUNDS
    assert pl.compute_bounds(ignore_actors=[type(actor)]) == DEFAULT_BOUNDS
    assert pl.compute_bounds(ignore_actors=[actor.name]) == DEFAULT_BOUNDS


@pytest.mark.parametrize('aa_type', [None, 1.0, 1, object()])
def test_enable_antialising_raises(aa_type):
    pl = pv.Plotter()
    with pytest.raises(TypeError, match=f'`aa_type` must be a string, not {type(aa_type)}'):
        pl.renderer.enable_anti_aliasing(aa_type=aa_type)


def test_add_actor_raises():
    pl = pv.Plotter()
    with pytest.raises(ValueError, match=re.escape('Culling option (foo) not understood.')):
        pl.renderer.add_actor(vtk.vtkActor(), culling='foo')


@pytest.mark.parametrize('grid', [1.0, 1, object()])
def test_show_bounds_grid_raises(grid):
    pl = pv.Plotter()
    with pytest.raises(TypeError, match=re.escape(f'`grid` must be a str, not {type(grid)}')):
        pl.renderer.show_bounds(grid=grid)


def test_show_bounds_grid_value_raises():
    pl = pv.Plotter()
    with pytest.raises(
        ValueError, match=re.escape('`grid` must be either "front", "back, or, "all", not foo')
    ):
        pl.renderer.show_bounds(grid='foo')


@given(padding=st.floats().filter(lambda x: (x > 1.0) | (x < 0)))
def test_show_bounds_padding_raises(padding):
    pl = pv.Plotter()
    with pytest.raises(
        ValueError,
        match=re.escape(f'padding ({padding}) not understood. Must be float between 0 and 1'),
    ):
        pl.renderer.show_bounds(padding=padding)


@pytest.mark.parametrize('groups', [1, object(), True])
def test_init_renderers_groups_raises(groups):
    match = f'"groups" should be a list or tuple, not {type(groups).__name__}.'
    with pytest.raises(TypeError, match=match):
        pv.Plotter(groups=groups)


@pytest.mark.parametrize('group', [1, object(), True])
def test_init_renderers_groups_item_raises(group):
    match = f'Each group entry should be a list or tuple, not {type(group).__name__}.'
    with pytest.raises(TypeError, match=match):
        pv.Plotter(groups=[group])


@given(groups=st.lists(st.integers()).filter(lambda x: len(x) != 2))
def test_init_renderers_groups_item_len_raises(groups):
    with pytest.raises(
        ValueError,
        match=re.escape('Each group entry must have length 2.'),
    ):
        pv.Plotter(groups=[groups])<|MERGE_RESOLUTION|>--- conflicted
+++ resolved
@@ -236,11 +236,6 @@
     pl.remove_legend()
 
 
-<<<<<<< HEAD
-@pytest.mark.usefixtures('verify_image_cache')
-@pytest.mark.parametrize('face', ['-', '^', 'o', 'r', None, pv.PolyData([0.0, 0.0, 0.0])])
-def test_legend_face(sphere, face):
-=======
 LEGEND_FACES = {
     '-': '-',
     '^': '^',
@@ -252,10 +247,10 @@
 }
 
 
+@pytest.mark.usefixtures('verify_image_cache')
 @pytest.mark.needs_vtk_version(9, 1, 0)
 @pytest.mark.parametrize('face', LEGEND_FACES.values(), ids=LEGEND_FACES.keys())
-def test_legend_face(face, verify_image_cache):
->>>>>>> 2e379488
+def test_legend_face(face):
     pl = pv.Plotter()
     pl.add_mesh(pv.Sphere(center=(0.5, -0.5, 1)), color='r', label='Sphere')
     pl.add_mesh(pv.Cube(), color='w', label='Cube')
@@ -280,13 +275,9 @@
     pl.add_legend(size=(0.5, 0.5))
 
 
-<<<<<<< HEAD
 @pytest.mark.usefixtures('verify_image_cache')
+@pytest.mark.needs_vtk_version(9, 1, 0)
 def test_legend_from_multiple_glyph(random_hills):
-=======
-@pytest.mark.needs_vtk_version(9, 1, 0)
-def test_legend_from_multiple_glyph(random_hills, verify_image_cache):
->>>>>>> 2e379488
     pl = pv.Plotter()
 
     random_hills['Normals2'] = -1 * random_hills['Normals'].copy()
@@ -319,13 +310,8 @@
     pl.show()
 
 
-<<<<<<< HEAD
 @pytest.mark.usefixtures('verify_image_cache')
 def test_legend_using_add_legend_with_glyph(random_hills):
-=======
-@pytest.mark.needs_vtk_version(9, 1, 0)
-def test_legend_using_add_legend_with_glyph(random_hills, verify_image_cache):
->>>>>>> 2e379488
     pl = pv.Plotter()
 
     arrows = random_hills.glyph(scale='Normals', orient='Normals', tolerance=0.05)
@@ -344,13 +330,8 @@
     pl.show()
 
 
-<<<<<<< HEAD
 @pytest.mark.usefixtures('verify_image_cache')
 def test_legend_using_add_legend_only_labels(random_hills):
-=======
-@pytest.mark.needs_vtk_version(9, 1, 0)
-def test_legend_using_add_legend_only_labels(random_hills, verify_image_cache):
->>>>>>> 2e379488
     pl = pv.Plotter()
 
     arrows = random_hills.glyph(scale='Normals', orient='Normals', tolerance=0.05)
@@ -364,27 +345,8 @@
     pl.show()
 
 
-<<<<<<< HEAD
-@pytest.mark.usefixtures('verify_image_cache')
-def test_legend_none_face():
-    """Verifies that ``face="none"`` does not add a face for each label in legend."""
-    pl = pv.Plotter()
-    pl.add_mesh(
-        pv.Icosphere(center=(3, 0, 0), radius=1),
-        color='r',
-        label='Sphere',
-    )
-    pl.add_mesh(pv.Box(), color='w', label='Box')
-    # add a large legend to ensure test fails if face="none" not configured right
-    pl.add_legend(face='none', bcolor='k', size=(0.6, 0.6))
-    pl.show()
-
-
 @pytest.mark.usefixtures('verify_image_cache')
 def test_legend_add_entry_warning():
-=======
-def test_legend_add_entry_warning(verify_image_cache):
->>>>>>> 2e379488
     pl = pv.Plotter()
     legend_entries = [{'label': 'my label 3', 'color': (0.0, 1.0, 1.0), 'non_used_arg': 'asdf'}]
 
