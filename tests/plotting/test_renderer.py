--- conflicted
+++ resolved
@@ -344,7 +344,13 @@
     assert actor.GetBackgroundOpacity() == background_opacity
 
 
-<<<<<<< HEAD
+def test_viewport():
+    pl = pv.Plotter(shape=(1, 2))
+    assert pl.renderers[0].viewport == (0.0, 0.0, 0.5, 1.0)
+    pl.renderers[0].viewport = (0.125, 0.25, 0.375, 0.75)
+    assert pl.renderers[0].viewport == (0.125, 0.25, 0.375, 0.75)
+
+
 def test_add_axes_at_origin_deprecated():
     if pv._version.version_info >= (0, 46):
         raise RuntimeError('Convert this deprecation warning to an error.')
@@ -352,11 +358,4 @@
         raise RuntimeError('Remove deprecated method `add_axes_at_origin`')
     p = pv.Plotter()
     with pytest.warns(PyVistaDeprecationWarning, match='`add_axes_at_origin` is deprecated'):
-        p.add_axes_at_origin()
-=======
-def test_viewport():
-    pl = pv.Plotter(shape=(1, 2))
-    assert pl.renderers[0].viewport == (0.0, 0.0, 0.5, 1.0)
-    pl.renderers[0].viewport = (0.125, 0.25, 0.375, 0.75)
-    assert pl.renderers[0].viewport == (0.125, 0.25, 0.375, 0.75)
->>>>>>> b23956cf
+        p.add_axes_at_origin()