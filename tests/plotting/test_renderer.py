import numpy as np
import pytest
from pytest import raises

import pyvista as pv
from pyvista.plotting.renderer import ACTOR_LOC_MAP


def test_show_bounds_axes_ranges():
    plotter = pv.Plotter()

    # test empty call
    plotter.show_bounds()
    cube_axes_actor = plotter.renderer.cube_axes_actor
    assert cube_axes_actor.GetBounds() == tuple(plotter.bounds)

    # send bounds but no axes ranges
    bounds = (0, 1, 0, 1, 0, 1)
    plotter.show_bounds(bounds=bounds)
    cube_axes_actor = plotter.renderer.cube_axes_actor
    assert cube_axes_actor.bounds == bounds

    # send bounds and axes ranges
    axes_ranges = [0, 1, 0, 2, 0, 3]
    plotter.show_bounds(bounds=bounds, axes_ranges=axes_ranges)
    cube_axes_actor = plotter.renderer.cube_axes_actor
    assert cube_axes_actor.GetBounds() == bounds
    test_ranges = [
        *cube_axes_actor.GetXAxisRange(),
        *cube_axes_actor.GetYAxisRange(),
        *cube_axes_actor.GetZAxisRange(),
    ]
    assert test_ranges == axes_ranges


def test_show_bounds_with_scaling(sphere):
    plotter = pv.Plotter()
    plotter.add_mesh(sphere)
    actor0 = plotter.show_bounds()
    assert actor0.GetUseTextActor3D()
    plotter.set_scale(0.5, 0.5, 2)
    actor1 = plotter.show_bounds()
    assert not actor1.GetUseTextActor3D()


def test_show_bounds_invalid_axes_ranges():
    plotter = pv.Plotter()

    # send incorrect axes_ranges types
    with raises(TypeError, match='numeric sequence'):
        axes_ranges = 1
        plotter.show_bounds(axes_ranges=axes_ranges)

    with raises(TypeError, match='All of the elements'):
        axes_ranges = [0, 1, 'a', 'b', 2, 3]
        plotter.show_bounds(axes_ranges=axes_ranges)

    with raises(ValueError, match='[xmin, xmax, ymin, max, zmin, zmax]'):
        axes_ranges = [0, 1, 2, 3, 4]
        plotter.show_bounds(axes_ranges=axes_ranges)


@pytest.mark.skip_plotting
def test_camera_position():
    plotter = pv.Plotter()
    plotter.add_mesh(pv.Sphere())
    plotter.show()
    assert isinstance(plotter.camera_position, pv.CameraPosition)


@pytest.mark.skip_plotting
def test_plotter_camera_position():
    plotter = pv.Plotter()
    plotter.set_position([1, 1, 1], render=True)


def test_renderer_set_viewup():
    plotter = pv.Plotter()
    plotter.renderer.set_viewup([1, 1, 1])


def test_reset_camera():
    plotter = pv.Plotter()
    plotter.reset_camera(bounds=(-1, 1, -1, 1, -1, 1))


def test_camera_is_set():
    plotter = pv.Plotter()
    assert not plotter.camera_set
    assert not plotter.renderer.camera_set

    renderer = pv.Renderer(plotter)
    assert not renderer.camera_set


def test_layer():
    plotter = pv.Plotter()
    plotter.renderer.layer = 1
    assert plotter.renderer.layer == 1
    plotter.renderer.layer = 0
    assert plotter.renderer.layer == 0


@pytest.mark.parametrize('has_border', (True, False))
def test_border(has_border):
    border_color = (1.0, 1.0, 1.0)
    border_width = 1
    plotter = pv.Plotter(border=has_border, border_color=border_color, border_width=border_width)
    assert plotter.renderer.has_border is has_border

    if has_border:
        assert plotter.renderer.border_color == border_color
    else:
        assert plotter.renderer.border_color is None

    if has_border:
        assert plotter.renderer.border_width == border_width
    else:
        assert plotter.renderer.border_width == 0


def test_bad_legend_origin_and_size(sphere):
    """Ensure bad parameters to origin/size raise ValueErrors."""
    plotter = pv.Plotter()
    plotter.add_mesh(sphere)
    legend_labels = [['sphere', 'r']]
    with pytest.raises(ValueError, match='Invalid loc'):
        plotter.add_legend(labels=legend_labels, loc='bar')
    with pytest.raises(ValueError, match='size'):
        plotter.add_legend(labels=legend_labels, size=[])
    # test non-sequences also raise
    with pytest.raises(ValueError, match='size'):
        plotter.add_legend(labels=legend_labels, size=type)


@pytest.mark.parametrize('loc', ACTOR_LOC_MAP)
def test_add_legend_loc(loc):
    pl = pv.Plotter()
    pl.add_mesh(pv.PolyData([0.0, 0.0, 0.0]), label='foo')
    legend = pl.add_legend(loc=loc)

    # note: this is only valid with the defaults:
    # border=0.05 and size=(0.2, 0.2)
    positions = {
        'upper right': (0.75, 0.75),
        'upper left': (0.05, 0.75),
        'lower left': (0.05, 0.05),
        'lower right': (0.75, 0.05),
        'center left': (0.05, 0.4),
        'center right': (0.75, 0.4),
        'lower center': (0.4, 0.05),
        'upper center': (0.4, 0.75),
        'center': (0.4, 0.4),
    }
    assert legend.GetPosition() == positions[loc]


def test_add_legend_no_face(sphere):
    pl = pv.Plotter()
    sphere.point_data["Z"] = sphere.points[:, 2]
    pl.add_mesh(sphere, scalars='Z', label='sphere')
    pl.add_legend(face=None)

    pl = pv.Plotter()
    pl.add_mesh(sphere)
    pl.add_legend(labels=[['sphere', 'k']], face=None)


def test_add_remove_legend(sphere):
    pl = pv.Plotter()
    pl.add_mesh(sphere, label='sphere')
    pl.add_legend()
    pl.remove_legend()


@pytest.mark.parametrize('face', ['-', '^', 'o', 'r', None, pv.PolyData([0.0, 0.0, 0.0])])
def test_legend_face(sphere, face):
    pl = pv.Plotter()
    pl.add_mesh(sphere, label='sphere')
<<<<<<< HEAD
    pl.add_legend(face=face, size=(0.5, 0.5))


def test_legend_from_glyph(sphere):
    pl = pv.Plotter()
    x = sphere.face_normals[:, 0] ** 2
    y = sphere.face_normals[:, 1] ** 2
    z = sphere.face_normals[:, 2] ** 2

    sphere['scale'] = (x**2 + y**2 + z**2) ** (1 / 2)
    sphere['normals'] = sphere.face_normals * 0.1

    arrows = sphere.glyph(scale='scale', orient='normals', tolerance=0.05)
    pl.add_mesh(arrows, color='red', label='Magnitude')
    pl.add_mesh(sphere)
    pl.add_legend(size=(0.5, 0.5))


def test_legend_from_multiple_glyph(random_hills):
    pl = pv.Plotter()

    random_hills["Normals2"] = -1 * random_hills["Normals"].copy()

    arrows = random_hills.glyph(scale="Normals", orient="Normals", tolerance=0.05)
    pl.add_mesh(arrows, color="black", label="label 1")

    arrows2 = random_hills.glyph(scale="Normals", orient="Normals2", tolerance=0.05)
    pl.add_mesh(arrows2, color="red", label="label 2")

    pl.add_mesh(random_hills, scalars="Elevation", cmap="terrain", show_scalar_bar=False)

    pl.add_legend(size=(0.5, 0.5))
    pl.show()


def test_legend_using_add_legend(random_hills):
    pl = pv.Plotter()

    arrows = random_hills.glyph(scale="Normals", orient="Normals", tolerance=0.05)
    pl.add_mesh(arrows, color="black", label="label 1")

    pl.add_mesh(random_hills, scalars="Elevation", cmap="terrain", show_scalar_bar=False)

    legend_entries = []
    legend_entries.append(['my label 1', 'g'])
    legend_entries.append(['my label 2', 'blue'])
    pl.add_legend(legend_entries, size=(0.5, 0.5))
    pl.show()


def test_legend_using_add_legend_with_glyph(random_hills):
    pl = pv.Plotter()

    arrows = random_hills.glyph(scale="Normals", orient="Normals", tolerance=0.05)
    pl.add_mesh(arrows, color="black", label="label 1")

    pl.add_mesh(random_hills, scalars="Elevation", cmap="terrain", show_scalar_bar=False)

    legend_entries = []
    legend_entries.append(['my label 1', 'g'])
    legend_entries.append(['my label 2', 'blue', pv.Circle()])
    legend_entries.append({'label': "my label 3", "color": (0.0, 1.0, 1.0), "face": pv.Arrow()})
    legend_entries.append({'label': "my label 3", "color": (0.0, 1.0, 1.0), "face": "circle"})
    legend_entries.append({'label': "my label 3", "color": (0.0, 1.0, 1.0), "face": None})

    pl.add_legend(legend_entries, size=(0.5, 0.5))
    pl.show()


def test_legend_using_add_legend_only_labels(random_hills):
    pl = pv.Plotter()

    arrows = random_hills.glyph(scale="Normals", orient="Normals", tolerance=0.05)
    pl.add_mesh(arrows, color="black", label="label 1")

    pl.add_mesh(random_hills, scalars="Elevation", cmap="terrain", show_scalar_bar=False)

    legend_entries = ["label 1", "label 2"]

    pl.add_legend(legend_entries, size=(0.5, 0.5))
    pl.show()


def test_legend_add_entry_warning():
    pl = pv.Plotter()
    legend_entries = [{'label': "my label 3", "color": (0.0, 1.0, 1.0), "non_used_arg": "asdf"}]

    with pytest.warns(UserWarning, match="Some of the arguments given to legend are not used"):
        pl.add_legend(legend_entries, size=(0.5, 0.5))
        pl.show()


def test_legend_add_entry_exception():
    pl = pv.Plotter()
    legend_entries = np.array([1, 2])  # Not allowed type

    with raises(ValueError, match="The object passed to the legend"):
        pl.add_legend(legend_entries)
        pl.show()
=======
    pl.add_legend(face=face)


def test_add_legend_background_opacity(sphere):
    background_opacity = 0.4
    pl = pv.Plotter()
    pl.add_mesh(sphere, label='sphere')
    actor = pl.add_legend(background_opacity=background_opacity)
    assert actor.GetBackgroundOpacity() == background_opacity
>>>>>>> f3acebb1
<|MERGE_RESOLUTION|>--- conflicted
+++ resolved
@@ -177,7 +177,6 @@
 def test_legend_face(sphere, face):
     pl = pv.Plotter()
     pl.add_mesh(sphere, label='sphere')
-<<<<<<< HEAD
     pl.add_legend(face=face, size=(0.5, 0.5))
 
 
@@ -277,8 +276,6 @@
     with raises(ValueError, match="The object passed to the legend"):
         pl.add_legend(legend_entries)
         pl.show()
-=======
-    pl.add_legend(face=face)
 
 
 def test_add_legend_background_opacity(sphere):
@@ -286,5 +283,4 @@
     pl = pv.Plotter()
     pl.add_mesh(sphere, label='sphere')
     actor = pl.add_legend(background_opacity=background_opacity)
-    assert actor.GetBackgroundOpacity() == background_opacity
->>>>>>> f3acebb1
+    assert actor.GetBackgroundOpacity() == background_opacity