--- conflicted
+++ resolved
@@ -425,13 +425,7 @@
 
 
 @parametrize_with_cases(
-<<<<<<< HEAD
-    'tests, outcome',
-    cases=Cases_needs_vtk,
-    filter=~ft.has_tag('raises') & ~ft.has_tag('reason'),
-=======
     'tests, outcome', cases=CasesNeedsVtk, filter=~ft.has_tag('raises') & ~ft.has_tag('reason')
->>>>>>> 1a0f66ae
 )
 def test_needs_vtk_version(tests: str, outcome: dict, pytester: pytest.Pytester):
     p = pytester.makepyfile(tests)
