# TODO: This file really should be named test_dataset.py

import pickle

from hypothesis import HealthCheck, assume, given, settings
from hypothesis.extra.numpy import array_shapes, arrays
from hypothesis.strategies import composite, floats, integers, one_of
import numpy as np
import pytest
import vtk
from vtk.util.numpy_support import vtk_to_numpy

import pyvista
from pyvista import Texture, examples
from pyvista.utilities.misc import PyvistaDeprecationWarning

HYPOTHESIS_MAX_EXAMPLES = 20

@pytest.fixture()
def grid():
    return pyvista.UnstructuredGrid(examples.hexbeamfile)


def test_invalid_overwrite(grid):
    with pytest.raises(TypeError):
        grid.overwrite(pyvista.Plane())


@composite
def n_numbers(draw, n):
    numbers = []
    for _ in range(n):
        number = draw(one_of(floats(), integers()))
        numbers.append(number)
    return numbers


def test_memory_address(grid):
    assert isinstance(grid.memory_address, str)
    assert 'Addr' in grid.memory_address


def test_point_data(grid):
    key = 'test_array_points'
    grid[key] = np.arange(grid.n_points)
    assert key in grid.point_data

    orig_value = grid.point_data[key][0]/1.0
    grid.point_data[key][0] += 1
    assert orig_value == grid.point_data[key][0] - 1

    del grid.point_data[key]
    assert key not in grid.point_data

    grid.point_data[key] = np.arange(grid.n_points)
    assert key in grid.point_data

    assert np.allclose(grid[key], np.arange(grid.n_points))

    grid.clear_point_data()
    assert len(grid.point_data.keys()) == 0

    grid.point_data['list'] = np.arange(grid.n_points).tolist()
    assert isinstance(grid.point_data['list'], np.ndarray)
    assert np.allclose(grid.point_data['list'], np.arange(grid.n_points))


def test_point_data_bad_value(grid):
    with pytest.raises(TypeError):
        grid.point_data['new_array'] = None

    with pytest.raises(ValueError):
        grid.point_data['new_array'] = np.arange(grid.n_points - 1)


def test_ipython_key_completions(grid):
    assert isinstance(grid._ipython_key_completions_(), list)


def test_cell_data(grid):
    key = 'test_array_cells'
    grid[key] = np.arange(grid.n_cells)
    assert key in grid.cell_data

    orig_value = grid.cell_data[key][0]/1.0
    grid.cell_data[key][0] += 1
    assert orig_value == grid.cell_data[key][0] - 1

    del grid.cell_data[key]
    assert key not in grid.cell_data

    grid.cell_data[key] = np.arange(grid.n_cells)
    assert key in grid.cell_data

    assert np.allclose(grid[key], np.arange(grid.n_cells))

    grid.cell_data['list'] = np.arange(grid.n_cells).tolist()
    assert isinstance(grid.cell_data['list'], np.ndarray)
    assert np.allclose(grid.cell_data['list'], np.arange(grid.n_cells))


def test_cell_array_range(grid):
    rng = range(grid.n_cells)
    grid.cell_data['tmp'] = rng
    assert np.allclose(rng, grid.cell_data['tmp'])


def test_cell_data_bad_value(grid):
    with pytest.raises(TypeError):
        grid.cell_data['new_array'] = None

    with pytest.raises(ValueError):
        grid.cell_data['new_array'] = np.arange(grid.n_cells - 1)


def test_field_data(grid):
    key = 'test_array_field'
    # Add array of length not equal to n_cells or n_points
    n = grid.n_cells // 3
    grid.field_data[key] = np.arange(n)
    assert key in grid.field_data
    assert np.allclose(grid.field_data[key], np.arange(n))
    assert np.allclose(grid[key], np.arange(n))

    orig_value = grid.field_data[key][0]/1.0
    grid.field_data[key][0] += 1
    assert orig_value == grid.field_data[key][0] - 1

    assert key in grid.array_names

    del grid.field_data[key]
    assert key not in grid.field_data

    grid.field_data['list'] = np.arange(n).tolist()
    assert isinstance(grid.field_data['list'], np.ndarray)
    assert np.allclose(grid.field_data['list'], np.arange(n))

    foo = np.arange(n) * 5
    grid.add_field_data(foo, 'foo')
    assert isinstance(grid.field_data['foo'], np.ndarray)
    assert np.allclose(grid.field_data['foo'], foo)

    with pytest.raises(KeyError):
        grid.set_active_scalars('foo')


@pytest.mark.parametrize('field', (range(5), np.ones((3,3))[:, 0]))
def test_add_field_data(grid, field):
    grid.add_field_data(field, 'foo')
    assert isinstance(grid.field_data['foo'], np.ndarray)
    assert np.allclose(grid.field_data['foo'], field)


def test_modify_field_data(grid):
    field = range(4)
    grid.add_field_data(range(5), 'foo')
    grid.add_field_data(field, 'foo')
    assert np.allclose(grid.field_data['foo'], field)

    field = range(8)
    grid.field_data['foo'] = field
    assert np.allclose(grid.field_data['foo'], field)


def test_active_scalars_cell(grid):
    grid.add_field_data(range(5), 'foo')
    del grid.point_data['sample_point_scalars']
    del grid.point_data['VTKorigID']
    assert grid.active_scalars_info[1] == 'sample_cell_scalars'


def test_field_data_bad_value(grid):
    with pytest.raises(TypeError):
        grid.field_data['new_array'] = None


def test_copy(grid):
    grid_copy = grid.copy(deep=True)
    grid_copy.points[0] = np.nan
    assert not np.any(np.isnan(grid.points[0]))

    grid_copy_shallow = grid.copy(deep=False)
    grid_copy.points[0] += 0.1
    assert np.all(grid_copy_shallow.points[0] == grid.points[0])


@settings(suppress_health_check=[HealthCheck.function_scoped_fixture], deadline=None)
@given(rotate_amounts=n_numbers(4), translate_amounts=n_numbers(3))
def test_translate_should_match_vtk_transformation(rotate_amounts, translate_amounts, grid):
    trans = vtk.vtkTransform()
    trans.RotateWXYZ(*rotate_amounts)
    trans.Translate(translate_amounts)
    trans.Update()

    grid_a = grid.copy()
    grid_b = grid.copy()
    grid_c = grid.copy()
    grid_a.transform(trans)
    grid_b.transform(trans.GetMatrix())
    grid_c.transform(pyvista.array_from_vtkmatrix(trans.GetMatrix()))

    # treat INF as NAN (necessary for allclose)
    grid_a.points[np.isinf(grid_a.points)] = np.nan
    assert np.allclose(grid_a.points, grid_b.points, equal_nan=True)
    assert np.allclose(grid_a.points, grid_c.points, equal_nan=True)

    # test non homogeneous transform
    trans_rotate_only = vtk.vtkTransform()
    trans_rotate_only.RotateWXYZ(*rotate_amounts)
    trans_rotate_only.Update()

    grid_d = grid.copy()
    grid_d.transform(trans_rotate_only)

    from pyvista.utilities.transformations import apply_transformation_to_points
    trans_arr = pyvista.array_from_vtkmatrix(trans_rotate_only.GetMatrix())[:3, :3]
    trans_pts = apply_transformation_to_points(trans_arr, grid.points)
    assert np.allclose(grid_d.points, trans_pts, equal_nan=True)


def test_translate_should_fail_given_none(grid):
    with pytest.raises(TypeError):
        grid.transform(None)


def test_translate_deprecation(grid):
    with pytest.warns(PyvistaDeprecationWarning):
        grid.translate((0.0, 0.0, 0.0))


def test_translate_should_fail_bad_points_or_transform(grid):
    points = np.random.random((10, 2))
    bad_points = np.random.random((10, 2))
    trans = np.random.random((4, 4))
    bad_trans = np.random.random((2, 4))
    with pytest.raises(ValueError):
        pyvista.utilities.transformations.apply_transformation_to_points(trans, bad_points)

    with pytest.raises(ValueError):
        pyvista.utilities.transformations.apply_transformation_to_points(bad_trans, points)



@settings(suppress_health_check=[HealthCheck.function_scoped_fixture],
          max_examples=HYPOTHESIS_MAX_EXAMPLES)
@given(array=arrays(dtype=np.float32, shape=array_shapes(max_dims=5, max_side=5)))
def test_transform_should_fail_given_wrong_numpy_shape(array, grid):
    assume(array.shape != (4, 4))
    with pytest.raises(ValueError):
        grid.transform(array)


@pytest.mark.parametrize('axis_amounts', [[1, 1, 1], [0, 0, 0], [-1, -1, -1]])
def test_translate_should_translate_grid(grid, axis_amounts):
    grid_copy = grid.copy()
    grid_copy.translate(axis_amounts, inplace=True)

    grid_points = grid.points.copy() + np.array(axis_amounts)
    assert np.allclose(grid_copy.points, grid_points)


@settings(suppress_health_check=[HealthCheck.function_scoped_fixture],
          max_examples=HYPOTHESIS_MAX_EXAMPLES)
@given(angle=one_of(floats(allow_infinity=False, allow_nan=False), integers()))
@pytest.mark.parametrize('axis', ('x', 'y', 'z'))
def test_rotate_should_match_vtk_rotation(angle, axis, grid):
    trans = vtk.vtkTransform()
    getattr(trans, f'Rotate{axis.upper()}')(angle)
    trans.Update()

    trans_filter = vtk.vtkTransformFilter()
    trans_filter.SetTransform(trans)
    trans_filter.SetInputData(grid)
    trans_filter.Update()
    grid_a = pyvista.UnstructuredGrid(trans_filter.GetOutput())

    grid_b = grid.copy()
    getattr(grid_b, f'rotate_{axis}')(angle, inplace=True)
    assert np.allclose(grid_a.points, grid_b.points, equal_nan=True)


def test_make_points_double(grid):
    grid.points = grid.points.astype(np.float32)
    assert grid.points.dtype == np.float32
    grid.points_to_double()
    assert grid.points.dtype == np.double


def test_invalid_points(grid):
    with pytest.raises(TypeError):
        grid.points = None


def test_points_np_bool(grid):
    bool_arr = np.zeros(grid.n_points, np.bool_)
    grid.point_data['bool_arr'] = bool_arr
    bool_arr[:] = True
    assert grid.point_data['bool_arr'].all()
    assert grid.point_data['bool_arr'].all()
    assert grid.point_data['bool_arr'].dtype == np.bool_


def test_cells_np_bool(grid):
    bool_arr = np.zeros(grid.n_cells, np.bool_)
    grid.cell_data['bool_arr'] = bool_arr
    bool_arr[:] = True
    assert grid.cell_data['bool_arr'].all()
    assert grid.cell_data['bool_arr'].all()
    assert grid.cell_data['bool_arr'].dtype == np.bool_


def test_field_np_bool(grid):
    bool_arr = np.zeros(grid.n_cells // 3, np.bool_)
    grid.field_data['bool_arr'] = bool_arr
    bool_arr[:] = True
    assert grid.field_data['bool_arr'].all()
    assert grid.field_data['bool_arr'].all()
    assert grid.field_data['bool_arr'].dtype == np.bool_


def test_cells_uint8(grid):
    arr = np.zeros(grid.n_cells, np.uint8)
    grid.cell_data['arr'] = arr
    arr[:] = np.arange(grid.n_cells)
    assert np.allclose(grid.cell_data['arr'], np.arange(grid.n_cells))


def test_points_uint8(grid):
    arr = np.zeros(grid.n_points, np.uint8)
    grid.point_data['arr'] = arr
    arr[:] = np.arange(grid.n_points)
    assert np.allclose(grid.point_data['arr'], np.arange(grid.n_points))


def test_field_uint8(grid):
    n = grid.n_points//3
    arr = np.zeros(n, np.uint8)
    grid.field_data['arr'] = arr
    arr[:] = np.arange(n)
    assert np.allclose(grid.field_data['arr'], np.arange(n))


def test_bitarray_points(grid):
    n = grid.n_points
    vtk_array = vtk.vtkBitArray()
    np_array = np.empty(n, np.bool_)
    vtk_array.SetNumberOfTuples(n)
    vtk_array.SetName('bint_arr')
    for i in range(n):
        value = i % 2
        vtk_array.SetValue(i, value)
        np_array[i] = value

    grid.GetPointData().AddArray(vtk_array)
    assert np.allclose(grid.point_data['bint_arr'], np_array)


def test_bitarray_cells(grid):
    n = grid.n_cells
    vtk_array = vtk.vtkBitArray()
    np_array = np.empty(n, np.bool_)
    vtk_array.SetNumberOfTuples(n)
    vtk_array.SetName('bint_arr')
    for i in range(n):
        value = i % 2
        vtk_array.SetValue(i, value)
        np_array[i] = value

    grid.GetCellData().AddArray(vtk_array)
    assert np.allclose(grid.cell_data['bint_arr'], np_array)


def test_bitarray_field(grid):
    n = grid.n_cells // 3
    vtk_array = vtk.vtkBitArray()
    np_array = np.empty(n, np.bool_)
    vtk_array.SetNumberOfTuples(n)
    vtk_array.SetName('bint_arr')
    for i in range(n):
        value = i % 2
        vtk_array.SetValue(i, value)
        np_array[i] = value

    grid.GetFieldData().AddArray(vtk_array)
    assert np.allclose(grid.field_data['bint_arr'], np_array)


def test_html_repr(grid):
    """
    This just tests to make sure no errors are thrown on the HTML
    representation method for DataSet.
    """
    assert grid._repr_html_() is not None


@pytest.mark.parametrize('html', (True, False))
@pytest.mark.parametrize('display', (True, False))
def test_print_repr(grid, display, html):
    """
    This just tests to make sure no errors are thrown on the text friendly
    representation method for DataSet.
    """
    result = grid.head(display=display, html=html)
    if display and html:
        assert result is None
    else:
        assert result is not None


def test_texture():
    """Test adding texture coordinates"""
    # create a rectangle vertices
    vertices = np.array([[0, 0, 0],
                         [1, 0, 0],
                         [1, 0.5, 0],
                         [0, 0.5, 0],])

    # mesh faces
    faces = np.hstack([[3, 0, 1, 2],
                       [3, 0, 3, 2]]).astype(np.int8)

    # Create simple texture coordinates
    t_coords = np.array([[0, 0],
                        [1, 0],
                        [1, 1],
                        [0, 1]])
    # Create the poly data
    mesh = pyvista.PolyData(vertices, faces)
    # Attempt setting the texture coordinates
    mesh.active_t_coords = t_coords
    # now grab the texture coordinates
    foo = mesh.active_t_coords
    assert np.allclose(foo, t_coords)
    texture = Texture(examples.mapfile)
    mesh.textures['map'] = texture
    assert mesh.textures['map'] is not None
    mesh.clear_textures()
    assert len(mesh.textures) == 0


def test_multiple_texture_coordinates():
    mesh = examples.load_airplane()
    mesh.texture_map_to_plane(inplace=True, name="tex_a", use_bounds=False)
    mesh.texture_map_to_plane(inplace=True, name="tex_b", use_bounds=True)
    assert not np.allclose(mesh["tex_a"], mesh["tex_b"])
    texture = Texture(examples.mapfile)
    mesh.textures["tex_a"] = texture.copy()
    mesh.textures["tex_b"] = texture.copy()
    mesh._activate_texture("tex_a")
    assert np.allclose(mesh.active_t_coords, mesh["tex_a"])
    mesh._activate_texture("tex_b")
    assert np.allclose(mesh.active_t_coords, mesh["tex_b"])

    # Now test copying
    cmesh = mesh.copy()
    assert len(cmesh.textures) == 2
    assert "tex_a" in cmesh.textures
    assert "tex_b" in cmesh.textures


def test_inplace_no_overwrite_texture_coordinates():
    mesh = pyvista.Box()
    truth = mesh.texture_map_to_plane(inplace=False)
    mesh.texture_map_to_sphere(inplace=True)
    test = mesh.texture_map_to_plane(inplace=True)
    assert np.allclose(truth.active_t_coords, test.active_t_coords)


def test_invalid_vector(grid):
    with pytest.raises(ValueError):
        grid["vectors"] = np.empty(10)

    with pytest.raises(ValueError):
        grid["vectors"] = np.empty((3, 2))

    with pytest.raises(ValueError):
        grid["vectors"] = np.empty((3, 3))


def test_no_t_coords(grid):
    assert grid.active_t_coords is None


def test_no_arrows(grid):
    assert grid.arrows is None


def test_arrows():
    sphere = pyvista.Sphere(radius=3.14)

    # make cool swirly pattern
    vectors = np.vstack((np.sin(sphere.points[:, 0]),
                         np.cos(sphere.points[:, 1]),
                         np.cos(sphere.points[:, 2]))).T

    # add and scales
    sphere["vectors"] = vectors*0.3
    sphere.set_active_vectors("vectors")
    assert np.allclose(sphere.active_vectors, vectors*0.3)
    assert np.allclose(sphere["vectors"], vectors*0.3)

    assert sphere.active_vectors_info[1] == 'vectors'
    arrows = sphere.arrows
    assert isinstance(arrows, pyvista.PolyData)
    assert np.any(arrows.points)
    assert arrows.active_vectors_name == 'GlyphVector'


def active_component_consistency_check(grid, component_type, field_association="point"):
    """
    Tests if the active component (scalars, vectors, tensors) actually reflects the underlying VTK dataset
    """
    component_type = component_type.lower()
    vtk_component_type = component_type.capitalize()

    field_association = field_association.lower()
    vtk_field_association = field_association.capitalize()

    pv_arr = getattr(grid, "active_" + component_type)
    vtk_arr = getattr(getattr(grid, "Get" + vtk_field_association + "Data")(), "Get" + vtk_component_type)()

    assert (pv_arr is None and vtk_arr is None) or np.allclose(pv_arr, vtk_to_numpy(vtk_arr))


def test_set_active_vectors(grid):
    vector_arr = np.arange(grid.n_points*3).reshape([grid.n_points, 3])
    grid.point_data['vector_arr'] = vector_arr
    grid.active_vectors_name = 'vector_arr'
    active_component_consistency_check(grid, "vectors", "point")
    assert grid.active_vectors_name == 'vector_arr'
    assert np.allclose(grid.active_vectors, vector_arr)

    grid.active_vectors_name = None
    assert grid.active_vectors_name is None
    active_component_consistency_check(grid, "vectors", "point")


def test_set_active_tensors(grid):
    tensor_arr = np.arange(grid.n_points*9).reshape([grid.n_points, 9])
    grid.point_data['tensor_arr'] = tensor_arr
    grid.active_tensors_name = 'tensor_arr'
    active_component_consistency_check(grid, "tensors", "point")
    assert grid.active_tensors_name == 'tensor_arr'
    assert np.allclose(grid.active_tensors, tensor_arr)

    grid.active_tensors_name = None
    assert grid.active_tensors_name is None
    active_component_consistency_check(grid, "tensors", "point")


def test_set_t_coords(grid):
    with pytest.raises(TypeError):
        grid.active_t_coords = [1, 2, 3]

    with pytest.raises(ValueError):
        grid.active_t_coords = np.empty(10)

    with pytest.raises(ValueError):
        grid.active_t_coords = np.empty((3, 3))

    with pytest.raises(ValueError):
        grid.active_t_coords = np.empty((grid.n_points, 1))


def test_activate_texture_none(grid):
    assert grid._activate_texture('not a key') is None
    assert grid._activate_texture(True) is None


def test_set_active_vectors_fail(grid):
    with pytest.raises(ValueError):
        grid.set_active_vectors('not a vector')

    active_component_consistency_check(grid, "vectors", "point")
    vector_arr = np.arange(grid.n_points * 3).reshape([grid.n_points, 3])
    grid.point_data['vector_arr'] = vector_arr
    grid.active_vectors_name = 'vector_arr'
    active_component_consistency_check(grid, "vectors", "point")

    grid.point_data['scalar_arr'] = np.zeros([grid.n_points])

    with pytest.raises(ValueError):
        grid.set_active_vectors('scalar_arr')

    assert grid.active_vectors_name == 'vector_arr'
    active_component_consistency_check(grid, "vectors", "point")


def test_set_active_tensors_fail(grid):
    with pytest.raises(ValueError):
        grid.set_active_tensors('not a tensor')

    active_component_consistency_check(grid, "tensors", "point")
    tensor_arr = np.arange(grid.n_points * 9).reshape([grid.n_points, 9])
    grid.point_data['tensor_arr'] = tensor_arr
    grid.active_tensors_name = 'tensor_arr'
    active_component_consistency_check(grid, "tensors", "point")

    grid.point_data['scalar_arr'] = np.zeros([grid.n_points])
    grid.point_data['vector_arr'] = np.zeros([grid.n_points, 3])

    with pytest.raises(ValueError):
        grid.set_active_tensors('scalar_arr')

    with pytest.raises(ValueError):
        grid.set_active_tensors('vector_arr')

    assert grid.active_tensors_name == 'tensor_arr'
    active_component_consistency_check(grid, "tensors", "point")


def test_set_active_scalars(grid):
    arr = np.arange(grid.n_cells)
    grid.cell_data['tmp'] = arr
    grid.set_active_scalars('tmp')
    assert np.allclose(grid.active_scalars, arr)
    # Make sure we can set no active scalars
    grid.set_active_scalars(None)
    assert grid.GetPointData().GetScalars() is None
    assert grid.GetCellData().GetScalars() is None


def test_set_active_scalars_name(grid):
    point_keys = list(grid.point_data.keys())
    grid.active_scalars_name = point_keys[0]
    grid.active_scalars_name = None


def test_rename_array_point(grid):
    point_keys = list(grid.point_data.keys())
    old_name = point_keys[0]
    new_name = 'point changed'
    grid.set_active_scalars(old_name, preference='point')
    grid.rename_array(old_name, new_name, preference='point')
    assert new_name in grid.point_data
    assert old_name not in grid.point_data
    assert new_name == grid.active_scalars_name


def test_rename_array_cell(grid):
    cell_keys = list(grid.cell_data.keys())
    old_name = cell_keys[0]
    new_name = 'cell changed'
    grid.rename_array(old_name, new_name)
    assert new_name in grid.cell_data
    assert old_name not in grid.cell_data


def test_rename_array_field(grid):
    grid.field_data['fieldfoo'] = np.array([8, 6, 7])
    field_keys = list(grid.field_data.keys())
    old_name = field_keys[0]
    new_name = 'cell changed'
    grid.rename_array(old_name, new_name)
    assert new_name in grid.field_data
    assert old_name not in grid.field_data


def test_change_name_fail(grid):
    with pytest.raises(KeyError):
        grid.rename_array('not a key', '')


def test_get_cell_array_fail():
    sphere = pyvista.Sphere()
    with pytest.raises(TypeError):
        sphere.cell_data[None]


def test_extent_none(grid):
    assert grid.extent is None


def test_set_extent_expect_error(grid):
    with pytest.raises(AttributeError):
        grid.extent = [1, 2, 3]


def test_set_extent():
    uni_grid = pyvista.UniformGrid(dims=[10, 10, 10])
    with pytest.raises(ValueError):
        uni_grid.extent = [0, 1]

    extent = [0, 1, 0, 1, 0, 1]
    uni_grid.extent = extent
    assert np.allclose(uni_grid.extent, extent)


def test_get_item(grid):
    with pytest.raises(KeyError):
        grid[0]


def test_set_item(grid):
    with pytest.raises(TypeError):
        grid['tmp'] = None

    # field data
    with pytest.raises(ValueError):
        grid['bad_field'] = range(5)


def test_set_item_range(grid):
    rng = range(grid.n_points)
    grid['pt_rng'] = rng
    assert np.allclose(grid['pt_rng'], rng)


def test_str(grid):
    assert 'UnstructuredGrid' in str(grid)


def test_set_cell_vectors(grid):
    arr = np.random.random((grid.n_cells, 3))
    grid.cell_data['_cell_vectors'] = arr
    grid.set_active_vectors('_cell_vectors')
    assert grid.active_vectors_name == '_cell_vectors'
    assert np.allclose(grid.active_vectors, arr)


def test_axis_rotation_invalid():
    with pytest.raises(ValueError):
        pyvista.utilities.axis_rotation(np.empty((3, 3)), 0, False, axis='not')


def test_axis_rotation_not_inplace():
    p = np.eye(3)
    p_out = pyvista.utilities.axis_rotation(p, 1, False, axis='x')
    assert not np.allclose(p, p_out)


def test_bad_instantiation():
    with pytest.raises(TypeError):
        pyvista.DataSet()
    with pytest.raises(TypeError):
        pyvista.Grid()
    with pytest.raises(TypeError):
        pyvista.DataSetFilters()
    with pytest.raises(TypeError):
        pyvista.PointGrid()
    with pytest.raises(TypeError):
        pyvista.BasePlotter()
    with pytest.raises(TypeError):
        pyvista.DataObject()


def test_string_arrays():
    poly = pyvista.PolyData(np.random.rand(10, 3))
    arr = np.array([f'foo{i}' for i in range(10)])
    poly['foo'] = arr
    back = poly['foo']
    assert len(back) == 10


def test_clear_data():
    # First try on an empty mesh
    grid = pyvista.UniformGrid(dims=(10, 10, 10))
    # Now try something more complicated
    grid.clear_data()
    grid['foo-p'] = np.random.rand(grid.n_points)
    grid['foo-c'] = np.random.rand(grid.n_cells)
    grid.field_data['foo-f'] = np.random.rand(grid.n_points * grid.n_cells)
    assert grid.n_arrays == 3
    grid.clear_data()
    assert grid.n_arrays == 0


def test_scalars_dict_update():
    mesh = examples.load_uniform()
    n = len(mesh.point_data)
    arrays = {
        'foo': np.arange(mesh.n_points),
        'rand': np.random.random(mesh.n_points)
    }
    mesh.point_data.update(arrays)
    assert 'foo' in mesh.array_names
    assert 'rand' in mesh.array_names
    assert len(mesh.point_data) == n + 2

    # Test update from Table
    table = pyvista.Table(arrays)
    mesh = examples.load_uniform()
    mesh.point_data.update(table)
    assert 'foo' in mesh.array_names
    assert 'rand' in mesh.array_names
    assert len(mesh.point_data) == n + 2


def test_handle_array_with_null_name():
    poly = pyvista.PolyData()
    # Add point array with no name
    poly.GetPointData().AddArray(pyvista.convert_array(np.array([])))
    html = poly._repr_html_()
    assert html is not None
    pdata = poly.point_data
    assert pdata is not None
    assert len(pdata) == 1
    # Add cell array with no name
    poly.GetCellData().AddArray(pyvista.convert_array(np.array([])))
    html = poly._repr_html_()
    assert html is not None
    cdata = poly.cell_data
    assert cdata is not None
    assert len(cdata) == 1
    # Add field array with no name
    poly.GetFieldData().AddArray(pyvista.convert_array(np.array([5, 6])))
    html = poly._repr_html_()
    assert html is not None
    fdata = poly.field_data
    assert fdata is not None
    assert len(fdata) == 1


def test_add_point_array_list(grid):
    rng = range(grid.n_points)
    grid.point_data['tmp'] = rng
    assert np.allclose(grid.point_data['tmp'], rng)


def test_shallow_copy_back_propagation():
    """Test that the original data object's points get modified after a
    shallow copy.

    Reference: https://github.com/pyvista/pyvista/issues/375#issuecomment-531691483
    """
    # Case 1
    points = vtk.vtkPoints()
    points.InsertNextPoint(0.0, 0.0, 0.0)
    points.InsertNextPoint(1.0, 0.0, 0.0)
    points.InsertNextPoint(2.0, 0.0, 0.0)
    original = vtk.vtkPolyData()
    original.SetPoints(points)
    wrapped = pyvista.PolyData(original, deep=False)
    wrapped.points[:] = 2.8
    orig_points = vtk_to_numpy(original.GetPoints().GetData())
    assert np.allclose(orig_points, wrapped.points)
    # Case 2
    original = vtk.vtkPolyData()
    wrapped = pyvista.PolyData(original, deep=False)
    wrapped.points = np.random.rand(5, 3)
    orig_points = vtk_to_numpy(original.GetPoints().GetData())
    assert np.allclose(orig_points, wrapped.points)


def test_find_closest_point():
    sphere = pyvista.Sphere()
    node = np.array([0, 0.2, 0.2])

    with pytest.raises(TypeError):
        sphere.find_closest_point([1, 2])

    with pytest.raises(ValueError):
        sphere.find_closest_point([0, 0, 0], n=0)

    with pytest.raises(TypeError):
        sphere.find_closest_point([0, 0, 0], n=3.0)

    with pytest.raises(TypeError):
        # allow Sequence but not Iterable
        sphere.find_closest_point({1, 2, 3})

    index = sphere.find_closest_point(node)
    assert isinstance(index, int)
    # Make sure we can fetch that point
    closest = sphere.points[index]
    assert len(closest) == 3
    # n points
    node = np.array([0, 0.2, 0.2])
    index = sphere.find_closest_point(node, 5)
    assert len(index) == 5


def test_find_closest_cell():
    mesh = pyvista.Wavelet()
    node = np.array([0, 0.2, 0.2])

    with pytest.raises(ValueError):
        mesh.find_closest_cell([1, 2])

    with pytest.raises(TypeError):
        # allow Sequence but not Iterable
        mesh.find_closest_cell({1, 2, 3})

    # array but bad size
    with pytest.raises(ValueError):
        mesh.find_closest_cell(np.empty(4))

    index = mesh.find_closest_cell(node)
    assert isinstance(index, int)


def test_find_closest_cells():
    mesh = pyvista.Sphere()
    # invalid array dim
    with pytest.raises(ValueError):
        mesh.find_closest_cell(np.empty((1, 1, 1)))

    # test invalid array size
    with pytest.raises(ValueError):
        mesh.find_closest_cell(np.empty((4, 4)))

    # simply get the face centers, ordered by cell Id
    fcent = mesh.points[mesh.faces.reshape(-1, 4)[:, 1:]].mean(1)
    indices = mesh.find_closest_cell(fcent)

    # Make sure we match the face centers
    assert np.allclose(indices, np.arange(mesh.n_faces))


<<<<<<< HEAD
def test_find_closest_cell_surface_point():
    mesh = pyvista.Rectangle()

    point = np.array([0.5, 0.5, -1.0])
    point2 = np.array([1.0, 1.0, -1.0])
    points = np.vstack((point, point2))

    _, closest_point = mesh.find_closest_cell(point, return_closest_point=True)
    assert np.allclose(closest_point, [0.5, 0.5, 0])

    _, closest_points = mesh.find_closest_cell(points, return_closest_point=True)
    assert np.allclose(closest_points, [[0.5, 0.5, 0], [1.0, 1.0, 0]])
=======
def test_find_containing_cell():
    mesh = pyvista.UniformGrid(dims=[5, 5, 1], spacing=[1/4, 1/4, 0])
    node = np.array([0.3, 0.3, 0.0])

    with pytest.raises(ValueError):
        mesh.find_containing_cell([1, 2])

    with pytest.raises(TypeError):
        # allow Sequence but not Iterable
        mesh.find_containing_cell({1, 2, 3})

    # array but bad size
    with pytest.raises(ValueError):
        mesh.find_containing_cell(np.empty(4))

    index = mesh.find_containing_cell(node)
    assert index == 5


def test_find_containing_cells():
    mesh = pyvista.UniformGrid(dims=[5, 5, 1], spacing=[1/4, 1/4, 0])
    # invalid array dim
    with pytest.raises(ValueError):
        mesh.find_containing_cell(np.empty((1, 1, 1)))

    # test invalid array size
    with pytest.raises(ValueError):
        mesh.find_containing_cell(np.empty((4, 4)))

    indices = mesh.find_containing_cell([[0.3, 0.3, 0], [0.6, 0.6, 0]])
    assert np.allclose(indices, [5, 10])
>>>>>>> 872adb7c


def test_find_cells_along_line():
    mesh = pyvista.Cube()
    indices = mesh.find_cells_along_line([0, 0, -1], [0, 0, 1])
    assert len(indices) == 2


def test_find_cells_within_bounds():
    mesh = pyvista.Cube()

    bounds = [
        mesh.bounds[0] * 2.0,
        mesh.bounds[1] * 2.0,
        mesh.bounds[2] * 2.0,
        mesh.bounds[3] * 2.0,
        mesh.bounds[4] * 2.0,
        mesh.bounds[5] * 2.0,
    ]
    indices = mesh.find_cells_within_bounds(bounds)
    assert len(indices) == mesh.n_cells

    bounds = [
        mesh.bounds[0] * 0.5,
        mesh.bounds[1] * 0.5,
        mesh.bounds[2] * 0.5,
        mesh.bounds[3] * 0.5,
        mesh.bounds[4] * 0.5,
        mesh.bounds[5] * 0.5,
    ]
    indices = mesh.find_cells_within_bounds(bounds)
    assert len(indices) == 0


def test_setting_points_from_self(grid):
    grid_copy = grid.copy()
    grid.points = grid_copy.points
    assert np.allclose(grid.points, grid_copy.points)


def test_empty_points():
    pdata = pyvista.PolyData()
    assert np.allclose(pdata.points, np.empty(3))


def test_no_active():
    pdata = pyvista.PolyData()
    assert pdata.active_scalars is None

    with pytest.raises(TypeError):
        pdata.point_data[None]


def test_get_data_range(grid):
    # Test with blank mesh
    mesh = pyvista.Sphere()
    mesh.clear_data()
    rng = mesh.get_data_range()
    assert all(np.isnan(rng))
    with pytest.raises(KeyError):
        rng = mesh.get_data_range('some data')

    # Test with some data
    grid.active_scalars_name = 'sample_point_scalars'
    rng = grid.get_data_range()  # active scalars
    assert len(rng) == 2
    assert np.allclose(rng, (1, 302))

    rng = grid.get_data_range('sample_point_scalars')
    assert len(rng) == 2
    assert np.allclose(rng, (1, 302))

    rng = grid.get_data_range('sample_cell_scalars')
    assert len(rng) == 2
    assert np.allclose(rng, (1, 40))


def test_actual_memory_size(grid):
    size = grid.actual_memory_size
    assert isinstance(size, int)
    assert size >= 0


def test_copy_structure(grid):
    classname = grid.__class__.__name__
    copy = eval(f'pyvista.{classname}')()
    copy.copy_structure(grid)
    assert copy.n_cells == grid.n_cells
    assert copy.n_points == grid.n_points
    assert len(copy.field_data) == 0
    assert len(copy.cell_data) == 0
    assert len(copy.point_data) == 0


def test_copy_attributes(grid):
    classname = grid.__class__.__name__
    copy = eval(f'pyvista.{classname}')()
    copy.copy_attributes(grid)
    assert copy.n_cells == 0
    assert copy.n_points == 0
    assert copy.field_data.keys() == grid.field_data.keys()
    assert copy.cell_data.keys() == grid.cell_data.keys()
    assert copy.point_data.keys() == grid.point_data.keys()


def test_cell_n_points(grid):
    npoints = grid.cell_n_points(0)
    assert isinstance(npoints, int)
    assert npoints >= 0


def test_cell_points(grid):
    points = grid.cell_points(0)
    assert isinstance(points, np.ndarray)
    assert points.ndim == 2
    assert points.shape[0] > 0
    assert points.shape[1] == 3


def test_cell_bounds(grid):
    bounds = grid.cell_bounds(0)
    assert isinstance(bounds, tuple)
    assert len(bounds) == 6


def test_cell_type(grid):
    ctype = grid.cell_type(0)
    assert isinstance(ctype, int)


def test_serialize_deserialize(datasets):
    for dataset in datasets:
        dataset_2 = pickle.loads(pickle.dumps(dataset))

        # check python attributes are the same
        for attr in dataset.__dict__:
            assert getattr(dataset_2, attr) == getattr(dataset, attr)

        # check data is the same
        for attr in ('n_cells', 'n_points', 'n_arrays'):
            if hasattr(dataset, attr):
                assert getattr(dataset_2, attr) == getattr(dataset, attr)

        for attr in ('cells', 'points'):
            if hasattr(dataset, attr):
                arr_have = getattr(dataset_2, attr)
                arr_expected = getattr(dataset, attr)
                assert arr_have == pytest.approx(arr_expected)

        for name in dataset.point_data:
            arr_have = dataset_2.point_data[name]
            arr_expected = dataset.point_data[name]
            assert arr_have == pytest.approx(arr_expected)

        for name in dataset.cell_data:
            arr_have = dataset_2.cell_data[name]
            arr_expected = dataset.cell_data[name]
            assert arr_have == pytest.approx(arr_expected)

        for name in dataset.field_data:
            arr_have = dataset_2.field_data[name]
            arr_expected = dataset.field_data[name]
            assert arr_have == pytest.approx(arr_expected)


def test_rotations_should_match_by_a_360_degree_difference():
    mesh = examples.load_airplane()

    point = np.random.random(3) - 0.5
    angle = (np.random.random() - 0.5) * 360.0
    vector = np.random.random(3) - 0.5

    # Rotate about x axis.
    rot1 = mesh.copy()
    rot2 = mesh.copy()
    rot1.rotate_x(angle=angle, point=point, inplace=True)
    rot2.rotate_x(angle=angle - 360.0, point=point, inplace=True)
    assert np.allclose(rot1.points, rot2.points)

    # Rotate about y axis.
    rot1 = mesh.copy()
    rot2 = mesh.copy()
    rot1.rotate_y(angle=angle, point=point, inplace=True)
    rot2.rotate_y(angle=angle - 360.0, point=point, inplace=True)
    assert np.allclose(rot1.points, rot2.points)

    # Rotate about z axis.
    rot1 = mesh.copy()
    rot2 = mesh.copy()
    rot1.rotate_z(angle=angle, point=point, inplace=True)
    rot2.rotate_z(angle=angle - 360.0, point=point, inplace=True)
    assert np.allclose(rot1.points, rot2.points)

    # Rotate about custom vector.
    rot1 = mesh.copy()
    rot2 = mesh.copy()
    rot1.rotate_vector(vector=vector, angle=angle, point=point, inplace=True)
    rot2.rotate_vector(vector=vector, angle=angle - 360.0, point=point, inplace=True)
    assert np.allclose(rot1.points, rot2.points)


def test_rotate_x():
    # Test non-point-based mesh doesn't fail
    mesh = examples.load_uniform()
    out = mesh.rotate_x(30)
    assert isinstance(out, pyvista.StructuredGrid)
    with pytest.raises(TypeError):
        out = mesh.rotate_x(30, point=5)
    with pytest.raises(ValueError):
        out = mesh.rotate_x(30, point=[1, 3])


def test_rotate_y():
    # Test non-point-based mesh doesn't fail
    mesh = examples.load_uniform()
    out = mesh.rotate_y(30)
    assert isinstance(out, pyvista.StructuredGrid)
    with pytest.raises(TypeError):
        out = mesh.rotate_y(30, point=5)
    with pytest.raises(ValueError):
        out = mesh.rotate_y(30, point=[1, 3])


def test_rotate_z():
    # Test non-point-based mesh doesn't fail
    mesh = examples.load_uniform()
    out = mesh.rotate_z(30)
    assert isinstance(out, pyvista.StructuredGrid)
    with pytest.raises(TypeError):
        out = mesh.rotate_z(30, point=5)
    with pytest.raises(ValueError):
        out = mesh.rotate_z(30, point=[1, 3])


@pytest.mark.parametrize('method', ['rotate_x', 'rotate_y', 'rotate_z'])
def test_deprecation_rotate(sphere, method):
    meth = getattr(sphere, method)
    with pytest.warns(PyvistaDeprecationWarning):
        meth(30)


def test_rotate_vector():
    # Test non-point-based mesh doesn't fail
    mesh = examples.load_uniform()
    out = mesh.rotate_vector([1, 1, 1], 33)
    assert isinstance(out, pyvista.StructuredGrid)
    with pytest.raises(ValueError):
        out = mesh.rotate_vector([1, 1], 33)
    with pytest.raises(TypeError):
        out = mesh.rotate_vector(30, 33)


def test_transform_integers():
    # regression test for gh-1943
    points = [
        [0, 0, 0],
        [1, 0, 0],
        [0, 1, 0],
    ]
    # build vtkPolyData from scratch to enforce int data
    poly = vtk.vtkPolyData()
    poly.SetPoints(pyvista.vtk_points(points))
    poly = pyvista.wrap(poly)
    poly.verts = [1, 0, 1, 1, 1, 2]
    # define active and inactive vectors with int values
    for dataset_attrs in poly.point_data, poly.cell_data:
        for key in 'active_v', 'inactive_v', 'active_n', 'inactive_n':
            dataset_attrs[key] = poly.points
        dataset_attrs.active_vectors_name = 'active_v'
        dataset_attrs.active_normals_name = 'active_n'

    # active vectors and normals should be converted by default
    for key in 'active_v', 'inactive_v', 'active_n', 'inactive_n':
        assert poly.point_data[key].dtype == np.int_
        assert poly.cell_data[key].dtype == np.int_

    with pytest.warns(UserWarning):
        poly.rotate_x(angle=10, inplace=True)

    # check that points were converted and transformed correctly
    assert poly.points.dtype == np.float32
    assert poly.points[-1, 1] != 0
    # assert that exactly active vectors and normals were converted
    for key in 'active_v', 'active_n':
        assert poly.point_data[key].dtype == np.float32
        assert poly.cell_data[key].dtype == np.float32
    for key in 'inactive_v', 'inactive_n':
        assert poly.point_data[key].dtype == np.int_
        assert poly.cell_data[key].dtype == np.int_


@pytest.mark.xfail(reason='VTK bug')
def test_transform_integers_vtkbug_present():
    # verify that the VTK transform bug is still there
    # if this test starts to pass, we can remove the
    # automatic float conversion from ``DataSet.transform``
    # along with this test
    points = [
        [0, 0, 0],
        [1, 0, 0],
        [0, 1, 0],
    ]
    # build vtkPolyData from scratch to enforce int data
    poly = vtk.vtkPolyData()
    poly.SetPoints(pyvista.vtk_points(points))

    # manually put together a rotate_x(10) transform
    trans_arr = pyvista.transformations.axis_angle_rotation((1, 0, 0), 10, deg=True)
    trans_mat = pyvista.vtkmatrix_from_array(trans_arr)
    trans = vtk.vtkTransform()
    trans.SetMatrix(trans_mat)
    trans_filt = vtk.vtkTransformFilter()
    trans_filt.SetInputDataObject(poly)
    trans_filt.SetTransform(trans)
    trans_filt.Update()
    poly = pyvista.wrap(trans_filt.GetOutputDataObject(0))
    # the bug is that e.g. 0.98 gets truncated to 0
    assert poly.points[-1, 1] != 0


def test_deprecation_vector(sphere):
    with pytest.warns(PyvistaDeprecationWarning):
        sphere.rotate_vector([1, 1, 1], 33)


def test_scale():
    mesh = examples.load_airplane()

    xyz = np.random.random(3)
    scale1 = mesh.copy()
    scale2 = mesh.copy()
    scale1.scale(xyz, inplace=True)
    scale2.points *= xyz
    scale3 = mesh.scale(xyz, inplace=False)
    assert np.allclose(scale1.points, scale2.points)
    assert np.allclose(scale3.points, scale2.points)
    # Test non-point-based mesh doesn't fail
    mesh = examples.load_uniform()
    out = mesh.scale(xyz)
    assert isinstance(out, pyvista.StructuredGrid)
    with pytest.warns(PyvistaDeprecationWarning):
        scale1.scale(xyz)

def test_flip_x():
    mesh = examples.load_airplane()
    flip_x1 = mesh.copy()
    flip_x2 = mesh.copy()
    flip_x1.flip_x(point=(0, 0, 0), inplace=True)
    flip_x2.points[:, 0] *= -1.0
    assert np.allclose(flip_x1.points, flip_x2.points)
    # Test non-point-based mesh doesn't fail
    mesh = examples.load_uniform()
    out = mesh.flip_x()
    assert isinstance(out, pyvista.StructuredGrid)
    with pytest.warns(PyvistaDeprecationWarning):
        flip_x1.flip_x(point=(0, 0, 0))


def test_flip_y():
    mesh = examples.load_airplane()
    flip_y1 = mesh.copy()
    flip_y2 = mesh.copy()
    flip_y1.flip_y(point=(0, 0, 0), inplace=True)
    flip_y2.points[:, 1] *= -1.0
    assert np.allclose(flip_y1.points, flip_y2.points)
    # Test non-point-based mesh doesn't fail
    mesh = examples.load_uniform()
    out = mesh.flip_y()
    assert isinstance(out, pyvista.StructuredGrid)
    with pytest.warns(PyvistaDeprecationWarning):
        flip_y1.flip_y(point=(0, 0, 0))


def test_flip_z():
    mesh = examples.load_airplane()
    flip_z1 = mesh.copy()
    flip_z2 = mesh.copy()
    flip_z1.flip_z(point=(0, 0, 0), inplace=True)
    flip_z2.points[:, 2] *= -1.0
    assert np.allclose(flip_z1.points, flip_z2.points)
    # Test non-point-based mesh doesn't fail
    mesh = examples.load_uniform()
    out = mesh.flip_z()
    assert isinstance(out, pyvista.StructuredGrid)
    with pytest.warns(PyvistaDeprecationWarning):
        flip_z1.flip_z(point=(0, 0, 0))


def test_flip_normal():
    mesh = examples.load_airplane()
    flip_normal1 = mesh.copy()
    flip_normal2 = mesh.copy()
    flip_normal1.flip_normal(normal=[1.0, 0.0, 0.0], inplace=True)
    flip_normal2.flip_x(inplace=True)
    assert np.allclose(flip_normal1.points, flip_normal2.points)

    flip_normal3 = mesh.copy()
    flip_normal4 = mesh.copy()
    flip_normal3.flip_normal(normal=[0.0, 1.0, 0.0], inplace=True)
    flip_normal4.flip_y(inplace=True)
    assert np.allclose(flip_normal3.points, flip_normal4.points)

    flip_normal5 = mesh.copy()
    flip_normal6 = mesh.copy()
    flip_normal5.flip_normal(normal=[0.0, 0.0, 1.0], inplace=True)
    flip_normal6.flip_z(inplace=True)
    assert np.allclose(flip_normal5.points, flip_normal6.points)

    with pytest.warns(PyvistaDeprecationWarning):
        flip_normal5.flip_normal(normal=[0.0, 0.0, 1.0])

    # Test non-point-based mesh doesn't fail
    mesh = examples.load_uniform()
    out = mesh.flip_normal(normal=[1.0, 0.0, 0.5])
    assert isinstance(out, pyvista.StructuredGrid)


def test_active_normals(sphere):
    # both cell and point normals
    mesh = sphere.compute_normals()
    assert mesh.active_normals.shape[0] == mesh.n_points

    mesh = sphere.compute_normals(point_normals=False)
    assert mesh.active_normals.shape[0] == mesh.n_cells<|MERGE_RESOLUTION|>--- conflicted
+++ resolved
@@ -907,7 +907,7 @@
     assert np.allclose(indices, np.arange(mesh.n_faces))
 
 
-<<<<<<< HEAD
+
 def test_find_closest_cell_surface_point():
     mesh = pyvista.Rectangle()
 
@@ -920,7 +920,8 @@
 
     _, closest_points = mesh.find_closest_cell(points, return_closest_point=True)
     assert np.allclose(closest_points, [[0.5, 0.5, 0], [1.0, 1.0, 0]])
-=======
+
+
 def test_find_containing_cell():
     mesh = pyvista.UniformGrid(dims=[5, 5, 1], spacing=[1/4, 1/4, 0])
     node = np.array([0.3, 0.3, 0.0])
@@ -952,7 +953,6 @@
 
     indices = mesh.find_containing_cell([[0.3, 0.3, 0], [0.6, 0.6, 0]])
     assert np.allclose(indices, [5, 10])
->>>>>>> 872adb7c
 
 
 def test_find_cells_along_line():
