from __future__ import annotations

import inspect
import os
from pathlib import Path
import shlex
import shutil
import subprocess
import sys
import textwrap
from typing import TYPE_CHECKING
from typing import Any

import pytest
from pytest_cases import case
from pytest_cases import filters
from pytest_cases import fixture
from pytest_cases import get_case_tags
from pytest_cases import parametrize
from pytest_cases import parametrize_with_cases
from rich.console import Console

import pyvista as pv
from pyvista.__main__ import app
from pyvista.__main__ import main

if TYPE_CHECKING:
    from unittest.mock import MagicMock

    from pytest_cases.case_parametrizer_new import Case
    from pytest_mock import MockerFixture


@pytest.fixture
def patch_app_console(monkeypatch: pytest.MonkeyPatch):
    console = Console(
        width=70,
        force_terminal=True,
        highlight=False,
        color_system=None,
        legacy_windows=False,
    )
    monkeypatch.setattr(app, 'console', console)
    monkeypatch.setattr(app, 'error_console', console)
<<<<<<< HEAD
    monkeypatch.setattr(app, 'help_format', 'plaintext')
=======
>>>>>>> 599b198a


@pytest.mark.parametrize('args', [[], ''])
@pytest.mark.usefixtures('patch_app_console')
def test_no_input(args, capsys: pytest.CaptureFixture):
    main(args)

    expected = textwrap.dedent(
        """\
        Usage: pyvista COMMAND

        ╭─ Commands ─────────────────────────────────────────────────────────╮
        │ convert    Convert a mesh file to another format.                  │
        │ plot       Plot one or more mesh files in an interactive window    │
        │            that can be customized with various options.            │
        │ report     Generate a PyVista software environment report.         │
        │ --help -h  Display this message and exit.                          │
        │ --version  Display application version.                            │
        ╰────────────────────────────────────────────────────────────────────╯
        """
    )
    assert expected == capsys.readouterr().out


@pytest.mark.usefixtures('patch_app_console')
def test_invalid_command(capsys: pytest.CaptureFixture):
    expected = textwrap.dedent(
        """\
    Usage: pyvista COMMAND

    ╭─ Commands ─────────────────────────────────────────────────────────╮
    │ convert    Convert a mesh file to another format.                  │
    │ plot       Plot one or more mesh files in an interactive window    │
    │            that can be customized with various options.            │
    │ report     Generate a PyVista software environment report.         │
    │ --help -h  Display this message and exit.                          │
    │ --version  Display application version.                            │
    ╰────────────────────────────────────────────────────────────────────╯
    ╭─ Error ────────────────────────────────────────────────────────────╮
    │ Unknown command "foo". Available commands: report, convert, plot.  │
    ╰────────────────────────────────────────────────────────────────────╯
    """
    )
    with pytest.raises(SystemExit) as e:
        main('foo')
    assert e.value.code == 1
    assert expected == capsys.readouterr().out


@pytest.mark.usefixtures('patch_app_console')
@pytest.mark.parametrize('command', ['report', 'convert'])
def test_bad_kwarg_command(capsys: pytest.CaptureFixture, command):
    expected = textwrap.dedent(
        """\
    ╭─ Error ────────────────────────────────────────────────────────────╮
    │ Unknown option: "--foo=1".                                         │
    ╰────────────────────────────────────────────────────────────────────╯
    """
    )
    with pytest.raises(SystemExit) as e:
        main(f'{command} --foo=1')
    assert e.value.code == 1
    assert expected == '\n'.join(capsys.readouterr().out.split('\n')[-4:])


@pytest.fixture
def mock_report(mocker: MockerFixture):
    return mocker.patch.object(pv.cli.report, 'Report')


class CasesReport:
    def case_empty(self):
        return '', (), {}

    @parametrize(downloads=['True', 'yes', 'y', 'true'])
    @parametrize(sort=['True', 'yes', 'y', 'true'])
    def case_kw_bool(self, downloads, sort):
        return f'--downloads={downloads} --sort={sort}', (), dict(downloads=True, sort=True)

    @parametrize(downloads=['False', 'no', 'n', 'false'])
    @parametrize(sort=['False', 'no', 'n', 'false'])
    def case_kw_bool_no(self, downloads, sort):
        return f'--downloads={downloads} --sort={sort}', (), dict(downloads=False, sort=False)

    def case_bool(self):
        return '--downloads --sort', (), dict(downloads=True, sort=True)

    def case_no_bool(self):
        return '--no-downloads --no-sort', (), dict(downloads=False, sort=False)

    def case_additional(self):
        return '--additional "foo"', (['foo'],), {}

    def case_additional_multiple_kw(self):
        return '--additional "foo" --additional "bar"', (['foo', 'bar'],), {}

    def case_additional_multiple_args(self):
        return '"foo" "bar"', (['foo', 'bar'],), {}

    def case_additional_ncol(self):
        return '"foo" --ncol 2', (['foo'], 2), {}

    def case_additional_textwidth(self):
        # `textwidth` is keyword whereas `additional` is positional since inspect.BoundArguments
        # enforces it
        return '"foo" --text-width 100', (['foo'],), dict(text_width=100)


@parametrize_with_cases('tokens, expected_args, expected_kwargs', cases=CasesReport)
def test_report_called(
    tokens: str,
    expected_args: tuple,
    expected_kwargs: dict,
    mock_report: MagicMock,
):
    """Test that the Report class is called with the expected arguments."""
    main(f'report {tokens}')
    mock_report.assert_called_once_with(*expected_args, **expected_kwargs)


class CasesConvert:
    """CLI argument parsing cases for `convert`."""

    def case_new_ext(self):
        return 'ant.ply new.vtp', 'new.vtp'

    def case_same_ext(self):
        return 'ant.ply ant.ply', 'ant.ply'

    def case_dir(self):
        return 'ant.ply foo/new.vtp', 'foo/new.vtp'

    def case_nested_dir(self):
        return 'ant.ply foo/bar/new.vtp', 'foo/bar/new.vtp'

    def case_wildcard_ext(self):
        return 'ant.ply .vtp', 'ant.vtp'

    def case_wildcard_dir(self):
        return 'ant.ply bar/.vtp', 'bar/ant.vtp'


@pytest.fixture
def tmp_ant_file(tmp_path):
    """Return a temp path to the ant file for tests."""
    src = Path(pv.examples.antfile)
    dst = tmp_path / src.name
    shutil.copy(src, dst)

    # Change cwd to tmp_path temporarily
    old_cwd = Path.cwd()
    try:
        os.chdir(tmp_path)
        yield dst
    finally:
        os.chdir(old_cwd)


@parametrize_with_cases('tokens, expected_file', cases=CasesConvert)
def test_convert_called(tokens, expected_file, tmp_ant_file):  # noqa: ARG001
    main(shlex.split(f'convert {tokens}', posix=True))
    assert Path(expected_file).is_file()


@pytest.mark.usefixtures('patch_app_console')
def test_convert_dir_only_error(tmp_ant_file: Path, capsys: pytest.CaptureFixture):
    with pytest.raises(SystemExit) as e:
        main(f'convert {str(tmp_ant_file)!r} {str(tmp_ant_file.parent)!r}')

    out = capsys.readouterr().out
    assert '╭─ Error ─' in out, out
    assert 'Invalid value' in out, out
    assert 'Output file must have a file extension.' in out, out
    assert e.value.code == 1


@pytest.mark.usefixtures('patch_app_console')
def test_convert_file_not_found(capsys: pytest.CaptureFixture):
    file_in = 'missing.vtp'
    with pytest.raises(SystemExit) as e:
        main(f'convert {file_in} .ply')
    out = capsys.readouterr().out
    assert '╭─ Error ─' in out, out
    assert f'1 file not found: {file_in}' in out, out
    assert e.value.code == 1


@pytest.mark.usefixtures('patch_app_console')
def test_convert_read_error(tmp_path: Path, capsys: pytest.CaptureFixture):
    # Create a dummy .vtp file with empty contents
    name = 'dummy.vtp'
    file_in = tmp_path / name
    file_in.write_text('')
    assert file_in.is_file()

    with pytest.raises(SystemExit) as e:
        main(f'convert {str(file_in)!r} .ply')

    out = capsys.readouterr().out
    assert '╭─ Error ─' in out, out
    assert '1 file not readable by PyVista:' in out, out
    assert e.value.code == 1


@pytest.mark.usefixtures('patch_app_console')
def test_convert_save_error(tmp_ant_file: Path, capsys: pytest.CaptureFixture):
    invalid_suffix = '.foo'
    output_path = tmp_ant_file.with_suffix(invalid_suffix)
    with pytest.raises(SystemExit) as e:
        main(f'convert {str(tmp_ant_file)!r} {str(output_path)!r}')

    out = capsys.readouterr().out
    assert '╭─ PyVista Error ─' in out, out
    assert 'Failed to save output file: ' in out, out
    assert output_path.name in out, out
    assert 'Invalid file extension' in out, out
    assert e.value.code == 1


@pytest.mark.usefixtures('patch_app_console')
def test_convert_help(capsys: pytest.CaptureFixture):
    main('convert --help')

    expected = textwrap.dedent(
        """\
            Usage: pyvista convert FILE-IN FILE-OUT

            Convert a mesh file to another format.

            Sample usage:
            ```bash
            pyvista convert foo.abc bar.xyz
            Saved: bar.xyz

            pyvista convert foo.abc .xyz
            Saved: foo.xyz
            ```
  """
    )
    assert expected == '\n'.join(capsys.readouterr().out.split('\n')[:13])
    # assert expected == capsys.readouterr().out


@pytest.fixture
def mock_plotter(mocker: MockerFixture):
    return mocker.patch.object(pv, 'Plotter')


@pytest.fixture
def mock_plot(mocker: MockerFixture):
    return mocker.patch.object(pv, 'plot')


@pytest.fixture
def mock_pv_read(mocker: MockerFixture):
    return mocker.patch.object(pv, 'read')


@pytest.fixture
def mock_add_mesh(mock_plotter: MagicMock):
    return mock_plotter().add_mesh


@pytest.fixture
def mock_add_volume(mock_plotter: MagicMock):
    return mock_plotter().add_volume


@fixture
def missing_plot_arguments():
    """Argument names in the `pv.plot` signature which are intentionally removed from the
    `pv.cli.plot._plot` function
    """

    return {
        'jupyter_backend',
        'theme',
        'return_viewer',
        'return_img',
        'cpos',
        'jupyter_kwargs',
        'notebook',
    }


@fixture
def default_plot_kwargs(missing_plot_arguments: set[str]) -> dict[str, Any]:
    """Default arguments of `pv.plot`."""

    params = inspect.signature(pv.plot).parameters

    return {
        p: v.default
        for p, v in params.items()
        if (p not in missing_plot_arguments)
        and (v.kind != v.VAR_KEYWORD)
        and v.default is not v.empty
    }


def test_plot_cli_synced(missing_plot_arguments: set[str]):
    """
    Since the `pyvista plot` CLI exposes a subset of the original `pv.plot` arguments,
    any changes made in the signature of `pv.plot` must be synced (or not) in the
    `pyvista plot` CLI.

    This test will fail if any:
    - argument names
    - default values
    - type annotations

    are different between those functions.
    """
    plot_sig = inspect.signature(pv.plot)
    plot_params = set(plot_sig.parameters.keys())

    # Test the parameters names
    from pyvista.cli.plot import _plot

    cli_sig = inspect.signature(_plot)
    cli_params = set(cli_sig.parameters.keys())

    diff = plot_params - cli_params - missing_plot_arguments
    assert diff == set(), (
        f'Found unexpected differences {diff} in the CLI plot signature arguments'
    )

    # Test the parameters defaults
    cli_defaults = {name: p.default for name, p in cli_sig.parameters.items()}
    plot_defaults = {name: plot_sig.parameters[name].default for name in cli_sig.parameters}

    assert cli_defaults == plot_defaults

    # Test the parameters annotations

    # Need to import some types such that inspect eval them using locals()
    from typing import Literal  # noqa: F401

    from pyvista.jupyter import JupyterBackendOptions  # noqa: F401
    from pyvista.plotting._typing import CameraPositionOptions  # noqa: F401
    from pyvista.plotting._typing import ColorLike  # noqa: F401
    from pyvista.plotting._typing import PlottableType  # noqa: F401
    from pyvista.plotting.themes import Theme  # noqa: F401

    plot_annotations = inspect.get_annotations(pv.plot, eval_str=True, locals=locals())
    cli_annotations = inspect.get_annotations(_plot, eval_str=True)

    cli_annotations = {
        k: v.__origin__ for k, v in cli_annotations.items() if k not in ['return', 'kwargs']
    }  # get __origin__ since Annotated type
    plot_annotations = {k: v for k, v in plot_annotations.items() if k != 'return'}

    # Filter only the ones from cli
    plot_annotations = {name: plot_annotations[name] for name in cli_annotations}

    # Filter the ones which have intentionally different annotations
    excludes = {'anti_aliasing', 'background', 'border_color', 'var_item', 'screenshot'}

    plot_annotations = {k: v for k, v in plot_annotations.items() if k not in excludes}
    cli_annotations = {k: v for k, v in cli_annotations.items() if k not in excludes}

    assert plot_annotations == cli_annotations


class CasesPlot:
    @parametrize(offscreen=['True', 'yes', 'y', 'true'])
    def case_kw_bool(self, default_plot_kwargs: dict, offscreen: str):
        kwargs = default_plot_kwargs
        tokens = f'--off-screen={offscreen}'
        kwargs.update(off_screen=True)
        return tokens, kwargs

    @parametrize(offscreen=['False', 'no', 'n', 'false'])
    def case_kw_no_bool(self, default_plot_kwargs: dict, offscreen: str):
        kwargs = default_plot_kwargs
        tokens = f'--off-screen={offscreen}'
        kwargs.update(off_screen=False)
        return tokens, kwargs

    @parametrize(off_screen=[True, False])
    def case_kw_no_bool_no_value(
        self,
        default_plot_kwargs: dict,
        off_screen: bool,
    ):
        kwargs = default_plot_kwargs
        tokens = '--off-screen' if off_screen else '--no-off-screen'
        kwargs.update(off_screen=off_screen)
        return tokens, kwargs

    def case_window_size(
        self,
        default_plot_kwargs: dict,
    ):
        kwargs = default_plot_kwargs
        tokens = '--window-size=[100,100]'
        kwargs.update(window_size=[100, 100])
        return tokens, kwargs

    def case_window_size_multiple(
        self,
        default_plot_kwargs: dict,
    ):
        kwargs = default_plot_kwargs
        tokens = '--window-size 100 100'
        kwargs.update(window_size=[100, 100])
        return tokens, kwargs

    def case_window_size_rounding(
        self,
        default_plot_kwargs: dict,
    ):
        """Test when window size is given as float, it is rounded to int."""
        kwargs = default_plot_kwargs
        tokens = '--window-size=[100.4,100.6]'
        kwargs.update(window_size=[100, 101])
        return tokens, kwargs

    @parametrize(anti_aliasing=['ssaa', 'msaa', 'fxaa'])
    def case_anti_aliasing(
        self,
        default_plot_kwargs: dict,
        anti_aliasing: str,
    ):
        kwargs = default_plot_kwargs
        tokens = f'--anti-aliasing={anti_aliasing}'
        kwargs.update(anti_aliasing=anti_aliasing)
        return tokens, kwargs

    # region kwargs cases
    @parametrize(
        tokens_kwargs=[
            ('--color=red', dict(color='red')),
            ('--color=(0,1,0)', dict(color=(0, 1, 0))),
            ('--color="(0, 1, 0)"', dict(color=(0, 1, 0))),
            ('--color="[0, 1, 0]"', dict(color=[0, 1, 0])),
            ('--color=[0,1,0]', dict(color=[0, 1, 0])),
            ('--color=[0.1,1,0]', dict(color=[0.1, 1, 0])),
            ('--clim [0.1,1]', dict(clim=[0.1, 1])),
            ('--clim [0.1,1] --color red', dict(clim=[0.1, 1], color='red')),
        ]
    )
    @case(tags=['kwargs', 'add_mesh'])
    def case_kwargs_add_mesh(
        self,
        tokens_kwargs: tuple[str, dict],
    ):
        """Test when kwargs are provided to Plotter.add_mesh"""
        tokens, kwargs = tokens_kwargs
        return tokens, kwargs

    @parametrize(
        tokens_kwargs=[
            ('--mapper smart', dict(mapper='smart')),
            ('--mapper smart --blending additive', dict(mapper='smart', blending='additive')),
        ]
    )
    @case(tags=['kwargs', 'add_volume'])
    def case_kwargs_add_volume(
        self,
        tokens_kwargs: tuple[str, dict],
    ):
        """Test when kwargs are provided to Plotter.add_volume"""
        tokens, kwargs = tokens_kwargs
        tokens += ' --volume'
        return tokens, kwargs

    # endregion kwargs cases

    # region raises cases

    @case(tags='raises')
    def case_anti_aliasing_raises(self):
        return '--anti-aliasing=foo', [
            'Invalid value for "--anti-aliasing": unable to convert "foo" into',
            "one of {'ssaa', 'msaa', 'fxaa'}.",
        ]

    @case(tags='raises')
    @parametrize(window_size=['100', '100 200 300', '[100,200,300]'])
    def case_window_size_wrong_length(self, window_size: str):
        """Test when the window size does not have exactly two elements."""
        if window_size == '100':
            errors = [
                'Invalid value "[100]" for "--window-size". Window size must be a',
                'list of two integers.',
            ]
        elif window_size in {'100 200 300', '[100,200,300]'}:
            errors = [
                'Invalid value "[100, 200, 300]" for "--window-size". Window size ',
                'must be a list of two integers.',
            ]

        return f' --window-size {window_size}', errors

    @case(tags='raises')
    @parametrize(window_size=['100 a', 'b a'])
    def case_window_size_wrong_type(self, window_size: str):
        """Test when the window size does not have the correct type."""
        obj = 'a' if window_size == '100 a' else 'b'
        return f'--window-size {window_size}', [
            f'Invalid value for "--window-size": unable to convert "{obj}" into int.',
        ]

    @case(tags='raises')
    def case_kw_unknown(self):
        """Test when a supplementary keyword argument does not exists"""
        return '--foo_bar bar', [
            '⚠ The following exception has been raised when calling pv.plot: ',
            '"foo_bar" is an invalid keyword argument for  ',
            '`_common_arg_parser`  ',
            'Please check the provided arguments.',
        ]

    @case(tags='raises')
    def case_wrong_argument(self):
        """Test when an argument raises an error"""
        return ' --opacity=foo', [
            '⚠ The following exception has been raised when calling pv.plot: ',
            'Opacity transfer function (foo) unknown. Valid options:',
            "'sigmoid_10', 'sigmoid_15', 'sigmoid_20', 'foreground',",
        ]

    # endregion raises cases


@parametrize_with_cases(
    'tokens, expected_kwargs',
    cases=CasesPlot,
    filter=~(filters.has_tag('raises') | filters.has_tag('kwargs')),
)
@pytest.mark.usefixtures('mock_pv_read')
def test_plot_called(
    tokens: str,
    expected_kwargs: dict,
    mock_plot: MagicMock,
):
    """Test that the pv.plot function is called with the expected arguments."""
    file = Path(pv.examples.antfile).as_posix()
    main(f'plot --files={file} {tokens}')
    mock_plot.assert_called_once_with(var_item=[pv.read(file)], **expected_kwargs)


@parametrize_with_cases(
    'tokens, expected_kwargs',
    cases=CasesPlot,
    has_tag='kwargs',
)
def test_plot_called_kwargs(
    tokens,
    expected_kwargs,
    mock_add_mesh: MagicMock,
    mock_add_volume: MagicMock,
    current_cases: dict[str, Case],
):
    """
    Test that the pl.add_mesh or pl.add_volume function is called with the expected arguments
    when supplementary kw arguments are added to the command line.
    """

    file = Path(pv.examples.antfile).as_posix()
    main(f'plot --files {file} {tokens}')

    case = current_cases['tokens']
    tags = get_case_tags(case_func=case.func)

    mock = mock_add_mesh if 'add_mesh' in tags else mock_add_volume
    mock.assert_called_once_with(pv.read(file), **expected_kwargs)


@parametrize_with_cases('tokens, errors', cases=CasesPlot, has_tag='raises')
@pytest.mark.usefixtures('patch_app_console')
def test_plot_called_raises(tokens: str, errors: list[str], capsys: pytest.CaptureFixture):
    """Test that the plot CLI is raising expected exit errors."""

    file = Path(pv.examples.antfile).as_posix()
    with pytest.raises(SystemExit) as e:
        main(f'plot --files {file} {tokens}')

    assert e.value.code == 1

    out = capsys.readouterr().out
    for error in errors:
        assert error in out, out


class CasesPlotFiles:
    """Cases used to test the --files argument of the plot CLI"""

    @pytest.mark.usefixtures('mock_pv_read')
    def case_single_args(self, default_plot_kwargs: dict):
        """Test when only a single positional argument is given for files."""
        kwargs = default_plot_kwargs
        f = Path(pv.examples.antfile).as_posix()
        kwargs['var_item'] = [pv.read(f)]
        return f, kwargs

    @pytest.mark.usefixtures('mock_pv_read')
    def case_multiple_args(self, default_plot_kwargs: dict):
        """Test when multiple positional arguments are given for files."""
        kwargs = default_plot_kwargs
        files = [Path(pv.examples.antfile).as_posix()] * 2
        kwargs['var_item'] = [pv.read(f) for f in files]
        return ' '.join(files), kwargs

    @parametrize(with_space=[True, False])
    @pytest.mark.usefixtures('mock_pv_read')
    def case_multiple_kargs(self, default_plot_kwargs: dict, with_space: bool):
        """Test when multiple keyword arguments are given for files."""
        kwargs = default_plot_kwargs

        files = [Path(pv.examples.antfile).as_posix()] * 2
        kwargs['var_item'] = [pv.read(f) for f in files]

        prefix = '--files ' if with_space else '--files='
        return prefix + ' '.join(files), kwargs

    @case(tags='raises')
    def case_not_exists(self, tmp_path: Path):
        """Test when the file does not exists."""
        return str((tmp_path / 'file.vtp').as_posix()), ['1 file not found']

    @case(tags='raises')
    def case_not_exists2(self, tmp_path: Path):
        """Test when the filed do not exists."""
        files = [str((tmp_path / f'file_{i}.vtp').as_posix()) for i in range(4)]
        return ' '.join(files), ['4 files not found']

    @case(tags='raises')
    def case_not_exists_kw(self, tmp_path: Path):
        """Test when the file does not exists as keyword."""
        return f'--files={(tmp_path / "file.vtp").as_posix()}', ['1 file not found']

    @case(tags='raises')
    def case_empty(self):
        """Test when no files are passed"""
        return '', ['Command "plot" parameter "--files" requires an argument.']

    @case(tags='raises')
    def case_one_exists(self, tmp_path: Path):
        """Test when one file does not exists."""
        (f1 := (tmp_path / 'f1.vtp')).touch()
        return f'--files {f1.as_posix()} {(tmp_path / "f2.vtp").as_posix()}', ['1 file not found']

    @case(tags='raises')
    def case_not_readable(self, tmp_path: Path, mocker: MockerFixture):
        """Test when a file is not readable by pyvista"""
        (f1 := (tmp_path / 'f1.vtp')).touch()
        m = mocker.patch.object(pv, 'read')
        m.side_effect = Exception('Not readable')

        return f'--files {f1.as_posix()}', ['1 file not readable by PyVista:']


@parametrize_with_cases(
    'tokens, expected_kwargs', cases=CasesPlotFiles, filter=~filters.has_tag('raises')
)
def test_plot_called_files(
    tokens: str,
    expected_kwargs: dict,
    mock_plot: MagicMock,
):
    """Test that the pv.plot function is called with the expected arguments
    for the --files argument"""
    main(f'plot {tokens}')
    mock_plot.assert_called_once_with(**expected_kwargs)


@parametrize_with_cases('tokens, errors', cases=CasesPlotFiles, filter=filters.has_tag('raises'))
@pytest.mark.usefixtures('patch_app_console')
def test_plot_files_raises(tokens: str, errors: list[str], capsys: pytest.CaptureFixture):
    """Test that errors are correctly raised for the --files argument"""
    with pytest.raises(SystemExit) as e:
        main(f'plot {tokens}')

    assert e.value.code == 1

    out = capsys.readouterr().out
    for error in errors:
        assert error in out, out


@parametrize(
    tokens_ncalls_args=[
        ('file1.ply file2.ply', 2, ['file1.ply', 'file2.ply']),
        ('--files file1.ply file2.ply file3.ply', 3, ['file1.ply', 'file2.ply', 'file3.ply']),
    ],
    idgen=lambda **args: args['tokens_ncalls_args'][0],
)
@parametrize(func=['add_mesh', 'add_volume'])
@pytest.mark.usefixtures('mock_pv_read')
def test_add_mesh_volume_called(
    tokens_ncalls_args: tuple[str, int, list[str]],
    mock_add_mesh: MagicMock,
    mock_add_volume: MagicMock,
    mocker: MockerFixture,
    func: str,
    tmp_path: Path,
):
    """Test that the pv.Plotter.add_mesh and add_volume methods are called
    a number of expected times with the correct arguments.
    """
    tokens, ncalls, args = tokens_ncalls_args
    tokens += ' --volume' if (add_volume := (func == 'add_volume')) else ''

    for a in args:
        shutil.copy(pv.examples.antfile, tmp_path / a)

    os.chdir(tmp_path)
    main(f'plot {tokens}')

    mock = mock_add_volume if add_volume else mock_add_mesh
    assert mock.call_count == ncalls
    assert mock.mock_calls == [mocker.call(pv.read(a)) for a in args]


@pytest.mark.usefixtures('patch_app_console')
def test_report_help(capsys: pytest.CaptureFixture):
    main('report --help')

    expected = textwrap.dedent(
        """\
            Usage: pyvista report [ARGS]

            Generate a PyVista software environment report.
       """
    )
    assert expected == '\n'.join(capsys.readouterr().out.split('\n')[:4])


@pytest.mark.usefixtures('patch_app_console')
def test_plot_help(capsys: pytest.CaptureFixture):
    main('plot --help')

    expected = textwrap.dedent(
        """\
        Usage: pyvista plot file (file2) [OPTIONS]

        Plot one or more mesh files in an interactive window that can be 
        customized with various options.
        """  # noqa: W291
    )
    assert expected == '\n'.join(capsys.readouterr().out.split('\n')[:5])


def test_version(capsys: pytest.CaptureFixture):
    main('--version')
    assert capsys.readouterr().out == f'pyvista {pv.__version__}\n'


@pytest.mark.usefixtures('patch_app_console')
def test_help(capsys: pytest.CaptureFixture):
    main('--help')

    expected = textwrap.dedent(
        """\
        Usage: pyvista COMMAND

        ╭─ Commands ─────────────────────────────────────────────────────────╮
        │ convert    Convert a mesh file to another format.                  │
        │ plot       Plot one or more mesh files in an interactive window    │
        │            that can be customized with various options.            │
        │ report     Generate a PyVista software environment report.         │
        │ --help -h  Display this message and exit.                          │
        │ --version  Display application version.                            │
        ╰────────────────────────────────────────────────────────────────────╯
        """
    )
    assert expected == capsys.readouterr().out


@parametrize(
    as_script=[True, False],
    tokens_err_codes=[
        ('--foo', 1),
        ('report --foo', 1),
        ('plot --foo', 1),
        ('', 0),
        ('report --help', 0),
        ('plot --help', 0),
        ('--help', 0),
    ],
)
def test_cli_entry_point(as_script: bool, tokens_err_codes: tuple[str, int]):
    args = [sys.executable, '-m', 'pyvista'] if not as_script else ['pyvista']

    argv, exit_code_expected = tokens_err_codes
    args += [*shlex.split(argv)]

    process = subprocess.run(
        args,
        check=False,
        capture_output=True,
        encoding='utf-8',
    )

    assert process.returncode == exit_code_expected


@parametrize(func=['plot', 'report'])
@parametrize(ret=['foo', None])
def test_print(
    mock_plot: MagicMock,
    mock_report: MagicMock,
    func: str,
    capsys: pytest.CaptureFixture,
    ret: str | None,
):
    """Test that the output of the functions are sent to stdout."""
    mock = mock_plot if func == 'plot' else mock_report
    mock.return_value = ret
    tokens = func if func == 'report' else f'{func} --files={Path(pv.examples.antfile).as_posix()}'
    main(tokens)

    expected = f'{ret}\n' if ret is not None else ''
    assert capsys.readouterr().out == expected<|MERGE_RESOLUTION|>--- conflicted
+++ resolved
@@ -42,10 +42,8 @@
     )
     monkeypatch.setattr(app, 'console', console)
     monkeypatch.setattr(app, 'error_console', console)
-<<<<<<< HEAD
     monkeypatch.setattr(app, 'help_format', 'plaintext')
-=======
->>>>>>> 599b198a
+    monkeypatch.setattr(app, 'error_console', console)
 
 
 @pytest.mark.parametrize('args', [[], ''])
