--- conflicted
+++ resolved
@@ -844,14 +844,9 @@
     """Test that the output of the functions are sent to stdout."""
     mock = mock_plot if func == 'plot' else mock_report
     mock.return_value = ret
-<<<<<<< HEAD
+    tokens = func if func == 'report' else f'{func} --files={Path(pv.examples.antfile).as_posix()}'
     with pytest.raises(SystemExit) as e:
-        main(f'{func}')
-=======
-
-    tokens = func if func == 'report' else f'{func} --files={Path(pv.examples.antfile).as_posix()}'
-    main(tokens)
->>>>>>> ffdfe4ed
+        main(tokens)
 
     assert e.value.code == 0
     expected = f'{ret}\n' if ret is not None else ''
