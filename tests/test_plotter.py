--- conflicted
+++ resolved
@@ -222,7 +222,6 @@
     assert sphere.n_arrays == 1
 
 
-<<<<<<< HEAD
 def test_plotter_remains_shallow():
     sphere = pyvista.Sphere()
     sphere.point_data['numbers'] = np.arange(sphere.n_points)
@@ -242,7 +241,8 @@
 
     assert np.array_equal(sphere['numbers'], sphere2['numbers'])
     assert np.shares_memory(sphere['numbers'], sphere2['numbers'])
-=======
+
+
 def test_add_multiple(sphere):
     point_data_name = 'data'
     sphere[point_data_name] = np.random.random(sphere.n_points)
@@ -252,5 +252,4 @@
     pl.add_mesh(sphere, scalars=np.arange(sphere.n_cells))
     pl.add_mesh(sphere, scalars='data')
     pl.show()
-    assert sphere.n_arrays == 1
->>>>>>> dcf18ffc
+    assert sphere.n_arrays == 1