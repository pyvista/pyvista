--- conflicted
+++ resolved
@@ -218,33 +218,16 @@
     assert axis.GetMargins()[0] == m
 
     axis.log_scale = True  # Log scale can be enabled for the currently drawn plot
-<<<<<<< HEAD
-    chart2D.show()  # We have to call show to update all chart properties (calls Update and Paint methods of chart/plot objects).
-=======
-    chart_2d.show()  # TODO: find alternative to update all chart properties without plotting (not sure if possible though)
->>>>>>> dc7a589a
+    chart_2d.show()  # We have to call show to update all chart properties (calls Update and Paint methods of chart/plot objects).
     assert axis.log_scale
     assert axis.GetLogScaleActive()
     axis.log_scale = False
     chart_2d.show()
     assert not axis.log_scale
     assert not axis.GetLogScaleActive()
-<<<<<<< HEAD
     # TODO: following lines cause "vtkMath::Jacobi: Error extracting eigenfunctions" warning to be printed.
     #  This is a VTK issue that will be fixed once PR (!8618) is merged.
-    chart2D.line([0, 1], [-10, 10])  # Plot for which log scale cannot be enabled
-=======
-    # TODO: following lines cause "vtkMath::Jacobi: Error extracting eigenfunctions" warning to be printed
-    #  probably a vtk issue. Minimum code to reproduce:
-    #   chart = pyvista.Chart2D()
-    #   chart.line([0, 1], [-10, 10])
-    #   axis = chart.y_axis
-    #   axis.range = [2, 5]
-    #   axis.behavior = "auto"
-    #   axis.log_scale = True
-    #   chart.show()
     chart_2d.line([0, 1], [-10, 10])  # Plot for which log scale cannot be enabled
->>>>>>> dc7a589a
     axis.log_scale = True
     chart_2d.show()
     assert not axis.log_scale
