--- conflicted
+++ resolved
@@ -470,11 +470,7 @@
     except ImportError:
         msg = (
             'Please install `nest_asyncio2` to automagically launch the trame server '
-<<<<<<< HEAD
-            'without await. Or, to avoid `nest_asynctio2` run:\n\n'
-=======
             'without await. Or, to avoid `nest_asyncio2` run:\n\n'
->>>>>>> 9f684e13
             'from pyvista.trame.jupyter import launch_server\n'
             'await launch_server().ready'
         )
