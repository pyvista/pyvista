"""Demos to show off the functionality of PyVista."""

import time

import numpy as np

import pyvista as pv
from pyvista import examples
from .logo import text_3d


def glyphs(grid_sz=3):
    """Create several parametric supertoroids using VTK's glyph table functionality.

    Parameters
    ----------
    grid_sz : int, optional
        Create ``grid_sz x grid_sz`` supertoroids.

    Returns
    -------
    pyvista.PolyData
        Mesh of supertoroids.

    See Also
    --------
    plot_glyphs

    Examples
    --------
    >>> from pyvista import demos
    >>> mesh = demos.glyphs()

    """
    n = 10
    values = np.arange(n)  # values for scalars to look up glyphs by

    # taken from:
    rng = np.random.default_rng()
    params = rng.uniform(0.5, 2, size=(n, 2))  # (n1, n2) parameters for the toroids

    geoms = [pv.ParametricSuperToroid(n1=n1, n2=n2) for n1, n2 in params]

    # get dataset where to put glyphs
    x, y, z = np.mgrid[:grid_sz, :grid_sz, :grid_sz]
    mesh = pv.StructuredGrid(x, y, z)

    # add random scalars
    rng_int = rng.integers(0, n, size=x.size)
    mesh.point_data['scalars'] = rng_int

    # construct the glyphs on top of the mesh; don't scale by scalars now
    return mesh.glyph(geom=geoms, indices=values, scale=False,
                      factor=0.3, rng=(0, n - 1))


def plot_glyphs(grid_sz=3, **kwargs):
    """Plot several parametric supertoroids using VTK's glyph table functionality.

    Parameters
    ----------
    grid_sz : int, optional
        Create ``grid_sz x grid_sz`` supertoroids.

    **kwargs : dict, optional
        All additional keyword arguments will be passed to
        :func:`pyvista.Plotter.add_mesh`.

    Returns
    -------
    various
        See :func:`show <pyvista.Plotter.show>`.

    Examples
    --------
    >>> from pyvista import demos
    >>> demos.plot_glyphs()

    """
    # construct the glyphs on top of the mesh; don't scale by scalars now
    mesh = glyphs(grid_sz)

    kwargs.setdefault('specular', 1)
    kwargs.setdefault('specular_power', 15)
    kwargs.setdefault('smooth_shading', True)

    # create plotter and add our glyphs with some nontrivial lighting
    plotter = pv.Plotter()
    plotter.add_mesh(mesh, show_scalar_bar=False, **kwargs)
    return plotter.show()


def orientation_cube():
    """Return a dictionary containing the meshes composing an orientation cube.

    Returns
    -------
    dict
        Dictionary containing the meshes composing an orientation cube.

    Examples
    --------
    Load the cube mesh and plot it

    >>> import pyvista
    >>> from pyvista import demos
    >>> ocube = demos.orientation_cube()
    >>> pl = pyvista.Plotter()
    >>> _ = pl.add_mesh(ocube['cube'], show_edges=True)
    >>> _ = pl.add_mesh(ocube['x_p'], color='blue')
    >>> _ = pl.add_mesh(ocube['x_n'], color='blue')
    >>> _ = pl.add_mesh(ocube['y_p'], color='green')
    >>> _ = pl.add_mesh(ocube['y_n'], color='green')
    >>> _ = pl.add_mesh(ocube['z_p'], color='red')
    >>> _ = pl.add_mesh(ocube['z_n'], color='red')
    >>> pl.show_axes()
    >>> pl.show()

    """
    cube = pv.Cube()

    x_p = text_3d('X+', depth=0.2)
    x_p.points *= 0.45
    x_p.rotate_y(90)
    x_p.rotate_x(90)
    x_p.translate(-np.array(x_p.center))
    x_p.translate([0.5, 0, 0])
    # x_p.point_data['mesh'] = 1

    x_n = text_3d('X-', depth=0.2)
    x_n.points *= 0.45
    x_n.rotate_y(90)
    x_n.rotate_x(90)
    x_n.rotate_z(180)
    x_n.translate(-np.array(x_n.center))
    x_n.translate([-0.5, 0, 0])
    # x_n.point_data['mesh'] = 2

    y_p = text_3d('Y+', depth=0.2)
    y_p.points *= 0.45
    y_p.rotate_x(90)
    y_p.rotate_z(180)
    y_p.translate(-np.array(y_p.center))
    y_p.translate([0, 0.5, 0])
    # y_p.point_data['mesh'] = 3

    y_n = text_3d('Y-', depth=0.2)
    y_n.points *= 0.45
    y_n.rotate_x(90)
    y_n.translate(-np.array(y_n.center))
    y_n.translate([0, -0.5, 0])
    # y_n.point_data['mesh'] = 4

    z_p = text_3d('Z+', depth=0.2)
    z_p.points *= 0.45
    z_p.rotate_z(90)
    z_p.translate(-np.array(z_p.center))
    z_p.translate([0, 0, 0.5])
    # z_p.point_data['mesh'] = 5

    z_n = text_3d('Z-', depth=0.2)
    z_n.points *= 0.45
    z_n.rotate_x(180)
    z_n.translate(-np.array(z_n.center))
    z_n.translate([0, 0, -0.5])

    return {'cube': cube,
            'x_p': x_p,
            'x_n': x_n,
            'y_p': y_p,
            'y_n': y_n,
            'z_p': z_p,
            'z_n': z_n,
    }


def orientation_plotter():
    """Return a plotter containing the orientation cube.

    Returns
    -------
    pyvista.Plotter
        Orientation cube plotter.

    Examples
    --------
    >>> from pyvista import demos
    >>> plotter = demos.orientation_plotter()
    >>> plotter.show()

    """
    ocube = orientation_cube()
    pl = pv.Plotter()
    pl.add_mesh(ocube['cube'], show_edges=True)
    pl.add_mesh(ocube['x_p'], color='blue')
    pl.add_mesh(ocube['x_n'], color='blue')
    pl.add_mesh(ocube['y_p'], color='green')
    pl.add_mesh(ocube['y_n'], color='green')
    pl.add_mesh(ocube['z_p'], color='red')
    pl.add_mesh(ocube['z_n'], color='red')
    pl.show_axes()
    return pl


<<<<<<< HEAD
def plot_datasets():
    """Plot the pyvista dataset types.

    This demo plots the following PyVista dataset types:

    * :class:`pyvista.PolyData`
    * :class:`pyvista.UnstructuredGrid`
    * :class:`pyvista.UniformGrid`
    * :class:`pyvista.RectilinearGrid`
    * :class:`pyvista.StructuredGrid`
=======
def plot_wave(fps=30, frequency=1, wavetime=3, interactive=False,
              notebook=None):
    """Plot a 3D moving wave in a render window.

    Parameters
    ----------
    fps : int, optional
        Maximum frames per second to display.  Defaults to 30.

    frequency : float, optional
        Wave cycles per second.  Defaults to 1 Hz.

    wavetime : float, optional
        The desired total display time in seconds.  Defaults to 3 seconds.

    interactive : bool, optional
        Allows the user to set the camera position before the start of the
        wave movement.  Default ``False``.

    notebook : bool, optional
        When ``True``, the resulting plot is placed inline a jupyter
        notebook.  Assumes a jupyter console is active.

    Returns
    -------
    numpy.ndarray
        Position of points at last frame.

    Examples
    --------
    >>> from pyvista import demos
    >>> out = demos.plot_wave()

    """
    # camera position
    cpos = [(6.879481857604187, -32.143727535933195, 23.05622921691103),
            (-0.2336056403734026, -0.6960083534590372, -0.7226721553894022),
            (-0.008900669873416645, 0.6018246347860926, 0.7985786667826725)]

    # Make data
    X = np.arange(-10, 10, 0.25)
    Y = np.arange(-10, 10, 0.25)
    X, Y = np.meshgrid(X, Y)
    R = np.sqrt(X**2 + Y**2)
    Z = np.sin(R)

    # Create and plot structured grid
    sgrid = pv.StructuredGrid(X, Y, Z)

    # Get pointer to points
    points = sgrid.points.copy()
    mesh = sgrid.extract_surface()

    # Start a plotter object and set the scalars to the Z height
    plotter = pv.Plotter(notebook=notebook)
    plotter.add_mesh(mesh, scalars=Z.ravel(), show_scalar_bar=False,
                     smooth_shading=True)
    plotter.camera_position = cpos
    plotter.show(title='Wave Example', window_size=[800, 600],
                 auto_close=False, interactive_update=True)

    # Update Z and display a frame for each updated position
    tdelay = 1. / fps
    tlast = time.time()
    tstart = time.time()
    while time.time() - tstart < wavetime:
        # get phase from start
        telap = time.time() - tstart
        phase = telap * 2 * np.pi * frequency
        Z = np.sin(R + phase)
        points[:, -1] = Z.ravel()

        # update plotting object, but don't automatically render
        plotter.update_coordinates(points, render=False)
        plotter.update_scalars(Z.ravel(), render=False)
        mesh.compute_normals(inplace=True)

        # Render and get time to render
        plotter.update()

        # time delay
        tpast = time.time() - tlast
        if tpast < tdelay and tpast >= 0 and not plotter.off_screen:
            time.sleep(tdelay - tpast)

        # store when rendering complete
        tlast = time.time()

    # Close movie and delete object
    plotter.close()
    return points


def plot_ants_plane(notebook=None):
    """Plot two ants and airplane.

    Demonstrate how to create a plot class to plot multiple meshes while
    adding scalars and text.

    This example plots the following:

    .. code:: python

       >>> import pyvista
       >>> from pyvista import examples

       Load and shrink airplane

       >>> airplane = examples.load_airplane()
       >>> airplane.points /= 10

       Rotate and translate ant so it is on the plane.

       >>> ant = examples.load_ant()
       >>> ant.rotate_x(90)
       >>> ant.translate([90, 60, 15])

       Make a copy and add another ant.

       >>> ant_copy = ant.copy()
       >>> ant_copy.translate([30, 0, -10])

       Create plotting object.

       >>> plotter = pyvista.Plotter()
       >>> _ = plotter.add_mesh(ant, 'r')
       >>> _ = plotter.add_mesh(ant_copy, 'b')

       Add airplane mesh and make the color equal to the Y position.

       >>> plane_scalars = airplane.points[:, 1]
       >>> _ = plotter.add_mesh(airplane, scalars=plane_scalars,
       ...                      scalar_bar_args={'title': 'Plane Y Location'})
       >>> _ = plotter.add_text('Ants and Plane Example')
       >>> plotter.show()

    Parameters
    ----------
    notebook : bool, optional
        When ``True``, the resulting plot is placed inline a jupyter
        notebook.  Assumes a jupyter console is active.

    Examples
    --------
    >>> from pyvista import demos
    >>> demos.plot_ants_plane()

    """
    # load and shrink airplane
    airplane = examples.load_airplane()
    airplane.points /= 10

    # rotate and translate ant so it is on the plane
    ant = examples.load_ant()
    ant.rotate_x(90)
    ant.translate([90, 60, 15])

    # Make a copy and add another ant
    ant_copy = ant.copy()
    ant_copy.translate([30, 0, -10])

    # Create plotting object
    plotter = pv.Plotter(notebook=notebook)
    plotter.add_mesh(ant, 'r')
    plotter.add_mesh(ant_copy, 'b')

    # Add airplane mesh and make the color equal to the Y position
    plane_scalars = airplane.points[:, 1]
    plotter.add_mesh(airplane, scalars=plane_scalars,
                     scalar_bar_args={'title': 'Plane Y\nLocation'})
    plotter.add_text('Ants and Plane Example')
    plotter.show()


def plot_beam(notebook=None):
    """Plot a beam with displacement.

    Parameters
    ----------
    notebook : bool, optional
        When ``True``, the resulting plot is placed inline a jupyter
        notebook.  Assumes a jupyter console is active.
>>>>>>> fa762477

    Examples
    --------
    >>> from pyvista import demos
<<<<<<< HEAD
    >>> demos.plot_datasets()

    """
    ###########################################################################
    # uniform grid
    image = pv.UniformGrid((6, 6, 1))

    ###########################################################################
    # RectilinearGrid
    xrng = np.array([0, 0.3, 1, 4, 5, 6, 6.2, 6.6])
    yrng = np.linspace(-2, 2, 5)
    zrng = [1]
    rec_grid = pv.RectilinearGrid(xrng, yrng, zrng)

    ###########################################################################
    # structured grid
    ang = np.linspace(0, np.pi/2, 10)
    r = np.linspace(6, 10, 8)
    z = [0]
    ang, r, z = np.meshgrid(ang, r, z)

    x = r*np.sin(ang)
    y = r*np.cos(ang)

    struct_grid = pv.StructuredGrid(x, y, z)

    ###########################################################################
    # polydata
    points = pv.PolyData([[1, 2, 2], [2, 2, 2]])

    line = pv.Line()
    line.points += np.array((2, 0, 0))
    line.clear_data()

    tri = pv.Triangle()
    tri.points += np.array([0, 1, 0])
    circ = pv.Circle()
    circ.points += np.array([1.5, 1.5, 0])

    poly = tri + circ

    ###########################################################################
    # unstructuredgrid
    pyr = pv.Pyramid()
    pyr.points *= 0.7
    cube = pv.Cube(center=(2, 0, 0))
    ugrid = circ + pyr + cube + tri

    pl = pv.Plotter(shape='3/2')

    # polydata
    pl.subplot(0)
    pl.add_text('4. PolyData')
    pl.add_points(points, point_size=20)
    pl.add_mesh(line, line_width=5)
    pl.add_mesh(poly)
    pl.add_mesh(poly.extract_all_edges(), line_width=2, color='k')

    # unstructuredgrid
    pl.subplot(1)
    pl.add_text('5. UnstructuredGrid')
    pl.add_mesh(ugrid)
    pl.add_mesh(ugrid.extract_all_edges(), line_width=2, color='k')

    # UniformGrid
    pl.subplot(2)
    pl.add_text('1. UniformGrid')
    pl.add_mesh(image)
    pl.add_mesh(image.extract_all_edges(), color='k', style='wireframe', line_width=2)
    pl.camera_position = 'xy'

    # RectilinearGrid
    pl.subplot(3)
    pl.add_text('2. RectilinearGrid')
    pl.add_mesh(rec_grid)
    pl.add_mesh(rec_grid.extract_all_edges(), color='k', style='wireframe', line_width=2)
    pl.camera_position = 'xy'

    # StructuredGrid
    pl.subplot(4)
    pl.add_text('3. StructuredGrid')
    pl.add_mesh(struct_grid)
    pl.add_mesh(struct_grid.extract_all_edges(), color='k', style='wireframe',
                line_width=2)
    pl.camera_position = 'xy'

    pl.show()
=======
    >>> demos.plot_beam()

    """
    # Create fiticious displacements as a function of Z location
    grid = examples.load_hexbeam()
    d = grid.points[:, 2]**3/250
    grid.points[:, 1] += d

    # Camera position
    cpos = [(11.915126303095157, 6.11392754955802, 3.6124956735471914),
            (0.0, 0.375, 2.0),
            (-0.42546442225230097, 0.9024244135964158, -0.06789847673314177)]

    try:
        import matplotlib
        cmap = 'bwr'
    except ImportError:  # pragma: no cover
        cmap = None

    # plot this displaced beam
    plotter = pv.Plotter(notebook=notebook)
    plotter.add_mesh(grid, scalars=d,
                     scalar_bar_args={'title': 'Y Displacement'},
                     rng=[-d.max(), d.max()], cmap=cmap)
    plotter.camera_position = cpos
    plotter.add_text('Static Beam Example')
    plotter.show()
>>>>>>> fa762477
<|MERGE_RESOLUTION|>--- conflicted
+++ resolved
@@ -202,18 +202,6 @@
     return pl
 
 
-<<<<<<< HEAD
-def plot_datasets():
-    """Plot the pyvista dataset types.
-
-    This demo plots the following PyVista dataset types:
-
-    * :class:`pyvista.PolyData`
-    * :class:`pyvista.UnstructuredGrid`
-    * :class:`pyvista.UniformGrid`
-    * :class:`pyvista.RectilinearGrid`
-    * :class:`pyvista.StructuredGrid`
-=======
 def plot_wave(fps=30, frequency=1, wavetime=3, interactive=False,
               notebook=None):
     """Plot a 3D moving wave in a render window.
@@ -396,100 +384,6 @@
     notebook : bool, optional
         When ``True``, the resulting plot is placed inline a jupyter
         notebook.  Assumes a jupyter console is active.
->>>>>>> fa762477
-
-    Examples
-    --------
-    >>> from pyvista import demos
-<<<<<<< HEAD
-    >>> demos.plot_datasets()
-
-    """
-    ###########################################################################
-    # uniform grid
-    image = pv.UniformGrid((6, 6, 1))
-
-    ###########################################################################
-    # RectilinearGrid
-    xrng = np.array([0, 0.3, 1, 4, 5, 6, 6.2, 6.6])
-    yrng = np.linspace(-2, 2, 5)
-    zrng = [1]
-    rec_grid = pv.RectilinearGrid(xrng, yrng, zrng)
-
-    ###########################################################################
-    # structured grid
-    ang = np.linspace(0, np.pi/2, 10)
-    r = np.linspace(6, 10, 8)
-    z = [0]
-    ang, r, z = np.meshgrid(ang, r, z)
-
-    x = r*np.sin(ang)
-    y = r*np.cos(ang)
-
-    struct_grid = pv.StructuredGrid(x, y, z)
-
-    ###########################################################################
-    # polydata
-    points = pv.PolyData([[1, 2, 2], [2, 2, 2]])
-
-    line = pv.Line()
-    line.points += np.array((2, 0, 0))
-    line.clear_data()
-
-    tri = pv.Triangle()
-    tri.points += np.array([0, 1, 0])
-    circ = pv.Circle()
-    circ.points += np.array([1.5, 1.5, 0])
-
-    poly = tri + circ
-
-    ###########################################################################
-    # unstructuredgrid
-    pyr = pv.Pyramid()
-    pyr.points *= 0.7
-    cube = pv.Cube(center=(2, 0, 0))
-    ugrid = circ + pyr + cube + tri
-
-    pl = pv.Plotter(shape='3/2')
-
-    # polydata
-    pl.subplot(0)
-    pl.add_text('4. PolyData')
-    pl.add_points(points, point_size=20)
-    pl.add_mesh(line, line_width=5)
-    pl.add_mesh(poly)
-    pl.add_mesh(poly.extract_all_edges(), line_width=2, color='k')
-
-    # unstructuredgrid
-    pl.subplot(1)
-    pl.add_text('5. UnstructuredGrid')
-    pl.add_mesh(ugrid)
-    pl.add_mesh(ugrid.extract_all_edges(), line_width=2, color='k')
-
-    # UniformGrid
-    pl.subplot(2)
-    pl.add_text('1. UniformGrid')
-    pl.add_mesh(image)
-    pl.add_mesh(image.extract_all_edges(), color='k', style='wireframe', line_width=2)
-    pl.camera_position = 'xy'
-
-    # RectilinearGrid
-    pl.subplot(3)
-    pl.add_text('2. RectilinearGrid')
-    pl.add_mesh(rec_grid)
-    pl.add_mesh(rec_grid.extract_all_edges(), color='k', style='wireframe', line_width=2)
-    pl.camera_position = 'xy'
-
-    # StructuredGrid
-    pl.subplot(4)
-    pl.add_text('3. StructuredGrid')
-    pl.add_mesh(struct_grid)
-    pl.add_mesh(struct_grid.extract_all_edges(), color='k', style='wireframe',
-                line_width=2)
-    pl.camera_position = 'xy'
-
-    pl.show()
-=======
     >>> demos.plot_beam()
 
     """
@@ -517,4 +411,106 @@
     plotter.camera_position = cpos
     plotter.add_text('Static Beam Example')
     plotter.show()
->>>>>>> fa762477
+
+
+def plot_datasets():
+    """Plot the pyvista dataset types.
+
+    This demo plots the following PyVista dataset types:
+
+    * :class:`pyvista.PolyData`
+    * :class:`pyvista.UnstructuredGrid`
+    * :class:`pyvista.UniformGrid`
+    * :class:`pyvista.RectilinearGrid`
+    * :class:`pyvista.StructuredGrid`
+
+    Examples
+    --------
+    >>> from pyvista import demos
+    >>> demos.plot_datasets()
+
+    """
+    ###########################################################################
+    # uniform grid
+    image = pv.UniformGrid((6, 6, 1))
+
+    ###########################################################################
+    # RectilinearGrid
+    xrng = np.array([0, 0.3, 1, 4, 5, 6, 6.2, 6.6])
+    yrng = np.linspace(-2, 2, 5)
+    zrng = [1]
+    rec_grid = pv.RectilinearGrid(xrng, yrng, zrng)
+
+    ###########################################################################
+    # structured grid
+    ang = np.linspace(0, np.pi/2, 10)
+    r = np.linspace(6, 10, 8)
+    z = [0]
+    ang, r, z = np.meshgrid(ang, r, z)
+
+    x = r*np.sin(ang)
+    y = r*np.cos(ang)
+
+    struct_grid = pv.StructuredGrid(x, y, z)
+
+    ###########################################################################
+    # polydata
+    points = pv.PolyData([[1, 2, 2], [2, 2, 2]])
+
+    line = pv.Line()
+    line.points += np.array((2, 0, 0))
+    line.clear_data()
+
+    tri = pv.Triangle()
+    tri.points += np.array([0, 1, 0])
+    circ = pv.Circle()
+    circ.points += np.array([1.5, 1.5, 0])
+
+    poly = tri + circ
+
+    ###########################################################################
+    # unstructuredgrid
+    pyr = pv.Pyramid()
+    pyr.points *= 0.7
+    cube = pv.Cube(center=(2, 0, 0))
+    ugrid = circ + pyr + cube + tri
+
+    pl = pv.Plotter(shape='3/2')
+
+    # polydata
+    pl.subplot(0)
+    pl.add_text('4. PolyData')
+    pl.add_points(points, point_size=20)
+    pl.add_mesh(line, line_width=5)
+    pl.add_mesh(poly)
+    pl.add_mesh(poly.extract_all_edges(), line_width=2, color='k')
+
+    # unstructuredgrid
+    pl.subplot(1)
+    pl.add_text('5. UnstructuredGrid')
+    pl.add_mesh(ugrid)
+    pl.add_mesh(ugrid.extract_all_edges(), line_width=2, color='k')
+
+    # UniformGrid
+    pl.subplot(2)
+    pl.add_text('1. UniformGrid')
+    pl.add_mesh(image)
+    pl.add_mesh(image.extract_all_edges(), color='k', style='wireframe', line_width=2)
+    pl.camera_position = 'xy'
+
+    # RectilinearGrid
+    pl.subplot(3)
+    pl.add_text('2. RectilinearGrid')
+    pl.add_mesh(rec_grid)
+    pl.add_mesh(rec_grid.extract_all_edges(), color='k', style='wireframe', line_width=2)
+    pl.camera_position = 'xy'
+
+    # StructuredGrid
+    pl.subplot(4)
+    pl.add_text('3. StructuredGrid')
+    pl.add_mesh(struct_grid)
+    pl.add_mesh(struct_grid.extract_all_edges(), color='k', style='wireframe',
+                line_width=2)
+    pl.camera_position = 'xy'
+
+    pl.show()