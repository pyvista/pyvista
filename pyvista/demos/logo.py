--- conflicted
+++ resolved
@@ -153,11 +153,7 @@
         Voxelized PyVista logo as an unstructured grid.
 
     """
-<<<<<<< HEAD
-    return _voxelize_legacy(text_3d(LOGO_TITLE, depth=0.3), density)
-=======
-    return pyvista.voxelize(text_3d(LOGO_TITLE, depth=0.3), density=density)
->>>>>>> 6f78f226
+    return _voxelize_legacy(text_3d(LOGO_TITLE, depth=0.3), density=density)
 
 
 def logo_basic():
