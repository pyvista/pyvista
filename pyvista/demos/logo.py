--- conflicted
+++ resolved
@@ -97,13 +97,8 @@
 
     tri_filter = _vtk.vtkTriangleFilter()
     tri_filter.SetInputConnection(extrude.GetOutputPort())
-<<<<<<< HEAD
     _update_alg(tri_filter)
-    return pyvista.wrap(tri_filter.GetOutput())
-=======
-    tri_filter.Update()
     return pv.wrap(tri_filter.GetOutput())
->>>>>>> 658be8da
 
 
 @_deprecate_positional_args
