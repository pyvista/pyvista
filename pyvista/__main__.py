"""PyVista's command-line interface."""

from __future__ import annotations

from ast import literal_eval
from functools import wraps
from pathlib import Path
from typing import TYPE_CHECKING
from typing import Annotated
from typing import Any
from typing import Literal
from typing import NamedTuple
from typing import NoReturn
from typing import get_type_hints
import warnings

from cyclopts import App
from cyclopts import Parameter
from cyclopts import Token
from rich import box
from rich.console import Console
from rich.console import Group
from rich.console import NewLine
from rich.panel import Panel
from rich.text import Text

import pyvista
from pyvista import Report
from pyvista.core.dataobject import DataObject
from pyvista.core.errors import PyVistaDeprecationWarning
from pyvista.core.utilities.misc import StrEnum  # type: ignore [attr-defined]

if TYPE_CHECKING:
    from collections.abc import Sequence

    from pyvista import DataObject


class _MeshAndPath(NamedTuple):
    mesh: DataObject
    path: Path


# Assign annotations to be able to use the Report class using
# cyclopts when __future__ annotations are enabled. See https://github.com/BrianPugh/cyclopts/issues/570
Report.__init__.__annotations__ = get_type_hints(Report.__init__)


# help format needs to be `plaintext` due to unsupported `versionadded` sphinx directive in rich.
# Change to `rst` when cyclopts v4 is out. See https://github.com/BrianPugh/cyclopts/issues/568
app = App(
    name=pyvista.__name__,
    help_format='plaintext',
    version=f'{pyvista.__name__} {pyvista.__version__}',
    help_on_error=True,
    console=Console(),
)


def _console_error(message: str | Group, title: str = 'PyVista Error') -> NoReturn:
    panel = Panel(
        message,
        title=title,
        style='bold red',
        box=box.ROUNDED,
        expand=True,
        title_align='left',
    )
    app.error_console.print(panel)
    raise SystemExit(1)


def _converter_files(
    type_: type,  # noqa: ARG001
    tokens: Sequence[Token],
) -> list[_MeshAndPath]:
    values: list[str] = [t.value for t in tokens]
    literal_file = 'File' if len(values) == 1 else 'Files'

    # Test file exists
    if not all((files := {v: Path(v).exists() for v in values}).values()):
        missing: str | list[str] = [k for k, v in files.items() if not v]
        missing = missing[0] if len(missing) == 1 else missing
        msg = f'{literal_file} not found: {missing}'
        raise ValueError(msg)

    # Test file can be read by pyvista
    meshes_and_paths: list[_MeshAndPath] = []
    for file in values:
        try:
            mesh = pyvista.read(file)
        except Exception:  # noqa: BLE001
            msg = f'File not readable by PyVista: {file}'
            raise ValueError(msg)
        else:
            meshes_and_paths.append(_MeshAndPath(mesh=mesh, path=Path(file)))

    return meshes_and_paths


def _validator_has_extension(type_: type, value: str) -> None:  # noqa: ARG001
    path = Path(value)
    has_suffix = bool(path.suffix)
    is_suffix = not path.suffix and path.stem.startswith('.')
    if not (has_suffix or is_suffix):
        msg = '\nOutput file must have a file extension.'
        raise ValueError(msg)


@app.command
@wraps(Report)
def _report(*args, **kwargs) -> Report:
    return Report(*args, **kwargs)


@app.command(
    usage=f'Usage: [bold]{pyvista.__name__} convert FILE-IN FILE-OUT',
)
def _convert(
    file_in: Annotated[
        str,
        Parameter(
            help='File to convert. Must be readable with ``pyvista.read``.',
            converter=_converter_files,
        ),
    ],
    file_out: Annotated[
        str,
        Parameter(
            help='Output file. If only an file extension is given, '
            'the output has the same name as the input.',
            validator=_validator_has_extension,
        ),
    ],
) -> None:
    """Convert a mesh file to another format.

    Sample usage:
      $ pyvista convert foo.abc bar.xyz
      Saved: bar.xyz

      $ pyvista convert foo.abc .xyz
      Saved: foo.xyz

    """
    # get input mesh and input path from file_in str token
    # which was converted to a (mesh, path) pair
    mesh_in = file_in[0].mesh  # type: ignore[attr-defined]
    path_in = file_in[0].path  # type: ignore[attr-defined]

    # Parse output specification
    path_out = Path(file_out)
    out_dir = path_out.parent
    if not path_out.suffix:
        # Extension-only, use the input stem
        out_stem = path_in.stem
        out_suffix = path_out.stem
    else:
        # Explicit filename provided
        out_stem = path_out.stem
        out_suffix = path_out.suffix

    # Construct final output path
    out_path = out_dir / f'{out_stem}{out_suffix}'
    out_path.parent.mkdir(parents=True, exist_ok=True)

    try:
        mesh_in.save(out_path)
    except Exception as e:  # noqa: BLE001
        _console_error(f'Failed to save output file: {out_path}\n{e}')

<<<<<<< HEAD
    app.console.print(f'[green]Saved:[/green] {out_path}')
=======
    app.console.print(f'[green]Saved:[/green] {out_path}')  # type: ignore [union-attr]


def _validator_has_extension(type_: type, value: str) -> None:  # noqa: ARG001
    path = Path(value)
    has_suffix = bool(path.suffix)
    is_suffix = not path.suffix and path.stem.startswith('.')
    if not (has_suffix or is_suffix):
        msg = '\nOutput file must have a file extension.'
        raise ValueError(msg)
>>>>>>> ffdfe4ed


def _validator_window_size(type_: type, value: list[int] | None) -> None:  # noqa: ARG001
    if value is not None and len(value) != 2:
        msg = 'Window size must be a list of two integers.'
        raise ValueError(msg)


<<<<<<< HEAD
def _validator_files(type_: type, value: list[str] | None) -> None:  # noqa: ARG001
    if value is None:
        return

    # Test file exists
    if not all((files := {v: Path(v).exists() for v in value}).values()):
        missing = [k for k, v in files.items() if not v]
        msg = f'File(s) not found: {missing}'
=======
def _converter_files(
    type_: type,  # noqa: ARG001
    tokens: Sequence[Token],
) -> list[_MeshAndPath]:
    """Helper function used to read provided files.

    Raises errors if:

    - any file does not exits
    - any file is not readable with ``pv.read``

    """  # noqa: D401
    values: list[str] = [t.value for t in tokens]

    # Test file exists
    if not all((files := {v: Path(v).exists() for v in values}).values()):
        missing: str | list[str] = [k for k, v in files.items() if not v]
        n_missings = len(missing)

        literal_file = 'file' if n_missings == 1 else 'files'
        missing = missing[0] if n_missings == 1 else missing

        msg = f'{n_missings} {literal_file} not found: {missing}'
        raise ValueError(msg)

    # Test file can be read by pyvista
    meshes_and_paths: list[_MeshAndPath] = []
    not_readable: list[str] = []
    for file in values:
        try:
            mesh = pyvista.read(file)
        except Exception:  # noqa: BLE001
            not_readable.append(file)
        else:
            meshes_and_paths.append(_MeshAndPath(mesh=mesh, path=Path(file)))

    if len(not_readable) > 0:
        n = len(not_readable)
        literal_file = 'file' if n == 1 else 'files'
        msg = f'{n} {literal_file} not readable by PyVista:\n{not_readable}'
>>>>>>> ffdfe4ed
        raise ValueError(msg)

    return meshes_and_paths


def _kwargs_converter(type_, tokens: Sequence[Token]):  # noqa: ANN001, ANN202, ARG001
    for token in tokens:
        # Check hyphen in keyword value
        if (h := '-') in (key := token.keys[0]):
            msg = f'A hyphen `{h}` has been used as supplementary keyword argument and is not converted to underscore `_`. Did you mean --{key.replace("-", "_")}={token.value} ?'  # noqa: E501
            app.console.print(
                Panel(
                    msg,
                    style='magenta',
                    title='Warning',
                    title_align='left',
                )
            )

        # Coerce using literal_eval with fallback to str value
        try:
            return literal_eval(token.value)
        except (ValueError, SyntaxError):
            return token.value
    return None


_HELP_KWARGS = """\
Additional keyword arguments passed to ``Plotter.add_mesh`` or ``Plotter.add_volume``.
See the documentation for more details at https://docs.pyvista.org/api/plotting/_autosummary/pyvista.plotter.add_mesh
and https://docs.pyvista.org/api/plotting/_autosummary/pyvista.plotter.add_volume

Note that contrary to other CLI arguments, hyphens ``-`` are not converted to underscores ``_``
before being passed to the corresponding plotter method. For example, you need to use
``--show_edges=True`` instead of ``--show-edges=True`` to show mesh edges in the plotting window.

"""


class Groups(StrEnum):
    """Groups for plot CLI arguments."""

    PLOTTER = 'Plotter init'
    RENDERING = 'Rendering'
    SUPP = 'Supplementary'
    IN = 'Inputs'
    RETURN = 'Return'


@app.command(usage=f'Usage: [bold]{pyvista.__name__} plot file (file2) [OPTIONS]')
def _plot(
    var_item: Annotated[
        list[str],
        Parameter(
            name='files',
            consume_multiple=True,
            help='File(s) to plot. Must be readable with ``pyvista.read``.',
            converter=_converter_files,
            group=Groups.IN,
            negative='',
        ),
    ],
    *,
    off_screen: Annotated[bool | None, Parameter(group=Groups.PLOTTER)] = None,
    full_screen: Annotated[bool | None, Parameter(group=Groups.RENDERING)] = None,
    screenshot: Annotated[str | None, Parameter(group=Groups.PLOTTER)] = None,
    interactive: Annotated[bool, Parameter(group=Groups.PLOTTER)] = True,
    window_size: Annotated[
        list[int] | None,
        Parameter(
            consume_multiple=True,
            validator=_validator_window_size,
            group=Groups.PLOTTER,
        ),
    ] = None,
    show_bounds: Annotated[bool, Parameter(group=Groups.RENDERING)] = False,
    show_axes: Annotated[bool | None, Parameter(group=Groups.RENDERING)] = None,
    background: Annotated[str | None, Parameter(group=Groups.RENDERING)] = None,
    text: Annotated[str, Parameter(group=Groups.RENDERING)] = '',
    eye_dome_lighting: Annotated[bool, Parameter(group=Groups.RENDERING)] = False,
    volume: Annotated[bool, Parameter(group=Groups.RENDERING)] = False,
    parallel_projection: Annotated[bool, Parameter(group=Groups.RENDERING)] = False,
    return_cpos: Annotated[bool, Parameter(group=Groups.RETURN)] = False,
    anti_aliasing: Annotated[
        Literal['ssaa', 'msaa', 'fxaa'] | None, Parameter(group=Groups.RENDERING)
    ] = None,
    zoom: Annotated[float | str | None, Parameter(group=Groups.RENDERING)] = None,
    border: Annotated[bool, Parameter(group=Groups.PLOTTER)] = False,
    border_color: Annotated[str, Parameter(group=Groups.PLOTTER)] = 'k',
    border_width: Annotated[float, Parameter(group=Groups.PLOTTER)] = 2.0,
    ssao: Annotated[bool, Parameter(group=Groups.RENDERING)] = False,
    **kwargs: Annotated[
        Any,
        Parameter(help=_HELP_KWARGS, converter=_kwargs_converter, group=Groups.SUPP),
    ],
) -> None:
    items: list[_MeshAndPath] = var_item  # type: ignore [assignment]
    try:
        res = pyvista.plot(
            var_item=[m.mesh for m in items],  # type: ignore [arg-type]
            off_screen=off_screen,
            full_screen=full_screen,
            screenshot=screenshot,
            interactive=interactive,
            window_size=window_size,
            show_bounds=show_bounds,
            show_axes=show_axes,
            background=background,
            text=text,
            eye_dome_lighting=eye_dome_lighting,
            volume=volume,
            parallel_projection=parallel_projection,
            return_cpos=return_cpos,
            anti_aliasing=anti_aliasing,
            zoom=zoom,
            border=border,
            border_color=border_color,
            border_width=border_width,
            ssao=ssao,
            **kwargs,
        )

    except Exception as ex:  # noqa: BLE001
        # Prevent traceback and output error along with help message
        app.help_print(tokens='plot')

        msg = Group(
            ':warning: The following exception has been raised when calling [u]pv.plot[/u]:',
            NewLine(),
            Panel(
                str(ex), title=f'{type(ex).__name__}', title_align='left', style='bold blink red'
            ),
            NewLine(),
            Text('Please check the provided arguments.'),
        )
        _console_error(msg)
    else:
        return res


_plot.__doc__ = pyvista.plot.__doc__  # Needed by cyclopts to get parameters help


def main(argv: list[str] | str | None = None) -> None:
    """PyVista Command-Line Interface entry point."""
    # Ignore warnings emitted because arguments are passed positionally by the
    # inspect module. See https://docs.python.org/3/library/inspect.html#inspect.BoundArguments.kwargs
    # and https://github.com/BrianPugh/cyclopts/issues/567
    with warnings.catch_warnings():
        warnings.simplefilter('ignore', category=PyVistaDeprecationWarning)
        app(tokens=argv)


if __name__ == '__main__':
    main()<|MERGE_RESOLUTION|>--- conflicted
+++ resolved
@@ -169,10 +169,7 @@
     except Exception as e:  # noqa: BLE001
         _console_error(f'Failed to save output file: {out_path}\n{e}')
 
-<<<<<<< HEAD
     app.console.print(f'[green]Saved:[/green] {out_path}')
-=======
-    app.console.print(f'[green]Saved:[/green] {out_path}')  # type: ignore [union-attr]
 
 
 def _validator_has_extension(type_: type, value: str) -> None:  # noqa: ARG001
@@ -182,7 +179,6 @@
     if not (has_suffix or is_suffix):
         msg = '\nOutput file must have a file extension.'
         raise ValueError(msg)
->>>>>>> ffdfe4ed
 
 
 def _validator_window_size(type_: type, value: list[int] | None) -> None:  # noqa: ARG001
@@ -191,16 +187,6 @@
         raise ValueError(msg)
 
 
-<<<<<<< HEAD
-def _validator_files(type_: type, value: list[str] | None) -> None:  # noqa: ARG001
-    if value is None:
-        return
-
-    # Test file exists
-    if not all((files := {v: Path(v).exists() for v in value}).values()):
-        missing = [k for k, v in files.items() if not v]
-        msg = f'File(s) not found: {missing}'
-=======
 def _converter_files(
     type_: type,  # noqa: ARG001
     tokens: Sequence[Token],
@@ -241,7 +227,6 @@
         n = len(not_readable)
         literal_file = 'file' if n == 1 else 'files'
         msg = f'{n} {literal_file} not readable by PyVista:\n{not_readable}'
->>>>>>> ffdfe4ed
         raise ValueError(msg)
 
     return meshes_and_paths
