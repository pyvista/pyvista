"""Plotting routines."""

<<<<<<< HEAD
# flake8: noqa: F401

from pyvista import MAX_N_COLOR_BARS
from pyvista._plot import plot

from . import _vtk
from ._property import Property
from ._typing import Chart, ColorLike
from .actor import Actor
from .actor_properties import ActorProperties
from .axes import Axes
from .axes_actor import AxesActor
from .camera import Camera
from .charts import Chart2D, ChartBox, ChartMPL, ChartPie
from .colors import PARAVIEW_BACKGROUND, Color, color_char_to_word, get_cmap_safe, hexcolors
from .composite_mapper import BlockAttributes, CompositeAttributes, CompositePolyDataMapper
from .cube_axes_actor import CubeAxesActor
from .errors import InvalidCameraError, RenderWindowUnavailable
from .helpers import plot_arrows, plot_compare_four
from .lights import Light
from .lookup_table import LookupTable
from .mapper import (
    DataSetMapper,
    FixedPointVolumeRayCastMapper,
    GPUVolumeRayCastMapper,
    OpenGLGPUVolumeRayCastMapper,
    PointGaussianMapper,
    SmartVolumeMapper,
    UnstructuredGridVolumeRayCastMapper,
)
from .picking import PickingHelper
from .plotter import _ALL_PLOTTERS, BasePlotter, Plotter, close_all
from .prop3d import Prop3D
from .render_window_interactor import RenderWindowInteractor, Timer
from .renderer import CameraPosition, Renderer, scale_point
from .text import CornerAnnotation, Text, TextProperty
from .texture import Texture, image_to_texture, numpy_to_texture
from .themes import Theme as _Theme, _set_plot_theme_from_env, load_theme, set_plot_theme
from .tools import (
    FONTS,
    check_math_text_support,
    check_matplotlib_vtk_compatibility,
    create_axes_marker,
    create_axes_orientation_box,
    normalize,
    opacity_transfer_function,
    parse_font_family,
    system_supports_plotting,
)
=======
from __future__ import annotations

from pyvista import MAX_N_COLOR_BARS as MAX_N_COLOR_BARS
from pyvista._plot import plot as plot

from . import _vtk as _vtk
from ._property import Property as Property
from ._typing import Chart as Chart
from ._typing import ColorLike as ColorLike
from .actor import Actor as Actor
from .actor_properties import ActorProperties as ActorProperties
from .affine_widget import AffineWidget3D as AffineWidget3D
from .axes import Axes as Axes
from .axes_actor import AxesActor as AxesActor
from .axes_assembly import AxesAssembly as AxesAssembly
from .axes_assembly import AxesAssemblySymmetric as AxesAssemblySymmetric
from .axes_assembly import PlanesAssembly as PlanesAssembly
from .camera import Camera as Camera
from .charts import Chart2D as Chart2D
from .charts import ChartBox as ChartBox
from .charts import ChartMPL as ChartMPL
from .charts import ChartPie as ChartPie
from .colors import PARAVIEW_BACKGROUND as PARAVIEW_BACKGROUND
from .colors import Color as Color
from .colors import color_char_to_word as color_char_to_word
from .colors import get_cmap_safe as get_cmap_safe
from .colors import hexcolors as hexcolors
from .composite_mapper import BlockAttributes as BlockAttributes
from .composite_mapper import CompositeAttributes as CompositeAttributes
from .composite_mapper import CompositePolyDataMapper as CompositePolyDataMapper
from .cube_axes_actor import CubeAxesActor as CubeAxesActor
from .errors import InvalidCameraError as InvalidCameraError
from .errors import RenderWindowUnavailable as RenderWindowUnavailable
from .helpers import plot_arrows as plot_arrows
from .helpers import plot_compare_four as plot_compare_four
from .lights import Light as Light
from .lookup_table import LookupTable as LookupTable
from .mapper import DataSetMapper as DataSetMapper
from .mapper import FixedPointVolumeRayCastMapper as FixedPointVolumeRayCastMapper
from .mapper import GPUVolumeRayCastMapper as GPUVolumeRayCastMapper
from .mapper import OpenGLGPUVolumeRayCastMapper as OpenGLGPUVolumeRayCastMapper
from .mapper import PointGaussianMapper as PointGaussianMapper
from .mapper import SmartVolumeMapper as SmartVolumeMapper
from .mapper import UnstructuredGridVolumeRayCastMapper as UnstructuredGridVolumeRayCastMapper
from .picking import PickingHelper as PickingHelper
from .plotter import _ALL_PLOTTERS as _ALL_PLOTTERS
from .plotter import BasePlotter as BasePlotter
from .plotter import Plotter as Plotter
from .plotter import close_all as close_all
from .prop3d import Prop3D as Prop3D
from .render_window_interactor import RenderWindowInteractor as RenderWindowInteractor
from .render_window_interactor import Timer as Timer
from .renderer import CameraPosition as CameraPosition
from .renderer import Renderer as Renderer
from .renderer import scale_point as scale_point
from .text import CornerAnnotation as CornerAnnotation
from .text import Label as Label
from .text import Text as Text
from .text import TextProperty as TextProperty
from .texture import Texture as Texture
from .texture import image_to_texture as image_to_texture
from .texture import numpy_to_texture as numpy_to_texture
from .themes import DocumentTheme as _GlobalTheme
from .themes import _set_plot_theme_from_env
from .themes import load_theme as load_theme
from .themes import set_plot_theme as set_plot_theme
from .tools import FONTS as FONTS
from .tools import check_math_text_support as check_math_text_support
from .tools import check_matplotlib_vtk_compatibility as check_matplotlib_vtk_compatibility
from .tools import create_axes_marker as create_axes_marker
from .tools import create_axes_orientation_box as create_axes_orientation_box
from .tools import normalize as normalize
from .tools import opacity_transfer_function as opacity_transfer_function
from .tools import parse_font_family as parse_font_family
from .tools import system_supports_plotting as system_supports_plotting
>>>>>>> 9ef2be8d
from .utilities import *
from .utilities.sphinx_gallery import _get_sg_image_scraper as _get_sg_image_scraper
from .volume import Volume as Volume
from .volume_property import VolumeProperty as VolumeProperty
from .widgets import WidgetHelper as WidgetHelper


class QtDeprecationError(Exception):  # numpydoc ignore=PR01
    """Deprecation Error for features that moved to `pyvistaqt`."""

    message = """`{}` has moved to pyvistaqt.
    You can install this from PyPI with: `pip install pyvistaqt`
    Then import it via: `from pyvistaqt import {}`
    `{}` is no longer accessible by `pyvista.{}`
    See https://github.com/pyvista/pyvistaqt
"""

    def __init__(self, feature_name):
        """Empty init."""
        Exception.__init__(self, self.message.format(*[feature_name] * 4))


class BackgroundPlotter:  # numpydoc ignore=PR01
    """This class has been moved to pyvistaqt."""  # noqa: D404

    def __init__(self, *args, **kwargs):
        """Empty init."""
        raise QtDeprecationError('BackgroundPlotter')


class QtInteractor:  # numpydoc ignore=PR01
    """This class has been moved to pyvistaqt."""  # noqa: D404

    def __init__(self, *args, **kwargs):
        """Empty init."""
        raise QtDeprecationError('QtInteractor')


global_theme = _Theme.document_theme()

# Set preferred plot theme
_set_plot_theme_from_env()<|MERGE_RESOLUTION|>--- conflicted
+++ resolved
@@ -1,56 +1,5 @@
 """Plotting routines."""
 
-<<<<<<< HEAD
-# flake8: noqa: F401
-
-from pyvista import MAX_N_COLOR_BARS
-from pyvista._plot import plot
-
-from . import _vtk
-from ._property import Property
-from ._typing import Chart, ColorLike
-from .actor import Actor
-from .actor_properties import ActorProperties
-from .axes import Axes
-from .axes_actor import AxesActor
-from .camera import Camera
-from .charts import Chart2D, ChartBox, ChartMPL, ChartPie
-from .colors import PARAVIEW_BACKGROUND, Color, color_char_to_word, get_cmap_safe, hexcolors
-from .composite_mapper import BlockAttributes, CompositeAttributes, CompositePolyDataMapper
-from .cube_axes_actor import CubeAxesActor
-from .errors import InvalidCameraError, RenderWindowUnavailable
-from .helpers import plot_arrows, plot_compare_four
-from .lights import Light
-from .lookup_table import LookupTable
-from .mapper import (
-    DataSetMapper,
-    FixedPointVolumeRayCastMapper,
-    GPUVolumeRayCastMapper,
-    OpenGLGPUVolumeRayCastMapper,
-    PointGaussianMapper,
-    SmartVolumeMapper,
-    UnstructuredGridVolumeRayCastMapper,
-)
-from .picking import PickingHelper
-from .plotter import _ALL_PLOTTERS, BasePlotter, Plotter, close_all
-from .prop3d import Prop3D
-from .render_window_interactor import RenderWindowInteractor, Timer
-from .renderer import CameraPosition, Renderer, scale_point
-from .text import CornerAnnotation, Text, TextProperty
-from .texture import Texture, image_to_texture, numpy_to_texture
-from .themes import Theme as _Theme, _set_plot_theme_from_env, load_theme, set_plot_theme
-from .tools import (
-    FONTS,
-    check_math_text_support,
-    check_matplotlib_vtk_compatibility,
-    create_axes_marker,
-    create_axes_orientation_box,
-    normalize,
-    opacity_transfer_function,
-    parse_font_family,
-    system_supports_plotting,
-)
-=======
 from __future__ import annotations
 
 from pyvista import MAX_N_COLOR_BARS as MAX_N_COLOR_BARS
@@ -113,7 +62,7 @@
 from .texture import Texture as Texture
 from .texture import image_to_texture as image_to_texture
 from .texture import numpy_to_texture as numpy_to_texture
-from .themes import DocumentTheme as _GlobalTheme
+from .themes import Theme as _Theme
 from .themes import _set_plot_theme_from_env
 from .themes import load_theme as load_theme
 from .themes import set_plot_theme as set_plot_theme
@@ -126,7 +75,6 @@
 from .tools import opacity_transfer_function as opacity_transfer_function
 from .tools import parse_font_family as parse_font_family
 from .tools import system_supports_plotting as system_supports_plotting
->>>>>>> 9ef2be8d
 from .utilities import *
 from .utilities.sphinx_gallery import _get_sg_image_scraper as _get_sg_image_scraper
 from .volume import Volume as Volume
