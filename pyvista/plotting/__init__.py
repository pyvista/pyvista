--- conflicted
+++ resolved
@@ -100,11 +100,7 @@
 class BackgroundPlotter:  # numpydoc ignore=PR01
     """This class has been moved to pyvistaqt."""  # noqa: D404
 
-<<<<<<< HEAD
-    def __init__(self, *args, **kwargs) -> None:
-=======
-    def __init__(self, *args, **kwargs):  # noqa: ARG002
->>>>>>> af3569cf
+    def __init__(self, *args, **kwargs) -> None:  # noqa: ARG002
         """Empty init."""
         msg = 'BackgroundPlotter'
         raise QtDeprecationError(msg)
@@ -113,11 +109,7 @@
 class QtInteractor:  # numpydoc ignore=PR01
     """This class has been moved to pyvistaqt."""  # noqa: D404
 
-<<<<<<< HEAD
-    def __init__(self, *args, **kwargs) -> None:
-=======
-    def __init__(self, *args, **kwargs):  # noqa: ARG002
->>>>>>> af3569cf
+    def __init__(self, *args, **kwargs) -> None:  # noqa: ARG002
         """Empty init."""
         msg = 'QtInteractor'
         raise QtDeprecationError(msg)
