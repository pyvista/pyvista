--- conflicted
+++ resolved
@@ -3,14 +3,6 @@
 from .colors import (color_char_to_word, get_cmap_safe, hex_to_rgb, hexcolors,
                      string_to_rgb, PARAVIEW_BACKGROUND)
 from .export_vtkjs import export_plotter_vtkjs, get_vtkjs_url
-<<<<<<< HEAD
-from .helpers import plot, plot_arrows, plot_compare_four
-from .plotting import BasePlotter, Plotter, close_all
-from .qt_plotting import BackgroundPlotter, QtInteractor, MainWindow, Counter
-from .renderer import CameraPosition, Renderer, scale_point
-=======
-
->>>>>>> ba72fba4
 from .theme import (DEFAULT_THEME, FONT_KEYS, MAX_N_COLOR_BARS,
                     parse_color, parse_font_family, rcParams, set_plot_theme)
 from .tools import (create_axes_marker, create_axes_orientation_box,
@@ -19,5 +11,5 @@
 
 from .renderer import CameraPosition, Renderer, scale_point
 from .plotting import BasePlotter, Plotter, close_all
-from .qt_plotting import BackgroundPlotter, QtInteractor
+from .qt_plotting import BackgroundPlotter, QtInteractor, MainWindow, Counter
 from .helpers import plot, plot_arrows, plot_compare_four