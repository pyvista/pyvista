--- conflicted
+++ resolved
@@ -2,11 +2,9 @@
 
 from pyvista import MAX_N_COLOR_BARS
 from .charts import Chart2D, ChartMPL, ChartBox, ChartPie
-<<<<<<< HEAD
-from .colors import (Color, color_like, color_char_to_word, get_cmap_safe, hex_to_rgb, hexcolors,
-                     string_to_rgb, PARAVIEW_BACKGROUND)
-=======
 from .colors import (
+    Color,
+    color_like,
     color_char_to_word,
     get_cmap_safe,
     hex_to_rgb,
@@ -14,7 +12,6 @@
     string_to_rgb,
     PARAVIEW_BACKGROUND,
 )
->>>>>>> 135fedcd
 from .export_vtkjs import export_plotter_vtkjs, get_vtkjs_url
 from .helpers import plot, plot_arrows, plot_compare_four, plot_itk
 from .plotting import BasePlotter, Plotter, close_all
