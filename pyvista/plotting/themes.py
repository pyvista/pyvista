--- conflicted
+++ resolved
@@ -801,35 +801,22 @@
     >>> import pyvista as pv
     >>> pv.global_theme.axes.x_color
     Color(name='tomato', hex='#ff6347ff', opacity=255)
-<<<<<<< HEAD
-    >>>
+
     >>> pv.global_theme.axes.y_color
     Color(name='seagreen', hex='#2e8b57ff', opacity=255)
-    >>>
+
     >>> pv.global_theme.axes.z_color
     Color(name='blue', hex='#0000ffff', opacity=255)
-    >>>
+
     >>> pv.global_theme.axes.shaft_type
     'cylinder'
-    >>>
+
     >>> pv.global_theme.axes.tip_type
     'cone'
-    >>>
+
     >>> pv.global_theme.axes.box
     False
-    >>>
-=======
-
-    >>> pv.global_theme.axes.y_color
-    Color(name='seagreen', hex='#2e8b57ff', opacity=255)
-
-    >>> pv.global_theme.axes.z_color
-    Color(name='blue', hex='#0000ffff', opacity=255)
-
-    >>> pv.global_theme.axes.box
-    False
-
->>>>>>> ec1dea7d
+   
     >>> pv.global_theme.axes.show
     True
 
@@ -884,11 +871,7 @@
         Get the default x-axis color
 
         >>> import pyvista as pv
-<<<<<<< HEAD
-        >>> pv.global_theme.axes.x_color  # doctest: +SKIP
-=======
         >>> pv.global_theme.axes.x_color
->>>>>>> ec1dea7d
         Color(name='tomato', hex='#ff6347ff', opacity=255)
 
         Change the default color.
