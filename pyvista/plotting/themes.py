"""API description for managing plotting theme parameters in pyvista.

Examples
--------
Apply a built-in theme

>>> import pyvista as pv
>>> pv.set_plot_theme('default')
>>> pv.set_plot_theme('document')
>>> pv.set_plot_theme('dark')
>>> pv.set_plot_theme('paraview')

Load a theme into pyvista

>>> from pyvista.plotting.themes import DocumentTheme
>>> theme = DocumentTheme()
>>> theme.save('my_theme.json')  # doctest:+SKIP
>>> loaded_theme = pv.load_theme('my_theme.json')  # doctest:+SKIP

Create a custom theme from the default theme and load it into
pyvista.

>>> my_theme = DocumentTheme()
>>> my_theme.font.size = 20
>>> my_theme.font.title_size = 40
>>> my_theme.cmap = 'jet'
>>> pv.global_theme.load_theme(my_theme)
>>> pv.global_theme.font.size
20

"""

from __future__ import annotations

from enum import Enum
from itertools import chain
import json
import os
import pathlib
from pathlib import Path
from typing import TYPE_CHECKING
from typing import Any
from typing import Callable
from typing import Dict
from typing import List
from typing import Optional
from typing import Union
import warnings

import pyvista  # noqa: TCH001
from pyvista.core.utilities.misc import _check_range

from .colors import Color
from .colors import get_cmap_safe
from .colors import get_cycler
from .opts import InterpolationType
from .tools import parse_font_family

if TYPE_CHECKING:  # pragma: no cover
    from pyvista.core._typing_core import Number
    from pyvista.core._typing_core import VectorLike

    from ._typing import ColorLike


def _set_plot_theme_from_env() -> None:
    """Set plot theme from an environment variable."""
    if 'PYVISTA_PLOT_THEME' in os.environ:
        try:
            theme = os.environ['PYVISTA_PLOT_THEME']
            set_plot_theme(theme.lower())
        except ValueError:
            allowed = ', '.join([item.name for item in _NATIVE_THEMES])
            warnings.warn(
                f'\n\nInvalid PYVISTA_PLOT_THEME environment variable "{theme}". '
                f'Should be one of the following: {allowed}',
            )


def load_theme(filename):
    """Load a theme from a file.

    Parameters
    ----------
    filename : str
        Theme file. Must be json.

    Returns
    -------
    pyvista.Theme
        The loaded theme.

    Examples
    --------
    >>> import pyvista as pv
    >>> from pyvista.plotting.themes import DocumentTheme
    >>> theme = DocumentTheme()
    >>> theme.save('my_theme.json')  # doctest:+SKIP
    >>> loaded_theme = pv.load_theme('my_theme.json')  # doctest:+SKIP

    """
    with Path(filename).open() as f:
        theme_dict = json.load(f)
    return Theme.from_dict(theme_dict)


def set_plot_theme(theme):
    """Set the plotting parameters to a predefined theme using a string.

    Parameters
    ----------
    theme : str
        Theme name.  Either ``'default'``, ``'document'``, ``'dark'``,
        or ``'paraview'``.

    Examples
    --------
    Set to the default theme.

    >>> import pyvista as pv
    >>> pv.set_plot_theme('default')

    Set to the document theme.

    >>> pv.set_plot_theme('document')

    Set to the dark theme.

    >>> pv.set_plot_theme('dark')

    Set to the ParaView theme.

    >>> pv.set_plot_theme('paraview')

    """
    import pyvista

    if isinstance(theme, str):
        theme = theme.lower()
        try:
            new_theme_type = _NATIVE_THEMES[theme].value
        except KeyError:
            raise ValueError(f"Theme {theme} not found in PyVista's native themes.")
        pyvista.global_theme.load_theme(new_theme_type())
    elif isinstance(theme, Theme):
        pyvista.global_theme.load_theme(theme)
    else:
        raise TypeError(
            f'Expected a ``pyvista.plotting.themes.Theme`` or ``str``, not {type(theme).__name__}',
        )


# Mostly from https://stackoverflow.com/questions/56579348/how-can-i-force-subclasses-to-have-slots
class _ForceSlots(type):
    """Metaclass to force classes and subclasses to have __slots__."""

    @classmethod
    def __prepare__(metaclass, name, bases, **kwargs):
        super_prepared = super().__prepare__(metaclass, name, bases, **kwargs)
        super_prepared['__slots__'] = ()
        return super_prepared


class _ThemeConfig(metaclass=_ForceSlots):
    """Provide common methods for theme configuration classes."""

    __slots__: List[str] = []

    @classmethod
    def from_dict(cls, dict_):
        """Create from a dictionary."""
        inst = cls()
        for key, value in dict_.items():
            attr = getattr(inst, key)
            if hasattr(attr, 'from_dict'):
                setattr(inst, key, attr.from_dict(value))
            else:
                setattr(inst, key, value)
        return inst

    def to_dict(self) -> Dict[str, Any]:
        """Return theme config parameters as a dictionary.

        Returns
        -------
        dict
            This theme parameter represented as a dictionary.

        """
        # remove the first underscore in each entry
        dict_ = {}
        for key in self._all__slots__():
            value = getattr(self, key)
            key = key[1:]
            if hasattr(value, 'to_dict'):
                dict_[key] = value.to_dict()
            else:
                dict_[key] = value
        return dict_

    def __eq__(self, other):
        if not isinstance(other, _ThemeConfig):
            return False

        for attr_name in other._all__slots__():
            attr = getattr(self, attr_name)
            other_attr = getattr(other, attr_name)
            if isinstance(attr, (tuple, list)):
                if tuple(attr) != tuple(other_attr):
                    return False
            else:
                if not attr == other_attr:
                    return False

        return True

    def __getitem__(self, key):
        """Get a value via a key.

        Implemented here for backwards compatibility.
        """
        return getattr(self, key)

    def __setitem__(self, key, value):
        """Set a value via a key.

        Implemented here for backwards compatibility.
        """
        setattr(self, key, value)

    @classmethod
    def _all__slots__(cls):
        """Get all slots including parent classes."""
        mro = cls.mro()
        return tuple(chain.from_iterable(c.__slots__ for c in mro if c is not object))


class _LightingConfig(_ThemeConfig):
    """PyVista lighting configuration.

    This will control the lighting interpolation type, parameters,
    and Physically Based Rendering (PBR) options

    Examples
    --------
    Set global PBR parameters.

    >>> import pyvista as pv
    >>> pv.global_theme.lighting_params.interpolation = 'pbr'
    >>> pv.global_theme.lighting_params.metallic = 0.5
    >>> pv.global_theme.lighting_params.roughness = 0.25

    """

    __slots__ = [
        '_interpolation',
        '_metallic',
        '_roughness',
        '_ambient',
        '_diffuse',
        '_specular',
        '_specular_power',
        '_emissive',
    ]

    def __init__(self):
        self._interpolation = InterpolationType.FLAT.value
        self._metallic = 0.0
        self._roughness = 0.5
        self._ambient = 0.0
        self._diffuse = 1.0
        self._specular = 0.0
        self._specular_power = 100.0
        self._emissive = False

    @property
    def interpolation(self) -> InterpolationType:  # numpydoc ignore=RT01
        """Return or set the default interpolation type.

        See :class:`pyvista.plotting.opts.InterpolationType`.

        Options are:

        * ``'Phong'``
        * ``'Flat'``
        * ``'Physically based rendering'``

        This is stored as an integer value of the ``InterpolationType``
        so that the theme can be JSON-serializable.

        Examples
        --------
        >>> import pyvista as pv
        >>> pv.global_theme.lighting_params.interpolation = 'Phong'
        >>> pv.global_theme.lighting_params.interpolation
        <InterpolationType.PHONG: 2>


        """
        return InterpolationType.from_any(self._interpolation)

    @interpolation.setter
    def interpolation(
        self,
        interpolation: Union[str, int, InterpolationType],
    ):  # numpydoc ignore=GL08
        self._interpolation = InterpolationType.from_any(interpolation).value

    @property
    def metallic(self) -> float:  # numpydoc ignore=RT01
        """Return or set the metallic value.

        This requires that the interpolation be set to ``'Physically based
        rendering'``. Must be between 0 and 1.

        Examples
        --------
        Set the global metallic value used in physically based rendering to
        ``0.5``.

        >>> import pyvista as pv
        >>> pv.global_theme.lighting_params.metallic = 0.5
        >>> pv.global_theme.lighting_params.metallic
        0.5

        """
        return self._metallic

    @metallic.setter
    def metallic(self, metallic: float):  # numpydoc ignore=GL08
        _check_range(metallic, (0, 1), 'metallic')
        self._metallic = metallic

    @property
    def roughness(self) -> float:  # numpydoc ignore=RT01
        """Return or set the roughness value.

        This value has to be between 0 (glossy) and 1 (rough). A glossy
        material has reflections and a high specular part. This parameter is
        only used by PBR interpolation.

        Examples
        --------
        Set the global roughness value used in physically based rendering to
        ``0.25``.

        >>> import pyvista as pv
        >>> pv.global_theme.lighting_params.roughness = 0.25
        >>> pv.global_theme.lighting_params.roughness
        0.25

        """
        return self._roughness

    @roughness.setter
    def roughness(self, roughness: float):  # numpydoc ignore=GL08
        _check_range(roughness, (0, 1), 'roughness')
        self._roughness = roughness

    @property
    def ambient(self) -> float:  # numpydoc ignore=RT01
        """Return or set the ambient value.

        When lighting is enabled, this is the amount of light in the range of 0
        to 1 that reaches the actor when not directed at the light source
        emitted from the viewer.

        Examples
        --------
        Set the global ambient lighting value to ``0.2``.

        >>> import pyvista as pv
        >>> pv.global_theme.lighting_params.ambient = 0.2
        >>> pv.global_theme.lighting_params.ambient
        0.2

        """
        return self._ambient

    @ambient.setter
    def ambient(self, ambient: float):  # numpydoc ignore=GL08
        _check_range(ambient, (0, 1), 'ambient')
        self._ambient = ambient

    @property
    def diffuse(self) -> float:  # numpydoc ignore=RT01
        """Return or set the diffuse value.

        This is the scattering of light by reflection or
        transmission. Diffuse reflection results when light strikes an
        irregular surface such as a frosted window or the surface of a
        frosted or coated light bulb. Must be between 0 and 1.

        Examples
        --------
        Set the global diffuse lighting value to ``0.5``.

        >>> import pyvista as pv
        >>> pv.global_theme.lighting_params.diffuse = 0.5
        >>> pv.global_theme.lighting_params.diffuse
        0.5

        """
        return self._diffuse

    @diffuse.setter
    def diffuse(self, diffuse: float):  # numpydoc ignore=GL08
        _check_range(diffuse, (0, 1), 'diffuse')
        self._diffuse = diffuse

    @property
    def specular(self) -> float:  # numpydoc ignore=RT01
        """Return or set the specular value.

        Specular lighting simulates the bright spot of a light that appears
        on shiny objects. Must be between 0 and 1.

        Examples
        --------
        Set the global specular value to ``0.1``.

        >>> import pyvista as pv
        >>> pv.global_theme.lighting_params.specular = 0.1
        >>> pv.global_theme.lighting_params.specular
        0.1

        """
        return self._specular

    @specular.setter
    def specular(self, specular: float):  # numpydoc ignore=GL08
        _check_range(specular, (0, 1), 'specular')
        self._specular = specular

    @property
    def specular_power(self) -> float:  # numpydoc ignore=RT01
        """Return or set the specular power value.

        Must be between 0.0 and 128.0.

        Examples
        --------
        Set the global specular power value to ``50``.

        >>> import pyvista as pv
        >>> pv.global_theme.lighting_params.specular_power = 50
        >>> pv.global_theme.lighting_params.specular_power
        50

        """
        return self._specular_power

    @specular_power.setter
    def specular_power(self, specular_power: float):  # numpydoc ignore=GL08
        _check_range(specular_power, (0, 128), 'specular_power')
        self._specular_power = specular_power

    @property
    def emissive(self) -> bool:  # numpydoc ignore=RT01
        """Return or set if emissive is used with point Gaussian style.

        Examples
        --------
        Globally enable emissive lighting when using the point Gaussian style.

        >>> import pyvista as pv
        >>> pv.global_theme.lighting_params.emissive = True
        >>> pv.global_theme.lighting_params.emissive
        True

        """
        return self._emissive

    @emissive.setter
    def emissive(self, emissive: bool):  # numpydoc ignore=GL08
        self._emissive = bool(emissive)


class _DepthPeelingConfig(_ThemeConfig):
    """PyVista depth peeling configuration.

    Examples
    --------
    Set global depth peeling parameters.

    >>> import pyvista as pv
    >>> pv.global_theme.depth_peeling.number_of_peels = 1
    >>> pv.global_theme.depth_peeling.occlusion_ratio = 0.0
    >>> pv.global_theme.depth_peeling.enabled = True

    """

    __slots__ = ['_number_of_peels', '_occlusion_ratio', '_enabled']

    def __init__(self):
        self._number_of_peels = 4
        self._occlusion_ratio = 0.0
        self._enabled = False

    @property
    def number_of_peels(self) -> int:  # numpydoc ignore=RT01
        """Return or set the number of peels in depth peeling.

        Examples
        --------
        >>> import pyvista as pv
        >>> pv.global_theme.depth_peeling.number_of_peels = 1

        """
        return self._number_of_peels

    @number_of_peels.setter
    def number_of_peels(self, number_of_peels: int):  # numpydoc ignore=GL08
        self._number_of_peels = int(number_of_peels)

    @property
    def occlusion_ratio(self) -> float:  # numpydoc ignore=RT01
        """Return or set the occlusion ratio in depth peeling.

        Examples
        --------
        >>> import pyvista as pv
        >>> pv.global_theme.depth_peeling.occlusion_ratio = 0.0

        """
        return self._occlusion_ratio

    @occlusion_ratio.setter
    def occlusion_ratio(self, occlusion_ratio: float):  # numpydoc ignore=GL08
        self._occlusion_ratio = float(occlusion_ratio)

    @property
    def enabled(self) -> bool:  # numpydoc ignore=RT01
        """Return or set if depth peeling is enabled.

        Examples
        --------
        >>> import pyvista as pv
        >>> pv.global_theme.depth_peeling.enabled = True

        """
        return self._enabled

    @enabled.setter
    def enabled(self, enabled: bool):  # numpydoc ignore=GL08
        self._enabled = bool(enabled)

    def __repr__(self):
        txt = ['']
        parm = {
            'Number': 'number_of_peels',
            'Occlusion ratio': 'occlusion_ratio',
            'Enabled': 'enabled',
        }
        for name, attr in parm.items():
            setting = getattr(self, attr)
            txt.append(f'    {name:<21}: {setting}')
        return '\n'.join(txt)


class _SilhouetteConfig(_ThemeConfig):
    """PyVista silhouette configuration.

    Examples
    --------
    Set global silhouette parameters.

    >>> import pyvista as pv
    >>> pv.global_theme.silhouette.enabled = True
    >>> pv.global_theme.silhouette.color = 'grey'
    >>> pv.global_theme.silhouette.line_width = 2
    >>> pv.global_theme.silhouette.feature_angle = 20

    """

    __slots__ = ['_color', '_line_width', '_opacity', '_feature_angle', '_decimate', '_enabled']

    def __init__(self):
        self._color = Color('black')
        self._line_width = 2
        self._opacity = 1.0
        self._feature_angle = None
        self._decimate = None
        self._enabled = False

    @property
    def enabled(self) -> bool:  # numpydoc ignore=RT01
        """Return or set whether silhouette is on or off."""
        return self._enabled

    @enabled.setter
    def enabled(self, enabled: bool):  # numpydoc ignore=GL08
        self._enabled = bool(enabled)

    @property
    def color(self) -> Color:  # numpydoc ignore=RT01
        """Return or set the silhouette color.

        Examples
        --------
        >>> import pyvista as pv
        >>> pv.global_theme.silhouette.color = 'red'

        """
        return self._color

    @color.setter
    def color(self, color: ColorLike):  # numpydoc ignore=GL08
        self._color = Color(color)

    @property
    def line_width(self) -> float:  # numpydoc ignore=RT01
        """Return or set the silhouette line width.

        Examples
        --------
        >>> import pyvista as pv
        >>> pv.global_theme.silhouette.line_width = 2.0

        """
        return self._line_width

    @line_width.setter
    def line_width(self, line_width: float):  # numpydoc ignore=GL08
        self._line_width = float(line_width)

    @property
    def opacity(self) -> float:  # numpydoc ignore=RT01
        """Return or set the silhouette opacity.

        Examples
        --------
        >>> import pyvista as pv
        >>> pv.global_theme.silhouette.opacity = 1.0

        """
        return self._opacity

    @opacity.setter
    def opacity(self, opacity: float):  # numpydoc ignore=GL08
        _check_range(opacity, (0, 1), 'opacity')
        self._opacity = float(opacity)

    @property
    def feature_angle(self) -> Union[float, None]:  # numpydoc ignore=RT01
        """Return or set the silhouette feature angle.

        Examples
        --------
        >>> import pyvista as pv
        >>> pv.global_theme.silhouette.feature_angle = 20.0

        """
        return self._feature_angle

    @feature_angle.setter
    def feature_angle(self, feature_angle: Union[float, None]):  # numpydoc ignore=GL08
        self._feature_angle = feature_angle

    @property
    def decimate(self) -> float:  # numpydoc ignore=RT01
        """Return or set the amount to decimate the silhouette.

        Parameter must be between 0 and 1.

        Examples
        --------
        >>> import pyvista as pv
        >>> pv.global_theme.silhouette.decimate = 0.9

        """
        return self._decimate

    @decimate.setter
    def decimate(self, decimate: float):  # numpydoc ignore=GL08
        if decimate is None:
            self._decimate = None
        else:
            _check_range(decimate, (0, 1), 'decimate')
            self._decimate = float(decimate)

    def __repr__(self):
        txt = ['']
        parm = {
            'Color': 'color',
            'Line width': 'line_width',
            'Opacity': 'opacity',
            'Feature angle': 'feature_angle',
            'Decimate': 'decimate',
        }
        for name, attr in parm.items():
            setting = getattr(self, attr)
            txt.append(f'    {name:<21}: {setting}')
        return '\n'.join(txt)


class _ColorbarConfig(_ThemeConfig):
    """PyVista colorbar configuration.

    Examples
    --------
    Set the colorbar width.

    >>> import pyvista as pv
    >>> pv.global_theme.colorbar_horizontal.width = 0.2

    """

    __slots__ = ['_width', '_height', '_position_x', '_position_y']

    def __init__(self):
        self._width = None
        self._height = None
        self._position_x = None
        self._position_y = None

    @property
    def width(self) -> float:  # numpydoc ignore=RT01
        """Return or set colorbar width.

        Examples
        --------
        >>> import pyvista as pv
        >>> pv.global_theme.colorbar_horizontal.width = 0.2

        """
        return self._width

    @width.setter
    def width(self, width: float):  # numpydoc ignore=GL08
        self._width = float(width)

    @property
    def height(self) -> float:  # numpydoc ignore=RT01
        """Return or set colorbar height.

        Examples
        --------
        >>> import pyvista as pv
        >>> pv.global_theme.colorbar_horizontal.height = 0.2

        """
        return self._height

    @height.setter
    def height(self, height: float):  # numpydoc ignore=GL08
        self._height = float(height)

    @property
    def position_x(self) -> float:  # numpydoc ignore=RT01
        """Return or set colorbar x position.

        Examples
        --------
        >>> import pyvista as pv
        >>> pv.global_theme.colorbar_horizontal.position_x = 0.2

        """
        return self._position_x

    @position_x.setter
    def position_x(self, position_x: float):  # numpydoc ignore=GL08
        self._position_x = float(position_x)

    @property
    def position_y(self) -> float:  # numpydoc ignore=RT01
        """Return or set colorbar y position.

        Examples
        --------
        >>> import pyvista as pv
        >>> pv.global_theme.colorbar_horizontal.position_y = 0.2

        """
        return self._position_y

    @position_y.setter
    def position_y(self, position_y: float):  # numpydoc ignore=GL08
        self._position_y = float(position_y)

    def __repr__(self):
        txt = ['']
        parm = {
            'Width': 'width',
            'Height': 'height',
            'X Position': 'position_x',
            'Y Position': 'position_y',
        }
        for name, attr in parm.items():
            setting = getattr(self, attr)
            txt.append(f'    {name:<21}: {setting}')

        return '\n'.join(txt)


class _AxesConfig(_ThemeConfig):
    """PyVista axes configuration.

    Examples
    --------
<<<<<<< HEAD
    Set the x-axis color to black.
=======
    Show the default axes configuration values.
>>>>>>> ec1dea7d

    >>> import pyvista as pv
    >>> pv.global_theme.axes.x_color
    Color(name='tomato', hex='#ff6347ff', opacity=255)

    >>> pv.global_theme.axes.y_color
    Color(name='seagreen', hex='#2e8b57ff', opacity=255)

    >>> pv.global_theme.axes.z_color
    Color(name='blue', hex='#0000ffff', opacity=255)

    >>> pv.global_theme.axes.box
    False

    >>> pv.global_theme.axes.show
    True

    Set the x-axis color to black.

    >>> pv.global_theme.axes.x_color = 'black'

    Show the axes orientation widget by default.

    >>> pv.global_theme.axes.show = True

    Use the :func:`axes orientation box <pyvista.create_axes_orientation_box>` as the orientation widget.

    >>> pv.global_theme.axes.box = True

    """

    __slots__ = ['_x_color', '_y_color', '_z_color', '_box', '_show']

    def __init__(self):
        self._x_color = Color('tomato')
        self._y_color = Color('seagreen')
        self._z_color = Color('mediumblue')
        self._box = False
        self._show = True

    def __repr__(self):
        txt = ['Axes configuration']
        parm = {
            'X Color': 'x_color',
            'Y Color': 'y_color',
            'Z Color': 'z_color',
            'Use Box': 'box',
            'Show': 'show',
        }
        for name, attr in parm.items():
            setting = getattr(self, attr)
            txt.append(f'    {name:<21}: {setting}')

        return '\n'.join(txt)

    @property
    def x_color(self) -> Color:  # numpydoc ignore=RT01
        """Return or set x-axis color.

        Examples
        --------
        Get the default x-axis color

        >>> import pyvista as pv
        >>> pv.global_theme.axes.x_color
        Color(name='tomato', hex='#ff6347ff', opacity=255)

        Change the default color.
        >>> pv.global_theme.axes.x_color = 'red'
        """
        return self._x_color

    @x_color.setter
    def x_color(self, color: ColorLike):  # numpydoc ignore=GL08
        self._x_color = Color(color)

    @property
    def y_color(self) -> Color:  # numpydoc ignore=RT01
        """Return or set y-axis color.

        Examples
        --------
        Get the default y-axis color

        >>> import pyvista as pv
        >>> pv.global_theme.axes.y_color
        Color(name='seagreen', hex='#2e8b57ff', opacity=255)

        Change the default color.
        >>> pv.global_theme.axes.y_color = 'green'
        """
        return self._y_color

    @y_color.setter
    def y_color(self, color: ColorLike):  # numpydoc ignore=GL08
        self._y_color = Color(color)

    @property
    def z_color(self) -> Color:  # numpydoc ignore=RT01
        """Return or set z-axis color.

        Examples
        --------
        Get the default z-axis color

        >>> import pyvista as pv
        >>> pv.global_theme.axes.z_color
        Color(name='blue', hex='#0000ffff', opacity=255)

        Change the default color.
        >>> pv.global_theme.axes.z_color = 'purple'
        """
        return self._z_color

    @z_color.setter
    def z_color(self, color: ColorLike):  # numpydoc ignore=GL08
        self._z_color = Color(color)

    @property
    def box(self) -> bool:  # numpydoc ignore=RT01
        """Use a box axes orientation widget.

        If ``True``, Use the :func:`axes orientation box <pyvista.create_axes_orientation_box>`
        instead of the :class:`pyvista.AxesActor` as the orientation widget for plots.

        Examples
        --------
        >>> import pyvista as pv
        >>> pv.global_theme.axes.box = True

        """
        return self._box

    @box.setter
    def box(self, box: bool):  # numpydoc ignore=GL08
        self._box = bool(box)

    @property
    def show(self) -> bool:  # numpydoc ignore=RT01
        """Show or hide the axes actor.

        Examples
        --------
        Hide the axes by default.

        >>> import pyvista as pv
        >>> pv.global_theme.axes.show = False

        """
        return self._show

    @show.setter
    def show(self, show: bool):  # numpydoc ignore=GL08
        self._show = bool(show)


class _Font(_ThemeConfig):
    """PyVista plotter font configuration.

    Examples
    --------
    Set the default font family to 'arial'.  Must be either
    'arial', 'courier', or 'times'.

    >>> import pyvista as pv
    >>> pv.global_theme.font.family = 'arial'

    Set the default font size to 20.

    >>> pv.global_theme.font.size = 20

    Set the default title size to 40

    >>> pv.global_theme.font.title_size = 40

    Set the default label size to 10

    >>> pv.global_theme.font.label_size = 10

    Set the default text color to 'grey'

    >>> pv.global_theme.font.color = 'grey'

    Set the string formatter used to format numerical data to '%.6e'

    >>> pv.global_theme.font.fmt = '%.6e'

    """

    __slots__ = ['_family', '_size', '_title_size', '_label_size', '_color', '_fmt']

    def __init__(self):
        self._family = 'arial'
        self._size = 12
        self._title_size = None
        self._label_size = None
        self._color = Color('white')
        self._fmt = None

    def __repr__(self):
        txt = ['']
        parm = {
            'Family': 'family',
            'Size': 'size',
            'Title size': 'title_size',
            'Label size': 'label_size',
            'Color': 'color',
            'Float format': 'fmt',
        }
        for name, attr in parm.items():
            setting = getattr(self, attr)
            txt.append(f'    {name:<21}: {setting}')

        return '\n'.join(txt)

    @property
    def family(self) -> str:  # numpydoc ignore=RT01
        """Return or set the font family.

        Must be one of the following:

        * ``"arial"``
        * ``"courier"``
        * ``"times"``

        Examples
        --------
        Set the default global font family to 'courier'.

        >>> import pyvista as pv
        >>> pv.global_theme.font.family = 'courier'

        """
        return self._family

    @family.setter
    def family(self, family: str):  # numpydoc ignore=GL08
        parse_font_family(family)  # check valid font
        self._family = family

    @property
    def size(self) -> int:  # numpydoc ignore=RT01
        """Return or set the font size.

        Examples
        --------
        >>> import pyvista as pv
        >>> pv.global_theme.font.size = 20

        """
        return self._size

    @size.setter
    def size(self, size: int):  # numpydoc ignore=GL08
        self._size = int(size)

    @property
    def title_size(self) -> int:  # numpydoc ignore=RT01
        """Return or set the title size.

        If ``None``, then VTK uses ``UnconstrainedFontSizeOn`` for titles.

        Examples
        --------
        >>> import pyvista as pv
        >>> pv.global_theme.font.title_size = 20
        """
        return self._title_size

    @title_size.setter
    def title_size(self, title_size: int):  # numpydoc ignore=GL08
        if title_size is None:
            self._title_size = None
        else:
            self._title_size = int(title_size)

    @property
    def label_size(self) -> int:  # numpydoc ignore=RT01
        """Return or set the label size.

        If ``None``, then VTK uses ``UnconstrainedFontSizeOn`` for labels.

        Examples
        --------
        >>> import pyvista as pv
        >>> pv.global_theme.font.label_size = 20
        """
        return self._label_size

    @label_size.setter
    def label_size(self, label_size: int):  # numpydoc ignore=GL08
        if label_size is None:
            self._label_size = None
        else:
            self._label_size = int(label_size)

    @property
    def color(self) -> Color:  # numpydoc ignore=RT01
        """Return or set the font color.

        Examples
        --------
        >>> import pyvista as pv
        >>> pv.global_theme.font.color = 'black'
        """
        return self._color

    @color.setter
    def color(self, color: ColorLike):  # numpydoc ignore=GL08
        self._color = Color(color)

    @property
    def fmt(self) -> str:  # numpydoc ignore=RT01
        """Return or set the string formatter used to format numerical data.

        Examples
        --------
        Set the string formatter used to format numerical data to '%.6e'.

        >>> import pyvista as pv
        >>> pv.global_theme.font.fmt = '%.6e'

        """
        return self._fmt

    @fmt.setter
    def fmt(self, fmt: str):  # numpydoc ignore=GL08
        self._fmt = fmt


class _SliderStyleConfig(_ThemeConfig):
    """PyVista configuration for a single slider style."""

    __slots__ = [
        '_name',
        '_slider_length',
        '_slider_width',
        '_slider_color',
        '_tube_width',
        '_tube_color',
        '_cap_opacity',
        '_cap_length',
        '_cap_width',
    ]

    def __init__(self):
        """Initialize the slider style configuration."""
        self._name = None
        self._slider_length = None
        self._slider_width = None
        self._slider_color = None
        self._tube_width = None
        self._tube_color = None
        self._cap_opacity = None
        self._cap_length = None
        self._cap_width = None

    @property
    def name(self) -> str:  # numpydoc ignore=RT01
        """Return the name of the slider style configuration."""
        return self._name

    @name.setter
    def name(self, name: str):  # numpydoc ignore=GL08
        self._name = name

    @property
    def cap_width(self) -> float:  # numpydoc ignore=RT01
        """Return or set the cap width.

        Examples
        --------
        >>> import pyvista as pv
        >>> pv.global_theme.slider_styles.modern.cap_width = 0.02

        """
        return self._cap_width

    @cap_width.setter
    def cap_width(self, cap_width: float):  # numpydoc ignore=GL08
        self._cap_width = float(cap_width)

    @property
    def cap_length(self) -> float:  # numpydoc ignore=RT01
        """Return or set the cap length.

        Examples
        --------
        >>> import pyvista as pv
        >>> pv.global_theme.slider_styles.modern.cap_length = 0.01

        """
        return self._cap_length

    @cap_length.setter
    def cap_length(self, cap_length: float):  # numpydoc ignore=GL08
        self._cap_length = float(cap_length)

    @property
    def cap_opacity(self) -> float:  # numpydoc ignore=RT01
        """Return or set the cap opacity.

        Examples
        --------
        >>> import pyvista as pv
        >>> pv.global_theme.slider_styles.modern.cap_opacity = 1.0

        """
        return self._cap_opacity

    @cap_opacity.setter
    def cap_opacity(self, cap_opacity: float):  # numpydoc ignore=GL08
        _check_range(cap_opacity, (0, 1), 'cap_opacity')
        self._cap_opacity = float(cap_opacity)

    @property
    def tube_color(self) -> Color:  # numpydoc ignore=RT01
        """Return or set the tube color.

        Examples
        --------
        >>> import pyvista as pv
        >>> pv.global_theme.slider_styles.modern.tube_color = 'black'
        """
        return self._tube_color

    @tube_color.setter
    def tube_color(self, tube_color: ColorLike):  # numpydoc ignore=GL08
        self._tube_color = Color(tube_color)

    @property
    def tube_width(self) -> float:  # numpydoc ignore=RT01
        """Return or set the tube_width.

        Examples
        --------
        >>> import pyvista as pv
        >>> pv.global_theme.slider_styles.modern.tube_width = 0.005

        """
        return self._tube_width

    @tube_width.setter
    def tube_width(self, tube_width: float):  # numpydoc ignore=GL08
        self._tube_width = float(tube_width)

    @property
    def slider_color(self) -> Color:  # numpydoc ignore=RT01
        """Return or set the slider color.

        Examples
        --------
        >>> import pyvista as pv
        >>> pv.global_theme.slider_styles.modern.slider_color = 'grey'

        """
        return self._slider_color

    @slider_color.setter
    def slider_color(self, slider_color: ColorLike):  # numpydoc ignore=GL08
        self._slider_color = Color(slider_color)

    @property
    def slider_width(self) -> float:  # numpydoc ignore=RT01
        """Return or set the slider width.

        Examples
        --------
        >>> import pyvista as pv
        >>> pv.global_theme.slider_styles.modern.slider_width = 0.04

        """
        return self._slider_width

    @slider_width.setter
    def slider_width(self, slider_width: float):  # numpydoc ignore=GL08
        self._slider_width = float(slider_width)

    @property
    def slider_length(self) -> float:  # numpydoc ignore=RT01
        """Return or set the slider_length.

        Examples
        --------
        >>> import pyvista as pv
        >>> pv.global_theme.slider_styles.modern.slider_length = 0.02

        """
        return self._slider_length

    @slider_length.setter
    def slider_length(self, slider_length: float):  # numpydoc ignore=GL08
        self._slider_length = float(slider_length)

    def __repr__(self):
        txt = ['']
        parm = {
            'Slider length': 'slider_length',
            'Slider width': 'slider_width',
            'Slider color': 'slider_color',
            'Tube width': 'tube_width',
            'Tube color': 'tube_color',
            'Cap opacity': 'cap_opacity',
            'Cap length': 'cap_length',
            'Cap width': 'cap_width',
        }
        for name, attr in parm.items():
            setting = getattr(self, attr)
            txt.append(f'        {name:<17}: {setting}')
        return '\n'.join(txt)


class _SliderConfig(_ThemeConfig):
    """PyVista configuration encompassing all slider styles.

    Examples
    --------
    Set the classic slider configuration.

    >>> import pyvista as pv
    >>> slider_styles = pv.global_theme.slider_styles
    >>> slider_styles.classic.slider_length = 0.02
    >>> slider_styles.classic.slider_width = 0.04
    >>> slider_styles.classic.slider_color = (0.5, 0.5, 0.5)
    >>> slider_styles.classic.tube_width = 0.005
    >>> slider_styles.classic.tube_color = (1.0, 1.0, 1.0)
    >>> slider_styles.classic.cap_opacity = 1
    >>> slider_styles.classic.cap_length = 0.01
    >>> slider_styles.classic.cap_width = 0.02

    Set the modern slider configuration.

    >>> slider_styles.modern.slider_length = 0.02
    >>> slider_styles.modern.slider_width = 0.04
    >>> slider_styles.modern.slider_color = (0.43, 0.44, 0.45)
    >>> slider_styles.modern.tube_width = 0.04
    >>> slider_styles.modern.tube_color = (0.69, 0.70, 0.709)
    >>> slider_styles.modern.cap_opacity = 0
    >>> slider_styles.modern.cap_length = 0.01
    >>> slider_styles.modern.cap_width = 0.02

    """

    __slots__ = ['_classic', '_modern']

    def __init__(self):
        """Initialize the slider configuration."""
        self._classic = _SliderStyleConfig()
        self._classic.name = 'classic'
        self._classic.slider_length = 0.02
        self._classic.slider_width = 0.04
        self._classic.slider_color = 'gray'
        self._classic.tube_width = 0.005
        self._classic.tube_color = 'white'
        self._classic.cap_opacity = 1
        self._classic.cap_length = 0.01
        self._classic.cap_width = 0.02

        self._modern = _SliderStyleConfig()
        self._modern.name = 'modern'
        self._modern.slider_length = 0.02
        self._modern.slider_width = 0.04
        self._modern.slider_color = (110, 113, 117)
        self._modern.tube_width = 0.04
        self._modern.tube_color = (178, 179, 181)
        self._modern.cap_opacity = 0
        self._modern.cap_length = 0.01
        self._modern.cap_width = 0.02

    @property
    def classic(self) -> _SliderStyleConfig:  # numpydoc ignore=RT01
        """Return the Classic slider configuration."""
        return self._classic

    @classic.setter
    def classic(self, config: _SliderStyleConfig):  # numpydoc ignore=GL08
        if not isinstance(config, _SliderStyleConfig):
            raise TypeError('Configuration type must be `_SliderStyleConfig`')
        self._classic = config

    @property
    def modern(self) -> _SliderStyleConfig:  # numpydoc ignore=RT01
        """Return the Modern slider configuration."""
        return self._modern

    @modern.setter
    def modern(self, config: _SliderStyleConfig):  # numpydoc ignore=GL08
        if not isinstance(config, _SliderStyleConfig):
            raise TypeError('Configuration type must be `_SliderStyleConfig`')
        self._modern = config

    def __repr__(self):
        txt = ['']
        parm = {
            'Classic': 'classic',
            'Modern': 'modern',
        }
        for name, attr in parm.items():
            setting = getattr(self, attr)
            txt.append(f'    {name:<21}: {setting}')
        return '\n'.join(txt)

    def __iter__(self):
        for style in [self._classic, self._modern]:
            yield style.name


class _TrameConfig(_ThemeConfig):
    """PyVista Trame configuration.

    Examples
    --------
    Set global trame view parameters.

    >>> import pyvista as pv
    >>> pv.global_theme.trame.interactive_ratio = 2
    >>> pv.global_theme.trame.still_ratio = 2

    """

    __slots__ = [
        '_interactive_ratio',
        '_still_ratio',
        '_jupyter_server_name',
        '_jupyter_server_port',
        '_server_proxy_enabled',
        '_server_proxy_prefix',
        '_default_mode',
        '_jupyter_extension_available',
        '_jupyter_extension_enabled',
    ]

    def __init__(self):
        self._interactive_ratio = 1
        self._still_ratio = 1
        self._jupyter_server_name = 'pyvista-jupyter'
        self._jupyter_server_port = 0
        self._server_proxy_enabled = 'PYVISTA_TRAME_SERVER_PROXY_PREFIX' in os.environ
        # default for ``jupyter-server-proxy``
        service = os.environ.get('JUPYTERHUB_SERVICE_PREFIX', '')
        prefix = os.environ.get('PYVISTA_TRAME_SERVER_PROXY_PREFIX', '/proxy/')
        if service and not prefix.startswith('http'):  # pragma: no cover
            self._server_proxy_prefix = os.path.join(service, prefix.lstrip('/'))  # noqa: PTH118
            self._server_proxy_enabled = True
        else:
            self._server_proxy_prefix = prefix
        self._jupyter_extension_available = 'TRAME_JUPYTER_WWW' in os.environ
        self._jupyter_extension_enabled = (
            self._jupyter_extension_available and not self._server_proxy_enabled
        )
        # if set, jupyter_mode overwrites defaults
        jupyter_mode = os.environ.get("PYVISTA_TRAME_JUPYTER_MODE")
        if jupyter_mode == "extension" and self._jupyter_extension_available:  # pragma: no cover
            self._server_proxy_enabled = False
            self._jupyter_extension_enabled = True
        elif jupyter_mode == "proxy" and self._server_proxy_enabled:  # pragma: no cover
            self._jupyter_extension_enabled = False
        elif jupyter_mode == "native":  # pragma: no cover
            self._jupyter_extension_enabled = False
            self._server_proxy_enabled = False
        self._default_mode = 'trame'

    @property
    def interactive_ratio(self) -> Number:  # numpydoc ignore=RT01
        """Return or set the interactive ratio for PyVista Trame views.

        Examples
        --------
        >>> import pyvista as pv
        >>> pv.global_theme.trame.interactive_ratio = 2

        """
        return self._interactive_ratio

    @interactive_ratio.setter
    def interactive_ratio(self, interactive_ratio: Number):  # numpydoc ignore=GL08
        self._interactive_ratio = interactive_ratio

    @property
    def still_ratio(self) -> Number:  # numpydoc ignore=RT01
        """Return or set the still ratio for PyVista Trame views.

        Examples
        --------
        >>> import pyvista as pv
        >>> pv.global_theme.trame.still_ratio = 2

        """
        return self._still_ratio

    @still_ratio.setter
    def still_ratio(self, still_ratio: Number):  # numpydoc ignore=GL08
        self._still_ratio = still_ratio

    @property
    def jupyter_server_name(self):  # numpydoc ignore=RT01
        """Return or set the trame server name PyVista uses in Jupyter.

        This defaults to ``'pyvista-jupyter'``.

        This must be set before running :func:`pyvista.set_jupyter_backend`
        to ensure a server of this name is launched.

        Most users should not need to modify this.

        """
        return self._jupyter_server_name

    @jupyter_server_name.setter
    def jupyter_server_name(self, name: str):  # numpydoc ignore=GL08
        self._jupyter_server_name = name

    @property
    def jupyter_server_port(self) -> int:  # numpydoc ignore=RT01
        """Return or set the port for the Trame Jupyter server."""
        return self._jupyter_server_port

    @jupyter_server_port.setter
    def jupyter_server_port(self, port: int):  # numpydoc ignore=GL08
        self._jupyter_server_port = port

    @property
    def server_proxy_enabled(self) -> bool:  # numpydoc ignore=RT01
        """Return or set if use of relative URLs is enabled for the Jupyter interface."""
        return self._server_proxy_enabled

    @server_proxy_enabled.setter
    def server_proxy_enabled(self, enabled: bool):  # numpydoc ignore=GL08
        if enabled and self.jupyter_extension_enabled:
            warnings.warn("Enabling server_proxy will disable jupyter_extension")
            self._jupyter_extension_enabled = False

        self._server_proxy_enabled = bool(enabled)

    @property
    def server_proxy_prefix(self):  # numpydoc ignore=RT01
        """Return or set URL prefix when using relative URLs with the Jupyter interface."""
        return self._server_proxy_prefix

    @server_proxy_prefix.setter
    def server_proxy_prefix(self, prefix: str):  # numpydoc ignore=GL08
        self._server_proxy_prefix = prefix

    @property
    def jupyter_extension_available(self) -> bool:  # numpydoc ignore=RT01
        """Return whether the trame_jupyter_extension is detected."""
        return self._jupyter_extension_available

    @jupyter_extension_available.setter
    def jupyter_extension_available(self, _available: bool):  # numpydoc ignore=GL08
        warnings.warn(
            "The jupyter_extension_available flag is read only and is automatically detected.",
        )

    @property
    def jupyter_extension_enabled(self) -> bool:  # numpydoc ignore=RT01
        """Return or set whether to use the trame_jupyter_extension to communicate with clients."""
        return self._jupyter_extension_enabled

    @jupyter_extension_enabled.setter
    def jupyter_extension_enabled(self, enabled: bool):  # numpydoc ignore=GL08
        if enabled and not self.jupyter_extension_available:
            raise ValueError("The trame_jupyter_extension is not available")

        if enabled and self.server_proxy_enabled:
            warnings.warn("Enabling jupyter_extension will disable server_proxy")
            self._server_proxy_enabled = False

        self._jupyter_extension_enabled = bool(enabled)

    @property
    def default_mode(self):  # numpydoc ignore=RT01
        """Return or set the default mode of the Trame backend.

        * ``'trame'``: Uses a view that can switch between client and server
          rendering modes.
        * ``'server'``: Uses a view that is purely server rendering.
        * ``'client'``: Uses a view that is purely client rendering (generally
          safe without a virtual frame buffer)

        """
        return self._default_mode

    @default_mode.setter
    def default_mode(self, mode: str):  # numpydoc ignore=GL08
        self._default_mode = mode


class _CameraConfig(_ThemeConfig):
    """PyVista camera configuration.

    Examples
    --------
    Set global camera parameters.

    >>> import pyvista as pv
    >>> pv.global_theme.camera.position = [1.0, 1.0, 1.0]
    >>> pv.global_theme.camera.viewup = [0.0, 0.0, 1.0]

    """

    __slots__ = [
        '_position',
        '_viewup',
        '_parallel_projection',
        '_parallel_scale',
    ]

    def __init__(self):
        self._position = [1.0, 1.0, 1.0]
        self._viewup = [0.0, 0.0, 1.0]
        self._parallel_projection = False
        self._parallel_scale = 1.0

    @property
    def position(self) -> VectorLike[float]:  # numpydoc ignore=RT01
        """Return or set the camera position.

        Examples
        --------
        Set camera position.

        >>> import pyvista as pv
        >>> pv.global_theme.camera.position = [1.0, 1.0, 1.0]

        """
        return self._position

    @position.setter
    def position(self, position: VectorLike[float]):  # numpydoc ignore=GL08
        self._position = position

    @property
    def viewup(self) -> VectorLike[float]:  # numpydoc ignore=RT01
        """Return or set the camera viewup.

        Examples
        --------
        Set camera viewup.

        >>> import pyvista as pv
        >>> pv.global_theme.camera.viewup = [0.0, 0.0, 1.0]

        """
        return self._viewup

    @viewup.setter
    def viewup(self, viewup: VectorLike[float]):  # numpydoc ignore=GL08
        self._viewup = viewup

    @property
    def parallel_projection(self) -> bool:  # numpydoc ignore=RT01
        """Return or set parallel projection mode.

        Examples
        --------
        Enable parallel projection.

        >>> import pyvista as pv
        >>> pv.global_theme.camera.parallel_projection = True

        """
        return self._parallel_projection

    @parallel_projection.setter
    def parallel_projection(self, value: bool) -> None:  # numpydoc ignore=GL08
        self._parallel_projection = value

    @property
    def parallel_scale(self) -> bool:  # numpydoc ignore=RT01
        """Return or set parallel scale.

        Examples
        --------
        Set parallel scale.

        >>> import pyvista as pv
        >>> pv.global_theme.camera.parallel_scale = 2.0

        """
        return self._parallel_scale

    @parallel_scale.setter
    def parallel_scale(self, value: bool) -> None:  # numpydoc ignore=GL08
        self._parallel_scale = value


class Theme(_ThemeConfig):
    """Base VTK theme.

    Examples
    --------
    Change the global default background color to white.

    >>> import pyvista as pv
    >>> pv.global_theme.color = 'white'

    Show edges by default.

    >>> pv.global_theme.show_edges = True

    Create a new theme from the default theme and apply it globally.

    >>> from pyvista.plotting.themes import DocumentTheme
    >>> my_theme = DocumentTheme()
    >>> my_theme.color = 'red'
    >>> my_theme.background = 'white'
    >>> pv.global_theme.load_theme(my_theme)

    """

    __slots__ = [
        '_name',
        '_background',
        '_jupyter_backend',
        '_trame',
        '_full_screen',
        '_window_size',
        '_image_scale',
        '_camera',
        '_notebook',
        '_font',
        '_auto_close',
        '_cmap',
        '_color',
        '_color_cycler',
        '_above_range_color',
        '_below_range_color',
        '_nan_color',
        '_edge_color',
        '_line_width',
        '_point_size',
        '_outline_color',
        '_floor_color',
        '_colorbar_orientation',
        '_colorbar_horizontal',
        '_colorbar_vertical',
        '_show_scalar_bar',
        '_show_edges',
        '_show_vertices',
        '_lighting',
        '_interactive',
        '_render_points_as_spheres',
        '_render_lines_as_tubes',
        '_transparent_background',
        '_title',
        '_axes',
        '_multi_samples',
        '_multi_rendering_splitting_position',
        '_volume_mapper',
        '_smooth_shading',
        '_depth_peeling',
        '_silhouette',
        '_slider_styles',
        '_return_cpos',
        '_hidden_line_removal',
        '_anti_aliasing',
        '_enable_camera_orientation_widget',
        '_split_sharp_edges',
        '_sharp_edges_feature_angle',
        '_before_close_callback',
        '_allow_empty_mesh',
        '_lighting_params',
        '_interpolate_before_map',
        '_opacity',
        '_before_close_callback',
        '_logo_file',
        '_edge_opacity',
    ]

    def __init__(self):
        """Initialize the theme."""
        self._name = 'default'
        self._background = Color([0.3, 0.3, 0.3])
        self._full_screen = False
        self._camera = _CameraConfig()

        self._notebook = None
        self._window_size = [1024, 768]
        self._image_scale = 1
        self._font = _Font()
        self._cmap = 'viridis'
        self._color = Color('white')
        self._color_cycler = None
        self._nan_color = Color('darkgray')
        self._above_range_color = Color('grey')
        self._below_range_color = Color('grey')
        self._edge_color = Color('black')
        self._line_width = 1.0
        self._point_size = 5.0
        self._outline_color = Color('white')
        self._floor_color = Color('gray')
        self._colorbar_orientation = 'horizontal'

        self._colorbar_horizontal = _ColorbarConfig()
        self._colorbar_horizontal.width = 0.6
        self._colorbar_horizontal.height = 0.08
        self._colorbar_horizontal.position_x = 0.35
        self._colorbar_horizontal.position_y = 0.05

        self._colorbar_vertical = _ColorbarConfig()
        self._colorbar_vertical.width = 0.08
        self._colorbar_vertical.height = 0.45
        self._colorbar_vertical.position_x = 0.9
        self._colorbar_vertical.position_y = 0.02

        self._show_scalar_bar = True
        self._show_edges = False
        self._show_vertices = False
        self._lighting = True
        self._interactive = False
        self._render_points_as_spheres = False
        self._render_lines_as_tubes = False
        self._transparent_background = False
        self._title = 'PyVista'
        self._axes = _AxesConfig()
        self._split_sharp_edges = False
        self._sharp_edges_feature_angle = 30.0
        self._before_close_callback = None
        self._allow_empty_mesh = False

        # Grab system flag for anti-aliasing
        # Use a default value of 8 multi-samples as this is default for VTK
        try:
            self._multi_samples = int(os.environ.get('PYVISTA_MULTI_SAMPLES', 8))
        except ValueError:  # pragma: no cover
            self._multi_samples = 8

        # Grab system flag for auto-closing
        self._auto_close = os.environ.get('PYVISTA_AUTO_CLOSE', '').lower() != 'false'

        self._jupyter_backend = os.environ.get('PYVISTA_JUPYTER_BACKEND', 'trame')
        self._trame = _TrameConfig()

        self._multi_rendering_splitting_position = None
        self._volume_mapper = 'fixed_point' if os.name == 'nt' else 'smart'
        self._smooth_shading = False
        self._depth_peeling = _DepthPeelingConfig()
        self._silhouette = _SilhouetteConfig()
        self._slider_styles = _SliderConfig()
        self._return_cpos = True
        self._hidden_line_removal = False
        self._anti_aliasing = 'msaa'
        self._enable_camera_orientation_widget = False

        self._lighting_params = _LightingConfig()
        self._interpolate_before_map = True
        self._opacity = 1.0
        self._edge_opacity = 1.0

        self._logo_file = None

    @property
    def hidden_line_removal(self) -> bool:  # numpydoc ignore=RT01
        """Return or set hidden line removal.

        Wireframe geometry will be drawn using hidden line removal if
        the rendering engine supports it.

        See Also
        --------
        pyvista.Plotter.enable_hidden_line_removal

        Examples
        --------
        Enable hidden line removal.

        >>> import pyvista as pv
        >>> pv.global_theme.hidden_line_removal = True
        >>> pv.global_theme.hidden_line_removal
        True

        """
        return self._hidden_line_removal

    @hidden_line_removal.setter
    def hidden_line_removal(self, value: bool):  # numpydoc ignore=GL08
        self._hidden_line_removal = value

    @property
    def interpolate_before_map(self) -> bool:  # numpydoc ignore=RT01
        """Return or set whether to interpolate colors before mapping.

        If the ``interpolate_before_map`` is turned off, the color
        mapping occurs at polygon points and colors are interpolated,
        which is generally less accurate whereas if the
        ``interpolate_before_map`` is on (the default), then the scalars
        will be interpolated across the topology of the dataset which is
        more accurate.

        See also :ref:`interpolate_before_mapping_example`.

        Examples
        --------
        Enable hidden line removal.

        >>> import pyvista as pv

        Load a cylinder which has cells with a wide spread

        >>> cyl = pv.Cylinder(direction=(0, 0, 1), height=2).elevation()

        Common display argument to make sure all else is constant

        >>> dargs = dict(
        ...     scalars='Elevation', cmap='rainbow', show_edges=True
        ... )

        >>> p = pv.Plotter(shape=(1, 2))
        >>> _ = p.add_mesh(
        ...     cyl,
        ...     interpolate_before_map=False,
        ...     scalar_bar_args={'title': 'Elevation - interpolated'},
        ...     **dargs
        ... )
        >>> p.subplot(0, 1)
        >>> _ = p.add_mesh(
        ...     cyl,
        ...     interpolate_before_map=True,
        ...     scalar_bar_args={'title': 'Elevation - interpolated'},
        ...     **dargs
        ... )
        >>> p.link_views()
        >>> p.camera_position = [
        ...     (-1.67, -5.10, 2.06),
        ...     (0.0, 0.0, 0.0),
        ...     (0.00, 0.37, 0.93),
        ... ]
        >>> p.show()  # doctest: +SKIP

        """
        return self._interpolate_before_map

    @interpolate_before_map.setter
    def interpolate_before_map(self, value: bool):  # numpydoc ignore=GL08
        self._interpolate_before_map = value

    @property
    def opacity(self) -> float:  # numpydoc ignore=RT01
        """Return or set the opacity.

        Examples
        --------
        >>> import pyvista as pv
        >>> pv.global_theme.opacity = 0.5

        """
        return self._opacity

    @opacity.setter
    def opacity(self, opacity: float):  # numpydoc ignore=GL08
        _check_range(opacity, (0, 1), 'opacity')
        self._opacity = float(opacity)

    @property
    def edge_opacity(self) -> float:  # numpydoc ignore=RT01
        """Return or set the edges opacity.

        .. note::
            `edge_opacity` uses ``SetEdgeOpacity`` as the underlying method which
            requires VTK version 9.3 or higher. If ``SetEdgeOpacity`` is not
            available, `edge_opacity` is set to 1.

        Examples
        --------
        >>> import pyvista as pv
        >>> pv.global_theme.edge_opacity = 0.5

        """
        return self._edge_opacity

    @edge_opacity.setter
    def edge_opacity(self, edge_opacity: float):  # numpydoc ignore=GL08
        _check_range(edge_opacity, (0, 1), 'edge_opacity')
        self._edge_opacity = float(edge_opacity)

    @property
    def above_range_color(self) -> Color:  # numpydoc ignore=RT01
        """Return or set the default above range color.

        Examples
        --------
        Set the above range color to red.

        >>> import pyvista as pv
        >>> pv.global_theme.above_range_color = 'r'
        >>> pv.global_theme.above_range_color
        Color(name='red', hex='#ff0000ff', opacity=255)

        """
        return self._above_range_color

    @above_range_color.setter
    def above_range_color(self, value: ColorLike):  # numpydoc ignore=GL08
        self._above_range_color = Color(value)

    @property
    def below_range_color(self) -> Color:  # numpydoc ignore=RT01
        """Return or set the default below range color.

        Examples
        --------
        Set the below range color to blue.

        >>> import pyvista as pv
        >>> pv.global_theme.below_range_color = 'b'
        >>> pv.global_theme.below_range_color
        Color(name='blue', hex='#0000ffff', opacity=255)

        """
        return self._below_range_color

    @below_range_color.setter
    def below_range_color(self, value: ColorLike):  # numpydoc ignore=GL08
        self._below_range_color = Color(value)

    @property
    def return_cpos(self) -> bool:  # numpydoc ignore=RT01
        """Return or set the default behavior of returning the camera position.

        Examples
        --------
        Disable returning camera position by ``show`` and ``plot`` methods.

        >>> import pyvista as pv
        >>> pv.global_theme.return_cpos = False
        """
        return self._return_cpos

    @return_cpos.setter
    def return_cpos(self, value: bool):  # numpydoc ignore=GL08
        self._return_cpos = value

    @property
    def background(self) -> Color:  # numpydoc ignore=RT01
        """Return or set the default background color of pyvista plots.

        Examples
        --------
        Set the default global background of all plots to white.

        >>> import pyvista as pv
        >>> pv.global_theme.background = 'white'
        """
        return self._background

    @background.setter
    def background(self, new_background: ColorLike) -> None:  # numpydoc ignore=GL08
        self._background = Color(new_background)

    @property
    def jupyter_backend(self) -> str:  # numpydoc ignore=RT01
        """Return or set the jupyter notebook plotting backend.

        Jupyter backend to use when plotting.  Must be one of the
        following:

        * ``'static'`` : Display a single static image within the
          Jupyterlab environment.  Still requires that a virtual
          framebuffer be set up when displaying on a headless server,
          but does not require any additional modules to be installed.

        * ``'client'`` : Export/serialize the scene graph to be rendered
          with VTK.js client-side through ``trame``. Requires ``trame``
          and ``jupyter-server-proxy`` to be installed.

        * ``'server'``: Render remotely and stream the resulting VTK
          images back to the client using ``trame``. This replaces the
          ``'ipyvtklink'`` backend with better performance.
          Supports the most VTK features, but suffers from minor lag due
          to remote rendering. Requires that a virtual framebuffer be set
          up when displaying on a headless server. Must have at least ``trame``
          and ``jupyter-server-proxy`` installed for cloud/remote Jupyter
          instances. This mode is also aliased by ``'trame'``.

        * ``'trame'``: The full Trame-based backend that combines both
          ``'server'`` and ``'client'`` into one backend. This requires a
          virtual frame buffer.

        * ``'html'``: The ``'client'`` backend, but able to be embedded.

        * ``'none'`` : Do not display any plots within jupyterlab,
          instead display using dedicated VTK render windows.  This
          will generate nothing on headless servers even with a
          virtual framebuffer.

        Examples
        --------
        Just show static images.

        >>> pv.set_jupyter_backend('static')  # doctest:+SKIP

        Disable all plotting within JupyterLab and display using a
        standard desktop VTK render window.

        >>> pv.set_jupyter_backend(None)  # doctest:+SKIP

        """
        return self._jupyter_backend

    @jupyter_backend.setter
    def jupyter_backend(self, backend: str):  # numpydoc ignore=GL08
        from pyvista.jupyter import _validate_jupyter_backend

        self._jupyter_backend = _validate_jupyter_backend(backend)

    @property
    def trame(self) -> _TrameConfig:  # numpydoc ignore=RT01
        """Return or set the default trame parameters."""
        return self._trame

    @trame.setter
    def trame(self, config: _TrameConfig):  # numpydoc ignore=GL08
        if not isinstance(config, _TrameConfig):
            raise TypeError('Configuration type must be `_TrameConfig`.')
        self._trame = config

    @property
    def auto_close(self) -> bool:  # numpydoc ignore=RT01
        """Automatically close the figures when finished plotting.

        .. DANGER::
           Set to ``False`` with extreme caution.

        Examples
        --------
        >>> import pyvista as pv
        >>> pv.global_theme.auto_close = False

        """
        return self._auto_close

    @auto_close.setter
    def auto_close(self, value: bool):  # numpydoc ignore=GL08
        self._auto_close = value

    @property
    def full_screen(self) -> bool:  # numpydoc ignore=RT01
        """Return if figures are shown in full screen.

        Examples
        --------
        Set windows to be full screen by default.

        >>> import pyvista as pv
        >>> pv.global_theme.full_screen = True
        """
        return self._full_screen

    @full_screen.setter
    def full_screen(self, value: bool):  # numpydoc ignore=GL08
        self._full_screen = value

    @property
    def enable_camera_orientation_widget(self) -> bool:  # numpydoc ignore=RT01
        """Enable the camera orientation widget in all plotters.

        Examples
        --------
        >>> import pyvista as pv
        >>> pv.global_theme.enable_camera_orientation_widget = True
        >>> pv.global_theme.enable_camera_orientation_widget
        True

        """
        return self._enable_camera_orientation_widget

    @enable_camera_orientation_widget.setter
    def enable_camera_orientation_widget(self, value: bool):  # numpydoc ignore=GL08
        self._enable_camera_orientation_widget = value

    @property
    def camera(self):  # numpydoc ignore=RT01
        """Return or set the default camera position.

        Examples
        --------
        Set both the position and viewup of the camera.

        >>> import pyvista as pv
        >>> pv.global_theme.camera.position = [1.0, 1.0, 1.0]
        >>> pv.global_theme.camera.viewup = [0.0, 0.0, 1.0]

        """
        return self._camera

    @camera.setter
    def camera(self, camera):  # numpydoc ignore=GL08
        if isinstance(camera, dict):
            self._camera = _CameraConfig.from_dict(camera)
        elif isinstance(camera, _CameraConfig):
            self._camera = camera
        else:
            raise TypeError(
                f"camera value must either be a `dict` or a `_CameraConfig`, got {type(camera)}",
            )

    @property
    def notebook(self) -> Union[bool, None]:  # numpydoc ignore=RT01
        """Return or set the state of notebook plotting.

        Setting this to ``True`` always enables notebook plotting,
        while setting it to ``False`` disables plotting even when
        plotting within a jupyter notebook and plots externally.

        Examples
        --------
        Disable all jupyter notebook plotting.

        >>> import pyvista as pv
        >>> pv.global_theme.notebook = False

        """
        return self._notebook

    @notebook.setter
    def notebook(self, value: Union[bool, None]):  # numpydoc ignore=GL08
        self._notebook = value

    @property
    def window_size(self) -> List[int]:  # numpydoc ignore=RT01
        """Return or set the default render window size.

        Examples
        --------
        Set window size to ``[400, 400]``.

        >>> import pyvista as pv
        >>> pv.global_theme.window_size = [400, 400]

        """
        return self._window_size

    @window_size.setter
    def window_size(self, window_size: List[int]):  # numpydoc ignore=GL08
        if len(window_size) != 2:
            raise ValueError('Expected a length 2 iterable for ``window_size``.')

        # ensure positive size
        if window_size[0] < 0 or window_size[1] < 0:
            raise ValueError('Window size must be a positive value.')

        self._window_size = window_size

    @property
    def image_scale(self) -> int:  # numpydoc ignore=RT01
        """Return or set the default image scale factor."""
        return self._image_scale

    @image_scale.setter
    def image_scale(self, value: int):  # numpydoc ignore=GL08
        value = int(value)
        if value < 1:
            raise ValueError('Scale factor must be a positive integer.')
        self._image_scale = int(value)

    @property
    def font(self) -> _Font:  # numpydoc ignore=RT01
        """Return or set the default font size, family, and/or color.

        Examples
        --------
        Set the default font family to 'arial'.  Must be either
        'arial', 'courier', or 'times'.

        >>> import pyvista as pv
        >>> pv.global_theme.font.family = 'arial'

        Set the default font size to 20.

        >>> pv.global_theme.font.size = 20

        Set the default title size to 40.

        >>> pv.global_theme.font.title_size = 40

        Set the default label size to 10.

        >>> pv.global_theme.font.label_size = 10

        Set the default text color to 'grey'.

        >>> pv.global_theme.font.color = 'grey'

        String formatter used to format numerical data to '%.6e'.

        >>> pv.global_theme.font.fmt = '%.6e'

        """
        return self._font

    @font.setter
    def font(self, config: _Font):  # numpydoc ignore=GL08
        if not isinstance(config, _Font):
            raise TypeError('Configuration type must be `_Font`.')
        self._font = config

    @property
    def cmap(self):  # numpydoc ignore=RT01
        """Return or set the default colormap of pyvista.

        See available Matplotlib colormaps.  Only applicable for when
        displaying ``scalars``.  If ``colorcet`` or ``cmocean`` are
        installed, their colormaps can be specified by name.

        You can also specify a list of colors to override an existing
        colormap with a custom one.  For example, to create a three
        color colormap you might specify ``['green', 'red', 'blue']``

        Examples
        --------
        Set the default global colormap to 'jet'.

        >>> import pyvista as pv
        >>> pv.global_theme.cmap = 'jet'

        """
        return self._cmap

    @cmap.setter
    def cmap(self, cmap):  # numpydoc ignore=GL08
        out = get_cmap_safe(cmap)  # for validation
        if out is None:
            raise ValueError(f'Invalid color map {cmap}')
        self._cmap = cmap

    @property
    def color(self) -> Color:  # numpydoc ignore=RT01
        """Return or set the default color of meshes in pyvista.

        Used for meshes without ``scalars``.

        When setting, the value must be either a string, rgb list,
        or hex color string.  For example:

        * ``color='white'``
        * ``color='w'``
        * ``color=[1.0, 1.0, 1.0]``
        * ``color='#FFFFFF'``

        Examples
        --------
        Set the default mesh color to 'red'.

        >>> import pyvista as pv
        >>> pv.global_theme.color = 'red'

        """
        return self._color

    @color.setter
    def color(self, color: ColorLike):  # numpydoc ignore=GL08
        self._color = Color(color)

    @property
    def color_cycler(self):  # numpydoc ignore=RT01
        """Return or set the default color cycler used to color meshes.

        This color cycler is iterated over by each renderer to sequentially
        color datasets when displaying them through ``add_mesh``.

        When setting, the value must be either a list of color-like objects,
        or a cycler of color-like objects. If the value passed is a single
        string, it must be one of:

            * ``'default'`` - Use the default color cycler (matches matplotlib's default)
            * ``'matplotlib`` - Dynamically get matplotlib's current theme's color cycler.
            * ``'all'`` - Cycle through all of the available colors in ``pyvista.plotting.colors.hexcolors``

        Setting to ``None`` will disable the use of the color cycler.

        Examples
        --------
        Set the default color cycler to iterate through red, green, and blue.

        >>> import pyvista as pv
        >>> pv.global_theme.color_cycler = ['red', 'green', 'blue']

        >>> pl = pv.Plotter()
        >>> _ = pl.add_mesh(pv.Cone(center=(0, 0, 0)))  # red
        >>> _ = pl.add_mesh(pv.Cube(center=(1, 0, 0)))  # green
        >>> _ = pl.add_mesh(pv.Sphere(center=(1, 1, 0)))  # blue
        >>> _ = pl.add_mesh(pv.Cylinder(center=(0, 1, 0)))  # red again
        >>> pl.show()  # doctest: +SKIP

        """
        return self._color_cycler

    @color_cycler.setter
    def color_cycler(self, color_cycler):  # numpydoc ignore=GL08
        self._color_cycler = get_cycler(color_cycler)

    @property
    def nan_color(self) -> Color:  # numpydoc ignore=RT01
        """Return or set the default NaN color.

        This color is used to plot all NaN values.

        Examples
        --------
        >>> import pyvista as pv
        >>> pv.global_theme.nan_color = 'darkgray'

        """
        return self._nan_color

    @nan_color.setter
    def nan_color(self, nan_color: ColorLike):  # numpydoc ignore=GL08
        self._nan_color = Color(nan_color)

    @property
    def edge_color(self) -> Color:  # numpydoc ignore=RT01
        """Return or set the default edge color.

        Examples
        --------
        Set the global edge color to 'blue'.

        >>> import pyvista as pv
        >>> pv.global_theme.edge_color = 'blue'

        """
        return self._edge_color

    @edge_color.setter
    def edge_color(self, edge_color: ColorLike):  # numpydoc ignore=GL08
        self._edge_color = Color(edge_color)

    @property
    def line_width(self) -> float:  # numpydoc ignore=RT01
        """Return or set the default line width.

        Examples
        --------
        >>> import pyvista as pv
        >>> pv.global_theme.line_width = 2.0

        """
        return self._line_width

    @line_width.setter
    def line_width(self, line_width: float):  # numpydoc ignore=GL08
        self._line_width = float(line_width)

    @property
    def point_size(self) -> float:  # numpydoc ignore=RT01
        """Return or set the default point size.

        Examples
        --------
        >>> import pyvista as pv
        >>> pv.global_theme.line_width = 10.0

        """
        return self._point_size

    @point_size.setter
    def point_size(self, point_size: float):  # numpydoc ignore=GL08
        self._point_size = float(point_size)

    @property
    def outline_color(self) -> Color:  # numpydoc ignore=RT01
        """Return or set the default outline color.

        Examples
        --------
        >>> import pyvista as pv
        >>> pv.global_theme.outline_color = 'white'

        """
        return self._outline_color

    @outline_color.setter
    def outline_color(self, outline_color: ColorLike):  # numpydoc ignore=GL08
        self._outline_color = Color(outline_color)

    @property
    def floor_color(self) -> Color:  # numpydoc ignore=RT01
        """Return or set the default floor color.

        Examples
        --------
        >>> import pyvista as pv
        >>> pv.global_theme.floor_color = 'black'

        """
        return self._floor_color

    @floor_color.setter
    def floor_color(self, floor_color: ColorLike):  # numpydoc ignore=GL08
        self._floor_color = Color(floor_color)

    @property
    def colorbar_orientation(self) -> str:  # numpydoc ignore=RT01
        """Return or set the default colorbar orientation.

        Must be either ``'vertical'`` or ``'horizontal'``.

        Examples
        --------
        >>> import pyvista as pv
        >>> pv.global_theme.colorbar_orientation = 'horizontal'

        """
        return self._colorbar_orientation

    @colorbar_orientation.setter
    def colorbar_orientation(self, colorbar_orientation: str):  # numpydoc ignore=GL08
        if colorbar_orientation not in ['vertical', 'horizontal']:
            raise ValueError('Colorbar orientation must be either "vertical" or "horizontal"')
        self._colorbar_orientation = colorbar_orientation

    @property
    def colorbar_horizontal(self) -> _ColorbarConfig:  # numpydoc ignore=RT01
        """Return or set the default parameters of a horizontal colorbar.

        Examples
        --------
        Set the default horizontal colorbar width to 0.6.

        >>> import pyvista as pv
        >>> pv.global_theme.colorbar_horizontal.width = 0.6

        Set the default horizontal colorbar height to 0.2.

        >>> pv.global_theme.colorbar_horizontal.height = 0.2

        """
        return self._colorbar_horizontal

    @colorbar_horizontal.setter
    def colorbar_horizontal(self, config: _ColorbarConfig):  # numpydoc ignore=GL08
        if not isinstance(config, _ColorbarConfig):
            raise TypeError('Configuration type must be `_ColorbarConfig`.')
        self._colorbar_horizontal = config

    @property
    def colorbar_vertical(self) -> _ColorbarConfig:  # numpydoc ignore=RT01
        """Return or set the default parameters of a vertical colorbar.

        Examples
        --------
        Set the default colorbar width to 0.45.

        >>> import pyvista as pv
        >>> pv.global_theme.colorbar_vertical.width = 0.45

        Set the default colorbar height to 0.8.

        >>> import pyvista as pv
        >>> pv.global_theme.colorbar_vertical.height = 0.8

        """
        return self._colorbar_vertical

    @colorbar_vertical.setter
    def colorbar_vertical(self, config: _ColorbarConfig):  # numpydoc ignore=GL08
        if not isinstance(config, _ColorbarConfig):
            raise TypeError('Configuration type must be `_ColorbarConfig`.')
        self._colorbar_vertical = config

    @property
    def show_scalar_bar(self) -> bool:  # numpydoc ignore=RT01
        """Return or set the default color bar visibility.

        Examples
        --------
        Show the scalar bar by default when scalars are available.

        >>> import pyvista as pv
        >>> pv.global_theme.show_scalar_bar = True

        """
        return self._show_scalar_bar

    @show_scalar_bar.setter
    def show_scalar_bar(self, show_scalar_bar: bool):  # numpydoc ignore=GL08
        self._show_scalar_bar = bool(show_scalar_bar)

    @property
    def show_edges(self) -> bool:  # numpydoc ignore=RT01
        """Return or set the default edge visibility.

        Examples
        --------
        Show edges globally by default.

        >>> import pyvista as pv
        >>> pv.global_theme.show_edges = True

        """
        return self._show_edges

    @show_edges.setter
    def show_edges(self, show_edges: bool):  # numpydoc ignore=GL08
        self._show_edges = bool(show_edges)

    @property
    def show_vertices(self) -> bool:  # numpydoc ignore=RT01
        """Return or set the default vertex visibility.

        Examples
        --------
        Show vertices globally by default.

        >>> import pyvista as pv
        >>> pv.global_theme.show_vertices = True

        """
        return self._show_vertices

    @show_vertices.setter
    def show_vertices(self, show_vertices: bool):  # numpydoc ignore=GL08
        self._show_vertices = bool(show_vertices)

    @property
    def lighting(self) -> bool:  # numpydoc ignore=RT01
        """Return or set the default ``lighting``.

        Examples
        --------
        Disable lighting globally.

        >>> import pyvista as pv
        >>> pv.global_theme.lighting = False
        """
        return self._lighting

    @lighting.setter
    def lighting(self, lighting: bool):  # numpydoc ignore=GL08
        self._lighting = lighting

    @property
    def interactive(self) -> bool:  # numpydoc ignore=RT01
        """Return or set the default ``interactive`` parameter.

        Examples
        --------
        Make all plots non-interactive globally.

        >>> import pyvista as pv
        >>> pv.global_theme.interactive = False
        """
        return self._interactive

    @interactive.setter
    def interactive(self, interactive: bool):  # numpydoc ignore=GL08
        self._interactive = bool(interactive)

    @property
    def render_points_as_spheres(self) -> bool:  # numpydoc ignore=RT01
        """Return or set the default ``render_points_as_spheres`` parameter.

        Examples
        --------
        Render points as spheres by default globally.

        >>> import pyvista as pv
        >>> pv.global_theme.render_points_as_spheres = True
        """
        return self._render_points_as_spheres

    @render_points_as_spheres.setter
    def render_points_as_spheres(self, render_points_as_spheres: bool):  # numpydoc ignore=GL08
        self._render_points_as_spheres = bool(render_points_as_spheres)

    @property
    def render_lines_as_tubes(self) -> bool:  # numpydoc ignore=RT01
        """Return or set the default ``render_lines_as_tubes`` parameter.

        Examples
        --------
        Render points as spheres by default globally.

        >>> import pyvista as pv
        >>> pv.global_theme.render_lines_as_tubes = True
        """
        return self._render_lines_as_tubes

    @render_lines_as_tubes.setter
    def render_lines_as_tubes(self, render_lines_as_tubes: bool):  # numpydoc ignore=GL08
        self._render_lines_as_tubes = bool(render_lines_as_tubes)

    @property
    def transparent_background(self) -> bool:  # numpydoc ignore=RT01
        """Return or set the default ``transparent_background`` parameter.

        Examples
        --------
        Set transparent_background globally to ``True``.

        >>> import pyvista as pv
        >>> pv.global_theme.transparent_background = True

        """
        return self._transparent_background

    @transparent_background.setter
    def transparent_background(self, transparent_background: bool):  # numpydoc ignore=GL08
        self._transparent_background = transparent_background

    @property
    def title(self) -> str:  # numpydoc ignore=RT01
        """Return or set the default ``title`` parameter.

        This is the VTK render window title.

        Examples
        --------
        Set title globally to 'plot'.

        >>> import pyvista as pv
        >>> pv.global_theme.title = 'plot'

        """
        return self._title

    @title.setter
    def title(self, title: str):  # numpydoc ignore=GL08
        self._title = title

    @property
    def anti_aliasing(self) -> Optional[str]:  # numpydoc ignore=RT01
        """Enable or disable anti-aliasing.

        Should be either ``"ssaa"``, ``"msaa"``, ``"fxaa"``, or ``None``.

        Examples
        --------
        Use super-sampling anti-aliasing in the global theme.

        >>> import pyvista as pv
        >>> pv.global_theme.anti_aliasing = 'ssaa'
        >>> pv.global_theme.anti_aliasing
        'ssaa'

        Disable anti-aliasing in the global theme.

        >>> import pyvista as pv
        >>> pv.global_theme.anti_aliasing = None

        See :ref:`anti_aliasing_example` for more information regarding
        anti-aliasing.

        """
        return self._anti_aliasing

    @anti_aliasing.setter
    def anti_aliasing(self, anti_aliasing: Union[str, None]):  # numpydoc ignore=GL08
        if isinstance(anti_aliasing, str):
            if anti_aliasing not in ['ssaa', 'msaa', 'fxaa']:
                raise ValueError('anti_aliasing must be either "ssaa", "msaa", or "fxaa"')
        elif anti_aliasing is not None:
            raise TypeError('anti_aliasing must be either "ssaa", "msaa", "fxaa", or None')

        self._anti_aliasing = anti_aliasing

    @property
    def multi_samples(self) -> int:  # numpydoc ignore=RT01
        """Return or set the default ``multi_samples`` parameter.

        Set the number of multisamples to used with hardware anti_aliasing. This
        is only used when :attr:`anti_aliasing <Theme.anti_aliasing>` is
        set to ``"msaa"``.

        Examples
        --------
        Set the default number of multisamples to 2 and enable ``"msaa"``

        >>> import pyvista as pv
        >>> pv.global_theme.anti_aliasing = 'msaa'
        >>> pv.global_theme.multi_samples = 2

        """
        return self._multi_samples

    @multi_samples.setter
    def multi_samples(self, multi_samples: int):  # numpydoc ignore=GL08
        self._multi_samples = int(multi_samples)

    @property
    def multi_rendering_splitting_position(self) -> float:  # numpydoc ignore=RT01
        """Return or set the default ``multi_rendering_splitting_position`` parameter.

        Examples
        --------
        Set multi_rendering_splitting_position globally to 0.5 (the
        middle of the window).

        >>> import pyvista as pv
        >>> pv.global_theme.multi_rendering_splitting_position = 0.5

        """
        return self._multi_rendering_splitting_position

    @multi_rendering_splitting_position.setter
    def multi_rendering_splitting_position(
        self,
        multi_rendering_splitting_position: float,
    ):  # numpydoc ignore=GL08
        self._multi_rendering_splitting_position = multi_rendering_splitting_position

    @property
    def volume_mapper(self) -> str:  # numpydoc ignore=RT01
        """Return or set the default ``volume_mapper`` parameter.

        Must be one of the following strings, which are mapped to the
        following VTK volume mappers.

        * ``'fixed_point'`` : ``vtk.vtkFixedPointVolumeRayCastMapper``
        * ``'gpu'`` : ``vtk.vtkGPUVolumeRayCastMapper``
        * ``'open_gl'`` : ``vtk.vtkOpenGLGPUVolumeRayCastMapper``
        * ``'smart'`` : ``vtk.vtkSmartVolumeMapper``

        Examples
        --------
        Set default volume mapper globally to 'gpu'.

        >>> import pyvista as pv
        >>> pv.global_theme.volume_mapper = 'gpu'

        """
        return self._volume_mapper

    @volume_mapper.setter
    def volume_mapper(self, mapper: str):  # numpydoc ignore=GL08
        mappers = ['fixed_point', 'gpu', 'open_gl', 'smart']
        if mapper not in mappers:
            raise ValueError(
                f"Mapper ({mapper}) unknown. Available volume mappers "
                f"include:\n {', '.join(mappers)}",
            )

        self._volume_mapper = mapper

    @property
    def smooth_shading(self) -> bool:  # numpydoc ignore=RT01
        """Return or set the default ``smooth_shading`` parameter.

        Examples
        --------
        Set the global smooth_shading parameter default to ``True``.

        >>> import pyvista as pv
        >>> pv.global_theme.smooth_shading = True

        """
        return self._smooth_shading

    @smooth_shading.setter
    def smooth_shading(self, smooth_shading: bool):  # numpydoc ignore=GL08
        self._smooth_shading = bool(smooth_shading)

    @property
    def depth_peeling(self) -> _DepthPeelingConfig:  # numpydoc ignore=RT01
        """Return or set the default depth peeling parameters.

        Examples
        --------
        Set the global depth_peeling parameter default to be enabled
        with 8 peels.

        >>> import pyvista as pv
        >>> pv.global_theme.depth_peeling.number_of_peels = 8
        >>> pv.global_theme.depth_peeling.occlusion_ratio = 0.0
        >>> pv.global_theme.depth_peeling.enabled = True

        """
        return self._depth_peeling

    @depth_peeling.setter
    def depth_peeling(self, config: _DepthPeelingConfig):  # numpydoc ignore=GL08
        if not isinstance(config, _DepthPeelingConfig):
            raise TypeError('Configuration type must be `_DepthPeelingConfig`.')
        self._depth_peeling = config

    @property
    def silhouette(self) -> _SilhouetteConfig:  # numpydoc ignore=RT01
        """Return or set the default ``silhouette`` configuration.

        Examples
        --------
        Set parameters of the silhouette.

        >>> import pyvista as pv
        >>> pv.global_theme.silhouette.color = 'grey'
        >>> pv.global_theme.silhouette.line_width = 2.0
        >>> pv.global_theme.silhouette.feature_angle = 20

        """
        return self._silhouette

    @silhouette.setter
    def silhouette(self, config: _SilhouetteConfig):  # numpydoc ignore=GL08
        if not isinstance(config, _SilhouetteConfig):
            raise TypeError('Configuration type must be `_SilhouetteConfig`')
        self._silhouette = config

    @property
    def slider_styles(self) -> _SliderConfig:  # numpydoc ignore=RT01
        """Return the default slider style configurations."""
        return self._slider_styles

    @slider_styles.setter
    def slider_styles(self, config: _SliderConfig):  # numpydoc ignore=GL08
        if not isinstance(config, _SliderConfig):
            raise TypeError('Configuration type must be `_SliderConfig`.')
        self._slider_styles = config

    @property
    def axes(self) -> _AxesConfig:  # numpydoc ignore=RT01
        """Return or set the default ``axes`` configuration.

        Examples
        --------
        Set the x-axis color to black.

        >>> import pyvista as pv
        >>> pv.global_theme.axes.x_color = 'black'

        Show the axes orientation widget by default.

        >>> pv.global_theme.axes.show = True

        Use the :func:`axes orientation box <pyvista.create_axes_orientation_box>` as the orientation widget.

        >>> pv.global_theme.axes.box = True

        """
        return self._axes

    @axes.setter
    def axes(self, config: _AxesConfig):  # numpydoc ignore=GL08
        if not isinstance(config, _AxesConfig):
            raise TypeError('Configuration type must be `_AxesConfig`.')
        self._axes = config

    @property
    def before_close_callback(self) -> Callable[[pyvista.Plotter], None]:  # numpydoc ignore=RT01
        """Return the default before_close_callback function for Plotter."""
        return self._before_close_callback

    @before_close_callback.setter
    def before_close_callback(
        self,
        value: Callable[[pyvista.Plotter], None],
    ):  # numpydoc ignore=GL08
        self._before_close_callback = value

    @property
    def allow_empty_mesh(self) -> bool:  # numpydoc ignore=RT01
        """Return or set whether to allow plotting empty meshes.

        Examples
        --------
        Enable plotting of empty meshes.

        >>> import pyvista as pv
        >>> pv.global_theme.allow_empty_mesh = True

        Now add an empty mesh to a plotter

        >>> pl = pv.Plotter()
        >>> _ = pl.add_mesh(pv.PolyData())
        >>> pl.show()  # doctest: +SKIP

        """
        return self._allow_empty_mesh

    @allow_empty_mesh.setter
    def allow_empty_mesh(self, allow_empty_mesh: bool):  # numpydoc ignore=GL08
        self._allow_empty_mesh = bool(allow_empty_mesh)

    def restore_defaults(self):  # numpydoc ignore=GL08
        """Restore the theme defaults.

        Examples
        --------
        >>> import pyvista as pv
        >>> pv.global_theme.restore_defaults()

        """
        self.__init__()

    def __repr__(self):
        """User friendly representation of the current theme."""
        txt = [f'{self.name.capitalize()} Theme']
        txt.append('-' * len(txt[0]))
        parm = {
            'Background': 'background',
            'Jupyter backend': 'jupyter_backend',
            'Full screen': 'full_screen',
            'Window size': 'window_size',
            'Camera': 'camera',
            'Notebook': 'notebook',
            'Font': 'font',
            'Auto close': 'auto_close',
            'Colormap': 'cmap',
            'Color': 'color',
            'Color Cycler': 'color_cycler',
            'NaN color': 'nan_color',
            'Edge color': 'edge_color',
            'Outline color': 'outline_color',
            'Floor color': 'floor_color',
            'Colorbar orientation': 'colorbar_orientation',
            'Colorbar - horizontal': 'colorbar_horizontal',
            'Colorbar - vertical': 'colorbar_vertical',
            'Show scalar bar': 'show_scalar_bar',
            'Show edges': 'show_edges',
            'Lighting': 'lighting',
            'Interactive': 'interactive',
            'Render points as spheres': 'render_points_as_spheres',
            'Transparent Background': 'transparent_background',
            'Title': 'title',
            'Axes': 'axes',
            'Multi-samples': 'multi_samples',
            'Multi-renderer Split Pos': 'multi_rendering_splitting_position',
            'Volume mapper': 'volume_mapper',
            'Smooth shading': 'smooth_shading',
            'Depth peeling': 'depth_peeling',
            'Silhouette': 'silhouette',
            'Slider Styles': 'slider_styles',
            'Return Camera Position': 'return_cpos',
            'Hidden Line Removal': 'hidden_line_removal',
            'Anti-Aliasing': '_anti_aliasing',
            'Split sharp edges': '_split_sharp_edges',
            'Sharp edges feat. angle': '_sharp_edges_feature_angle',
            'Before close callback': '_before_close_callback',
        }
        for name, attr in parm.items():
            setting = getattr(self, attr)
            txt.append(f'{name:<25}: {setting}')

        return '\n'.join(txt)

    @property
    def name(self) -> str:  # numpydoc ignore=RT01
        """Return or set the name of the theme."""
        return self._name

    @name.setter
    def name(self, name: str):  # numpydoc ignore=GL08
        self._name = name

    def load_theme(self, theme: Union[str, Theme]) -> None:
        """Overwrite the current theme with a theme.

        Parameters
        ----------
        theme : pyvista.plotting.themes.Theme
            Theme to use to overwrite this theme.

        Examples
        --------
        Create a custom theme from the default theme and load it into
        the global theme of pyvista.

        >>> import pyvista as pv
        >>> from pyvista.plotting.themes import DocumentTheme
        >>> my_theme = DocumentTheme()
        >>> my_theme.font.size = 20
        >>> my_theme.font.title_size = 40
        >>> my_theme.cmap = 'jet'
        >>> pv.global_theme.load_theme(my_theme)
        >>> pv.global_theme.font.size
        20

        Create a custom theme from the dark theme and load it into
        pyvista.

        >>> from pyvista.plotting.themes import DarkTheme
        >>> my_theme = DarkTheme()
        >>> my_theme.show_edges = True
        >>> pv.global_theme.load_theme(my_theme)
        >>> pv.global_theme.show_edges
        True

        """
        if isinstance(theme, str):
            theme = load_theme(theme)

        if not isinstance(theme, Theme):
            raise TypeError(
                '``theme`` must be a pyvista theme like ``pyvista.plotting.themes.Theme``.',
            )

        for attr_name in Theme.__slots__:
            setattr(self, attr_name, getattr(theme, attr_name))

    def save(self, filename: str) -> None:
        """Serialize this theme to a json file.

        ``before_close_callback`` is non-serializable and is omitted.

        Parameters
        ----------
        filename : str
            Path to save the theme to.  Should end in ``'.json'``.

        Examples
        --------
        Export and then load back in a theme.

        >>> import pyvista as pv
        >>> theme = pv.themes.DocumentTheme()
        >>> theme.background = 'white'
        >>> theme.save('my_theme.json')  # doctest:+SKIP
        >>> loaded_theme = pv.load_theme('my_theme.json')  # doctest:+SKIP

        """
        data = self.to_dict()
        # functions are not serializable
        del data["before_close_callback"]
        with Path(filename).open('w') as f:
            json.dump(data, f)

    @property
    def split_sharp_edges(self) -> bool:  # numpydoc ignore=RT01
        """Set or return splitting sharp edges.

        See :ref:`shading_example` for an example showing split sharp edges.

        Examples
        --------
        Enable the splitting of sharp edges globally.

        >>> import pyvista as pv
        >>> pv.global_theme.split_sharp_edges = True
        >>> pv.global_theme.split_sharp_edges
        True

        Disable the splitting of sharp edges globally.

        >>> import pyvista as pv
        >>> pv.global_theme.split_sharp_edges = False
        >>> pv.global_theme.split_sharp_edges
        False

        """
        return self._split_sharp_edges

    @split_sharp_edges.setter
    def split_sharp_edges(self, value: bool):  # numpydoc ignore=GL08
        self._split_sharp_edges = value

    @property
    def sharp_edges_feature_angle(self) -> float:  # numpydoc ignore=RT01
        """Set or return the angle of the sharp edges feature angle.

        See :ref:`shading_example` for an example showing split sharp edges.

        Examples
        --------
        Change the sharp edges feature angle to 45 degrees.

        >>> import pyvista as pv
        >>> pv.global_theme.sharp_edges_feature_angle = 45.0
        >>> pv.global_theme.sharp_edges_feature_angle
        45.0

        """
        return self._sharp_edges_feature_angle

    @sharp_edges_feature_angle.setter
    def sharp_edges_feature_angle(self, value: float):  # numpydoc ignore=GL08
        self._sharp_edges_feature_angle = float(value)

    @property
    def lighting_params(self) -> _LightingConfig:  # numpydoc ignore=RT01
        """Return or set the default lighting configuration."""
        return self._lighting_params

    @lighting_params.setter
    def lighting_params(self, config: _LightingConfig):  # numpydoc ignore=GL08
        if not isinstance(config, _LightingConfig):
            raise TypeError('Configuration type must be `_LightingConfig`.')
        self._lighting_params = config

    @property
    def logo_file(self) -> Optional[str]:  # numpydoc ignore=RT01
        """Return or set the logo file.

        .. note::

            :func:`pyvista.Plotter.add_logo_widget` will default to
            PyVista's logo if this is unset.

        Examples
        --------
        Set the logo file to a custom logo.

        >>> import pyvista as pv
        >>> from pyvista import examples
        >>> logo_file = examples.download_file('vtk.png')
        >>> pv.global_theme.logo_file = logo_file

        Now the logo will be used by default for :func:`pyvista.Plotter.add_logo_widget`.

        >>> pl = pv.Plotter()
        >>> _ = pl.add_logo_widget()
        >>> _ = pl.add_mesh(pv.Sphere(), show_edges=True)
        >>> pl.show()

        """
        return self._logo_file

    @logo_file.setter
    def logo_file(self, logo_file: Optional[Union[str, pathlib.Path]]):  # numpydoc ignore=GL08
        if logo_file is None:
            path = None
        else:
            if not pathlib.Path(logo_file).exists():
                raise FileNotFoundError(f'Logo file ({logo_file}) not found.')
            path = str(logo_file)
        self._logo_file = path


class DarkTheme(Theme):
    """Dark mode theme.

    Black background, "viridis" colormap, tan meshes, white (hidden) edges.

    Examples
    --------
    Make the dark theme the global default.

    >>> import pyvista as pv
    >>> from pyvista import themes
    >>> pv.set_plot_theme(themes.DarkTheme())

    Alternatively, set via a string.

    >>> pv.set_plot_theme('dark')

    """

    def __init__(self):
        """Initialize the theme."""
        super().__init__()
        self.name = 'dark'
        self.background = 'black'
        self.cmap = 'viridis'
        self.font.color = 'white'
        self.show_edges = False
        self.color = 'lightblue'
        self.outline_color = 'white'
        self.edge_color = 'white'
        self.axes.x_color = 'tomato'
        self.axes.y_color = 'seagreen'
        self.axes.z_color = 'blue'


class ParaViewTheme(Theme):
    """A paraview-like theme.

    Examples
    --------
    Make the paraview-like theme the global default.

    >>> import pyvista as pv
    >>> from pyvista import themes
    >>> pv.set_plot_theme(themes.ParaViewTheme())

    Alternatively, set via a string.

    >>> pv.set_plot_theme('paraview')

    """

    def __init__(self):
        """Initialize theme."""
        super().__init__()
        self.name = 'paraview'
        self.background = 'paraview'
        self.cmap = 'coolwarm'
        self.font.family = 'arial'
        self.font.label_size = 16
        self.font.color = 'white'
        self.show_edges = False
        self.color = 'white'
        self.outline_color = 'white'
        self.edge_color = 'black'
        self.axes.x_color = 'tomato'
        self.axes.y_color = 'gold'
        self.axes.z_color = 'green'


class DocumentTheme(Theme):
    """A document theme well suited for papers and presentations.

    This theme uses:

    * A white background
    * Black fonts
    * The "viridis" colormap
    * disables edges for surface plots
    * Hidden edge removal

    Best used for presentations, papers, etc.

    Examples
    --------
    Make the document theme the global default.

    >>> import pyvista as pv
    >>> from pyvista import themes
    >>> pv.set_plot_theme(themes.DocumentTheme())

    Alternatively, set via a string.

    >>> pv.set_plot_theme('document')

    """

    def __init__(self):
        """Initialize the theme."""
        super().__init__()
        self.name = 'document'
        self.background = 'white'
        self.cmap = 'viridis'
        self.font.size = 18
        self.font.title_size = 18
        self.font.label_size = 18
        self.font.color = 'black'
        self.show_edges = False
        self.color = 'lightblue'
        self.outline_color = 'black'
        self.edge_color = 'black'
        self.axes.x_color = 'tomato'
        self.axes.y_color = 'seagreen'
        self.axes.z_color = 'blue'


class DocumentProTheme(DocumentTheme):
    """A more professional document theme.

    This theme extends the base document theme with:

    * Default color cycling
    * Rendering points as spheres
    * MSAA anti aliassing
    * Depth peeling

    """

    def __init__(self):
        """Initialize the theme."""
        super().__init__()
        self.anti_aliasing = 'ssaa'
        self.color_cycler = get_cycler('default')
        self.render_points_as_spheres = True
        self.multi_samples = 8
        self.depth_peeling.number_of_peels = 4
        self.depth_peeling.occlusion_ratio = 0.0
        self.depth_peeling.enabled = True


class _TestingTheme(Theme):
    """Low resolution testing theme for ``pytest``.

    Necessary for image regression.  Xvfb doesn't support
    multi-sampling, it's disabled for consistency between desktops and
    remote testing.

    Also disables ``return_cpos`` to make it easier for us to write
    examples without returning camera positions.

    """

    def __init__(self):
        super().__init__()
        self.name = 'testing'
        self.multi_samples = 1
        self.window_size = [400, 400]
        self.axes.show = False
        self.return_cpos = False


class _NATIVE_THEMES(Enum):
    """Global built-in themes available to PyVista."""

    paraview = ParaViewTheme
    document = DocumentTheme
    document_pro = DocumentProTheme
    dark = DarkTheme
    default = document
    testing = _TestingTheme
    vtk = Theme<|MERGE_RESOLUTION|>--- conflicted
+++ resolved
@@ -798,11 +798,7 @@
 
     Examples
     --------
-<<<<<<< HEAD
-    Set the x-axis color to black.
-=======
     Show the default axes configuration values.
->>>>>>> ec1dea7d
 
     >>> import pyvista as pv
     >>> pv.global_theme.axes.x_color
