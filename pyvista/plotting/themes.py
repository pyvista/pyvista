--- conflicted
+++ resolved
@@ -49,25 +49,16 @@
 
 import pyvista  # noqa: TCH001
 from pyvista.core.utilities.misc import _check_range
-<<<<<<< HEAD
-from pyvista.plotting._typing import ColorLike
-from pyvista.plotting.colors import Color, get_cmap_safe, get_cycler
+from pyvista.plotting.colors import Color
+from pyvista.plotting.colors import get_cmap_safe
+from pyvista.plotting.colors import get_cycler
 from pyvista.plotting.opts import InterpolationType
 from pyvista.plotting.tools import parse_font_family
-=======
-
-from .colors import Color
-from .colors import get_cmap_safe
-from .colors import get_cycler
-from .opts import InterpolationType
-from .tools import parse_font_family
->>>>>>> b23956cf
 
 if TYPE_CHECKING:  # pragma: no cover
     from pyvista.core._typing_core import Number
     from pyvista.core._typing_core import VectorLike
-
-    from ._typing import ColorLike
+    from pyvista.plotting._typing import ColorLike
 
 
 def _set_plot_theme_from_env() -> None:
