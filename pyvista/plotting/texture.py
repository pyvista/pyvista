--- conflicted
+++ resolved
@@ -3,10 +3,7 @@
 from __future__ import annotations
 
 from typing import TYPE_CHECKING
-<<<<<<< HEAD
-=======
 from typing import Sequence
->>>>>>> e3190acc
 import warnings
 
 import numpy as np
