"""Module containing pyvista wrappers for the vtk Charts API."""

from functools import wraps
import inspect
import itertools
import re
from typing import Dict, Optional, Sequence
import warnings
import weakref

import numpy as np

import pyvista
from pyvista import _vtk

from ..utilities.misc import vtk_version_info
from .colors import COLOR_SCHEMES, SCHEME_NAMES, Color, color_synonyms, hexcolors


# region Some metaclass wrapping magic
class _vtkWrapperMeta(type):
    def __init__(cls, clsname, bases, attrs):
        # Restore the signature of classes inheriting from _vtkWrapper
        # Based on https://stackoverflow.com/questions/49740290/call-from-metaclass-shadows-signature-of-init
        sig = inspect.signature(cls.__init__)
        params = list(sig.parameters.values())
        params.insert(
            len(params) - 1 if params[-1].kind == inspect.Parameter.VAR_KEYWORD else len(params),
            inspect.Parameter("_wrap", inspect.Parameter.KEYWORD_ONLY, default=None),
        )
        cls.__signature__ = sig.replace(parameters=params[1:])
        super().__init__(clsname, bases, attrs)

    def __call__(cls, *args, _wrap=None, **kwargs):
        obj = cls.__new__(cls, *args, **kwargs)
        obj._wrapped = _wrap
        obj.__init__(*args, **kwargs)
        return obj


class _vtkWrapper(metaclass=_vtkWrapperMeta):
    def __getattribute__(self, item):
        unwrapped_attrs = ["_wrapped", "__class__", "__init__"]
        wrapped = super().__getattribute__("_wrapped")
        if item in unwrapped_attrs or wrapped is None:
            return super().__getattribute__(item)
        else:
            try:
                return wrapped.__getattribute__(item)
            except AttributeError:
                return super().__getattribute__(item)

    def __str__(self):
        if self._wrapped is None:
            return super().__str__()
        else:
            return "Wrapped: " + self._wrapped.__str__()


# endregion

# region Documentation substitution
class DocSubs:
    """Helper class to easily substitute the docstrings of the listed member functions or properties."""

    # The substitutions to use for this (sub)class
    _DOC_SUBS: Optional[Dict[str, str]] = None
    # Internal dictionary to store registered member functions/properties and their (to be substituted) docs.
    _DOC_STORE = {}  # type: ignore
    # Tag used to mark members that require docstring substitutions.
    _DOC_TAG = ":DOC_SUBS:"

    def __init_subclass__(cls, **kwargs):
        """Initialize subclasses."""
        # First substitute all members for this class (marked in a super class)
        if cls._DOC_SUBS is not None:
            subs = {**cls._DOC_SUBS}
            if "cls" not in subs:
                subs["cls"] = cls.__name__
            for member_name, (m, d) in cls._DOC_STORE.items():
                if member_name not in cls.__dict__:
                    # If the member is not part of the subclass' __dict__, we have to generate a wrapping
                    # function or property and add it to the subclass' __dict__. Otherwise, the docstring
                    # of the superclass would be used for the substitutions.
                    mem_sub = cls._wrap_member(m)
                    mem_sub.__doc__ = d
                    setattr(cls, member_name, mem_sub)
                # Get the member function/property and substitute its docstring.
                member = getattr(cls, member_name)
                member.__doc__ = member.__doc__.format(**subs)

        # Secondly, register all members of this class that require substitutions in subclasses
        # Create copy of registered members so far
        # TODO: B010
        setattr(cls, "_DOC_STORE", {**cls._DOC_STORE})  # noqa: B010
        for member_name, member in cls.__dict__.items():
            if member.__doc__ and member.__doc__.startswith(cls._DOC_TAG):
                # New method/property to register in this class (denoting their docstring should be
                # substituted in subsequent child classes).
                cls._DOC_STORE[member_name] = (member, member.__doc__[len(cls._DOC_TAG) :])
                # Overwrite original docstring to prevent doctest issues
                member.__doc__ = """Docstring to be specialized in subclasses."""

    @staticmethod
    def _wrap_member(member):
        if callable(member):

            @wraps(member)
            def mem_sub(*args, **kwargs):
                return member(*args, **kwargs)

        elif isinstance(member, property):
            mem_sub = property(member.fget, member.fset, member.fdel)
        else:
            raise NotImplementedError(
                "Members other than methods and properties are currently not supported."
            )
        return mem_sub


def doc_subs(member):
    """Doc subs wrapper.

    Only common attribute between methods and properties that we can
    modify is __doc__, so use that to mark members that need doc
    substitutions.
    Still, only methods can be marked for doc substitution (as for
    properties the docstring seems to be overwritten when specifying
    setters or deleters), hence this decorator should be applied
    before the property decorator. And 'type: ignore' comments are
    necessary because mypy cannot handle decorated properties (see
    https://github.com/python/mypy/issues/1362)
    """
    # Ensure we are operating on a method
    if not callable(member):  # pragma: no cover
        raise ValueError('`member` must be a callable.')
    member.__doc__ = DocSubs._DOC_TAG + member.__doc__
    return member


# endregion


class Pen(_vtkWrapper, _vtk.vtkPen):
    """Pythonic wrapper for a VTK Pen, used to draw lines.

    Parameters
    ----------
    color : ColorLike, default: "k"
        Color of the lines drawn using this pen. Any color parsable by
        :class:`pyvista.Color` is allowed.

    width : float, default: 1
        Width of the lines drawn using this pen.

    style : str, default: "-"
        Style of the lines drawn using this pen. See
        :ref:`Pen.LINE_STYLES <pen_line_styles>` for a list of allowed
        line styles.

    Other Parameters
    ----------------
    _wrap : vtk.vtkPen, optional
        Wrap an existing VTK Pen instance. Defaults to ``None`` (no wrapping).

    Notes
    -----
    .. _pen_line_styles:

    LINE_STYLES : dict
        Dictionary containing all allowed line styles as its keys.

        .. include:: ../pen_line_styles.rst

    """

    LINE_STYLES = {  # descr is used in the documentation, set to None to hide it from the docs.
        "": {"id": _vtk.vtkPen.NO_PEN, "descr": "Hidden"},
        "-": {"id": _vtk.vtkPen.SOLID_LINE, "descr": "Solid"},
        "--": {"id": _vtk.vtkPen.DASH_LINE, "descr": "Dashed"},
        ":": {"id": _vtk.vtkPen.DOT_LINE, "descr": "Dotted"},
        "-.": {"id": _vtk.vtkPen.DASH_DOT_LINE, "descr": "Dash-dot"},
        "-..": {"id": _vtk.vtkPen.DASH_DOT_DOT_LINE, "descr": "Dash-dot-dot"},
    }

    def __init__(self, color="k", width=1, style="-"):
        """Initialize a new Pen instance."""
        super().__init__()
        self.color = color
        self.width = width
        self.style = style

    @property
    def color(self):
        """Return or set the pen's color.

        Examples
        --------
        Set the pen's color to red.

        >>> import pyvista
        >>> chart = pyvista.Chart2D()
        >>> plot = chart.line([0, 1, 2], [2, 1, 3])
        >>> plot.pen.color = 'r'
        >>> chart.show()

        """
        return self._color

    @color.setter
    def color(self, val):
        self._color = Color(val, default_color="black")
        self.SetColor(*self._color.int_rgba)

    @property
    def width(self):
        """Return or set the pen's width.

        Examples
        --------
        Set the pen's width to 10

        >>> import pyvista
        >>> chart = pyvista.Chart2D()
        >>> plot = chart.line([0, 1, 2], [2, 1, 3])
        >>> plot.pen.width = 10
        >>> chart.show()

        """
        return self.GetWidth()

    @width.setter
    def width(self, val):
        self.SetWidth(float(val))

    @property
    def style(self):
        """Return or set the pen's line style.

        See :ref:`Pen.LINE_STYLES <pen_line_styles>` for a list of allowed line styles.

        Examples
        --------
        >>> import pyvista
        >>> chart = pyvista.Chart2D()
        >>> plot = chart.line([0, 1, 2], [2, 1, 3])
        >>> plot.pen.style = '-.'
        >>> chart.show()

        """
        return self._line_style

    @style.setter
    def style(self, val):
        if val is None:
            val = ""
        try:
            self.SetLineType(self.LINE_STYLES[val]["id"])
            self._line_style = val
        except KeyError:
            formatted_styles = "\", \"".join(self.LINE_STYLES.keys())
            raise ValueError(f"Invalid line style. Allowed line styles: \"{formatted_styles}\"")


class Brush(_vtkWrapper, _vtk.vtkBrush):
    """Pythonic wrapper for a VTK Brush, used to fill shapes.

    Parameters
    ----------
    color : ColorLike, default: "k"
        Fill color of the shapes drawn using this brush. Any color
        parsable by :class:`pyvista.Color` is allowed.

    texture : Texture, optional
        Texture used to fill shapes drawn using this brush. Any object
        convertible to a :class:`Texture` is allowed. Defaults to
        ``None``.

    Other Parameters
    ----------------
    _wrap : vtk.vtkBrush, optional
        Wrap an existing VTK Brush instance. Defaults to ``None`` (no wrapping).

    """

    def __init__(self, color="k", texture=None):
        """Initialize a new Pen instance."""
        super().__init__()
        self.color = color
        self.texture = texture
        self._interpolate = True  # vtkBrush textureProperties defaults to LINEAR & STRETCH
        self._repeat = False

    @property
    def color(self):
        """Return or set the brush's color.

        Examples
        --------
        Set the brush's color to red.

        >>> import pyvista
        >>> chart = pyvista.Chart2D()
        >>> plot = chart.area([0, 1, 2], [0, 0, 1], [1, 3, 2])
        >>> plot.brush.color = 'r'
        >>> chart.show()

        """
        return self._color

    @color.setter
    def color(self, val):
        self._color = Color(val, default_color="black")
        self.SetColor(*self._color.int_rgba)

    @property
    def texture(self):
        """Return or set the brush's texture.

        Examples
        --------
        Set the brush's texture to the sample puppy texture.

        >>> import pyvista
        >>> from pyvista import examples
        >>> chart = pyvista.Chart2D()
        >>> plot = chart.area([0, 1, 2], [0, 0, 1], [1, 3, 2])
        >>> plot.brush.texture = examples.download_puppy_texture()
        >>> chart.show()

        """
        return self._texture

    @texture.setter
    def texture(self, val):
        if val is None:
            self._texture = None
            self.SetTexture(None)
        else:
            self._texture = pyvista.Texture(val)
            self.SetTexture(self._texture.to_image())

    @property
    def texture_interpolate(self):
        """Set texture interpolation mode.

        There are two modes:

        * ``False`` - NEAREST
        * ``True`` - LINEAR

        Examples
        --------
        Set up a brush with a texture.

        >>> import pyvista
        >>> from pyvista import examples
        >>> chart = pyvista.Chart2D()
        >>> plot = chart.area([0, 1, 2], [0, 0, 1], [1, 3, 2])
        >>> plot.brush.texture = examples.download_puppy_texture()
        >>> chart.show()

        Disable linear interpolation.

        >>> plot.brush.texture_interpolate = False
        >>> chart.show()

        """
        return self._interpolate

    @texture_interpolate.setter
    def texture_interpolate(self, val):
        self._interpolate = bool(val)
        self._update_textureprops()

    @property
    def texture_repeat(self):
        """Return or set the texture repeat mode.

        There are two modes:

        * ``False`` - STRETCH
        * ``True`` - REPEAT

        Examples
        --------
        Set up a brush with a texture.

        >>> import pyvista
        >>> from pyvista import examples
        >>> chart = pyvista.Chart2D()
        >>> plot = chart.area([0, 1, 2], [0, 0, 1], [1, 3, 2])
        >>> plot.brush.texture = examples.download_puppy_texture()
        >>> chart.show()

        Enable texture repeat.

        >>> plot.brush.texture_repeat = True
        >>> chart.show()

        """
        return self._repeat

    @texture_repeat.setter
    def texture_repeat(self, val):
        self._repeat = bool(val)
        self._update_textureprops()

    def _update_textureprops(self):
        # Interpolation: NEAREST = 0x01, LINEAR = 0x02
        # Stretch/repeat: STRETCH = 0x04, REPEAT = 0x08
        self.SetTextureProperties(1 + int(self._interpolate) + 4 * (1 + int(self._repeat)))


class Axis(_vtkWrapper, _vtk.vtkAxis):
    """Pythonic interface for a VTK Axis, used by 2D charts.

    Parameters
    ----------
    label : str, default: ""
        Axis label.

    range : list or tuple of float, optional
        Axis range, denoting the minimum and maximum values
        displayed on this axis. Setting this to any valid value
        other than ``None`` will change this axis behavior to
        ``'fixed'``. Setting it to ``None`` will change the axis
        behavior to ``'auto'``.

    grid : bool, default: True
        Flag to toggle grid lines visibility for this axis.

    Attributes
    ----------
    pen : Pen
        Pen used to draw the axis.

    grid_pen : Pen
        Pen used to draw the grid lines.

    Other Parameters
    ----------------
    _wrap : vtk.vtkAxis, optional
        Wrap an existing VTK Axis instance. Defaults to ``None`` (no wrapping).

    """

    BEHAVIORS = {"auto": _vtk.vtkAxis.AUTO, "fixed": _vtk.vtkAxis.FIXED}

    def __init__(self, label="", range=None, grid=True):
        """Initialize a new Axis instance."""
        super().__init__()
        self._tick_locs = _vtk.vtkDoubleArray()
        self._tick_labels = _vtk.vtkStringArray()
        if vtk_version_info < (9, 2, 0):  # pragma: no cover
            # SetPen and SetGridPen methods are not available for older VTK versions,
            # so fallback to using wrapper objects.
            self.pen = Pen(color=(0, 0, 0), _wrap=self.GetPen())
            self.grid_pen = Pen(color=(0.95, 0.95, 0.95), _wrap=self.GetGridPen())
        else:
            self.pen = Pen(color=(0, 0, 0))
            self.grid_pen = Pen(color=(0.95, 0.95, 0.95))
            self.SetPen(self.pen)
            self.SetGridPen(self.grid_pen)
        self.label = label
        self._behavior = None  # Will be set by specifying the range below
        self.range = range
        self.grid = grid

    @property
    def label(self):
        """Return or set the axis label.

        Examples
        --------
        Set the axis label to ``"Axis Label"``.

        >>> import pyvista
        >>> chart = pyvista.Chart2D()
        >>> _ = chart.line([0, 1, 2], [2, 1, 3])
        >>> chart.x_axis.label = "Axis Label"
        >>> chart.show()

        """
        return self.GetTitle()

    @label.setter
    def label(self, val):
        self.SetTitle(val)

    @property
    def label_visible(self):
        """Return or set the axis label's visibility.

        Examples
        --------
        Hide the x-axis label of a 2D chart.

        >>> import pyvista
        >>> chart = pyvista.Chart2D()
        >>> _ = chart.line([0, 1, 2], [2, 1, 3])
        >>> chart.x_axis.label_visible = False
        >>> chart.show()

        """
        return self.GetTitleVisible()

    @label_visible.setter
    def label_visible(self, val):
        self.SetTitleVisible(bool(val))

    @property
    def label_size(self):
        """Return or set the size of the axis label font.

        Examples
        --------
        Set the x-axis label font size of a 2D chart to 20.

        >>> import pyvista
        >>> chart = pyvista.Chart2D()
        >>> _ = chart.line([0, 1, 2], [2, 1, 3])
        >>> chart.x_axis.label_size = 20
        >>> chart.x_axis.label_size
        20
        >>> chart.show()

        """
        return self.GetTitleProperties().GetFontSize()

    @label_size.setter
    def label_size(self, size):
        self.GetTitleProperties().SetFontSize(size)

    @property
    def range(self):
        """Return or set the axis range.

        This will automatically set the axis behavior to ``"fixed"``
        when a valid range is given. Setting the range to ``None``
        will set the axis behavior to ``"auto"``.

        Examples
        --------
        Manually specify the x-axis range of a 2D chart.

        >>> import pyvista
        >>> chart = pyvista.Chart2D()
        >>> _ = chart.line([0, 1, 2], [2, 1, 3])
        >>> chart.x_axis.range = [0, 5]
        >>> chart.show()

        Revert to automatic axis scaling.

        >>> chart.x_axis.range = None
        >>> chart.show()

        """
        r = [0.0, 0.0]
        self.GetRange(r)
        return r

    @range.setter
    def range(self, val):
        if val is None:
            self.behavior = "auto"
        else:
            self.behavior = "fixed"
            self.SetRange(*val)

    @property
    def behavior(self):
        """Set the axis' scaling behavior.

        Allowed behaviors are ``'auto'`` to automatically rescale the
        axis to fit all visible datapoints in the plot, or ``'fixed'``
        to use the user defined range.

        Examples
        --------
        Manually specify the x-axis range of a 2D chart.

        >>> import pyvista
        >>> chart = pyvista.Chart2D()
        >>> _ = chart.line([0, 1, 2], [2, 1, 3])
        >>> chart.x_axis.range = [0, 5]
        >>> chart.show()

        Revert to automatic axis scaling.

        >>> chart.x_axis.behavior = "auto"
        >>> chart.show()
        >>> chart.x_axis.range
        [0.0, 2.0]

        """
        return self._behavior

    @behavior.setter
    def behavior(self, val):
        try:
            self.SetBehavior(self.BEHAVIORS[val])
            self._behavior = val
        except KeyError:
            formatted_behaviors = "\", \"".join(self.BEHAVIORS.keys())
            raise ValueError(f"Invalid behavior. Allowed behaviors: \"{formatted_behaviors}\"")

    @property
    def margin(self):
        """Return or set the axis margin.

        Examples
        --------
        Create a 2D chart.

        >>> import pyvista
        >>> chart = pyvista.Chart2D()
        >>> chart.background_color = 'c'
        >>> _ = chart.line([0, 1, 2], [2, 1, 3])
        >>> chart.show()

        Manually specify a larger (bottom) margin for the x-axis and a
        larger (left) margin for the y-axis.

        >>> chart.x_axis.margin = 50
        >>> chart.y_axis.margin = 50
        >>> chart.show()

        """
        return self.GetMargins()[0]

    @margin.setter
    def margin(self, val):
        # Second margin doesn't seem to have any effect? So we only expose the first entry as 'the margin'.
        m = self.GetMargins()
        self.SetMargins(val, m[1])

    @property
    def log_scale(self):
        """Flag denoting whether a log scale is used for this axis.

        Note that setting this property to ``True`` will not guarantee
        that the log scale will be enabled.  Verify whether activating
        the log scale succeeded by rereading this property.

        Examples
        --------
        Create a 2D chart.

        >>> import pyvista
        >>> chart = pyvista.Chart2D()
        >>> _ = chart.line([0, 1, 2, 3, 4], [1e0, 1e1, 1e2, 1e3, 1e4])
        >>> chart.show()

        Try to enable the log scale on the y-axis.

        >>> chart.y_axis.log_scale = True
        >>> chart.show()
        >>> chart.y_axis.log_scale
        True

        """
        return self.GetLogScaleActive()

    @log_scale.setter
    def log_scale(self, val):
        # False: log_scale will be disabled, True: axis will attempt to activate log_scale if possible
        self.SetLogScale(bool(val))

    @property
    def grid(self):
        """Return or set the axis' grid line visibility.

        Examples
        --------
        Create a 2D chart with grid lines disabled for the x-axis.

        >>> import pyvista
        >>> chart = pyvista.Chart2D()
        >>> _ = chart.line([0, 1, 2], [2, 1, 3])
        >>> chart.x_axis.grid = False
        >>> chart.show()

        """
        return self.GetGridVisible()

    @grid.setter
    def grid(self, val):
        self.SetGridVisible(bool(val))

    @property
    def visible(self):
        """Return or set the axis' visibility.

        Examples
        --------
        Create a 2D chart with no visible y-axis.

        >>> import pyvista
        >>> chart = pyvista.Chart2D()
        >>> _ = chart.line([0, 1, 2], [2, 1, 3])
        >>> chart.y_axis.visible = False
        >>> chart.show()

        """
        return self.GetAxisVisible()

    @visible.setter
    def visible(self, val):
        self.SetAxisVisible(bool(val))

    def toggle(self):
        """Toggle the axis' visibility.

        Examples
        --------
        Create a 2D chart.

        >>> import pyvista
        >>> chart = pyvista.Chart2D()
        >>> _ = chart.line([0, 1, 2], [2, 1, 3])
        >>> chart.show()

        Toggle the visibility of the y-axis.

        >>> chart.y_axis.toggle()
        >>> chart.show()

        """
        self.visible = not self.visible

    # --- Ticks ---
    @property
    def tick_count(self):
        """Return or set the number of ticks drawn on this axis.

        Setting this property to a negative value or ``None`` will
        automatically determine the appropriate amount of ticks to
        draw.

        Examples
        --------
        Create a 2D chart with a reduced number of ticks on the x-axis.

        >>> import pyvista
        >>> chart = pyvista.Chart2D()
        >>> _ = chart.line([0, 1, 2], [2, 1, 3])
        >>> chart.x_axis.tick_count = 5
        >>> chart.show()

        Revert back to automatic tick behavior.

        >>> chart.x_axis.tick_count = None
        >>> chart.show()

        """
        return self.GetNumberOfTicks()

    @tick_count.setter
    def tick_count(self, val):
        if val is None or val < 0:
            val = -1
        self.SetNumberOfTicks(int(val))

    @property
    def tick_locations(self):
        """Return or set the tick locations for this axis.

        Setting this to ``None`` will revert back to the default,
        automatically determined, tick locations.

        Examples
        --------
        Create a 2D chart with custom tick locations and labels on the y-axis.

        >>> import pyvista
        >>> chart = pyvista.Chart2D()
        >>> _ = chart.line([0, 1, 2], [2, 1, 3])
        >>> chart.y_axis.tick_locations = (0.2, 0.4, 0.6, 1, 1.5, 2, 3)
        >>> chart.y_axis.tick_labels = ["Very small", "Small", "Still small",
        ...                             "Small?", "Not large", "Large?",
        ...                             "Very large"]
        >>> chart.show()

        Revert back to automatic tick placement.

        >>> chart.y_axis.tick_locations = None
        >>> chart.y_axis.tick_labels = None
        >>> chart.show()

        """
        positions = self.GetTickPositions()
        return tuple(positions.GetValue(i) for i in range(positions.GetNumberOfValues()))

    @tick_locations.setter
    def tick_locations(self, val):
        self._tick_locs.Reset()
        if val is not None:
            for loc in val:
                self._tick_locs.InsertNextValue(loc)
        self._update_ticks()

    @property
    def tick_labels(self):
        """Return or set the tick labels for this axis.

        You can specify a sequence, to provide a unique label to every
        tick position; a string, to describe the label format to use
        for each label; or ``None``, which will revert back to the
        default tick labels.  A label format is a string consisting of
        an integer part, denoting the precision to use, and a final
        character, denoting the notation to use.

        Allowed notations:

        * ``"f"`` for fixed notation
        * ``"e"`` for scientific notation.

        Examples
        --------
        Create a 2D chart with custom tick locations and labels on the y-axis.

        >>> import pyvista
        >>> chart = pyvista.Chart2D()
        >>> _ = chart.line([0, 1, 2], [2, 1, 3])
        >>> chart.y_axis.tick_locations = (0.2, 0.4, 0.6, 1, 1.5, 2, 3)
        >>> chart.y_axis.tick_labels = ["Very small", "Small", "Still small",
        ...                             "Small?", "Not large", "Large?",
        ...                             "Very large"]
        >>> chart.show()

        Revert back to automatic tick placement.

        >>> chart.y_axis.tick_locations = None
        >>> chart.y_axis.tick_labels = None
        >>> chart.show()

        Specify a custom label format to use (fixed notation with precision 2).

        >>> chart.y_axis.tick_labels = "2f"
        >>> chart.show()

        """
        labels = self.GetTickLabels()
        return tuple(labels.GetValue(i) for i in range(labels.GetNumberOfValues()))

    @tick_labels.setter
    def tick_labels(self, val):
        self._tick_labels.Reset()
        self.SetNotation(_vtk.vtkAxis.STANDARD_NOTATION)
        if isinstance(val, str):
            precision = int(val[:-1])
            notation = val[-1].lower()
            if notation == "f":
                self.SetNotation(_vtk.vtkAxis.FIXED_NOTATION)
                self.SetPrecision(precision)
            elif notation == "e":
                self.SetNotation(_vtk.vtkAxis.SCIENTIFIC_NOTATION)
                self.SetPrecision(precision)
        elif isinstance(val, Sequence):
            for label in val:
                self._tick_labels.InsertNextValue(label)
        self._update_ticks()

    @property
    def tick_label_size(self):
        """Return or set the size of the axis tick label font.

        Examples
        --------
        Set the x-axis tick label font size of a 2D chart to 20.

        >>> import pyvista
        >>> chart = pyvista.Chart2D()
        >>> _ = chart.line([0, 1, 2], [2, 1, 3])
        >>> chart.x_axis.tick_label_size = 20
        >>> chart.x_axis.tick_label_size
        20
        >>> chart.show()

        """
        return self.GetLabelProperties().GetFontSize()

    @tick_label_size.setter
    def tick_label_size(self, size):
        self.GetLabelProperties().SetFontSize(size)

    @property
    def tick_size(self):
        """Return or set the size of this axis' ticks.

        Examples
        --------
        Create a 2D chart with an x-axis with an increased tick size
        and adjusted offset for the tick labels.

        >>> import pyvista
        >>> chart = pyvista.Chart2D()
        >>> _ = chart.line([0, 1, 2], [2, 1, 3])
        >>> chart.x_axis.tick_size += 10
        >>> chart.x_axis.tick_labels_offset += 12
        >>> chart.show()

        """
        return self.GetTickLength()

    @tick_size.setter
    def tick_size(self, val):
        self.SetTickLength(val)

    @property
    def tick_labels_offset(self):
        """Return or set the offset of the tick labels for this axis.

        Examples
        --------
        Create a 2D chart with an x-axis with an increased tick size
        and adjusted offset for the tick labels.

        >>> import pyvista
        >>> chart = pyvista.Chart2D()
        >>> _ = chart.line([0, 1, 2], [2, 1, 3])
        >>> chart.x_axis.tick_size += 10
        >>> chart.x_axis.tick_labels_offset += 12
        >>> chart.show()

        """
        return self.GetLabelOffset()

    @tick_labels_offset.setter
    def tick_labels_offset(self, val):
        self.SetLabelOffset(float(val))

    @property
    def tick_labels_visible(self):
        """Return or set the tick label visibility for this axis.

        Examples
        --------
        Create a 2D chart with hidden tick labels on the y-axis.

        >>> import pyvista
        >>> chart = pyvista.Chart2D()
        >>> _ = chart.line([0, 1, 2], [2, 1, 3])
        >>> chart.y_axis.tick_labels_visible = False
        >>> chart.show()

        """
        return self.GetLabelsVisible()

    @tick_labels_visible.setter
    def tick_labels_visible(self, val):
        self.SetLabelsVisible(bool(val))
        self.SetRangeLabelsVisible(bool(val))

    @property
    def ticks_visible(self):
        """Return or set the tick visibility for this axis.

        Examples
        --------
        Create a 2D chart with hidden ticks on the y-axis.

        >>> import pyvista
        >>> chart = pyvista.Chart2D()
        >>> _ = chart.line([0, 1, 2], [2, 1, 3])
        >>> chart.y_axis.ticks_visible = False
        >>> chart.show()

        """
        return self.GetTicksVisible()

    @ticks_visible.setter
    def ticks_visible(self, val):
        self.SetTicksVisible(bool(val))

    def _update_ticks(self):
        locs = None if self._tick_locs.GetNumberOfValues() == 0 else self._tick_locs
        labels = None if self._tick_labels.GetNumberOfValues() == 0 else self._tick_labels
        self.SetCustomTickPositions(locs, labels)


class _CustomContextItem(_vtk.vtkPythonItem):
    class ItemWrapper:
        def Initialize(self, item):
            # item is the _CustomContextItem subclass instance
            return True

        def Paint(self, item, painter):
            # item is the _CustomContextItem subclass instance
            return item.paint(painter)

    def __init__(self):
        super().__init__()
        self.SetPythonObject(
            _CustomContextItem.ItemWrapper()
        )  # This will also call ItemWrapper.Initialize

    def paint(self, painter):
        return True


class _ChartBackground(_CustomContextItem):
    """Utility class for chart backgrounds."""

    def __init__(self, chart):
        super().__init__()
        # Note: This SHOULD be a weakref proxy, as otherwise the garbage collector will not clean up unused charts
        # (because of the cyclic references between charts and their background).
        self._chart = weakref.proxy(chart)  # Weakref proxy to the chart to draw the background for
        # Default background is translucent with black border line
        self.BorderPen = Pen(color=(0, 0, 0))
        self.BackgroundBrush = Brush(color=(0, 0, 0, 0))

    def paint(self, painter):
        if self._chart.visible:
            painter.ApplyPen(self.BorderPen)
            painter.ApplyBrush(self.BackgroundBrush)
            l, b, w, h = self._chart._geometry
            painter.DrawRect(l, b, w, h)
            if vtk_version_info < (9, 2, 0):  # pragma: no cover
                # Following 'patch' is necessary for earlier VTK versions. Otherwise Pie plots will use the same opacity
                # as the chart's background when their legend is hidden. As the default background is transparent,
                # this will cause Pie charts to completely disappear.
                painter.GetBrush().SetOpacity(255)
                painter.GetBrush().SetTexture(None)
        return True


class _Chart(DocSubs):
    """Common pythonic interface for vtkChart, vtkChartBox, vtkChartPie and ChartMPL instances."""

    # Subclasses should specify following substitutions: 'chart_name', 'chart_args', 'chart_init' and 'chart_set_labels'.
    _DOC_SUBS: Optional[Dict[str, str]] = None

    def __init__(self, size=(1, 1), loc=(0, 0)):
        super().__init__()
        self._background = _ChartBackground(self) if vtk_version_info.major >= 9 else None
        self._x_axis = Axis()
        self._y_axis = Axis()
        if size is not None:
            self.size = size
        if loc is not None:
            self.loc = loc

    @property
    def _scene(self):
        """Get a reference to the vtkScene in which this chart is drawn."""
        return self.GetScene()

    @property
    def _renderer(self):
        """Get a reference to the vtkRenderer in which this chart is drawn."""
        return self._scene.GetRenderer() if self._scene is not None else None

    def _render_event(self, *args, **kwargs):
        """Update the chart right before it will be rendered."""
        self._resize()

    def _resize(self):
        """Resize this chart.

        Resize this chart such that it always occupies the specified
        geometry (matching the specified location and size).

        Returns
        -------
        bool
            ``True`` if the chart was resized, ``False`` otherwise.

        """
        # edge race case
        if self._renderer is None:  # pragma: no cover
            return

        r_w, r_h = self._renderer.GetSize()
        # Alternatively: self.scene.GetViewWidth(), self.scene.GetViewHeight()
        _, _, c_w, c_h = (int(g) for g in self._geometry)
        # Target size is calculated from specified normalized width and height and the renderer's current size
        t_w = int(self._size[0] * r_w)
        t_h = int(self._size[1] * r_h)
        resize = c_w != t_w or c_h != t_h
        if resize:
            # Mismatch between current size and target size, so resize chart:
            self._geometry = (int(self._loc[0] * r_w), int(self._loc[1] * r_h), t_w, t_h)
        return resize

    @property
    def _geometry(self):
        """Chart geometry (x and y position of bottom left corner and width and height in pixels)."""
        return tuple(self.GetSize())

    @_geometry.setter
    def _geometry(self, val):
        """Set the chart geometry."""
        self.SetSize(_vtk.vtkRectf(*val))

    @property
    def _interactive(self):
        """Return or set the chart's interactivity.

        Notes
        -----
        Users should not set this property directly, but use the
        :func:`Renderer.set_chart_interaction` method instead.

        """
        return self.GetInteractive()

    @_interactive.setter
    def _interactive(self, val):
        self.SetInteractive(val)

    def _is_within(self, pos):
        """Check whether the specified position (in pixels) lies within this chart's geometry."""
        l, b, w, h = self._geometry
        return l <= pos[0] <= l + w and b <= pos[1] <= b + h

    @property  # type: ignore
    @doc_subs
    def size(self):
        """Return or set the chart size in normalized coordinates.

        A size of ``(1, 1)`` occupies the whole renderer.

        Examples
        --------
        Create a half-sized {chart_name} centered in the middle of the
        renderer.

        >>> import pyvista
        >>> chart = pyvista.{cls}({chart_args}){chart_init}
        >>> chart.size = (0.5, 0.5)
        >>> chart.loc = (0.25, 0.25)
        >>> chart.show()

        """
        return self._size

    @size.setter
    def size(self, val):
        if not (len(val) == 2 and 0 <= val[0] <= 1 and 0 <= val[1] <= 1):
            raise ValueError(f'Invalid size {val}.')
        self._size = val

    @property  # type: ignore
    @doc_subs
    def loc(self):
        """Return or set the chart position in normalized coordinates.

        This denotes the location of the chart's bottom left corner.

        Examples
        --------
        Create a half-sized {chart_name} centered in the middle of the
        renderer.

        >>> import pyvista
        >>> chart = pyvista.{cls}({chart_args}){chart_init}
        >>> chart.size = (0.5, 0.5)
        >>> chart.loc = (0.25, 0.25)
        >>> chart.show()

        """
        return self._loc

    @loc.setter
    def loc(self, val):
        if not (len(val) == 2 and 0 <= val[0] <= 1 and 0 <= val[1] <= 1):
            raise ValueError(f'Invalid loc {val}.')
        self._loc = val

    @property  # type: ignore
    @doc_subs
    def border_color(self):
        """Return or set the chart's border color.

        Examples
        --------
        Create a {chart_name} with a thick, dashed red border.

        >>> import pyvista
        >>> chart = pyvista.{cls}({chart_args}){chart_init}
        >>> chart.border_color = 'r'
        >>> chart.border_width = 5
        >>> chart.border_style = '--'
        >>> chart.show()

        """
        if self._background is None:  # pragma: no cover
            warnings.warn("Chart borders require VTK v9 or newer.")
            return None
        else:
            return self._background.BorderPen.color

    @border_color.setter
    def border_color(self, val):
        if self._background is None:  # pragma: no cover
            from pyvista.core.errors import VTKVersionError

            raise VTKVersionError("Chart borders require VTK v9 or newer.")
        else:
            self._background.BorderPen.color = val

    @property  # type: ignore
    @doc_subs
    def border_width(self):
        """Return or set the chart's border width.

        Examples
        --------
        Create a {chart_name} with a thick, dashed red border.

        >>> import pyvista
        >>> chart = pyvista.{cls}({chart_args}){chart_init}
        >>> chart.border_color = 'r'
        >>> chart.border_width = 5
        >>> chart.border_style = '--'
        >>> chart.show()

        """
        if self._background is None:  # pragma: no cover
            warnings.warn("Chart borders require VTK v9 or newer.")
            return None
        else:
            return self._background.BorderPen.width

    @border_width.setter
    def border_width(self, val):
        if self._background is None:  # pragma: no cover
            from pyvista.core.errors import VTKVersionError

            raise VTKVersionError("Chart borders require VTK v9 or newer.")
        else:
            self._background.BorderPen.width = val

    @property  # type: ignore
    @doc_subs
    def border_style(self):
        """Return or set the chart's border style.

        Examples
        --------
        Create a {chart_name} with a thick, dashed red border.

        >>> import pyvista
        >>> chart = pyvista.{cls}({chart_args}){chart_init}
        >>> chart.border_color = 'r'
        >>> chart.border_width = 5
        >>> chart.border_style = '--'
        >>> chart.show()

        """
        if self._background is None:  # pragma: no cover
            warnings.warn("Chart borders require VTK v9 or newer.")
            return None
        else:
            return self._background.BorderPen.style

    @border_style.setter
    def border_style(self, val):
        if self._background is None:  # pragma: no cover
            from pyvista.core.errors import VTKVersionError

            raise VTKVersionError("Chart borders require VTK v9 or newer.")
        else:
            self._background.BorderPen.style = val

    @property  # type: ignore
    @doc_subs
    def background_color(self):
        """Return or set the chart's background color.

        Examples
        --------
        Create a {chart_name} with a green background.

        >>> import pyvista
        >>> chart = pyvista.{cls}({chart_args}){chart_init}
        >>> chart.background_color = (0.5, 0.9, 0.5)
        >>> chart.show()

        """
        if self._background is None:  # pragma: no cover
            warnings.warn("Fully functioning chart backgrounds require VTK v9 or newer.")
            return self.GetBackgroundBrush().GetColor()
        else:
            return self._background.BackgroundBrush.color

    @background_color.setter
    def background_color(self, val):
        if self._background is None:  # pragma: no cover
            warnings.warn("Fully functioning chart backgrounds require VTK v9 or newer.")
            # Fallback to VTK's BackgroundBrush (misplaced background until 9.2.0)
            self.GetBackgroundBrush().SetColor(*Color(val).int_rgba)
        else:
            self._background.BackgroundBrush.color = val

    @property  # type: ignore
    @doc_subs
    def background_texture(self):
        """Return or set the chart's background texture.

        Examples
        --------
        Create a {chart_name} with an emoji as its background.

        >>> import pyvista
        >>> from pyvista import examples
        >>> chart = pyvista.{cls}({chart_args}){chart_init}
        >>> chart.background_texture = examples.download_emoji_texture()
        >>> chart.show()

        """
        if self._background is None:  # pragma: no cover
            warnings.warn("Fully functioning chart backgrounds require VTK v9 or newer.")
            return pyvista.Texture(self.GetBackgroundBrush().GetTexture())
        else:
            return self._background.BackgroundBrush.texture

    @background_texture.setter
    def background_texture(self, val):
        if self._background is None:  # pragma: no cover
            warnings.warn("Fully functioning chart backgrounds require VTK v9 or newer.")
            # Fallback to VTK's BackgroundBrush (misplaced background until 9.2.0)
            self.GetBackgroundBrush().SetTexture(val)
        else:
            self._background.BackgroundBrush.texture = val

    @property  # type: ignore
    @doc_subs
    def visible(self):
        """Return or set the chart's visibility.

        Examples
        --------
        Create a {chart_name}.

        >>> import pyvista
        >>> chart = pyvista.{cls}({chart_args}){chart_init}
        >>> chart.show()

        Hide it.

        >>> chart.visible = False
        >>> chart.show()

        """
        return self.GetVisible()

    @visible.setter
    def visible(self, val):
        self.SetVisible(val)

    @doc_subs
    def toggle(self):
        """Toggle the chart's visibility.

        Examples
        --------
        Create a {chart_name}.

        >>> import pyvista
        >>> chart = pyvista.{cls}({chart_args}){chart_init}
        >>> chart.show()

        Hide it.

        >>> chart.toggle()
        >>> chart.show()

        """
        self.visible = not self.visible

    @property  # type: ignore
    @doc_subs
    def title(self):
        """Return or set the chart's title.

        Examples
        --------
        Create a {chart_name} with title 'My Chart'.

        >>> import pyvista
        >>> chart = pyvista.{cls}({chart_args}){chart_init}
        >>> chart.title = 'My Chart'
        >>> chart.show()

        """
        return self.GetTitle()

    @title.setter
    def title(self, val):
        self.SetTitle(val)

    @property  # type: ignore
    @doc_subs
    def legend_visible(self):
        """Return or set the visibility of the chart's legend.

        Examples
        --------
        Create a {chart_name} with custom labels.

        >>> import pyvista
        >>> chart = pyvista.{cls}({chart_args}){chart_init}
        >>> {chart_set_labels}
        >>> chart.show()

        Hide the legend.

        >>> chart.legend_visible = False
        >>> chart.show()

        """
        return self.GetShowLegend()

    @legend_visible.setter
    def legend_visible(self, val):
        self.SetShowLegend(val)

    @doc_subs
    def show(
        self,
        off_screen=None,
        full_screen=None,
        screenshot=None,
        window_size=None,
        notebook=None,
        background='w',
        dev_kwargs={},
    ):
        """Show this chart in a self contained plotter.

        Parameters
        ----------
        off_screen : bool, optional
            Plots off screen when ``True``.  Helpful for saving screenshots
            without a window popping up. Defaults to active theme setting.

        full_screen : bool, optional
            Opens window in full screen.  When enabled, ignores
            ``window_size``. Defaults to active theme setting.

        screenshot : str or bool, default: False
            Saves screenshot to file when enabled.  See:
            :func:`Plotter.screenshot() <pyvista.Plotter.screenshot>`.

            When ``True``, takes screenshot and returns ``numpy`` array of
            image.

        window_size : list, optional
            Window size in pixels. Defaults to active theme setting.

        notebook : bool, optional
            When ``True``, the resulting plot is placed inline a
            jupyter notebook.  Assumes a jupyter console is active.

        background : ColorLike, default: "w"
            Use to make the entire mesh have a single solid color.
            Either a string, RGB list, or hex color string.  For example:
            ``color='white'``, ``color='w'``, ``color=[1.0, 1.0, 1.0]``, or
            ``color='#FFFFFF'``.

        dev_kwargs : dict, optional
            Optional developer keyword arguments.

        Returns
        -------
        np.ndarray
            Numpy array of the last image when ``screenshot=True``
            is set. Optionally contains alpha values. Sized:

            * [Window height x Window width x 3] if the theme sets
              ``transparent_background=False``.
            * [Window height x Window width x 4] if the theme sets
              ``transparent_background=True``.

        Examples
        --------
        Create a simple {chart_name} and show it.

        >>> import pyvista
        >>> chart = pyvista.{cls}({chart_args}){chart_init}
        >>> chart.show()

        """
        if off_screen is None:
            off_screen = pyvista.OFF_SCREEN
        pl = pyvista.Plotter(window_size=window_size, notebook=notebook, off_screen=off_screen)
        pl.background_color = background
        pl.add_chart(self)
        if not off_screen:
            pl.set_chart_interaction(self)
        return pl.show(
            screenshot=screenshot,
            full_screen=full_screen,
            **dev_kwargs,
        )


class _Plot(DocSubs):
    """Common pythonic interface for vtkPlot and vtkPlot3D instances."""

    # Subclasses should specify following substitutions: 'plot_name', 'chart_init' and 'plot_init'.
    _DOC_SUBS: Optional[Dict[str, str]] = None

    def __init__(self, chart):
        super().__init__()
        self._chart = weakref.proxy(chart)
        self._pen = Pen()
        self._brush = Brush()
        self._label = ""
        if hasattr(self, "SetPen"):
            self.SetPen(self._pen)
        if hasattr(self, "SetBrush"):
            self.SetBrush(self._brush)

    @property  # type: ignore
    @doc_subs
    def color(self):
        """Return or set the plot's color.

        This is the color used by the plot's pen and brush to draw lines and shapes.

        Examples
        --------
        Set the {plot_name}'s color to red.

        >>> import pyvista
        >>> chart = {chart_init}
        >>> plot = {plot_init}
        >>> plot.color = 'r'
        >>> chart.show()

        """
        return self.pen.color

    @color.setter
    def color(self, val):
        self.pen.color = val
        self.brush.color = val

    @property  # type: ignore
    @doc_subs
    def pen(self):
        """Pen object controlling how lines in this plot are drawn.

        Returns
        -------
        Pen
            Pen object controlling how lines in this plot are drawn.

        Examples
        --------
        Increase the line width of the {plot_name}'s pen object.

        >>> import pyvista
        >>> chart = {chart_init}
        >>> plot = {plot_init}
        >>> plot.line_style = '-'  # Make sure all lines are visible
        >>> plot.pen.width = 10
        >>> chart.show()

        """
        return self._pen

    @property  # type: ignore
    @doc_subs
    def brush(self):
        """Brush object controlling how shapes in this plot are filled.

        Returns
        -------
        Brush
            Brush object controlling how shapes in this plot are filled.

        Examples
        --------
        Use a custom texture for the {plot_name}'s brush object.

        >>> import pyvista
        >>> from pyvista import examples
        >>> chart = {chart_init}
        >>> plot = {plot_init}
        >>> plot.brush.texture = examples.download_puppy_texture()
        >>> chart.show()

        """
        return self._brush

    @property  # type: ignore
    @doc_subs
    def line_width(self):
        """Return or set the line width of all lines drawn in this plot.

        This is equivalent to accessing/modifying the width of this plot's pen.

        Examples
        --------
        Set the line width to 10

        >>> import pyvista
        >>> chart = {chart_init}
        >>> plot = {plot_init}
        >>> plot.line_style = '-'  # Make sure all lines are visible
        >>> plot.line_width = 10
        >>> chart.show()

        """
        return self.pen.width

    @line_width.setter
    def line_width(self, val):
        self.pen.width = val

    @property  # type: ignore
    @doc_subs
    def line_style(self):
        """Return or set the line style of all lines drawn in this plot.

        This is equivalent to accessing/modifying the style of this plot's pen.

        Examples
        --------
        Set a custom line style.

        >>> import pyvista
        >>> chart = {chart_init}
        >>> plot = {plot_init}
        >>> plot.line_style = '-.'
        >>> chart.show()

        """
        return self.pen.style

    @line_style.setter
    def line_style(self, val):
        self.pen.style = val

    @property  # type: ignore
    @doc_subs
    def label(self):
        """Return or set the this plot's label, as shown in the chart's legend.

        Examples
        --------
        Create a {plot_name} with custom label.

        >>> import pyvista
        >>> chart = {chart_init}
        >>> plot = {plot_init}
        >>> plot.label = "My awesome plot"
        >>> chart.show()

        """
        return self._label

    @label.setter
    def label(self, val):
        self._label = "" if val is None else val
        self.SetLabel(self._label)

    @property  # type: ignore
    @doc_subs
    def visible(self):
        """Return or set the this plot's visibility.

        Examples
        --------
        Create a {plot_name}.

        >>> import pyvista
        >>> chart = {chart_init}
        >>> plot = {plot_init}
        >>> chart.show()

        Hide it.

        >>> plot.visible = False
        >>> chart.show()

        """
        return self.GetVisible()

    @visible.setter
    def visible(self, val):
        self.SetVisible(val)

    @doc_subs
    def toggle(self):
        """Toggle the plot's visibility.

        Examples
        --------
        Create a {plot_name}.

        >>> import pyvista
        >>> chart = {chart_init}
        >>> plot = {plot_init}
        >>> chart.show()

        Hide it.

        >>> plot.toggle()
        >>> chart.show()

        """
        self.visible = not self.visible


class _MultiCompPlot(_Plot):
    """Common pythonic interface for vtkPlot instances with multiple components.

    Example subclasses are BoxPlot, PiePlot, BarPlot and StackPlot.
    """

    DEFAULT_COLOR_SCHEME = "qual_accent"

    # Subclasses should specify following substitutions: 'plot_name', 'chart_init', 'plot_init', 'multichart_init' and 'multiplot_init'.
    _DOC_SUBS: Optional[Dict[str, str]] = None

    def __init__(self, chart):
        super().__init__(chart)
        self._color_series = _vtk.vtkColorSeries()
        self._lookup_table = self._color_series.CreateLookupTable(_vtk.vtkColorSeries.CATEGORICAL)
        self._labels = _vtk.vtkStringArray()
        self.SetLabels(self._labels)
        self.color_scheme = self.DEFAULT_COLOR_SCHEME

    @property  # type: ignore
    @doc_subs
    def color_scheme(self):
        """Return or set the plot's color scheme.

        This scheme defines the colors of the different
        components drawn by this plot.
        See the table below for the available color
        schemes.

        Notes
        -----
        .. _plot_color_schemes:

        Overview of all available color schemes.

        .. include:: ../plot_color_schemes.rst

        Examples
        --------
        Set the {plot_name}'s color scheme to warm.

        >>> import pyvista
        >>> chart = {multichart_init}
        >>> plot = {multiplot_init}
        >>> plot.color_scheme = "warm"
        >>> chart.show()

        """
        return SCHEME_NAMES.get(self._color_series.GetColorScheme(), "custom")

    @color_scheme.setter
    def color_scheme(self, val):
        self._color_series.SetColorScheme(COLOR_SCHEMES.get(val, COLOR_SCHEMES["custom"])["id"])
        self._color_series.BuildLookupTable(self._lookup_table, _vtk.vtkColorSeries.CATEGORICAL)
        self.brush.color = self.colors[0]

    @property  # type: ignore
    @doc_subs
    def colors(self):
        """Return or set the plot's colors.

        These are the colors used for the different
        components drawn by this plot.

        Examples
        --------
        Set the {plot_name}'s colors manually.

        >>> import pyvista
        >>> chart = {multichart_init}
        >>> plot = {multiplot_init}
        >>> plot.colors = ["b", "g", "r", "c"]
        >>> chart.show()

        """
        return [
            Color(self._color_series.GetColor(i))
            for i in range(self._color_series.GetNumberOfColors())
        ]

    @colors.setter
    def colors(self, val):
        if val is None:
            self.color_scheme = self.DEFAULT_COLOR_SCHEME
            # Setting color_scheme already sets brush.color
        elif isinstance(val, str):
            self.color_scheme = val
            # Setting color_scheme already sets brush.color
        else:
            try:
                self._color_series.SetNumberOfColors(len(val))
                for i, color in enumerate(val):
                    self._color_series.SetColor(i, Color(color).vtk_c3ub)
                self._color_series.BuildLookupTable(
                    self._lookup_table, _vtk.vtkColorSeries.CATEGORICAL
                )
                self.brush.color = self.colors[0]  # Synchronize "color" and "colors" properties
            except ValueError as e:
                self.color_scheme = self.DEFAULT_COLOR_SCHEME
                raise ValueError(
                    "Invalid colors specified, falling back to default color scheme."
                ) from e

    @property  # type: ignore
    @doc_subs
    def color(self):
        """Return or set the plot's color.

        This is the color used by the plot's brush
        to draw the different components.

        Examples
        --------
        Set the {plot_name}'s color to red.

        >>> import pyvista
        >>> chart = {chart_init}
        >>> plot = {plot_init}
        >>> plot.color = 'r'
        >>> chart.show()

        """
        return self.brush.color

    @color.setter
    def color(self, val):
        # Override default _Plot behaviour. This makes sure the plot's "color_scheme", "colors" and "color" properties
        # (and their internal representations through color series, lookup tables and brushes) stay synchronized.
        self.colors = [val]

    @property  # type: ignore
    @doc_subs
    def labels(self):
        """Return or set the this plot's labels, as shown in the chart's legend.

        Examples
        --------
        Create a {plot_name}.

        >>> import pyvista
        >>> chart = {multichart_init}
        >>> plot = {multiplot_init}
        >>> chart.show()

        Modify the labels.

        >>> plot.labels = ["A", "B", "C", "D"]
        >>> chart.show()

        """
        return [self._labels.GetValue(i) for i in range(self._labels.GetNumberOfValues())]

    @labels.setter
    def labels(self, val):
        self._labels.Reset()
        if isinstance(val, str):
            val = [val]
        try:
            if val is not None:
                for label in val:
                    self._labels.InsertNextValue(label)
        except TypeError:
            raise ValueError("Invalid labels specified.")

    @property  # type: ignore
    @doc_subs
    def label(self):
        """Return or set the this plot's label, as shown in the chart's legend.

        Examples
        --------
        Create a {plot_name} with custom label.

        >>> import pyvista
        >>> import numpy as np
        >>> chart = {chart_init}
        >>> plot = {plot_init}
        >>> chart.show()

        Modify the label.

        >>> plot.label = "My awesome plot"
        >>> chart.show()

        """
        return self.labels[0] if self._labels.GetNumberOfValues() > 0 else ""

    @label.setter
    def label(self, val):
        # Override default _Plot behaviour. This makes sure the plot's "labels" and "label" properties (and their
        # internal representations) stay synchronized.
        self.labels = None if val is None else [val]


class LinePlot2D(_vtk.vtkPlotLine, _Plot):
    """Class representing a 2D line plot.

    Users should typically not directly create new plot instances, but use the dedicated 2D chart's plotting methods.

    Parameters
    ----------
    chart : Chart2D
        The chart containing this plot.

    x : array_like
        X coordinates of the points through which a line should be drawn.

    y : array_like
        Y coordinates of the points through which a line should be drawn.

    color : ColorLike, default: "b"
        Color of the line drawn in this plot. Any color parsable by :class:`pyvista.Color` is allowed.

    width : float, default: 1
        Width of the line drawn in this plot.

    style : str, default: "-"
        Style of the line drawn in this plot. See :ref:`Pen.LINE_STYLES <pen_line_styles>` for a list of allowed line
        styles.

    label : str, default: ""
        Label of this plot, as shown in the chart's legend.

    Examples
    --------
    Create a 2D chart plotting an approximate satellite
    trajectory.

    >>> import pyvista
    >>> from pyvista import examples
    >>> import numpy as np
    >>> chart = pyvista.Chart2D()
    >>> x = np.linspace(0, 1, 100)
    >>> y = np.sin(6.5*x-1)
    >>> _ = chart.line(x, y, "y", 4)
    >>> chart.background_texture = examples.load_globe_texture()
    >>> chart.hide_axes()
    >>> chart.show()

    """

    _DOC_SUBS = {
        "plot_name": "2D line plot",
        "chart_init": "pyvista.Chart2D()",
        "plot_init": "chart.line([0, 1, 2], [2, 1, 3])",
    }

    def __init__(self, chart, x, y, color="b", width=1.0, style="-", label=""):
        """Initialize a new 2D line plot instance."""
        super().__init__(chart)
        self._table = pyvista.Table({"x": np.empty(0, np.float32), "y": np.empty(0, np.float32)})
        self.SetInputData(self._table, "x", "y")
        self.update(x, y)
        self.color = color
        self.line_width = width
        self.line_style = style
        self.label = label

    @property
    def x(self):
        """Retrieve the X coordinates of the points through which a line is drawn.

        Examples
        --------
        Create a line plot and display the x coordinates.

        >>> import pyvista
        >>> chart = pyvista.Chart2D()
        >>> plot = chart.line([0, 1, 2], [2, 1, 3])
        >>> plot.x
        pyvista_ndarray([0, 1, 2])
        >>> chart.show()

        """
        return self._table["x"]

    @property
    def y(self):
        """Retrieve the Y coordinates of the points through which a line is drawn.

        Examples
        --------
        Create a line plot and display the y coordinates.

        >>> import pyvista
        >>> chart = pyvista.Chart2D()
        >>> plot = chart.line([0, 1, 2], [2, 1, 3])
        >>> plot.y
        pyvista_ndarray([2, 1, 3])
        >>> chart.show()

        """
        return self._table["y"]

    def update(self, x, y):
        """Update this plot's points, through which a line is drawn.

        Parameters
        ----------
        x : array_like
            The new x coordinates of the points through which a line should be drawn.

        y : array_like
            The new y coordinates of the points through which a line should be drawn.

        Examples
        --------
        Create a line plot.

        >>> import pyvista
        >>> chart = pyvista.Chart2D()
        >>> plot = chart.line([0, 1, 2], [2, 1, 3])
        >>> chart.show()

        Update the line's y coordinates.

        >>> plot.update([0, 1, 2], [3, 1, 2])
        >>> chart.show()

        """
        if len(x) > 1:
            self._table.update({"x": np.array(x, copy=False), "y": np.array(y, copy=False)})
            self._chart.RecalculateBounds()
            self.visible = True
        else:
            # Turn off visibility for fewer than 2 points as otherwise an error message is shown
            self.visible = False


class ScatterPlot2D(_vtk.vtkPlotPoints, _Plot):
    """Class representing a 2D scatter plot.

    Users should typically not directly create new plot instances, but use the dedicated 2D chart's plotting methods.

    Parameters
    ----------
    chart : Chart2D
        The chart containing this plot.

    x : array_like
        X coordinates of the points to draw.

    y : array_like
        Y coordinates of the points to draw.

    color : ColorLike, default: "b"
        Color of the points drawn in this plot. Any color parsable by :class:`pyvista.Color` is allowed.

    size : float, default: 10
        Size of the point markers drawn in this plot.

    style : str, default: "o"
        Style of the point markers drawn in this plot. See :ref:`ScatterPlot2D.MARKER_STYLES <scatter_marker_styles>`
        for a list of allowed marker styles.

    label : str, default: ""
        Label of this plot, as shown in the chart's legend.

    Notes
    -----
    .. _scatter_marker_styles:

    MARKER_STYLES : dict
        Dictionary containing all allowed marker styles as its keys.

        .. include:: ../scatter_marker_styles.rst

    Examples
    --------
    Plot a simple sine wave as a scatter plot.

    >>> import pyvista
    >>> import numpy as np
    >>> x = np.linspace(0, 2*np.pi, 20)
    >>> y = np.sin(x)
    >>> chart = pyvista.Chart2D()
    >>> _ = chart.scatter(x, y)
    >>> chart.show()

    """

    MARKER_STYLES = {  # descr is used in the documentation, set to None to hide it from the docs.
        "": {"id": _vtk.vtkPlotPoints.NONE, "descr": "Hidden"},
        "x": {"id": _vtk.vtkPlotPoints.CROSS, "descr": "Cross"},
        "+": {"id": _vtk.vtkPlotPoints.PLUS, "descr": "Plus"},
        "s": {"id": _vtk.vtkPlotPoints.SQUARE, "descr": "Square"},
        "o": {"id": _vtk.vtkPlotPoints.CIRCLE, "descr": "Circle"},
        "d": {"id": _vtk.vtkPlotPoints.DIAMOND, "descr": "Diamond"},
    }
    _DOC_SUBS = {
        "plot_name": "2D scatter plot",
        "chart_init": "pyvista.Chart2D()",
        "plot_init": "chart.scatter([0, 1, 2, 3, 4], [2, 1, 3, 4, 2])",
    }

    def __init__(self, chart, x, y, color="b", size=10, style="o", label=""):
        """Initialize a new 2D scatter plot instance."""
        super().__init__(chart)
        self._table = pyvista.Table({"x": np.empty(0, np.float32), "y": np.empty(0, np.float32)})
        self.SetInputData(self._table, "x", "y")
        self.update(x, y)
        self.color = color
        self.marker_size = size
        self.marker_style = style
        self.label = label

    @property
    def x(self):
        """Retrieve the X coordinates of this plot's points.

        Examples
        --------
        Create a scatter plot and display the x coordinates.

        >>> import pyvista
        >>> chart = pyvista.Chart2D()
        >>> plot = chart.scatter([0, 1, 2, 3, 4], [2, 1, 3, 4, 2])
        >>> plot.x
        pyvista_ndarray([0, 1, 2, 3, 4])
        >>> chart.show()

        """
        return self._table["x"]

    @property
    def y(self):
        """Retrieve the Y coordinates of this plot's points.

        Examples
        --------
        Create a scatter plot and display the y coordinates.

        >>> import pyvista
        >>> chart = pyvista.Chart2D()
        >>> plot = chart.scatter([0, 1, 2, 3, 4], [2, 1, 3, 4, 2])
        >>> plot.y
        pyvista_ndarray([2, 1, 3, 4, 2])
        >>> chart.show()

        """
        return self._table["y"]

    def update(self, x, y):
        """Update this plot's points.

        Parameters
        ----------
        x : array_like
            The new x coordinates of the points to draw.

        y : array_like
            The new y coordinates of the points to draw.

        Examples
        --------
        Create a scatter plot.

        >>> import pyvista
        >>> chart = pyvista.Chart2D()
        >>> plot = chart.scatter([0, 1, 2, 3, 4], [2, 1, 3, 4, 2])
        >>> chart.show()

        Update the marker locations.

        >>> plot.update([0, 1, 2, 3, 4], [3, 2, 4, 2, 1])
        >>> chart.show()

        """
        if len(x) > 0:
            self._table.update({"x": np.array(x, copy=False), "y": np.array(y, copy=False)})
            self._chart.RecalculateBounds()
            self.visible = True
        else:
            self.visible = False

    @property
    def marker_size(self):
        """Return or set the plot's marker size.

        Examples
        --------
        Create a 2D scatter plot.

        >>> import pyvista
        >>> chart = pyvista.Chart2D()
        >>> plot = chart.scatter([0, 1, 2, 3, 4], [2, 1, 3, 4, 2])
        >>> chart.show()

        Increase the marker size.

        >>> plot.marker_size = 30
        >>> chart.show()

        """
        return self.GetMarkerSize()

    @marker_size.setter
    def marker_size(self, val):
        self.SetMarkerSize(val)

    @property
    def marker_style(self):
        """Return or set the plot's marker style.

        Examples
        --------
        Create a 2D scatter plot.

        >>> import pyvista
        >>> chart = pyvista.Chart2D()
        >>> plot = chart.scatter([0, 1, 2, 3, 4], [2, 1, 3, 4, 2])
        >>> chart.show()

        Change the marker style.

        >>> plot.marker_style = "d"
        >>> chart.show()

        """
        return self._marker_style

    @marker_style.setter
    def marker_style(self, val):
        if val is None:
            val = ""
        try:
            self.SetMarkerStyle(self.MARKER_STYLES[val]["id"])
            self._marker_style = val
        except KeyError:
            formatted_styles = "\", \"".join(self.MARKER_STYLES.keys())
            raise ValueError(f"Invalid marker style. Allowed marker styles: \"{formatted_styles}\"")


class AreaPlot(_vtk.vtkPlotArea, _Plot):
    """Class representing a 2D area plot.

    Users should typically not directly create new plot instances, but use the dedicated 2D chart's plotting methods.

    Parameters
    ----------
    chart : Chart2D
        The chart containing this plot.

    x : array_like
        X coordinates of the points outlining the area to draw.

    y1 : array_like
        Y coordinates of the points on the first outline of the area to draw.

    y2 : array_like, default: np.zeros_like(x)
        Y coordinates of the points on the second outline of the area to draw.

    color : ColorLike, default: "b"
        Color of the area drawn in this plot. Any color parsable by :class:`pyvista.Color` is allowed.

    label : str, default: ""
        Label of this plot, as shown in the chart's legend.

    Examples
    --------
    Create an area plot showing the minimum and maximum precipitation observed in each month.

    >>> import pyvista
    >>> import numpy as np
    >>> x = np.arange(12)
    >>> p_min = [11, 0, 16, 2, 23, 18, 25, 17, 9, 12, 14, 21]
    >>> p_max = [87, 64, 92, 73, 91, 94, 107, 101, 84, 88, 95, 103]
    >>> chart = pyvista.Chart2D()
    >>> _ = chart.area(x, p_min, p_max)
    >>> chart.x_axis.tick_locations = x
    >>> chart.x_axis.tick_labels = ["Jan", "Feb", "Mar", "Apr", "May",
    ...                             "Jun", "Jul", "Aug", "Sep", "Oct",
    ...                             "Nov", "Dec"]
    >>> chart.x_axis.label = "Month"
    >>> chart.y_axis.label = "Precipitation [mm]"
    >>> chart.show()

    """

    _DOC_SUBS = {
        "plot_name": "area plot",
        "chart_init": "pyvista.Chart2D()",
        "plot_init": "chart.area([0, 1, 2], [0, 0, 1], [1, 3, 2])",
    }

    def __init__(self, chart, x, y1, y2=None, color="b", label=""):
        """Initialize a new 2D area plot instance."""
        super().__init__(chart)
        self._table = pyvista.Table(
            {
                "x": np.empty(0, np.float32),
                "y1": np.empty(0, np.float32),
                "y2": np.empty(0, np.float32),
            }
        )
        self.SetInputData(self._table)
        self.SetInputArray(0, "x")
        self.SetInputArray(1, "y1")
        self.SetInputArray(2, "y2")
        self.update(x, y1, y2)
        self.color = color
        self.label = label

    @property
    def x(self):
        """Retrieve the X coordinates of the points outlining the drawn area.

        Examples
        --------
        Create an area plot and display the x coordinates.

        >>> import pyvista
        >>> chart = pyvista.Chart2D()
        >>> plot = chart.area([0, 1, 2], [2, 1, 3], [1, 0, 1])
        >>> plot.x
        pyvista_ndarray([0, 1, 2])
        >>> chart.show()

        """
        return self._table["x"]

    @property
    def y1(self):
        """Retrieve the Y coordinates of the points on the first outline of the drawn area.

        Examples
        --------
        Create an area plot and display the y1 coordinates.

        >>> import pyvista
        >>> chart = pyvista.Chart2D()
        >>> plot = chart.area([0, 1, 2], [2, 1, 3], [1, 0, 1])
        >>> plot.y1
        pyvista_ndarray([2, 1, 3])
        >>> chart.show()

        """
        return self._table["y1"]

    @property
    def y2(self):
        """Retrieve the Y coordinates of the points on the second outline of the drawn area.

        Examples
        --------
        Create an area plot and display the y2 coordinates.

        >>> import pyvista
        >>> chart = pyvista.Chart2D()
        >>> plot = chart.area([0, 1, 2], [2, 1, 3], [1, 0, 1])
        >>> plot.y2
        pyvista_ndarray([1, 0, 1])
        >>> chart.show()

        """
        return self._table["y2"]

    def update(self, x, y1, y2=None):
        """Update this plot's points, outlining the area to draw.

        Parameters
        ----------
        x : array_like
            The new x coordinates of the points outlining the area.

        y1 : array_like
            The new y coordinates of the points on the first outline of the area.

        y2 : array_like, default: np.zeros_like(x)
            The new y coordinates of the points on the second outline of the area.

        Examples
        --------
        Create an area plot.

        >>> import pyvista
        >>> chart = pyvista.Chart2D()
        >>> plot = chart.area([0, 1, 2], [2, 1, 3])
        >>> chart.show()

        Update the points on the second outline of the area.

        >>> plot.update([0, 1, 2], [2, 1, 3], [1, 0, 1])
        >>> chart.show()

        """
        if len(x) > 0:
            if y2 is None:
                y2 = np.zeros_like(x)
            self._table.update(
                {
                    "x": np.array(x, copy=False),
                    "y1": np.array(y1, copy=False),
                    "y2": np.array(y2, copy=False),
                }
            )
            self._chart.RecalculateBounds()
            self.visible = True
        else:
            self.visible = False


class BarPlot(_vtk.vtkPlotBar, _MultiCompPlot):
    """Class representing a 2D bar plot.

    Users should typically not directly create new plot instances, but use the dedicated 2D chart's plotting methods.

    Parameters
    ----------
    chart : Chart2D
        The chart containing this plot.

    x : array_like
        Positions (along the x-axis for a vertical orientation, along the y-axis for
        a horizontal orientation) of the bars to draw.

    y : array_like
        Size of the bars to draw. Multiple bars can be stacked by passing a sequence of sequences.

    color : ColorLike, default: "b"
        Color of the bars drawn in this plot. Any color parsable by :class:`pyvista.Color` is allowed.

    orientation : str, default: "V"
        Orientation of the bars drawn in this plot. Either ``"H"`` for an horizontal orientation or ``"V"`` for a
        vertical orientation.

    label : str, default: ""
        Label of this plot, as shown in the chart's legend.

    Examples
    --------
    Create a stacked bar chart showing the average time spent on activities
    throughout the week.

    >>> import pyvista
    >>> import numpy as np
    >>> x = np.arange(1, 8)
    >>> y_s = [7, 8, 7.5, 8, 7.5, 9, 10]
    >>> y_h = [2, 3, 2, 2.5, 1.5, 4, 6.5]
    >>> y_w = [8, 8, 7, 8, 7, 0, 0]
    >>> y_r = [5, 2.5, 4.5, 3.5, 6, 9, 6.5]
    >>> y_t = [2, 2.5, 3, 2, 2, 2, 1]
    >>> labels = ["Sleep", "Household", "Work", "Relax", "Transport"]
    >>> chart = pyvista.Chart2D()
    >>> _ = chart.bar(x, [y_s, y_h, y_w, y_r, y_t], label=labels)
    >>> chart.x_axis.tick_locations = x
    >>> chart.x_axis.tick_labels = ["Mon", "Tue", "Wed", "Thu", "Fri", "Sat", "Sun"]
    >>> chart.x_label = "Day of week"
    >>> chart.y_label = "Average time spent"
    >>> chart.grid = False  # Disable the grid lines
    >>> chart.show()

    """

    ORIENTATIONS = {"H": _vtk.vtkPlotBar.HORIZONTAL, "V": _vtk.vtkPlotBar.VERTICAL}
    _DOC_SUBS = {
        "plot_name": "bar plot",
        "chart_init": "pyvista.Chart2D()",
        "plot_init": "chart.bar([1, 2, 3], [2, 1, 3])",
        "multichart_init": "pyvista.Chart2D()",
        "multiplot_init": "chart.bar([1, 2, 3], [[2, 1, 3], [1, 0, 2], [0, 3, 1], [3, 2, 0]])",
    }

    def __init__(self, chart, x, y, color=None, orientation="V", label=None):
        """Initialize a new 2D bar plot instance."""
        super().__init__(chart)
        if not isinstance(y[0], (Sequence, np.ndarray)):
            y = (y,)
        y_data = {f"y{i}": np.empty(0, np.float32) for i in range(len(y))}
        self._table = pyvista.Table({"x": np.empty(0, np.float32), **y_data})
        self.SetInputData(self._table, "x", "y0")
        for i in range(1, len(y)):
            self.SetInputArray(i + 1, f"y{i}")
        self.update(x, y)

        if len(y) > 1:
            self.SetColorSeries(self._color_series)
            self.colors = color  # None will use default scheme
            self.labels = label
        else:
            # Use blue bars by default in single component mode
            self.color = "b" if color is None else color
            self.label = label
        self.orientation = orientation

    @property
    def x(self):
        """Retrieve the positions of the drawn bars.

        Examples
        --------
        Create a bar plot and display the positions.

        >>> import pyvista
        >>> chart = pyvista.Chart2D()
        >>> plot = chart.bar([1, 2, 3], [[2, 1, 3], [1, 2, 0]])
        >>> plot.x
        pyvista_ndarray([1, 2, 3])
        >>> chart.show()

        """
        return self._table["x"]

    @property
    def y(self):
        """Retrieve the sizes of the drawn bars.

        Examples
        --------
        Create a bar plot and display the sizes.

        >>> import pyvista
        >>> chart = pyvista.Chart2D()
        >>> plot = chart.bar([1, 2, 3], [[2, 1, 3], [1, 2, 0]])
        >>> plot.y
        (pyvista_ndarray([2, 1, 3]), pyvista_ndarray([1, 2, 0]))
        >>> chart.show()

        """
        return tuple(self._table[f"y{i}"] for i in range(self._table.n_arrays - 1))

    def update(self, x, y):
        """Update the positions and/or size of the bars in this plot.

        Parameters
        ----------
        x : array_like
            The new positions of the bars to draw.

        y : array_like
            The new sizes of the bars to draw.

        Examples
        --------
        Create a bar plot.

        >>> import pyvista
        >>> chart = pyvista.Chart2D()
        >>> plot = chart.bar([1, 2, 3], [2, 1, 3])
        >>> chart.show()

        Update the bar sizes.

        >>> plot.update([1, 2, 3], [3, 1, 2])
        >>> chart.show()

        """
        if len(x) > 0:
            if not isinstance(y[0], (Sequence, np.ndarray)):
                y = (y,)
            y_data = {f"y{i}": np.array(y[i], copy=False) for i in range(len(y))}
            self._table.update({"x": np.array(x, copy=False), **y_data})
            self._chart.RecalculateBounds()
            self.visible = True
        else:
            self.visible = False

    @property
    def orientation(self):
        """Return or set the orientation of the bars in this plot.

        Examples
        --------
        Create a bar plot.

        >>> import pyvista
        >>> chart = pyvista.Chart2D()
        >>> plot = chart.bar([1, 2, 3], [[2, 1, 3], [1, 3, 2]])
        >>> chart.show()

        Change the orientation to horizontal.

        >>> plot.orientation = "H"
        >>> chart.show()

        """
        return self._orientation

    @orientation.setter
    def orientation(self, val):
        try:
            self.SetOrientation(self.ORIENTATIONS[val])
            self._orientation = val
        except KeyError:
            formatted_orientations = "\", \"".join(self.ORIENTATIONS.keys())
            raise ValueError(
                f"Invalid orientation. Allowed orientations: \"{formatted_orientations}\""
            )


class StackPlot(_vtk.vtkPlotStacked, _MultiCompPlot):
    """Class representing a 2D stack plot.

    Users should typically not directly create new plot instances, but use the dedicated 2D chart's plotting methods.

    Parameters
    ----------
    chart : Chart2D
        The chart containing this plot.

    x : array_like
        X coordinates of the points outlining the stacks (areas) to draw.

    ys : list or tuple of array_like
        Size of the stacks (areas) to draw at the corresponding X
        coordinates. Each sequence defines the sizes of one stack
        (area), which are stacked on top of each other.

    colors : list or tuple of ColorLike, optional
        Color of the stacks (areas) drawn in this plot. Any color
        parsable by :class:`pyvista.Color` is allowed.

    labels : list or tuple of str, default: []
        Label for each stack (area) drawn in this plot, as shown in
        the chart's legend.

    Examples
    --------
    Create a stack plot showing the amount of vehicles sold per type.

    >>> import pyvista
    >>> import numpy as np
    >>> year = [f"{y}" for y in np.arange(2011, 2021)]
    >>> x = np.arange(len(year))
    >>> n_e = [1739, 4925, 9515, 21727, 31452, 29926, 40648,
    ...        57761, 76370, 93702]
    >>> n_h = [5563, 7642, 11937, 13905, 22807, 46700, 60875,
    ...        53689, 46650, 50321]
    >>> n_f = [166556, 157249, 151552, 138183, 129669,
    ...        113985, 92965, 73683, 57097, 29499]
    >>> chart = pyvista.Chart2D()
    >>> plot = chart.stack(x, [n_e, n_h, n_f])
    >>> plot.labels = ["Electric", "Hybrid", "Fossil"]
    >>> chart.x_axis.label = "Year"
    >>> chart.x_axis.tick_locations = x
    >>> chart.x_axis.tick_labels = year
    >>> chart.y_axis.label = "New car sales"
    >>> chart.show()

    """

    _DOC_SUBS = {
        "plot_name": "stack plot",
        "chart_init": "pyvista.Chart2D()",
        "plot_init": "chart.stack([0, 1, 2], [2, 1, 3])",
        "multichart_init": "pyvista.Chart2D()",
        "multiplot_init": "chart.stack([0, 1, 2], [[2, 1, 3], [1, 0, 2], [0, 3, 1], [3, 2, 0]])",
    }

    def __init__(self, chart, x, ys, colors=None, labels=None):
        """Initialize a new 2D stack plot instance."""
        super().__init__(chart)
        if not isinstance(ys[0], (Sequence, np.ndarray)):
            ys = (ys,)
        y_data = {f"y{i}": np.empty(0, np.float32) for i in range(len(ys))}
        self._table = pyvista.Table({"x": np.empty(0, np.float32), **y_data})
        self.SetInputData(self._table, "x", "y0")
        for i in range(1, len(ys)):
            self.SetInputArray(i + 1, f"y{i}")
        self.update(x, ys)

        if len(ys) > 1:
            self.SetColorSeries(self._color_series)
            self.colors = colors  # None will use default scheme
            self.labels = labels
        else:
            self.color = "b" if colors is None else colors
            self.label = labels
        self.pen.style = None  # Hide lines by default

    @property
    def x(self):
        """Retrieve the X coordinates of the drawn stacks.

        Examples
        --------
        Create a stack plot and display the x coordinates.

        >>> import pyvista
        >>> chart = pyvista.Chart2D()
        >>> plot = chart.stack([0, 1, 2], [[2, 1, 3], [1, 2, 0]])
        >>> plot.x
        pyvista_ndarray([0, 1, 2])
        >>> chart.show()

        """
        return self._table["x"]

    @property
    def ys(self):
        """Retrieve the sizes of the drawn stacks.

        Examples
        --------
        Create a stack plot and display the sizes.

        >>> import pyvista
        >>> chart = pyvista.Chart2D()
        >>> plot = chart.stack([0, 1, 2], [[2, 1, 3], [1, 2, 0]])
        >>> plot.ys
        (pyvista_ndarray([2, 1, 3]), pyvista_ndarray([1, 2, 0]))
        >>> chart.show()

        """
        return tuple(self._table[f"y{i}"] for i in range(self._table.n_arrays - 1))

    def update(self, x, ys):
        """Update the locations and/or size of the stacks (areas) in this plot.

        Parameters
        ----------
        x : array_like
            The new x coordinates of the stacks (areas) to draw.

        ys : list or tuple of array_like
            The new sizes of the stacks (areas) to draw.

        Examples
        --------
        Create a stack plot.

        >>> import pyvista
        >>> chart = pyvista.Chart2D()
        >>> plot = chart.stack([0, 1, 2], [[2, 1, 3],[1, 2, 1]])
        >>> chart.show()

        Update the stack sizes.

        >>> plot.update([0, 1, 2], [[3, 1, 2], [0, 3, 1]])
        >>> chart.show()

        """
        if len(x) > 0:
            if not isinstance(ys[0], (Sequence, np.ndarray)):
                ys = (ys,)
            y_data = {f"y{i}": np.array(ys[i], copy=False) for i in range(len(ys))}
            self._table.update({"x": np.array(x, copy=False), **y_data})
            self._chart.RecalculateBounds()
            self.visible = True
        else:
            self.visible = False


class Chart2D(_vtk.vtkChartXY, _Chart):
    """2D chart class similar to a ``matplotlib`` figure.

    Parameters
    ----------
    size : list or tuple, default: (1, 1)
        Size of the chart in normalized coordinates. A size of ``(0,
        0)`` is invisible, a size of ``(1, 1)`` occupies the whole
        renderer's width and height.

    loc : list or tuple, default: (0, 0)
        Location of the chart (its bottom left corner) in normalized
        coordinates. A location of ``(0, 0)`` corresponds to the
        renderer's bottom left corner, a location of ``(1, 1)``
        corresponds to the renderer's top right corner.

    x_label : str, default: "x"
        Label along the x-axis.

    y_label : str, default: "y"
        Label along the y-axis.

    grid : bool, default: True
        Show the background grid in the plot.

    Examples
    --------
    Plot a simple sine wave as a scatter and line plot.

    >>> import pyvista
    >>> import numpy as np
    >>> x = np.linspace(0, 2*np.pi, 20)
    >>> y = np.sin(x)
    >>> chart = pyvista.Chart2D()
    >>> _ = chart.scatter(x, y)
    >>> _ = chart.line(x, y, 'r')
    >>> chart.show()

    Combine multiple types of plots in the same chart.

    >>> rng = np.random.default_rng(1)
    >>> x = np.arange(1, 8)
    >>> y = rng.integers(5, 15, 7)
    >>> e = np.abs(rng.normal(scale=2, size=7))
    >>> z = rng.integers(0, 5, 7)
    >>> chart = pyvista.Chart2D()
    >>> _ = chart.area(x, y-e, y+e, color=(0.12, 0.46, 0.71, 0.2))
    >>> _ = chart.line(x, y, color="tab:blue", style="--", label="Scores")
    >>> _ = chart.scatter(x, y, color="tab:blue", style="d")
    >>> _ = chart.bar(x, z, color="tab:orange", label="Violations")
    >>> chart.x_axis.tick_locations = x
    >>> chart.x_axis.tick_labels = ["Mon", "Tue", "Wed", "Thu", "Fri",
    ...                             "Sat", "Sun"]
    >>> chart.x_label = "Day of week"
    >>> chart.show()

    """

    PLOT_TYPES = {
        "scatter": ScatterPlot2D,
        "line": LinePlot2D,
        "area": AreaPlot,
        "bar": BarPlot,
        "stack": StackPlot,
    }
    _PLOT_CLASSES = {plot_class: plot_type for (plot_type, plot_class) in PLOT_TYPES.items()}
    _DOC_SUBS = {
        "chart_name": "2D chart",
        "chart_args": "",
        "chart_init": """
        >>> plot = chart.line([0, 1, 2], [2, 1, 3])""",
        "chart_set_labels": 'plot.label = "My awesome plot"',
    }

    def __init__(self, size=(1, 1), loc=(0, 0), x_label="x", y_label="y", grid=True):
        """Initialize the chart."""
        super().__init__(size, loc)
        self._plots = {plot_type: [] for plot_type in self.PLOT_TYPES.keys()}
        self.SetAutoSize(False)  # We manually set the appropriate size
        # Overwrite custom X and Y axis using a wrapper object, as using the
        # SetAxis method causes a crash at the end of the script's execution (nonzero exit code).
        self._x_axis = Axis(_wrap=self.GetAxis(_vtk.vtkAxis.BOTTOM))
        self._y_axis = Axis(_wrap=self.GetAxis(_vtk.vtkAxis.LEFT))
        # Note: registering the axis prevents the nonzero exit code at the end, however
        # this results in memory leaks in the plotting tests.
        # self.SetAxis(_vtk.vtkAxis.BOTTOM, self._x_axis)
        # self.SetAxis(_vtk.vtkAxis.LEFT, self._y_axis)
        # self.Register(self._x_axis)
        # self.Register(self._y_axis)
        self.x_label = x_label
        self.y_label = y_label
        self.grid = grid
        self.legend_visible = True

    def _add_plot(self, plot_type, *args, **kwargs):
        """Add a plot of the given type to this chart."""
        plot = self.PLOT_TYPES[plot_type](self, *args, **kwargs)
        self.AddPlot(plot)
        self._plots[plot_type].append(plot)
        return plot

    @classmethod
    def _parse_format(cls, fmt):
        """Parse a format string and separate it into a marker style, line style and color.

        Parameters
        ----------
        fmt : str
            Format string to parse. A format string consists of any
            combination of a valid marker style, a valid line style
            and parsable color. The specific order does not
            matter. See :attr:`pyvista.ScatterPlot2D.MARKER_STYLES`
            for a list of valid marker styles,
            :attr:`pyvista.Pen.LINE_STYLES` for a list of valid line
            styles and :class:`pyvista.Color` for an overview of
            parsable colors.

        Returns
        -------
        marker_style : str
            Extracted marker style (empty string if no marker style
            was present in the format string).

        line_style : str
            Extracted line style (empty string if no line style was
            present in the format string).

        color : str
            Extracted color string (defaults to ``"b"`` if no color
            was present in the format string).

        Examples
        --------
        >>> import pyvista
        >>> m, l, c = pyvista.Chart2D._parse_format("x--b")

        """
        marker_style = ""
        line_style = ""
        color = None
        # Note: All colors, marker styles and line styles are sorted in decreasing order of length to be able to find
        # the largest match first (e.g. find 'darkred' and '--' first instead of 'red' and '-')
        colors = sorted(
            itertools.chain(hexcolors.keys(), color_synonyms.keys()),
            key=len,
            reverse=True,
        )
        marker_styles = sorted(ScatterPlot2D.MARKER_STYLES.keys(), key=len, reverse=True)
        line_styles = sorted(Pen.LINE_STYLES.keys(), key=len, reverse=True)
        hex_pattern = "(#|0x)[A-Fa-f0-9]{6}([A-Fa-f0-9]{2})?"  # Match RGB(A) hex string
        # Extract color from format string
        match = re.search(hex_pattern, fmt)  # Start with matching hex strings
        if match is not None:
            color = match.group()
        else:  # Proceed with matching color strings
            for c in colors:
                if c in fmt:
                    color = c
                    break
        if color is not None:
            fmt = fmt.replace(color, "", 1)  # Remove found color from format string
        else:
            color = "b"
        # Extract marker style from format string
        for style in marker_styles[:-1]:  # Last style is empty string
            if style in fmt:
                marker_style = style
                fmt = fmt.replace(
                    marker_style, "", 1
                )  # Remove found marker_style from format string
                break
        # Extract line style from format string
        for style in line_styles[:-1]:  # Last style is empty string
            if style in fmt:
                line_style = style
                fmt = fmt.replace(line_style, "", 1)  # Remove found line_style from format string
                break
        return marker_style, line_style, color

    def plot(self, x, y=None, fmt='-'):
        """Matplotlib like plot method.

        Parameters
        ----------
        x : array_like
            Values to plot on the X-axis. In case ``y`` is ``None``,
            these are the values to plot on the Y-axis instead.

        y : array_like, optional
            Values to plot on the Y-axis.

        fmt : str, default: "-"
            A format string, e.g. ``'ro'`` for red circles. See the Notes
            section for a full description of the format strings.

        Returns
        -------
        scatter_plot : plotting.charts.ScatterPlot2D, optional
            The created scatter plot when a valid marker style
            was present in the format string, ``None`` otherwise.

        line_plot : plotting.charts.LinePlot2D, optional
            The created line plot when a valid line style was
            present in the format string, ``None`` otherwise.

        Notes
        -----
        This plot method shares many of the same plotting features as
        the `matplotlib.pyplot.plot
        <https://matplotlib.org/stable/api/_as_gen/matplotlib.pyplot.plot.html>`_.
        Please reference the documentation there for a full
        description of the allowable format strings.

        Examples
        --------
        Generate a line plot.

        >>> import pyvista
        >>> chart = pyvista.Chart2D()
        >>> _, line_plot = chart.plot(range(10), range(10))
        >>> chart.show()

        Generate a line and scatter plot.

        >>> chart = pyvista.Chart2D()
        >>> scatter_plot, line_plot = chart.plot(range(10), fmt='o-')
        >>> chart.show()

        """
        if y is None:
            y = x
            x = np.arange(len(y))
        elif isinstance(y, str):
            fmt = y
            y = x
            x = np.arange(len(y))
        marker_style, line_style, color = self._parse_format(fmt)
        scatter_plot, line_plot = None, None
        if marker_style != "":
            scatter_plot = self.scatter(x, y, color, style=marker_style)
        if line_style != "":
            line_plot = self.line(x, y, color, style=line_style)
        return scatter_plot, line_plot

    def scatter(self, x, y, color="b", size=10, style="o", label=""):
        """Add a scatter plot to this chart.

        Parameters
        ----------
        x : array_like
            X coordinates of the points to draw.

        y : array_like
            Y coordinates of the points to draw.

        color : ColorLike, default: "b"
            Color of the points drawn in this plot. Any color parsable
            by :class:`pyvista.Color` is allowed.

        size : float, default: 10
            Size of the point markers drawn in this plot.

        style : str, default: "o"
            Style of the point markers drawn in this plot. See
            :ref:`ScatterPlot2D.MARKER_STYLES <scatter_marker_styles>`
            for a list of allowed marker styles.

        label : str, default: ""
            Label of this plot, as shown in the chart's legend.

        Returns
        -------
        plotting.charts.ScatterPlot2D
            The created scatter plot.

        Examples
        --------
        Generate a scatter plot.

        >>> import pyvista
        >>> chart = pyvista.Chart2D()
        >>> plot = chart.scatter([0, 1, 2], [2, 1, 3])
        >>> chart.show()

        """
        return self._add_plot("scatter", x, y, color=color, size=size, style=style, label=label)

    def line(self, x, y, color="b", width=1.0, style="-", label=""):
        """Add a line plot to this chart.

        Parameters
        ----------
        x : array_like
            X coordinates of the points through which a line should be drawn.

        y : array_like
            Y coordinates of the points through which a line should be drawn.

        color : ColorLike, default: "b"
            Color of the line drawn in this plot. Any color parsable
            by :class:`pyvista.Color` is allowed.

        width : float, default: 1
            Width of the line drawn in this plot.

        style : str, default: "-"
            Style of the line drawn in this plot. See
            :ref:`Pen.LINE_STYLES <pen_line_styles>` for a list of
            allowed line styles.

        label : str, default: ""
            Label of this plot, as shown in the chart's legend.

        Returns
        -------
        plotting.charts.LinePlot2D
            The created line plot.

        Examples
        --------
        Generate a line plot.

        >>> import pyvista
        >>> chart = pyvista.Chart2D()
        >>> plot = chart.line([0, 1, 2], [2, 1, 3])
        >>> chart.show()

        """
        return self._add_plot("line", x, y, color=color, width=width, style=style, label=label)

    def area(self, x, y1, y2=None, color="b", label=""):
        """Add an area plot to this chart.

        Parameters
        ----------
        x : array_like
            X coordinates of the points outlining the area to draw.

        y1 : array_like
            Y coordinates of the points on the first outline of the area to draw.

        y2 : array_like, default: np.zeros_like(x)
            Y coordinates of the points on the second outline of the
            area to draw.

        color : ColorLike, default: "b"
            Color of the area drawn in this plot. Any color parsable
            by :class:`pyvista.Color` is allowed.

        label : str, default: ""
            Label of this plot, as shown in the chart's legend.

        Returns
        -------
        plotting.charts.AreaPlot
            The created area plot.

        Examples
        --------
        Generate an area plot.

        >>> import pyvista
        >>> chart = pyvista.Chart2D()
        >>> plot = chart.area([0, 1, 2], [2, 1, 3])
        >>> chart.show()

        """
        return self._add_plot("area", x, y1, y2, color=color, label=label)

    def bar(self, x, y, color=None, orientation="V", label=None):
        """Add a bar plot to this chart.

        Parameters
        ----------
        x : array_like
            Positions (along the x-axis for a vertical orientation,
            along the y-axis for a horizontal orientation) of the bars
            to draw.

        y : array_like
            Size of the bars to draw. Multiple bars can be stacked by
            passing a sequence of sequences.

        color : ColorLike, default: "b"
            Color of the bars drawn in this plot. Any color parsable
            by :class:`pyvista.Color` is allowed.

        orientation : str, default: "V"
            Orientation of the bars drawn in this plot. Either ``"H"``
            for an horizontal orientation or ``"V"`` for a vertical
            orientation.

        label : str, default: ""
            Label of this plot, as shown in the chart's legend.

        Returns
        -------
        plotting.charts.BarPlot
            The created bar plot.

        Examples
        --------
        Generate a bar plot.

        >>> import pyvista
        >>> chart = pyvista.Chart2D()
        >>> plot = chart.bar([0, 1, 2], [2, 1, 3])
        >>> chart.show()

        """
        return self._add_plot("bar", x, y, color=color, orientation=orientation, label=label)

    def stack(self, x, ys, colors=None, labels=None):
        """Add a stack plot to this chart.

        Parameters
        ----------
        x : array_like
            X coordinates of the points outlining the stacks (areas) to draw.

        ys : list or tuple of array_like
            Size of the stacks (areas) to draw at the corresponding X
            coordinates. Each sequence defines the sizes of one stack
            (area), which are stacked on top of each other.

        colors : list or tuple of ColorLike, optional
            Color of the stacks (areas) drawn in this plot. Any color
            parsable by :class:`pyvista.Color` is allowed.

        labels : list or tuple of str, default: []
            Label for each stack (area) drawn in this plot, as shown
            in the chart's legend.

        Returns
        -------
        plotting.charts.StackPlot
            The created stack plot.

        Examples
        --------
        Generate a stack plot.

        >>> import pyvista
        >>> chart = pyvista.Chart2D()
        >>> plot = chart.stack([0, 1, 2], [[2, 1, 3],[1, 2, 1]])
        >>> chart.show()

        """
        return self._add_plot("stack", x, ys, colors=colors, labels=labels)

    def plots(self, plot_type=None):
        """Return all plots of the specified type in this chart.

        Parameters
        ----------
        plot_type : str, optional
            The type of plots to return. Allowed types are
            ``"scatter"``, ``"line"``, ``"area"``, ``"bar"``
            and ``"stack"``.
            If no type is provided (``None``), all plots are returned,
            regardless of their type.

        Yields
        ------
        plot : plotting.charts.ScatterPlot2D, plotting.charts.LinePlot2D, plotting.charts.AreaPlot, plotting.charts.BarPlot or plotting.charts.StackPlot
            One of the plots (of the specified type) in this chart.

        Examples
        --------
        Create a 2D chart with a line and scatter plot.

        >>> import pyvista
        >>> chart = pyvista.Chart2D()
        >>> scatter_plot, line_plot = chart.plot([0, 1, 2], [2, 1, 3], "o-")
        >>> chart.show()

        Retrieve all plots in the chart.

        >>> plots = [*chart.plots()]
        >>> scatter_plot in plots and line_plot in plots
        True

        Retrieve all line plots in the chart.

        >>> line_plots = [*chart.plots("line")]
        >>> line_plot == line_plots[0]
        True

        """
        plot_types = self.PLOT_TYPES.keys() if plot_type is None else [plot_type]
        for plot_type in plot_types:
            yield from self._plots[plot_type]

    def remove_plot(self, plot):
        """Remove the given plot from this chart.

        Parameters
        ----------
        plot : plotting.charts.ScatterPlot2D, plotting.charts.LinePlot2D, plotting.charts.AreaPlot, plotting.charts.BarPlot or plotting.charts.StackPlot
            The plot to remove.

        Examples
        --------
        Create a 2D chart with a line and scatter plot.

        >>> import pyvista
        >>> chart = pyvista.Chart2D()
        >>> scatter_plot, line_plot = chart.plot([0, 1, 2], [2, 1, 3], "o-")
        >>> chart.show()

        Remove the scatter plot from the chart.

        >>> chart.remove_plot(scatter_plot)
        >>> chart.show()

        """
        try:
            plot_type = self._PLOT_CLASSES[type(plot)]
            self._plots[plot_type].remove(plot)
            self.RemovePlotInstance(plot)
        except (KeyError, ValueError):
            raise ValueError("The given plot is not part of this chart.")

    def clear(self, plot_type=None):
        """Remove all plots of the specified type from this chart.

        Parameters
        ----------
        plot_type : str, optional
            The type of the plots to remove. Allowed types are
            ``"scatter"``, ``"line"``, ``"area"``, ``"bar"``
            and ``"stack"``.

            If no type is provided (``None``), all plots are removed,
            regardless of their type.

        Examples
        --------
        Create a 2D chart with multiple line and scatter plot.

        >>> import pyvista
        >>> chart = pyvista.Chart2D()
        >>> _ = chart.plot([0, 1, 2], [2, 1, 3], "o-b")
        >>> _ = chart.plot([-2, -1, 0], [3, 1, 2], "d-r")
        >>> chart.show()

        Remove all scatter plots from the chart.

        >>> chart.clear("scatter")
        >>> chart.show()

        """
        plot_types = self.PLOT_TYPES.keys() if plot_type is None else [plot_type]
        for plot_type in plot_types:
            # Make a copy, as this list will be modified by remove_plot
            plots = [*self._plots[plot_type]]
            for plot in plots:
                self.remove_plot(plot)

    @property
    def x_axis(self):
        """Return this chart's horizontal (x) :class:`Axis <plotting.charts.Axis>`.

        Examples
        --------
        Create a 2D plot and hide the x axis.

        >>> import pyvista
        >>> chart = pyvista.Chart2D()
        >>> _ = chart.line([0, 1, 2], [2, 1, 3])
        >>> chart.x_axis.toggle()
        >>> chart.show()

        """
        return self._x_axis

    @property
    def y_axis(self):
        """Return this chart's vertical (y) :class:`Axis <plotting.charts.Axis>`.

        Examples
        --------
        Create a 2D plot and hide the y axis.

        >>> import pyvista
        >>> chart = pyvista.Chart2D()
        >>> _ = chart.line([0, 1, 2], [2, 1, 3])
        >>> chart.y_axis.toggle()
        >>> chart.show()

        """
        return self._y_axis

    @property
    def x_label(self):
        """Return or set the label of this chart's x axis.

        Examples
        --------
        Create a 2D plot and set custom axis labels.

        >>> import pyvista
        >>> chart = pyvista.Chart2D()
        >>> _ = chart.line([0, 1, 2], [2, 1, 3])
        >>> chart.x_label = "Horizontal axis"
        >>> chart.y_label = "Vertical axis"
        >>> chart.show()

        """
        return self.x_axis.label

    @x_label.setter
    def x_label(self, val):
        self.x_axis.label = val

    @property
    def y_label(self):
        """Return or set the label of this chart's y axis.

        Examples
        --------
        Create a 2D plot and set custom axis labels.

        >>> import pyvista
        >>> chart = pyvista.Chart2D()
        >>> _ = chart.line([0, 1, 2], [2, 1, 3])
        >>> chart.x_label = "Horizontal axis"
        >>> chart.y_label = "Vertical axis"
        >>> chart.show()

        """
        return self.y_axis.label

    @y_label.setter
    def y_label(self, val):
        self.y_axis.label = val

    @property
    def x_range(self):
        """Return or set the range of this chart's x axis.

        Examples
        --------
        Create a 2D plot and set custom axis ranges.

        >>> import pyvista
        >>> chart = pyvista.Chart2D()
        >>> _ = chart.line([0, 1, 2], [2, 1, 3])
        >>> chart.x_range = [-2, 2]
        >>> chart.y_range = [0, 5]
        >>> chart.show()

        """
        return self.x_axis.range

    @x_range.setter
    def x_range(self, val):
        self.x_axis.range = val

    @property
    def y_range(self):
        """Return or set the range of this chart's y axis.

        Examples
        --------
        Create a 2D plot and set custom axis ranges.

        >>> import pyvista
        >>> chart = pyvista.Chart2D()
        >>> _ = chart.line([0, 1, 2], [2, 1, 3])
        >>> chart.x_range = [-2, 2]
        >>> chart.y_range = [0, 5]
        >>> chart.show()

        """
        return self.y_axis.range

    @y_range.setter
    def y_range(self, val):
        self.y_axis.range = val

    @property
    def grid(self):
        """Enable or disable the chart grid.

        Examples
        --------
        Create a 2D chart with the grid disabled.

        >>> import pyvista
        >>> import numpy as np
        >>> x = np.linspace(0, 2*np.pi, 20)
        >>> y = np.sin(x)
        >>> chart = pyvista.Chart2D()
        >>> _ = chart.line(x, y, 'r')
        >>> chart.grid = False
        >>> chart.show()

        Enable the grid

        >>> chart.grid = True
        >>> chart.show()

        """
        return self.x_axis.grid and self.y_axis.grid

    @grid.setter
    def grid(self, val):
        self.x_axis.grid = val
        self.y_axis.grid = val

    def hide_axes(self):
        """Hide the x- and y-axis of this chart.

        This includes all labels, ticks and the grid.

        Examples
        --------
        Create a 2D plot and hide the axes.

        >>> import pyvista
        >>> chart = pyvista.Chart2D()
        >>> _ = chart.line([0, 1, 2], [2, 1, 3])
        >>> chart.hide_axes()
        >>> chart.show()

        """
        for axis in (self.x_axis, self.y_axis):
            axis.visible = False
            axis.label_visible = False
            axis.ticks_visible = False
            axis.tick_labels_visible = False
            axis.grid = False


class BoxPlot(_vtk.vtkPlotBox, _MultiCompPlot):
    """Class representing a box plot.

    Users should typically not directly create new plot instances, but
    use the dedicated ``ChartBox`` class.

    Parameters
    ----------
    chart : ChartBox
        The chart containing this plot.

    data : list or tuple of array_like
        Dataset(s) from which the relevant statistics will be
        calculated used to draw the box plot.

    colors : list or tuple of ColorLike, optional
        Color of the boxes drawn in this plot. Any color parsable by
        :class:`pyvista.Color` is allowed. If omitted (``None``), the
        default color scheme is used.

    labels : list or tuple of str, default: []
        Label for each box drawn in this plot, as shown in the chart's
        legend.

    Examples
    --------
    Create boxplots for datasets sampled from shifted normal distributions.

    >>> import pyvista
    >>> import numpy as np
    >>> rng = np.random.default_rng(1)  # Seeded random number generator used for data generation
    >>> normal_data = [rng.normal(i, size=50) for i in range(5)]
    >>> chart = pyvista.ChartBox(normal_data, labels=[f"x ~ N({i},1)" for i in range(5)])
    >>> chart.show()

    """

    _DOC_SUBS = {
        "plot_name": "box plot",
        "chart_init": "pyvista.ChartBox([[0, 1, 1, 2, 3, 3, 4]])",
        "plot_init": "chart.plot",
        "multichart_init": "pyvista.ChartBox([[0, 1, 1, 2, 3, 4, 5], [0, 1, 2, 2, 3, 4, 5], [0, 1, 2, 3, 3, 4, 5], [0, 1, 2, 3, 4, 4, 5]])",
        "multiplot_init": "chart.plot",
    }

    def __init__(self, chart, data, colors=None, labels=None):
        """Initialize a new box plot instance."""
        super().__init__(chart)
        self._table = pyvista.Table(
            {f"data_{i}": np.array(d, copy=False) for i, d in enumerate(data)}
        )
        self._quartiles = _vtk.vtkComputeQuartiles()
        self._quartiles.SetInputData(self._table)
        self.SetInputData(self._quartiles.GetOutput())
        self.update(data)
        self.SetLookupTable(self._lookup_table)
        self.colors = colors
        self.labels = labels

    @property
    def data(self):
        """Retrieve the datasets of which the boxplots are drawn.

        Examples
        --------
        Create a box plot and display the datasets.

        >>> import pyvista
        >>> chart = pyvista.ChartBox([[0, 1, 1, 2, 3, 3, 4]])
        >>> chart.plot.data
        (pyvista_ndarray([0, 1, 1, 2, 3, 3, 4]),)
        >>> chart.show()

        """
        return tuple(self._table[f"data_{i}"] for i in range(self._table.n_arrays))

    @property
    def stats(self):
        """Retrieve the statistics (quartiles and extremum values) of the datasets of which the boxplots are drawn.

        Examples
        --------
        Create a box plot and display the statistics.

        >>> import pyvista
        >>> chart = pyvista.ChartBox([[0, 1, 1, 2, 3, 3, 4]])
        >>> chart.plot.stats
        (pyvista_ndarray([0., 1., 2., 3., 4.]),)
        >>> chart.show()

        """
        stats_table = pyvista.Table(self._quartiles.GetOutput())
        return tuple(stats_table[f"data_{i}"] for i in range(stats_table.n_arrays))

    def update(self, data):
        """Update the plot's underlying dataset(s).

        Parameters
        ----------
        data : list or tuple of array_like
            The new dataset(s) used in this box plot.

        Examples
        --------
        Create a box plot from a standard Gaussian dataset.

        >>> import pyvista
        >>> import numpy as np
        >>> rng = np.random.default_rng(1)  # Seeded random number generator for data generation
        >>> chart = pyvista.ChartBox([rng.normal(size=100)])
        >>> chart.show()

        Update the box plot (shift the standard Gaussian distribution).

        >>> chart.plot.update([rng.normal(loc=2, size=100)])
        >>> chart.show()

        """
        self._table.update({f"data_{i}": np.array(d, copy=False) for i, d in enumerate(data)})
        self._quartiles.Update()


class ChartBox(_vtk.vtkChartBox, _Chart):
    """Dedicated chart for drawing box plots.

    Parameters
    ----------
    data : list or tuple of array_like
        Dataset(s) from which the relevant statistics will be
        calculated used to draw the box plot.

    colors : list or tuple of ColorLike, optional
        Color used for each drawn boxplot. If omitted (``None``), the
        default color scheme is used.

    labels : list or tuple of str, default: []
        Label for each drawn boxplot, as shown in the chart's
        legend.

    size : list or tuple, optional
        Size of the chart in normalized coordinates. A size of ``(0,
        0)`` is invisible, a size of ``(1, 1)`` occupies the whole
        renderer's width and height.

    loc : list or tuple, optional
        Location of the chart (its bottom left corner) in normalized
        coordinates. A location of ``(0, 0)`` corresponds to the
        renderer's bottom left corner, a location of ``(1, 1)``
        corresponds to the renderer's top right corner.

    Examples
    --------
    Create boxplots for datasets sampled from shifted normal distributions.

    >>> import pyvista
    >>> import numpy as np
    >>> rng = np.random.default_rng(1)  # Seeded random number generator used for data generation
    >>> normal_data = [rng.normal(i, size=50) for i in range(5)]
    >>> chart = pyvista.ChartBox(normal_data, labels=[f"x ~ N({i},1)" for i in range(5)])
    >>> chart.show()

    """

    _DOC_SUBS = {
        "chart_name": "boxplot chart",
        "chart_args": "[[0, 1, 1, 2, 3, 3, 4]]",
        "chart_init": "",
        "chart_set_labels": 'chart.plot.label = "Data label"',
    }

    def __init__(self, data, colors=None, labels=None, size=None, loc=None):
        """Initialize a new chart containing box plots."""
<<<<<<< HEAD
        super().__init__(None, None)
        self._plot = BoxPlot(self, data, colors, labels)
=======
        if vtk_version_info >= (9, 2, 0):
            self.SetAutoSize(False)  # We manually set the appropriate size
            if size is None:
                size = (1, 1)
            if loc is None:
                loc = (0, 0)
        super().__init__(size, loc)
        self._plot = BoxPlot(data, colors, labels)
>>>>>>> 1ef0bb38
        self.SetPlot(self._plot)
        self.SetColumnVisibilityAll(True)
        self.legend_visible = True

    def _render_event(self, *args, **kwargs):
        if vtk_version_info < (9, 2, 0):  # pragma: no cover
            # In older VTK versions, ChartBox fills the entire scene, so
            # no resizing is needed (nor possible).
            pass
        else:
            super()._render_event(*args, **kwargs)

    @property
    def _geometry(self):
        if vtk_version_info < (9, 2, 0):  # pragma: no cover
            return (0, 0, *self._renderer.GetSize())
        else:
            return _Chart._geometry.fget(self)

    @_geometry.setter
    def _geometry(self, value):
        if vtk_version_info < (9, 2, 0):  # pragma: no cover
            raise AttributeError(f'Cannot set the geometry of {type(self).__class__}')
        else:
            _Chart._geometry.fset(self, value)

    @property
    def plot(self):
        """Return the :class:`BoxPlot <plotting.charts.BoxPlot>` instance associated with this chart.

        Examples
        --------
        Create a box plot from a standard Gaussian dataset.

        >>> import pyvista
        >>> import numpy as np
        >>> rng = np.random.default_rng(1)  # Seeded random number generator for data generation
        >>> chart = pyvista.ChartBox([rng.normal(size=100)])
        >>> chart.show()

        Update the box plot (shift the standard Gaussian distribution).

        >>> chart.plot.update([rng.normal(loc=2, size=100)])
        >>> chart.show()

        """
        return self._plot

    @property
    def size(self):
        """Return or set the chart size in normalized coordinates.

        A size of ``(1, 1)`` occupies the whole renderer.

        Notes
        -----
        Customisable ChartBox geometry is only supported in VTK v9.2
        or newer. For older VTK versions, the size cannot be modified,
        filling up the entire viewport by default.

        Examples
        --------
        Create a half-sized boxplot chart centered in the middle of the
        renderer.

        >>> import pyvista
        >>> chart = pyvista.ChartBox([[0, 1, 1, 2, 3, 3, 4]])
        >>> chart.size = (0.5, 0.5)
        >>> chart.loc = (0.25, 0.25)
        >>> chart.show()

        """
        if vtk_version_info < (9, 2, 0):  # pragma: no cover
            return (1, 1)
        else:
            return _Chart.size.fget(self)

    @size.setter
    def size(self, val):
        if vtk_version_info < (9, 2, 0):  # pragma: no cover
            raise ValueError(
                "Cannot set ChartBox geometry, it fills up the entire viewport by default. "
                "Upgrade to VTK v9.2 or newer."
            )
        else:
            _Chart.size.fset(self, val)

    @property
    def loc(self):
        """Return or set the chart position in normalized coordinates.

        This denotes the location of the chart's bottom left corner.

        Notes
        -----
        Customisable ChartBox geometry is only supported in VTK v9.2
        or newer. For older VTK versions, the location cannot be modified,
        filling up the entire viewport by default.

        Examples
        --------
        Create a half-sized boxplot chart centered in the middle of the
        renderer.

        >>> import pyvista
        >>> chart = pyvista.ChartBox([[0, 1, 1, 2, 3, 3, 4]])
        >>> chart.size = (0.5, 0.5)
        >>> chart.loc = (0.25, 0.25)
        >>> chart.show()

        """
        if vtk_version_info < (9, 2, 0):  # pragma: no cover
            return (0, 0)
        else:
            return _Chart.loc.fget(self)

    @loc.setter
    def loc(self, val):
        if vtk_version_info < (9, 2, 0):  # pragma: no cover
            raise ValueError(
                "Cannot set ChartBox geometry, it fills up the entire viewport by default. "
                "Upgrade to VTK v9.2 or newer."
            )
        else:
            _Chart.loc.fset(self, val)


class PiePlot(_vtkWrapper, _vtk.vtkPlotPie, _MultiCompPlot):
    """Class representing a pie plot.

    Users should typically not directly create new plot instances, but
    use the dedicated :class:`ChartPie` class.

    Parameters
    ----------
    chart : ChartPie
        The chart containing this plot.

    data : array_like
        Relative size of each pie segment.

    colors : list or tuple of ColorLike, optional
        Color of the segments drawn in this plot. Any color parsable
        by :class:`pyvista.Color` is allowed. If omitted (``None``),
        the default color scheme is used.

    labels : list or tuple of str, default: []
        Label for each pie segment drawn in this plot, as shown in the
        chart's legend.

    Other Parameters
    ----------------
    _wrap : vtk.vtkPlotPie, optional
        Wrap an existing VTK PlotPie instance (no wrapping when ``None``).

    Examples
    --------
    Create a pie plot showing the usage of tax money.

    >>> import pyvista
    >>> x = [128.3, 32.9, 31.8, 29.3, 21.2]
    >>> l = ["Social benefits", "Governance", "Economic policy", "Education", "Other"]
    >>> chart = pyvista.ChartPie(x, labels=l)
    >>> chart.show()

    """

    _DOC_SUBS = {
        "plot_name": "pie plot",
        "chart_init": "pyvista.ChartPie([4, 3, 2, 1])",
        "plot_init": "chart.plot",
        "multichart_init": "pyvista.ChartPie([4, 3, 2, 1])",
        "multiplot_init": "chart.plot",
    }

    def __init__(self, chart, data, colors=None, labels=None):
        """Initialize a new pie plot instance."""
        super().__init__(chart)
        self._table = pyvista.Table(data)
        self.SetInputData(self._table)
        self.SetInputArray(0, self._table.keys()[0])
        self.update(data)

        self.labels = labels

        self.SetColorSeries(self._color_series)
        self.colors = colors

    @property
    def data(self):
        """Retrieve the sizes of the drawn segments.

        Examples
        --------
        Create a pie plot and display the sizes.

        >>> import pyvista
        >>> chart = pyvista.ChartPie([1, 2, 3])
        >>> chart.plot.data
        pyvista_ndarray([1, 2, 3])
        >>> chart.show()

        """
        return self._table[0]

    def update(self, data):
        """Update the size of the pie segments.

        Parameters
        ----------
        data : array_like
            The new relative size of each pie segment.

        Examples
        --------
        Create a pie plot with segments of increasing size.

        >>> import pyvista
        >>> chart = pyvista.ChartPie([1, 2, 3, 4, 5])
        >>> chart.show()

        Update the pie plot (segments of equal size).

        >>> chart.plot.update([1, 1, 1, 1, 1])
        >>> chart.show()

        """
        self._table.update(data)


class ChartPie(_vtk.vtkChartPie, _Chart):
    """Dedicated chart for drawing pie plots.

    Parameters
    ----------
    data : array_like
        Relative size of each pie segment.

    colors : list or tuple of ColorLike, optional
        Color used for each pie segment drawn in this plot. If
        omitted (``None``), the default color scheme is used.

    labels : list or tuple of str, default: []
        Label for each pie segment drawn in this plot, as shown in the
        chart's legend.

    size : list or tuple, optional
        Size of the chart in normalized coordinates. A size of ``(0,
        0)`` is invisible, a size of ``(1, 1)`` occupies the whole
        renderer's width and height.

    loc : list or tuple, optional
        Location of the chart (its bottom left corner) in normalized
        coordinates. A location of ``(0, 0)`` corresponds to the
        renderer's bottom left corner, a location of ``(1, 1)``
        corresponds to the renderer's top right corner.

    Examples
    --------
    Create a pie plot showing the usage of tax money.

    >>> import pyvista
    >>> x = [128.3, 32.9, 31.8, 29.3, 21.2]
    >>> l = ["Social benefits", "Governance", "Economic policy", "Education", "Other"]
    >>> chart = pyvista.ChartPie(x, labels=l)
    >>> chart.show()

    """

    _DOC_SUBS = {
        "chart_name": "pie chart",
        "chart_args": "[5, 4, 3, 2, 1]",
        "chart_init": "",
        "chart_set_labels": 'chart.plot.labels = ["A", "B", "C", "D", "E"]',
    }

    def __init__(self, data, colors=None, labels=None, size=None, loc=None):
        """Initialize a new chart containing a pie plot."""
<<<<<<< HEAD
        super().__init__(None, None)
        # We can't manually set a wrapped vtkPlotPie instance (for now), so we
        # have to wrap the existing one.
        self.AddPlot(0)
        self._plot = PiePlot(self, data, colors, labels, _wrap=self.GetPlot(0))
=======
        if vtk_version_info >= (9, 2, 0):
            self.SetAutoSize(False)  # We manually set the appropriate size
            if size is None:
                size = (1, 1)
            if loc is None:
                loc = (0, 0)
        super().__init__(size, loc)
        if vtk_version_info < (9, 2, 0):  # pragma: no cover
            # SetPlot method is not available for older VTK versions,
            # so fallback to using a wrapper object.
            self.AddPlot(0)
            self._plot = PiePlot(data, colors, labels, _wrap=self.GetPlot(0))
        else:
            self._plot = PiePlot(data, colors, labels)
            self.SetPlot(self._plot)
>>>>>>> 1ef0bb38
        self.legend_visible = True

    def _render_event(self, *args, **kwargs):
        if vtk_version_info < (9, 2, 0):  # pragma: no cover
            # In older VTK versions, ChartPie fills the entire scene, so
            # no resizing is needed (nor possible).
            pass
        else:
            super()._render_event(*args, **kwargs)

    @property
    def _geometry(self):
        if vtk_version_info < (9, 2, 0):  # pragma: no cover
            return (0, 0, *self._renderer.GetSize())
        else:
            return _Chart._geometry.fget(self)

    @_geometry.setter
    def _geometry(self, value):
        if vtk_version_info < (9, 2, 0):  # pragma: no cover
            raise AttributeError(f'Cannot set the geometry of {type(self).__class__}')
        else:
            _Chart._geometry.fset(self, value)

    @property
    def plot(self):
        """Return the :class:`PiePlot <plotting.charts.PiePlot>` instance associated with this chart.

        Examples
        --------
        Create a pie plot with segments of increasing size.

        >>> import pyvista
        >>> chart = pyvista.ChartPie([1, 2, 3, 4, 5])
        >>> chart.show()

        Update the pie plot (segments of equal size).

        >>> chart.plot.update([1, 1, 1, 1, 1])
        >>> chart.show()

        """
        return self._plot

    @property
    def size(self):
        """Return or set the chart size in normalized coordinates.

        A size of ``(1, 1)`` occupies the whole renderer.

        Notes
        -----
        Customisable ChartPie geometry is only supported in VTK v9.2
        or newer. For older VTK versions, the size cannot be modified,
        filling up the entire viewport by default.

        Examples
        --------
        Create a half-sized pie chart centered in the middle of the
        renderer.

        >>> import pyvista
        >>> chart = pyvista.ChartPie([5, 4, 3, 2, 1])
        >>> chart.size = (0.5, 0.5)
        >>> chart.loc = (0.25, 0.25)
        >>> chart.show()

        """
        if vtk_version_info < (9, 2, 0):  # pragma: no cover
            return (1, 1)
        else:
            return _Chart.size.fget(self)

    @size.setter
    def size(self, val):
        if vtk_version_info < (9, 2, 0):  # pragma: no cover
            raise ValueError(
                "Cannot set ChartPie geometry, it fills up the entire viewport by default. "
                "Upgrade to VTK v9.2 or newer."
            )
        else:
            _Chart.size.fset(self, val)

    @property
    def loc(self):
        """Return or set the chart position in normalized coordinates.

        This denotes the location of the chart's bottom left corner.

        Notes
        -----
        Customisable ChartPie geometry is only supported in VTK v9.2
        or newer. For older VTK versions, the location cannot be modified,
        filling up the entire viewport by default.

        Examples
        --------
        Create a half-sized pie chart centered in the middle of the
        renderer.

        >>> import pyvista
        >>> chart = pyvista.ChartPie([5, 4, 3, 2, 1])
        >>> chart.size = (0.5, 0.5)
        >>> chart.loc = (0.25, 0.25)
        >>> chart.show()

        """
        if vtk_version_info < (9, 2, 0):  # pragma: no cover
            return (0, 0)
        else:
            return _Chart.loc.fget(self)

    @loc.setter
    def loc(self, val):
        if vtk_version_info < (9, 2, 0):  # pragma: no cover
            raise ValueError(
                "Cannot set ChartPie geometry, it fills up the entire viewport by default. "
                "Upgrade to VTK v9.2 or newer."
            )
        else:
            _Chart.loc.fset(self, val)


# region 3D charts
# A basic implementation of 3D line, scatter and volume plots, to be used in a 3D chart was provided in this section
# but removed in commit 8ef8daea5d105e85f256d4e9af584aeea3c85040 of PR #1432. Unfortunately, these charts are much less
# customisable than their 2D counterparts and they do not respect the enforced size/geometry constraints once you start
# interacting with them.
# endregion


class ChartMPL(_vtk.vtkImageItem, _Chart):
    """Create new chart from an existing matplotlib figure.

    Parameters
    ----------
    figure : matplotlib.figure.Figure, optional
        The matplotlib figure to draw. If no figure is
        provided ( ``None`` ), a new figure is created.

    size : list or tuple, default: (1, 1)
        Size of the chart in normalized coordinates. A size of ``(0,
        0)`` is invisible, a size of ``(1, 1)`` occupies the whole
        renderer's width and height.

    loc : list or tuple, default: (0, 0)
        Location of the chart (its bottom left corner) in normalized
        coordinates. A location of ``(0, 0)`` corresponds to the
        renderer's bottom left corner, a location of ``(1, 1)``
        corresponds to the renderer's top right corner.

    redraw_on_render : bool, default: True
        Flag indicating whether the chart should be redrawn when
        the plotter is rendered. For static charts, setting this
        to ``False`` can improve performance.

    Examples
    --------
    Plot streamlines of a vector field with varying colors (based on `this example <https://matplotlib.org/stable/gallery/images_contours_and_fields/plot_streamplot.html>`_).

    .. pyvista-plot::

    >>> import pyvista
    >>> import numpy as np
    >>> import matplotlib.pyplot as plt

    >>> w = 3
    >>> Y, X = np.mgrid[-w:w:100j, -w:w:100j]
    >>> U = -1 - X**2 + Y
    >>> V = 1 + X - Y**2
    >>> speed = np.sqrt(U**2 + V**2)

    >>> f, ax = plt.subplots()
    >>> strm = ax.streamplot(X, Y, U, V, color=U, linewidth=2, cmap='autumn')
    >>> _ = f.colorbar(strm.lines)
    >>> _ = ax.set_title('Streamplot with varying Color')
    >>> plt.tight_layout()

    >>> chart = pyvista.ChartMPL(f)
    >>> chart.show()

    """

    _DOC_SUBS = {
        "chart_name": "matplotlib chart",
        "chart_args": "",
        "chart_init": """
        >>> plots = chart.figure.axes[0].plot([0, 1, 2], [2, 1, 3])""",
        "chart_set_labels": 'plots[0].label = "My awesome plot"',
    }

    def __init__(self, figure=None, size=(1, 1), loc=(0, 0), redraw_on_render=True):
        """Initialize chart."""
        try:
            from matplotlib.backends.backend_agg import FigureCanvasAgg
            import matplotlib.figure  # noqa
            import matplotlib.pyplot as plt
        except ModuleNotFoundError:
            raise ImportError("ChartMPL requires matplotlib")

        super().__init__(size, loc)
        if figure is None:
            figure, _ = plt.subplots()
        self._fig = figure
        self._canvas = FigureCanvasAgg(
            self._fig
        )  # Switch backends and store reference to figure's canvas
        # Make figure and axes fully transparent, as the background is already dealt with by self._background.
        self._fig.patch.set_alpha(0)
        for ax in self._fig.axes:
            ax.patch.set_alpha(0)
        self._canvas.mpl_connect('draw_event', self._redraw)  # Attach 'draw_event' callback
        self._redraw_on_render = redraw_on_render

        self._redraw()

        # Close the underlying matplotlib figure when creating the sphinx gallery.
        # This prevents the charts from being drawn twice in example scripts:
        # once as a pyvista plot (fetched by the 'pyvista' scraper) and once as a
        # matplotlib figure (fetched by the 'matplotlib' scraper).
        # See #1999 and #2031.
        if pyvista.BUILDING_GALLERY:  # pragma: no cover
            plt.close(self._fig)

    @property
    def figure(self):
        """Retrieve the matplotlib figure associated with this chart.

        Examples
        --------
        Create a matplotlib chart from an existing figure.

        .. pyvista-plot::

        >>> import pyvista
        >>> import matplotlib.pyplot as plt
        >>> f, ax = plt.subplots()
        >>> _ = ax.plot([0, 1, 2], [2, 1, 3])
        >>> chart = pyvista.ChartMPL(f)
        >>> chart.figure is f
        True
        >>> chart.show()
        """
        return self._fig

    @property
    def redraw_on_render(self):
        """Return or set the chart's redraw-on-render behavior.

        Notes
        -----
        When disabled, the chart will only be redrawn when the
        Plotter window is resized or the matplotlib figure is
        manually redrawn using ``fig.canvas.draw()``.
        When enabled, the chart will also be automatically
        redrawn whenever the Plotter is rendered using
        ``plotter.render()``.

        """
        return self._redraw_on_render

    @redraw_on_render.setter
    def redraw_on_render(self, val):
        self._redraw_on_render = bool(val)

    def _resize(self):
        r_w, r_h = self._renderer.GetSize()
        c_w, c_h = (int(s) for s in self._canvas.get_width_height())
        # Calculate target size from specified normalized width and height and the renderer's current size
        t_w = int(self._size[0] * r_w)
        t_h = int(self._size[1] * r_h)
        resize = c_w != t_w or c_h != t_h
        if resize:
            # Mismatch between canvas size and target size, so resize figure:
            f_w = t_w / self._fig.dpi
            f_h = t_h / self._fig.dpi
            self._fig.set_size_inches(f_w, f_h)
            self.position = (int(self._loc[0] * r_w), int(self._loc[1] * r_h))
        return resize

    def _redraw(self, event=None):
        """Redraw the chart."""
        if event is None:
            # Manual call, so make sure canvas is redrawn first (which will callback to _redraw with a proper event defined)
            self._canvas.draw()
        else:
            # Called from draw_event callback
            img = np.frombuffer(
                self._canvas.buffer_rgba(), dtype=np.uint8
            )  # Store figure data in numpy array
            w, h = self._canvas.get_width_height()
            img_arr = img.reshape([h, w, 4])
            img_data = pyvista.Texture(img_arr).to_image()  # Convert to vtkImageData
            self.SetImage(img_data)

    def _render_event(self, *args, plotter_render=False, **kwargs):
        # Redraw figure when geometry has changed (self._resize call
        # already updated figure dimensions in that case) OR the
        # plotter's render method was called and redraw_on_render is
        # enabled.
        if (self.redraw_on_render and plotter_render) or self._resize():
            self._redraw()

    @property
    def _geometry(self):
        r_w, r_h = self._renderer.GetSize()
        t_w = self._size[0] * r_w
        t_h = self._size[1] * r_h
        return (*self.position, t_w, t_h)

    @_geometry.setter
    def _geometry(self, value):
        raise AttributeError(f'Cannot set the geometry of {type(self).__class__}')

    # Below code can be used to customize the chart's background without a _ChartBackground instance
    # @property
    # def background_color(self):
    #     return self._bg_color
    #
    # @background_color.setter
    # def background_color(self, val):
    #     color = Color(val).int_rgba if val is not None else [1.0, 1.0, 1.0, 1.0]
    #     opacity = color[3]
    #     self._bg_color = color
    #     self._fig.patch.set_color(color[:3])
    #     self._fig.patch.set_alpha(opacity)
    #     for ax in self._fig.axes:
    #         ax.patch.set_alpha(0 if opacity < 1 else 1)  # Make axes fully transparent if opacity is lower than 1

    @property
    def position(self):
        """Chart position w.r.t the bottom left corner (in pixels)."""
        return self.GetPosition()

    @position.setter
    def position(self, val):
        if len(val) != 2:
            raise ValueError(f'Invalid position {val}, must be length 2.')
        self.SetPosition(*val)

    @property
    def title(self):
        """Return or set the chart's title.

        Examples
        --------
        Create a matplotlib chart with title 'My Chart'.

        .. pyvista-plot::

        >>> import pyvista
        >>> import matplotlib.pyplot as plt
        >>> f, ax = plt.subplots()
        >>> _ = ax.plot([0, 1, 2], [2, 1, 3])
        >>> chart = pyvista.ChartMPL(f)
        >>> chart.title = 'My Chart'
        >>> chart.show()

        """
        return self._fig._suptitle.get_text()

    @title.setter
    def title(self, val):
        self._fig.suptitle(val)

    @property
    def legend_visible(self):
        """Return or set the visibility of the chart's legend.

        Examples
        --------
        Create a matplotlib chart with custom labels and show the legend.

        .. pyvista-plot::

        >>> import pyvista
        >>> import matplotlib.pyplot as plt
        >>> f, ax = plt.subplots()
        >>> _ = ax.plot([0, 1, 2], [2, 1, 3], label="Line")
        >>> _ = ax.scatter([0, 1, 2], [3, 2, 1], label="Points")
        >>> chart = pyvista.ChartMPL(f)
        >>> chart.legend_visible = True
        >>> chart.show()

        Hide the legend.

        >>> chart.legend_visible = False
        >>> chart.show()

        """
        legend = self._fig.axes[0].get_legend()
        return False if legend is None else legend.get_visible()

    @legend_visible.setter
    def legend_visible(self, val):
        legend = self._fig.axes[0].get_legend()
        if legend is None:
            legend = self._fig.axes[0].legend()
        legend.set_visible(val)


class Charts:
    """Collection of charts for a renderer.

    Users should typically not directly create new instances of this
    class, but use the dedicated ``Plotter.add_chart`` method.

    """

    def __init__(self, renderer):
        """Create a new collection of charts for the given renderer."""
        self._charts = []

        # Postpone creation of scene and actor objects until they are
        # needed.
        self._scene = None
        self._actor = None

        # a weakref.proxy would be nice here, but that doesn't play
        # nicely with SetRenderer, so instead we'll use a weak reference
        # plus a property to call it
        self.__renderer = weakref.ref(renderer)

    @property
    def _renderer(self):
        """Return the weakly dereferenced renderer, maybe None."""
        return self.__renderer()

    def _setup_scene(self):
        """Set up a new context scene and actor for these charts."""
        self._scene = _vtk.vtkContextScene()
        self._actor = _vtk.vtkContextActor()

        self._actor.SetScene(self._scene)
        self._renderer.AddActor(self._actor)
        self._scene.SetRenderer(self._renderer)

    def deep_clean(self):
        """Remove all references to the chart objects and internal objects."""
        if self._scene is not None:
            charts = [*self._charts]  # Make a copy, as this list will be modified by remove_chart
            for chart in charts:
                self.remove_chart(chart)
            if self._renderer is not None:
                self._renderer.RemoveActor(self._actor)
        self._scene = None
        self._actor = None

    def add_chart(self, *charts):
        """Add charts to the collection."""
        if self._scene is None:
            self._setup_scene()
        for chart in charts:
            self._charts.append(chart)
            if chart._background is not None:
                self._scene.AddItem(chart._background)
            self._scene.AddItem(chart)
            chart._interactive = False  # Charts are not interactive by default

    def set_interaction(self, interactive, toggle=False):
        """
        Set or toggle interaction with charts for this renderer.

        Interaction with other charts in this renderer is disabled when ``toggle``
        is ``False``.

        Parameters
        ----------
        interactive : bool, Chart, int, list of Chart or list of int
            Following parameter values are accepted:

                * A boolean to enable (``True``) or disable (``False``) interaction
                  with all charts.
                * The chart or its index to enable interaction with. Interaction
                  with multiple charts can be enabled by passing a list of charts
                  or indices.

        toggle : bool, default: False
            Instead of enabling interaction with the provided chart(s), interaction
            with the provided chart(s) is toggled. Only applicable when ``interactive``
            is not a boolean.

        Returns
        -------
        list of Chart
            The list of all interactive charts for this renderer.

        """
        if isinstance(interactive, bool):
            # Disable toggle and convert to list of charts
            toggle = False
            interactive = self._charts if interactive else []
        if not isinstance(interactive, list):
            # Convert single chart parameter to list
            interactive = [interactive]
        # Convert to list of Charts
        charts = [
            self._charts[coi] if isinstance(coi, int) and 0 <= coi < len(self) else coi
            for coi in interactive
        ]
        interactive_charts = []

        for chart in self._charts:
            # Determine whether to enable interaction with the current chart.
            if toggle:
                enable = not chart._interactive if chart in charts else chart._interactive
            else:
                enable = chart in charts

            chart._interactive = enable
            if enable:
                interactive_charts.append(chart)

        return interactive_charts

    def remove_chart(self, chart_or_index):
        """Remove a chart from the collection."""
        chart = self._charts[chart_or_index] if isinstance(chart_or_index, int) else chart_or_index
        if chart not in self._charts:  # pragma: no cover
            raise ValueError('chart_index not present in charts collection.')
        self._charts.remove(chart)
        self._scene.RemoveItem(chart)
        if chart._background is not None:
            self._scene.RemoveItem(chart._background)

    def get_charts_by_pos(self, pos):
        """Retrieve visible charts indicated by the given mouse position.

        Parameters
        ----------
        pos : tuple of float
            Tuple containing the mouse position.

        Returns
        -------
        list of Chart
            Visible charts indicated by the given mouse position.

        """
        return [chart for chart in self._charts if chart.visible and chart._is_within(pos)]

    def __getitem__(self, index):
        """Return a chart based on an index."""
        return self._charts[index]

    def __len__(self):
        """Return number of charts."""
        return len(self._charts)

    def __iter__(self):
        """Return an iterable of charts."""
        yield from self._charts

    def __del__(self):
        """Clean up before being destroyed."""
        self.deep_clean()<|MERGE_RESOLUTION|>--- conflicted
+++ resolved
@@ -3659,10 +3659,6 @@
 
     def __init__(self, data, colors=None, labels=None, size=None, loc=None):
         """Initialize a new chart containing box plots."""
-<<<<<<< HEAD
-        super().__init__(None, None)
-        self._plot = BoxPlot(self, data, colors, labels)
-=======
         if vtk_version_info >= (9, 2, 0):
             self.SetAutoSize(False)  # We manually set the appropriate size
             if size is None:
@@ -3670,8 +3666,7 @@
             if loc is None:
                 loc = (0, 0)
         super().__init__(size, loc)
-        self._plot = BoxPlot(data, colors, labels)
->>>>>>> 1ef0bb38
+        self._plot = BoxPlot(self, data, colors, labels)
         self.SetPlot(self._plot)
         self.SetColumnVisibilityAll(True)
         self.legend_visible = True
@@ -3950,13 +3945,6 @@
 
     def __init__(self, data, colors=None, labels=None, size=None, loc=None):
         """Initialize a new chart containing a pie plot."""
-<<<<<<< HEAD
-        super().__init__(None, None)
-        # We can't manually set a wrapped vtkPlotPie instance (for now), so we
-        # have to wrap the existing one.
-        self.AddPlot(0)
-        self._plot = PiePlot(self, data, colors, labels, _wrap=self.GetPlot(0))
-=======
         if vtk_version_info >= (9, 2, 0):
             self.SetAutoSize(False)  # We manually set the appropriate size
             if size is None:
@@ -3968,11 +3956,10 @@
             # SetPlot method is not available for older VTK versions,
             # so fallback to using a wrapper object.
             self.AddPlot(0)
-            self._plot = PiePlot(data, colors, labels, _wrap=self.GetPlot(0))
+            self._plot = PiePlot(self, data, colors, labels, _wrap=self.GetPlot(0))
         else:
-            self._plot = PiePlot(data, colors, labels)
+            self._plot = PiePlot(self, data, colors, labels)
             self.SetPlot(self._plot)
->>>>>>> 1ef0bb38
         self.legend_visible = True
 
     def _render_event(self, *args, **kwargs):
