"""Module containing pyvista wrappers for the vtk Charts API."""

from functools import wraps
import inspect
import itertools
import re
from typing import Dict, Optional, Sequence
import warnings
import weakref

import numpy as np

import pyvista
from pyvista import _vtk

<<<<<<< HEAD
from ..utilities.misc import vtk_version_info
from .colors import Color, color_synonyms, hexcolors
=======
from .colors import COLOR_SCHEMES, SCHEME_NAMES, Color, color_synonyms, hexcolors
>>>>>>> 3eaf7211


# region Some metaclass wrapping magic
class _vtkWrapperMeta(type):
    def __init__(cls, clsname, bases, attrs):
        # Restore the signature of classes inheriting from _vtkWrapper
        # Based on https://stackoverflow.com/questions/49740290/call-from-metaclass-shadows-signature-of-init
        sig = inspect.signature(cls.__init__)
        params = list(sig.parameters.values())
        params.insert(
            len(params) - 1 if params[-1].kind == inspect.Parameter.VAR_KEYWORD else len(params),
            inspect.Parameter("_wrap", inspect.Parameter.KEYWORD_ONLY, default=None),
        )
        cls.__signature__ = sig.replace(parameters=params[1:])
        super().__init__(clsname, bases, attrs)

    def __call__(cls, *args, _wrap=None, **kwargs):
        obj = cls.__new__(cls, *args, **kwargs)
        obj._wrapped = _wrap
        obj.__init__(*args, **kwargs)
        return obj


class _vtkWrapper(metaclass=_vtkWrapperMeta):
    def __getattribute__(self, item):
        unwrapped_attrs = ["_wrapped", "__class__", "__init__"]
        wrapped = super().__getattribute__("_wrapped")
        if item in unwrapped_attrs or wrapped is None:
            return super().__getattribute__(item)
        else:
            try:
                return wrapped.__getattribute__(item)
            except AttributeError:
                return super().__getattribute__(item)

    def __str__(self):
        if self._wrapped is None:
            return super().__str__()
        else:
            return "Wrapped: " + self._wrapped.__str__()


# endregion

# region Documentation substitution
class DocSubs:
    """Helper class to easily substitute the docstrings of the listed member functions or properties."""

    # The substitutions to use for this (sub)class
    _DOC_SUBS: Optional[Dict[str, str]] = None
    # Internal dictionary to store registered member functions/properties and their (to be substituted) docs.
    _DOC_STORE = {}  # type: ignore
    # Tag used to mark members that require docstring substitutions.
    _DOC_TAG = ":DOC_SUBS:"

    def __init_subclass__(cls, **kwargs):
        """Initialize subclasses."""
        # First substitute all members for this class (marked in a super class)
        if cls._DOC_SUBS is not None:
            subs = {**cls._DOC_SUBS}
            if "cls" not in subs:
                subs["cls"] = cls.__name__
            for member_name, (m, d) in cls._DOC_STORE.items():
                if member_name not in cls.__dict__:
                    # If the member is not part of the subclass' __dict__, we have to generate a wrapping
                    # function or property and add it to the subclass' __dict__. Otherwise, the docstring
                    # of the superclass would be used for the substitutions.
                    mem_sub = cls._wrap_member(m)
                    mem_sub.__doc__ = d
                    setattr(cls, member_name, mem_sub)
                # Get the member function/property and substitute its docstring.
                member = getattr(cls, member_name)
                member.__doc__ = member.__doc__.format(**subs)

        # Secondly, register all members of this class that require substitutions in subclasses
        # Create copy of registered members so far
        # TODO: B010
        setattr(cls, "_DOC_STORE", {**cls._DOC_STORE})  # noqa: B010
        for member_name, member in cls.__dict__.items():
            if member.__doc__ and member.__doc__.startswith(cls._DOC_TAG):
                # New method/property to register in this class (denoting their docstring should be
                # substituted in subsequent child classes).
                cls._DOC_STORE[member_name] = (member, member.__doc__[len(cls._DOC_TAG) :])
                # Overwrite original docstring to prevent doctest issues
                member.__doc__ = """Docstring to be specialized in subclasses."""

    @staticmethod
    def _wrap_member(member):
        if callable(member):

            @wraps(member)
            def mem_sub(*args, **kwargs):
                return member(*args, **kwargs)

        elif isinstance(member, property):
            mem_sub = property(member.fget, member.fset, member.fdel)
        else:
            raise NotImplementedError(
                "Members other than methods and properties are currently not supported."
            )
        return mem_sub


def doc_subs(member):
    """Doc subs wrapper.

    Only common attribute between methods and properties that we can
    modify is __doc__, so use that to mark members that need doc
    substitutions.
    Still, only methods can be marked for doc substitution (as for
    properties the docstring seems to be overwritten when specifying
    setters or deleters), hence this decorator should be applied
    before the property decorator. And 'type: ignore' comments are
    necessary because mypy cannot handle decorated properties (see
    https://github.com/python/mypy/issues/1362)
    """
    # Ensure we are operating on a method
    if not callable(member):  # pragma: no cover
        raise ValueError('`member` must be a callable.')
    member.__doc__ = DocSubs._DOC_TAG + member.__doc__
    return member


# endregion


class Pen(_vtkWrapper, _vtk.vtkPen):
    """Pythonic wrapper for a VTK Pen, used to draw lines.

    Parameters
    ----------
    color : ColorLike, optional
        Color of the lines drawn using this pen. Any color parsable by
        :class:`pyvista.Color` is allowed. Defaults to ``"k"``.

    width : float, optional
        Width of the lines drawn using this pen. Defaults to ``1``.

    style : str, optional
        Style of the lines drawn using this pen. See
        :ref:`Pen.LINE_STYLES <pen_line_styles>` for a list of allowed
        line styles. Defaults to ``"-"``.

    Other Parameters
    ----------------
    _wrap : vtk.vtkPen, optional
        Wrap an existing VTK Pen instance. Defaults to ``None`` (no wrapping).

    Notes
    -----
    .. _pen_line_styles:

    LINE_STYLES : dict
        Dictionary containing all allowed line styles as its keys.

        .. include:: ../pen_line_styles.rst

    """

    LINE_STYLES = {  # descr is used in the documentation, set to None to hide it from the docs.
        "": {"id": _vtk.vtkPen.NO_PEN, "descr": "Hidden"},
        "-": {"id": _vtk.vtkPen.SOLID_LINE, "descr": "Solid"},
        "--": {"id": _vtk.vtkPen.DASH_LINE, "descr": "Dashed"},
        ":": {"id": _vtk.vtkPen.DOT_LINE, "descr": "Dotted"},
        "-.": {"id": _vtk.vtkPen.DASH_DOT_LINE, "descr": "Dash-dot"},
        "-..": {"id": _vtk.vtkPen.DASH_DOT_DOT_LINE, "descr": "Dash-dot-dot"},
    }

    def __init__(self, color="k", width=1, style="-"):
        """Initialize a new Pen instance."""
        super().__init__()
        self.color = color
        self.width = width
        self.style = style

    @property
    def color(self):
        """Return or set the pen's color.

        Examples
        --------
        Set the pen's color to red.

        >>> import pyvista
        >>> chart = pyvista.Chart2D()
        >>> plot = chart.line([0, 1, 2], [2, 1, 3])
        >>> plot.pen.color = 'r'
        >>> chart.show()

        """
        return self._color

    @color.setter
    def color(self, val):
        self._color = Color(val, default_color="black")
        self.SetColor(*self._color.int_rgba)

    @property
    def width(self):
        """Return or set the pen's width.

        Examples
        --------
        Set the pen's width to 10

        >>> import pyvista
        >>> chart = pyvista.Chart2D()
        >>> plot = chart.line([0, 1, 2], [2, 1, 3])
        >>> plot.pen.width = 10
        >>> chart.show()

        """
        return self.GetWidth()

    @width.setter
    def width(self, val):
        self.SetWidth(float(val))

    @property
    def style(self):
        """Return or set the pen's line style.

        See :ref:`Pen.LINE_STYLES <pen_line_styles>` for a list of allowed line styles.

        Examples
        --------
        >>> import pyvista
        >>> chart = pyvista.Chart2D()
        >>> plot = chart.line([0, 1, 2], [2, 1, 3])
        >>> plot.pen.style = '-.'
        >>> chart.show()

        """
        return self._line_style

    @style.setter
    def style(self, val):
        if val is None:
            val = ""
        try:
            self.SetLineType(self.LINE_STYLES[val]["id"])
            self._line_style = val
        except KeyError:
            formatted_styles = "\", \"".join(self.LINE_STYLES.keys())
            raise ValueError(f"Invalid line style. Allowed line styles: \"{formatted_styles}\"")


class Brush(_vtkWrapper, _vtk.vtkBrush):
    """Pythonic wrapper for a VTK Brush, used to fill shapes.

    Parameters
    ----------
    color : ColorLike, optional
        Fill color of the shapes drawn using this brush. Any color
        parsable by :class:`pyvista.Color` is allowed.  Defaults to
        ``"k"``.

    texture : Texture, optional
        Texture used to fill shapes drawn using this brush. Any object
        convertible to a :class:`Texture` is allowed. Defaults to
        ``None``.

    Other Parameters
    ----------------
    _wrap : vtk.vtkBrush, optional
        Wrap an existing VTK Brush instance. Defaults to ``None`` (no wrapping).

    """

    def __init__(self, color="k", texture=None):
        """Initialize a new Pen instance."""
        super().__init__()
        self.color = color
        self.texture = texture
        self._interpolate = True  # vtkBrush textureProperties defaults to LINEAR & STRETCH
        self._repeat = False

    @property
    def color(self):
        """Return or set the brush's color.

        Examples
        --------
        Set the brush's color to red.

        >>> import pyvista
        >>> chart = pyvista.Chart2D()
        >>> plot = chart.area([0, 1, 2], [0, 0, 1], [1, 3, 2])
        >>> plot.brush.color = 'r'
        >>> chart.show()

        """
        return self._color

    @color.setter
    def color(self, val):
        self._color = Color(val, default_color="black")
        self.SetColor(*self._color.int_rgba)

    @property
    def texture(self):
        """Return or set the brush's texture.

        Examples
        --------
        Set the brush's texture to the sample puppy texture.

        >>> import pyvista
        >>> from pyvista import examples
        >>> chart = pyvista.Chart2D()
        >>> plot = chart.area([0, 1, 2], [0, 0, 1], [1, 3, 2])
        >>> plot.brush.texture = examples.download_puppy_texture()
        >>> chart.show()

        """
        return self._texture

    @texture.setter
    def texture(self, val):
        if val is None:
            self._texture = None
            self.SetTexture(None)
        else:
            self._texture = pyvista.Texture(val)
            self.SetTexture(self._texture.to_image())

    @property
    def texture_interpolate(self):
        """Set texture interpolation mode.

        There are two modes:

        * ``False`` - NEAREST
        * ``True`` - LINEAR

        Examples
        --------
        Set up a brush with a texture.

        >>> import pyvista
        >>> from pyvista import examples
        >>> chart = pyvista.Chart2D()
        >>> plot = chart.area([0, 1, 2], [0, 0, 1], [1, 3, 2])
        >>> plot.brush.texture = examples.download_puppy_texture()
        >>> chart.show()

        Disable linear interpolation.

        >>> plot.brush.texture_interpolate = False
        >>> chart.show()

        """
        return self._interpolate

    @texture_interpolate.setter
    def texture_interpolate(self, val):
        self._interpolate = bool(val)
        self._update_textureprops()

    @property
    def texture_repeat(self):
        """Return or set the texture repeat mode.

        There are two modes:

        * ``False`` - STRETCH
        * ``True`` - REPEAT

        Examples
        --------
        Set up a brush with a texture.

        >>> import pyvista
        >>> from pyvista import examples
        >>> chart = pyvista.Chart2D()
        >>> plot = chart.area([0, 1, 2], [0, 0, 1], [1, 3, 2])
        >>> plot.brush.texture = examples.download_puppy_texture()
        >>> chart.show()

        Enable texture repeat.

        >>> plot.brush.texture_repeat = True
        >>> chart.show()

        """
        return self._repeat

    @texture_repeat.setter
    def texture_repeat(self, val):
        self._repeat = bool(val)
        self._update_textureprops()

    def _update_textureprops(self):
        # Interpolation: NEAREST = 0x01, LINEAR = 0x02
        # Stretch/repeat: STRETCH = 0x04, REPEAT = 0x08
        self.SetTextureProperties(1 + int(self._interpolate) + 4 * (1 + int(self._repeat)))


class Axis(_vtkWrapper, _vtk.vtkAxis):
    """Pythonic interface for a VTK Axis, used by 2D charts.

    Parameters
    ----------
    label : str, optional
        Axis label. Defaults to the empty string ``""`` (no visible label).

    range : list or tuple of float, optional
        Axis range, denoting the minimum and maximum values
        displayed on this axis. Setting this to any valid value
        other than ``None`` will change this axis behavior to
        ``'fixed'``. Setting it to ``None`` will change the axis
        behavior to ``'auto'``. Defaults to ``None``
        (automatically scale axis).

    grid : bool, optional
        Flag to toggle grid lines visibility for this axis. Defaults to ``True``.

    Attributes
    ----------
    pen : Pen
        Pen used to draw the axis.

    grid_pen : Pen
        Pen used to draw the grid lines.

    Other Parameters
    ----------------
    _wrap : vtk.vtkAxis, optional
        Wrap an existing VTK Axis instance. Defaults to ``None`` (no wrapping).

    """

    BEHAVIORS = {"auto": _vtk.vtkAxis.AUTO, "fixed": _vtk.vtkAxis.FIXED}

    def __init__(self, label="", range=None, grid=True):
        """Initialize a new Axis instance."""
        super().__init__()
        self._tick_locs = _vtk.vtkDoubleArray()
        self._tick_labels = _vtk.vtkStringArray()
        if vtk_version_info < (9, 2, 0):
            # SetPen and SetGridPen methods are not available for older VTK versions,
            # so fallback to using wrapper objects.
            self.pen = Pen(color=(0, 0, 0), _wrap=self.GetPen())
            self.grid_pen = Pen(color=(0.95, 0.95, 0.95), _wrap=self.GetGridPen())
        else:
            self.pen = Pen(color=(0, 0, 0))
            self.grid_pen = Pen(color=(0.95, 0.95, 0.95))
            self.SetPen(self.pen)
            self.SetGridPen(self.grid_pen)
        self.label = label
        self._behavior = None  # Will be set by specifying the range below
        self.range = range
        self.grid = grid

    @property
    def label(self):
        """Return or set the axis label.

        Examples
        --------
        Set the axis label to ``"Axis Label"``.

        >>> import pyvista
        >>> chart = pyvista.Chart2D()
        >>> _ = chart.line([0, 1, 2], [2, 1, 3])
        >>> chart.x_axis.label = "Axis Label"
        >>> chart.show()

        """
        return self.GetTitle()

    @label.setter
    def label(self, val):
        self.SetTitle(val)

    @property
    def label_visible(self):
        """Return or set the axis label's visibility.

        Examples
        --------
        Hide the x-axis label of a 2D chart.

        >>> import pyvista
        >>> chart = pyvista.Chart2D()
        >>> _ = chart.line([0, 1, 2], [2, 1, 3])
        >>> chart.x_axis.label_visible = False
        >>> chart.show()

        """
        return self.GetTitleVisible()

    @label_visible.setter
    def label_visible(self, val):
        self.SetTitleVisible(bool(val))

    @property
    def label_size(self):
        """Return or set the size of the axis label font.

        Examples
        --------
        Set the x-axis label font size of a 2D chart to 20.

        >>> import pyvista
        >>> chart = pyvista.Chart2D()
        >>> _ = chart.line([0, 1, 2], [2, 1, 3])
        >>> chart.x_axis.label_size = 20
        >>> chart.x_axis.label_size
        20
        >>> chart.show()

        """
        return self.GetTitleProperties().GetFontSize()

    @label_size.setter
    def label_size(self, size):
        self.GetTitleProperties().SetFontSize(size)

    @property
    def range(self):
        """Return or set the axis range.

        This will automatically set the axis behavior to ``"fixed"``
        when a valid range is given. Setting the range to ``None``
        will set the axis behavior to ``"auto"``.

        Examples
        --------
        Manually specify the x-axis range of a 2D chart.

        >>> import pyvista
        >>> chart = pyvista.Chart2D()
        >>> _ = chart.line([0, 1, 2], [2, 1, 3])
        >>> chart.x_axis.range = [0, 5]
        >>> chart.show()

        Revert to automatic axis scaling.

        >>> chart.x_axis.range = None
        >>> chart.show()

        """
        r = [0.0, 0.0]
        self.GetRange(r)
        return r

    @range.setter
    def range(self, val):
        if val is None:
            self.behavior = "auto"
        else:
            self.behavior = "fixed"
            self.SetRange(*val)

    @property
    def behavior(self):
        """Set the axis' scaling behavior.

        Allowed behaviors are ``'auto'`` to automatically rescale the
        axis to fit all visible datapoints in the plot, or ``'fixed'``
        to use the user defined range.

        Examples
        --------
        Manually specify the x-axis range of a 2D chart.

        >>> import pyvista
        >>> chart = pyvista.Chart2D()
        >>> _ = chart.line([0, 1, 2], [2, 1, 3])
        >>> chart.x_axis.range = [0, 5]
        >>> chart.show()

        Revert to automatic axis scaling.

        >>> chart.x_axis.behavior = "auto"
        >>> chart.show()
        >>> chart.x_axis.range
        [0.0, 2.0]

        """
        return self._behavior

    @behavior.setter
    def behavior(self, val):
        try:
            self.SetBehavior(self.BEHAVIORS[val])
            self._behavior = val
        except KeyError:
            formatted_behaviors = "\", \"".join(self.BEHAVIORS.keys())
            raise ValueError(f"Invalid behavior. Allowed behaviors: \"{formatted_behaviors}\"")

    @property
    def margin(self):
        """Return or set the axis margin.

        Examples
        --------
        Create a 2D chart.

        >>> import pyvista
        >>> chart = pyvista.Chart2D()
        >>> chart.background_color = 'c'
        >>> _ = chart.line([0, 1, 2], [2, 1, 3])
        >>> chart.show()

        Manually specify a larger (bottom) margin for the x-axis and a
        larger (left) margin for the y-axis.

        >>> chart.x_axis.margin = 50
        >>> chart.y_axis.margin = 50
        >>> chart.show()

        """
        return self.GetMargins()[0]

    @margin.setter
    def margin(self, val):
        # Second margin doesn't seem to have any effect? So we only expose the first entry as 'the margin'.
        m = self.GetMargins()
        self.SetMargins(val, m[1])

    @property
    def log_scale(self):
        """Flag denoting whether a log scale is used for this axis.

        Note that setting this property to ``True`` will not guarantee
        that the log scale will be enabled.  Verify whether activating
        the log scale succeeded by rereading this property.

        Examples
        --------
        Create a 2D chart.

        >>> import pyvista
        >>> chart = pyvista.Chart2D()
        >>> _ = chart.line([0, 1, 2, 3, 4], [1e0, 1e1, 1e2, 1e3, 1e4])
        >>> chart.show()

        Try to enable the log scale on the y-axis.

        >>> chart.y_axis.log_scale = True
        >>> chart.show()
        >>> chart.y_axis.log_scale
        True

        """
        return self.GetLogScaleActive()

    @log_scale.setter
    def log_scale(self, val):
        # False: log_scale will be disabled, True: axis will attempt to activate log_scale if possible
        self.SetLogScale(bool(val))

    @property
    def grid(self):
        """Return or set the axis' grid line visibility.

        Examples
        --------
        Create a 2D chart with grid lines disabled for the x-axis.

        >>> import pyvista
        >>> chart = pyvista.Chart2D()
        >>> _ = chart.line([0, 1, 2], [2, 1, 3])
        >>> chart.x_axis.grid = False
        >>> chart.show()

        """
        return self.GetGridVisible()

    @grid.setter
    def grid(self, val):
        self.SetGridVisible(bool(val))

    @property
    def visible(self):
        """Return or set the axis' visibility.

        Examples
        --------
        Create a 2D chart with no visible y-axis.

        >>> import pyvista
        >>> chart = pyvista.Chart2D()
        >>> _ = chart.line([0, 1, 2], [2, 1, 3])
        >>> chart.y_axis.visible = False
        >>> chart.show()

        """
        return self.GetAxisVisible()

    @visible.setter
    def visible(self, val):
        self.SetAxisVisible(bool(val))

    def toggle(self):
        """Toggle the axis' visibility.

        Examples
        --------
        Create a 2D chart.

        >>> import pyvista
        >>> chart = pyvista.Chart2D()
        >>> _ = chart.line([0, 1, 2], [2, 1, 3])
        >>> chart.show()

        Toggle the visibility of the y-axis.

        >>> chart.y_axis.toggle()
        >>> chart.show()

        """
        self.visible = not self.visible

    # --- Ticks ---
    @property
    def tick_count(self):
        """Return or set the number of ticks drawn on this axis.

        Setting this property to a negative value or ``None`` will
        automatically determine the appropriate amount of ticks to
        draw.

        Examples
        --------
        Create a 2D chart with a reduced number of ticks on the x-axis.

        >>> import pyvista
        >>> chart = pyvista.Chart2D()
        >>> _ = chart.line([0, 1, 2], [2, 1, 3])
        >>> chart.x_axis.tick_count = 5
        >>> chart.show()

        Revert back to automatic tick behavior.

        >>> chart.x_axis.tick_count = None
        >>> chart.show()

        """
        return self.GetNumberOfTicks()

    @tick_count.setter
    def tick_count(self, val):
        if val is None or val < 0:
            val = -1
        self.SetNumberOfTicks(int(val))

    @property
    def tick_locations(self):
        """Return or set the tick locations for this axis.

        Setting this to ``None`` will revert back to the default,
        automatically determined, tick locations.

        Examples
        --------
        Create a 2D chart with custom tick locations and labels on the y-axis.

        >>> import pyvista
        >>> chart = pyvista.Chart2D()
        >>> _ = chart.line([0, 1, 2], [2, 1, 3])
        >>> chart.y_axis.tick_locations = (0.2, 0.4, 0.6, 1, 1.5, 2, 3)
        >>> chart.y_axis.tick_labels = ["Very small", "Small", "Still small",
        ...                             "Small?", "Not large", "Large?",
        ...                             "Very large"]
        >>> chart.show()

        Revert back to automatic tick placement.

        >>> chart.y_axis.tick_locations = None
        >>> chart.y_axis.tick_labels = None
        >>> chart.show()

        """
        positions = self.GetTickPositions()
        return tuple(positions.GetValue(i) for i in range(positions.GetNumberOfValues()))

    @tick_locations.setter
    def tick_locations(self, val):
        self._tick_locs.Reset()
        if val is not None:
            for loc in val:
                self._tick_locs.InsertNextValue(loc)
        self._update_ticks()

    @property
    def tick_labels(self):
        """Return or set the tick labels for this axis.

        You can specify a sequence, to provide a unique label to every
        tick position; a string, to describe the label format to use
        for each label; or ``None``, which will revert back to the
        default tick labels.  A label format is a string consisting of
        an integer part, denoting the precision to use, and a final
        character, denoting the notation to use.

        Allowed notations:

        * ``"f"`` for fixed notation
        * ``"e"`` for scientific notation.

        Examples
        --------
        Create a 2D chart with custom tick locations and labels on the y-axis.

        >>> import pyvista
        >>> chart = pyvista.Chart2D()
        >>> _ = chart.line([0, 1, 2], [2, 1, 3])
        >>> chart.y_axis.tick_locations = (0.2, 0.4, 0.6, 1, 1.5, 2, 3)
        >>> chart.y_axis.tick_labels = ["Very small", "Small", "Still small",
        ...                             "Small?", "Not large", "Large?",
        ...                             "Very large"]
        >>> chart.show()

        Revert back to automatic tick placement.

        >>> chart.y_axis.tick_locations = None
        >>> chart.y_axis.tick_labels = None
        >>> chart.show()

        Specify a custom label format to use (fixed notation with precision 2).

        >>> chart.y_axis.tick_labels = "2f"
        >>> chart.show()

        """
        labels = self.GetTickLabels()
        return tuple(labels.GetValue(i) for i in range(labels.GetNumberOfValues()))

    @tick_labels.setter
    def tick_labels(self, val):
        self._tick_labels.Reset()
        self.SetNotation(_vtk.vtkAxis.STANDARD_NOTATION)
        if isinstance(val, str):
            precision = int(val[:-1])
            notation = val[-1].lower()
            if notation == "f":
                self.SetNotation(_vtk.vtkAxis.FIXED_NOTATION)
                self.SetPrecision(precision)
            elif notation == "e":
                self.SetNotation(_vtk.vtkAxis.SCIENTIFIC_NOTATION)
                self.SetPrecision(precision)
        elif isinstance(val, Sequence):
            for label in val:
                self._tick_labels.InsertNextValue(label)
        self._update_ticks()

    @property
    def tick_label_size(self):
        """Return or set the size of the axis tick label font.

        Examples
        --------
        Set the x-axis tick label font size of a 2D chart to 20.

        >>> import pyvista
        >>> chart = pyvista.Chart2D()
        >>> _ = chart.line([0, 1, 2], [2, 1, 3])
        >>> chart.x_axis.tick_label_size = 20
        >>> chart.x_axis.tick_label_size
        20
        >>> chart.show()

        """
        return self.GetLabelProperties().GetFontSize()

    @tick_label_size.setter
    def tick_label_size(self, size):
        self.GetLabelProperties().SetFontSize(size)

    @property
    def tick_size(self):
        """Return or set the size of this axis' ticks.

        Examples
        --------
        Create a 2D chart with an x-axis with an increased tick size
        and adjusted offset for the tick labels.

        >>> import pyvista
        >>> chart = pyvista.Chart2D()
        >>> _ = chart.line([0, 1, 2], [2, 1, 3])
        >>> chart.x_axis.tick_size += 10
        >>> chart.x_axis.tick_labels_offset += 12
        >>> chart.show()

        """
        return self.GetTickLength()

    @tick_size.setter
    def tick_size(self, val):
        self.SetTickLength(val)

    @property
    def tick_labels_offset(self):
        """Return or set the offset of the tick labels for this axis.

        Examples
        --------
        Create a 2D chart with an x-axis with an increased tick size
        and adjusted offset for the tick labels.

        >>> import pyvista
        >>> chart = pyvista.Chart2D()
        >>> _ = chart.line([0, 1, 2], [2, 1, 3])
        >>> chart.x_axis.tick_size += 10
        >>> chart.x_axis.tick_labels_offset += 12
        >>> chart.show()

        """
        return self.GetLabelOffset()

    @tick_labels_offset.setter
    def tick_labels_offset(self, val):
        self.SetLabelOffset(float(val))

    @property
    def tick_labels_visible(self):
        """Return or set the tick label visibility for this axis.

        Examples
        --------
        Create a 2D chart with hidden tick labels on the y-axis.

        >>> import pyvista
        >>> chart = pyvista.Chart2D()
        >>> _ = chart.line([0, 1, 2], [2, 1, 3])
        >>> chart.y_axis.tick_labels_visible = False
        >>> chart.show()

        """
        return self.GetLabelsVisible()

    @tick_labels_visible.setter
    def tick_labels_visible(self, val):
        self.SetLabelsVisible(bool(val))
        self.SetRangeLabelsVisible(bool(val))

    @property
    def ticks_visible(self):
        """Return or set the tick visibility for this axis.

        Examples
        --------
        Create a 2D chart with hidden ticks on the y-axis.

        >>> import pyvista
        >>> chart = pyvista.Chart2D()
        >>> _ = chart.line([0, 1, 2], [2, 1, 3])
        >>> chart.y_axis.ticks_visible = False
        >>> chart.show()

        """
        return self.GetTicksVisible()

    @ticks_visible.setter
    def ticks_visible(self, val):
        self.SetTicksVisible(bool(val))

    def _update_ticks(self):
        locs = None if self._tick_locs.GetNumberOfValues() == 0 else self._tick_locs
        labels = None if self._tick_labels.GetNumberOfValues() == 0 else self._tick_labels
        self.SetCustomTickPositions(locs, labels)


class _CustomContextItem(_vtk.vtkPythonItem):
    class ItemWrapper:
        def Initialize(self, item):
            # item is the _CustomContextItem subclass instance
            return True

        def Paint(self, item, painter):
            # item is the _CustomContextItem subclass instance
            return item.paint(painter)

    def __init__(self):
        super().__init__()
        self.SetPythonObject(
            _CustomContextItem.ItemWrapper()
        )  # This will also call ItemWrapper.Initialize

    def paint(self, painter):
        return True


class _ChartBackground(_CustomContextItem):
    """Utility class for chart backgrounds."""

    def __init__(self, chart):
        super().__init__()
        # Note: This SHOULD be a weakref, as otherwise the garbage collector will not clean up unused charts
        # (because of the cyclic references between charts and their background).
        self._chart = weakref.ref(chart)  # Weak reference to the chart to draw the background for
        # Default background is translucent with black border line
        self.BorderPen = Pen(color=(0, 0, 0))
        self.BackgroundBrush = Brush(color=(0, 0, 0, 0))

    def paint(self, painter):
        if self._chart().visible:
            painter.ApplyPen(self.BorderPen)
            painter.ApplyBrush(self.BackgroundBrush)
            l, b, w, h = self._chart()._geometry
            painter.DrawRect(l, b, w, h)
            if vtk_version_info < (9, 2, 0):
                # Following 'patch' is necessary for earlier VTK versions. Otherwise Pie plots will use the same opacity
                # as the chart's background when their legend is hidden. As the default background is transparent,
                # this will cause Pie charts to completely disappear.
                painter.GetBrush().SetOpacity(255)
                painter.GetBrush().SetTexture(None)
        return True


class _Chart(DocSubs):
    """Common pythonic interface for vtkChart, vtkChartBox, vtkChartPie and ChartMPL instances."""

    # Subclasses should specify following substitutions: 'chart_name', 'chart_args', 'chart_init' and 'chart_set_labels'.
    _DOC_SUBS: Optional[Dict[str, str]] = None

    def __init__(self, size=(1, 1), loc=(0, 0)):
        super().__init__()
        self._background = _ChartBackground(self) if vtk_version_info.major >= 9 else None
        self._x_axis = Axis()
        self._y_axis = Axis()
        if size is not None:
            self.size = size
        if loc is not None:
            self.loc = loc

    @property
    def _scene(self):
        """Get a reference to the vtkScene in which this chart is drawn."""
        return self.GetScene()

    @property
    def _renderer(self):
        """Get a reference to the vtkRenderer in which this chart is drawn."""
        return self._scene.GetRenderer() if self._scene is not None else None

    def _render_event(self, *args, **kwargs):
        """Update the chart right before it will be rendered."""
        self._resize()

    def _resize(self):
        """Resize this chart.

        Resize this chart such that it always occupies the specified
        geometry (matching the specified location and size).

        Returns
        -------
        bool
            ``True`` if the chart was resized, ``False`` otherwise.

        """
        # edge race case
        if self._renderer is None:  # pragma: no cover
            return

        r_w, r_h = self._renderer.GetSize()
        # Alternatively: self.scene.GetViewWidth(), self.scene.GetViewHeight()
        _, _, c_w, c_h = (int(g) for g in self._geometry)
        # Target size is calculated from specified normalized width and height and the renderer's current size
        t_w = int(self._size[0] * r_w)
        t_h = int(self._size[1] * r_h)
        resize = c_w != t_w or c_h != t_h
        if resize:
            # Mismatch between current size and target size, so resize chart:
            self._geometry = (int(self._loc[0] * r_w), int(self._loc[1] * r_h), t_w, t_h)
        return resize

    @property
    def _geometry(self):
        """Chart geometry (x and y position of bottom left corner and width and height in pixels)."""
        return tuple(self.GetSize())

    @_geometry.setter
    def _geometry(self, val):
        """Set the chart geometry."""
        self.SetSize(_vtk.vtkRectf(*val))

    def _is_within(self, pos):
        """Check whether the specified position (in pixels) lies within this chart's geometry."""
        l, b, w, h = self._geometry
        return l <= pos[0] <= l + w and b <= pos[1] <= b + h

    @property  # type: ignore
    @doc_subs
    def size(self):
        """Return or set the chart size in normalized coordinates.

        A size of ``(1, 1)`` occupies the whole renderer.

        Examples
        --------
        Create a half-sized {chart_name} centered in the middle of the
        renderer.

        >>> import pyvista
        >>> chart = pyvista.{cls}({chart_args}){chart_init}
        >>> chart.size = (0.5, 0.5)
        >>> chart.loc = (0.25, 0.25)
        >>> chart.show()

        """
        return self._size

    @size.setter
    def size(self, val):
        if not (len(val) == 2 and 0 <= val[0] <= 1 and 0 <= val[1] <= 1):
            raise ValueError(f'Invalid size {val}.')
        self._size = val

    @property  # type: ignore
    @doc_subs
    def loc(self):
        """Return or set the chart position in normalized coordinates.

        This denotes the location of the chart's bottom left corner.

        Examples
        --------
        Create a half-sized {chart_name} centered in the middle of the
        renderer.

        >>> import pyvista
        >>> chart = pyvista.{cls}({chart_args}){chart_init}
        >>> chart.size = (0.5, 0.5)
        >>> chart.loc = (0.25, 0.25)
        >>> chart.show()

        """
        return self._loc

    @loc.setter
    def loc(self, val):
        if not (len(val) == 2 and 0 <= val[0] <= 1 and 0 <= val[1] <= 1):
            raise ValueError(f'Invalid loc {val}.')
        self._loc = val

    @property  # type: ignore
    @doc_subs
    def border_color(self):
        """Return or set the chart's border color.

        Examples
        --------
        Create a {chart_name} with a thick, dashed red border.

        >>> import pyvista
        >>> chart = pyvista.{cls}({chart_args}){chart_init}
        >>> chart.border_color = 'r'
        >>> chart.border_width = 5
        >>> chart.border_style = '--'
        >>> chart.show()

        """
        if self._background is None:
            warnings.warn("Chart borders require VTK v9 or newer.")
            return None
        else:
            return self._background.BorderPen.color

    @border_color.setter
    def border_color(self, val):
        if self._background is None:
            from pyvista.core.errors import VTKVersionError

            raise VTKVersionError("Chart borders require VTK v9 or newer.")
        else:
            self._background.BorderPen.color = val

    @property  # type: ignore
    @doc_subs
    def border_width(self):
        """Return or set the chart's border width.

        Examples
        --------
        Create a {chart_name} with a thick, dashed red border.

        >>> import pyvista
        >>> chart = pyvista.{cls}({chart_args}){chart_init}
        >>> chart.border_color = 'r'
        >>> chart.border_width = 5
        >>> chart.border_style = '--'
        >>> chart.show()

        """
        if self._background is None:
            warnings.warn("Chart borders require VTK v9 or newer.")
            return None
        else:
            return self._background.BorderPen.width

    @border_width.setter
    def border_width(self, val):
        if self._background is None:
            from pyvista.core.errors import VTKVersionError

            raise VTKVersionError("Chart borders require VTK v9 or newer.")
        else:
            self._background.BorderPen.width = val

    @property  # type: ignore
    @doc_subs
    def border_style(self):
        """Return or set the chart's border style.

        Examples
        --------
        Create a {chart_name} with a thick, dashed red border.

        >>> import pyvista
        >>> chart = pyvista.{cls}({chart_args}){chart_init}
        >>> chart.border_color = 'r'
        >>> chart.border_width = 5
        >>> chart.border_style = '--'
        >>> chart.show()

        """
        if self._background is None:
            warnings.warn("Chart borders require VTK v9 or newer.")
            return None
        else:
            return self._background.BorderPen.style

    @border_style.setter
    def border_style(self, val):
        if self._background is None:
            from pyvista.core.errors import VTKVersionError

            raise VTKVersionError("Chart borders require VTK v9 or newer.")
        else:
            self._background.BorderPen.style = val

    @property  # type: ignore
    @doc_subs
    def background_color(self):
        """Return or set the chart's background color.

        Examples
        --------
        Create a {chart_name} with a green background.

        >>> import pyvista
        >>> chart = pyvista.{cls}({chart_args}){chart_init}
        >>> chart.background_color = (0.5, 0.9, 0.5)
        >>> chart.show()

        """
        if self._background is None:
            warnings.warn("Fully functioning chart backgrounds require VTK v9 or newer.")
            return self.GetBackgroundBrush().GetColor()
        else:
            return self._background.BackgroundBrush.color

    @background_color.setter
    def background_color(self, val):
        if self._background is None:
            warnings.warn("Fully functioning chart backgrounds require VTK v9 or newer.")
            # Fallback to VTK's BackgroundBrush (misplaced background until 9.2.0)
            self.GetBackgroundBrush().SetColor(*Color(val).int_rgba)
        else:
            self._background.BackgroundBrush.color = val

    @property  # type: ignore
    @doc_subs
    def background_texture(self):
        """Return or set the chart's background texture.

        Examples
        --------
        Create a {chart_name} with an emoji as its background.

        >>> import pyvista
        >>> from pyvista import examples
        >>> chart = pyvista.{cls}({chart_args}){chart_init}
        >>> chart.background_texture = examples.download_emoji_texture()
        >>> chart.show()

        """
        if self._background is None:
            warnings.warn("Fully functioning chart backgrounds require VTK v9 or newer.")
            return pyvista.Texture(self.GetBackgroundBrush().GetTexture())
        else:
            return self._background.BackgroundBrush.texture

    @background_texture.setter
    def background_texture(self, val):
        if self._background is None:
            warnings.warn("Fully functioning chart backgrounds require VTK v9 or newer.")
            # Fallback to VTK's BackgroundBrush (misplaced background until 9.2.0)
            self.GetBackgroundBrush().SetTexture(val)
        else:
            self._background.BackgroundBrush.texture = val

    @property  # type: ignore
    @doc_subs
    def visible(self):
        """Return or set the chart's visibility.

        Examples
        --------
        Create a {chart_name}.

        >>> import pyvista
        >>> chart = pyvista.{cls}({chart_args}){chart_init}
        >>> chart.show()

        Hide it.

        >>> chart.visible = False
        >>> chart.show()

        """
        return self.GetVisible()

    @visible.setter
    def visible(self, val):
        self.SetVisible(val)

    @doc_subs
    def toggle(self):
        """Toggle the chart's visibility.

        Examples
        --------
        Create a {chart_name}.

        >>> import pyvista
        >>> chart = pyvista.{cls}({chart_args}){chart_init}
        >>> chart.show()

        Hide it.

        >>> chart.toggle()
        >>> chart.show()

        """
        self.visible = not self.visible

    @property  # type: ignore
    @doc_subs
    def title(self):
        """Return or set the chart's title.

        Examples
        --------
        Create a {chart_name} with title 'My Chart'.

        >>> import pyvista
        >>> chart = pyvista.{cls}({chart_args}){chart_init}
        >>> chart.title = 'My Chart'
        >>> chart.show()

        """
        return self.GetTitle()

    @title.setter
    def title(self, val):
        self.SetTitle(val)

    @property  # type: ignore
    @doc_subs
    def legend_visible(self):
        """Return or set the visibility of the chart's legend.

        Examples
        --------
        Create a {chart_name} with custom labels.

        >>> import pyvista
        >>> chart = pyvista.{cls}({chart_args}){chart_init}
        >>> {chart_set_labels}
        >>> chart.show()

        Hide the legend.

        >>> chart.legend_visible = False
        >>> chart.show()

        """
        return self.GetShowLegend()

    @legend_visible.setter
    def legend_visible(self, val):
        self.SetShowLegend(val)

    @doc_subs
    def show(
        self,
        off_screen=None,
        full_screen=None,
        screenshot=None,
        window_size=None,
        notebook=None,
        background='w',
        dev_kwargs={},
    ):
        """Show this chart in a self contained plotter.

        Parameters
        ----------
        off_screen : bool, optional
            Plots off screen when ``True``.  Helpful for saving screenshots
            without a window popping up.  Defaults to active theme setting in
            :attr:`pyvista.global_theme.full_screen
            <pyvista.themes.DefaultTheme.full_screen>`.

        full_screen : bool, optional
            Opens window in full screen.  When enabled, ignores
            ``window_size``.  Defaults to active theme setting in
            :attr:`pyvista.global_theme.full_screen
            <pyvista.themes.DefaultTheme.full_screen>`.

        screenshot : str or bool, optional
            Saves screenshot to file when enabled.  See:
            :func:`Plotter.screenshot() <pyvista.Plotter.screenshot>`.
            Default ``False``.

            When ``True``, takes screenshot and returns ``numpy`` array of
            image.

        window_size : list, optional
            Window size in pixels.  Defaults to global theme
            :attr:`pyvista.global_theme.window_size
            <pyvista.themes.DefaultTheme.window_size>`.

        notebook : bool, optional
            When ``True``, the resulting plot is placed inline a
            jupyter notebook.  Assumes a jupyter console is active.

        background : ColorLike, optional
            Use to make the entire mesh have a single solid color.
            Either a string, RGB list, or hex color string.  For example:
            ``color='white'``, ``color='w'``, ``color=[1.0, 1.0, 1.0]``, or
            ``color='#FFFFFF'``.  Defaults to ``'w'``.

        dev_kwargs : dict, optional
            Optional developer keyword arguments.

        Returns
        -------
        np.ndarray
            Numpy array of the last image when ``screenshot=True``
            is set. Optionally contains alpha values. Sized:

            * [Window height x Window width x 3] if the theme sets
              ``transparent_background=False``.
            * [Window height x Window width x 4] if the theme sets
              ``transparent_background=True``.

        Examples
        --------
        Create a simple {chart_name} and show it.

        >>> import pyvista
        >>> chart = pyvista.{cls}({chart_args}){chart_init}
        >>> chart.show()

        """
        pl = pyvista.Plotter(window_size=window_size, notebook=notebook, off_screen=off_screen)
        pl.background_color = background
        pl.add_chart(self)
        return pl.show(
            screenshot=screenshot,
            full_screen=full_screen,
            **dev_kwargs,
        )


class _Plot(DocSubs):
    """Common pythonic interface for vtkPlot and vtkPlot3D instances."""

    # Subclasses should specify following substitutions: 'plot_name', 'chart_init' and 'plot_init'.
    _DOC_SUBS: Optional[Dict[str, str]] = None

    def __init__(self):
        super().__init__()
        self._pen = Pen()
        self._brush = Brush()
        self._label = ""
        if hasattr(self, "SetPen"):
            self.SetPen(self._pen)
        if hasattr(self, "SetBrush"):
            self.SetBrush(self._brush)

    @property  # type: ignore
    @doc_subs
    def color(self):
        """Return or set the plot's color.

        This is the color used by the plot's pen and brush to draw lines and shapes.

        Examples
        --------
        Set the {plot_name}'s color to red.

        >>> import pyvista
        >>> chart = {chart_init}
        >>> plot = {plot_init}
        >>> plot.color = 'r'
        >>> chart.show()

        """
        return self.pen.color

    @color.setter
    def color(self, val):
        self.pen.color = val
        self.brush.color = val

    @property  # type: ignore
    @doc_subs
    def pen(self):
        """Pen object controlling how lines in this plot are drawn.

        Returns
        -------
        Pen
            Pen object controlling how lines in this plot are drawn.

        Examples
        --------
        Increase the line width of the {plot_name}'s pen object.

        >>> import pyvista
        >>> chart = {chart_init}
        >>> plot = {plot_init}
        >>> plot.line_style = '-'  # Make sure all lines are visible
        >>> plot.pen.width = 10
        >>> chart.show()

        """
        return self._pen

    @property  # type: ignore
    @doc_subs
    def brush(self):
        """Brush object controlling how shapes in this plot are filled.

        Returns
        -------
        Brush
            Brush object controlling how shapes in this plot are filled.

        Examples
        --------
        Use a custom texture for the {plot_name}'s brush object.

        >>> import pyvista
        >>> from pyvista import examples
        >>> chart = {chart_init}
        >>> plot = {plot_init}
        >>> plot.brush.texture = examples.download_puppy_texture()
        >>> chart.show()

        """
        return self._brush

    @property  # type: ignore
    @doc_subs
    def line_width(self):
        """Return or set the line width of all lines drawn in this plot.

        This is equivalent to accessing/modifying the width of this plot's pen.

        Examples
        --------
        Set the line width to 10

        >>> import pyvista
        >>> chart = {chart_init}
        >>> plot = {plot_init}
        >>> plot.line_style = '-'  # Make sure all lines are visible
        >>> plot.line_width = 10
        >>> chart.show()

        """
        return self.pen.width

    @line_width.setter
    def line_width(self, val):
        self.pen.width = val

    @property  # type: ignore
    @doc_subs
    def line_style(self):
        """Return or set the line style of all lines drawn in this plot.

        This is equivalent to accessing/modifying the style of this plot's pen.

        Examples
        --------
        Set a custom line style.

        >>> import pyvista
        >>> chart = {chart_init}
        >>> plot = {plot_init}
        >>> plot.line_style = '-.'
        >>> chart.show()

        """
        return self.pen.style

    @line_style.setter
    def line_style(self, val):
        self.pen.style = val

    @property  # type: ignore
    @doc_subs
    def label(self):
        """Return or set the this plot's label, as shown in the chart's legend.

        Examples
        --------
        Create a {plot_name} with custom label.

        >>> import pyvista
        >>> chart = {chart_init}
        >>> plot = {plot_init}
        >>> plot.label = "My awesome plot"
        >>> chart.show()

        """
        return self._label

    @label.setter
    def label(self, val):
        self._label = "" if val is None else val
        self.SetLabel(self._label)

    @property  # type: ignore
    @doc_subs
    def visible(self):
        """Return or set the this plot's visibility.

        Examples
        --------
        Create a {plot_name}.

        >>> import pyvista
        >>> chart = {chart_init}
        >>> plot = {plot_init}
        >>> chart.show()

        Hide it.

        >>> plot.visible = False
        >>> chart.show()

        """
        return self.GetVisible()

    @visible.setter
    def visible(self, val):
        self.SetVisible(val)

    @doc_subs
    def toggle(self):
        """Toggle the plot's visibility.

        Examples
        --------
        Create a {plot_name}.

        >>> import pyvista
        >>> chart = {chart_init}
        >>> plot = {plot_init}
        >>> chart.show()

        Hide it.

        >>> plot.toggle()
        >>> chart.show()

        """
        self.visible = not self.visible


class _MultiCompPlot(_Plot):
    """Common pythonic interface for vtkPlot instances with multiple components.

    Example subclasses are BoxPlot, PiePlot, BarPlot and StackPlot.
    """

    DEFAULT_COLOR_SCHEME = "qual_accent"

    # Subclasses should specify following substitutions: 'plot_name', 'chart_init', 'plot_init', 'multichart_init' and 'multiplot_init'.
    _DOC_SUBS: Optional[Dict[str, str]] = None

    def __init__(self):
        super().__init__()
        self._color_series = _vtk.vtkColorSeries()
        self._lookup_table = self._color_series.CreateLookupTable(_vtk.vtkColorSeries.CATEGORICAL)
        self._labels = _vtk.vtkStringArray()
        self.SetLabels(self._labels)
        self.color_scheme = self.DEFAULT_COLOR_SCHEME

    @property  # type: ignore
    @doc_subs
    def color_scheme(self):
        """Return or set the plot's color scheme.

        This scheme defines the colors of the different
        components drawn by this plot.
        See the table below for the available color
        schemes.

        Notes
        -----
        .. _plot_color_schemes:

        Overview of all available color schemes.

        .. include:: ../plot_color_schemes.rst

        Examples
        --------
        Set the {plot_name}'s color scheme to warm.

        >>> import pyvista
        >>> chart = {multichart_init}
        >>> plot = {multiplot_init}
        >>> plot.color_scheme = "warm"
        >>> chart.show()

        """
        return SCHEME_NAMES.get(self._color_series.GetColorScheme(), "custom")

    @color_scheme.setter
    def color_scheme(self, val):
        self._color_series.SetColorScheme(COLOR_SCHEMES.get(val, COLOR_SCHEMES["custom"])["id"])
        self._color_series.BuildLookupTable(self._lookup_table, _vtk.vtkColorSeries.CATEGORICAL)
        self.brush.color = self.colors[0]

    @property  # type: ignore
    @doc_subs
    def colors(self):
        """Return or set the plot's colors.

        These are the colors used for the different
        components drawn by this plot.

        Examples
        --------
        Set the {plot_name}'s colors manually.

        >>> import pyvista
        >>> chart = {multichart_init}
        >>> plot = {multiplot_init}
        >>> plot.colors = ["b", "g", "r", "c"]
        >>> chart.show()

        """
        return [
            Color(self._color_series.GetColor(i))
            for i in range(self._color_series.GetNumberOfColors())
        ]

    @colors.setter
    def colors(self, val):
        if val is None:
            self.color_scheme = self.DEFAULT_COLOR_SCHEME
            # Setting color_scheme already sets brush.color
        elif isinstance(val, str):
            self.color_scheme = val
            # Setting color_scheme already sets brush.color
        else:
            try:
                self._color_series.SetNumberOfColors(len(val))
                for i, color in enumerate(val):
                    self._color_series.SetColor(i, Color(color).vtk_c3ub)
                self._color_series.BuildLookupTable(
                    self._lookup_table, _vtk.vtkColorSeries.CATEGORICAL
                )
                self.brush.color = self.colors[0]  # Synchronize "color" and "colors" properties
            except ValueError as e:
                self.color_scheme = self.DEFAULT_COLOR_SCHEME
                raise ValueError(
                    "Invalid colors specified, falling back to default color scheme."
                ) from e

    @property  # type: ignore
    @doc_subs
    def color(self):
        """Return or set the plot's color.

        This is the color used by the plot's brush
        to draw the different components.

        Examples
        --------
        Set the {plot_name}'s color to red.

        >>> import pyvista
        >>> chart = {chart_init}
        >>> plot = {plot_init}
        >>> plot.color = 'r'
        >>> chart.show()

        """
        return self.brush.color

    @color.setter
    def color(self, val):
        # Override default _Plot behaviour. This makes sure the plot's "color_scheme", "colors" and "color" properties
        # (and their internal representations through color series, lookup tables and brushes) stay synchronized.
        self.colors = [val]

    @property  # type: ignore
    @doc_subs
    def labels(self):
        """Return or set the this plot's labels, as shown in the chart's legend.

        Examples
        --------
        Create a {plot_name}.

        >>> import pyvista
        >>> chart = {multichart_init}
        >>> plot = {multiplot_init}
        >>> chart.show()

        Modify the labels.

        >>> plot.labels = ["A", "B", "C", "D"]
        >>> chart.show()

        """
        return [self._labels.GetValue(i) for i in range(self._labels.GetNumberOfValues())]

    @labels.setter
    def labels(self, val):
        self._labels.Reset()
        if isinstance(val, str):
            val = [val]
        try:
            if val is not None:
                for label in val:
                    self._labels.InsertNextValue(label)
        except TypeError:
            raise ValueError("Invalid labels specified.")

    @property  # type: ignore
    @doc_subs
    def label(self):
        """Return or set the this plot's label, as shown in the chart's legend.

        Examples
        --------
        Create a {plot_name} with custom label.

        >>> import pyvista
        >>> import numpy as np
        >>> chart = {chart_init}
        >>> plot = {plot_init}
        >>> chart.show()

        Modify the label.

        >>> plot.label = "My awesome plot"
        >>> chart.show()

        """
        return self.labels[0] if self._labels.GetNumberOfValues() > 0 else ""

    @label.setter
    def label(self, val):
        # Override default _Plot behaviour. This makes sure the plot's "labels" and "label" properties (and their
        # internal representations) stay synchronized.
        self.labels = None if val is None else [val]


class LinePlot2D(_vtk.vtkPlotLine, _Plot):
    """Class representing a 2D line plot.

    Users should typically not directly create new plot instances, but use the dedicated 2D chart's plotting methods.

    Parameters
    ----------
    x : array_like
        X coordinates of the points through which a line should be drawn.

    y : array_like
        Y coordinates of the points through which a line should be drawn.

    color : ColorLike, optional
        Color of the line drawn in this plot. Any color parsable by :class:`pyvista.Color` is allowed. Defaults
        to ``"b"``.

    width : float, optional
        Width of the line drawn in this plot. Defaults to ``1``.

    style : str, optional
        Style of the line drawn in this plot. See :ref:`Pen.LINE_STYLES <pen_line_styles>` for a list of allowed line
        styles. Defaults to ``"-"``.

    label : str, optional
        Label of this plot, as shown in the chart's legend. Defaults to ``""``.

    Examples
    --------
    Create a 2D chart plotting an approximate satellite
    trajectory.

    >>> import pyvista
    >>> from pyvista import examples
    >>> import numpy as np
    >>> chart = pyvista.Chart2D()
    >>> x = np.linspace(0, 1, 100)
    >>> y = np.sin(6.5*x-1)
    >>> _ = chart.line(x, y, "y", 4)
    >>> chart.background_texture = examples.load_globe_texture()
    >>> chart.hide_axes()
    >>> chart.show()

    """

    _DOC_SUBS = {
        "plot_name": "2D line plot",
        "chart_init": "pyvista.Chart2D()",
        "plot_init": "chart.line([0, 1, 2], [2, 1, 3])",
    }

    def __init__(self, x, y, color="b", width=1.0, style="-", label=""):
        """Initialize a new 2D line plot instance."""
        super().__init__()
        self._table = pyvista.Table({"x": np.empty(0, np.float32), "y": np.empty(0, np.float32)})
        self.SetInputData(self._table, "x", "y")
        self.update(x, y)
        self.color = color
        self.line_width = width
        self.line_style = style
        self.label = label

    @property
    def x(self):
        """Retrieve the X coordinates of the points through which a line is drawn.

        Examples
        --------
        Create a line plot and display the x coordinates.

        >>> import pyvista
        >>> chart = pyvista.Chart2D()
        >>> plot = chart.line([0, 1, 2], [2, 1, 3])
        >>> plot.x
        pyvista_ndarray([0, 1, 2])
        >>> chart.show()

        """
        return self._table["x"]

    @property
    def y(self):
        """Retrieve the Y coordinates of the points through which a line is drawn.

        Examples
        --------
        Create a line plot and display the y coordinates.

        >>> import pyvista
        >>> chart = pyvista.Chart2D()
        >>> plot = chart.line([0, 1, 2], [2, 1, 3])
        >>> plot.y
        pyvista_ndarray([2, 1, 3])
        >>> chart.show()

        """
        return self._table["y"]

    def update(self, x, y):
        """Update this plot's points, through which a line is drawn.

        Parameters
        ----------
        x : array_like
            The new x coordinates of the points through which a line should be drawn.

        y : array_like
            The new y coordinates of the points through which a line should be drawn.

        Examples
        --------
        Create a line plot.

        >>> import pyvista
        >>> chart = pyvista.Chart2D()
        >>> plot = chart.line([0, 1, 2], [2, 1, 3])
        >>> chart.show()

        Update the line's y coordinates.

        >>> plot.update([0, 1, 2], [3, 1, 2])
        >>> chart.show()

        """
        if len(x) > 1:
            self._table.update({"x": np.array(x, copy=False), "y": np.array(y, copy=False)})
            self.visible = True
        else:
            # Turn off visibility for fewer than 2 points as otherwise an error message is shown
            self.visible = False


class ScatterPlot2D(_vtk.vtkPlotPoints, _Plot):
    """Class representing a 2D scatter plot.

    Users should typically not directly create new plot instances, but use the dedicated 2D chart's plotting methods.

    Parameters
    ----------
    x : array_like
        X coordinates of the points to draw.

    y : array_like
        Y coordinates of the points to draw.

    color : ColorLike, optional
        Color of the points drawn in this plot. Any color parsable by :class:`pyvista.Color` is allowed. Defaults
        to ``"b"``.

    size : float, optional
        Size of the point markers drawn in this plot. Defaults to ``10``.

    style : str, optional
        Style of the point markers drawn in this plot. See :ref:`ScatterPlot2D.MARKER_STYLES <scatter_marker_styles>`
        for a list of allowed marker styles. Defaults to ``"o"``.

    label : str, optional
        Label of this plot, as shown in the chart's legend. Defaults to ``""``.

    Notes
    -----
    .. _scatter_marker_styles:

    MARKER_STYLES : dict
        Dictionary containing all allowed marker styles as its keys.

        .. include:: ../scatter_marker_styles.rst

    Examples
    --------
    Plot a simple sine wave as a scatter plot.

    >>> import pyvista
    >>> import numpy as np
    >>> x = np.linspace(0, 2*np.pi, 20)
    >>> y = np.sin(x)
    >>> chart = pyvista.Chart2D()
    >>> _ = chart.scatter(x, y)
    >>> chart.show()

    """

    MARKER_STYLES = {  # descr is used in the documentation, set to None to hide it from the docs.
        "": {"id": _vtk.vtkPlotPoints.NONE, "descr": "Hidden"},
        "x": {"id": _vtk.vtkPlotPoints.CROSS, "descr": "Cross"},
        "+": {"id": _vtk.vtkPlotPoints.PLUS, "descr": "Plus"},
        "s": {"id": _vtk.vtkPlotPoints.SQUARE, "descr": "Square"},
        "o": {"id": _vtk.vtkPlotPoints.CIRCLE, "descr": "Circle"},
        "d": {"id": _vtk.vtkPlotPoints.DIAMOND, "descr": "Diamond"},
    }
    _DOC_SUBS = {
        "plot_name": "2D scatter plot",
        "chart_init": "pyvista.Chart2D()",
        "plot_init": "chart.scatter([0, 1, 2, 3, 4], [2, 1, 3, 4, 2])",
    }

    def __init__(self, x, y, color="b", size=10, style="o", label=""):
        """Initialize a new 2D scatter plot instance."""
        super().__init__()
        self._table = pyvista.Table({"x": np.empty(0, np.float32), "y": np.empty(0, np.float32)})
        self.SetInputData(self._table, "x", "y")
        self.update(x, y)
        self.color = color
        self.marker_size = size
        self.marker_style = style
        self.label = label

    @property
    def x(self):
        """Retrieve the X coordinates of this plot's points.

        Examples
        --------
        Create a scatter plot and display the x coordinates.

        >>> import pyvista
        >>> chart = pyvista.Chart2D()
        >>> plot = chart.scatter([0, 1, 2, 3, 4], [2, 1, 3, 4, 2])
        >>> plot.x
        pyvista_ndarray([0, 1, 2, 3, 4])
        >>> chart.show()

        """
        return self._table["x"]

    @property
    def y(self):
        """Retrieve the Y coordinates of this plot's points.

        Examples
        --------
        Create a scatter plot and display the y coordinates.

        >>> import pyvista
        >>> chart = pyvista.Chart2D()
        >>> plot = chart.scatter([0, 1, 2, 3, 4], [2, 1, 3, 4, 2])
        >>> plot.y
        pyvista_ndarray([2, 1, 3, 4, 2])
        >>> chart.show()

        """
        return self._table["y"]

    def update(self, x, y):
        """Update this plot's points.

        Parameters
        ----------
        x : array_like
            The new x coordinates of the points to draw.

        y : array_like
            The new y coordinates of the points to draw.

        Examples
        --------
        Create a scatter plot.

        >>> import pyvista
        >>> chart = pyvista.Chart2D()
        >>> plot = chart.scatter([0, 1, 2, 3, 4], [2, 1, 3, 4, 2])
        >>> chart.show()

        Update the marker locations.

        >>> plot.update([0, 1, 2, 3, 4], [3, 2, 4, 2, 1])
        >>> chart.show()

        """
        if len(x) > 0:
            self._table.update({"x": np.array(x, copy=False), "y": np.array(y, copy=False)})
            self.visible = True
        else:
            self.visible = False

    @property
    def marker_size(self):
        """Return or set the plot's marker size.

        Examples
        --------
        Create a 2D scatter plot.

        >>> import pyvista
        >>> chart = pyvista.Chart2D()
        >>> plot = chart.scatter([0, 1, 2, 3, 4], [2, 1, 3, 4, 2])
        >>> chart.show()

        Increase the marker size.

        >>> plot.marker_size = 30
        >>> chart.show()

        """
        return self.GetMarkerSize()

    @marker_size.setter
    def marker_size(self, val):
        self.SetMarkerSize(val)

    @property
    def marker_style(self):
        """Return or set the plot's marker style.

        Examples
        --------
        Create a 2D scatter plot.

        >>> import pyvista
        >>> chart = pyvista.Chart2D()
        >>> plot = chart.scatter([0, 1, 2, 3, 4], [2, 1, 3, 4, 2])
        >>> chart.show()

        Change the marker style.

        >>> plot.marker_style = "d"
        >>> chart.show()

        """
        return self._marker_style

    @marker_style.setter
    def marker_style(self, val):
        if val is None:
            val = ""
        try:
            self.SetMarkerStyle(self.MARKER_STYLES[val]["id"])
            self._marker_style = val
        except KeyError:
            formatted_styles = "\", \"".join(self.MARKER_STYLES.keys())
            raise ValueError(f"Invalid marker style. Allowed marker styles: \"{formatted_styles}\"")


class AreaPlot(_vtk.vtkPlotArea, _Plot):
    """Class representing a 2D area plot.

    Users should typically not directly create new plot instances, but use the dedicated 2D chart's plotting methods.

    Parameters
    ----------
    x : array_like
        X coordinates of the points outlining the area to draw.

    y1 : array_like
        Y coordinates of the points on the first outline of the area to draw.

    y2 : array_like, optional
        Y coordinates of the points on the second outline of the area to draw. Defaults to a sequence of zeros.

    color : ColorLike, optional
        Color of the area drawn in this plot. Any color parsable by :class:`pyvista.Color` is allowed. Defaults
        to ``"b"``.

    label : str, optional
        Label of this plot, as shown in the chart's legend. Defaults to ``""``.

    Examples
    --------
    Create an area plot showing the minimum and maximum precipitation observed in each month.

    >>> import pyvista
    >>> import numpy as np
    >>> x = np.arange(12)
    >>> p_min = [11, 0, 16, 2, 23, 18, 25, 17, 9, 12, 14, 21]
    >>> p_max = [87, 64, 92, 73, 91, 94, 107, 101, 84, 88, 95, 103]
    >>> chart = pyvista.Chart2D()
    >>> _ = chart.area(x, p_min, p_max)
    >>> chart.x_axis.tick_locations = x
    >>> chart.x_axis.tick_labels = ["Jan", "Feb", "Mar", "Apr", "May",
    ...                             "Jun", "Jul", "Aug", "Sep", "Oct",
    ...                             "Nov", "Dec"]
    >>> chart.x_axis.label = "Month"
    >>> chart.y_axis.label = "Precipitation [mm]"
    >>> chart.show()

    """

    _DOC_SUBS = {
        "plot_name": "area plot",
        "chart_init": "pyvista.Chart2D()",
        "plot_init": "chart.area([0, 1, 2], [0, 0, 1], [1, 3, 2])",
    }

    def __init__(self, x, y1, y2=None, color="b", label=""):
        """Initialize a new 2D area plot instance."""
        super().__init__()
        self._table = pyvista.Table(
            {
                "x": np.empty(0, np.float32),
                "y1": np.empty(0, np.float32),
                "y2": np.empty(0, np.float32),
            }
        )
        self.SetInputData(self._table)
        self.SetInputArray(0, "x")
        self.SetInputArray(1, "y1")
        self.SetInputArray(2, "y2")
        self.update(x, y1, y2)
        self.color = color
        self.label = label

    @property
    def x(self):
        """Retrieve the X coordinates of the points outlining the drawn area.

        Examples
        --------
        Create an area plot and display the x coordinates.

        >>> import pyvista
        >>> chart = pyvista.Chart2D()
        >>> plot = chart.area([0, 1, 2], [2, 1, 3], [1, 0, 1])
        >>> plot.x
        pyvista_ndarray([0, 1, 2])
        >>> chart.show()

        """
        return self._table["x"]

    @property
    def y1(self):
        """Retrieve the Y coordinates of the points on the first outline of the drawn area.

        Examples
        --------
        Create an area plot and display the y1 coordinates.

        >>> import pyvista
        >>> chart = pyvista.Chart2D()
        >>> plot = chart.area([0, 1, 2], [2, 1, 3], [1, 0, 1])
        >>> plot.y1
        pyvista_ndarray([2, 1, 3])
        >>> chart.show()

        """
        return self._table["y1"]

    @property
    def y2(self):
        """Retrieve the Y coordinates of the points on the second outline of the drawn area.

        Examples
        --------
        Create an area plot and display the y2 coordinates.

        >>> import pyvista
        >>> chart = pyvista.Chart2D()
        >>> plot = chart.area([0, 1, 2], [2, 1, 3], [1, 0, 1])
        >>> plot.y2
        pyvista_ndarray([1, 0, 1])
        >>> chart.show()

        """
        return self._table["y2"]

    def update(self, x, y1, y2=None):
        """Update this plot's points, outlining the area to draw.

        Parameters
        ----------
        x : array_like
            The new x coordinates of the points outlining the area.

        y1 : array_like
            The new y coordinates of the points on the first outline of the area.

        y2 : array_like, optional
            The new y coordinates of the points on the second outline of the area. Defaults to a sequence of zeros.

        Examples
        --------
        Create an area plot.

        >>> import pyvista
        >>> chart = pyvista.Chart2D()
        >>> plot = chart.area([0, 1, 2], [2, 1, 3])
        >>> chart.show()

        Update the points on the second outline of the area.

        >>> plot.update([0, 1, 2], [2, 1, 3], [1, 0, 1])
        >>> chart.show()

        """
        if len(x) > 0:
            if y2 is None:
                y2 = np.zeros_like(x)
            self._table.update(
                {
                    "x": np.array(x, copy=False),
                    "y1": np.array(y1, copy=False),
                    "y2": np.array(y2, copy=False),
                }
            )
            self.visible = True
        else:
            self.visible = False


class BarPlot(_vtk.vtkPlotBar, _MultiCompPlot):
    """Class representing a 2D bar plot.

    Users should typically not directly create new plot instances, but use the dedicated 2D chart's plotting methods.

    Parameters
    ----------
    x : array_like
        Positions (along the x-axis for a vertical orientation, along the y-axis for
        a horizontal orientation) of the bars to draw.

    y : array_like
        Size of the bars to draw. Multiple bars can be stacked by passing a sequence of sequences.

    color : ColorLike, optional
        Color of the bars drawn in this plot. Any color parsable by :class:`pyvista.Color` is allowed. Defaults
        to ``"b"``.

    orientation : str, optional
        Orientation of the bars drawn in this plot. Either ``"H"`` for an horizontal orientation or ``"V"`` for a
        vertical orientation. Defaults to ``"V"``.

    label : str, optional
        Label of this plot, as shown in the chart's legend. Defaults to ``""``.

    Examples
    --------
    Create a stacked bar chart showing the average time spent on activities
    throughout the week.

    >>> import pyvista
    >>> import numpy as np
    >>> x = np.arange(1, 8)
    >>> y_s = [7, 8, 7.5, 8, 7.5, 9, 10]
    >>> y_h = [2, 3, 2, 2.5, 1.5, 4, 6.5]
    >>> y_w = [8, 8, 7, 8, 7, 0, 0]
    >>> y_r = [5, 2.5, 4.5, 3.5, 6, 9, 6.5]
    >>> y_t = [2, 2.5, 3, 2, 2, 2, 1]
    >>> labels = ["Sleep", "Household", "Work", "Relax", "Transport"]
    >>> chart = pyvista.Chart2D()
    >>> _ = chart.bar(x, [y_s, y_h, y_w, y_r, y_t], label=labels)
    >>> chart.x_axis.tick_locations = x
    >>> chart.x_axis.tick_labels = ["Mon", "Tue", "Wed", "Thu", "Fri", "Sat", "Sun"]
    >>> chart.x_label = "Day of week"
    >>> chart.y_label = "Average time spent"
    >>> chart.grid = False  # Disable the grid lines
    >>> chart.show()

    """

    ORIENTATIONS = {"H": _vtk.vtkPlotBar.HORIZONTAL, "V": _vtk.vtkPlotBar.VERTICAL}
    _DOC_SUBS = {
        "plot_name": "bar plot",
        "chart_init": "pyvista.Chart2D()",
        "plot_init": "chart.bar([1, 2, 3], [2, 1, 3])",
        "multichart_init": "pyvista.Chart2D()",
        "multiplot_init": "chart.bar([1, 2, 3], [[2, 1, 3], [1, 0, 2], [0, 3, 1], [3, 2, 0]])",
    }

    def __init__(self, x, y, color=None, orientation="V", label=None):
        """Initialize a new 2D bar plot instance."""
        super().__init__()
        if not isinstance(y[0], (Sequence, np.ndarray)):
            y = (y,)
        y_data = {f"y{i}": np.empty(0, np.float32) for i in range(len(y))}
        self._table = pyvista.Table({"x": np.empty(0, np.float32), **y_data})
        self.SetInputData(self._table, "x", "y0")
        for i in range(1, len(y)):
            self.SetInputArray(i + 1, f"y{i}")
        self.update(x, y)

        if len(y) > 1:
            self.SetColorSeries(self._color_series)
            self.colors = color  # None will use default scheme
            self.labels = label
        else:
            # Use blue bars by default in single component mode
            self.color = "b" if color is None else color
            self.label = label
        self.orientation = orientation

    @property
    def x(self):
        """Retrieve the positions of the drawn bars.

        Examples
        --------
        Create a bar plot and display the positions.

        >>> import pyvista
        >>> chart = pyvista.Chart2D()
        >>> plot = chart.bar([1, 2, 3], [[2, 1, 3], [1, 2, 0]])
        >>> plot.x
        pyvista_ndarray([1, 2, 3])
        >>> chart.show()

        """
        return self._table["x"]

    @property
    def y(self):
        """Retrieve the sizes of the drawn bars.

        Examples
        --------
        Create a bar plot and display the sizes.

        >>> import pyvista
        >>> chart = pyvista.Chart2D()
        >>> plot = chart.bar([1, 2, 3], [[2, 1, 3], [1, 2, 0]])
        >>> plot.y
        (pyvista_ndarray([2, 1, 3]), pyvista_ndarray([1, 2, 0]))
        >>> chart.show()

        """
        return tuple(self._table[f"y{i}"] for i in range(self._table.n_arrays - 1))

    def update(self, x, y):
        """Update the positions and/or size of the bars in this plot.

        Parameters
        ----------
        x : array_like
            The new positions of the bars to draw.

        y : array_like
            The new sizes of the bars to draw.

        Examples
        --------
        Create a bar plot.

        >>> import pyvista
        >>> chart = pyvista.Chart2D()
        >>> plot = chart.bar([1, 2, 3], [2, 1, 3])
        >>> chart.show()

        Update the bar sizes.

        >>> plot.update([1, 2, 3], [3, 1, 2])
        >>> chart.show()

        """
        if len(x) > 0:
            if not isinstance(y[0], (Sequence, np.ndarray)):
                y = (y,)
            y_data = {f"y{i}": np.array(y[i], copy=False) for i in range(len(y))}
            self._table.update({"x": np.array(x, copy=False), **y_data})
            self.visible = True
        else:
            self.visible = False

    @property
    def orientation(self):
        """Return or set the orientation of the bars in this plot.

        Examples
        --------
        Create a bar plot.

        >>> import pyvista
        >>> chart = pyvista.Chart2D()
        >>> plot = chart.bar([1, 2, 3], [[2, 1, 3], [1, 3, 2]])
        >>> chart.show()

        Change the orientation to horizontal.

        >>> plot.orientation = "H"
        >>> chart.show()

        """
        return self._orientation

    @orientation.setter
    def orientation(self, val):
        try:
            self.SetOrientation(self.ORIENTATIONS[val])
            self._orientation = val
        except KeyError:
            formatted_orientations = "\", \"".join(self.ORIENTATIONS.keys())
            raise ValueError(
                f"Invalid orientation. Allowed orientations: \"{formatted_orientations}\""
            )


class StackPlot(_vtk.vtkPlotStacked, _MultiCompPlot):
    """Class representing a 2D stack plot.

    Users should typically not directly create new plot instances, but use the dedicated 2D chart's plotting methods.

    Parameters
    ----------
    x : array_like
        X coordinates of the points outlining the stacks (areas) to draw.

    ys : list or tuple of array_like
        Size of the stacks (areas) to draw at the corresponding X
        coordinates. Each sequence defines the sizes of one stack
        (area), which are stacked on top of each other.

    colors : list or tuple of ColorLike, optional
        Color of the stacks (areas) drawn in this plot. Any color
        parsable by :class:`pyvista.Color` is allowed.  Defaults to
        ``None``.

    labels : list or tuple of str, optional
        Label for each stack (area) drawn in this plot, as shown in
        the chart's legend. Defaults to ``[]``.

    Examples
    --------
    Create a stack plot showing the amount of vehicles sold per type.

    >>> import pyvista
    >>> import numpy as np
    >>> year = [f"{y}" for y in np.arange(2011, 2021)]
    >>> x = np.arange(len(year))
    >>> n_e = [1739, 4925, 9515, 21727, 31452, 29926, 40648,
    ...        57761, 76370, 93702]
    >>> n_h = [5563, 7642, 11937, 13905, 22807, 46700, 60875,
    ...        53689, 46650, 50321]
    >>> n_f = [166556, 157249, 151552, 138183, 129669,
    ...        113985, 92965, 73683, 57097, 29499]
    >>> chart = pyvista.Chart2D()
    >>> plot = chart.stack(x, [n_e, n_h, n_f])
    >>> plot.labels = ["Electric", "Hybrid", "Fossil"]
    >>> chart.x_axis.label = "Year"
    >>> chart.x_axis.tick_locations = x
    >>> chart.x_axis.tick_labels = year
    >>> chart.y_axis.label = "New car sales"
    >>> chart.show()

    """

    _DOC_SUBS = {
        "plot_name": "stack plot",
        "chart_init": "pyvista.Chart2D()",
        "plot_init": "chart.stack([0, 1, 2], [2, 1, 3])",
        "multichart_init": "pyvista.Chart2D()",
        "multiplot_init": "chart.stack([0, 1, 2], [[2, 1, 3], [1, 0, 2], [0, 3, 1], [3, 2, 0]])",
    }

    def __init__(self, x, ys, colors=None, labels=None):
        """Initialize a new 2D stack plot instance."""
        super().__init__()
        if not isinstance(ys[0], (Sequence, np.ndarray)):
            ys = (ys,)
        y_data = {f"y{i}": np.empty(0, np.float32) for i in range(len(ys))}
        self._table = pyvista.Table({"x": np.empty(0, np.float32), **y_data})
        self.SetInputData(self._table, "x", "y0")
        for i in range(1, len(ys)):
            self.SetInputArray(i + 1, f"y{i}")
        self.update(x, ys)

        if len(ys) > 1:
            self.SetColorSeries(self._color_series)
            self.colors = colors  # None will use default scheme
            self.labels = labels
        else:
            self.color = "b" if colors is None else colors
            self.label = labels
        self.pen.style = None  # Hide lines by default

    @property
    def x(self):
        """Retrieve the X coordinates of the drawn stacks.

        Examples
        --------
        Create a stack plot and display the x coordinates.

        >>> import pyvista
        >>> chart = pyvista.Chart2D()
        >>> plot = chart.stack([0, 1, 2], [[2, 1, 3], [1, 2, 0]])
        >>> plot.x
        pyvista_ndarray([0, 1, 2])
        >>> chart.show()

        """
        return self._table["x"]

    @property
    def ys(self):
        """Retrieve the sizes of the drawn stacks.

        Examples
        --------
        Create a stack plot and display the sizes.

        >>> import pyvista
        >>> chart = pyvista.Chart2D()
        >>> plot = chart.stack([0, 1, 2], [[2, 1, 3], [1, 2, 0]])
        >>> plot.ys
        (pyvista_ndarray([2, 1, 3]), pyvista_ndarray([1, 2, 0]))
        >>> chart.show()

        """
        return tuple(self._table[f"y{i}"] for i in range(self._table.n_arrays - 1))

    def update(self, x, ys):
        """Update the locations and/or size of the stacks (areas) in this plot.

        Parameters
        ----------
        x : array_like
            The new x coordinates of the stacks (areas) to draw.

        ys : list or tuple of array_like
            The new sizes of the stacks (areas) to draw.

        Examples
        --------
        Create a stack plot.

        >>> import pyvista
        >>> chart = pyvista.Chart2D()
        >>> plot = chart.stack([0, 1, 2], [[2, 1, 3],[1, 2, 1]])
        >>> chart.show()

        Update the stack sizes.

        >>> plot.update([0, 1, 2], [[3, 1, 2], [0, 3, 1]])
        >>> chart.show()

        """
        if len(x) > 0:
            if not isinstance(ys[0], (Sequence, np.ndarray)):
                ys = (ys,)
            y_data = {f"y{i}": np.array(ys[i], copy=False) for i in range(len(ys))}
            self._table.update({"x": np.array(x, copy=False), **y_data})
            self.visible = True
        else:
            self.visible = False


class Chart2D(_vtk.vtkChartXY, _Chart):
    """2D chart class similar to a ``matplotlib`` figure.

    Parameters
    ----------
    size : list or tuple, optional
        Size of the chart in normalized coordinates. A size of ``(0,
        0)`` is invisible, a size of ``(1, 1)`` occupies the whole
        renderer's width and height.

    loc : list or tuple, optional
        Location of the chart (its bottom left corner) in normalized
        coordinates. A location of ``(0, 0)`` corresponds to the
        renderer's bottom left corner, a location of ``(1, 1)``
        corresponds to the renderer's top right corner.

    x_label : str, optional
        Label along the x-axis.  Defaults to ``'x'``.

    y_label : str, optional
        Label along the y-axis.  Defaults to ``'y'``.

    grid : bool, optional
        Show the background grid in the plot.  Default ``True``.

    Examples
    --------
    Plot a simple sine wave as a scatter and line plot.

    >>> import pyvista
    >>> import numpy as np
    >>> x = np.linspace(0, 2*np.pi, 20)
    >>> y = np.sin(x)
    >>> chart = pyvista.Chart2D()
    >>> _ = chart.scatter(x, y)
    >>> _ = chart.line(x, y, 'r')
    >>> chart.show()

    Combine multiple types of plots in the same chart.

    >>> rng = np.random.default_rng(1)
    >>> x = np.arange(1, 8)
    >>> y = rng.integers(5, 15, 7)
    >>> e = np.abs(rng.normal(scale=2, size=7))
    >>> z = rng.integers(0, 5, 7)
    >>> chart = pyvista.Chart2D()
    >>> _ = chart.area(x, y-e, y+e, color=(0.12, 0.46, 0.71, 0.2))
    >>> _ = chart.line(x, y, color="tab:blue", style="--", label="Scores")
    >>> _ = chart.scatter(x, y, color="tab:blue", style="d")
    >>> _ = chart.bar(x, z, color="tab:orange", label="Violations")
    >>> chart.x_axis.tick_locations = x
    >>> chart.x_axis.tick_labels = ["Mon", "Tue", "Wed", "Thu", "Fri",
    ...                             "Sat", "Sun"]
    >>> chart.x_label = "Day of week"
    >>> chart.show()

    """

    PLOT_TYPES = {
        "scatter": ScatterPlot2D,
        "line": LinePlot2D,
        "area": AreaPlot,
        "bar": BarPlot,
        "stack": StackPlot,
    }
    _PLOT_CLASSES = {plot_class: plot_type for (plot_type, plot_class) in PLOT_TYPES.items()}
    _DOC_SUBS = {
        "chart_name": "2D chart",
        "chart_args": "",
        "chart_init": """
        >>> plot = chart.line([0, 1, 2], [2, 1, 3])""",
        "chart_set_labels": 'plot.label = "My awesome plot"',
    }

    def __init__(self, size=(1, 1), loc=(0, 0), x_label="x", y_label="y", grid=True):
        """Initialize the chart."""
        super().__init__(size, loc)
        self._plots = {plot_type: [] for plot_type in self.PLOT_TYPES.keys()}
        self.SetAutoSize(False)  # We manually set the appropriate size
        # Overwrite custom X and Y axis using a wrapper object, as using the
        # SetAxis method causes a crash at the end of the script's execution (nonzero exit code).
        self._x_axis = Axis(_wrap=self.GetAxis(_vtk.vtkAxis.BOTTOM))
        self._y_axis = Axis(_wrap=self.GetAxis(_vtk.vtkAxis.LEFT))
        # Note: registering the axis prevents the nonzero exit code at the end, however
        # this results in memory leaks in the plotting tests.
        # self.SetAxis(_vtk.vtkAxis.BOTTOM, self._x_axis)
        # self.SetAxis(_vtk.vtkAxis.LEFT, self._y_axis)
        # self.Register(self._x_axis)
        # self.Register(self._y_axis)
        self.x_label = x_label
        self.y_label = y_label
        self.grid = grid
        self.legend_visible = True

    def _render_event(self, *args, **kwargs):
        self.RecalculateBounds()
        super()._render_event(*args, **kwargs)

    def _add_plot(self, plot_type, *args, **kwargs):
        """Add a plot of the given type to this chart."""
        plot = self.PLOT_TYPES[plot_type](*args, **kwargs)
        self.AddPlot(plot)
        self._plots[plot_type].append(plot)
        return plot

    @classmethod
    def _parse_format(cls, fmt):
        """Parse a format string and separate it into a marker style, line style and color.

        Parameters
        ----------
        fmt : str
            Format string to parse. A format string consists of any
            combination of a valid marker style, a valid line style
            and parsable color. The specific order does not
            matter. See :attr:`pyvista.ScatterPlot2D.MARKER_STYLES`
            for a list of valid marker styles,
            :attr:`pyvista.Pen.LINE_STYLES` for a list of valid line
            styles and :class:`pyvista.Color` for an overview of
            parsable colors.

        Returns
        -------
        marker_style : str
            Extracted marker style (empty string if no marker style
            was present in the format string).

        line_style : str
            Extracted line style (empty string if no line style was
            present in the format string).

        color : str
            Extracted color string (defaults to ``"b"`` if no color
            was present in the format string).

        Examples
        --------
        >>> import pyvista
        >>> m, l, c = pyvista.Chart2D._parse_format("x--b")

        """
        marker_style = ""
        line_style = ""
        color = None
        # Note: All colors, marker styles and line styles are sorted in decreasing order of length to be able to find
        # the largest match first (e.g. find 'darkred' and '--' first instead of 'red' and '-')
        colors = sorted(
            itertools.chain(hexcolors.keys(), color_synonyms.keys()),
            key=len,
            reverse=True,
        )
        marker_styles = sorted(ScatterPlot2D.MARKER_STYLES.keys(), key=len, reverse=True)
        line_styles = sorted(Pen.LINE_STYLES.keys(), key=len, reverse=True)
        hex_pattern = "(#|0x)[A-Fa-f0-9]{6}([A-Fa-f0-9]{2})?"  # Match RGB(A) hex string
        # Extract color from format string
        match = re.search(hex_pattern, fmt)  # Start with matching hex strings
        if match is not None:
            color = match.group()
        else:  # Proceed with matching color strings
            for c in colors:
                if c in fmt:
                    color = c
                    break
        if color is not None:
            fmt = fmt.replace(color, "", 1)  # Remove found color from format string
        else:
            color = "b"
        # Extract marker style from format string
        for style in marker_styles[:-1]:  # Last style is empty string
            if style in fmt:
                marker_style = style
                fmt = fmt.replace(
                    marker_style, "", 1
                )  # Remove found marker_style from format string
                break
        # Extract line style from format string
        for style in line_styles[:-1]:  # Last style is empty string
            if style in fmt:
                line_style = style
                fmt = fmt.replace(line_style, "", 1)  # Remove found line_style from format string
                break
        return marker_style, line_style, color

    def plot(self, x, y=None, fmt='-'):
        """Matplotlib like plot method.

        Parameters
        ----------
        x : array_like
            Values to plot on the X-axis. In case ``y`` is ``None``,
            these are the values to plot on the Y-axis instead.

        y : array_like, optional
            Values to plot on the Y-axis.

        fmt : str, optional
            A format string, e.g. ``'ro'`` for red circles. See the Notes
            section for a full description of the format strings.

        Returns
        -------
        scatter_plot : plotting.charts.ScatterPlot2D, optional
            The created scatter plot when a valid marker style
            was present in the format string, ``None`` otherwise.

        line_plot : plotting.charts.LinePlot2D, optional
            The created line plot when a valid line style was
            present in the format string, ``None`` otherwise.

        Notes
        -----
        This plot method shares many of the same plotting features as
        the `matplotlib.pyplot.plot
        <https://matplotlib.org/stable/api/_as_gen/matplotlib.pyplot.plot.html>`_.
        Please reference the documentation there for a full
        description of the allowable format strings.

        Examples
        --------
        Generate a line plot.

        >>> import pyvista
        >>> chart = pyvista.Chart2D()
        >>> _, line_plot = chart.plot(range(10), range(10))
        >>> chart.show()

        Generate a line and scatter plot.

        >>> chart = pyvista.Chart2D()
        >>> scatter_plot, line_plot = chart.plot(range(10), fmt='o-')
        >>> chart.show()

        """
        if y is None:
            y = x
            x = np.arange(len(y))
        elif isinstance(y, str):
            fmt = y
            y = x
            x = np.arange(len(y))
        marker_style, line_style, color = self._parse_format(fmt)
        scatter_plot, line_plot = None, None
        if marker_style != "":
            scatter_plot = self.scatter(x, y, color, style=marker_style)
        if line_style != "":
            line_plot = self.line(x, y, color, style=line_style)
        return scatter_plot, line_plot

    def scatter(self, x, y, color="b", size=10, style="o", label=""):
        """Add a scatter plot to this chart.

        Parameters
        ----------
        x : array_like
            X coordinates of the points to draw.

        y : array_like
            Y coordinates of the points to draw.

        color : ColorLike, optional
            Color of the points drawn in this plot. Any color parsable
            by :class:`pyvista.Color` is allowed. Defaults to
            ``"b"``.

        size : float, optional
            Size of the point markers drawn in this plot. Defaults to ``10``.

        style : str, optional
            Style of the point markers drawn in this plot. See
            :ref:`ScatterPlot2D.MARKER_STYLES <scatter_marker_styles>`
            for a list of allowed marker styles. Defaults to ``"o"``.

        label : str, optional
            Label of this plot, as shown in the chart's legend. Defaults to ``""``.

        Returns
        -------
        plotting.charts.ScatterPlot2D
            The created scatter plot.

        Examples
        --------
        Generate a scatter plot.

        >>> import pyvista
        >>> chart = pyvista.Chart2D()
        >>> plot = chart.scatter([0, 1, 2], [2, 1, 3])
        >>> chart.show()

        """
        return self._add_plot("scatter", x, y, color=color, size=size, style=style, label=label)

    def line(self, x, y, color="b", width=1.0, style="-", label=""):
        """Add a line plot to this chart.

        Parameters
        ----------
        x : array_like
            X coordinates of the points through which a line should be drawn.

        y : array_like
            Y coordinates of the points through which a line should be drawn.

        color : ColorLike, optional
            Color of the line drawn in this plot. Any color parsable
            by :class:`pyvista.Color` is allowed. Defaults to
            ``"b"``.

        width : float, optional
            Width of the line drawn in this plot. Defaults to ``1``.

        style : str, optional
            Style of the line drawn in this plot. See
            :ref:`Pen.LINE_STYLES <pen_line_styles>` for a list of
            allowed line styles. Defaults to ``"-"``.

        label : str, optional
            Label of this plot, as shown in the chart's legend. Defaults to ``""``.

        Returns
        -------
        plotting.charts.LinePlot2D
            The created line plot.

        Examples
        --------
        Generate a line plot.

        >>> import pyvista
        >>> chart = pyvista.Chart2D()
        >>> plot = chart.line([0, 1, 2], [2, 1, 3])
        >>> chart.show()

        """
        return self._add_plot("line", x, y, color=color, width=width, style=style, label=label)

    def area(self, x, y1, y2=None, color="b", label=""):
        """Add an area plot to this chart.

        Parameters
        ----------
        x : array_like
            X coordinates of the points outlining the area to draw.

        y1 : array_like
            Y coordinates of the points on the first outline of the area to draw.

        y2 : array_like, optional
            Y coordinates of the points on the second outline of the
            area to draw. Defaults to a sequence of zeros.

        color : ColorLike, optional
            Color of the area drawn in this plot. Any color parsable
            by :class:`pyvista.Color` is allowed. Defaults to
            ``"b"``.

        label : str, optional
            Label of this plot, as shown in the chart's legend. Defaults to ``""``.

        Returns
        -------
        plotting.charts.AreaPlot
            The created area plot.

        Examples
        --------
        Generate an area plot.

        >>> import pyvista
        >>> chart = pyvista.Chart2D()
        >>> plot = chart.area([0, 1, 2], [2, 1, 3])
        >>> chart.show()

        """
        return self._add_plot("area", x, y1, y2, color=color, label=label)

    def bar(self, x, y, color=None, orientation="V", label=None):
        """Add a bar plot to this chart.

        Parameters
        ----------
        x : array_like
            Positions (along the x-axis for a vertical orientation,
            along the y-axis for a horizontal orientation) of the bars
            to draw.

        y : array_like
            Size of the bars to draw. Multiple bars can be stacked by
            passing a sequence of sequences.

        color : ColorLike, optional
            Color of the bars drawn in this plot. Any color parsable
            by :class:`pyvista.Color` is allowed. Defaults to
            ``"b"``.

        orientation : str, optional
            Orientation of the bars drawn in this plot. Either ``"H"``
            for an horizontal orientation or ``"V"`` for a vertical
            orientation. Defaults to ``"V"``.

        label : str, optional
            Label of this plot, as shown in the chart's legend. Defaults to ``""``.

        Returns
        -------
        plotting.charts.BarPlot
            The created bar plot.

        Examples
        --------
        Generate a bar plot.

        >>> import pyvista
        >>> chart = pyvista.Chart2D()
        >>> plot = chart.bar([0, 1, 2], [2, 1, 3])
        >>> chart.show()

        """
        return self._add_plot("bar", x, y, color=color, orientation=orientation, label=label)

    def stack(self, x, ys, colors=None, labels=None):
        """Add a stack plot to this chart.

        Parameters
        ----------
        x : array_like
            X coordinates of the points outlining the stacks (areas) to draw.

        ys : list or tuple of array_like
            Size of the stacks (areas) to draw at the corresponding X
            coordinates. Each sequence defines the sizes of one stack
            (area), which are stacked on top of each other.

        colors : list or tuple of ColorLike, optional
            Color of the stacks (areas) drawn in this plot. Any color
            parsable by :class:`pyvista.Color` is allowed.  Defaults
            to ``None``.

        labels : list or tuple of str, optional
            Label for each stack (area) drawn in this plot, as shown
            in the chart's legend. Defaults to ``[]``.

        Returns
        -------
        plotting.charts.StackPlot
            The created stack plot.

        Examples
        --------
        Generate a stack plot.

        >>> import pyvista
        >>> chart = pyvista.Chart2D()
        >>> plot = chart.stack([0, 1, 2], [[2, 1, 3],[1, 2, 1]])
        >>> chart.show()

        """
        return self._add_plot("stack", x, ys, colors=colors, labels=labels)

    def plots(self, plot_type=None):
        """Return all plots of the specified type in this chart.

        Parameters
        ----------
        plot_type : str, optional
            The type of plots to return. Allowed types are
            ``"scatter"``, ``"line"``, ``"area"``, ``"bar"``
            and ``"stack"``.
            Defaults to ``None``, which will return all plots,
            regardless of their type.

        Yields
        ------
        plot : plotting.charts.ScatterPlot2D, plotting.charts.LinePlot2D, plotting.charts.AreaPlot, plotting.charts.BarPlot or plotting.charts.StackPlot
            One of the plots (of the specified type) in this chart.

        Examples
        --------
        Create a 2D chart with a line and scatter plot.

        >>> import pyvista
        >>> chart = pyvista.Chart2D()
        >>> scatter_plot, line_plot = chart.plot([0, 1, 2], [2, 1, 3], "o-")
        >>> chart.show()

        Retrieve all plots in the chart.

        >>> plots = [*chart.plots()]
        >>> scatter_plot in plots and line_plot in plots
        True

        Retrieve all line plots in the chart.

        >>> line_plots = [*chart.plots("line")]
        >>> line_plot == line_plots[0]
        True

        """
        plot_types = self.PLOT_TYPES.keys() if plot_type is None else [plot_type]
        for plot_type in plot_types:
            yield from self._plots[plot_type]

    def remove_plot(self, plot):
        """Remove the given plot from this chart.

        Parameters
        ----------
        plot : plotting.charts.ScatterPlot2D, plotting.charts.LinePlot2D, plotting.charts.AreaPlot, plotting.charts.BarPlot or plotting.charts.StackPlot
            The plot to remove.

        Examples
        --------
        Create a 2D chart with a line and scatter plot.

        >>> import pyvista
        >>> chart = pyvista.Chart2D()
        >>> scatter_plot, line_plot = chart.plot([0, 1, 2], [2, 1, 3], "o-")
        >>> chart.show()

        Remove the scatter plot from the chart.

        >>> chart.remove_plot(scatter_plot)
        >>> chart.show()

        """
        try:
            plot_type = self._PLOT_CLASSES[type(plot)]
            self._plots[plot_type].remove(plot)
            self.RemovePlotInstance(plot)
        except (KeyError, ValueError):
            raise ValueError("The given plot is not part of this chart.")

    def clear(self, plot_type=None):
        """Remove all plots of the specified type from this chart.

        Parameters
        ----------
        plot_type : str, optional
            The type of the plots to remove. Allowed types are
            ``"scatter"``, ``"line"``, ``"area"``, ``"bar"``
            and ``"stack"``.
            Defaults to ``None``, which will remove all plots,
            regardless of their type.

        Examples
        --------
        Create a 2D chart with multiple line and scatter plot.

        >>> import pyvista
        >>> chart = pyvista.Chart2D()
        >>> _ = chart.plot([0, 1, 2], [2, 1, 3], "o-b")
        >>> _ = chart.plot([-2, -1, 0], [3, 1, 2], "d-r")
        >>> chart.show()

        Remove all scatter plots from the chart.

        >>> chart.clear("scatter")
        >>> chart.show()

        """
        plot_types = self.PLOT_TYPES.keys() if plot_type is None else [plot_type]
        for plot_type in plot_types:
            plots = [
                *self._plots[plot_type]
            ]  # Make a copy, as this list will be modified by remove_plot
            for plot in plots:
                self.remove_plot(plot)

    @property
    def x_axis(self):
        """Return this chart's horizontal (x) :class:`Axis <plotting.charts.Axis>`.

        Examples
        --------
        Create a 2D plot and hide the x axis.

        >>> import pyvista
        >>> chart = pyvista.Chart2D()
        >>> _ = chart.line([0, 1, 2], [2, 1, 3])
        >>> chart.x_axis.toggle()
        >>> chart.show()

        """
        return self._x_axis

    @property
    def y_axis(self):
        """Return this chart's vertical (y) :class:`Axis <plotting.charts.Axis>`.

        Examples
        --------
        Create a 2D plot and hide the y axis.

        >>> import pyvista
        >>> chart = pyvista.Chart2D()
        >>> _ = chart.line([0, 1, 2], [2, 1, 3])
        >>> chart.y_axis.toggle()
        >>> chart.show()

        """
        return self._y_axis

    @property
    def x_label(self):
        """Return or set the label of this chart's x axis.

        Examples
        --------
        Create a 2D plot and set custom axis labels.

        >>> import pyvista
        >>> chart = pyvista.Chart2D()
        >>> _ = chart.line([0, 1, 2], [2, 1, 3])
        >>> chart.x_label = "Horizontal axis"
        >>> chart.y_label = "Vertical axis"
        >>> chart.show()

        """
        return self.x_axis.label

    @x_label.setter
    def x_label(self, val):
        self.x_axis.label = val

    @property
    def y_label(self):
        """Return or set the label of this chart's y axis.

        Examples
        --------
        Create a 2D plot and set custom axis labels.

        >>> import pyvista
        >>> chart = pyvista.Chart2D()
        >>> _ = chart.line([0, 1, 2], [2, 1, 3])
        >>> chart.x_label = "Horizontal axis"
        >>> chart.y_label = "Vertical axis"
        >>> chart.show()

        """
        return self.y_axis.label

    @y_label.setter
    def y_label(self, val):
        self.y_axis.label = val

    @property
    def x_range(self):
        """Return or set the range of this chart's x axis.

        Examples
        --------
        Create a 2D plot and set custom axis ranges.

        >>> import pyvista
        >>> chart = pyvista.Chart2D()
        >>> _ = chart.line([0, 1, 2], [2, 1, 3])
        >>> chart.x_range = [-2, 2]
        >>> chart.y_range = [0, 5]
        >>> chart.show()

        """
        return self.x_axis.range

    @x_range.setter
    def x_range(self, val):
        self.x_axis.range = val

    @property
    def y_range(self):
        """Return or set the range of this chart's y axis.

        Examples
        --------
        Create a 2D plot and set custom axis ranges.

        >>> import pyvista
        >>> chart = pyvista.Chart2D()
        >>> _ = chart.line([0, 1, 2], [2, 1, 3])
        >>> chart.x_range = [-2, 2]
        >>> chart.y_range = [0, 5]
        >>> chart.show()

        """
        return self.y_axis.range

    @y_range.setter
    def y_range(self, val):
        self.y_axis.range = val

    @property
    def grid(self):
        """Enable or disable the chart grid.

        Examples
        --------
        Create a 2D chart with the grid disabled.

        >>> import pyvista
        >>> import numpy as np
        >>> x = np.linspace(0, 2*np.pi, 20)
        >>> y = np.sin(x)
        >>> chart = pyvista.Chart2D()
        >>> _ = chart.line(x, y, 'r')
        >>> chart.grid = False
        >>> chart.show()

        Enable the grid

        >>> chart.grid = True
        >>> chart.show()

        """
        return self.x_axis.grid and self.y_axis.grid

    @grid.setter
    def grid(self, val):
        self.x_axis.grid = val
        self.y_axis.grid = val

    def hide_axes(self):
        """Hide the x- and y-axis of this chart.

        This includes all labels, ticks and the grid.

        Examples
        --------
        Create a 2D plot and hide the axes.

        >>> import pyvista
        >>> chart = pyvista.Chart2D()
        >>> _ = chart.line([0, 1, 2], [2, 1, 3])
        >>> chart.hide_axes()
        >>> chart.show()

        """
        for axis in (self.x_axis, self.y_axis):
            axis.visible = False
            axis.label_visible = False
            axis.ticks_visible = False
            axis.tick_labels_visible = False
            axis.grid = False


class BoxPlot(_vtk.vtkPlotBox, _MultiCompPlot):
    """Class representing a box plot.

    Users should typically not directly create new plot instances, but
    use the dedicated ``ChartBox`` class.

    Parameters
    ----------
    data : list or tuple of array_like
        Dataset(s) from which the relevant statistics will be
        calculated used to draw the box plot.

    colors : list or tuple of ColorLike, optional
        Color of the boxes drawn in this plot. Any color parsable by
        :class:`pyvista.Color` is allowed.  Defaults to ``None``.

    labels : list or tuple of str, optional
        Label for each box drawn in this plot, as shown in the chart's
        legend. Defaults to ``[]``.

    Examples
    --------
    Create boxplots for datasets sampled from shifted normal distributions.

    >>> import pyvista
    >>> import numpy as np
    >>> rng = np.random.default_rng(1)  # Seeded random number generator used for data generation
    >>> normal_data = [rng.normal(i, size=50) for i in range(5)]
    >>> chart = pyvista.ChartBox(normal_data, labels=[f"x ~ N({i},1)" for i in range(5)])
    >>> chart.show()

    """

    _DOC_SUBS = {
        "plot_name": "box plot",
        "chart_init": "pyvista.ChartBox([[0, 1, 1, 2, 3, 3, 4]])",
        "plot_init": "chart.plot",
        "multichart_init": "pyvista.ChartBox([[0, 1, 1, 2, 3, 4, 5], [0, 1, 2, 2, 3, 4, 5], [0, 1, 2, 3, 3, 4, 5], [0, 1, 2, 3, 4, 4, 5]])",
        "multiplot_init": "chart.plot",
    }

    def __init__(self, data, colors=None, labels=None):
        """Initialize a new box plot instance."""
        super().__init__()
        self._table = pyvista.Table(
            {f"data_{i}": np.array(d, copy=False) for i, d in enumerate(data)}
        )
        self._quartiles = _vtk.vtkComputeQuartiles()
        self._quartiles.SetInputData(self._table)
        self.SetInputData(self._quartiles.GetOutput())
        self.update(data)
        self.SetLookupTable(self._lookup_table)
        self.colors = colors
        self.labels = labels

    @property
    def data(self):
        """Retrieve the datasets of which the boxplots are drawn.

        Examples
        --------
        Create a box plot and display the datasets.

        >>> import pyvista
        >>> chart = pyvista.ChartBox([[0, 1, 1, 2, 3, 3, 4]])
        >>> chart.plot.data
        (pyvista_ndarray([0, 1, 1, 2, 3, 3, 4]),)
        >>> chart.show()

        """
        return tuple(self._table[f"data_{i}"] for i in range(self._table.n_arrays))

    @property
    def stats(self):
        """Retrieve the statistics (quartiles and extremum values) of the datasets of which the boxplots are drawn.

        Examples
        --------
        Create a box plot and display the statistics.

        >>> import pyvista
        >>> chart = pyvista.ChartBox([[0, 1, 1, 2, 3, 3, 4]])
        >>> chart.plot.stats
        (pyvista_ndarray([0., 1., 2., 3., 4.]),)
        >>> chart.show()

        """
        stats_table = pyvista.Table(self._quartiles.GetOutput())
        return tuple(stats_table[f"data_{i}"] for i in range(stats_table.n_arrays))

    def update(self, data):
        """Update the plot's underlying dataset(s).

        Parameters
        ----------
        data : list or tuple of array_like
            The new dataset(s) used in this box plot.

        Examples
        --------
        Create a box plot from a standard Gaussian dataset.

        >>> import pyvista
        >>> import numpy as np
        >>> rng = np.random.default_rng(1)  # Seeded random number generator for data generation
        >>> chart = pyvista.ChartBox([rng.normal(size=100)])
        >>> chart.show()

        Update the box plot (shift the standard Gaussian distribution).

        >>> chart.plot.update([rng.normal(loc=2, size=100)])
        >>> chart.show()

        """
        self._table.update({f"data_{i}": np.array(d, copy=False) for i, d in enumerate(data)})
        self._quartiles.Update()


class ChartBox(_vtk.vtkChartBox, _Chart):
    """Dedicated chart for drawing box plots.

    Parameters
    ----------
    data : list or tuple of array_like
        Dataset(s) from which the relevant statistics will be
        calculated used to draw the box plot.

    colors : list or tuple of ColorLike, optional
        Color used for each drawn boxplot. Defaults to ``None``, which
        uses the default color scheme.

    labels : list or tuple of str, optional
        Label for each drawn boxplot, as shown in the chart's
        legend. Defaults to ``[]``.

    size : list or tuple, optional
        Size of the chart in normalized coordinates. A size of ``(0,
        0)`` is invisible, a size of ``(1, 1)`` occupies the whole
        renderer's width and height.

    loc : list or tuple, optional
        Location of the chart (its bottom left corner) in normalized
        coordinates. A location of ``(0, 0)`` corresponds to the
        renderer's bottom left corner, a location of ``(1, 1)``
        corresponds to the renderer's top right corner.

    Examples
    --------
    Create boxplots for datasets sampled from shifted normal distributions.

    >>> import pyvista
    >>> import numpy as np
    >>> rng = np.random.default_rng(1)  # Seeded random number generator used for data generation
    >>> normal_data = [rng.normal(i, size=50) for i in range(5)]
    >>> chart = pyvista.ChartBox(normal_data, labels=[f"x ~ N({i},1)" for i in range(5)])
    >>> chart.show()

    """

    _DOC_SUBS = {
        "chart_name": "boxplot chart",
        "chart_args": "[[0, 1, 1, 2, 3, 3, 4]]",
        "chart_init": "",
        "chart_set_labels": 'chart.plot.label = "Data label"',
    }

    def __init__(self, data, colors=None, labels=None, size=None, loc=None):
        """Initialize a new chart containing box plots."""
        if vtk_version_info >= (9, 2, 0):
            self.SetAutoSize(False)  # We manually set the appropriate size
            if size is None:
                size = (1, 1)
            if loc is None:
                loc = (0, 0)
        super().__init__(size, loc)
        self._plot = BoxPlot(data, colors, labels)
        self.SetPlot(self._plot)
        self.SetColumnVisibilityAll(True)
        self.legend_visible = True

    def _render_event(self, *args, **kwargs):
        if vtk_version_info < (9, 2, 0):
            # In older VTK versions, ChartBox fills the entire scene, so
            # no resizing is needed (nor possible).
            pass
        else:
            super()._render_event(*args, **kwargs)

    @property
    def _geometry(self):
        if vtk_version_info < (9, 2, 0):
            return (0, 0, *self._renderer.GetSize())
        else:
            return _Chart._geometry.fget(self)

    @_geometry.setter
    def _geometry(self, value):
        if vtk_version_info < (9, 2, 0):
            raise AttributeError(f'Cannot set the geometry of {type(self).__class__}')
        else:
            _Chart._geometry.fset(self, value)

    @property
    def plot(self):
        """Return the :class:`BoxPlot <plotting.charts.BoxPlot>` instance associated with this chart.

        Examples
        --------
        Create a box plot from a standard Gaussian dataset.

        >>> import pyvista
        >>> import numpy as np
        >>> rng = np.random.default_rng(1)  # Seeded random number generator for data generation
        >>> chart = pyvista.ChartBox([rng.normal(size=100)])
        >>> chart.show()

        Update the box plot (shift the standard Gaussian distribution).

        >>> chart.plot.update([rng.normal(loc=2, size=100)])
        >>> chart.show()

        """
        return self._plot

    @property
    def size(self):
        """Return or set the chart size in normalized coordinates.

        A size of ``(1, 1)`` occupies the whole renderer.

        Notes
        -----
        Customisable ChartBox geometry is only supported in VTK v9.2
        or newer. For older VTK versions, the size cannot be modified,
        filling up the entire viewport by default.

        Examples
        --------
        Create a half-sized boxplot chart centered in the middle of the
        renderer.

        >>> import pyvista
        >>> chart = pyvista.ChartBox([[0, 1, 1, 2, 3, 3, 4]])
        >>> chart.size = (0.5, 0.5)
        >>> chart.loc = (0.25, 0.25)
        >>> chart.show()

        """
        if vtk_version_info < (9, 2, 0):
            return (1, 1)
        else:
            return _Chart.size.fget(self)

    @size.setter
    def size(self, val):
        if vtk_version_info < (9, 2, 0):
            raise ValueError(
                "Cannot set ChartBox geometry, it fills up the entire viewport by default. "
                "Upgrade to VTK v9.2 or newer."
            )
        else:
            _Chart.size.fset(self, val)

    @property
    def loc(self):
        """Return or set the chart position in normalized coordinates.

        This denotes the location of the chart's bottom left corner.

        Notes
        -----
        Customisable ChartBox geometry is only supported in VTK v9.2
        or newer. For older VTK versions, the location cannot be modified,
        filling up the entire viewport by default.

        Examples
        --------
        Create a half-sized boxplot chart centered in the middle of the
        renderer.

        >>> import pyvista
        >>> chart = pyvista.ChartBox([[0, 1, 1, 2, 3, 3, 4]])
        >>> chart.size = (0.5, 0.5)
        >>> chart.loc = (0.25, 0.25)
        >>> chart.show()

        """
        if vtk_version_info < (9, 2, 0):
            return (0, 0)
        else:
            return _Chart.loc.fget(self)

    @loc.setter
    def loc(self, val):
        if vtk_version_info < (9, 2, 0):
            raise ValueError(
                "Cannot set ChartBox geometry, it fills up the entire viewport by default. "
                "Upgrade to VTK v9.2 or newer."
            )
        else:
            _Chart.loc.fset(self, val)


class PiePlot(_vtkWrapper, _vtk.vtkPlotPie, _MultiCompPlot):
    """Class representing a pie plot.

    Users should typically not directly create new plot instances, but
    use the dedicated :class:`ChartPie` class.

    Parameters
    ----------
    data : array_like
        Relative size of each pie segment.

    colors : list or tuple of ColorLike, optional
        Color of the segments drawn in this plot. Any color parsable
        by :class:`pyvista.Color` is allowed.  Defaults to ``None``.

    labels : list or tuple of str, optional
        Label for each pie segment drawn in this plot, as shown in the
        chart's legend. Defaults to ``[]``.

    Other Parameters
    ----------------
    _wrap : vtk.vtkPlotPie, optional
        Wrap an existing VTK PlotPie instance. Defaults to ``None`` (no wrapping).

    Examples
    --------
    Create a pie plot showing the usage of tax money.

    >>> import pyvista
    >>> x = [128.3, 32.9, 31.8, 29.3, 21.2]
    >>> l = ["Social benefits", "Governance", "Economic policy", "Education", "Other"]
    >>> chart = pyvista.ChartPie(x, labels=l)
    >>> chart.show()

    """

    _DOC_SUBS = {
        "plot_name": "pie plot",
        "chart_init": "pyvista.ChartPie([4, 3, 2, 1])",
        "plot_init": "chart.plot",
        "multichart_init": "pyvista.ChartPie([4, 3, 2, 1])",
        "multiplot_init": "chart.plot",
    }

    def __init__(self, data, colors=None, labels=None):
        """Initialize a new pie plot instance."""
        super().__init__()
        self._table = pyvista.Table(data)
        self.SetInputData(self._table)
        self.SetInputArray(0, self._table.keys()[0])
        self.update(data)

        self.labels = labels

        self.SetColorSeries(self._color_series)
        self.colors = colors

    @property
    def data(self):
        """Retrieve the sizes of the drawn segments.

        Examples
        --------
        Create a pie plot and display the sizes.

        >>> import pyvista
        >>> chart = pyvista.ChartPie([1, 2, 3])
        >>> chart.plot.data
        pyvista_ndarray([1, 2, 3])
        >>> chart.show()

        """
        return self._table[0]

    def update(self, data):
        """Update the size of the pie segments.

        Parameters
        ----------
        data : array_like
            The new relative size of each pie segment.

        Examples
        --------
        Create a pie plot with segments of increasing size.

        >>> import pyvista
        >>> chart = pyvista.ChartPie([1, 2, 3, 4, 5])
        >>> chart.show()

        Update the pie plot (segments of equal size).

        >>> chart.plot.update([1, 1, 1, 1, 1])
        >>> chart.show()

        """
        self._table.update(data)


class ChartPie(_vtk.vtkChartPie, _Chart):
    """Dedicated chart for drawing pie plots.

    Parameters
    ----------
    data : array_like
        Relative size of each pie segment.

    colors : list or tuple of ColorLike, optional
        Color used for each pie segment drawn in this plot. Defaults
        to ``None``, which uses the default color scheme.

    labels : list or tuple of str, optional
        Label for each pie segment drawn in this plot, as shown in the
        chart's legend. Defaults to ``[]``.

    size : list or tuple, optional
        Size of the chart in normalized coordinates. A size of ``(0,
        0)`` is invisible, a size of ``(1, 1)`` occupies the whole
        renderer's width and height.

    loc : list or tuple, optional
        Location of the chart (its bottom left corner) in normalized
        coordinates. A location of ``(0, 0)`` corresponds to the
        renderer's bottom left corner, a location of ``(1, 1)``
        corresponds to the renderer's top right corner.

    Examples
    --------
    Create a pie plot showing the usage of tax money.

    >>> import pyvista
    >>> x = [128.3, 32.9, 31.8, 29.3, 21.2]
    >>> l = ["Social benefits", "Governance", "Economic policy", "Education", "Other"]
    >>> chart = pyvista.ChartPie(x, labels=l)
    >>> chart.show()

    """

    _DOC_SUBS = {
        "chart_name": "pie chart",
        "chart_args": "[5, 4, 3, 2, 1]",
        "chart_init": "",
        "chart_set_labels": 'chart.plot.labels = ["A", "B", "C", "D", "E"]',
    }

    def __init__(self, data, colors=None, labels=None, size=None, loc=None):
        """Initialize a new chart containing a pie plot."""
        if vtk_version_info >= (9, 2, 0):
            self.SetAutoSize(False)  # We manually set the appropriate size
            if size is None:
                size = (1, 1)
            if loc is None:
                loc = (0, 0)
        super().__init__(size, loc)
        if vtk_version_info < (9, 2, 0):
            # SetPlot method is not available for older VTK versions,
            # so fallback to using a wrapper object.
            self.AddPlot(0)
            self._plot = PiePlot(data, colors, labels, _wrap=self.GetPlot(0))
        else:
            self._plot = PiePlot(data, colors, labels)
            self.SetPlot(self._plot)
        self.legend_visible = True

    def _render_event(self, *args, **kwargs):
        if vtk_version_info < (9, 2, 0):
            # In older VTK versions, ChartPie fills the entire scene, so
            # no resizing is needed (nor possible).
            pass
        else:
            super()._render_event(*args, **kwargs)

    @property
    def _geometry(self):
        if vtk_version_info < (9, 2, 0):
            return (0, 0, *self._renderer.GetSize())
        else:
            return _Chart._geometry.fget(self)

    @_geometry.setter
    def _geometry(self, value):
        if vtk_version_info < (9, 2, 0):
            raise AttributeError(f'Cannot set the geometry of {type(self).__class__}')
        else:
            _Chart._geometry.fset(self, value)

    @property
    def plot(self):
        """Return the :class:`PiePlot <plotting.charts.PiePlot>` instance associated with this chart.

        Examples
        --------
        Create a pie plot with segments of increasing size.

        >>> import pyvista
        >>> chart = pyvista.ChartPie([1, 2, 3, 4, 5])
        >>> chart.show()

        Update the pie plot (segments of equal size).

        >>> chart.plot.update([1, 1, 1, 1, 1])
        >>> chart.show()

        """
        return self._plot

    @property
    def size(self):
        """Return or set the chart size in normalized coordinates.

        A size of ``(1, 1)`` occupies the whole renderer.

        Notes
        -----
        Customisable ChartPie geometry is only supported in VTK v9.2
        or newer. For older VTK versions, the size cannot be modified,
        filling up the entire viewport by default.

        Examples
        --------
        Create a half-sized pie chart centered in the middle of the
        renderer.

        >>> import pyvista
        >>> chart = pyvista.ChartPie([5, 4, 3, 2, 1])
        >>> chart.size = (0.5, 0.5)
        >>> chart.loc = (0.25, 0.25)
        >>> chart.show()

        """
        if vtk_version_info < (9, 2, 0):
            return (1, 1)
        else:
            return _Chart.size.fget(self)

    @size.setter
    def size(self, val):
        if vtk_version_info < (9, 2, 0):
            raise ValueError(
                "Cannot set ChartPie geometry, it fills up the entire viewport by default. "
                "Upgrade to VTK v9.2 or newer."
            )
        else:
            _Chart.size.fset(self, val)

    @property
    def loc(self):
        """Return or set the chart position in normalized coordinates.

        This denotes the location of the chart's bottom left corner.

        Notes
        -----
        Customisable ChartPie geometry is only supported in VTK v9.2
        or newer. For older VTK versions, the location cannot be modified,
        filling up the entire viewport by default.

        Examples
        --------
        Create a half-sized pie chart centered in the middle of the
        renderer.

        >>> import pyvista
        >>> chart = pyvista.ChartPie([5, 4, 3, 2, 1])
        >>> chart.size = (0.5, 0.5)
        >>> chart.loc = (0.25, 0.25)
        >>> chart.show()

        """
        if vtk_version_info < (9, 2, 0):
            return (0, 0)
        else:
            return _Chart.loc.fget(self)

    @loc.setter
    def loc(self, val):
        if vtk_version_info < (9, 2, 0):
            raise ValueError(
                "Cannot set ChartPie geometry, it fills up the entire viewport by default. "
                "Upgrade to VTK v9.2 or newer."
            )
        else:
            _Chart.loc.fset(self, val)


# region 3D charts
# A basic implementation of 3D line, scatter and volume plots, to be used in a 3D chart was provided in this section
# but removed in commit 8ef8daea5d105e85f256d4e9af584aeea3c85040 of PR #1432. Unfortunately, these charts are much less
# customisable than their 2D counterparts and they do not respect the enforced size/geometry constraints once you start
# interacting with them.
# endregion


class ChartMPL(_vtk.vtkImageItem, _Chart):
    """Create new chart from an existing matplotlib figure.

    Parameters
    ----------
    figure : matplotlib.figure.Figure, optional
        The matplotlib figure to draw.

    size : list or tuple, optional
        Size of the chart in normalized coordinates. A size of ``(0,
        0)`` is invisible, a size of ``(1, 1)`` occupies the whole
        renderer's width and height.

    loc : list or tuple, optional
        Location of the chart (its bottom left corner) in normalized
        coordinates. A location of ``(0, 0)`` corresponds to the
        renderer's bottom left corner, a location of ``(1, 1)``
        corresponds to the renderer's top right corner.

    redraw_on_render : bool, default: True
        Flag indicating whether the chart should be redrawn when
        the plotter is rendered. For static charts, setting this
        to ``False`` can improve performance.

    Examples
    --------
    Plot streamlines of a vector field with varying colors (based on `this example <https://matplotlib.org/stable/gallery/images_contours_and_fields/plot_streamplot.html>`_).

    .. pyvista-plot::

    >>> import pyvista
    >>> import numpy as np
    >>> import matplotlib.pyplot as plt

    >>> w = 3
    >>> Y, X = np.mgrid[-w:w:100j, -w:w:100j]
    >>> U = -1 - X**2 + Y
    >>> V = 1 + X - Y**2
    >>> speed = np.sqrt(U**2 + V**2)

    >>> f, ax = plt.subplots()
    >>> strm = ax.streamplot(X, Y, U, V, color=U, linewidth=2, cmap='autumn')
    >>> _ = f.colorbar(strm.lines)
    >>> _ = ax.set_title('Streamplot with varying Color')
    >>> plt.tight_layout()

    >>> chart = pyvista.ChartMPL(f)
    >>> chart.show()

    """

    _DOC_SUBS = {
        "chart_name": "matplotlib chart",
        "chart_args": "",
        "chart_init": """
        >>> plots = chart.figure.axes[0].plot([0, 1, 2], [2, 1, 3])""",
        "chart_set_labels": 'plots[0].label = "My awesome plot"',
    }

    def __init__(self, figure=None, size=(1, 1), loc=(0, 0), redraw_on_render=True):
        """Initialize chart."""
        try:
            from matplotlib.backends.backend_agg import FigureCanvasAgg
            import matplotlib.figure  # noqa
            import matplotlib.pyplot as plt
        except ModuleNotFoundError:
            raise ImportError("ChartMPL requires matplotlib")

        super().__init__(size, loc)
        if figure is None:
            figure, _ = plt.subplots()
        self._fig = figure
        self._canvas = FigureCanvasAgg(
            self._fig
        )  # Switch backends and store reference to figure's canvas
        # Make figure and axes fully transparent, as the background is already dealt with by self._background.
        self._fig.patch.set_alpha(0)
        for ax in self._fig.axes:
            ax.patch.set_alpha(0)
        self._canvas.mpl_connect('draw_event', self._redraw)  # Attach 'draw_event' callback
        self._redraw_on_render = redraw_on_render

        self._redraw()

        # Close the underlying matplotlib figure when creating the sphinx gallery.
        # This prevents the charts from being drawn twice in example scripts:
        # once as a pyvista plot (fetched by the 'pyvista' scraper) and once as a
        # matplotlib figure (fetched by the 'matplotlib' scraper).
        # See #1999 and #2031.
        if pyvista.BUILDING_GALLERY:  # pragma: no cover
            plt.close(self._fig)

    @property
    def figure(self):
        """Retrieve the matplotlib figure associated with this chart.

        Examples
        --------
        Create a matplotlib chart from an existing figure.

        .. pyvista-plot::

        >>> import pyvista
        >>> import matplotlib.pyplot as plt
        >>> f, ax = plt.subplots()
        >>> _ = ax.plot([0, 1, 2], [2, 1, 3])
        >>> chart = pyvista.ChartMPL(f)
        >>> chart.figure is f
        True
        >>> chart.show()
        """
        return self._fig

    @property
    def redraw_on_render(self):
        """Return or set the chart's redraw-on-render behavior.

        Notes
        -----
        When disabled, the chart will only be redrawn when the
        Plotter window is resized or the matplotlib figure is
        manually redrawn using ``fig.canvas.draw()``.
        When enabled, the chart will also be automatically
        redrawn whenever the Plotter is rendered using
        ``plotter.render()``.

        """
        return self._redraw_on_render

    @redraw_on_render.setter
    def redraw_on_render(self, val):
        self._redraw_on_render = bool(val)

    def _resize(self):
        r_w, r_h = self._renderer.GetSize()
        c_w, c_h = (int(s) for s in self._canvas.get_width_height())
        # Calculate target size from specified normalized width and height and the renderer's current size
        t_w = int(self._size[0] * r_w)
        t_h = int(self._size[1] * r_h)
        resize = c_w != t_w or c_h != t_h
        if resize:
            # Mismatch between canvas size and target size, so resize figure:
            f_w = t_w / self._fig.dpi
            f_h = t_h / self._fig.dpi
            self._fig.set_size_inches(f_w, f_h)
            self.position = (int(self._loc[0] * r_w), int(self._loc[1] * r_h))
        return resize

    def _redraw(self, event=None):
        """Redraw the chart."""
        if event is None:
            # Manual call, so make sure canvas is redrawn first (which will callback to _redraw with a proper event defined)
            self._canvas.draw()
        else:
            # Called from draw_event callback
            img = np.frombuffer(
                self._canvas.buffer_rgba(), dtype=np.uint8
            )  # Store figure data in numpy array
            w, h = self._canvas.get_width_height()
            img_arr = img.reshape([h, w, 4])
            img_data = pyvista.Texture(img_arr).to_image()  # Convert to vtkImageData
            self.SetImage(img_data)

    def _render_event(self, *args, plotter_render=False, **kwargs):
        # Redraw figure when geometry has changed (self._resize call
        # already updated figure dimensions in that case) OR the
        # plotter's render method was called and redraw_on_render is
        # enabled.
        if (self.redraw_on_render and plotter_render) or self._resize():
            self._redraw()

    @property
    def _geometry(self):
        r_w, r_h = self._renderer.GetSize()
        t_w = self._size[0] * r_w
        t_h = self._size[1] * r_h
        return (*self.position, t_w, t_h)

    @_geometry.setter
    def _geometry(self, value):
        raise AttributeError(f'Cannot set the geometry of {type(self).__class__}')

    # Below code can be used to customize the chart's background without a _ChartBackground instance
    # @property
    # def background_color(self):
    #     return self._bg_color
    #
    # @background_color.setter
    # def background_color(self, val):
    #     color = Color(val).int_rgba if val is not None else [1.0, 1.0, 1.0, 1.0]
    #     self._bg_color = color
    #     self._fig.patch.set_color(color[:3])
    #     self._fig.patch.set_alpha(opacity)
    #     for ax in self._fig.axes:
    #         ax.patch.set_alpha(0 if opacity < 1 else 1)  # Make axes fully transparent if opacity is lower than 1

    @property
    def position(self):
        """Chart position w.r.t the bottom left corner (in pixels)."""
        return self.GetPosition()

    @position.setter
    def position(self, val):
        if len(val) != 2:
            raise ValueError(f'Invalid position {val}, must be length 2.')
        self.SetPosition(*val)

    @property
    def title(self):
        """Return or set the chart's title.

        Examples
        --------
        Create a matplotlib chart with title 'My Chart'.

        .. pyvista-plot::

        >>> import pyvista
        >>> import matplotlib.pyplot as plt
        >>> f, ax = plt.subplots()
        >>> _ = ax.plot([0, 1, 2], [2, 1, 3])
        >>> chart = pyvista.ChartMPL(f)
        >>> chart.title = 'My Chart'
        >>> chart.show()

        """
        return self._fig._suptitle.get_text()

    @title.setter
    def title(self, val):
        self._fig.suptitle(val)

    @property
    def legend_visible(self):
        """Return or set the visibility of the chart's legend.

        Examples
        --------
        Create a matplotlib chart with custom labels and show the legend.

        .. pyvista-plot::

        >>> import pyvista
        >>> import matplotlib.pyplot as plt
        >>> f, ax = plt.subplots()
        >>> _ = ax.plot([0, 1, 2], [2, 1, 3], label="Line")
        >>> _ = ax.scatter([0, 1, 2], [3, 2, 1], label="Points")
        >>> chart = pyvista.ChartMPL(f)
        >>> chart.legend_visible = True
        >>> chart.show()

        Hide the legend.

        >>> chart.legend_visible = False
        >>> chart.show()

        """
        legend = self._fig.axes[0].get_legend()
        return False if legend is None else legend.get_visible()

    @legend_visible.setter
    def legend_visible(self, val):
        legend = self._fig.axes[0].get_legend()
        if legend is None:
            legend = self._fig.axes[0].legend()
        legend.set_visible(val)


class Charts:
    """Collection of charts for a renderer.

    Users should typically not directly create new instances of this
    class, but use the dedicated ``Plotter.add_chart`` method.

    """

    def __init__(self, renderer):
        """Create a new collection of charts for the given renderer."""
        self._charts = []

        # Postpone creation of scene and actor objects until they are
        # needed.
        self._scene = None
        self._actor = None

        # a weakref.proxy would be nice here, but that doesn't play
        # nicely with SetRenderer, so instead we'll use a weak reference
        # plus a property to call it
        self.__renderer = weakref.ref(renderer)

    @property
    def _renderer(self):
        """Return the weakly dereferenced renderer, maybe None."""
        return self.__renderer()

    def _setup_scene(self):
        """Set up a new context scene and actor for these charts."""
        self._scene = _vtk.vtkContextScene()
        self._actor = _vtk.vtkContextActor()

        self._actor.SetScene(self._scene)
        self._renderer.AddActor(self._actor)
        self._scene.SetRenderer(self._renderer)

    def deep_clean(self):
        """Remove all references to the chart objects and internal objects."""
        if self._scene is not None:
            charts = [*self._charts]  # Make a copy, as this list will be modified by remove_chart
            for chart in charts:
                self.remove_chart(chart)
            if self._renderer is not None:
                self._renderer.RemoveActor(self._actor)
        self._scene = None
        self._actor = None

    def add_chart(self, *charts):
        """Add charts to the collection."""
        if self._scene is None:
            self._setup_scene()
        for chart in charts:
            self._charts.append(chart)
            if chart._background is not None:
                self._scene.AddItem(chart._background)
            self._scene.AddItem(chart)
            chart.SetInteractive(False)  # Charts are not interactive by default

    def remove_chart(self, chart_or_index):
        """Remove a chart from the collection."""
        chart = self._charts[chart_or_index] if isinstance(chart_or_index, int) else chart_or_index
        if chart not in self._charts:  # pragma: no cover
            raise ValueError('chart_index not present in charts collection.')
        self._charts.remove(chart)
        self._scene.RemoveItem(chart)
        if chart._background is not None:
            self._scene.RemoveItem(chart._background)

    def toggle_interaction(self, mouse_pos):
        """Toggle interaction of the charts based on the given mouse position.

        Disables interaction with all charts, except the one indicated
        by the mouse position.  In case the indicated chart was
        already interactive, interaction is disabled again.

        Parameters
        ----------
        mouse_pos : tuple of float or bool
            This parameter should be either False, to disable
            interaction with all charts; or a tuple containing the
            mouse position, to disable interaction with all charts,
            except the one indicated by the mouse, if any.

        Returns
        -------
        vtk.vtkContextScene, optional
            Returns the scene if one of the charts got activated, None otherwise.

        """
        enable = False
        for chart in self._charts:
            if chart.visible and (mouse_pos is not False and chart._is_within(mouse_pos)):
                enable = not chart.GetInteractive()
                chart.SetInteractive(enable)
                # Change the chart's axis behaviour to fixed, such that the user can properly interact with the chart.
                if chart._x_axis is not None:
                    chart._x_axis.behavior = "fixed"
                if chart._y_axis is not None:
                    chart._y_axis.behavior = "fixed"
            else:
                chart.SetInteractive(False)

        return self._scene if enable else None

    def __getitem__(self, index):
        """Return a chart based on an index."""
        return self._charts[index]

    def __len__(self):
        """Return number of charts."""
        return len(self._charts)

    def __iter__(self):
        """Return an iterable of charts."""
        yield from self._charts

    def __del__(self):
        """Clean up before being destroyed."""
        self.deep_clean()<|MERGE_RESOLUTION|>--- conflicted
+++ resolved
@@ -13,12 +13,8 @@
 import pyvista
 from pyvista import _vtk
 
-<<<<<<< HEAD
 from ..utilities.misc import vtk_version_info
-from .colors import Color, color_synonyms, hexcolors
-=======
 from .colors import COLOR_SCHEMES, SCHEME_NAMES, Color, color_synonyms, hexcolors
->>>>>>> 3eaf7211
 
 
 # region Some metaclass wrapping magic
