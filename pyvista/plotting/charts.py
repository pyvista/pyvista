--- conflicted
+++ resolved
@@ -1077,11 +1077,7 @@
 
 class _CustomContextItem(_vtk.DisableVtkSnakeCase, _vtk.vtkPythonItem):
     class ItemWrapper:
-<<<<<<< HEAD
-        def Initialize(self, _) -> bool:
-=======
-        def Initialize(self, item) -> bool:  # noqa: N802
->>>>>>> fc7e83f5
+        def Initialize(self, item) -> bool:  # noqa: ARG002, N802
             # item is the _CustomContextItem subclass instance
             return True
 
