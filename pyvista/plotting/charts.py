--- conflicted
+++ resolved
@@ -466,11 +466,7 @@
 
     BEHAVIORS: ClassVar[dict[str, int]] = {'auto': _vtk.vtkAxis.AUTO, 'fixed': _vtk.vtkAxis.FIXED}
 
-<<<<<<< HEAD
-    def __init__(self, label='', range=None, grid: bool = True):  # noqa: A002
-=======
-    def __init__(self, label='', range=None, grid=True) -> None:  # noqa: A002
->>>>>>> c6e4d146
+    def __init__(self, label='', range=None, grid: bool = True): -> None  # noqa: A002
         """Initialize a new Axis instance."""
         super().__init__()
         self._tick_locs = _vtk.vtkDoubleArray()
@@ -1134,11 +1130,7 @@
         """Get a reference to the vtkRenderer in which this chart is drawn."""
         return self._scene.GetRenderer() if self._scene is not None else None
 
-<<<<<<< HEAD
-    def _render_event(self, *args, plotter_render: bool = False, **kwargs):
-=======
-    def _render_event(self, *args, plotter_render=False, **kwargs) -> None:
->>>>>>> c6e4d146
+    def _render_event(self, *args, plotter_render: bool = False, **kwargs) -> None:
         """Update the chart right before it will be rendered."""
         # Only resize on real VTK render events (plotter.render calls will afterwards invoke a proper render event)
         if not plotter_render:
@@ -3134,13 +3126,8 @@
         loc=(0, 0),
         x_label='x',
         y_label='y',
-<<<<<<< HEAD
         grid: bool = True,
-    ):  # numpydoc ignore=PR01,RT01
-=======
-        grid=True,
     ) -> None:  # numpydoc ignore=PR01,RT01
->>>>>>> c6e4d146
         """Initialize the chart."""
         super().__init__(size, loc)
         self._plots = {plot_type: [] for plot_type in self.PLOT_TYPES.keys()}  # type: ignore[var-annotated]
@@ -3160,11 +3147,7 @@
         self.grid = grid
         self.legend_visible = True
 
-<<<<<<< HEAD
-    def _render_event(self, *args, plotter_render: bool = False, **kwargs):
-=======
-    def _render_event(self, *args, plotter_render=False, **kwargs) -> None:
->>>>>>> c6e4d146
+    def _render_event(self, *args, plotter_render: bool = False, **kwargs) -> None:
         if plotter_render:
             # TODO: should probably be called internally by VTK when plot data or axis behavior/logscale is changed?
             self.RecalculateBounds()
@@ -4589,13 +4572,8 @@
         figure=None,
         size=(1, 1),
         loc=(0, 0),
-<<<<<<< HEAD
         redraw_on_render: bool = True,
-    ):  # numpydoc ignore=PR01,RT01
-=======
-        redraw_on_render=True,
     ) -> None:  # numpydoc ignore=PR01,RT01
->>>>>>> c6e4d146
         """Initialize chart."""
         super().__init__(size, loc)
         if figure is None:
@@ -4696,11 +4674,7 @@
             img_data = pyvista.Texture(img_arr).to_image()  # type: ignore[abstract] # Convert to vtkImageData
             self.SetImage(img_data)
 
-<<<<<<< HEAD
-    def _render_event(self, *args, plotter_render: bool = False, **kwargs):
-=======
-    def _render_event(self, *args, plotter_render=False, **kwargs) -> None:
->>>>>>> c6e4d146
+    def _render_event(self, *args, plotter_render: bool = False, **kwargs) -> None:
         # Redraw figure when geometry has changed (self._resize call
         # already updated figure dimensions in that case) OR the
         # plotter's render method was called and redraw_on_render is
