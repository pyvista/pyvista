"""Module containing pyvista wrappers for the vtk Charts API."""

from functools import wraps
import inspect
import itertools
import re
from typing import Dict, Optional, Sequence
import weakref

import numpy as np

import pyvista
from pyvista import _vtk

from .colors import Color


# region Some metaclass wrapping magic
# Note: these classes can be removed once VTK 9.2 is released.
class _vtkWrapperMeta(type):
    def __init__(cls, clsname, bases, attrs):
        # Restore the signature of classes inheriting from _vtkWrapper
        # Based on https://stackoverflow.com/questions/49740290/call-from-metaclass-shadows-signature-of-init
        sig = inspect.signature(cls.__init__)
        params = list(sig.parameters.values())
        params.insert(
            len(params) - 1 if params[-1].kind == inspect.Parameter.VAR_KEYWORD else len(params),
            inspect.Parameter("_wrap", inspect.Parameter.KEYWORD_ONLY, default=None),
        )
        cls.__signature__ = sig.replace(parameters=params[1:])
        super().__init__(clsname, bases, attrs)

    def __call__(cls, *args, _wrap=None, **kwargs):
        # if _wrap is None:
        #     obj = cls.__new__(cls, *args, **kwargs)
        # else:
        #     obj = cls.__new__(_wrap.__class__, _wrap.__this__, *args, **kwargs)
        obj = cls.__new__(cls, *args, **kwargs)
        obj._wrapped = _wrap
        obj.__init__(*args, **kwargs)
        return obj


class _vtkWrapper(object, metaclass=_vtkWrapperMeta):
    def __getattribute__(self, item):
        unwrapped_attrs = ["_wrapped", "__class__", "__init__"]
        wrapped = super().__getattribute__("_wrapped")
        if item in unwrapped_attrs or wrapped is None:
            return super().__getattribute__(item)
        else:
            try:
                return wrapped.__getattribute__(item)
            except AttributeError:
                return super().__getattribute__(item)

    def __str__(self):
        if self._wrapped is None:
            return super().__str__()
        else:
            return "Wrapped: " + self._wrapped.__str__()


# endregion

# region Documentation substitution
class DocSubs:
    """Helper class to easily substitute the docstrings of the listed member functions or properties."""

    # The substitutions to use for this (sub)class
    _DOC_SUBS: Optional[Dict[str, str]] = None
    # Internal dictionary to store registered member functions/properties and their (to be substituted) docs.
    _DOC_STORE = {}  # type: ignore
    # Tag used to mark members that require docstring substitutions.
    _DOC_TAG = ":DOC_SUBS:"

    def __init_subclass__(cls, **kwargs):
        """Initialize subclasses."""
        # First substitute all members for this class (marked in a super class)
        if cls._DOC_SUBS is not None:
            subs = {**cls._DOC_SUBS}
            if "cls" not in subs:
                subs["cls"] = cls.__name__
            for member_name, (m, d) in cls._DOC_STORE.items():
                if member_name not in cls.__dict__:
                    # If the member is not part of the subclass' __dict__, we have to generate a wrapping
                    # function or property and add it to the subclass' __dict__. Otherwise, the docstring
                    # of the superclass would be used for the substitutions.
                    mem_sub = cls._wrap_member(m)
                    mem_sub.__doc__ = d
                    setattr(cls, member_name, mem_sub)
                # Get the member function/property and substitute its docstring.
                member = getattr(cls, member_name)
                member.__doc__ = member.__doc__.format(**subs)

        # Secondly, register all members of this class that require substitutions in subclasses
        # Create copy of registered members so far
        # TODO: B010
        setattr(cls, "_DOC_STORE", {**cls._DOC_STORE})  # noqa: B010
        for member_name, member in cls.__dict__.items():
            if member.__doc__ and member.__doc__.startswith(cls._DOC_TAG):
                # New method/property to register in this class (denoting their docstring should be
                # substituted in subsequent child classes).
                cls._DOC_STORE[member_name] = (member, member.__doc__[len(cls._DOC_TAG) :])
                # Overwrite original docstring to prevent doctest issues
                member.__doc__ = """Docstring to be specialized in subclasses."""

    @staticmethod
    def _wrap_member(member):
        if callable(member):

            @wraps(member)
            def mem_sub(*args, **kwargs):
                return member(*args, **kwargs)

        elif isinstance(member, property):
            mem_sub = property(member.fget, member.fset, member.fdel)
        else:
            raise NotImplementedError(
                "Members other than methods and properties are currently not supported."
            )
        return mem_sub


def doc_subs(member):
    """Doc subs wrapper.

    Only common attribute between methods and properties that we can
    modify is __doc__, so use that to mark members that need doc
    substitutions.
    Still, only methods can be marked for doc substitution (as for
    properties the docstring seems to be overwritten when specifying
    setters or deleters), hence this decorator should be applied
    before the property decorator. And 'type: ignore' comments are
    necessary because mypy cannot handle decorated properties (see
    https://github.com/python/mypy/issues/1362)
    """
    # Ensure we are operating on a method
    if not callable(member):  # pragma: no cover
        raise ValueError('`member` must be a callable.')
    member.__doc__ = DocSubs._DOC_TAG + member.__doc__
    return member


# endregion


class Pen(_vtkWrapper, _vtk.vtkPen):
    """Pythonic wrapper for a VTK Pen, used to draw lines.

    Parameters
    ----------
    color : color_like, optional
        Color of the lines drawn using this pen. Any color parsable by
        :class:`pyvista.Color` is allowed. Defaults to ``"k"``.

    width : float, optional
        Width of the lines drawn using this pen. Defaults to ``1``.

    style : str, optional
        Style of the lines drawn using this pen. See
        :ref:`Pen.LINE_STYLES <pen_line_styles>` for a list of allowed
        line styles. Defaults to ``"-"``.

    Other Parameters
    ----------------
    _wrap : vtk.vtkPen, optional
        Wrap an existing VTK Pen instance. Defaults to ``None`` (no wrapping).

    Notes
    -----
    .. _pen_line_styles:

    LINE_STYLES : dict
        Dictionary containing all allowed line styles as its keys.

        .. include:: ../pen_line_styles.rst

    """

    LINE_STYLES = {  # descr is used in the documentation, set to None to hide it from the docs.
        "": {"id": _vtk.vtkPen.NO_PEN, "descr": "Hidden"},
        "-": {"id": _vtk.vtkPen.SOLID_LINE, "descr": "Solid"},
        "--": {"id": _vtk.vtkPen.DASH_LINE, "descr": "Dashed"},
        ":": {"id": _vtk.vtkPen.DOT_LINE, "descr": "Dotted"},
        "-.": {"id": _vtk.vtkPen.DASH_DOT_LINE, "descr": "Dash-dot"},
        "-..": {"id": _vtk.vtkPen.DASH_DOT_DOT_LINE, "descr": "Dash-dot-dot"},
    }

    def __init__(self, color="k", width=1, style="-"):
        """Initialize a new Pen instance."""
        super().__init__()
        self.color = color
        self.width = width
        self.style = style

    @property
    def color(self):
        """Return or set the pen's color.

        Examples
        --------
        Set the pen's color to red.

        >>> import pyvista
        >>> chart = pyvista.Chart2D()
        >>> plot = chart.line([0, 1, 2], [2, 1, 3])
        >>> plot.pen.color = 'r'
        >>> chart.show()

        """
        return self._color.f_rgba

    @color.setter
    def color(self, val):
        self._color = Color(val, default_opacity=1.0, default_color=[0, 0, 0, 0])
        self.SetColorF(*self._color.f_rgba)

    @property
    def width(self):
        """Return or set the pen's width.

        Examples
        --------
        Set the pen's width to 10

        >>> import pyvista
        >>> chart = pyvista.Chart2D()
        >>> plot = chart.line([0, 1, 2], [2, 1, 3])
        >>> plot.pen.width = 10
        >>> chart.show()

        """
        return self.GetWidth()

    @width.setter
    def width(self, val):
        self.SetWidth(float(val))

    @property
    def style(self):
        """Return or set the pen's line style.

        See :ref:`Pen.LINE_STYLES <pen_line_styles>` for a list of allowed line styles.

        Examples
        --------
        >>> import pyvista
        >>> chart = pyvista.Chart2D()
        >>> plot = chart.line([0, 1, 2], [2, 1, 3])
        >>> plot.pen.style = '-.'
        >>> chart.show()

        """
        return self._line_style

    @style.setter
    def style(self, val):
        if val is None:
            val = ""
        try:
            self.SetLineType(self.LINE_STYLES[val]["id"])
            self._line_style = val
        except KeyError:
            formatted_styles = "\", \"".join(self.LINE_STYLES.keys())
            raise ValueError(f"Invalid line style. Allowed line styles: \"{formatted_styles}\"")


class Brush(_vtkWrapper, _vtk.vtkBrush):
    """Pythonic wrapper for a VTK Brush, used to fill shapes.

    Parameters
    ----------
    color : color_like, optional
        Fill color of the shapes drawn using this brush. Any color
        parsable by :class:`pyvista.Color` is allowed.  Defaults to
        ``"k"``.

    texture : Texture, optional
        Texture used to fill shapes drawn using this brush. Any object
        convertible to a :class:`Texture` is allowed. Defaults to
        ``None``.

    Other Parameters
    ----------------
    _wrap : vtk.vtkBrush, optional
        Wrap an existing VTK Brush instance. Defaults to ``None`` (no wrapping).

    """

    def __init__(self, color="k", texture=None):
        """Initialize a new Pen instance."""
        super().__init__()
        self.color = color
        self.texture = texture
        self._interpolate = True  # vtkBrush textureProperties defaults to LINEAR & STRETCH
        self._repeat = False

    @property
    def color(self):
        """Return or set the brush's color.

        Examples
        --------
        Set the brush's color to red.

        >>> import pyvista
        >>> chart = pyvista.Chart2D()
        >>> plot = chart.area([0, 1, 2], [0, 0, 1], [1, 3, 2])
        >>> plot.brush.color = 'r'
        >>> chart.show()

        """
        return self._color.f_rgba

    @color.setter
    def color(self, val):
        self._color = Color(val, default_opacity=1.0, default_color=[0, 0, 0, 0])
        self.SetColorF(*self._color.f_rgba)

    @property
    def texture(self):
        """Return or set the brush's texture.

        Examples
        --------
        Set the brush's texture to the sample puppy texture.

        >>> import pyvista
        >>> from pyvista import examples
        >>> chart = pyvista.Chart2D()
        >>> plot = chart.area([0, 1, 2], [0, 0, 1], [1, 3, 2])
        >>> plot.brush.texture = examples.download_puppy_texture()
        >>> chart.show()

        """
        return self._texture

    @texture.setter
    def texture(self, val):
        if val is None:
            self._texture = None
            self.SetTexture(None)
        else:
            self._texture = pyvista.Texture(val)
            self.SetTexture(self._texture.to_image())

    @property
    def texture_interpolate(self):
        """Set texture interpolation mode.

        There are two modes:

        * ``False`` - NEAREST
        * ``True`` - LINEAR

        Examples
        --------
        Setup a brush with a texture.

        >>> import pyvista
        >>> from pyvista import examples
        >>> chart = pyvista.Chart2D()
        >>> plot = chart.area([0, 1, 2], [0, 0, 1], [1, 3, 2])
        >>> plot.brush.texture = examples.download_puppy_texture()
        >>> chart.show()

        Disable linear interpolation.

        >>> plot.brush.texture_interpolate = False
        >>> chart.show()

        """
        return self._interpolate

    @texture_interpolate.setter
    def texture_interpolate(self, val):
        self._interpolate = bool(val)
        self._update_textureprops()

    @property
    def texture_repeat(self):
        """Return or set the texture repeat mode.

        There are two modes:

        * ``False`` - STRETCH
        * ``True`` - REPEAT

        Examples
        --------
        Setup a brush with a texture.

        >>> import pyvista
        >>> from pyvista import examples
        >>> chart = pyvista.Chart2D()
        >>> plot = chart.area([0, 1, 2], [0, 0, 1], [1, 3, 2])
        >>> plot.brush.texture = examples.download_puppy_texture()
        >>> chart.show()

        Enable texture repeat.

        >>> plot.brush.texture_repeat = True
        >>> chart.show()

        """
        return self._repeat

    @texture_repeat.setter
    def texture_repeat(self, val):
        self._repeat = bool(val)
        self._update_textureprops()

    def _update_textureprops(self):
        # Interpolation: NEAREST = 0x01, LINEAR = 0x02
        # Stretch/repeat: STRETCH = 0x04, REPEAT = 0x08
        self.SetTextureProperties(1 + int(self._interpolate) + 4 * (1 + int(self._repeat)))


class Axis(_vtkWrapper, _vtk.vtkAxis):
    """Pythonic interface for a VTK Axis, used by 2D charts.

    Parameters
    ----------
    label : str, optional
        Axis label. Defaults to the empty string ``""`` (no visible label).

    range : list or tuple of float, optional
        Axis range, denoting the minimum and maximum values
        displayed on this axis. Setting this to any valid value
        other than ``None`` will change this axis behavior to
        ``'fixed'``. Setting it to ``None`` will change the axis
        behavior to ``'auto'``. Defaults to ``None``
        (automatically scale axis).

    grid : bool, optional
        Flag to toggle grid lines visibility for this axis. Defaults to ``True``.

    Attributes
    ----------
    pen : Pen
        Pen used to draw the axis.

    grid_pen : Pen
        Pen used to draw the grid lines.

    Other Parameters
    ----------------
    _wrap : vtk.vtkAxis, optional
        Wrap an existing VTK Axis instance. Defaults to ``None`` (no wrapping).

    """

    BEHAVIORS = {"auto": _vtk.vtkAxis.AUTO, "fixed": _vtk.vtkAxis.FIXED}

    def __init__(self, label="", range=None, grid=True):
        """Initialize a new Axis instance."""
        super().__init__()
        self._tick_locs = _vtk.vtkDoubleArray()
        self._tick_labels = _vtk.vtkStringArray()
        self.pen = Pen(color=(0, 0, 0), _wrap=self.GetPen())
        self.grid_pen = Pen(color=(0.95, 0.95, 0.95), _wrap=self.GetGridPen())
        self.label = label
        self._behavior = None  # Will be set by specifying the range below
        self.range = range
        self.grid = grid

    @property
    def label(self):
        """Return or set the axis label.

        Examples
        --------
        Set the axis label to ``"Axis Label"``.

        >>> import pyvista
        >>> chart = pyvista.Chart2D()
        >>> _ = chart.line([0, 1, 2], [2, 1, 3])
        >>> chart.x_axis.label = "Axis Label"
        >>> chart.show()

        """
        return self.GetTitle()

    @label.setter
    def label(self, val):
        self.SetTitle(val)

    @property
    def label_visible(self):
        """Return or set the axis label's visibility.

        Examples
        --------
        Hide the x-axis label of a 2D chart.

        >>> import pyvista
        >>> chart = pyvista.Chart2D()
        >>> _ = chart.line([0, 1, 2], [2, 1, 3])
        >>> chart.x_axis.label_visible = False
        >>> chart.show()

        """
        return self.GetTitleVisible()

    @label_visible.setter
    def label_visible(self, val):
        self.SetTitleVisible(bool(val))

    @property
    def label_size(self):
        """Return or set the size of the axis label font.

        Examples
        --------
        Set the x-axis label font size of a 2D chart to 20.

        >>> import pyvista
        >>> chart = pyvista.Chart2D()
        >>> _ = chart.line([0, 1, 2], [2, 1, 3])
        >>> chart.x_axis.label_size = 20
        >>> chart.x_axis.label_size
        20
        >>> chart.show()

        """
        return self.GetTitleProperties().GetFontSize()

    @label_size.setter
    def label_size(self, size):
        self.GetTitleProperties().SetFontSize(size)

    @property
    def range(self):
        """Return or set the axis range.

        This will automatically set the axis behavior to ``"fixed"``
        when a valid range is given. Setting the range to ``None``
        will set the axis behavior to ``"auto"``.

        Examples
        --------
        Manually specify the x-axis range of a 2D chart.

        >>> import pyvista
        >>> chart = pyvista.Chart2D()
        >>> _ = chart.line([0, 1, 2], [2, 1, 3])
        >>> chart.x_axis.range = [0, 5]
        >>> chart.show()

        Revert to automatic axis scaling.

        >>> chart.x_axis.range = None
        >>> chart.show()

        """
        r = [0.0, 0.0]
        self.GetRange(r)
        return r

    @range.setter
    def range(self, val):
        if val is None:
            self.behavior = "auto"
        else:
            self.behavior = "fixed"
            self.SetRange(*val)

    @property
    def behavior(self):
        """Set the axis' scaling behavior.

        Allowed behaviors are ``'auto'`` to automatically rescale the
        axis to fit all visible datapoints in the plot, or ``'fixed'``
        to use the user defined range.

        Examples
        --------
        Manually specify the x-axis range of a 2D chart.

        >>> import pyvista
        >>> chart = pyvista.Chart2D()
        >>> _ = chart.line([0, 1, 2], [2, 1, 3])
        >>> chart.x_axis.range = [0, 5]
        >>> chart.show()

        Revert to automatic axis scaling.

        >>> chart.x_axis.behavior = "auto"
        >>> chart.show()
        >>> chart.x_axis.range
        [0.0, 2.0]

        """
        return self._behavior

    @behavior.setter
    def behavior(self, val):
        try:
            self.SetBehavior(self.BEHAVIORS[val])
            self._behavior = val
        except KeyError:
            formatted_behaviors = "\", \"".join(self.BEHAVIORS.keys())
            raise ValueError(f"Invalid behavior. Allowed behaviors: \"{formatted_behaviors}\"")

    @property
    def margin(self):
        """Return or set the axis margin.

        Examples
        --------
        Create a 2D chart.

        >>> import pyvista
        >>> chart = pyvista.Chart2D()
        >>> chart.background_color = 'c'
        >>> _ = chart.line([0, 1, 2], [2, 1, 3])
        >>> chart.show()

        Manually specify a larger (bottom) margin for the x-axis and a
        larger (left) margin for the y-axis.

        >>> chart.x_axis.margin = 50
        >>> chart.y_axis.margin = 50
        >>> chart.show()

        """
        return self.GetMargins()[0]

    @margin.setter
    def margin(self, val):
        # Second margin doesn't seem to have any effect? So we only expose the first entry as 'the margin'.
        m = self.GetMargins()
        self.SetMargins(val, m[1])

    @property
    def log_scale(self):
        """Flag denoting whether a log scale is used for this axis.

        Note that setting this property to ``True`` will not guarantee
        that the log scale will be enabled.  Verify whether activating
        the log scale succeeded by rereading this property.

        Examples
        --------
        Create a 2D chart.

        >>> import pyvista
        >>> chart = pyvista.Chart2D()
        >>> _ = chart.line([0, 1, 2, 3, 4], [1e0, 1e1, 1e2, 1e3, 1e4])
        >>> chart.show()

        Try to enable the log scale on the y-axis.

        >>> chart.y_axis.log_scale = True
        >>> chart.show()
        >>> chart.y_axis.log_scale
        True

        """
        return self.GetLogScaleActive()

    @log_scale.setter
    def log_scale(self, val):
        # False: log_scale will be disabled, True: axis will attempt to activate log_scale if possible
        self.SetLogScale(bool(val))

    @property
    def grid(self):
        """Return or set the axis' grid line visibility.

        Examples
        --------
        Create a 2D chart with grid lines disabled for the x-axis.

        >>> import pyvista
        >>> chart = pyvista.Chart2D()
        >>> _ = chart.line([0, 1, 2], [2, 1, 3])
        >>> chart.x_axis.grid = False
        >>> chart.show()

        """
        return self.GetGridVisible()

    @grid.setter
    def grid(self, val):
        self.SetGridVisible(bool(val))

    @property
    def visible(self):
        """Return or set the axis' visibility.

        Examples
        --------
        Create a 2D chart with no visible y-axis.

        >>> import pyvista
        >>> chart = pyvista.Chart2D()
        >>> _ = chart.line([0, 1, 2], [2, 1, 3])
        >>> chart.y_axis.visible = False
        >>> chart.show()

        """
        return self.GetAxisVisible()

    @visible.setter
    def visible(self, val):
        self.SetAxisVisible(bool(val))

    def toggle(self):
        """Toggle the axis' visibility.

        Examples
        --------
        Create a 2D chart.

        >>> import pyvista
        >>> chart = pyvista.Chart2D()
        >>> _ = chart.line([0, 1, 2], [2, 1, 3])
        >>> chart.show()

        Toggle the visibility of the y-axis.

        >>> chart.y_axis.toggle()
        >>> chart.show()

        """
        self.visible = not self.visible

    # --- Ticks ---
    @property
    def tick_count(self):
        """Return or set the number of ticks drawn on this axis.

        Setting this property to a negative value or ``None`` will
        automatically determine the appropriate amount of ticks to
        draw.

        Examples
        --------
        Create a 2D chart with a reduced number of ticks on the x-axis.

        >>> import pyvista
        >>> chart = pyvista.Chart2D()
        >>> _ = chart.line([0, 1, 2], [2, 1, 3])
        >>> chart.x_axis.tick_count = 5
        >>> chart.show()

        Revert back to automatic tick behavior.

        >>> chart.x_axis.tick_count = None
        >>> chart.show()

        """
        return self.GetNumberOfTicks()

    @tick_count.setter
    def tick_count(self, val):
        if val is None or val < 0:
            val = -1
        self.SetNumberOfTicks(int(val))

    @property
    def tick_locations(self):
        """Return or set the tick locations for this axis.

        Setting this to ``None`` will revert back to the default,
        automatically determined, tick locations.

        Examples
        --------
        Create a 2D chart with custom tick locations and labels on the y-axis.

        >>> import pyvista
        >>> chart = pyvista.Chart2D()
        >>> _ = chart.line([0, 1, 2], [2, 1, 3])
        >>> chart.y_axis.tick_locations = (0.2, 0.4, 0.6, 1, 1.5, 2, 3)
        >>> chart.y_axis.tick_labels = ["Very small", "Small", "Still small",
        ...                             "Small?", "Not large", "Large?",
        ...                             "Very large"]
        >>> chart.show()

        Revert back to automatic tick placement.

        >>> chart.y_axis.tick_locations = None
        >>> chart.y_axis.tick_labels = None
        >>> chart.show()

        """
        positions = self.GetTickPositions()
        return tuple(positions.GetValue(i) for i in range(positions.GetNumberOfValues()))

    @tick_locations.setter
    def tick_locations(self, val):
        self._tick_locs.Reset()
        if val is not None:
            for loc in val:
                self._tick_locs.InsertNextValue(loc)
        self._update_ticks()

    @property
    def tick_labels(self):
        """Return or set the tick labels for this axis.

        You can specify a sequence, to provide a unique label to every
        tick position; a string, to describe the label format to use
        for each label; or ``None``, which will revert back to the
        default tick labels.  A label format is a string consisting of
        an integer part, denoting the precision to use, and a final
        character, denoting the notation to use.

        Allowed notations:

        * ``"f"`` for fixed notation
        * ``"e"`` for scientific notation.

        Examples
        --------
        Create a 2D chart with custom tick locations and labels on the y-axis.

        >>> import pyvista
        >>> chart = pyvista.Chart2D()
        >>> _ = chart.line([0, 1, 2], [2, 1, 3])
        >>> chart.y_axis.tick_locations = (0.2, 0.4, 0.6, 1, 1.5, 2, 3)
        >>> chart.y_axis.tick_labels = ["Very small", "Small", "Still small",
        ...                             "Small?", "Not large", "Large?",
        ...                             "Very large"]
        >>> chart.show()

        Revert back to automatic tick placement.

        >>> chart.y_axis.tick_locations = None
        >>> chart.y_axis.tick_labels = None
        >>> chart.show()

        Specify a custom label format to use (fixed notation with precision 2).

        >>> chart.y_axis.tick_labels = "2f"
        >>> chart.show()

        """
        labels = self.GetTickLabels()
        return tuple(labels.GetValue(i) for i in range(labels.GetNumberOfValues()))

    @tick_labels.setter
    def tick_labels(self, val):
        self._tick_labels.Reset()
        self.SetNotation(_vtk.vtkAxis.STANDARD_NOTATION)
        if isinstance(val, str):
            precision = int(val[:-1])
            notation = val[-1].lower()
            if notation == "f":
                self.SetNotation(_vtk.vtkAxis.FIXED_NOTATION)
                self.SetPrecision(precision)
            elif notation == "e":
                self.SetNotation(_vtk.vtkAxis.SCIENTIFIC_NOTATION)
                self.SetPrecision(precision)
        elif isinstance(val, Sequence):
            for label in val:
                self._tick_labels.InsertNextValue(label)
        self._update_ticks()

    @property
    def tick_label_size(self):
        """Return or set the size of the axis tick label font.

        Examples
        --------
        Set the x-axis tick label font size of a 2D chart to 20.

        >>> import pyvista
        >>> chart = pyvista.Chart2D()
        >>> _ = chart.line([0, 1, 2], [2, 1, 3])
        >>> chart.x_axis.tick_label_size = 20
        >>> chart.x_axis.tick_label_size
        20
        >>> chart.show()

        """
        return self.GetLabelProperties().GetFontSize()

    @tick_label_size.setter
    def tick_label_size(self, size):
        self.GetLabelProperties().SetFontSize(size)

    @property
    def tick_size(self):
        """Return or set the size of this axis' ticks.

        Examples
        --------
        Create a 2D chart with an x-axis with an increased tick size
        and adjusted offset for the tick labels.

        >>> import pyvista
        >>> chart = pyvista.Chart2D()
        >>> _ = chart.line([0, 1, 2], [2, 1, 3])
        >>> chart.x_axis.tick_size += 10
        >>> chart.x_axis.tick_labels_offset += 12
        >>> chart.show()

        """
        return self.GetTickLength()

    @tick_size.setter
    def tick_size(self, val):
        self.SetTickLength(val)

    @property
    def tick_labels_offset(self):
        """Return or set the offset of the tick labels for this axis.

        Examples
        --------
        Create a 2D chart with an x-axis with an increased tick size
        and adjusted offset for the tick labels.

        >>> import pyvista
        >>> chart = pyvista.Chart2D()
        >>> _ = chart.line([0, 1, 2], [2, 1, 3])
        >>> chart.x_axis.tick_size += 10
        >>> chart.x_axis.tick_labels_offset += 12
        >>> chart.show()

        """
        return self.GetLabelOffset()

    @tick_labels_offset.setter
    def tick_labels_offset(self, val):
        self.SetLabelOffset(float(val))

    @property
    def tick_labels_visible(self):
        """Return or set the tick label visibility for this axis.

        Examples
        --------
        Create a 2D chart with hidden tick labels on the y-axis.

        >>> import pyvista
        >>> chart = pyvista.Chart2D()
        >>> _ = chart.line([0, 1, 2], [2, 1, 3])
        >>> chart.y_axis.tick_labels_visible = False
        >>> chart.show()

        """
        return self.GetLabelsVisible()

    @tick_labels_visible.setter
    def tick_labels_visible(self, val):
        self.SetLabelsVisible(bool(val))
        self.SetRangeLabelsVisible(bool(val))

    @property
    def ticks_visible(self):
        """Return or set the tick visibility for this axis.

        Examples
        --------
        Create a 2D chart with hidden ticks on the y-axis.

        >>> import pyvista
        >>> chart = pyvista.Chart2D()
        >>> _ = chart.line([0, 1, 2], [2, 1, 3])
        >>> chart.y_axis.ticks_visible = False
        >>> chart.show()

        """
        return self.GetTicksVisible()

    @ticks_visible.setter
    def ticks_visible(self, val):
        self.SetTicksVisible(bool(val))

    def _update_ticks(self):
        locs = None if self._tick_locs.GetNumberOfValues() == 0 else self._tick_locs
        labels = None if self._tick_labels.GetNumberOfValues() == 0 else self._tick_labels
        self.SetCustomTickPositions(locs, labels)


class _CustomContextItem(_vtk.vtkPythonItem):
    class ItemWrapper(object):
        def Initialize(self, item):
            # item is the _CustomContextItem subclass instance
            return True

        def Paint(self, item, painter):
            # item is the _CustomContextItem subclass instance
            return item.paint(painter)

    def __init__(self):
        super().__init__()
        self.SetPythonObject(
            _CustomContextItem.ItemWrapper()
        )  # This will also call ItemWrapper.Initialize

    def paint(self, painter):
        return True


class _ChartBackground(_CustomContextItem):
    """Utility class for chart backgrounds (until native VTK support is available)."""

    def __init__(self, chart):
        super().__init__()
        # Note: This SHOULD be a weakref, as otherwise the garbage collector will not clean up unused charts
        # (because of the cyclic references between charts and their background).
        self._chart = weakref.ref(chart)  # Weak reference to the chart to draw the background for
        # Default background is translucent with black border line
        self.BorderPen = Pen(color=(0, 0, 0))
        self.BackgroundBrush = Brush(color=(0, 0, 0, 0))

    def paint(self, painter):
        if self._chart().visible:
            painter.ApplyPen(self.BorderPen)
            painter.ApplyBrush(self.BackgroundBrush)
            l, b, w, h = self._chart()._geometry
            painter.DrawRect(l, b, w, h)
            # TODO: following 'patch' is necessary until vtkPlotPie is fixed. Otherwise Pie plots will use the same
            #  opacity as the chart's background when their legend is hidden. As the default background is transparent,
            #  this will cause Pie charts to completely disappear.
            painter.GetBrush().SetOpacity(255)
            painter.GetBrush().SetTexture(None)
        return True


class _Chart(DocSubs):
    """Common pythonic interface for vtkChart, vtkChartBox, vtkChartPie and ChartMPL instances."""

    # Subclasses should specify following substitutions: 'chart_name', 'chart_args', 'chart_init' and 'chart_set_labels'.
    _DOC_SUBS: Optional[Dict[str, str]] = None

    def __init__(self, size=(1, 1), loc=(0, 0)):
        super().__init__()
        self._background = _ChartBackground(self)
        self._x_axis = Axis()
        self._y_axis = Axis()
        # _x_axis and _y_axis are not actually used for now (see note in Chart2D),
        # but still present for the Charts.toggle_interaction code
        self._z_axis = Axis()
        if size is not None:
            self.size = size
        if loc is not None:
            self.loc = loc

    @property
    def _scene(self):
        """Get a reference to the vtkScene in which this chart is drawn."""
        return self.GetScene()

    @property
    def _renderer(self):
        """Get a reference to the vtkRenderer in which this chart is drawn."""
        return self._scene.GetRenderer() if self._scene is not None else None

    def _render_event(self, *args, **kwargs):
        """Update the chart right before it will be rendered."""
        self._resize()

    def _resize(self):
        """Resize this chart.

        Resize this chart such that it always occupies the specified
        geometry (matching the specified location and size).
        """
        r_w, r_h = self._renderer.GetSize()
        # Alternatively: self.scene.GetViewWidth(), self.scene.GetViewHeight()
        _, _, c_w, c_h = self._geometry
        # Target size is calculated from specified normalized width and height and the renderer's current size
        t_w = self._size[0] * r_w
        t_h = self._size[1] * r_h
        if c_w != t_w or c_h != t_h:
            # Mismatch between current size and target size, so resize chart:
            self._geometry = (self._loc[0] * r_w, self._loc[1] * r_h, t_w, t_h)

    @property
    def _geometry(self):
        """Chart geometry (x and y position of bottom left corner and width and height in pixels)."""
        return tuple(self.GetSize())

    @_geometry.setter
    def _geometry(self, val):
        """Set the chart geometry."""
        self.SetSize(_vtk.vtkRectf(*val))

    def _is_within(self, pos):
        """Check whether the specified position (in pixels) lies within this chart's geometry."""
        l, b, w, h = self._geometry
        return l <= pos[0] <= l + w and b <= pos[1] <= b + h

    @property  # type: ignore
    @doc_subs
    def size(self):
        """Return or set the chart size in normalized coordinates.

        A size of ``(1, 1)`` occupies the whole renderer.

        Examples
        --------
        Create a half-sized {chart_name} centered in the middle of the
        renderer.

        >>> import pyvista
        >>> chart = pyvista.{cls}({chart_args}){chart_init}
        >>> chart.size = (0.5, 0.5)
        >>> chart.loc = (0.25, 0.25)
        >>> chart.show()

        """
        return self._size

    @size.setter
    def size(self, val):
        if not (len(val) == 2 and 0 <= val[0] <= 1 and 0 <= val[1] <= 1):
            raise ValueError(f'Invalid size {val}.')
        self._size = val

    @property  # type: ignore
    @doc_subs
    def loc(self):
        """Return or set the chart position in normalized coordinates.

        This denotes the location of the chart's bottom left corner.

        Examples
        --------
        Create a half-sized {chart_name} centered in the middle of the
        renderer.

        >>> import pyvista
        >>> chart = pyvista.{cls}({chart_args}){chart_init}
        >>> chart.size = (0.5, 0.5)
        >>> chart.loc = (0.25, 0.25)
        >>> chart.show()

        """
        return self._loc

    @loc.setter
    def loc(self, val):
        if not (len(val) == 2 and 0 <= val[0] <= 1 and 0 <= val[1] <= 1):
            raise ValueError(f'Invalid loc {val}.')
        self._loc = val

    @property  # type: ignore
    @doc_subs
    def border_color(self):
        """Return or set the chart's border color.

        Examples
        --------
        Create a {chart_name} with a thick, dashed red border.

        >>> import pyvista
        >>> chart = pyvista.{cls}({chart_args}){chart_init}
        >>> chart.border_color = 'r'
        >>> chart.border_width = 5
        >>> chart.border_style = '--'
        >>> chart.show()

        """
        return self._background.BorderPen.color

    @border_color.setter
    def border_color(self, val):
        self._background.BorderPen.color = val

    @property  # type: ignore
    @doc_subs
    def border_width(self):
        """Return or set the chart's border width.

        Examples
        --------
        Create a {chart_name} with a thick, dashed red border.

        >>> import pyvista
        >>> chart = pyvista.{cls}({chart_args}){chart_init}
        >>> chart.border_color = 'r'
        >>> chart.border_width = 5
        >>> chart.border_style = '--'
        >>> chart.show()

        """
        return self._background.BorderPen.width

    @border_width.setter
    def border_width(self, val):
        self._background.BorderPen.width = val

    @property  # type: ignore
    @doc_subs
    def border_style(self):
        """Return or set the chart's border style.

        Examples
        --------
        Create a {chart_name} with a thick, dashed red border.

        >>> import pyvista
        >>> chart = pyvista.{cls}({chart_args}){chart_init}
        >>> chart.border_color = 'r'
        >>> chart.border_width = 5
        >>> chart.border_style = '--'
        >>> chart.show()

        """
        return self._background.BorderPen.style

    @border_style.setter
    def border_style(self, val):
        self._background.BorderPen.style = val

    @property  # type: ignore
    @doc_subs
    def background_color(self):
        """Return or set the chart's background color.

        Examples
        --------
        Create a {chart_name} with a green background.

        >>> import pyvista
        >>> chart = pyvista.{cls}({chart_args}){chart_init}
        >>> chart.background_color = (0.5, 0.9, 0.5)
        >>> chart.show()

        """
        # return self.GetBackgroundBrush().GetColor()
        return self._background.BackgroundBrush.color

    @background_color.setter
    def background_color(self, val):
        # self.GetBackgroundBrush().SetColorF(*parse_color(val))
        self._background.BackgroundBrush.color = val

    @property  # type: ignore
    @doc_subs
    def background_texture(self):
        """Return or set the chart's background texture.

        Examples
        --------
        Create a {chart_name} with an emoji as its background.

        >>> import pyvista
        >>> from pyvista import examples
        >>> chart = pyvista.{cls}({chart_args}){chart_init}
        >>> chart.background_texture = examples.download_emoji_texture()
        >>> chart.show()

        """
        return self._background.BackgroundBrush.texture

    @background_texture.setter
    def background_texture(self, val):
        self._background.BackgroundBrush.texture = val

    @property  # type: ignore
    @doc_subs
    def visible(self):
        """Return or set the chart's visibility.

        Examples
        --------
        Create a {chart_name}.

        >>> import pyvista
        >>> chart = pyvista.{cls}({chart_args}){chart_init}
        >>> chart.show()

        Hide it.

        >>> chart.visible = False
        >>> chart.show()

        """
        return self.GetVisible()

    @visible.setter
    def visible(self, val):
        self.SetVisible(val)

    @doc_subs
    def toggle(self):
        """Toggle the chart's visibility.

        Examples
        --------
        Create a {chart_name}.

        >>> import pyvista
        >>> chart = pyvista.{cls}({chart_args}){chart_init}
        >>> chart.show()

        Hide it.

        >>> chart.toggle()
        >>> chart.show()

        """
        self.visible = not self.visible

    @property  # type: ignore
    @doc_subs
    def title(self):
        """Return or set the chart's title.

        Examples
        --------
        Create a {chart_name} with title 'My Chart'.

        >>> import pyvista
        >>> chart = pyvista.{cls}({chart_args}){chart_init}
        >>> chart.title = 'My Chart'
        >>> chart.show()

        """
        return self.GetTitle()

    @title.setter
    def title(self, val):
        self.SetTitle(val)

    @property  # type: ignore
    @doc_subs
    def legend_visible(self):
        """Return or set the visibility of the chart's legend.

        Examples
        --------
        Create a {chart_name} with custom labels.

        >>> import pyvista
        >>> chart = pyvista.{cls}({chart_args}){chart_init}
        >>> {chart_set_labels}
        >>> chart.show()

        Hide the legend.

        >>> chart.legend_visible = False
        >>> chart.show()

        """
        return self.GetShowLegend()

    @legend_visible.setter
    def legend_visible(self, val):
        self.SetShowLegend(val)

    @doc_subs
    def show(
        self,
        off_screen=None,
        full_screen=None,
        screenshot=None,
        window_size=None,
        notebook=None,
        background='w',
    ):
        """Show this chart in a self contained plotter.

        Parameters
        ----------
        off_screen : bool
            Plots off screen when ``True``.  Helpful for saving screenshots
            without a window popping up.  Defaults to active theme setting in
            :attr:`pyvista.global_theme.full_screen
            <pyvista.themes.DefaultTheme.full_screen>`.

        full_screen : bool, optional
            Opens window in full screen.  When enabled, ignores
            ``window_size``.  Defaults to active theme setting in
            :attr:`pyvista.global_theme.full_screen
            <pyvista.themes.DefaultTheme.full_screen>`.

        screenshot : str or bool, optional
            Saves screenshot to file when enabled.  See:
            :func:`Plotter.screenshot() <pyvista.Plotter.screenshot>`.
            Default ``False``.

            When ``True``, takes screenshot and returns ``numpy`` array of
            image.

        window_size : list, optional
            Window size in pixels.  Defaults to global theme
            :attr:`pyvista.global_theme.window_size
            <pyvista.themes.DefaultTheme.window_size>`.

        notebook : bool, optional
            When ``True``, the resulting plot is placed inline a
            jupyter notebook.  Assumes a jupyter console is active.

        background : color_like, optional
            Use to make the entire mesh have a single solid color.
            Either a string, RGB list, or hex color string.  For example:
            ``color='white'``, ``color='w'``, ``color=[1.0, 1.0, 1.0]``, or
            ``color='#FFFFFF'``.  Defaults to ``'w'``.

        Returns
        -------
        np.ndarray
            Numpy array of the last image when ``screenshot=True``
            is set. Optionally contains alpha values. Sized:

            * [Window height x Window width x 3] if the theme sets
              ``transparent_background=False``.
            * [Window height x Window width x 4] if the theme sets
              ``transparent_background=True``.

        Examples
        --------
        Create a simple {chart_name} and show it.

        >>> import pyvista
        >>> chart = pyvista.{cls}({chart_args}){chart_init}
        >>> chart.show()

        """
        pl = pyvista.Plotter(window_size=window_size, notebook=notebook, off_screen=off_screen)
        pl.background_color = background
        pl.add_chart(self)
        return pl.show(
            screenshot=screenshot,
            full_screen=full_screen,
        )


class _Plot(DocSubs):
    """Common pythonic interface for vtkPlot and vtkPlot3D instances."""

    # Subclasses should specify following substitutions: 'plot_name', 'chart_init' and 'plot_init'.
    _DOC_SUBS: Optional[Dict[str, str]] = None

    def __init__(self):
        super().__init__()
        self._pen = Pen()
        self._brush = Brush()
        self._label = ""
        if hasattr(self, "SetPen"):
            self.SetPen(self._pen)
        if hasattr(self, "SetBrush"):
            self.SetBrush(self._brush)

    @property  # type: ignore
    @doc_subs
    def color(self):
        """Return or set the plot's color.

        This is the color used by the plot's pen and brush to draw lines and shapes.

        Examples
        --------
        Set the {plot_name}'s color to red.

        >>> import pyvista
        >>> chart = {chart_init}
        >>> plot = {plot_init}
        >>> plot.color = 'r'
        >>> chart.show()

        """
        return self.pen.color

    @color.setter
    def color(self, val):
        self.pen.color = val
        self.brush.color = val

    @property  # type: ignore
    @doc_subs
    def pen(self):
        """Pen object controlling how lines in this plot are drawn.

        Returns
        -------
        Pen
            Pen object controlling how lines in this plot are drawn.

        Examples
        --------
        Increase the line width of the {plot_name}'s pen object.

        >>> import pyvista
        >>> chart = {chart_init}
        >>> plot = {plot_init}
        >>> plot.line_style = '-'  # Make sure all lines are visible
        >>> plot.pen.width = 10
        >>> chart.show()

        """
        return self._pen

    @property  # type: ignore
    @doc_subs
    def brush(self):
        """Brush object controlling how shapes in this plot are filled.

        Returns
        -------
        Brush
            Brush object controlling how shapes in this plot are filled.

        Examples
        --------
        Use a custom texture for the {plot_name}'s brush object.

        >>> import pyvista
        >>> from pyvista import examples
        >>> chart = {chart_init}
        >>> plot = {plot_init}
        >>> plot.brush.texture = examples.download_puppy_texture()
        >>> chart.show()

        """
        return self._brush

    @property  # type: ignore
    @doc_subs
    def line_width(self):
        """Return or set the line width of all lines drawn in this plot.

        This is equivalent to accessing/modifying the width of this plot's pen.

        Examples
        --------
        Set the line width to 10

        >>> import pyvista
        >>> chart = {chart_init}
        >>> plot = {plot_init}
        >>> plot.line_style = '-'  # Make sure all lines are visible
        >>> plot.line_width = 10
        >>> chart.show()

        """
        return self.pen.width

    @line_width.setter
    def line_width(self, val):
        self.pen.width = val

    @property  # type: ignore
    @doc_subs
    def line_style(self):
        """Return or set the line style of all lines drawn in this plot.

        This is equivalent to accessing/modifying the style of this plot's pen.

        Examples
        --------
        Set a custom line style.

        >>> import pyvista
        >>> chart = {chart_init}
        >>> plot = {plot_init}
        >>> plot.line_style = '-.'
        >>> chart.show()

        """
        return self.pen.style

    @line_style.setter
    def line_style(self, val):
        self.pen.style = val

    @property  # type: ignore
    @doc_subs
    def label(self):
        """Return or set the this plot's label, as shown in the chart's legend.

        Examples
        --------
        Create a {plot_name} with custom label.

        >>> import pyvista
        >>> chart = {chart_init}
        >>> plot = {plot_init}
        >>> plot.label = "My awesome plot"
        >>> chart.show()

        """
        return self._label

    @label.setter
    def label(self, val):
        self._label = "" if val is None else val
        self.SetLabel(self._label)

    @property  # type: ignore
    @doc_subs
    def visible(self):
        """Return or set the this plot's visibility.

        Examples
        --------
        Create a {plot_name}.

        >>> import pyvista
        >>> chart = {chart_init}
        >>> plot = {plot_init}
        >>> chart.show()

        Hide it.

        >>> plot.visible = False
        >>> chart.show()

        """
        return self.GetVisible()

    @visible.setter
    def visible(self, val):
        self.SetVisible(val)

    @doc_subs
    def toggle(self):
        """Toggle the plot's visibility.

        Examples
        --------
        Create a {plot_name}.

        >>> import pyvista
        >>> chart = {chart_init}
        >>> plot = {plot_init}
        >>> chart.show()

        Hide it.

        >>> plot.toggle()
        >>> chart.show()

        """
        self.visible = not self.visible


class _MultiCompPlot(_Plot):
    """Common pythonic interface for vtkPlot instances with multiple components.

    Example subclasses are BoxPlot, PiePlot, BarPlot and StackPlot.
    """

    COLOR_SCHEMES = {
        "spectrum": {
            "id": _vtk.vtkColorSeries.SPECTRUM,
            "descr": "black, red, blue, green, purple, orange, brown",
        },
        "warm": {"id": _vtk.vtkColorSeries.WARM, "descr": "dark red → yellow"},
        "cool": {"id": _vtk.vtkColorSeries.COOL, "descr": "green → blue → purple"},
        "blues": {"id": _vtk.vtkColorSeries.BLUES, "descr": "Different shades of blue"},
        "wild_flower": {"id": _vtk.vtkColorSeries.WILD_FLOWER, "descr": "blue → purple → pink"},
        "citrus": {"id": _vtk.vtkColorSeries.CITRUS, "descr": "green → yellow → orange"},
        "div_purple_orange11": {
            "id": _vtk.vtkColorSeries.BREWER_DIVERGING_PURPLE_ORANGE_11,
            "descr": "dark brown → white → dark purple",
        },
        "div_purple_orange10": {
            "id": _vtk.vtkColorSeries.BREWER_DIVERGING_PURPLE_ORANGE_10,
            "descr": "dark brown → white → dark purple",
        },
        "div_purple_orange9": {
            "id": _vtk.vtkColorSeries.BREWER_DIVERGING_PURPLE_ORANGE_9,
            "descr": "brown → white → purple",
        },
        "div_purple_orange8": {
            "id": _vtk.vtkColorSeries.BREWER_DIVERGING_PURPLE_ORANGE_8,
            "descr": "brown → white → purple",
        },
        "div_purple_orange7": {
            "id": _vtk.vtkColorSeries.BREWER_DIVERGING_PURPLE_ORANGE_7,
            "descr": "brown → white → purple",
        },
        "div_purple_orange6": {
            "id": _vtk.vtkColorSeries.BREWER_DIVERGING_PURPLE_ORANGE_6,
            "descr": "brown → white → purple",
        },
        "div_purple_orange5": {
            "id": _vtk.vtkColorSeries.BREWER_DIVERGING_PURPLE_ORANGE_5,
            "descr": "orange → white → purple",
        },
        "div_purple_orange4": {
            "id": _vtk.vtkColorSeries.BREWER_DIVERGING_PURPLE_ORANGE_4,
            "descr": "orange → white → purple",
        },
        "div_purple_orange3": {
            "id": _vtk.vtkColorSeries.BREWER_DIVERGING_PURPLE_ORANGE_3,
            "descr": "orange → white → purple",
        },
        "div_spectral11": {
            "id": _vtk.vtkColorSeries.BREWER_DIVERGING_SPECTRAL_11,
            "descr": "dark red → light yellow → dark blue",
        },
        "div_spectral10": {
            "id": _vtk.vtkColorSeries.BREWER_DIVERGING_SPECTRAL_10,
            "descr": "dark red → light yellow → dark blue",
        },
        "div_spectral9": {
            "id": _vtk.vtkColorSeries.BREWER_DIVERGING_SPECTRAL_9,
            "descr": "red → light yellow → blue",
        },
        "div_spectral8": {
            "id": _vtk.vtkColorSeries.BREWER_DIVERGING_SPECTRAL_8,
            "descr": "red → light yellow → blue",
        },
        "div_spectral7": {
            "id": _vtk.vtkColorSeries.BREWER_DIVERGING_SPECTRAL_7,
            "descr": "red → light yellow → blue",
        },
        "div_spectral6": {
            "id": _vtk.vtkColorSeries.BREWER_DIVERGING_SPECTRAL_6,
            "descr": "red → light yellow → blue",
        },
        "div_spectral5": {
            "id": _vtk.vtkColorSeries.BREWER_DIVERGING_SPECTRAL_5,
            "descr": "red → light yellow → blue",
        },
        "div_spectral4": {
            "id": _vtk.vtkColorSeries.BREWER_DIVERGING_SPECTRAL_4,
            "descr": "red → light yellow → blue",
        },
        "div_spectral3": {
            "id": _vtk.vtkColorSeries.BREWER_DIVERGING_SPECTRAL_3,
            "descr": "orange → light yellow → green",
        },
        "div_brown_blue_green11": {
            "id": _vtk.vtkColorSeries.BREWER_DIVERGING_BROWN_BLUE_GREEN_11,
            "descr": "dark brown → white → dark blue-green",
        },
        "div_brown_blue_green10": {
            "id": _vtk.vtkColorSeries.BREWER_DIVERGING_BROWN_BLUE_GREEN_10,
            "descr": "dark brown → white → dark blue-green",
        },
        "div_brown_blue_green9": {
            "id": _vtk.vtkColorSeries.BREWER_DIVERGING_BROWN_BLUE_GREEN_9,
            "descr": "brown → white → blue-green",
        },
        "div_brown_blue_green8": {
            "id": _vtk.vtkColorSeries.BREWER_DIVERGING_BROWN_BLUE_GREEN_8,
            "descr": "brown → white → blue-green",
        },
        "div_brown_blue_green7": {
            "id": _vtk.vtkColorSeries.BREWER_DIVERGING_BROWN_BLUE_GREEN_7,
            "descr": "brown → white → blue-green",
        },
        "div_brown_blue_green6": {
            "id": _vtk.vtkColorSeries.BREWER_DIVERGING_BROWN_BLUE_GREEN_6,
            "descr": "brown → white → blue-green",
        },
        "div_brown_blue_green5": {
            "id": _vtk.vtkColorSeries.BREWER_DIVERGING_BROWN_BLUE_GREEN_5,
            "descr": "brown → white → blue-green",
        },
        "div_brown_blue_green4": {
            "id": _vtk.vtkColorSeries.BREWER_DIVERGING_BROWN_BLUE_GREEN_4,
            "descr": "brown → white → blue-green",
        },
        "div_brown_blue_green3": {
            "id": _vtk.vtkColorSeries.BREWER_DIVERGING_BROWN_BLUE_GREEN_3,
            "descr": "brown → white → blue-green",
        },
        "seq_blue_green9": {
            "id": _vtk.vtkColorSeries.BREWER_SEQUENTIAL_BLUE_GREEN_9,
            "descr": "light blue → dark green",
        },
        "seq_blue_green8": {
            "id": _vtk.vtkColorSeries.BREWER_SEQUENTIAL_BLUE_GREEN_8,
            "descr": "light blue → dark green",
        },
        "seq_blue_green7": {
            "id": _vtk.vtkColorSeries.BREWER_SEQUENTIAL_BLUE_GREEN_7,
            "descr": "light blue → dark green",
        },
        "seq_blue_green6": {
            "id": _vtk.vtkColorSeries.BREWER_SEQUENTIAL_BLUE_GREEN_6,
            "descr": "light blue → green",
        },
        "seq_blue_green5": {
            "id": _vtk.vtkColorSeries.BREWER_SEQUENTIAL_BLUE_GREEN_5,
            "descr": "light blue → green",
        },
        "seq_blue_green4": {
            "id": _vtk.vtkColorSeries.BREWER_SEQUENTIAL_BLUE_GREEN_4,
            "descr": "light blue → green",
        },
        "seq_blue_green3": {
            "id": _vtk.vtkColorSeries.BREWER_SEQUENTIAL_BLUE_GREEN_3,
            "descr": "light blue → green",
        },
        "seq_yellow_orange_brown9": {
            "id": _vtk.vtkColorSeries.BREWER_SEQUENTIAL_YELLOW_ORANGE_BROWN_9,
            "descr": "light yellow → orange → dark brown",
        },
        "seq_yellow_orange_brown8": {
            "id": _vtk.vtkColorSeries.BREWER_SEQUENTIAL_YELLOW_ORANGE_BROWN_8,
            "descr": "light yellow → orange → brown",
        },
        "seq_yellow_orange_brown7": {
            "id": _vtk.vtkColorSeries.BREWER_SEQUENTIAL_YELLOW_ORANGE_BROWN_7,
            "descr": "light yellow → orange → brown",
        },
        "seq_yellow_orange_brown6": {
            "id": _vtk.vtkColorSeries.BREWER_SEQUENTIAL_YELLOW_ORANGE_BROWN_6,
            "descr": "light yellow → orange → brown",
        },
        "seq_yellow_orange_brown5": {
            "id": _vtk.vtkColorSeries.BREWER_SEQUENTIAL_YELLOW_ORANGE_BROWN_5,
            "descr": "light yellow → orange → brown",
        },
        "seq_yellow_orange_brown4": {
            "id": _vtk.vtkColorSeries.BREWER_SEQUENTIAL_YELLOW_ORANGE_BROWN_4,
            "descr": "light yellow → orange",
        },
        "seq_yellow_orange_brown3": {
            "id": _vtk.vtkColorSeries.BREWER_SEQUENTIAL_YELLOW_ORANGE_BROWN_3,
            "descr": "light yellow → orange",
        },
        "seq_blue_purple9": {
            "id": _vtk.vtkColorSeries.BREWER_SEQUENTIAL_BLUE_PURPLE_9,
            "descr": "light blue → dark purple",
        },
        "seq_blue_purple8": {
            "id": _vtk.vtkColorSeries.BREWER_SEQUENTIAL_BLUE_PURPLE_8,
            "descr": "light blue → purple",
        },
        "seq_blue_purple7": {
            "id": _vtk.vtkColorSeries.BREWER_SEQUENTIAL_BLUE_PURPLE_7,
            "descr": "light blue → purple",
        },
        "seq_blue_purple6": {
            "id": _vtk.vtkColorSeries.BREWER_SEQUENTIAL_BLUE_PURPLE_6,
            "descr": "light blue → purple",
        },
        "seq_blue_purple5": {
            "id": _vtk.vtkColorSeries.BREWER_SEQUENTIAL_BLUE_PURPLE_5,
            "descr": "light blue → purple",
        },
        "seq_blue_purple4": {
            "id": _vtk.vtkColorSeries.BREWER_SEQUENTIAL_BLUE_PURPLE_4,
            "descr": "light blue → purple",
        },
        "seq_blue_purple3": {
            "id": _vtk.vtkColorSeries.BREWER_SEQUENTIAL_BLUE_PURPLE_3,
            "descr": "light blue → purple",
        },
        "qual_accent": {
            "id": _vtk.vtkColorSeries.BREWER_QUALITATIVE_ACCENT,
            "descr": "pastel green, pastel purple, pastel orange, pastel yellow, blue, pink, brown, gray",
        },
        "qual_dark2": {
            "id": _vtk.vtkColorSeries.BREWER_QUALITATIVE_DARK2,
            "descr": "darker shade of qual_set2",
        },
        "qual_set3": {
            "id": _vtk.vtkColorSeries.BREWER_QUALITATIVE_SET3,
            "descr": "pastel colors: blue green, light yellow, dark purple, red, blue, orange, green, pink, gray, purple, light green, yellow",
        },
        "qual_set2": {
            "id": _vtk.vtkColorSeries.BREWER_QUALITATIVE_SET2,
            "descr": "blue green, orange, purple, pink, green, yellow, brown, gray",
        },
        "qual_set1": {
            "id": _vtk.vtkColorSeries.BREWER_QUALITATIVE_SET1,
            "descr": "red, blue, green, purple, orange, yellow, brown, pink, gray",
        },
        "qual_pastel2": {
            "id": _vtk.vtkColorSeries.BREWER_QUALITATIVE_PASTEL2,
            "descr": "pastel shade of qual_set2",
        },
        "qual_pastel1": {
            "id": _vtk.vtkColorSeries.BREWER_QUALITATIVE_PASTEL1,
            "descr": "pastel shade of qual_set1",
        },
        "qual_paired": {
            "id": _vtk.vtkColorSeries.BREWER_QUALITATIVE_PAIRED,
            "descr": "light blue, blue, light green, green, light red, red, light orange, orange, light purple, purple, light yellow",
        },
        "custom": {"id": _vtk.vtkColorSeries.CUSTOM, "descr": None},
    }
    _SCHEME_NAMES = {
        scheme_info["id"]: scheme_name for scheme_name, scheme_info in COLOR_SCHEMES.items()
    }
    DEFAULT_COLOR_SCHEME = "qual_accent"

    # Subclasses should specify following substitutions: 'plot_name', 'chart_init', 'plot_init', 'multichart_init' and 'multiplot_init'.
    _DOC_SUBS: Optional[Dict[str, str]] = None

    def __init__(self):
        super().__init__()
        self._color_series = _vtk.vtkColorSeries()
        self._lookup_table = self._color_series.CreateLookupTable(_vtk.vtkColorSeries.CATEGORICAL)
        self._labels = _vtk.vtkStringArray()
        self.SetLabels(self._labels)
        self.color_scheme = self.DEFAULT_COLOR_SCHEME

    @property  # type: ignore
    @doc_subs
    def color_scheme(self):
        """Return or set the plot's color scheme.

        This scheme defines the colors of the different
        components drawn by this plot.
        See the table below for the available color
        schemes.

        Notes
        -----
        .. _plot_color_schemes:

        Overview of all available color schemes.

        .. include:: ../plot_color_schemes.rst

        Examples
        --------
        Set the {plot_name}'s color scheme to warm.

        >>> import pyvista
        >>> chart = {multichart_init}
        >>> plot = {multiplot_init}
        >>> plot.color_scheme = "warm"
        >>> chart.show()

        """
        return self._SCHEME_NAMES.get(self._color_series.GetColorScheme(), "custom")

    @color_scheme.setter
    def color_scheme(self, val):
        self._color_series.SetColorScheme(
            self.COLOR_SCHEMES.get(val, self.COLOR_SCHEMES["custom"])["id"]
        )
        self._color_series.BuildLookupTable(self._lookup_table, _vtk.vtkColorSeries.CATEGORICAL)
        self.brush.color = self.colors[0]

    @property  # type: ignore
    @doc_subs
    def colors(self):
        """Return or set the plot's colors.

        These are the colors used for the different
        components drawn by this plot.

        Examples
        --------
        Set the {plot_name}'s colors manually.

        >>> import pyvista
        >>> chart = {multichart_init}
        >>> plot = {multiplot_init}
        >>> plot.colors = ["b", "g", "r", "c"]
        >>> chart.show()

        """
<<<<<<< HEAD
        return [Color(self._color_series.GetColor(i)).f_rgba for i in range(self._color_series.GetNumberOfColors())]
=======
        return [
            self._from_c3ub(self._color_series.GetColor(i))
            for i in range(self._color_series.GetNumberOfColors())
        ]
>>>>>>> 135fedcd

    @colors.setter
    def colors(self, val):
        if val is None:
            self.color_scheme = self.DEFAULT_COLOR_SCHEME
            # Setting color_scheme already sets brush.color
        elif isinstance(val, str):
            self.color_scheme = val
            # Setting color_scheme already sets brush.color
        else:
            try:
                self._color_series.SetNumberOfColors(len(val))
                for i, color in enumerate(val):
<<<<<<< HEAD
                    self._color_series.SetColor(i, Color(color).vtk_c3ub)
                self._color_series.BuildLookupTable(self._lookup_table, _vtk.vtkColorSeries.CATEGORICAL)
=======
                    self._color_series.SetColor(i, self._to_c3ub(parse_color(color)))
                self._color_series.BuildLookupTable(
                    self._lookup_table, _vtk.vtkColorSeries.CATEGORICAL
                )
>>>>>>> 135fedcd
                self.brush.color = self.colors[0]  # Synchronize "color" and "colors" properties
            except ValueError as e:
                self.color_scheme = self.DEFAULT_COLOR_SCHEME
                raise ValueError(
                    "Invalid colors specified, falling back to default color scheme."
                ) from e

    @property  # type: ignore
    @doc_subs
    def color(self):
        """Return or set the plot's color.

        This is the color used by the plot's brush
        to draw the different components.

        Examples
        --------
        Set the {plot_name}'s color to red.

        >>> import pyvista
        >>> chart = {chart_init}
        >>> plot = {plot_init}
        >>> plot.color = 'r'
        >>> chart.show()

        """
        return self.brush.color

    @color.setter
    def color(self, val):
        # Override default _Plot behaviour. This makes sure the plot's "color_scheme", "colors" and "color" properties
        # (and their internal representations through color series, lookup tables and brushes) stay synchronized.
        self.colors = [val]

    @property  # type: ignore
    @doc_subs
    def labels(self):
        """Return or set the this plot's labels, as shown in the chart's legend.

        Examples
        --------
        Create a {plot_name}.

        >>> import pyvista
        >>> chart = {multichart_init}
        >>> plot = {multiplot_init}
        >>> chart.show()

        Modify the labels.

        >>> plot.labels = ["A", "B", "C", "D"]
        >>> chart.show()

        """
        return [self._labels.GetValue(i) for i in range(self._labels.GetNumberOfValues())]

    @labels.setter
    def labels(self, val):
        self._labels.Reset()
        if isinstance(val, str):
            val = [val]
        try:
            if val is not None:
                for label in val:
                    self._labels.InsertNextValue(label)
        except TypeError:
            raise ValueError("Invalid labels specified.")

    @property  # type: ignore
    @doc_subs
    def label(self):
        """Return or set the this plot's label, as shown in the chart's legend.

        Examples
        --------
        Create a {plot_name} with custom label.

        >>> import pyvista
        >>> import numpy as np
        >>> chart = {chart_init}
        >>> plot = {plot_init}
        >>> chart.show()

        Modify the label.

        >>> plot.label = "My awesome plot"
        >>> chart.show()

        """
        return self.labels[0] if self._labels.GetNumberOfValues() > 0 else ""

    @label.setter
    def label(self, val):
        # Override default _Plot behaviour. This makes sure the plot's "labels" and "label" properties (and their
        # internal representations) stay synchronized.
        self.labels = None if val is None else [val]


class LinePlot2D(_vtk.vtkPlotLine, _Plot):
    """Class representing a 2D line plot.

    Users should typically not directly create new plot instances, but use the dedicated 2D chart's plotting methods.

    Parameters
    ----------
    x : array_like
        X coordinates of the points through which a line should be drawn.

    y : array_like
        Y coordinates of the points through which a line should be drawn.

    color : color_like, optional
        Color of the line drawn in this plot. Any color parsable by ``pyvista.Color`` is allowed. Defaults
        to ``"b"``.

    width : float, optional
        Width of the line drawn in this plot. Defaults to ``1``.

    style : str, optional
        Style of the line drawn in this plot. See :ref:`Pen.LINE_STYLES <pen_line_styles>` for a list of allowed line
        styles. Defaults to ``"-"``.

    label : str, optional
        Label of this plot, as shown in the chart's legend. Defaults to ``""``.

    Examples
    --------
    Create a 2D chart plotting an approximate satellite
    trajectory.

    >>> import pyvista
    >>> from pyvista import examples
    >>> import numpy as np
    >>> chart = pyvista.Chart2D()
    >>> x = np.linspace(0, 1, 100)
    >>> y = np.sin(6.5*x-1)
    >>> _ = chart.line(x, y, "y", 4)
    >>> chart.background_texture = examples.load_globe_texture()
    >>> chart.hide_axes()
    >>> chart.show()

    """

    _DOC_SUBS = {
        "plot_name": "2D line plot",
        "chart_init": "pyvista.Chart2D()",
        "plot_init": "chart.line([0, 1, 2], [2, 1, 3])",
    }

    def __init__(self, x, y, color="b", width=1.0, style="-", label=""):
        """Initialize a new 2D line plot instance."""
        super().__init__()
        self._table = pyvista.Table({"x": np.empty(0, np.float32), "y": np.empty(0, np.float32)})
        self.SetInputData(self._table, "x", "y")
        self.update(x, y)
        self.color = color
        self.line_width = width
        self.line_style = style
        self.label = label

    @property
    def x(self):
        """Retrieve the X coordinates of the points through which a line is drawn.

        Examples
        --------
        Create a line plot and display the x coordinates.

        >>> import pyvista
        >>> chart = pyvista.Chart2D()
        >>> plot = chart.line([0, 1, 2], [2, 1, 3])
        >>> plot.x
        pyvista_ndarray([0, 1, 2])
        >>> chart.show()

        """
        return self._table["x"]

    @property
    def y(self):
        """Retrieve the Y coordinates of the points through which a line is drawn.

        Examples
        --------
        Create a line plot and display the y coordinates.

        >>> import pyvista
        >>> chart = pyvista.Chart2D()
        >>> plot = chart.line([0, 1, 2], [2, 1, 3])
        >>> plot.y
        pyvista_ndarray([2, 1, 3])
        >>> chart.show()

        """
        return self._table["y"]

    def update(self, x, y):
        """Update this plot's points, through which a line is drawn.

        Parameters
        ----------
        x : array_like
            The new x coordinates of the points through which a line should be drawn.

        y : array_like
            The new y coordinates of the points through which a line should be drawn.

        Examples
        --------
        Create a line plot.

        >>> import pyvista
        >>> chart = pyvista.Chart2D()
        >>> plot = chart.line([0, 1, 2], [2, 1, 3])
        >>> chart.show()

        Update the line's y coordinates.

        >>> plot.update([0, 1, 2], [3, 1, 2])
        >>> chart.show()

        """
        if len(x) > 1:
            self._table.update({"x": np.array(x, copy=False), "y": np.array(y, copy=False)})
            self.visible = True
        else:
            # Turn off visibility for fewer than 2 points as otherwise an error message is shown
            self.visible = False


class ScatterPlot2D(_vtk.vtkPlotPoints, _Plot):
    """Class representing a 2D scatter plot.

    Users should typically not directly create new plot instances, but use the dedicated 2D chart's plotting methods.

    Parameters
    ----------
    x : array_like
        X coordinates of the points to draw.

    y : array_like
        Y coordinates of the points to draw.

    color : color_like, optional
        Color of the points drawn in this plot. Any color parsable by ``pyvista.Color`` is allowed. Defaults
        to ``"b"``.

    size : float, optional
        Size of the point markers drawn in this plot. Defaults to ``10``.

    style : str, optional
        Style of the point markers drawn in this plot. See :ref:`ScatterPlot2D.MARKER_STYLES <scatter_marker_styles>`
        for a list of allowed marker styles. Defaults to ``"o"``.

    label : str, optional
        Label of this plot, as shown in the chart's legend. Defaults to ``""``.

    Notes
    -----
    .. _scatter_marker_styles:

    MARKER_STYLES : dict
        Dictionary containing all allowed marker styles as its keys.

        .. include:: ../scatter_marker_styles.rst

    Examples
    --------
    Plot a simple sine wave as a scatter plot.

    >>> import pyvista
    >>> import numpy as np
    >>> x = np.linspace(0, 2*np.pi, 20)
    >>> y = np.sin(x)
    >>> chart = pyvista.Chart2D()
    >>> _ = chart.scatter(x, y)
    >>> chart.show()

    """

    MARKER_STYLES = {  # descr is used in the documentation, set to None to hide it from the docs.
        "": {"id": _vtk.vtkPlotPoints.NONE, "descr": "Hidden"},
        "x": {"id": _vtk.vtkPlotPoints.CROSS, "descr": "Cross"},
        "+": {"id": _vtk.vtkPlotPoints.PLUS, "descr": "Plus"},
        "s": {"id": _vtk.vtkPlotPoints.SQUARE, "descr": "Square"},
        "o": {"id": _vtk.vtkPlotPoints.CIRCLE, "descr": "Circle"},
        "d": {"id": _vtk.vtkPlotPoints.DIAMOND, "descr": "Diamond"},
    }
    _DOC_SUBS = {
        "plot_name": "2D scatter plot",
        "chart_init": "pyvista.Chart2D()",
        "plot_init": "chart.scatter([0, 1, 2, 3, 4], [2, 1, 3, 4, 2])",
    }

    def __init__(self, x, y, color="b", size=10, style="o", label=""):
        """Initialize a new 2D scatter plot instance."""
        super().__init__()
        self._table = pyvista.Table({"x": np.empty(0, np.float32), "y": np.empty(0, np.float32)})
        self.SetInputData(self._table, "x", "y")
        self.update(x, y)
        self.color = color
        self.marker_size = size
        self.marker_style = style
        self.label = label

    @property
    def x(self):
        """Retrieve the X coordinates of this plot's points.

        Examples
        --------
        Create a scatter plot and display the x coordinates.

        >>> import pyvista
        >>> chart = pyvista.Chart2D()
        >>> plot = chart.scatter([0, 1, 2, 3, 4], [2, 1, 3, 4, 2])
        >>> plot.x
        pyvista_ndarray([0, 1, 2, 3, 4])
        >>> chart.show()

        """
        return self._table["x"]

    @property
    def y(self):
        """Retrieve the Y coordinates of this plot's points.

        Examples
        --------
        Create a scatter plot and display the y coordinates.

        >>> import pyvista
        >>> chart = pyvista.Chart2D()
        >>> plot = chart.scatter([0, 1, 2, 3, 4], [2, 1, 3, 4, 2])
        >>> plot.y
        pyvista_ndarray([2, 1, 3, 4, 2])
        >>> chart.show()

        """
        return self._table["y"]

    def update(self, x, y):
        """Update this plot's points.

        Parameters
        ----------
        x : array_like
            The new x coordinates of the points to draw.

        y : array_like
            The new y coordinates of the points to draw.

        Examples
        --------
        Create a scatter plot.

        >>> import pyvista
        >>> chart = pyvista.Chart2D()
        >>> plot = chart.scatter([0, 1, 2, 3, 4], [2, 1, 3, 4, 2])
        >>> chart.show()

        Update the marker locations.

        >>> plot.update([0, 1, 2, 3, 4], [3, 2, 4, 2, 1])
        >>> chart.show()

        """
        if len(x) > 0:
            self._table.update({"x": np.array(x, copy=False), "y": np.array(y, copy=False)})
            self.visible = True
        else:
            self.visible = False

    @property
    def marker_size(self):
        """Return or set the plot's marker size.

        Examples
        --------
        Create a 2D scatter plot.

        >>> import pyvista
        >>> chart = pyvista.Chart2D()
        >>> plot = chart.scatter([0, 1, 2, 3, 4], [2, 1, 3, 4, 2])
        >>> chart.show()

        Increase the marker size.

        >>> plot.marker_size = 30
        >>> chart.show()

        """
        return self.GetMarkerSize()

    @marker_size.setter
    def marker_size(self, val):
        self.SetMarkerSize(val)

    @property
    def marker_style(self):
        """Return or set the plot's marker style.

        Examples
        --------
        Create a 2D scatter plot.

        >>> import pyvista
        >>> chart = pyvista.Chart2D()
        >>> plot = chart.scatter([0, 1, 2, 3, 4], [2, 1, 3, 4, 2])
        >>> chart.show()

        Change the marker style.

        >>> plot.marker_style = "d"
        >>> chart.show()

        """
        return self._marker_style

    @marker_style.setter
    def marker_style(self, val):
        if val is None:
            val = ""
        try:
            self.SetMarkerStyle(self.MARKER_STYLES[val]["id"])
            self._marker_style = val
        except KeyError:
            formatted_styles = "\", \"".join(self.MARKER_STYLES.keys())
            raise ValueError(f"Invalid marker style. Allowed marker styles: \"{formatted_styles}\"")


class AreaPlot(_vtk.vtkPlotArea, _Plot):
    """Class representing a 2D area plot.

    Users should typically not directly create new plot instances, but use the dedicated 2D chart's plotting methods.

    Parameters
    ----------
    x : array_like
        X coordinates of the points outlining the area to draw.

    y1 : array_like
        Y coordinates of the points on the first outline of the area to draw.

    y2 : array_like, optional
        Y coordinates of the points on the second outline of the area to draw. Defaults to a sequence of zeros.

    color : color_like, optional
        Color of the area drawn in this plot. Any color parsable by ``pyvista.Color`` is allowed. Defaults
        to ``"b"``.

    label : str, optional
        Label of this plot, as shown in the chart's legend. Defaults to ``""``.

    Examples
    --------
    Create an area plot showing the minimum and maximum precipitation observed in each month.

    >>> import pyvista
    >>> import numpy as np
    >>> x = np.arange(12)
    >>> p_min = [11, 0, 16, 2, 23, 18, 25, 17, 9, 12, 14, 21]
    >>> p_max = [87, 64, 92, 73, 91, 94, 107, 101, 84, 88, 95, 103]
    >>> chart = pyvista.Chart2D()
    >>> _ = chart.area(x, p_min, p_max)
    >>> chart.x_axis.tick_locations = x
    >>> chart.x_axis.tick_labels = ["Jan", "Feb", "Mar", "Apr", "May",
    ...                             "Jun", "Jul", "Aug", "Sep", "Oct",
    ...                             "Nov", "Dec"]
    >>> chart.x_axis.label = "Month"
    >>> chart.y_axis.label = "Precipitation [mm]"
    >>> chart.show()

    """

    _DOC_SUBS = {
        "plot_name": "area plot",
        "chart_init": "pyvista.Chart2D()",
        "plot_init": "chart.area([0, 1, 2], [0, 0, 1], [1, 3, 2])",
    }

    def __init__(self, x, y1, y2=None, color="b", label=""):
        """Initialize a new 2D area plot instance."""
        super().__init__()
        self._table = pyvista.Table(
            {
                "x": np.empty(0, np.float32),
                "y1": np.empty(0, np.float32),
                "y2": np.empty(0, np.float32),
            }
        )
        self.SetInputData(self._table)
        self.SetInputArray(0, "x")
        self.SetInputArray(1, "y1")
        self.SetInputArray(2, "y2")
        self.update(x, y1, y2)
        self.color = color
        self.label = label

    @property
    def x(self):
        """Retrieve the X coordinates of the points outlining the drawn area.

        Examples
        --------
        Create an area plot and display the x coordinates.

        >>> import pyvista
        >>> chart = pyvista.Chart2D()
        >>> plot = chart.area([0, 1, 2], [2, 1, 3], [1, 0, 1])
        >>> plot.x
        pyvista_ndarray([0, 1, 2])
        >>> chart.show()

        """
        return self._table["x"]

    @property
    def y1(self):
        """Retrieve the Y coordinates of the points on the first outline of the drawn area.

        Examples
        --------
        Create an area plot and display the y1 coordinates.

        >>> import pyvista
        >>> chart = pyvista.Chart2D()
        >>> plot = chart.area([0, 1, 2], [2, 1, 3], [1, 0, 1])
        >>> plot.y1
        pyvista_ndarray([2, 1, 3])
        >>> chart.show()

        """
        return self._table["y1"]

    @property
    def y2(self):
        """Retrieve the Y coordinates of the points on the second outline of the drawn area.

        Examples
        --------
        Create an area plot and display the y2 coordinates.

        >>> import pyvista
        >>> chart = pyvista.Chart2D()
        >>> plot = chart.area([0, 1, 2], [2, 1, 3], [1, 0, 1])
        >>> plot.y2
        pyvista_ndarray([1, 0, 1])
        >>> chart.show()

        """
        return self._table["y2"]

    def update(self, x, y1, y2=None):
        """Update this plot's points, outlining the area to draw.

        Parameters
        ----------
        x : array_like
            The new x coordinates of the points outlining the area.

        y1 : array_like
            The new y coordinates of the points on the first outline of the area.

        y2 : array_like, optional
            The new y coordinates of the points on the second outline of the area. Defaults to a sequence of zeros.

        Examples
        --------
        Create an area plot.

        >>> import pyvista
        >>> chart = pyvista.Chart2D()
        >>> plot = chart.area([0, 1, 2], [2, 1, 3])
        >>> chart.show()

        Update the points on the second outline of the area.

        >>> plot.update([0, 1, 2], [2, 1, 3], [1, 0, 1])
        >>> chart.show()

        """
        if len(x) > 0:
            if y2 is None:
                y2 = np.zeros_like(x)
            self._table.update(
                {
                    "x": np.array(x, copy=False),
                    "y1": np.array(y1, copy=False),
                    "y2": np.array(y2, copy=False),
                }
            )
            self.visible = True
        else:
            self.visible = False


class BarPlot(_vtk.vtkPlotBar, _MultiCompPlot):
    """Class representing a 2D bar plot.

    Users should typically not directly create new plot instances, but use the dedicated 2D chart's plotting methods.

    Parameters
    ----------
    x : array_like
        Positions (along the x-axis for a vertical orientation, along the y-axis for
        a horizontal orientation) of the bars to draw.

    y : array_like
        Size of the bars to draw. Multiple bars can be stacked by passing a sequence of sequences.

    color : color_like, optional
        Color of the bars drawn in this plot. Any color parsable by ``pyvista.Color`` is allowed. Defaults
        to ``"b"``.

    orientation : str, optional
        Orientation of the bars drawn in this plot. Either ``"H"`` for an horizontal orientation or ``"V"`` for a
        vertical orientation. Defaults to ``"V"``.

    label : str, optional
        Label of this plot, as shown in the chart's legend. Defaults to ``""``.

    Examples
    --------
    Create a stacked bar chart showing the average time spent on activities
    throughout the week.

    >>> import pyvista
    >>> import numpy as np
    >>> x = np.arange(1, 8)
    >>> y_s = [7, 8, 7.5, 8, 7.5, 9, 10]
    >>> y_h = [2, 3, 2, 2.5, 1.5, 4, 6.5]
    >>> y_w = [8, 8, 7, 8, 7, 0, 0]
    >>> y_r = [5, 2.5, 4.5, 3.5, 6, 9, 6.5]
    >>> y_t = [2, 2.5, 3, 2, 2, 2, 1]
    >>> labels = ["Sleep", "Household", "Work", "Relax", "Transport"]
    >>> chart = pyvista.Chart2D()
    >>> _ = chart.bar(x, [y_s, y_h, y_w, y_r, y_t], label=labels)
    >>> chart.x_axis.tick_locations = x
    >>> chart.x_axis.tick_labels = ["Mon", "Tue", "Wed", "Thu", "Fri", "Sat", "Sun"]
    >>> chart.x_label = "Day of week"
    >>> chart.y_label = "Average time spent"
    >>> chart.grid = False  # Disable the grid lines
    >>> chart.show()

    """

    ORIENTATIONS = {"H": _vtk.vtkPlotBar.HORIZONTAL, "V": _vtk.vtkPlotBar.VERTICAL}
    _DOC_SUBS = {
        "plot_name": "bar plot",
        "chart_init": "pyvista.Chart2D()",
        "plot_init": "chart.bar([1, 2, 3], [2, 1, 3])",
        "multichart_init": "pyvista.Chart2D()",
        "multiplot_init": "chart.bar([1, 2, 3], [[2, 1, 3], [1, 0, 2], [0, 3, 1], [3, 2, 0]])",
    }

    def __init__(self, x, y, color=None, orientation="V", label=None):
        """Initialize a new 2D bar plot instance."""
        super().__init__()
        if not isinstance(y[0], (Sequence, np.ndarray)):
            y = (y,)
        y_data = {f"y{i}": np.empty(0, np.float32) for i in range(len(y))}
        self._table = pyvista.Table({"x": np.empty(0, np.float32), **y_data})
        self.SetInputData(self._table, "x", "y0")
        for i in range(1, len(y)):
            self.SetInputArray(i + 1, f"y{i}")
        self.update(x, y)

        if len(y) > 1:
            self.SetColorSeries(self._color_series)
            self.colors = color  # None will use default scheme
            self.labels = label
        else:
            self.color = (
                "b" if color is None else color
            )  # Use blue bars by default in single component mode
            self.label = label
        self.orientation = orientation

    @property
    def x(self):
        """Retrieve the positions of the drawn bars.

        Examples
        --------
        Create a bar plot and display the positions.

        >>> import pyvista
        >>> chart = pyvista.Chart2D()
        >>> plot = chart.bar([1, 2, 3], [[2, 1, 3], [1, 2, 0]])
        >>> plot.x
        pyvista_ndarray([1, 2, 3])
        >>> chart.show()

        """
        return self._table["x"]

    @property
    def y(self):
        """Retrieve the sizes of the drawn bars.

        Examples
        --------
        Create a bar plot and display the sizes.

        >>> import pyvista
        >>> chart = pyvista.Chart2D()
        >>> plot = chart.bar([1, 2, 3], [[2, 1, 3], [1, 2, 0]])
        >>> plot.y
        (pyvista_ndarray([2, 1, 3]), pyvista_ndarray([1, 2, 0]))
        >>> chart.show()

        """
        return tuple(self._table[f"y{i}"] for i in range(self._table.n_arrays - 1))

    def update(self, x, y):
        """Update the positions and/or size of the bars in this plot.

        Parameters
        ----------
        x : array_like
            The new positions of the bars to draw.

        y : array_like
            The new sizes of the bars to draw.

        Examples
        --------
        Create a bar plot.

        >>> import pyvista
        >>> chart = pyvista.Chart2D()
        >>> plot = chart.bar([1, 2, 3], [2, 1, 3])
        >>> chart.show()

        Update the bar sizes.

        >>> plot.update([1, 2, 3], [3, 1, 2])
        >>> chart.show()

        """
        if len(x) > 0:
            if not isinstance(y[0], (Sequence, np.ndarray)):
                y = (y,)
            y_data = {f"y{i}": np.array(y[i], copy=False) for i in range(len(y))}
            self._table.update({"x": np.array(x, copy=False), **y_data})
            self.visible = True
        else:
            self.visible = False

    @property
    def orientation(self):
        """Return or set the orientation of the bars in this plot.

        Examples
        --------
        Create a bar plot.

        >>> import pyvista
        >>> chart = pyvista.Chart2D()
        >>> plot = chart.bar([1, 2, 3], [[2, 1, 3], [1, 3, 2]])
        >>> chart.show()

        Change the orientation to horizontal.

        >>> plot.orientation = "H"
        >>> chart.show()

        """
        return self._orientation

    @orientation.setter
    def orientation(self, val):
        try:
            self.SetOrientation(self.ORIENTATIONS[val])
            self._orientation = val
        except KeyError:
            formatted_orientations = "\", \"".join(self.ORIENTATIONS.keys())
            raise ValueError(
                f"Invalid orientation. Allowed orientations: \"{formatted_orientations}\""
            )


class StackPlot(_vtk.vtkPlotStacked, _MultiCompPlot):
    """Class representing a 2D stack plot.

    Users should typically not directly create new plot instances, but use the dedicated 2D chart's plotting methods.

    Parameters
    ----------
    x : array_like
        X coordinates of the points outlining the stacks (areas) to draw.

    ys : list or tuple of array_like
        Size of the stacks (areas) to draw at the corresponding X
        coordinates. Each sequence defines the sizes of one stack
        (area), which are stacked on top of each other.

    colors : list or tuple of color_like, optional
        Color of the stacks (areas) drawn in this plot. Any color
        parsable by ``pyvista.Color`` is allowed.  Defaults to
        ``None``.

    labels : list or tuple of str, optional
        Label for each stack (area) drawn in this plot, as shown in
        the chart's legend. Defaults to ``[]``.

    Examples
    --------
    Create a stack plot showing the amount of vehicles sold per type.

    >>> import pyvista
    >>> import numpy as np
    >>> year = [f"{y}" for y in np.arange(2011, 2021)]
    >>> x = np.arange(len(year))
    >>> n_e = [1739, 4925, 9515, 21727, 31452, 29926, 40648,
    ...        57761, 76370, 93702]
    >>> n_h = [5563, 7642, 11937, 13905, 22807, 46700, 60875,
    ...        53689, 46650, 50321]
    >>> n_f = [166556, 157249, 151552, 138183, 129669,
    ...        113985, 92965, 73683, 57097, 29499]
    >>> chart = pyvista.Chart2D()
    >>> plot = chart.stack(x, [n_e, n_h, n_f])
    >>> plot.labels = ["Electric", "Hybrid", "Fossil"]
    >>> chart.x_axis.label = "Year"
    >>> chart.x_axis.tick_locations = x
    >>> chart.x_axis.tick_labels = year
    >>> chart.y_axis.label = "New car sales"
    >>> chart.show()

    """

    _DOC_SUBS = {
        "plot_name": "stack plot",
        "chart_init": "pyvista.Chart2D()",
        "plot_init": "chart.stack([0, 1, 2], [2, 1, 3])",
        "multichart_init": "pyvista.Chart2D()",
        "multiplot_init": "chart.stack([0, 1, 2], [[2, 1, 3], [1, 0, 2], [0, 3, 1], [3, 2, 0]])",
    }

    def __init__(self, x, ys, colors=None, labels=None):
        """Initialize a new 2D stack plot instance."""
        super().__init__()
        if not isinstance(ys[0], (Sequence, np.ndarray)):
            ys = (ys,)
        y_data = {f"y{i}": np.empty(0, np.float32) for i in range(len(ys))}
        self._table = pyvista.Table({"x": np.empty(0, np.float32), **y_data})
        self.SetInputData(self._table, "x", "y0")
        for i in range(1, len(ys)):
            self.SetInputArray(i + 1, f"y{i}")
        self.update(x, ys)

        if len(ys) > 1:
            self.SetColorSeries(self._color_series)
            self.colors = colors  # None will use default scheme
            self.labels = labels
        else:
            self.color = "b" if colors is None else colors
            self.label = labels
        self.pen.style = None  # Hide lines by default

    @property
    def x(self):
        """Retrieve the X coordinates of the drawn stacks.

        Examples
        --------
        Create a stack plot and display the x coordinates.

        >>> import pyvista
        >>> chart = pyvista.Chart2D()
        >>> plot = chart.stack([0, 1, 2], [[2, 1, 3], [1, 2, 0]])
        >>> plot.x
        pyvista_ndarray([0, 1, 2])
        >>> chart.show()

        """
        return self._table["x"]

    @property
    def ys(self):
        """Retrieve the sizes of the drawn stacks.

        Examples
        --------
        Create a stack plot and display the sizes.

        >>> import pyvista
        >>> chart = pyvista.Chart2D()
        >>> plot = chart.stack([0, 1, 2], [[2, 1, 3], [1, 2, 0]])
        >>> plot.ys
        (pyvista_ndarray([2, 1, 3]), pyvista_ndarray([1, 2, 0]))
        >>> chart.show()

        """
        return tuple(self._table[f"y{i}"] for i in range(self._table.n_arrays - 1))

    def update(self, x, ys):
        """Update the locations and/or size of the stacks (areas) in this plot.

        Parameters
        ----------
        x : array_like
            The new x coordinates of the stacks (areas) to draw.

        ys : list or tuple of array_like
            The new sizes of the stacks (areas) to draw.

        Examples
        --------
        Create a stack plot.

        >>> import pyvista
        >>> chart = pyvista.Chart2D()
        >>> plot = chart.stack([0, 1, 2], [[2, 1, 3],[1, 2, 1]])
        >>> chart.show()

        Update the stack sizes.

        >>> plot.update([0, 1, 2], [[3, 1, 2], [0, 3, 1]])
        >>> chart.show()

        """
        if len(x) > 0:
            if not isinstance(ys[0], (Sequence, np.ndarray)):
                ys = (ys,)
            y_data = {f"y{i}": np.array(ys[i], copy=False) for i in range(len(ys))}
            self._table.update({"x": np.array(x, copy=False), **y_data})
            self.visible = True
        else:
            self.visible = False


class Chart2D(_vtk.vtkChartXY, _Chart):
    """2D chart class similar to a ``matplotlib`` figure.

    Parameters
    ----------
    size : list or tuple, optional
        Size of the chart in normalized coordinates. A size of ``(0,
        0)`` is invisible, a size of ``(1, 1)`` occupies the whole
        renderer's width and height.

    loc : list or tuple, optional
        Location of the chart (its bottom left corner) in normalized
        coordinates. A location of ``(0, 0)`` corresponds to the
        renderer's bottom left corner, a location of ``(1, 1)``
        corresponds to the renderer's top right corner.

    x_label : str, optional
        Label along the x-axis.  Defaults to ``'x'``.

    y_label : str, optional
        Label along the y-axis.  Defaults to ``'y'``.

    grid : bool, optional
        Show the background grid in the plot.  Default ``True``.

    Examples
    --------
    Plot a simple sine wave as a scatter and line plot.

    >>> import pyvista
    >>> import numpy as np
    >>> x = np.linspace(0, 2*np.pi, 20)
    >>> y = np.sin(x)
    >>> chart = pyvista.Chart2D()
    >>> _ = chart.scatter(x, y)
    >>> _ = chart.line(x, y, 'r')
    >>> chart.show()

    Combine multiple types of plots in the same chart.

    >>> rng = np.random.default_rng(1)
    >>> x = np.arange(1, 8)
    >>> y = rng.integers(5, 15, 7)
    >>> e = np.abs(rng.normal(scale=2, size=7))
    >>> z = rng.integers(0, 5, 7)
    >>> chart = pyvista.Chart2D()
    >>> _ = chart.area(x, y-e, y+e, color=(0.12, 0.46, 0.71, 0.2))
    >>> _ = chart.line(x, y, color="tab:blue", style="--", label="Scores")
    >>> _ = chart.scatter(x, y, color="tab:blue", style="d")
    >>> _ = chart.bar(x, z, color="tab:orange", label="Violations")
    >>> chart.x_axis.tick_locations = x
    >>> chart.x_axis.tick_labels = ["Mon", "Tue", "Wed", "Thu", "Fri",
    ...                             "Sat", "Sun"]
    >>> chart.x_label = "Day of week"
    >>> chart.show()

    """

    PLOT_TYPES = {
        "scatter": ScatterPlot2D,
        "line": LinePlot2D,
        "area": AreaPlot,
        "bar": BarPlot,
        "stack": StackPlot,
    }
    _PLOT_CLASSES = {plot_class: plot_type for (plot_type, plot_class) in PLOT_TYPES.items()}
    _DOC_SUBS = {
        "chart_name": "2D chart",
        "chart_args": "",
        "chart_init": """
        >>> plot = chart.line([0, 1, 2], [2, 1, 3])""",
        "chart_set_labels": 'plot.label = "My awesome plot"',
    }

    def __init__(self, size=(1, 1), loc=(0, 0), x_label="x", y_label="y", grid=True):
        """Initialize the chart."""
        super().__init__(size, loc)
        self._plots = {plot_type: [] for plot_type in self.PLOT_TYPES.keys()}
        self.SetAutoSize(False)  # We manually set the appropriate size
        # self.SetAxis(_vtk.vtkAxis.BOTTOM, self._x_axis)  # Disabled for now and replaced by a wrapper object, as for
        # self.SetAxis(_vtk.vtkAxis.LEFT, self._y_axis)  # some reason vtkChartXY.SetAxis(...) causes a crash at the end
        # TODO: fix for above issue, once the VTK PR (!8618) is merged:
        #  self.Register(self._x_axis)
        #  self.Register(self._y_axis)
        self._x_axis = Axis(
            _wrap=self.GetAxis(_vtk.vtkAxis.BOTTOM)
        )  # of the script's execution (nonzero exit code)
        self._y_axis = Axis(_wrap=self.GetAxis(_vtk.vtkAxis.LEFT))
        self.x_label = x_label
        self.y_label = y_label
        self.grid = grid
        self.legend_visible = True

    def _render_event(self, *args, **kwargs):
        self.RecalculateBounds()
        super()._render_event(*args, **kwargs)

    def _add_plot(self, plot_type, *args, **kwargs):
        """Add a plot of the given type to this chart."""
        plot = self.PLOT_TYPES[plot_type](*args, **kwargs)
        self.AddPlot(plot)
        self._plots[plot_type].append(plot)
        return plot

    @classmethod
    def _parse_format(cls, fmt):
        """Parse a format string and separate it into a marker style, line style and color.

        Parameters
        ----------
        fmt : str
            Format string to parse. A format string consists of any
            combination of a valid marker style, a valid line style
            and parsable color. The specific order does not
            matter. See :attr:`pyvista.ScatterPlot2D.MARKER_STYLES`
            for a list of valid marker styles,
            :attr:`pyvista.Pen.LINE_STYLES` for a list of valid line
            styles and :class:`pyvista.Color` for an overview of
            parsable colors.

        Returns
        -------
        marker_style : str
            Extracted marker style (empty string if no marker style
            was present in the format string).

        line_style : str
            Extracted line style (empty string if no line style was
            present in the format string).

        color : str
            Extracted color string (defaults to ``"b"`` if no color
            was present in the format string).

        Examples
        --------
        >>> import pyvista
        >>> m, l, c = pyvista.Chart2D._parse_format("x--b")

        """
        marker_style = ""
        line_style = ""
        color = None
        # Note: All colors, marker styles and line styles are sorted in decreasing order of length to be able to find
        # the largest match first (e.g. find 'darkred' and '--' first instead of 'red' and '-')
        colors = sorted(
            itertools.chain(pyvista.hexcolors.keys(), pyvista.color_char_to_word.keys()),
            key=len,
            reverse=True,
        )
        marker_styles = sorted(ScatterPlot2D.MARKER_STYLES.keys(), key=len, reverse=True)
        line_styles = sorted(Pen.LINE_STYLES.keys(), key=len, reverse=True)
        hex_pattern = "#[A-Fa-f0-9]{6}"
        # Extract color from format string
        match = re.search(hex_pattern, fmt)  # Start with matching hex strings
        if match is not None:
            color = match.group()
        else:  # Proceed with matching color strings
            for c in colors:
                if c in fmt:
                    color = c
                    break
        if color is not None:
            fmt = fmt.replace(color, "", 1)  # Remove found color from format string
        else:
            color = "b"
        # Extract marker style from format string
        for style in marker_styles[:-1]:  # Last style is empty string
            if style in fmt:
                marker_style = style
                fmt = fmt.replace(
                    marker_style, "", 1
                )  # Remove found marker_style from format string
                break
        # Extract line style from format string
        for style in line_styles[:-1]:  # Last style is empty string
            if style in fmt:
                line_style = style
                fmt = fmt.replace(line_style, "", 1)  # Remove found line_style from format string
                break
        return marker_style, line_style, color

    def plot(self, x, y=None, fmt='-'):
        """Matplotlib like plot method.

        Parameters
        ----------
        x : array_like
            Values to plot on the X-axis. In case ``y`` is ``None``,
            these are the values to plot on the Y-axis instead.

        y : array_like, optional
            Values to plot on the Y-axis.

        fmt : str, optional
            A format string, e.g. ``'ro'`` for red circles. See the Notes
            section for a full description of the format strings.

        Returns
        -------
        scatter_plot : plotting.charts.ScatterPlot2D, optional
            The created scatter plot when a valid marker style
            was present in the format string, ``None`` otherwise.

        line_plot : plotting.charts.LinePlot2D, optional
            The created line plot when a valid line style was
            present in the format string, ``None`` otherwise.

        Notes
        -----
        This plot method shares many of the same plotting features as
        the `matplotlib.pyplot.plot
        <https://matplotlib.org/stable/api/_as_gen/matplotlib.pyplot.plot.html>`_.
        Please reference the documentation there for a full
        description of the allowable format strings.

        Examples
        --------
        Generate a line plot.

        >>> import pyvista
        >>> chart = pyvista.Chart2D()
        >>> _, line_plot = chart.plot(range(10), range(10))
        >>> chart.show()

        Generate a line and scatter plot.

        >>> chart = pyvista.Chart2D()
        >>> scatter_plot, line_plot = chart.plot(range(10), fmt='o-')
        >>> chart.show()

        """
        if y is None:
            y = x
            x = np.arange(len(y))
        elif isinstance(y, str):
            fmt = y
            y = x
            x = np.arange(len(y))
        marker_style, line_style, color = self._parse_format(fmt)
        scatter_plot, line_plot = None, None
        if marker_style != "":
            scatter_plot = self.scatter(x, y, color, style=marker_style)
        if line_style != "":
            line_plot = self.line(x, y, color, style=line_style)
        return scatter_plot, line_plot

    def scatter(self, x, y, color="b", size=10, style="o", label=""):
        """Add a scatter plot to this chart.

        Parameters
        ----------
        x : array_like
            X coordinates of the points to draw.

        y : array_like
            Y coordinates of the points to draw.

        color : color_like, optional
            Color of the points drawn in this plot. Any color parsable
            by ``pyvista.Color`` is allowed. Defaults to
            ``"b"``.

        size : float, optional
            Size of the point markers drawn in this plot. Defaults to ``10``.

        style : str, optional
            Style of the point markers drawn in this plot. See
            :ref:`ScatterPlot2D.MARKER_STYLES <scatter_marker_styles>`
            for a list of allowed marker styles. Defaults to ``"o"``.

        label : str, optional
            Label of this plot, as shown in the chart's legend. Defaults to ``""``.

        Returns
        -------
        plotting.charts.ScatterPlot2D
            The created scatter plot.

        Examples
        --------
        Generate a scatter plot.

        >>> import pyvista
        >>> chart = pyvista.Chart2D()
        >>> plot = chart.scatter([0, 1, 2], [2, 1, 3])
        >>> chart.show()

        """
        return self._add_plot("scatter", x, y, color=color, size=size, style=style, label=label)

    def line(self, x, y, color="b", width=1.0, style="-", label=""):
        """Add a line plot to this chart.

        Parameters
        ----------
        x : array_like
            X coordinates of the points through which a line should be drawn.

        y : array_like
            Y coordinates of the points through which a line should be drawn.

        color : color_like, optional
            Color of the line drawn in this plot. Any color parsable
            by :class:`pyvista.Color` is allowed. Defaults to
            ``"b"``.

        width : float, optional
            Width of the line drawn in this plot. Defaults to ``1``.

        style : str, optional
            Style of the line drawn in this plot. See
            :ref:`Pen.LINE_STYLES <pen_line_styles>` for a list of
            allowed line styles. Defaults to ``"-"``.

        label : str, optional
            Label of this plot, as shown in the chart's legend. Defaults to ``""``.

        Returns
        -------
        plotting.charts.LinePlot2D
            The created line plot.

        Examples
        --------
        Generate a line plot.

        >>> import pyvista
        >>> chart = pyvista.Chart2D()
        >>> plot = chart.line([0, 1, 2], [2, 1, 3])
        >>> chart.show()

        """
        return self._add_plot("line", x, y, color=color, width=width, style=style, label=label)

    def area(self, x, y1, y2=None, color="b", label=""):
        """Add an area plot to this chart.

        Parameters
        ----------
        x : array_like
            X coordinates of the points outlining the area to draw.

        y1 : array_like
            Y coordinates of the points on the first outline of the area to draw.

        y2 : array_like, optional
            Y coordinates of the points on the second outline of the
            area to draw. Defaults to a sequence of zeros.

        color : color_like, optional
            Color of the area drawn in this plot. Any color parsable
            by ``pyvista.Color`` is allowed. Defaults to
            ``"b"``.

        label : str, optional
            Label of this plot, as shown in the chart's legend. Defaults to ``""``.

        Returns
        -------
        plotting.charts.AreaPlot
            The created area plot.

        Examples
        --------
        Generate an area plot.

        >>> import pyvista
        >>> chart = pyvista.Chart2D()
        >>> plot = chart.area([0, 1, 2], [2, 1, 3])
        >>> chart.show()

        """
        return self._add_plot("area", x, y1, y2, color=color, label=label)

    def bar(self, x, y, color=None, orientation="V", label=None):
        """Add a bar plot to this chart.

        Parameters
        ----------
        x : array_like
            Positions (along the x-axis for a vertical orientation,
            along the y-axis for a horizontal orientation) of the bars
            to draw.

        y : array_like
            Size of the bars to draw. Multiple bars can be stacked by
            passing a sequence of sequences.

        color : color_like, optional
            Color of the bars drawn in this plot. Any color parsable
            by ``pyvista.Color`` is allowed. Defaults to
            ``"b"``.

        orientation : str, optional
            Orientation of the bars drawn in this plot. Either ``"H"``
            for an horizontal orientation or ``"V"`` for a vertical
            orientation. Defaults to ``"V"``.

        label : str, optional
            Label of this plot, as shown in the chart's legend. Defaults to ``""``.

        Returns
        -------
        plotting.charts.BarPlot
            The created bar plot.

        Examples
        --------
        Generate a bar plot.

        >>> import pyvista
        >>> chart = pyvista.Chart2D()
        >>> plot = chart.bar([0, 1, 2], [2, 1, 3])
        >>> chart.show()

        """
        return self._add_plot("bar", x, y, color=color, orientation=orientation, label=label)

    def stack(self, x, ys, colors=None, labels=None):
        """Add a stack plot to this chart.

        Parameters
        ----------
        x : array_like
            X coordinates of the points outlining the stacks (areas) to draw.

        ys : list or tuple of array_like
            Size of the stacks (areas) to draw at the corresponding X
            coordinates. Each sequence defines the sizes of one stack
            (area), which are stacked on top of each other.

        colors : list or tuple of color_like, optional
            Color of the stacks (areas) drawn in this plot. Any color
            parsable by ``pyvista.Color`` is allowed.  Defaults
            to ``None``.

        labels : list or tuple of str, optional
            Label for each stack (area) drawn in this plot, as shown
            in the chart's legend. Defaults to ``[]``.

        Returns
        -------
        plotting.charts.StackPlot
            The created stack plot.

        Examples
        --------
        Generate a stack plot.

        >>> import pyvista
        >>> chart = pyvista.Chart2D()
        >>> plot = chart.stack([0, 1, 2], [[2, 1, 3],[1, 2, 1]])
        >>> chart.show()

        """
        return self._add_plot("stack", x, ys, colors=colors, labels=labels)

    def plots(self, plot_type=None):
        """Return all plots of the specified type in this chart.

        Parameters
        ----------
        plot_type : str, optional
            The type of plots to return. Allowed types are
            ``"scatter"``, ``"line"``, ``"area"``, ``"bar"``
            and ``"stack"``.
            Defaults to ``None``, which will return all plots,
            regardless of their type.

        Yields
        ------
        plot : plotting.charts.ScatterPlot2D, plotting.charts.LinePlot2D, plotting.charts.AreaPlot, plotting.charts.BarPlot or plotting.charts.StackPlot
            One of the plots (of the specified type) in this chart.

        Examples
        --------
        Create a 2D chart with a line and scatter plot.

        >>> import pyvista
        >>> chart = pyvista.Chart2D()
        >>> scatter_plot, line_plot = chart.plot([0, 1, 2], [2, 1, 3], "o-")
        >>> chart.show()

        Retrieve all plots in the chart.

        >>> plots = [*chart.plots()]
        >>> scatter_plot in plots and line_plot in plots
        True

        Retrieve all line plots in the chart.

        >>> line_plots = [*chart.plots("line")]
        >>> line_plot == line_plots[0]
        True

        """
        plot_types = self.PLOT_TYPES.keys() if plot_type is None else [plot_type]
        for plot_type in plot_types:
            for plot in self._plots[plot_type]:
                yield plot

    def remove_plot(self, plot):
        """Remove the given plot from this chart.

        Parameters
        ----------
        plot : plotting.charts.ScatterPlot2D, plotting.charts.LinePlot2D, plotting.charts.AreaPlot, plotting.charts.BarPlot or plotting.charts.StackPlot
            The plot to remove.

        Examples
        --------
        Create a 2D chart with a line and scatter plot.

        >>> import pyvista
        >>> chart = pyvista.Chart2D()
        >>> scatter_plot, line_plot = chart.plot([0, 1, 2], [2, 1, 3], "o-")
        >>> chart.show()

        Remove the scatter plot from the chart.

        >>> chart.remove_plot(scatter_plot)
        >>> chart.show()

        """
        try:
            plot_type = self._PLOT_CLASSES[type(plot)]
            self._plots[plot_type].remove(plot)
            self.RemovePlotInstance(plot)
        except (KeyError, ValueError):
            raise ValueError("The given plot is not part of this chart.")

    def clear(self, plot_type=None):
        """Remove all plots of the specified type from this chart.

        Parameters
        ----------
        plot_type : str, optional
            The type of the plots to remove. Allowed types are
            ``"scatter"``, ``"line"``, ``"area"``, ``"bar"``
            and ``"stack"``.
            Defaults to ``None``, which will remove all plots,
            regardless of their type.

        Examples
        --------
        Create a 2D chart with multiple line and scatter plot.

        >>> import pyvista
        >>> chart = pyvista.Chart2D()
        >>> _ = chart.plot([0, 1, 2], [2, 1, 3], "o-b")
        >>> _ = chart.plot([-2, -1, 0], [3, 1, 2], "d-r")
        >>> chart.show()

        Remove all scatter plots from the chart.

        >>> chart.clear("scatter")
        >>> chart.show()

        """
        plot_types = self.PLOT_TYPES.keys() if plot_type is None else [plot_type]
        for plot_type in plot_types:
            plots = [
                *self._plots[plot_type]
            ]  # Make a copy, as this list will be modified by remove_plot
            for plot in plots:
                self.remove_plot(plot)

    @property
    def x_axis(self):
        """Return this chart's horizontal (x) :class:`Axis <plotting.charts.Axis>`.

        Examples
        --------
        Create a 2D plot and hide the x axis.

        >>> import pyvista
        >>> chart = pyvista.Chart2D()
        >>> _ = chart.line([0, 1, 2], [2, 1, 3])
        >>> chart.x_axis.toggle()
        >>> chart.show()

        """
        return self._x_axis

    @property
    def y_axis(self):
        """Return this chart's vertical (y) :class:`Axis <plotting.charts.Axis>`.

        Examples
        --------
        Create a 2D plot and hide the y axis.

        >>> import pyvista
        >>> chart = pyvista.Chart2D()
        >>> _ = chart.line([0, 1, 2], [2, 1, 3])
        >>> chart.y_axis.toggle()
        >>> chart.show()

        """
        return self._y_axis

    @property
    def x_label(self):
        """Return or set the label of this chart's x axis.

        Examples
        --------
        Create a 2D plot and set custom axis labels.

        >>> import pyvista
        >>> chart = pyvista.Chart2D()
        >>> _ = chart.line([0, 1, 2], [2, 1, 3])
        >>> chart.x_label = "Horizontal axis"
        >>> chart.y_label = "Vertical axis"
        >>> chart.show()

        """
        return self.x_axis.label

    @x_label.setter
    def x_label(self, val):
        self.x_axis.label = val

    @property
    def y_label(self):
        """Return or set the label of this chart's y axis.

        Examples
        --------
        Create a 2D plot and set custom axis labels.

        >>> import pyvista
        >>> chart = pyvista.Chart2D()
        >>> _ = chart.line([0, 1, 2], [2, 1, 3])
        >>> chart.x_label = "Horizontal axis"
        >>> chart.y_label = "Vertical axis"
        >>> chart.show()

        """
        return self.y_axis.label

    @y_label.setter
    def y_label(self, val):
        self.y_axis.label = val

    @property
    def x_range(self):
        """Return or set the range of this chart's x axis.

        Examples
        --------
        Create a 2D plot and set custom axis ranges.

        >>> import pyvista
        >>> chart = pyvista.Chart2D()
        >>> _ = chart.line([0, 1, 2], [2, 1, 3])
        >>> chart.x_range = [-2, 2]
        >>> chart.y_range = [0, 5]
        >>> chart.show()

        """
        return self.x_axis.range

    @x_range.setter
    def x_range(self, val):
        self.x_axis.range = val

    @property
    def y_range(self):
        """Return or set the range of this chart's y axis.

        Examples
        --------
        Create a 2D plot and set custom axis ranges.

        >>> import pyvista
        >>> chart = pyvista.Chart2D()
        >>> _ = chart.line([0, 1, 2], [2, 1, 3])
        >>> chart.x_range = [-2, 2]
        >>> chart.y_range = [0, 5]
        >>> chart.show()

        """
        return self.y_axis.range

    @y_range.setter
    def y_range(self, val):
        self.y_axis.range = val

    @property
    def grid(self):
        """Enable or disable the chart grid.

        Examples
        --------
        Create a 2D chart with the grid disabled.

        >>> import pyvista
        >>> import numpy as np
        >>> x = np.linspace(0, 2*np.pi, 20)
        >>> y = np.sin(x)
        >>> chart = pyvista.Chart2D()
        >>> _ = chart.line(x, y, 'r')
        >>> chart.grid = False
        >>> chart.show()

        Enable the grid

        >>> chart.grid = True
        >>> chart.show()

        """
        return self.x_axis.grid and self.y_axis.grid

    @grid.setter
    def grid(self, val):
        self.x_axis.grid = val
        self.y_axis.grid = val

    def hide_axes(self):
        """Hide the x- and y-axis of this chart.

        This includes all labels, ticks and the grid.

        Examples
        --------
        Create a 2D plot and hide the axes.

        >>> import pyvista
        >>> chart = pyvista.Chart2D()
        >>> _ = chart.line([0, 1, 2], [2, 1, 3])
        >>> chart.hide_axes()
        >>> chart.show()

        """
        for axis in (self.x_axis, self.y_axis):
            axis.visible = False
            axis.label_visible = False
            axis.ticks_visible = False
            axis.tick_labels_visible = False
            axis.grid = False


class BoxPlot(_vtk.vtkPlotBox, _MultiCompPlot):
    """Class representing a box plot.

    Users should typically not directly create new plot instances, but
    use the dedicated ``ChartBox`` class.

    Parameters
    ----------
    data : list or tuple of array_like
        Dataset(s) from which the relevant statistics will be
        calculated used to draw the box plot.

    colors : list or tuple of color_like, optional
        Color of the boxes drawn in this plot. Any color parsable by
        ``pyvista.Color`` is allowed.  Defaults to ``None``.

    labels : list or tuple of str, optional
        Label for each box drawn in this plot, as shown in the chart's
        legend. Defaults to ``[]``.

    Examples
    --------
    Create boxplots for datasets sampled from shifted normal distributions.

    >>> import pyvista
    >>> import numpy as np
    >>> rng = np.random.default_rng(1)  # Seeded random number generator used for data generation
    >>> normal_data = [rng.normal(i, size=50) for i in range(5)]
    >>> chart = pyvista.ChartBox(normal_data, labels=[f"x ~ N({i},1)" for i in range(5)])
    >>> chart.show()

    """

    _DOC_SUBS = {
        "plot_name": "box plot",
        "chart_init": "pyvista.ChartBox([[0, 1, 1, 2, 3, 3, 4]])",
        "plot_init": "chart.plot",
        "multichart_init": "pyvista.ChartBox([[0, 1, 1, 2, 3, 4, 5], [0, 1, 2, 2, 3, 4, 5], [0, 1, 2, 3, 3, 4, 5], [0, 1, 2, 3, 4, 4, 5]])",
        "multiplot_init": "chart.plot",
    }

    def __init__(self, data, colors=None, labels=None):
        """Initialize a new box plot instance."""
        super().__init__()
        self._table = pyvista.Table(
            {f"data_{i}": np.array(d, copy=False) for i, d in enumerate(data)}
        )
        self._quartiles = _vtk.vtkComputeQuartiles()
        self._quartiles.SetInputData(self._table)
        self.SetInputData(self._quartiles.GetOutput())
        self.update(data)
        self.SetLookupTable(self._lookup_table)
        self.colors = colors
        self.labels = labels

    @property
    def data(self):
        """Retrieve the datasets of which the boxplots are drawn.

        Examples
        --------
        Create a box plot and display the datasets.

        >>> import pyvista
        >>> chart = pyvista.ChartBox([[0, 1, 1, 2, 3, 3, 4]])
        >>> chart.plot.data
        (pyvista_ndarray([0, 1, 1, 2, 3, 3, 4]),)
        >>> chart.show()

        """
        return tuple(self._table[f"data_{i}"] for i in range(self._table.n_arrays))

    @property
    def stats(self):
        """Retrieve the statistics (quartiles and extremum values) of the datasets of which the boxplots are drawn.

        Examples
        --------
        Create a box plot and display the statistics.

        >>> import pyvista
        >>> chart = pyvista.ChartBox([[0, 1, 1, 2, 3, 3, 4]])
        >>> chart.plot.stats
        (pyvista_ndarray([0., 1., 2., 3., 4.]),)
        >>> chart.show()

        """
        stats_table = pyvista.Table(self._quartiles.GetOutput())
        return tuple(stats_table[f"data_{i}"] for i in range(stats_table.n_arrays))

    def update(self, data):
        """Update the plot's underlying dataset(s).

        Parameters
        ----------
        data : list or tuple of array_like
            The new dataset(s) used in this box plot.

        Examples
        --------
        Create a box plot from a standard Gaussian dataset.

        >>> import pyvista
        >>> import numpy as np
        >>> rng = np.random.default_rng(1)  # Seeded random number generator for data generation
        >>> chart = pyvista.ChartBox([rng.normal(size=100)])
        >>> chart.show()

        Update the box plot (shift the standard Gaussian distribution).

        >>> chart.plot.update([rng.normal(loc=2, size=100)])
        >>> chart.show()

        """
        self._table.update({f"data_{i}": np.array(d, copy=False) for i, d in enumerate(data)})
        self._quartiles.Update()


class ChartBox(_vtk.vtkChartBox, _Chart):
    """Dedicated chart for drawing box plots.

    Parameters
    ----------
    data : list or tuple of array_like
        Dataset(s) from which the relevant statistics will be
        calculated used to draw the box plot.

    colors : list or tuple of color_like, optional
        Color used for each drawn boxplot. Defaults to ``None``, which
        uses the default color scheme.

    labels : list or tuple of str, optional
        Label for each drawn boxplot, as shown in the chart's
        legend. Defaults to ``[]``.

    Examples
    --------
    Create boxplots for datasets sampled from shifted normal distributions.

    >>> import pyvista
    >>> import numpy as np
    >>> rng = np.random.default_rng(1)  # Seeded random number generator used for data generation
    >>> normal_data = [rng.normal(i, size=50) for i in range(5)]
    >>> chart = pyvista.ChartBox(normal_data, labels=[f"x ~ N({i},1)" for i in range(5)])
    >>> chart.show()

    """

    _DOC_SUBS = {
        "chart_name": "boxplot chart",
        "chart_args": "[[0, 1, 1, 2, 3, 3, 4]]",
        "chart_init": "",
        "chart_set_labels": 'chart.plot.label = "Data label"',
    }

    def __init__(self, data, colors=None, labels=None):
        """Initialize a new chart containing box plots."""
        super().__init__(None, None)
        self._plot = BoxPlot(data, colors, labels)
        self.SetPlot(self._plot)
        self.SetColumnVisibilityAll(True)
        self.legend_visible = True

    def _render_event(self, *args, **kwargs):
        # ChartBox fills entire scene by default, so no resizing is
        # needed (nor possible at this moment)
        pass

    @property
    def _geometry(self):
        # Needed for background (remove once resizing is possible)
        return (0, 0, *self._renderer.GetSize())

    @_geometry.setter
    def _geometry(self, value):
        raise AttributeError(f'Cannot set the geometry of {type(self).__class__}')

    @property
    def plot(self):
        """Return the :class:`BoxPlot <plotting.charts.BoxPlot>` instance associated with this chart.

        Examples
        --------
        Create a box plot from a standard Gaussian dataset.

        >>> import pyvista
        >>> import numpy as np
        >>> rng = np.random.default_rng(1)  # Seeded random number generator for data generation
        >>> chart = pyvista.ChartBox([rng.normal(size=100)])
        >>> chart.show()

        Update the box plot (shift the standard Gaussian distribution).

        >>> chart.plot.update([rng.normal(loc=2, size=100)])
        >>> chart.show()

        """
        return self._plot

    @property
    def size(self):
        """Return or set the chart size in normalized coordinates.

        A size of ``(1, 1)`` occupies the whole renderer.

        Notes
        -----
        The size of a ChartBox instance cannot be modified, it fills
        up the entire viewport by default.
        """
        return (1, 1)

    @size.setter
    def size(self, val):
        raise ValueError(
            "Cannot set ChartBox geometry, it fills up the entire viewport by default."
        )

    @property
    def loc(self):
        """Return or set the chart position in normalized coordinates.

        This denotes the location of the chart's bottom left corner.

        Notes
        -----
        The location of a ChartBox instance cannot be modified, it
        fills up the entire viewport by default.
        """
        return (0, 0)

    @loc.setter
    def loc(self, val):
        raise ValueError(
            "Cannot set ChartBox geometry, it fills up the entire viewport by default."
        )


class PiePlot(_vtkWrapper, _vtk.vtkPlotPie, _MultiCompPlot):
    """Class representing a pie plot.

    Users should typically not directly create new plot instances, but
    use the dedicated :class:`ChartPie` class.

    Parameters
    ----------
    data : array_like
        Relative size of each pie segment.

    colors : list or tuple of color_like, optional
        Color of the segments drawn in this plot. Any color parsable
        by ``pyvista.Color`` is allowed.  Defaults to ``None``.

    labels : list or tuple of str, optional
        Label for each pie segment drawn in this plot, as shown in the
        chart's legend. Defaults to ``[]``.

    Other Parameters
    ----------------
    _wrap : vtk.vtkPlotPie, optional
        Wrap an existing VTK PlotPie instance. Defaults to ``None`` (no wrapping).

    Examples
    --------
    Create a pie plot showing the usage of tax money.

    >>> import pyvista
    >>> x = [128.3, 32.9, 31.8, 29.3, 21.2]
    >>> l = ["Social benefits", "Governance", "Economic policy", "Education", "Other"]
    >>> chart = pyvista.ChartPie(x, labels=l)
    >>> chart.show()

    """

    _DOC_SUBS = {
        "plot_name": "pie plot",
        "chart_init": "pyvista.ChartPie([4, 3, 2, 1])",
        "plot_init": "chart.plot",
        "multichart_init": "pyvista.ChartPie([4, 3, 2, 1])",
        "multiplot_init": "chart.plot",
    }

    def __init__(self, data, colors=None, labels=None):
        """Initialize a new pie plot instance."""
        super().__init__()
        self._table = pyvista.Table(data)
        self.SetInputData(self._table)
        self.SetInputArray(0, self._table.keys()[0])
        self.update(data)

        self.labels = labels

        self.SetColorSeries(self._color_series)
        self.colors = colors

    @property
    def data(self):
        """Retrieve the sizes of the drawn segments.

        Examples
        --------
        Create a pie plot and display the sizes.

        >>> import pyvista
        >>> chart = pyvista.ChartPie([1, 2, 3])
        >>> chart.plot.data
        pyvista_ndarray([1, 2, 3])
        >>> chart.show()

        """
        return self._table[0]

    def update(self, data):
        """Update the size of the pie segments.

        Parameters
        ----------
        data : array_like
            The new relative size of each pie segment.

        Examples
        --------
        Create a pie plot with segments of increasing size.

        >>> import pyvista
        >>> chart = pyvista.ChartPie([1, 2, 3, 4, 5])
        >>> chart.show()

        Update the pie plot (segments of equal size).

        >>> chart.plot.update([1, 1, 1, 1, 1])
        >>> chart.show()

        """
        self._table.update(data)


class ChartPie(_vtk.vtkChartPie, _Chart):
    """Dedicated chart for drawing pie plots.

    Parameters
    ----------
    data : array_like
        Relative size of each pie segment.

    colors : list or tuple of color_like, optional
        Color used for each pie segment drawn in this plot. Defaults
        to ``None``, which uses the default color scheme.

    labels : list or tuple of str, optional
        Label for each pie segment drawn in this plot, as shown in the
        chart's legend. Defaults to ``[]``.

    Examples
    --------
    Create a pie plot showing the usage of tax money.

    >>> import pyvista
    >>> x = [128.3, 32.9, 31.8, 29.3, 21.2]
    >>> l = ["Social benefits", "Governance", "Economic policy", "Education", "Other"]
    >>> chart = pyvista.ChartPie(x, labels=l)
    >>> chart.show()

    """

    _DOC_SUBS = {
        "chart_name": "pie chart",
        "chart_args": "[5, 4, 3, 2, 1]",
        "chart_init": "",
        "chart_set_labels": 'chart.plot.labels = ["A", "B", "C", "D", "E"]',
    }

    def __init__(self, data, colors=None, labels=None):
        """Initialize a new chart containing a pie plot."""
        super().__init__(None, None)
        self.AddPlot(0)  # We can't manually set a wrapped vtkPlotPie instance...
        self._plot = PiePlot(
            data, colors, labels, _wrap=self.GetPlot(0)
        )  # So we have to wrap the existing one
        self.legend_visible = True

    def _render_event(self, *args, **kwargs):
        pass  # ChartPie fills entire scene by default, so no resizing is needed (nor possible at this moment)

    @property
    def _geometry(self):
        # Needed for background (remove once resizing is possible)
        return (0, 0, *self._renderer.GetSize())

    @_geometry.setter
    def _geometry(self, value):
        raise AttributeError(f'Cannot set the geometry of {type(self).__class__}')

    @property
    def plot(self):
        """Return the :class:`PiePlot <plotting.charts.PiePlot>` instance associated with this chart.

        Examples
        --------
        Create a pie plot with segments of increasing size.

        >>> import pyvista
        >>> chart = pyvista.ChartPie([1, 2, 3, 4, 5])
        >>> chart.show()

        Update the pie plot (segments of equal size).

        >>> chart.plot.update([1, 1, 1, 1, 1])
        >>> chart.show()

        """
        return self._plot

    @property
    def size(self):
        """Return or set the chart size in normalized coordinates.

        A size of ``(1, 1)`` occupies the whole renderer.

        Notes
        -----
        The size of a ChartPie instance cannot be modified, it fills
        up the entire viewport by default.
        """
        return (1, 1)

    @size.setter
    def size(self, val):
        raise ValueError(
            "Cannot set ChartPie geometry, it fills up the entire viewport by default."
        )

    @property
    def loc(self):
        """Return or set the chart position in normalized coordinates.

        This denotes the location of the chart's bottom left corner.

        Notes
        -----
        The location of a ChartPie instance cannot be modified, it
        fills up the entire viewport by default.
        """
        return (0, 0)

    @loc.setter
    def loc(self, val):
        raise ValueError(
            "Cannot set ChartPie geometry, it fills up the entire viewport by default."
        )


# region 3D charts
# A basic implementation of 3D line, scatter and volume plots, to be used in a 3D chart was provided in this section
# but removed in commit 8ef8daea5d105e85f256d4e9af584aeea3c85040 of PR #1432. Unfortunately, these charts are much less
# customisable than their 2D counterparts and they do not respect the enforced size/geometry constraints once you start
# interacting with them.
# endregion


class ChartMPL(_vtk.vtkImageItem, _Chart):
    """Create new chart from an existing matplotlib figure.

    Parameters
    ----------
    figure : matplotlib.figure.Figure
        The matplotlib figure to draw.

    size : list or tuple, optional
        Size of the chart in normalized coordinates. A size of ``(0,
        0)`` is invisible, a size of ``(1, 1)`` occupies the whole
        renderer's width and height.

    loc : list or tuple, optional
        Location of the chart (its bottom left corner) in normalized
        coordinates. A location of ``(0, 0)`` corresponds to the
        renderer's bottom left corner, a location of ``(1, 1)``
        corresponds to the renderer's top right corner.

    Examples
    --------
    Plot streamlines of a vector field with varying colors (based on `this example <https://matplotlib.org/stable/gallery/images_contours_and_fields/plot_streamplot.html>`_).

    .. pyvista-plot::

    >>> import pyvista
    >>> import numpy as np
    >>> import matplotlib.pyplot as plt

    >>> w = 3
    >>> Y, X = np.mgrid[-w:w:100j, -w:w:100j]
    >>> U = -1 - X**2 + Y
    >>> V = 1 + X - Y**2
    >>> speed = np.sqrt(U**2 + V**2)

    >>> f, ax = plt.subplots()
    >>> strm = ax.streamplot(X, Y, U, V, color=U, linewidth=2, cmap='autumn')
    >>> _ = f.colorbar(strm.lines)
    >>> _ = ax.set_title('Streamplot with varying Color')
    >>> plt.tight_layout()

    >>> chart = pyvista.ChartMPL(f)
    >>> chart.show()

    """

    _DOC_SUBS = {
        "chart_name": "matplotlib chart",
        "chart_args": "",
        "chart_init": """
        >>> plots = chart.figure.axes[0].plot([0, 1, 2], [2, 1, 3])""",
        "chart_set_labels": 'plots[0].label = "My awesome plot"',
    }

    def __init__(self, figure=None, size=(1, 1), loc=(0, 0)):
        """Initialize chart."""
        try:
            from matplotlib.backends.backend_agg import FigureCanvasAgg
            import matplotlib.figure  # noqa
            import matplotlib.pyplot as plt
        except ModuleNotFoundError:
            raise ImportError("ChartMPL requires matplotlib")

        super().__init__(size, loc)
        if figure is None:
            figure, _ = plt.subplots()
        self._fig = figure
        self._canvas = FigureCanvasAgg(
            self._fig
        )  # Switch backends and store reference to figure's canvas
        # Make figure and axes fully transparent, as the background is already dealt with by self._background.
        self._fig.patch.set_alpha(0)
        for ax in self._fig.axes:
            ax.patch.set_alpha(0)
        self._canvas.mpl_connect('draw_event', self._redraw)  # Attach 'draw_event' callback

        self._redraw()

        # Close the underlying matplotlib figure when creating the sphinx gallery.
        # This prevents the charts from being drawn twice in example scripts:
        # once as a pyvista plot (fetched by the 'pyvista' scraper) and once as a
        # matplotlib figure (fetched by the 'matplotlib' scraper).
        # See #1999 and #2031.
        if pyvista.BUILDING_GALLERY:  # pragma: no cover
            plt.close(self._fig)

    @property
    def figure(self):
        """Retrieve the matplotlib figure associated with this chart.

        Examples
        --------
        Create a matplotlib chart from an existing figure.

        .. pyvista-plot::

        >>> import pyvista
        >>> import matplotlib.pyplot as plt
        >>> f, ax = plt.subplots()
        >>> _ = ax.plot([0, 1, 2], [2, 1, 3])
        >>> chart = pyvista.ChartMPL(f)
        >>> chart.figure is f
        True
        >>> chart.show()
        """
        return self._fig

    def _resize(self):
        r_w, r_h = self._renderer.GetSize()
        c_w, c_h = self._canvas.get_width_height()
        # Calculate target size from specified normalized width and height and the renderer's current size
        t_w = self._size[0] * r_w
        t_h = self._size[1] * r_h
        if c_w != t_w or c_h != t_h:
            # Mismatch between canvas size and target size, so resize figure:
            f_w = t_w / self._fig.dpi
            f_h = t_h / self._fig.dpi
            self._fig.set_size_inches(f_w, f_h)
            self.position = (self._loc[0] * r_w, self._loc[1] * r_h)

    def _redraw(self, event=None):
        """Redraw the chart."""
        if event is None:
            # Manual call, so make sure canvas is redrawn first (which will callback to _redraw with a proper event defined)
            self._canvas.draw()
        else:
            # Called from draw_event callback
            img = np.frombuffer(
                self._canvas.buffer_rgba(), dtype=np.uint8
            )  # Store figure data in numpy array
            w, h = self._canvas.get_width_height()
            img_arr = img.reshape([h, w, 4])
            img_data = pyvista.Texture(img_arr).to_image()  # Convert to vtkImageData
            self.SetImage(img_data)

    def _render_event(self, *args, **kwargs):
        self._resize()  # Update figure dimensions if needed
        self._redraw()  # Redraw figure

    @property
    def _geometry(self):
        r_w, r_h = self._renderer.GetSize()
        t_w = self._size[0] * r_w
        t_h = self._size[1] * r_h
        return (*self.position, t_w, t_h)

    @_geometry.setter
    def _geometry(self, value):
        raise AttributeError(f'Cannot set the geometry of {type(self).__class__}')

    # Below code can be used to customize the chart's background without a _ChartBackground instance
    # @property
    # def background_color(self):
    #     return self._bg_color
    #
    # @background_color.setter
    # def background_color(self, val):
    #     color = parse_color(val) if val is not None else [1.0, 1.0, 1.0, 1.0]
    #     opacity = color[3] if len(color) == 4 else 1
    #     self._bg_color = color
    #     self._fig.patch.set_color(color[:3])
    #     self._fig.patch.set_alpha(opacity)
    #     for ax in self._fig.axes:
    #         ax.patch.set_alpha(0 if opacity < 1 else 1)  # Make axes fully transparent if opacity is lower than 1

    @property
    def position(self):
        """Chart position w.r.t the bottom left corner (in pixels)."""
        return self.GetPosition()

    @position.setter
    def position(self, val):
        if len(val) != 2:
            raise ValueError(f'Invalid position {val}, must be length 2.')
        self.SetPosition(*val)

    @property
    def title(self):
        """Return or set the chart's title.

        Examples
        --------
        Create a matplotlib chart with title 'My Chart'.

        .. pyvista-plot::

        >>> import pyvista
        >>> import matplotlib.pyplot as plt
        >>> f, ax = plt.subplots()
        >>> _ = ax.plot([0, 1, 2], [2, 1, 3])
        >>> chart = pyvista.ChartMPL(f)
        >>> chart.title = 'My Chart'
        >>> chart.show()

        """
        return self._fig._suptitle.get_text()

    @title.setter
    def title(self, val):
        self._fig.suptitle(val)

    @property
    def legend_visible(self):
        """Return or set the visibility of the chart's legend.

        Examples
        --------
        Create a matplotlib chart with custom labels and show the legend.

        .. pyvista-plot::

        >>> import pyvista
        >>> import matplotlib.pyplot as plt
        >>> f, ax = plt.subplots()
        >>> _ = ax.plot([0, 1, 2], [2, 1, 3], label="Line")
        >>> _ = ax.scatter([0, 1, 2], [3, 2, 1], label="Points")
        >>> chart = pyvista.ChartMPL(f)
        >>> chart.legend_visible = True
        >>> chart.show()

        Hide the legend.

        >>> chart.legend_visible = False
        >>> chart.show()

        """
        legend = self._fig.axes[0].get_legend()
        return False if legend is None else legend.get_visible()

    @legend_visible.setter
    def legend_visible(self, val):
        legend = self._fig.axes[0].get_legend()
        if legend is None:
            legend = self._fig.axes[0].legend()
        legend.set_visible(val)


class Charts:
    """Collection of charts for a renderer.

    Users should typically not directly create new instances of this
    class, but use the dedicated ``Plotter.add_chart`` method.

    """

    def __init__(self, renderer):
        """Create a new collection of charts for the given renderer."""
        self._charts = []

        # Postpone creation of scene and actor objects until they are
        # needed.
        self._scene = None
        self._actor = None
        self._renderer = renderer

    def _setup_scene(self):
        """Set up a new context scene and actor for these charts."""
        self._scene = _vtk.vtkContextScene()
        self._actor = _vtk.vtkContextActor()

        self._actor.SetScene(self._scene)
        self._renderer.AddActor(self._actor)
        self._scene.SetRenderer(self._renderer)

    def deep_clean(self):
        """Remove all references to the chart objects and internal objects."""
        if self._scene is not None:
            charts = [*self._charts]  # Make a copy, as this list will be modified by remove_plot
            for chart in charts:
                self.remove_chart(chart)
            self._renderer.RemoveActor(self._actor)
        self._scene = None
        self._actor = None

    def add_chart(self, *charts):
        """Add charts to the collection."""
        if self._scene is None:
            self._setup_scene()
        for chart in charts:
            self._charts.append(chart)
            self._scene.AddItem(chart._background)
            self._scene.AddItem(chart)
            chart.SetInteractive(False)  # Charts are not interactive by default

    def remove_chart(self, chart_or_index):
        """Remove a chart from the collection."""
        chart = self._charts[chart_or_index] if isinstance(chart_or_index, int) else chart_or_index
        if chart not in self._charts:  # pragma: no cover
            raise ValueError('chart_index not present in charts collection.')
        self._charts.remove(chart)
        self._scene.RemoveItem(chart)
        self._scene.RemoveItem(chart._background)

    def toggle_interaction(self, mouse_pos):
        """Toggle interaction of the charts based on the given mouse position.

        Disables interaction with all charts, except the one indicated
        by the mouse position.  In case the indicated chart was
        already interactive, interaction is disabled again.

        Parameters
        ----------
        mouse_pos : tuple of float or bool
            This parameter should be either False, to disable
            interaction with all charts; or a tuple containing the
            mouse position, to disable interaction with all charts,
            except the one indicated by the mouse, if any.

        Returns
        -------
        vtk.vtkContextScene, optional
            Returns the scene if one of the charts got activated, None otherwise.

        """
        enable = False
        for chart in self._charts:
            if chart.visible and (mouse_pos is not False and chart._is_within(mouse_pos)):
                enable = not chart.GetInteractive()
                chart.SetInteractive(enable)
                # Change the chart's axis behaviour to fixed, such that the user can properly interact with the chart.
                if chart._x_axis is not None:
                    chart._x_axis.behavior = "fixed"
                if chart._y_axis is not None:
                    chart._y_axis.behavior = "fixed"
            else:
                chart.SetInteractive(False)

        return self._scene if enable else None

    def __getitem__(self, index):
        """Return a chart based on an index."""
        return self._charts[index]

    def __len__(self):
        """Return number of charts."""
        return len(self._charts)

    def __iter__(self):
        """Return an iterable of charts."""
        for chart in self._charts:
            yield chart<|MERGE_RESOLUTION|>--- conflicted
+++ resolved
@@ -1950,14 +1950,7 @@
         >>> chart.show()
 
         """
-<<<<<<< HEAD
         return [Color(self._color_series.GetColor(i)).f_rgba for i in range(self._color_series.GetNumberOfColors())]
-=======
-        return [
-            self._from_c3ub(self._color_series.GetColor(i))
-            for i in range(self._color_series.GetNumberOfColors())
-        ]
->>>>>>> 135fedcd
 
     @colors.setter
     def colors(self, val):
@@ -1971,15 +1964,8 @@
             try:
                 self._color_series.SetNumberOfColors(len(val))
                 for i, color in enumerate(val):
-<<<<<<< HEAD
                     self._color_series.SetColor(i, Color(color).vtk_c3ub)
                 self._color_series.BuildLookupTable(self._lookup_table, _vtk.vtkColorSeries.CATEGORICAL)
-=======
-                    self._color_series.SetColor(i, self._to_c3ub(parse_color(color)))
-                self._color_series.BuildLookupTable(
-                    self._lookup_table, _vtk.vtkColorSeries.CATEGORICAL
-                )
->>>>>>> 135fedcd
                 self.brush.color = self.colors[0]  # Synchronize "color" and "colors" properties
             except ValueError as e:
                 self.color_scheme = self.DEFAULT_COLOR_SCHEME
