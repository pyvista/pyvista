"""Module containing pyvista wrappers for the vtk Charts API."""

from __future__ import annotations

from collections.abc import Sequence
from functools import wraps
import inspect
import itertools
import re
from typing import TYPE_CHECKING
from typing import ClassVar
<<<<<<< HEAD
=======
from typing import Sequence
>>>>>>> e3190acc
import weakref

from matplotlib.backends.backend_agg import FigureCanvasAgg
import matplotlib.pyplot as plt
import numpy as np

import pyvista
from pyvista import vtk_version_info

from . import _vtk
from .colors import COLOR_SCHEMES
from .colors import SCHEME_NAMES
from .colors import Color
from .colors import color_synonyms
from .colors import hexcolors

if TYPE_CHECKING:  # pragma: no cover
    from ._typing import Chart


# region Some metaclass wrapping magic
class _vtkWrapperMeta(type):
    def __init__(cls, clsname, bases, attrs):
        # Restore the signature of classes inheriting from _vtkWrapper
        # Based on https://stackoverflow.com/questions/49740290/call-from-metaclass-shadows-signature-of-init
        sig = inspect.signature(cls.__init__)
        params = list(sig.parameters.values())
        params.insert(
            len(params) - 1 if params[-1].kind == inspect.Parameter.VAR_KEYWORD else len(params),
            inspect.Parameter("_wrap", inspect.Parameter.KEYWORD_ONLY, default=None),
        )
        cls.__signature__ = sig.replace(parameters=params[1:])
        super().__init__(clsname, bases, attrs)

    def __call__(cls, *args, _wrap=None, **kwargs):
        obj = cls.__new__(cls, *args, **kwargs)
        obj._wrapped = _wrap
        obj.__init__(*args, **kwargs)
        return obj


class _vtkWrapper(metaclass=_vtkWrapperMeta):
    def __getattribute__(self, item):
        unwrapped_attrs = ["_wrapped", "__class__", "__init__"]
        wrapped = super().__getattribute__("_wrapped")
        if item in unwrapped_attrs or wrapped is None:
            return super().__getattribute__(item)
        else:
            try:
                return wrapped.__getattribute__(item)
            except AttributeError:
                return super().__getattribute__(item)

    def __str__(self):
        if self._wrapped is None:
            return super().__str__()
        else:
            return "Wrapped: " + self._wrapped.__str__()


# endregion


# region Documentation substitution
class DocSubs:
    """Helper class to easily substitute the docstrings of the listed member functions or properties."""

    # The substitutions to use for this (sub)class
    _DOC_SUBS: dict[str, str] | None = None
    # Internal dictionary to store registered member functions/properties and their (to be substituted) docs.
    _DOC_STORE = {}  # type: ignore[var-annotated] # noqa: RUF012
    # Tag used to mark members that require docstring substitutions.
    _DOC_TAG = ":DOC_SUBS:"

    def __init_subclass__(cls, **kwargs):
        """Initialize subclasses."""
        # First substitute all members for this class (marked in a super class)
        if cls._DOC_SUBS is not None:
            subs = {**cls._DOC_SUBS}
            if "cls" not in subs:
                subs["cls"] = cls.__name__
            for member_name, (m, d) in cls._DOC_STORE.items():
                if member_name not in cls.__dict__:
                    # If the member is not part of the subclass' __dict__, we have to generate a wrapping
                    # function or property and add it to the subclass' __dict__. Otherwise, the docstring
                    # of the superclass would be used for the substitutions.
                    mem_sub = cls._wrap_member(m)
                    mem_sub.__doc__ = d
                    setattr(cls, member_name, mem_sub)
                # Get the member function/property and substitute its docstring.
                member = getattr(cls, member_name)
                member.__doc__ = member.__doc__.format(**subs)

        # Secondly, register all members of this class that require substitutions in subclasses
        # Create copy of registered members so far
        # TODO: B010
        setattr(cls, "_DOC_STORE", {**cls._DOC_STORE})  # noqa: B010
        for member_name, member in cls.__dict__.items():
            if member.__doc__ and member.__doc__.startswith(cls._DOC_TAG):
                # New method/property to register in this class (denoting their docstring should be
                # substituted in subsequent child classes).
                cls._DOC_STORE[member_name] = (member, member.__doc__[len(cls._DOC_TAG) :])
                # Overwrite original docstring to prevent doctest issues
                member.__doc__ = """Docstring to be specialized in subclasses."""

    @staticmethod
    def _wrap_member(member):
        if callable(member):

            @wraps(member)
            def mem_sub(*args, **kwargs):
                return member(*args, **kwargs)

        elif isinstance(member, property):
            mem_sub = property(member.fget, member.fset, member.fdel)
        else:
            raise NotImplementedError(
                "Members other than methods and properties are currently not supported.",
            )
        return mem_sub


def doc_subs(member):  # numpydoc ignore=PR01,RT01
    """Doc subs wrapper.

    Only common attribute between methods and properties that we can
    modify is __doc__, so use that to mark members that need doc
    substitutions.
    Still, only methods can be marked for doc substitution (as for
    properties the docstring seems to be overwritten when specifying
    setters or deleters), hence this decorator should be applied
    before the property decorator.
    """
    # Ensure we are operating on a method
    if not callable(member):  # pragma: no cover
        raise ValueError('`member` must be a callable.')
    member.__doc__ = DocSubs._DOC_TAG + member.__doc__
    return member


# endregion


class Pen(_vtkWrapper, _vtk.vtkPen):
    """Pythonic wrapper for a VTK Pen, used to draw lines.

    Parameters
    ----------
    color : ColorLike, default: "k"
        Color of the lines drawn using this pen. Any color parsable by
        :class:`pyvista.Color` is allowed.

    width : float, default: 1
        Width of the lines drawn using this pen.

    style : str, default: "-"
        Style of the lines drawn using this pen. See
        :ref:`Pen.LINE_STYLES <pen_line_styles>` for a list of allowed
        line styles.

    Notes
    -----
    .. _pen_line_styles:

    LINE_STYLES : dict
        Dictionary containing all allowed line styles as its keys.

        .. include:: ../pen_line_styles.rst

    """

    LINE_STYLES: ClassVar[dict[str, dict[str, int | str]]] = (
        {  # descr is used in the documentation, set to None to hide it from the docs.
            "": {"id": _vtk.vtkPen.NO_PEN, "descr": "Hidden"},
            "-": {"id": _vtk.vtkPen.SOLID_LINE, "descr": "Solid"},
            "--": {"id": _vtk.vtkPen.DASH_LINE, "descr": "Dashed"},
            ":": {"id": _vtk.vtkPen.DOT_LINE, "descr": "Dotted"},
            "-.": {"id": _vtk.vtkPen.DASH_DOT_LINE, "descr": "Dash-dot"},
            "-..": {"id": _vtk.vtkPen.DASH_DOT_DOT_LINE, "descr": "Dash-dot-dot"},
        }
    )

    def __init__(self, color="k", width=1, style="-"):
        """Initialize a new Pen instance."""
        super().__init__()
        self.color = color
        self.width = width
        self.style = style

    @property
    def color(self):  # numpydoc ignore=RT01
        """Return or set the pen's color.

        Examples
        --------
        Set the pen's color to red.

        .. pyvista-plot::
           :force_static:

           >>> import pyvista as pv
           >>> chart = pv.Chart2D()
           >>> plot = chart.line([0, 1, 2], [2, 1, 3])
           >>> plot.pen.color = 'r'
           >>> chart.show()

        """
        return self._color

    @color.setter
    def color(self, val):  # numpydoc ignore=GL08
        self._color = Color(val, default_color="black")
        self.SetColor(*self._color.int_rgba)

    @property
    def width(self):  # numpydoc ignore=RT01
        """Return or set the pen's width.

        Examples
        --------
        Set the pen's width to 10

        .. pyvista-plot::
           :force_static:

           >>> import pyvista as pv
           >>> chart = pv.Chart2D()
           >>> plot = chart.line([0, 1, 2], [2, 1, 3])
           >>> plot.pen.width = 10
           >>> chart.show()

        """
        return self.GetWidth()

    @width.setter
    def width(self, val):  # numpydoc ignore=GL08
        self.SetWidth(float(val))

    @property
    def style(self):  # numpydoc ignore=RT01
        """Return or set the pen's line style.

        See :ref:`Pen.LINE_STYLES <pen_line_styles>` for a list of allowed line styles.

        Examples
        --------
        .. pyvista-plot::
           :force_static:

           >>> import pyvista as pv
           >>> chart = pv.Chart2D()
           >>> plot = chart.line([0, 1, 2], [2, 1, 3])
           >>> plot.pen.style = '-.'
           >>> chart.show()

        """
        return self._line_style

    @style.setter
    def style(self, val):  # numpydoc ignore=GL08
        if val is None:
            val = ""
        try:
            self.SetLineType(self.LINE_STYLES[val]["id"])
            self._line_style = val
        except KeyError:
            formatted_styles = "\", \"".join(self.LINE_STYLES.keys())
            raise ValueError(f"Invalid line style. Allowed line styles: \"{formatted_styles}\"")


class Brush(_vtkWrapper, _vtk.vtkBrush):
    """Pythonic wrapper for a VTK Brush, used to fill shapes.

    Parameters
    ----------
    color : ColorLike, default: "k"
        Fill color of the shapes drawn using this brush. Any color
        parsable by :class:`pyvista.Color` is allowed.

    texture : pyvista.Texture, optional
        Texture used to fill shapes drawn using this brush. Any object
        convertible to a :class:`pyvista.Texture` is allowed. Defaults to
        ``None``.

    """

    def __init__(self, color="k", texture=None):
        """Initialize a new Pen instance."""
        super().__init__()
        self.color = color
        self.texture = texture
        self._interpolate = True  # vtkBrush textureProperties defaults to LINEAR & STRETCH
        self._repeat = False

    @property
    def color(self):  # numpydoc ignore=RT01
        """Return or set the brush's color.

        Examples
        --------
        Set the brush's color to red.

        .. pyvista-plot::
           :force_static:

           >>> import pyvista as pv
           >>> chart = pv.Chart2D()
           >>> plot = chart.area([0, 1, 2], [0, 0, 1], [1, 3, 2])
           >>> plot.brush.color = 'r'
           >>> chart.show()

        """
        return self._color

    @color.setter
    def color(self, val):  # numpydoc ignore=GL08
        self._color = Color(val, default_color="black")
        self.SetColor(*self._color.int_rgba)

    @property
    def texture(self):  # numpydoc ignore=RT01
        """Return or set the brush's texture.

        Examples
        --------
        Set the brush's texture to the sample puppy texture.

        .. pyvista-plot::
           :force_static:

           >>> import pyvista as pv
           >>> from pyvista import examples
           >>> chart = pv.Chart2D()
           >>> plot = chart.area([0, 1, 2], [0, 0, 1], [1, 3, 2])
           >>> plot.brush.texture = examples.download_puppy_texture()
           >>> chart.show()

        """
        return self._texture

    @texture.setter
    def texture(self, val):  # numpydoc ignore=GL08
        if val is None:
            self._texture = None
            self.SetTexture(None)
        else:
            self._texture = pyvista.Texture(val)
            self.SetTexture(self._texture.to_image())

    @property
    def texture_interpolate(self):  # numpydoc ignore=RT01
        """Set texture interpolation mode.

        There are two modes:

        * ``False`` - NEAREST
        * ``True`` - LINEAR

        Examples
        --------
        Set up a brush with a texture.

        .. pyvista-plot::
           :force_static:

           >>> import pyvista as pv
           >>> from pyvista import examples
           >>> chart = pv.Chart2D()
           >>> plot = chart.area([0, 1, 2], [0, 0, 1], [1, 3, 2])
           >>> plot.brush.texture = examples.download_puppy_texture()
           >>> chart.show()

           Disable linear interpolation.

           >>> plot.brush.texture_interpolate = False
           >>> chart.show()

        """
        return self._interpolate

    @texture_interpolate.setter
    def texture_interpolate(self, val):  # numpydoc ignore=GL08
        self._interpolate = bool(val)
        self._update_textureprops()

    @property
    def texture_repeat(self):  # numpydoc ignore=RT01
        """Return or set the texture repeat mode.

        There are two modes:

        * ``False`` - STRETCH
        * ``True`` - REPEAT

        Examples
        --------
        Set up a brush with a texture.

        .. pyvista-plot::
           :force_static:

           >>> import pyvista as pv
           >>> from pyvista import examples
           >>> chart = pv.Chart2D()
           >>> plot = chart.area([0, 1, 2], [0, 0, 1], [1, 3, 2])
           >>> plot.brush.texture = examples.download_puppy_texture()
           >>> chart.show()

           Enable texture repeat.

           >>> plot.brush.texture_repeat = True
           >>> chart.show()

        """
        return self._repeat

    @texture_repeat.setter
    def texture_repeat(self, val):  # numpydoc ignore=GL08
        self._repeat = bool(val)
        self._update_textureprops()

    def _update_textureprops(self):
        # Interpolation: NEAREST = 0x01, LINEAR = 0x02
        # Stretch/repeat: STRETCH = 0x04, REPEAT = 0x08
        self.SetTextureProperties(1 + int(self._interpolate) + 4 * (1 + int(self._repeat)))


class Axis(_vtkWrapper, _vtk.vtkAxis):
    """Pythonic interface for a VTK Axis, used by 2D charts.

    Parameters
    ----------
    label : str, default: ""
        Axis label.

    range : sequence[float], optional
        Axis range, denoting the minimum and maximum values
        displayed on this axis. Setting this to any valid value
        other than ``None`` will change this axis behavior to
        ``'fixed'``. Setting it to ``None`` will change the axis
        behavior to ``'auto'``.

    grid : bool, default: True
        Flag to toggle grid lines visibility for this axis.

    Attributes
    ----------
    pen : Pen
        Pen used to draw the axis.

    grid_pen : Pen
        Pen used to draw the grid lines.

    """

    BEHAVIORS: ClassVar[dict[str, int]] = {"auto": _vtk.vtkAxis.AUTO, "fixed": _vtk.vtkAxis.FIXED}

    def __init__(self, label="", range=None, grid=True):  # noqa: A002
        """Initialize a new Axis instance."""
        super().__init__()
        self._tick_locs = _vtk.vtkDoubleArray()
        self._tick_labels = _vtk.vtkStringArray()
        if vtk_version_info < (9, 2, 0):  # pragma: no cover
            # SetPen and SetGridPen methods are not available for older VTK versions,
            # so fallback to using wrapper objects.
            self.pen = Pen(color=(0, 0, 0), _wrap=self.GetPen())
            self.grid_pen = Pen(color=(0.95, 0.95, 0.95), _wrap=self.GetGridPen())
        else:
            self.pen = Pen(color=(0, 0, 0))
            self.grid_pen = Pen(color=(0.95, 0.95, 0.95))
            self.SetPen(self.pen)
            self.SetGridPen(self.grid_pen)
        self.label = label
        self._behavior = None  # Will be set by specifying the range below
        self.range = range
        self.grid = grid

    @property
    def label(self):  # numpydoc ignore=RT01
        """Return or set the axis label.

        Examples
        --------
        Set the axis label to ``"Axis Label"``.

        .. pyvista-plot::
           :force_static:

           >>> import pyvista as pv
           >>> chart = pv.Chart2D()
           >>> _ = chart.line([0, 1, 2], [2, 1, 3])
           >>> chart.x_axis.label = "Axis Label"
           >>> chart.show()

        """
        return self.GetTitle()

    @label.setter
    def label(self, val):  # numpydoc ignore=GL08
        self.SetTitle(val)

    @property
    def label_visible(self):  # numpydoc ignore=RT01
        """Return or set the axis label's visibility.

        Examples
        --------
        Hide the x-axis label of a 2D chart.

        .. pyvista-plot::
           :force_static:

           >>> import pyvista as pv
           >>> chart = pv.Chart2D()
           >>> _ = chart.line([0, 1, 2], [2, 1, 3])
           >>> chart.x_axis.label_visible = False
           >>> chart.show()

        """
        return self.GetTitleVisible()

    @label_visible.setter
    def label_visible(self, val):  # numpydoc ignore=GL08
        self.SetTitleVisible(bool(val))

    @property
    def label_size(self):  # numpydoc ignore=RT01
        """Return or set the size of the axis label font.

        Examples
        --------
        Set the x-axis label font size of a 2D chart to 20.

        .. pyvista-plot::
           :force_static:

           >>> import pyvista as pv
           >>> chart = pv.Chart2D()
           >>> _ = chart.line([0, 1, 2], [2, 1, 3])
           >>> chart.x_axis.label_size = 20
           >>> chart.x_axis.label_size
           20
           >>> chart.show()

        """
        return self.GetTitleProperties().GetFontSize()

    @label_size.setter
    def label_size(self, size):  # numpydoc ignore=GL08
        self.GetTitleProperties().SetFontSize(size)

    @property
    def range(self):  # numpydoc ignore=RT01
        """Return or set the axis range.

        This will automatically set the axis behavior to ``"fixed"``
        when a valid range is given. Setting the range to ``None``
        will set the axis behavior to ``"auto"``.

        Examples
        --------
        Manually specify the x-axis range of a 2D chart.

        .. pyvista-plot::
           :force_static:

           >>> import pyvista as pv
           >>> chart = pv.Chart2D()
           >>> _ = chart.line([0, 1, 2], [2, 1, 3])
           >>> chart.x_axis.range = [0, 5]
           >>> chart.show()

           Revert to automatic axis scaling.

           >>> chart.x_axis.range = None
           >>> chart.show()

        """
        r = [0.0, 0.0]
        self.GetRange(r)
        return r

    @range.setter
    def range(self, val):  # numpydoc ignore=GL08
        if val is None:
            self.behavior = "auto"
        else:
            self.behavior = "fixed"
            self.SetRange(*val)

    @property
    def behavior(self):  # numpydoc ignore=RT01
        """Set the axis' scaling behavior.

        Allowed behaviors are ``'auto'`` to automatically rescale the
        axis to fit all visible datapoints in the plot, or ``'fixed'``
        to use the user defined range.

        Examples
        --------
        Manually specify the x-axis range of a 2D chart.

        .. pyvista-plot::
           :force_static:

           >>> import pyvista as pv
           >>> chart = pv.Chart2D()
           >>> _ = chart.line([0, 1, 2], [2, 1, 3])
           >>> chart.x_axis.range = [0, 5]
           >>> chart.show()

           Revert to automatic axis scaling.

           >>> chart.x_axis.behavior = "auto"
           >>> chart.show()
           >>> chart.x_axis.range
           [0.0, 2.0]

        """
        return self._behavior

    @behavior.setter
    def behavior(self, val):  # numpydoc ignore=GL08
        try:
            self.SetBehavior(self.BEHAVIORS[val])
            self._behavior = val
        except KeyError:
            formatted_behaviors = "\", \"".join(self.BEHAVIORS.keys())
            raise ValueError(f"Invalid behavior. Allowed behaviors: \"{formatted_behaviors}\"")

    @property
    def margin(self):  # numpydoc ignore=RT01
        """Return or set the axis margin.

        Examples
        --------
        Create a 2D chart.

        .. pyvista-plot::
           :force_static:

           >>> import pyvista as pv
           >>> chart = pv.Chart2D()
           >>> chart.background_color = 'c'
           >>> _ = chart.line([0, 1, 2], [2, 1, 3])
           >>> chart.show()

           Manually specify a larger (bottom) margin for the x-axis and a
           larger (left) margin for the y-axis.

           >>> chart.x_axis.margin = 50
           >>> chart.y_axis.margin = 50
           >>> chart.show()

        """
        return self.GetMargins()[0]

    @margin.setter
    def margin(self, val):  # numpydoc ignore=GL08
        # Second margin doesn't seem to have any effect? So we only expose the first entry as 'the margin'.
        m = self.GetMargins()
        self.SetMargins(val, m[1])

    @property
    def log_scale(self):  # numpydoc ignore=RT01
        """Flag denoting whether a log scale is used for this axis.

        Note that setting this property to ``True`` will not guarantee
        that the log scale will be enabled.  Verify whether activating
        the log scale succeeded by rereading this property.

        Examples
        --------
        Create a 2D chart.

        .. pyvista-plot::
           :force_static:

           >>> import pyvista as pv
           >>> chart = pv.Chart2D()
           >>> _ = chart.line([0, 1, 2, 3, 4], [1e0, 1e1, 1e2, 1e3, 1e4])
           >>> chart.show()

           Try to enable the log scale on the y-axis.

           >>> chart.y_axis.log_scale = True
           >>> chart.show()
           >>> chart.y_axis.log_scale
           True

        """
        return self.GetLogScaleActive()

    @log_scale.setter
    def log_scale(self, val):  # numpydoc ignore=GL08
        # False: log_scale will be disabled, True: axis will attempt to activate log_scale if possible
        self.SetLogScale(bool(val))

    @property
    def grid(self):  # numpydoc ignore=RT01
        """Return or set the axis' grid line visibility.

        Examples
        --------
        Create a 2D chart with grid lines disabled for the x-axis.

        .. pyvista-plot::
           :force_static:

           >>> import pyvista as pv
           >>> chart = pv.Chart2D()
           >>> _ = chart.line([0, 1, 2], [2, 1, 3])
           >>> chart.x_axis.grid = False
           >>> chart.show()

        """
        return self.GetGridVisible()

    @grid.setter
    def grid(self, val):  # numpydoc ignore=GL08
        self.SetGridVisible(bool(val))

    @property
    def visible(self):  # numpydoc ignore=RT01
        """Return or set the axis' visibility.

        Examples
        --------
        Create a 2D chart with no visible y-axis.

        .. pyvista-plot::
           :force_static:

           >>> import pyvista as pv
           >>> chart = pv.Chart2D()
           >>> _ = chart.line([0, 1, 2], [2, 1, 3])
           >>> chart.y_axis.visible = False
           >>> chart.show()

        """
        return self.GetAxisVisible()

    @visible.setter
    def visible(self, val):  # numpydoc ignore=GL08
        self.SetAxisVisible(bool(val))

    def toggle(self):
        """Toggle the axis' visibility.

        Examples
        --------
        Create a 2D chart.

        .. pyvista-plot::
           :force_static:

           >>> import pyvista as pv
           >>> chart = pv.Chart2D()
           >>> _ = chart.line([0, 1, 2], [2, 1, 3])
           >>> chart.show()

           Toggle the visibility of the y-axis.

           >>> chart.y_axis.toggle()
           >>> chart.show()

        """
        self.visible = not self.visible

    # --- Ticks ---
    @property
    def tick_count(self):  # numpydoc ignore=RT01
        """Return or set the number of ticks drawn on this axis.

        Setting this property to a negative value or ``None`` will
        automatically determine the appropriate amount of ticks to
        draw.

        Examples
        --------
        Create a 2D chart with a reduced number of ticks on the x-axis.

        .. pyvista-plot::
           :force_static:

           >>> import pyvista as pv
           >>> chart = pv.Chart2D()
           >>> _ = chart.line([0, 1, 2], [2, 1, 3])
           >>> chart.x_axis.tick_count = 5
           >>> chart.show()

           Revert back to automatic tick behavior.

           >>> chart.x_axis.tick_count = None
           >>> chart.show()

        """
        return self.GetNumberOfTicks()

    @tick_count.setter
    def tick_count(self, val):  # numpydoc ignore=GL08
        if val is None or val < 0:
            val = -1
        self.SetNumberOfTicks(int(val))

    @property
    def tick_locations(self):  # numpydoc ignore=RT01
        """Return or set the tick locations for this axis.

        Setting this to ``None`` will revert back to the default,
        automatically determined, tick locations.

        Examples
        --------
        Create a 2D chart with custom tick locations and labels on the y-axis.

        .. pyvista-plot::
           :force_static:

           >>> import pyvista as pv
           >>> chart = pv.Chart2D()
           >>> _ = chart.line([0, 1, 2], [2, 1, 3])
           >>> chart.y_axis.tick_locations = (0.2, 0.4, 0.6, 1, 1.5, 2, 3)
           >>> chart.y_axis.tick_labels = ["Very small", "Small", "Still small",
           ...                             "Small?", "Not large", "Large?",
           ...                             "Very large"]
           >>> chart.show()

           Revert back to automatic tick placement.

           >>> chart.y_axis.tick_locations = None
           >>> chart.y_axis.tick_labels = None
           >>> chart.show()

        """
        positions = self.GetTickPositions()
        return tuple(positions.GetValue(i) for i in range(positions.GetNumberOfValues()))

    @tick_locations.setter
    def tick_locations(self, val):  # numpydoc ignore=GL08
        self._tick_locs.Reset()
        if val is not None:
            for loc in val:
                self._tick_locs.InsertNextValue(loc)
        self._update_ticks()

    @property
    def tick_labels(self):  # numpydoc ignore=RT01
        """Return or set the tick labels for this axis.

        You can specify a sequence, to provide a unique label to every
        tick position; a string, to describe the label format to use
        for each label; or ``None``, which will revert back to the
        default tick labels.  A label format is a string consisting of
        an integer part, denoting the precision to use, and a final
        character, denoting the notation to use.

        Allowed notations:

        * ``"f"`` for fixed notation
        * ``"e"`` for scientific notation.

        Examples
        --------
        Create a 2D chart with custom tick locations and labels on the y-axis.

        .. pyvista-plot::
           :force_static:

           >>> import pyvista as pv
           >>> chart = pv.Chart2D()
           >>> _ = chart.line([0, 1, 2], [2, 1, 3])
           >>> chart.y_axis.tick_locations = (0.2, 0.4, 0.6, 1, 1.5, 2, 3)
           >>> chart.y_axis.tick_labels = ["Very small", "Small", "Still small",
           ...                             "Small?", "Not large", "Large?",
           ...                             "Very large"]
           >>> chart.show()

           Revert back to automatic tick placement.

           >>> chart.y_axis.tick_locations = None
           >>> chart.y_axis.tick_labels = None
           >>> chart.show()

           Specify a custom label format to use (fixed notation with precision 2).

           >>> chart.y_axis.tick_labels = "2f"
           >>> chart.show()

        """
        labels = self.GetTickLabels()
        return tuple(labels.GetValue(i) for i in range(labels.GetNumberOfValues()))

    @tick_labels.setter
    def tick_labels(self, val):  # numpydoc ignore=GL08
        self._tick_labels.Reset()
        self.SetNotation(_vtk.vtkAxis.STANDARD_NOTATION)
        if isinstance(val, str):
            precision = int(val[:-1])
            notation = val[-1].lower()
            if notation == "f":
                self.SetNotation(_vtk.vtkAxis.FIXED_NOTATION)
                self.SetPrecision(precision)
            elif notation == "e":
                self.SetNotation(_vtk.vtkAxis.SCIENTIFIC_NOTATION)
                self.SetPrecision(precision)
        elif isinstance(val, Sequence):
            for label in val:
                self._tick_labels.InsertNextValue(label)
        self._update_ticks()

    @property
    def tick_label_size(self):  # numpydoc ignore=RT01
        """Return or set the size of the axis tick label font.

        Examples
        --------
        Set the x-axis tick label font size of a 2D chart to 20.

        .. pyvista-plot::
           :force_static:

           >>> import pyvista as pv
           >>> chart = pv.Chart2D()
           >>> _ = chart.line([0, 1, 2], [2, 1, 3])
           >>> chart.x_axis.tick_label_size = 20
           >>> chart.x_axis.tick_label_size
           20
           >>> chart.show()

        """
        return self.GetLabelProperties().GetFontSize()

    @tick_label_size.setter
    def tick_label_size(self, size):  # numpydoc ignore=GL08
        self.GetLabelProperties().SetFontSize(size)

    @property
    def tick_size(self):  # numpydoc ignore=RT01
        """Return or set the size of this axis' ticks.

        Examples
        --------
        Create a 2D chart with an x-axis with an increased tick size
        and adjusted offset for the tick labels.

        .. pyvista-plot::
           :force_static:

           >>> import pyvista as pv
           >>> chart = pv.Chart2D()
           >>> _ = chart.line([0, 1, 2], [2, 1, 3])
           >>> chart.x_axis.tick_size += 10
           >>> chart.x_axis.tick_labels_offset += 12
           >>> chart.show()

        """
        return self.GetTickLength()

    @tick_size.setter
    def tick_size(self, val):  # numpydoc ignore=GL08
        self.SetTickLength(val)

    @property
    def tick_labels_offset(self):  # numpydoc ignore=RT01
        """Return or set the offset of the tick labels for this axis.

        Examples
        --------
        Create a 2D chart with an x-axis with an increased tick size
        and adjusted offset for the tick labels.

        .. pyvista-plot::
           :force_static:

           >>> import pyvista as pv
           >>> chart = pv.Chart2D()
           >>> _ = chart.line([0, 1, 2], [2, 1, 3])
           >>> chart.x_axis.tick_size += 10
           >>> chart.x_axis.tick_labels_offset += 12
           >>> chart.show()

        """
        return self.GetLabelOffset()

    @tick_labels_offset.setter
    def tick_labels_offset(self, val):  # numpydoc ignore=GL08
        self.SetLabelOffset(float(val))

    @property
    def tick_labels_visible(self):  # numpydoc ignore=RT01
        """Return or set the tick label visibility for this axis.

        Examples
        --------
        Create a 2D chart with hidden tick labels on the y-axis.

        .. pyvista-plot::
           :force_static:

           >>> import pyvista as pv
           >>> chart = pv.Chart2D()
           >>> _ = chart.line([0, 1, 2], [2, 1, 3])
           >>> chart.y_axis.tick_labels_visible = False
           >>> chart.show()

        """
        return self.GetLabelsVisible()

    @tick_labels_visible.setter
    def tick_labels_visible(self, val):  # numpydoc ignore=GL08
        self.SetLabelsVisible(bool(val))
        self.SetRangeLabelsVisible(bool(val))

    @property
    def ticks_visible(self):  # numpydoc ignore=RT01
        """Return or set the tick visibility for this axis.

        Examples
        --------
        Create a 2D chart with hidden ticks on the y-axis.

        .. pyvista-plot::
           :force_static:

           >>> import pyvista as pv
           >>> chart = pv.Chart2D()
           >>> _ = chart.line([0, 1, 2], [2, 1, 3])
           >>> chart.y_axis.ticks_visible = False
           >>> chart.show()

        """
        return self.GetTicksVisible()

    @ticks_visible.setter
    def ticks_visible(self, val):  # numpydoc ignore=GL08
        self.SetTicksVisible(bool(val))

    def _update_ticks(self):
        locs = None if self._tick_locs.GetNumberOfValues() == 0 else self._tick_locs
        labels = None if self._tick_labels.GetNumberOfValues() == 0 else self._tick_labels
        self.SetCustomTickPositions(locs, labels)


class _CustomContextItem(_vtk.vtkPythonItem):
    class ItemWrapper:
        def Initialize(self, item):
            # item is the _CustomContextItem subclass instance
            return True

        def Paint(self, item, painter):
            # item is the _CustomContextItem subclass instance
            return item.paint(painter)

    def __init__(self):
        super().__init__()
        # This will also call ItemWrapper.Initialize
        self.SetPythonObject(_CustomContextItem.ItemWrapper())

    def paint(self, painter):
        return True


class _ChartBackground(_CustomContextItem):
    """Utility class for chart backgrounds."""

    def __init__(self, chart):
        super().__init__()
        # Note: This SHOULD be a weakref proxy, as otherwise the garbage collector will not clean up unused charts
        # (because of the cyclic references between charts and their background).
        self._chart = weakref.proxy(chart)  # Weakref proxy to the chart to draw the background for
        # Default background is translucent with black border line
        self.BorderPen = Pen(color=(0, 0, 0))
        self.BackgroundBrush = Brush(color=(0, 0, 0, 0))
        # Default active background is slightly more opaque with yellow border line
        self.ActiveBorderPen = Pen(color=(0.8, 0.8, 0.2))
        self.ActiveBackgroundBrush = Brush(color=(1.0, 1.0, 1.0, 0.4))

    def paint(self, painter):
        if self._chart.visible:
            painter.ApplyPen(self.ActiveBorderPen if self._chart._interactive else self.BorderPen)
            painter.ApplyBrush(
                self.ActiveBackgroundBrush if self._chart._interactive else self.BackgroundBrush,
            )
            l, b, w, h = self._chart._geometry
            painter.DrawRect(l, b, w, h)
            if vtk_version_info < (9, 2, 0):  # pragma: no cover
                # Following 'patch' is necessary for earlier VTK versions. Otherwise Pie plots will use the same opacity
                # as the chart's background when their legend is hidden. As the default background is transparent,
                # this will cause Pie charts to completely disappear.
                painter.GetBrush().SetOpacity(255)
                painter.GetBrush().SetTexture(None)
        return True


class _Chart(DocSubs):
    """Common pythonic interface for vtkChart, vtkChartBox, vtkChartPie and ChartMPL instances."""

    # Subclasses should specify following substitutions: 'chart_name', 'chart_args', 'chart_init' and 'chart_set_labels'.
    _DOC_SUBS: dict[str, str] | None = None

    def __init__(self, size=(1, 1), loc=(0, 0)):
        super().__init__()
        self._background = _ChartBackground(self)
        self._x_axis = Axis()
        self._y_axis = Axis()
        if size is not None:
            self.size = size
        if loc is not None:
            self.loc = loc

    @property
    def _scene(self):
        """Get a reference to the vtkScene in which this chart is drawn."""
        return self.GetScene()

    @property
    def _renderer(self):
        """Get a reference to the vtkRenderer in which this chart is drawn."""
        return self._scene.GetRenderer() if self._scene is not None else None

    def _render_event(self, *args, plotter_render=False, **kwargs):
        """Update the chart right before it will be rendered."""
        # Only resize on real VTK render events (plotter.render calls will afterwards invoke a proper render event)
        if not plotter_render:
            self._resize()

    def _resize(self):
        """Resize this chart.

        Resize this chart such that it always occupies the specified
        geometry (matching the specified location and size).

        Returns
        -------
        bool
            ``True`` if the chart was resized, ``False`` otherwise.

        """
        # edge race case
        if self._renderer is None:  # pragma: no cover
            return None

        r_w, r_h = self._renderer.GetSize()
        # Alternatively: self.scene.GetViewWidth(), self.scene.GetViewHeight()
        _, _, c_w, c_h = (int(g) for g in self._geometry)
        # Target size is calculated from specified normalized width and height and the renderer's current size
        t_w = int(self._size[0] * r_w)
        t_h = int(self._size[1] * r_h)
        resize = c_w != t_w or c_h != t_h
        if resize:
            # Mismatch between current size and target size, so resize chart:
            self._geometry = (int(self._loc[0] * r_w), int(self._loc[1] * r_h), t_w, t_h)
        return resize

    @property
    def _geometry(self):
        """Chart geometry (x and y position of bottom left corner and width and height in pixels)."""
        return tuple(self.GetSize())

    @_geometry.setter
    def _geometry(self, val):
        """Set the chart geometry."""
        self.SetSize(_vtk.vtkRectf(*val))

    @property
    def _interactive(self):
        """Return or set the chart's interactivity.

        Notes
        -----
        Users should not set this property directly, but use the
        :func:`Renderer.set_chart_interaction` method instead.

        """
        return self.GetInteractive()

    @_interactive.setter
    def _interactive(self, val):
        self.SetInteractive(val)

    def _is_within(self, pos):
        """Check whether the specified position (in pixels) lies within this chart's geometry."""
        l, b, w, h = self._geometry
        return l <= pos[0] <= l + w and b <= pos[1] <= b + h

    @property
    @doc_subs
    def size(self):  # numpydoc ignore=RT01
        """Return or set the chart size in normalized coordinates.

        A size of ``(1, 1)`` occupies the whole renderer.

        Examples
        --------
        Create a half-sized {chart_name} centered in the middle of the
        renderer.

        .. pyvista-plot::
           :force_static:

           >>> import pyvista as pv
           >>> chart = pv.{cls}({chart_args}){chart_init}
           >>> chart.size = (0.5, 0.5)
           >>> chart.loc = (0.25, 0.25)
           >>> chart.show()

        """
        return self._size

    @size.setter
    def size(self, val):  # numpydoc ignore=GL08
        if not (len(val) == 2 and 0 <= val[0] <= 1 and 0 <= val[1] <= 1):
            raise ValueError(f'Invalid size {val}.')
        self._size = val

    @property
    @doc_subs
    def loc(self):  # numpydoc ignore=RT01
        """Return or set the chart position in normalized coordinates.

        This denotes the location of the chart's bottom left corner.

        Examples
        --------
        Create a half-sized {chart_name} centered in the middle of the
        renderer.

        .. pyvista-plot::
           :force_static:

           >>> import pyvista as pv
           >>> chart = pv.{cls}({chart_args}){chart_init}
           >>> chart.size = (0.5, 0.5)
           >>> chart.loc = (0.25, 0.25)
           >>> chart.show()

        """
        return self._loc

    @loc.setter
    def loc(self, val):  # numpydoc ignore=GL08
        if not (len(val) == 2 and 0 <= val[0] <= 1 and 0 <= val[1] <= 1):
            raise ValueError(f'Invalid loc {val}.')
        self._loc = val

    @property
    @doc_subs
    def border_color(self):  # numpydoc ignore=RT01
        """Return or set the chart's border color.

        Examples
        --------
        Create a {chart_name} with a thick, dashed red border.

        .. pyvista-plot::
           :force_static:

           >>> import pyvista as pv
           >>> chart = pv.{cls}({chart_args}){chart_init}
           >>> chart.border_color = 'r'
           >>> chart.border_width = 5
           >>> chart.border_style = '--'
           >>> chart.show(interactive=False)

        """
        return self._background.BorderPen.color

    @border_color.setter
    def border_color(self, val):  # numpydoc ignore=GL08
        self._background.BorderPen.color = val

    @property
    @doc_subs
    def border_width(self):  # numpydoc ignore=RT01
        """Return or set the chart's border width.

        Examples
        --------
        Create a {chart_name} with a thick, dashed red border.

        .. pyvista-plot::
           :force_static:

           >>> import pyvista as pv
           >>> chart = pv.{cls}({chart_args}){chart_init}
           >>> chart.border_color = 'r'
           >>> chart.border_width = 5
           >>> chart.border_style = '--'
           >>> chart.show(interactive=False)

        """
        return self._background.BorderPen.width

    @border_width.setter
    def border_width(self, val):  # numpydoc ignore=GL08
        self._background.BorderPen.width = val
        self._background.ActiveBorderPen.width = val

    @property
    @doc_subs
    def border_style(self):  # numpydoc ignore=RT01
        """Return or set the chart's border style.

        Examples
        --------
        Create a {chart_name} with a thick, dashed red border.

        .. pyvista-plot::
           :force_static:

           >>> import pyvista as pv
           >>> chart = pv.{cls}({chart_args}){chart_init}
           >>> chart.border_color = 'r'
           >>> chart.border_width = 5
           >>> chart.border_style = '--'
           >>> chart.show(interactive=False)

        """
        return self._background.BorderPen.style

    @border_style.setter
    def border_style(self, val):  # numpydoc ignore=GL08
        self._background.BorderPen.style = val
        self._background.ActiveBorderPen.style = val

    @property
    @doc_subs
    def active_border_color(self):  # numpydoc ignore=RT01
        """Return or set the chart's border color in interactive mode.

        Examples
        --------
        Create a {chart_name} with a thick, dashed red border.

        .. pyvista-plot::
           :force_static:

           >>> import pyvista as pv
           >>> chart = pv.{cls}({chart_args}){chart_init}
           >>> chart.border_color = 'r'
           >>> chart.border_width = 5
           >>> chart.border_style = '--'
           >>> chart.show(interactive=False)

           Set the active border color to yellow and activate the chart.

           >>> chart.active_border_color = 'y'
           >>> chart.show(interactive=True)

        """
        return self._background.ActiveBorderPen.color

    @active_border_color.setter
    def active_border_color(self, val):  # numpydoc ignore=GL08
        self._background.ActiveBorderPen.color = val

    @property
    @doc_subs
    def background_color(self):  # numpydoc ignore=RT01
        """Return or set the chart's background color.

        Examples
        --------
        Create a {chart_name} with a green background.

        .. pyvista-plot::
           :force_static:

           >>> import pyvista as pv
           >>> chart = pv.{cls}({chart_args}){chart_init}
           >>> chart.background_color = (0.5, 0.9, 0.5)
           >>> chart.show(interactive=False)

        """
        return self._background.BackgroundBrush.color

    @background_color.setter
    def background_color(self, val):  # numpydoc ignore=GL08
        self._background.BackgroundBrush.color = val

    @property
    @doc_subs
    def background_texture(self):  # numpydoc ignore=RT01
        """Return or set the chart's background texture.

        Examples
        --------
        Create a {chart_name} with an emoji as its background.

        .. pyvista-plot::
           :force_static:

           >>> import pyvista as pv
           >>> from pyvista import examples
           >>> chart = pv.{cls}({chart_args}){chart_init}
           >>> chart.background_texture = examples.download_emoji_texture()
           >>> chart.show(interactive=False)

        """
        return self._background.BackgroundBrush.texture

    @background_texture.setter
    def background_texture(self, val):  # numpydoc ignore=GL08
        self._background.BackgroundBrush.texture = val
        self._background.ActiveBackgroundBrush.texture = val

    @property
    @doc_subs
    def active_background_color(self):  # numpydoc ignore=RT01
        """Return or set the chart's background color in interactive mode.

        Examples
        --------
        Create a {chart_name} with a green background.

        .. pyvista-plot::
           :force_static:

           >>> import pyvista as pv
           >>> chart = pv.{cls}({chart_args}){chart_init}
           >>> chart.background_color = (0.5, 0.9, 0.5)
           >>> chart.show(interactive=False)

           Set the active background color to blue and activate the chart.

           >>> chart.active_background_color = 'b'
           >>> chart.show(interactive=True)

        """
        return self._background.ActiveBackgroundBrush.color

    @active_background_color.setter
    def active_background_color(self, val):  # numpydoc ignore=GL08
        self._background.ActiveBackgroundBrush.color = val

    @property
    @doc_subs
    def visible(self):  # numpydoc ignore=RT01
        """Return or set the chart's visibility.

        Examples
        --------
        Create a {chart_name}.

        .. pyvista-plot::
           :force_static:

           >>> import pyvista as pv
           >>> chart = pv.{cls}({chart_args}){chart_init}
           >>> chart.show()

           Hide it.

           >>> chart.visible = False
           >>> chart.show()

        """
        return self.GetVisible()

    @visible.setter
    def visible(self, val):  # numpydoc ignore=GL08
        self.SetVisible(val)

    @doc_subs
    def toggle(self):
        """Toggle the chart's visibility.

        Examples
        --------
        Create a {chart_name}.

        .. pyvista-plot::
           :force_static:

           >>> import pyvista as pv
           >>> chart = pv.{cls}({chart_args}){chart_init}
           >>> chart.show()

           Hide it.

           >>> chart.toggle()
           >>> chart.show()

        """
        self.visible = not self.visible

    @property
    @doc_subs
    def title(self):  # numpydoc ignore=RT01
        """Return or set the chart's title.

        Examples
        --------
        Create a {chart_name} with title 'My Chart'.

        .. pyvista-plot::
           :force_static:

           >>> import pyvista as pv
           >>> chart = pv.{cls}({chart_args}){chart_init}
           >>> chart.title = 'My Chart'
           >>> chart.show()

        """
        return self.GetTitle()

    @title.setter
    def title(self, val):  # numpydoc ignore=GL08
        self.SetTitle(val)

    @property
    @doc_subs
    def legend_visible(self):  # numpydoc ignore=RT01
        """Return or set the visibility of the chart's legend.

        Examples
        --------
        Create a {chart_name} with custom labels.

        .. pyvista-plot::
           :force_static:

           >>> import pyvista as pv
           >>> chart = pv.{cls}({chart_args}){chart_init}
           >>> {chart_set_labels}
           >>> chart.show()

           Hide the legend.

           >>> chart.legend_visible = False
           >>> chart.show()

        """
        return self.GetShowLegend()

    @legend_visible.setter
    def legend_visible(self, val):  # numpydoc ignore=GL08
        self.SetShowLegend(val)

    @doc_subs
    def show(
        self,
        interactive=True,
        off_screen=None,
        full_screen=None,
        screenshot=None,
        window_size=None,
        notebook=None,
        background='w',
        dev_kwargs=None,
    ):
        """Show this chart in a self contained plotter.

        Parameters
        ----------
        interactive : bool, default: True
            Enable interaction with the chart. Interaction is not enabled
            when plotting off screen.

        off_screen : bool, optional
            Plots off screen when ``True``.  Helpful for saving screenshots
            without a window popping up. Defaults to active theme setting.

        full_screen : bool, optional
            Opens window in full screen.  When enabled, ignores
            ``window_size``. Defaults to active theme setting.

        screenshot : str | bool, default: False
            Saves screenshot to file when enabled.  See:
            :func:`Plotter.screenshot() <pyvista.Plotter.screenshot>`.

            When ``True``, takes screenshot and returns ``numpy`` array of
            image.

        window_size : list, optional
            Window size in pixels. Defaults to active theme setting.

        notebook : bool, optional
            When ``True``, the resulting plot is placed inline a
            jupyter notebook.  Assumes a jupyter console is active.

        background : ColorLike, default: "w"
            Use to make the entire mesh have a single solid color.
            Either a string, RGB list, or hex color string.  For example:
            ``color='white'``, ``color='w'``, ``color=[1.0, 1.0, 1.0]``, or
            ``color='#FFFFFF'``.

        dev_kwargs : dict, optional
            Optional developer keyword arguments.

        Returns
        -------
        np.ndarray
            Numpy array of the last image when ``screenshot=True``
            is set. Optionally contains alpha values. Sized:

            * [Window height x Window width x 3] if the theme sets
              ``transparent_background=False``.
            * [Window height x Window width x 4] if the theme sets
              ``transparent_background=True``.

        Examples
        --------
        Create a simple {chart_name} and show it.

        .. pyvista-plot::
           :force_static:

           >>> import pyvista as pv
           >>> chart = pv.{cls}({chart_args}){chart_init}
           >>> chart.show()

        """
        if dev_kwargs is None:
            dev_kwargs = {}
        if off_screen is None:
            off_screen = pyvista.OFF_SCREEN
        pl = pyvista.Plotter(window_size=window_size, notebook=notebook, off_screen=off_screen)
        pl.background_color = background
        pl.add_chart(self)
        if interactive and (not off_screen or pyvista.BUILDING_GALLERY):  # pragma: no cover
            pl.set_chart_interaction(self)
        return pl.show(
            screenshot=screenshot,
            full_screen=full_screen,
            **dev_kwargs,
        )


class _Plot(DocSubs):
    """Common pythonic interface for vtkPlot and vtkPlot3D instances."""

    # Subclasses should specify following substitutions: 'plot_name', 'chart_init' and 'plot_init'.
    _DOC_SUBS: dict[str, str] | None = None

    def __init__(self, chart):
        super().__init__()
        self._chart = weakref.proxy(chart)
        self._pen = Pen()
        self._brush = Brush()
        self._label = ""
        if hasattr(self, "SetPen"):
            self.SetPen(self._pen)
        if hasattr(self, "SetBrush"):
            self.SetBrush(self._brush)

    @property
    @doc_subs
    def color(self):  # numpydoc ignore=RT01
        """Return or set the plot's color.

        This is the color used by the plot's pen and brush to draw lines and shapes.

        Examples
        --------
        Set the {plot_name}'s color to red.

        .. pyvista-plot::
           :force_static:

           >>> import pyvista as pv
           >>> chart = {chart_init}
           >>> plot = {plot_init}
           >>> plot.color = 'r'
           >>> chart.show()

        """
        return self.pen.color

    @color.setter
    def color(self, val):  # numpydoc ignore=GL08
        self.pen.color = val
        self.brush.color = val

    @property
    @doc_subs
    def pen(self):  # numpydoc ignore=RT01
        """Pen object controlling how lines in this plot are drawn.

        Returns
        -------
        Pen
            Pen object controlling how lines in this plot are drawn.

        Examples
        --------
        Increase the line width of the {plot_name}'s pen object.

        .. pyvista-plot::
           :force_static:

           >>> import pyvista as pv
           >>> chart = {chart_init}
           >>> plot = {plot_init}
           >>> plot.line_style = '-'  # Make sure all lines are visible
           >>> plot.pen.width = 10
           >>> chart.show()

        """
        return self._pen

    @property
    @doc_subs
    def brush(self):  # numpydoc ignore=RT01
        """Brush object controlling how shapes in this plot are filled.

        Returns
        -------
        Brush
            Brush object controlling how shapes in this plot are filled.

        Examples
        --------
        Use a custom texture for the {plot_name}'s brush object.

        .. pyvista-plot::
           :force_static:

           >>> import pyvista as pv
           >>> from pyvista import examples
           >>> chart = {chart_init}
           >>> plot = {plot_init}
           >>> plot.brush.texture = examples.download_puppy_texture()
           >>> chart.show()

        """
        return self._brush

    @property
    @doc_subs
    def line_width(self):  # numpydoc ignore=RT01
        """Return or set the line width of all lines drawn in this plot.

        This is equivalent to accessing/modifying the width of this plot's pen.

        Examples
        --------
        Set the line width to 10

        .. pyvista-plot::
           :force_static:

           >>> import pyvista as pv
           >>> chart = {chart_init}
           >>> plot = {plot_init}
           >>> plot.line_style = '-'  # Make sure all lines are visible
           >>> plot.line_width = 10
           >>> chart.show()

        """
        return self.pen.width

    @line_width.setter
    def line_width(self, val):  # numpydoc ignore=GL08
        self.pen.width = val

    @property
    @doc_subs
    def line_style(self):  # numpydoc ignore=RT01
        """Return or set the line style of all lines drawn in this plot.

        This is equivalent to accessing/modifying the style of this plot's pen.

        Examples
        --------
        Set a custom line style.

        .. pyvista-plot::
           :force_static:

           >>> import pyvista as pv
           >>> chart = {chart_init}
           >>> plot = {plot_init}
           >>> plot.line_style = '-.'
           >>> chart.show()

        """
        return self.pen.style

    @line_style.setter
    def line_style(self, val):  # numpydoc ignore=GL08
        self.pen.style = val

    @property
    @doc_subs
    def label(self):  # numpydoc ignore=RT01
        """Return or set the this plot's label, as shown in the chart's legend.

        Examples
        --------
        Create a {plot_name} with custom label.

        .. pyvista-plot::
           :force_static:

           >>> import pyvista as pv
           >>> chart = {chart_init}
           >>> plot = {plot_init}
           >>> plot.label = "My awesome plot"
           >>> chart.show()

        """
        return self._label

    @label.setter
    def label(self, val):  # numpydoc ignore=GL08
        self._label = "" if val is None else val
        self.SetLabel(self._label)

    @property
    @doc_subs
    def visible(self):  # numpydoc ignore=RT01
        """Return or set the this plot's visibility.

        Examples
        --------
        Create a {plot_name}.

        .. pyvista-plot::
           :force_static:

           >>> import pyvista as pv
           >>> chart = {chart_init}
           >>> plot = {plot_init}
           >>> chart.show()

           Hide it.

           >>> plot.visible = False
           >>> chart.show()

        """
        return self.GetVisible()

    @visible.setter
    def visible(self, val):  # numpydoc ignore=GL08
        self.SetVisible(val)

    @doc_subs
    def toggle(self):
        """Toggle the plot's visibility.

        Examples
        --------
        Create a {plot_name}.

        .. pyvista-plot::
           :force_static:

           >>> import pyvista as pv
           >>> chart = {chart_init}
           >>> plot = {plot_init}
           >>> chart.show()

           Hide it.

           >>> plot.toggle()
           >>> chart.show()

        """
        self.visible = not self.visible


class _MultiCompPlot(_Plot):
    """Common pythonic interface for vtkPlot instances with multiple components.

    Example subclasses are BoxPlot, PiePlot, BarPlot and StackPlot.
    """

    DEFAULT_COLOR_SCHEME = "qual_accent"

    # Subclasses should specify following substitutions: 'plot_name', 'chart_init', 'plot_init', 'multichart_init' and 'multiplot_init'.
    _DOC_SUBS: dict[str, str] | None = None

    def __init__(self, chart):
        super().__init__(chart)
        self._color_series = _vtk.vtkColorSeries()
        self._lookup_table = self._color_series.CreateLookupTable(_vtk.vtkColorSeries.CATEGORICAL)
        self._labels = _vtk.vtkStringArray()
        self.SetLabels(self._labels)
        self.color_scheme = self.DEFAULT_COLOR_SCHEME

    @property
    @doc_subs
    def color_scheme(self):  # numpydoc ignore=RT01
        """Return or set the plot's color scheme.

        This scheme defines the colors of the different
        components drawn by this plot.
        See the table below for the available color
        schemes.

        Notes
        -----
        .. _plot_color_schemes:

        Overview of all available color schemes.

        .. include:: ../plot_color_schemes.rst

        Examples
        --------
        Set the {plot_name}'s color scheme to warm.

        .. pyvista-plot::
           :force_static:

           >>> import pyvista as pv
           >>> chart = {multichart_init}
           >>> plot = {multiplot_init}
           >>> plot.color_scheme = "warm"
           >>> chart.show()

        """
        return SCHEME_NAMES.get(self._color_series.GetColorScheme(), "custom")

    @color_scheme.setter
    def color_scheme(self, val):  # numpydoc ignore=GL08
        self._color_series.SetColorScheme(COLOR_SCHEMES.get(val, COLOR_SCHEMES["custom"])["id"])
        self._color_series.BuildLookupTable(self._lookup_table, _vtk.vtkColorSeries.CATEGORICAL)
        self.brush.color = self.colors[0]

    @property
    @doc_subs
    def colors(self):  # numpydoc ignore=RT01
        """Return or set the plot's colors.

        These are the colors used for the different
        components drawn by this plot.

        Examples
        --------
        Set the {plot_name}'s colors manually.

        .. pyvista-plot::
           :force_static:

           >>> import pyvista as pv
           >>> chart = {multichart_init}
           >>> plot = {multiplot_init}
           >>> plot.colors = ["b", "g", "r", "c"]
           >>> chart.show()

        """
        return [
            Color(self._color_series.GetColor(i))
            for i in range(self._color_series.GetNumberOfColors())
        ]

    @colors.setter
    def colors(self, val):  # numpydoc ignore=GL08
        if val is None:
            self.color_scheme = self.DEFAULT_COLOR_SCHEME
            # Setting color_scheme already sets brush.color
        elif isinstance(val, str):
            self.color_scheme = val
            # Setting color_scheme already sets brush.color
        else:
            try:
                self._color_series.SetNumberOfColors(len(val))
                for i, color in enumerate(val):
                    self._color_series.SetColor(i, Color(color).vtk_c3ub)
                self._color_series.BuildLookupTable(
                    self._lookup_table,
                    _vtk.vtkColorSeries.CATEGORICAL,
                )
                self.brush.color = self.colors[0]  # Synchronize "color" and "colors" properties
            except ValueError as e:
                self.color_scheme = self.DEFAULT_COLOR_SCHEME
                raise ValueError(
                    "Invalid colors specified, falling back to default color scheme.",
                ) from e

    @property
    @doc_subs
    def color(self):  # numpydoc ignore=RT01
        """Return or set the plot's color.

        This is the color used by the plot's brush
        to draw the different components.

        Examples
        --------
        Set the {plot_name}'s color to red.

        .. pyvista-plot::
           :force_static:

           >>> import pyvista as pv
           >>> chart = {chart_init}
           >>> plot = {plot_init}
           >>> plot.color = 'r'
           >>> chart.show()

        """
        return self.brush.color

    @color.setter
    def color(self, val):  # numpydoc ignore=GL08
        # Override default _Plot behaviour. This makes sure the plot's "color_scheme", "colors" and "color" properties
        # (and their internal representations through color series, lookup tables and brushes) stay synchronized.
        self.colors = [val]

    @property
    @doc_subs
    def labels(self):  # numpydoc ignore=RT01
        """Return or set the this plot's labels, as shown in the chart's legend.

        Examples
        --------
        Create a {plot_name}.

        .. pyvista-plot::
           :force_static:

           >>> import pyvista as pv
           >>> chart = {multichart_init}
           >>> plot = {multiplot_init}
           >>> chart.show()

           Modify the labels.

           >>> plot.labels = ["A", "B", "C", "D"]
           >>> chart.show()

        """
        return [self._labels.GetValue(i) for i in range(self._labels.GetNumberOfValues())]

    @labels.setter
    def labels(self, val):  # numpydoc ignore=GL08
        self._labels.Reset()
        if isinstance(val, str):
            val = [val]
        try:
            if val is not None:
                for label in val:
                    self._labels.InsertNextValue(label)
        except TypeError:
            raise ValueError("Invalid labels specified.")

    @property
    @doc_subs
    def label(self):  # numpydoc ignore=RT01
        """Return or set the this plot's label, as shown in the chart's legend.

        Examples
        --------
        Create a {plot_name} with custom label.

        .. pyvista-plot::
           :force_static:

           >>> import pyvista as pv
           >>> import numpy as np
           >>> chart = {chart_init}
           >>> plot = {plot_init}
           >>> chart.show()

           Modify the label.

           >>> plot.label = "My awesome plot"
           >>> chart.show()

        """
        return self.labels[0] if self._labels.GetNumberOfValues() > 0 else ""

    @label.setter
    def label(self, val):  # numpydoc ignore=GL08
        # Override default _Plot behaviour. This makes sure the plot's "labels" and "label" properties (and their
        # internal representations) stay synchronized.
        self.labels = None if val is None else [val]


class LinePlot2D(_vtk.vtkPlotLine, _Plot):
    """Class representing a 2D line plot.

    Users should typically not directly create new plot instances, but use the dedicated 2D chart's plotting methods.

    Parameters
    ----------
    chart : Chart2D
        The chart containing this plot.

    x : array_like
        X coordinates of the points through which a line should be drawn.

    y : array_like
        Y coordinates of the points through which a line should be drawn.

    color : ColorLike, default: "b"
        Color of the line drawn in this plot. Any color parsable by :class:`pyvista.Color` is allowed.

    width : float, default: 1
        Width of the line drawn in this plot.

    style : str, default: "-"
        Style of the line drawn in this plot. See :ref:`Pen.LINE_STYLES <pen_line_styles>` for a list of allowed line
        styles.

    label : str, default: ""
        Label of this plot, as shown in the chart's legend.

    Examples
    --------
    Create a 2D chart plotting an approximate satellite
    trajectory.


    .. pyvista-plot::
       :force_static:

       >>> import pyvista as pv
       >>> from pyvista import examples
       >>> import numpy as np
       >>> chart = pv.Chart2D()
       >>> x = np.linspace(0, 1, 100)
       >>> y = np.sin(6.5*x-1)
       >>> _ = chart.line(x, y, "y", 4)
       >>> chart.background_texture = examples.load_globe_texture()
       >>> chart.hide_axes()
       >>> chart.show()

    """

    _DOC_SUBS = {  # noqa: RUF012
        "plot_name": "2D line plot",
        "chart_init": "pv.Chart2D()",
        "plot_init": "chart.line([0, 1, 2], [2, 1, 3])",
    }

    def __init__(
        self,
        chart,
        x,
        y,
        color="b",
        width=1.0,
        style="-",
        label="",
    ):  # numpydoc ignore=PR01,RT01
        """Initialize a new 2D line plot instance."""
        super().__init__(chart)
        self._table = pyvista.Table({"x": np.empty(0, np.float32), "y": np.empty(0, np.float32)})
        self.SetInputData(self._table, "x", "y")
        self.update(x, y)
        self.color = color
        self.line_width = width
        self.line_style = style
        self.label = label

    @property
    def x(self):  # numpydoc ignore=RT01
        """Retrieve the X coordinates of the points through which a line is drawn.

        Examples
        --------
        Create a line plot and display the x coordinates.

        .. pyvista-plot::
           :force_static:

           >>> import pyvista as pv
           >>> chart = pv.Chart2D()
           >>> plot = chart.line([0, 1, 2], [2, 1, 3])
           >>> plot.x
           pyvista_ndarray([0, 1, 2])
           >>> chart.show()

        """
        return self._table["x"]

    @property
    def y(self):  # numpydoc ignore=RT01
        """Retrieve the Y coordinates of the points through which a line is drawn.

        Examples
        --------
        Create a line plot and display the y coordinates.

        .. pyvista-plot::
           :force_static:

           >>> import pyvista as pv
           >>> chart = pv.Chart2D()
           >>> plot = chart.line([0, 1, 2], [2, 1, 3])
           >>> plot.y
           pyvista_ndarray([2, 1, 3])
           >>> chart.show()

        """
        return self._table["y"]

    def update(self, x, y):
        """Update this plot's points, through which a line is drawn.

        Parameters
        ----------
        x : array_like
            The new x coordinates of the points through which a line should be drawn.

        y : array_like
            The new y coordinates of the points through which a line should be drawn.

        Examples
        --------
        Create a line plot.

        .. pyvista-plot::
           :force_static:

           >>> import pyvista as pv
           >>> chart = pv.Chart2D()
           >>> plot = chart.line([0, 1, 2], [2, 1, 3])
           >>> chart.show()

           Update the line's y coordinates.

           >>> plot.update([0, 1, 2], [3, 1, 2])
           >>> chart.show()

        """
        if len(x) > 1:
            self._table.update({"x": np.asarray(x), "y": np.asarray(y)})
            self.visible = True
        else:
            # Turn off visibility for fewer than 2 points as otherwise an error message is shown
            self.visible = False


class ScatterPlot2D(_vtk.vtkPlotPoints, _Plot):
    """Class representing a 2D scatter plot.

    Users should typically not directly create new plot instances, but use the dedicated 2D chart's plotting methods.

    Parameters
    ----------
    chart : Chart2D
        The chart containing this plot.

    x : array_like
        X coordinates of the points to draw.

    y : array_like
        Y coordinates of the points to draw.

    color : ColorLike, default: "b"
        Color of the points drawn in this plot. Any color parsable by :class:`pyvista.Color` is allowed.

    size : float, default: 10
        Size of the point markers drawn in this plot.

    style : str, default: "o"
        Style of the point markers drawn in this plot. See :ref:`ScatterPlot2D.MARKER_STYLES <scatter_marker_styles>`
        for a list of allowed marker styles.

    label : str, default: ""
        Label of this plot, as shown in the chart's legend.

    Notes
    -----
    .. _scatter_marker_styles:

    MARKER_STYLES : dict
        Dictionary containing all allowed marker styles as its keys.

        .. include:: ../scatter_marker_styles.rst

    Examples
    --------
    Plot a simple sine wave as a scatter plot.

    .. pyvista-plot::
       :force_static:

       >>> import pyvista as pv
       >>> import numpy as np
       >>> x = np.linspace(0, 2*np.pi, 20)
       >>> y = np.sin(x)
       >>> chart = pv.Chart2D()
       >>> _ = chart.scatter(x, y)
       >>> chart.show()

    """

    MARKER_STYLES: ClassVar[dict[str, dict[str, int | str]]] = (
        {  # descr is used in the documentation, set to None to hide it from the docs.
            "": {"id": _vtk.vtkPlotPoints.NONE, "descr": "Hidden"},
            "x": {"id": _vtk.vtkPlotPoints.CROSS, "descr": "Cross"},
            "+": {"id": _vtk.vtkPlotPoints.PLUS, "descr": "Plus"},
            "s": {"id": _vtk.vtkPlotPoints.SQUARE, "descr": "Square"},
            "o": {"id": _vtk.vtkPlotPoints.CIRCLE, "descr": "Circle"},
            "d": {"id": _vtk.vtkPlotPoints.DIAMOND, "descr": "Diamond"},
        }
    )
    _DOC_SUBS = {  # noqa: RUF012
        "plot_name": "2D scatter plot",
        "chart_init": "pv.Chart2D()",
        "plot_init": "chart.scatter([0, 1, 2, 3, 4], [2, 1, 3, 4, 2])",
    }

    def __init__(
        self,
        chart,
        x,
        y,
        color="b",
        size=10,
        style="o",
        label="",
    ):  # numpydoc ignore=PR01,RT01
        """Initialize a new 2D scatter plot instance."""
        super().__init__(chart)
        self._table = pyvista.Table({"x": np.empty(0, np.float32), "y": np.empty(0, np.float32)})
        self.SetInputData(self._table, "x", "y")
        self.update(x, y)
        self.color = color
        self.marker_size = size
        self.marker_style = style
        self.label = label

    @property
    def x(self):  # numpydoc ignore=RT01
        """Retrieve the X coordinates of this plot's points.

        Examples
        --------
        Create a scatter plot and display the x coordinates.

        .. pyvista-plot::
           :force_static:

           >>> import pyvista as pv
           >>> chart = pv.Chart2D()
           >>> plot = chart.scatter([0, 1, 2, 3, 4], [2, 1, 3, 4, 2])
           >>> plot.x
           pyvista_ndarray([0, 1, 2, 3, 4])
           >>> chart.show()

        """
        return self._table["x"]

    @property
    def y(self):  # numpydoc ignore=RT01
        """Retrieve the Y coordinates of this plot's points.

        Examples
        --------
        Create a scatter plot and display the y coordinates.

        .. pyvista-plot::
           :force_static:

           >>> import pyvista as pv
           >>> chart = pv.Chart2D()
           >>> plot = chart.scatter([0, 1, 2, 3, 4], [2, 1, 3, 4, 2])
           >>> plot.y
           pyvista_ndarray([2, 1, 3, 4, 2])
           >>> chart.show()

        """
        return self._table["y"]

    def update(self, x, y):
        """Update this plot's points.

        Parameters
        ----------
        x : array_like
            The new x coordinates of the points to draw.

        y : array_like
            The new y coordinates of the points to draw.

        Examples
        --------
        Create a scatter plot.

        .. pyvista-plot::
           :force_static:

           >>> import pyvista as pv
           >>> chart = pv.Chart2D()
           >>> plot = chart.scatter([0, 1, 2, 3, 4], [2, 1, 3, 4, 2])
           >>> chart.show()

           Update the marker locations.

           >>> plot.update([0, 1, 2, 3, 4], [3, 2, 4, 2, 1])
           >>> chart.show()

        """
        if len(x) > 0:
            self._table.update({"x": np.asarray(x), "y": np.asarray(y)})
            self.visible = True
        else:
            self.visible = False

    @property
    def marker_size(self):  # numpydoc ignore=RT01
        """Return or set the plot's marker size.

        Examples
        --------
        Create a 2D scatter plot.

        .. pyvista-plot::
           :force_static:

           >>> import pyvista as pv
           >>> chart = pv.Chart2D()
           >>> plot = chart.scatter([0, 1, 2, 3, 4], [2, 1, 3, 4, 2])
           >>> chart.show()

           Increase the marker size.

           >>> plot.marker_size = 30
           >>> chart.show()

        """
        return self.GetMarkerSize()

    @marker_size.setter
    def marker_size(self, val):  # numpydoc ignore=GL08
        self.SetMarkerSize(val)

    @property
    def marker_style(self):  # numpydoc ignore=RT01
        """Return or set the plot's marker style.

        Examples
        --------
        Create a 2D scatter plot.

        .. pyvista-plot::
           :force_static:

           >>> import pyvista as pv
           >>> chart = pv.Chart2D()
           >>> plot = chart.scatter([0, 1, 2, 3, 4], [2, 1, 3, 4, 2])
           >>> chart.show()

           Change the marker style.

           >>> plot.marker_style = "d"
           >>> chart.show()

        """
        return self._marker_style

    @marker_style.setter
    def marker_style(self, val):  # numpydoc ignore=GL08
        if val is None:
            val = ""
        try:
            self.SetMarkerStyle(self.MARKER_STYLES[val]["id"])
            self._marker_style = val
        except KeyError:
            formatted_styles = "\", \"".join(self.MARKER_STYLES.keys())
            raise ValueError(f"Invalid marker style. Allowed marker styles: \"{formatted_styles}\"")


class AreaPlot(_vtk.vtkPlotArea, _Plot):
    """Class representing a 2D area plot.

    Users should typically not directly create new plot instances, but use the dedicated 2D chart's plotting methods.

    Parameters
    ----------
    chart : Chart2D
        The chart containing this plot.

    x : array_like
        X coordinates of the points outlining the area to draw.

    y1 : array_like
        Y coordinates of the points on the first outline of the area to draw.

    y2 : array_like, optional
        Y coordinates of the points on the second outline of the area to
        draw. Defaults to ``numpy.zeros_like(x)``.

    color : ColorLike, default: "b"
        Color of the area drawn in this plot. Any color parsable by :class:`pyvista.Color` is allowed.

    label : str, default: ""
        Label of this plot, as shown in the chart's legend.

    Examples
    --------
    Create an area plot showing the minimum and maximum precipitation observed in each month.

    .. pyvista-plot::
       :force_static:

       >>> import pyvista as pv
       >>> import numpy as np
       >>> x = np.arange(12)
       >>> p_min = [11, 0, 16, 2, 23, 18, 25, 17, 9, 12, 14, 21]
       >>> p_max = [87, 64, 92, 73, 91, 94, 107, 101, 84, 88, 95, 103]
       >>> chart = pv.Chart2D()
       >>> _ = chart.area(x, p_min, p_max)
       >>> chart.x_axis.tick_locations = x
       >>> chart.x_axis.tick_labels = ["Jan", "Feb", "Mar", "Apr", "May",
       ...                             "Jun", "Jul", "Aug", "Sep", "Oct",
       ...                             "Nov", "Dec"]
       >>> chart.x_axis.label = "Month"
       >>> chart.y_axis.label = "Precipitation [mm]"
       >>> chart.show()

    """

    _DOC_SUBS = {  # noqa: RUF012
        "plot_name": "area plot",
        "chart_init": "pv.Chart2D()",
        "plot_init": "chart.area([0, 1, 2], [0, 0, 1], [1, 3, 2])",
    }

    def __init__(self, chart, x, y1, y2=None, color="b", label=""):
        """Initialize a new 2D area plot instance."""
        super().__init__(chart)
        self._table = pyvista.Table(
            {
                "x": np.empty(0, np.float32),
                "y1": np.empty(0, np.float32),
                "y2": np.empty(0, np.float32),
            },
        )
        self.SetInputData(self._table)
        self.SetInputArray(0, "x")
        self.SetInputArray(1, "y1")
        self.SetInputArray(2, "y2")
        self.update(x, y1, y2)
        self.color = color
        self.label = label

    @property
    def x(self):  # numpydoc ignore=RT01
        """Retrieve the X coordinates of the points outlining the drawn area.

        Examples
        --------
        Create an area plot and display the x coordinates.

        .. pyvista-plot::
           :force_static:

           >>> import pyvista as pv
           >>> chart = pv.Chart2D()
           >>> plot = chart.area([0, 1, 2], [2, 1, 3], [1, 0, 1])
           >>> plot.x
           pyvista_ndarray([0, 1, 2])
           >>> chart.show()

        """
        return self._table["x"]

    @property
    def y1(self):  # numpydoc ignore=RT01
        """Retrieve the Y coordinates of the points on the first outline of the drawn area.

        Examples
        --------
        Create an area plot and display the y1 coordinates.

        .. pyvista-plot::
           :force_static:

           >>> import pyvista as pv
           >>> chart = pv.Chart2D()
           >>> plot = chart.area([0, 1, 2], [2, 1, 3], [1, 0, 1])
           >>> plot.y1
           pyvista_ndarray([2, 1, 3])
           >>> chart.show()

        """
        return self._table["y1"]

    @property
    def y2(self):  # numpydoc ignore=RT01
        """Retrieve the Y coordinates of the points on the second outline of the drawn area.

        Examples
        --------
        Create an area plot and display the y2 coordinates.

        .. pyvista-plot::
           :force_static:

           >>> import pyvista as pv
           >>> chart = pv.Chart2D()
           >>> plot = chart.area([0, 1, 2], [2, 1, 3], [1, 0, 1])
           >>> plot.y2
           pyvista_ndarray([1, 0, 1])
           >>> chart.show()

        """
        return self._table["y2"]

    def update(self, x, y1, y2=None):
        """Update this plot's points, outlining the area to draw.

        Parameters
        ----------
        x : array_like
            The new x coordinates of the points outlining the area.

        y1 : array_like
            The new y coordinates of the points on the first outline of the area.

        y2 : array_like, optional
            The new y coordinates of the points on the second outline of the
            area. Default ``numpy.zeros_like(x)``.

        Examples
        --------
        Create an area plot.

        .. pyvista-plot::
           :force_static:

           >>> import pyvista as pv
           >>> chart = pv.Chart2D()
           >>> plot = chart.area([0, 1, 2], [2, 1, 3])
           >>> chart.show()

           Update the points on the second outline of the area.

           >>> plot.update([0, 1, 2], [2, 1, 3], [1, 0, 1])
           >>> chart.show()

        """
        if len(x) > 0:
            if y2 is None:
                y2 = np.zeros_like(x)
            self._table.update(
                {
                    "x": np.asarray(x),
                    "y1": np.asarray(y1),
                    "y2": np.asarray(y2),
                },
            )
            self.visible = True
        else:
            self.visible = False


class BarPlot(_vtk.vtkPlotBar, _MultiCompPlot):
    """Class representing a 2D bar plot.

    Users should typically not directly create new plot instances, but use the dedicated 2D chart's plotting methods.

    Parameters
    ----------
    chart : Chart2D
        The chart containing this plot.

    x : array_like
        Positions (along the x-axis for a vertical orientation, along the y-axis for
        a horizontal orientation) of the bars to draw.

    y : array_like
        Size of the bars to draw. Multiple bars can be stacked by passing a sequence of sequences.

    color : ColorLike, default: "b"
        Color of the bars drawn in this plot. Any color parsable by :class:`pyvista.Color` is allowed.

    orientation : str, default: "V"
        Orientation of the bars drawn in this plot. Either ``"H"`` for an horizontal orientation or ``"V"`` for a
        vertical orientation.

    label : str, default: ""
        Label of this plot, as shown in the chart's legend.

    Examples
    --------
    Create a stacked bar chart showing the average time spent on activities
    throughout the week.

    .. pyvista-plot::
       :force_static:

       >>> import pyvista as pv
       >>> import numpy as np
       >>> x = np.arange(1, 8)
       >>> y_s = [7, 8, 7.5, 8, 7.5, 9, 10]
       >>> y_h = [2, 3, 2, 2.5, 1.5, 4, 6.5]
       >>> y_w = [8, 8, 7, 8, 7, 0, 0]
       >>> y_r = [5, 2.5, 4.5, 3.5, 6, 9, 6.5]
       >>> y_t = [2, 2.5, 3, 2, 2, 2, 1]
       >>> labels = ["Sleep", "Household", "Work", "Relax", "Transport"]
       >>> chart = pv.Chart2D()
       >>> _ = chart.bar(x, [y_s, y_h, y_w, y_r, y_t], label=labels)
       >>> chart.x_axis.tick_locations = x
       >>> chart.x_axis.tick_labels = ["Mon", "Tue", "Wed", "Thu", "Fri", "Sat", "Sun"]
       >>> chart.x_label = "Day of week"
       >>> chart.y_label = "Average time spent"
       >>> chart.grid = False  # Disable the grid lines
       >>> chart.show()

    """

    ORIENTATIONS: ClassVar[dict[str, int]] = {
        "H": _vtk.vtkPlotBar.HORIZONTAL,
        "V": _vtk.vtkPlotBar.VERTICAL,
    }
    _DOC_SUBS = {  # noqa: RUF012
        "plot_name": "bar plot",
        "chart_init": "pv.Chart2D()",
        "plot_init": "chart.bar([1, 2, 3], [2, 1, 3])",
        "multichart_init": "pv.Chart2D()",
        "multiplot_init": "chart.bar([1, 2, 3], [[2, 1, 3], [1, 0, 2], [0, 3, 1], [3, 2, 0]])",
    }

    def __init__(
        self,
        chart,
        x,
        y,
        color=None,
        orientation="V",
        label=None,
    ):  # numpydoc ignore=PR01,RT01
        """Initialize a new 2D bar plot instance."""
        super().__init__(chart)
        if not isinstance(y[0], (Sequence, np.ndarray)):
            y = (y,)
        y_data = {f"y{i}": np.empty(0, np.float32) for i in range(len(y))}
        self._table = pyvista.Table({"x": np.empty(0, np.float32), **y_data})
        self.SetInputData(self._table, "x", "y0")
        for i in range(1, len(y)):
            self.SetInputArray(i + 1, f"y{i}")
        self.update(x, y)

        if len(y) > 1:
            self.SetColorSeries(self._color_series)
            self.colors = color  # None will use default scheme
            self.labels = label
        else:
            # Use blue bars by default in single component mode
            self.color = "b" if color is None else color
            self.label = label
        self.orientation = orientation

    @property
    def x(self):  # numpydoc ignore=RT01
        """Retrieve the positions of the drawn bars.

        Examples
        --------
        Create a bar plot and display the positions.

        .. pyvista-plot::
           :force_static:

           >>> import pyvista as pv
           >>> chart = pv.Chart2D()
           >>> plot = chart.bar([1, 2, 3], [[2, 1, 3], [1, 2, 0]])
           >>> plot.x
           pyvista_ndarray([1, 2, 3])
           >>> chart.show()

        """
        return self._table["x"]

    @property
    def y(self):  # numpydoc ignore=RT01
        """Retrieve the sizes of the drawn bars.

        Examples
        --------
        Create a bar plot and display the sizes.

        .. pyvista-plot::
           :force_static:

           >>> import pyvista as pv
           >>> chart = pv.Chart2D()
           >>> plot = chart.bar([1, 2, 3], [[2, 1, 3], [1, 2, 0]])
           >>> plot.y
           (pyvista_ndarray([2, 1, 3]), pyvista_ndarray([1, 2, 0]))
           >>> chart.show()

        """
        return tuple(self._table[f"y{i}"] for i in range(self._table.n_arrays - 1))

    def update(self, x, y):
        """Update the positions and/or size of the bars in this plot.

        Parameters
        ----------
        x : array_like
            The new positions of the bars to draw.

        y : array_like
            The new sizes of the bars to draw.

        Examples
        --------
        Create a bar plot.

        .. pyvista-plot::
           :force_static:

           >>> import pyvista as pv
           >>> chart = pv.Chart2D()
           >>> plot = chart.bar([1, 2, 3], [2, 1, 3])
           >>> chart.show()

           Update the bar sizes.

           >>> plot.update([1, 2, 3], [3, 1, 2])
           >>> chart.show()

        """
        if len(x) > 0:
            if not isinstance(y[0], (Sequence, np.ndarray)):
                y = (y,)
            y_data = {f"y{i}": np.asarray(y[i]) for i in range(len(y))}
            self._table.update({"x": np.asarray(x), **y_data})
            self.visible = True
        else:
            self.visible = False

    @property
    def orientation(self):  # numpydoc ignore=RT01
        """Return or set the orientation of the bars in this plot.

        Examples
        --------
        Create a bar plot.

        .. pyvista-plot::
           :force_static:

           >>> import pyvista as pv
           >>> chart = pv.Chart2D()
           >>> plot = chart.bar([1, 2, 3], [[2, 1, 3], [1, 3, 2]])
           >>> chart.show()

           Change the orientation to horizontal.

           >>> plot.orientation = "H"
           >>> chart.show()

        """
        return self._orientation

    @orientation.setter
    def orientation(self, val):  # numpydoc ignore=GL08
        try:
            self.SetOrientation(self.ORIENTATIONS[val])
            self._orientation = val
        except KeyError:
            formatted_orientations = "\", \"".join(self.ORIENTATIONS.keys())
            raise ValueError(
                f"Invalid orientation. Allowed orientations: \"{formatted_orientations}\"",
            )


class StackPlot(_vtk.vtkPlotStacked, _MultiCompPlot):
    """Class representing a 2D stack plot.

    Users should typically not directly create new plot instances, but use the dedicated 2D chart's plotting methods.

    Parameters
    ----------
    chart : Chart2D
        The chart containing this plot.

    x : array_like
        X coordinates of the points outlining the stacks (areas) to draw.

    ys : sequence[array_like]
        Size of the stacks (areas) to draw at the corresponding X
        coordinates. Each sequence defines the sizes of one stack
        (area), which are stacked on top of each other.

    colors : sequence[ColorLike], optional
        Color of the stacks (areas) drawn in this plot. Any color
        parsable by :class:`pyvista.Color` is allowed.

    labels : sequence[str], default: []
        Label for each stack (area) drawn in this plot, as shown in
        the chart's legend.

    Examples
    --------
    Create a stack plot showing the amount of vehicles sold per type.

    .. pyvista-plot::
       :force_static:

       >>> import pyvista as pv
       >>> import numpy as np
       >>> year = [f"{y}" for y in np.arange(2011, 2021)]
       >>> x = np.arange(len(year))
       >>> n_e = [1739, 4925, 9515, 21727, 31452, 29926, 40648,
       ...        57761, 76370, 93702]
       >>> n_h = [5563, 7642, 11937, 13905, 22807, 46700, 60875,
       ...        53689, 46650, 50321]
       >>> n_f = [166556, 157249, 151552, 138183, 129669,
       ...        113985, 92965, 73683, 57097, 29499]
       >>> chart = pv.Chart2D()
       >>> plot = chart.stack(x, [n_e, n_h, n_f])
       >>> plot.labels = ["Electric", "Hybrid", "Fossil"]
       >>> chart.x_axis.label = "Year"
       >>> chart.x_axis.tick_locations = x
       >>> chart.x_axis.tick_labels = year
       >>> chart.y_axis.label = "New car sales"
       >>> chart.show()

    """

    _DOC_SUBS = {  # noqa: RUF012
        "plot_name": "stack plot",
        "chart_init": "pv.Chart2D()",
        "plot_init": "chart.stack([0, 1, 2], [2, 1, 3])",
        "multichart_init": "pv.Chart2D()",
        "multiplot_init": "chart.stack([0, 1, 2], [[2, 1, 3], [1, 0, 2], [0, 3, 1], [3, 2, 0]])",
    }

    def __init__(self, chart, x, ys, colors=None, labels=None):
        """Initialize a new 2D stack plot instance."""
        super().__init__(chart)
        if not isinstance(ys[0], (Sequence, np.ndarray)):
            ys = (ys,)
        y_data = {f"y{i}": np.empty(0, np.float32) for i in range(len(ys))}
        self._table = pyvista.Table({"x": np.empty(0, np.float32), **y_data})
        self.SetInputData(self._table, "x", "y0")
        for i in range(1, len(ys)):
            self.SetInputArray(i + 1, f"y{i}")
        self.update(x, ys)

        if len(ys) > 1:
            self.SetColorSeries(self._color_series)
            self.colors = colors  # None will use default scheme
            self.labels = labels
        else:
            self.color = "b" if colors is None else colors
            self.label = labels
        self.pen.style = None  # Hide lines by default

    @property
    def x(self):  # numpydoc ignore=RT01
        """Retrieve the X coordinates of the drawn stacks.

        Examples
        --------
        Create a stack plot and display the x coordinates.

        .. pyvista-plot::
           :force_static:

           >>> import pyvista as pv
           >>> chart = pv.Chart2D()
           >>> plot = chart.stack([0, 1, 2], [[2, 1, 3], [1, 2, 0]])
           >>> plot.x
           pyvista_ndarray([0, 1, 2])
           >>> chart.show()

        """
        return self._table["x"]

    @property
    def ys(self):  # numpydoc ignore=RT01
        """Retrieve the sizes of the drawn stacks.

        Examples
        --------
        Create a stack plot and display the sizes.

        .. pyvista-plot::
           :force_static:

           >>> import pyvista as pv
           >>> chart = pv.Chart2D()
           >>> plot = chart.stack([0, 1, 2], [[2, 1, 3], [1, 2, 0]])
           >>> plot.ys
           (pyvista_ndarray([2, 1, 3]), pyvista_ndarray([1, 2, 0]))
           >>> chart.show()

        """
        return tuple(self._table[f"y{i}"] for i in range(self._table.n_arrays - 1))

    def update(self, x, ys):
        """Update the locations and/or size of the stacks (areas) in this plot.

        Parameters
        ----------
        x : array_like
            The new x coordinates of the stacks (areas) to draw.

        ys : sequence[array_like]
            The new sizes of the stacks (areas) to draw.

        Examples
        --------
        Create a stack plot.

        .. pyvista-plot::
           :force_static:

           >>> import pyvista as pv
           >>> chart = pv.Chart2D()
           >>> plot = chart.stack([0, 1, 2], [[2, 1, 3],[1, 2, 1]])
           >>> chart.show()

           Update the stack sizes.

           >>> plot.update([0, 1, 2], [[3, 1, 2], [0, 3, 1]])
           >>> chart.show()

        """
        if len(x) > 0:
            if not isinstance(ys[0], (Sequence, np.ndarray)):
                ys = (ys,)
            y_data = {f"y{i}": np.asarray(ys[i]) for i in range(len(ys))}
            self._table.update({"x": np.asarray(x), **y_data})
            self.visible = True
        else:
            self.visible = False


class Chart2D(_vtk.vtkChartXY, _Chart):
    """2D chart class similar to a ``matplotlib`` figure.

    Parameters
    ----------
    size : sequence[float], default: (1, 1)
        Size of the chart in normalized coordinates. A size of ``(0,
        0)`` is invisible, a size of ``(1, 1)`` occupies the whole
        renderer's width and height.

    loc : sequence[float], default: (0, 0)
        Location of the chart (its bottom left corner) in normalized
        coordinates. A location of ``(0, 0)`` corresponds to the
        renderer's bottom left corner, a location of ``(1, 1)``
        corresponds to the renderer's top right corner.

    x_label : str, default: "x"
        Label along the x-axis.

    y_label : str, default: "y"
        Label along the y-axis.

    grid : bool, default: True
        Show the background grid in the plot.

    Examples
    --------
    Plot a simple sine wave as a scatter and line plot.

    .. pyvista-plot::
       :force_static:

       >>> import pyvista as pv
       >>> import numpy as np
       >>> x = np.linspace(0, 2*np.pi, 20)
       >>> y = np.sin(x)
       >>> chart = pv.Chart2D()
       >>> _ = chart.scatter(x, y)
       >>> _ = chart.line(x, y, 'r')
       >>> chart.show()

       Combine multiple types of plots in the same chart.

       >>> rng = np.random.default_rng(1)
       >>> x = np.arange(1, 8)
       >>> y = rng.integers(5, 15, 7)
       >>> e = np.abs(rng.normal(scale=2, size=7))
       >>> z = rng.integers(0, 5, 7)
       >>> chart = pv.Chart2D()
       >>> _ = chart.area(x, y-e, y+e, color=(0.12, 0.46, 0.71, 0.2))
       >>> _ = chart.line(x, y, color="tab:blue", style="--", label="Scores")
       >>> _ = chart.scatter(x, y, color="tab:blue", style="d")
       >>> _ = chart.bar(x, z, color="tab:orange", label="Violations")
       >>> chart.x_axis.tick_locations = x
       >>> chart.x_axis.tick_labels = ["Mon", "Tue", "Wed", "Thu", "Fri",
       ...                             "Sat", "Sun"]
       >>> chart.x_label = "Day of week"
       >>> chart.show()

    """

    PLOT_TYPES: ClassVar[
        dict[
            str,
            (type[ScatterPlot2D | LinePlot2D | AreaPlot | BarPlot | StackPlot]),
        ]
    ] = {
        "scatter": ScatterPlot2D,
        "line": LinePlot2D,
        "area": AreaPlot,
        "bar": BarPlot,
        "stack": StackPlot,
    }
    _PLOT_CLASSES: ClassVar[
        dict[
            (type[ScatterPlot2D | LinePlot2D | AreaPlot | BarPlot | StackPlot]),
            str,
        ]
    ] = {plot_class: plot_type for (plot_type, plot_class) in PLOT_TYPES.items()}
    _DOC_SUBS = {  # noqa: RUF012
        "chart_name": "2D chart",
        "chart_args": "",
        "chart_init": """
           >>> plot = chart.line([0, 1, 2], [2, 1, 3])""",
        "chart_set_labels": 'plot.label = "My awesome plot"',
    }

    def __init__(
        self,
        size=(1, 1),
        loc=(0, 0),
        x_label="x",
        y_label="y",
        grid=True,
    ):  # numpydoc ignore=PR01,RT01
        """Initialize the chart."""
        super().__init__(size, loc)
        self._plots = {plot_type: [] for plot_type in self.PLOT_TYPES.keys()}
        self.SetAutoSize(False)  # We manually set the appropriate size
        # Overwrite custom x-axis and y-axis using a wrapper object, as using the
        # SetAxis method causes a crash at the end of the script's execution (nonzero exit code).
        self._x_axis = Axis(_wrap=self.GetAxis(_vtk.vtkAxis.BOTTOM))
        self._y_axis = Axis(_wrap=self.GetAxis(_vtk.vtkAxis.LEFT))
        # Note: registering the axis prevents the nonzero exit code at the end, however
        # this results in memory leaks in the plotting tests.
        # self.SetAxis(_vtk.vtkAxis.BOTTOM, self._x_axis)
        # self.SetAxis(_vtk.vtkAxis.LEFT, self._y_axis)
        # self.Register(self._x_axis)
        # self.Register(self._y_axis)
        self.x_label = x_label
        self.y_label = y_label
        self.grid = grid
        self.legend_visible = True

    def _render_event(self, *args, plotter_render=False, **kwargs):
        if plotter_render:
            # TODO: should probably be called internally by VTK when plot data or axis behavior/logscale is changed?
            self.RecalculateBounds()
        super()._render_event(*args, plotter_render=plotter_render, **kwargs)

    def _add_plot(self, plot_type, *args, **kwargs):
        """Add a plot of the given type to this chart."""
        plot = self.PLOT_TYPES[plot_type](self, *args, **kwargs)
        self.AddPlot(plot)
        self._plots[plot_type].append(plot)
        return plot

    @classmethod
    def _parse_format(cls, fmt):
        """Parse a format string and separate it into a marker style, line style and color.

        Parameters
        ----------
        fmt : str
            Format string to parse. A format string consists of any
            combination of a valid marker style, a valid line style
            and parsable color. The specific order does not
            matter. See :attr:`pyvista.ScatterPlot2D.MARKER_STYLES`
            for a list of valid marker styles,
            :attr:`pyvista.Pen.LINE_STYLES` for a list of valid line
            styles and :class:`pyvista.Color` for an overview of
            parsable colors.

        Returns
        -------
        marker_style : str
            Extracted marker style (empty string if no marker style
            was present in the format string).

        line_style : str
            Extracted line style (empty string if no line style was
            present in the format string).

        color : str
            Extracted color string (defaults to ``"b"`` if no color
            was present in the format string).

        Examples
        --------
        >>> import pyvista as pv
        >>> m, l, c = pv.Chart2D._parse_format("x--b")

        """
        marker_style = ""
        line_style = ""
        color = None
        # Note: All colors, marker styles and line styles are sorted in decreasing order of length to be able to find
        # the largest match first (e.g. find 'darkred' and '--' first instead of 'red' and '-')
        colors = sorted(
            itertools.chain(hexcolors.keys(), color_synonyms.keys()),
            key=len,
            reverse=True,
        )
        marker_styles = sorted(ScatterPlot2D.MARKER_STYLES.keys(), key=len, reverse=True)
        line_styles = sorted(Pen.LINE_STYLES.keys(), key=len, reverse=True)
        hex_pattern = "(#|0x)[A-Fa-f0-9]{6}([A-Fa-f0-9]{2})?"  # Match RGB(A) hex string
        # Extract color from format string
        match = re.search(hex_pattern, fmt)  # Start with matching hex strings
        if match is not None:
            color = match.group()
        else:  # Proceed with matching color strings
            for c in colors:
                if c in fmt:
                    color = c
                    break
        if color is not None:
            fmt = fmt.replace(color, "", 1)  # Remove found color from format string
        else:
            color = "b"
        # Extract marker style from format string
        for style in marker_styles[:-1]:  # Last style is empty string
            if style in fmt:
                marker_style = style
                fmt = fmt.replace(
                    marker_style,
                    "",
                    1,
                )  # Remove found marker_style from format string
                break
        # Extract line style from format string
        for style in line_styles[:-1]:  # Last style is empty string
            if style in fmt:
                line_style = style
                fmt = fmt.replace(line_style, "", 1)  # Remove found line_style from format string
                break
        return marker_style, line_style, color

    def plot(self, x, y=None, fmt='-'):
        """Matplotlib like plot method.

        Parameters
        ----------
        x : array_like
            Values to plot on the X-axis. In case ``y`` is ``None``,
            these are the values to plot on the Y-axis instead.

        y : array_like, optional
            Values to plot on the Y-axis.

        fmt : str, default: "-"
            A format string, e.g. ``'ro'`` for red circles. See the Notes
            section for a full description of the format strings.

        Returns
        -------
        scatter_plot : plotting.charts.ScatterPlot2D, optional
            The created scatter plot when a valid marker style
            was present in the format string, ``None`` otherwise.

        line_plot : plotting.charts.LinePlot2D, optional
            The created line plot when a valid line style was
            present in the format string, ``None`` otherwise.

        Notes
        -----
        This plot method shares many of the same plotting features as
        the `matplotlib.pyplot.plot
        <https://matplotlib.org/stable/api/_as_gen/matplotlib.pyplot.plot.html>`_.
        Please reference the documentation there for a full
        description of the allowable format strings.

        Examples
        --------
        Generate a line plot.

        .. pyvista-plot::
           :force_static:

           >>> import pyvista as pv
           >>> chart = pv.Chart2D()
           >>> _, line_plot = chart.plot(range(10), range(10))
           >>> chart.show()

           Generate a line and scatter plot.

           >>> chart = pv.Chart2D()
           >>> scatter_plot, line_plot = chart.plot(range(10), fmt='o-')
           >>> chart.show()

        """
        if y is None:
            y = x
            x = np.arange(len(y))
        elif isinstance(y, str):
            fmt = y
            y = x
            x = np.arange(len(y))
        marker_style, line_style, color = self._parse_format(fmt)
        scatter_plot, line_plot = None, None
        if marker_style != "":
            scatter_plot = self.scatter(x, y, color, style=marker_style)
        if line_style != "":
            line_plot = self.line(x, y, color, style=line_style)
        return scatter_plot, line_plot

    def scatter(self, x, y, color="b", size=10, style="o", label=""):
        """Add a scatter plot to this chart.

        Parameters
        ----------
        x : array_like
            X coordinates of the points to draw.

        y : array_like
            Y coordinates of the points to draw.

        color : ColorLike, default: "b"
            Color of the points drawn in this plot. Any color parsable
            by :class:`pyvista.Color` is allowed.

        size : float, default: 10
            Size of the point markers drawn in this plot.

        style : str, default: "o"
            Style of the point markers drawn in this plot. See
            :ref:`ScatterPlot2D.MARKER_STYLES <scatter_marker_styles>`
            for a list of allowed marker styles.

        label : str, default: ""
            Label of this plot, as shown in the chart's legend.

        Returns
        -------
        plotting.charts.ScatterPlot2D
            The created scatter plot.

        Examples
        --------
        Generate a scatter plot.

        .. pyvista-plot::
           :force_static:

           >>> import pyvista as pv
           >>> chart = pv.Chart2D()
           >>> plot = chart.scatter([0, 1, 2], [2, 1, 3])
           >>> chart.show()

        """
        return self._add_plot("scatter", x, y, color=color, size=size, style=style, label=label)

    def line(self, x, y, color="b", width=1.0, style="-", label=""):
        """Add a line plot to this chart.

        Parameters
        ----------
        x : array_like
            X coordinates of the points through which a line should be drawn.

        y : array_like
            Y coordinates of the points through which a line should be drawn.

        color : ColorLike, default: "b"
            Color of the line drawn in this plot. Any color parsable
            by :class:`pyvista.Color` is allowed.

        width : float, default: 1
            Width of the line drawn in this plot.

        style : str, default: "-"
            Style of the line drawn in this plot. See
            :ref:`Pen.LINE_STYLES <pen_line_styles>` for a list of
            allowed line styles.

        label : str, default: ""
            Label of this plot, as shown in the chart's legend.

        Returns
        -------
        plotting.charts.LinePlot2D
            The created line plot.

        Examples
        --------
        Generate a line plot.

        .. pyvista-plot::
           :force_static:

           >>> import pyvista as pv
           >>> chart = pv.Chart2D()
           >>> plot = chart.line([0, 1, 2], [2, 1, 3])
           >>> chart.show()

        """
        return self._add_plot("line", x, y, color=color, width=width, style=style, label=label)

    def area(self, x, y1, y2=None, color="b", label=""):
        """Add an area plot to this chart.

        Parameters
        ----------
        x : array_like
            X coordinates of the points outlining the area to draw.

        y1 : array_like
            Y coordinates of the points on the first outline of the area to draw.

        y2 : array_like, optional
            Y coordinates of the points on the second outline of the
            area to draw. Defaults to ``np.zeros_like(x)``.

        color : ColorLike, default: "b"
            Color of the area drawn in this plot. Any color parsable
            by :class:`pyvista.Color` is allowed.

        label : str, default: ""
            Label of this plot, as shown in the chart's legend.

        Returns
        -------
        plotting.charts.AreaPlot
            The created area plot.

        Examples
        --------
        Generate an area plot.

        .. pyvista-plot::
           :force_static:

           >>> import pyvista as pv
           >>> chart = pv.Chart2D()
           >>> plot = chart.area([0, 1, 2], [2, 1, 3])
           >>> chart.show()

        """
        return self._add_plot("area", x, y1, y2, color=color, label=label)

    def bar(self, x, y, color=None, orientation="V", label=None):
        """Add a bar plot to this chart.

        Parameters
        ----------
        x : array_like
            Positions (along the x-axis for a vertical orientation,
            along the y-axis for a horizontal orientation) of the bars
            to draw.

        y : array_like
            Size of the bars to draw. Multiple bars can be stacked by
            passing a sequence of sequences.

        color : ColorLike, default: "b"
            Color of the bars drawn in this plot. Any color parsable
            by :class:`pyvista.Color` is allowed.

        orientation : str, default: "V"
            Orientation of the bars drawn in this plot. Either ``"H"``
            for an horizontal orientation or ``"V"`` for a vertical
            orientation.

        label : str, default: ""
            Label of this plot, as shown in the chart's legend.

        Returns
        -------
        plotting.charts.BarPlot
            The created bar plot.

        Examples
        --------
        Generate a bar plot.

        .. pyvista-plot::
           :force_static:

           >>> import pyvista as pv
           >>> chart = pv.Chart2D()
           >>> plot = chart.bar([0, 1, 2], [2, 1, 3])
           >>> chart.show()

        """
        return self._add_plot("bar", x, y, color=color, orientation=orientation, label=label)

    def stack(self, x, ys, colors=None, labels=None):
        """Add a stack plot to this chart.

        Parameters
        ----------
        x : array_like
            X coordinates of the points outlining the stacks (areas) to draw.

        ys : sequence[array_like]
            Size of the stacks (areas) to draw at the corresponding X
            coordinates. Each sequence defines the sizes of one stack
            (area), which are stacked on top of each other.

        colors : sequence[ColorLike], optional
            Color of the stacks (areas) drawn in this plot. Any color
            parsable by :class:`pyvista.Color` is allowed.

        labels : sequence[str], default: []
            Label for each stack (area) drawn in this plot, as shown
            in the chart's legend.

        Returns
        -------
        plotting.charts.StackPlot
            The created stack plot.

        Examples
        --------
        Generate a stack plot.

        .. pyvista-plot::
           :force_static:

           >>> import pyvista as pv
           >>> chart = pv.Chart2D()
           >>> plot = chart.stack([0, 1, 2], [[2, 1, 3],[1, 2, 1]])
           >>> chart.show()

        """
        return self._add_plot("stack", x, ys, colors=colors, labels=labels)

    def plots(self, plot_type=None):
        """Return all plots of the specified type in this chart.

        Parameters
        ----------
        plot_type : str, optional
            The type of plots to return. Allowed types are
            ``"scatter"``, ``"line"``, ``"area"``, ``"bar"``
            and ``"stack"``.
            If no type is provided (``None``), all plots are returned,
            regardless of their type.

        Yields
        ------
        plot : plotting.charts.ScatterPlot2D | plotting.charts.LinePlot2D | plotting.charts.AreaPlot | plotting.charts.BarPlot | plotting.charts.StackPlot
            One of the plots (of the specified type) in this chart.

        Examples
        --------
        Create a 2D chart with a line and scatter plot.

        .. pyvista-plot::
           :force_static:

           >>> import pyvista as pv
           >>> chart = pv.Chart2D()
           >>> scatter_plot, line_plot = chart.plot([0, 1, 2], [2, 1, 3], "o-")
           >>> chart.show()

           Retrieve all plots in the chart.

           >>> plots = [*chart.plots()]
           >>> scatter_plot in plots and line_plot in plots
           True

           Retrieve all line plots in the chart.

           >>> line_plots = [*chart.plots("line")]
           >>> line_plot == line_plots[0]
           True

        """
        plot_types = self.PLOT_TYPES.keys() if plot_type is None else [plot_type]
        for plot_type in plot_types:
            yield from self._plots[plot_type]

    def remove_plot(self, plot):
        """Remove the given plot from this chart.

        Parameters
        ----------
        plot : plotting.charts.ScatterPlot2D | plotting.charts.LinePlot2D | plotting.charts.AreaPlot | plotting.charts.BarPlot | plotting.charts.StackPlot
            The plot to remove.

        Examples
        --------
        Create a 2D chart with a line and scatter plot.

        .. pyvista-plot::
           :force_static:

           >>> import pyvista as pv
           >>> chart = pv.Chart2D()
           >>> scatter_plot, line_plot = chart.plot([0, 1, 2], [2, 1, 3], "o-")
           >>> chart.show()

           Remove the scatter plot from the chart.

           >>> chart.remove_plot(scatter_plot)
           >>> chart.show()

        """
        try:
            plot_type = self._PLOT_CLASSES[type(plot)]
            self._plots[plot_type].remove(plot)
            self.RemovePlotInstance(plot)
        except (KeyError, ValueError):
            raise ValueError("The given plot is not part of this chart.")

    def clear(self, plot_type=None):
        """Remove all plots of the specified type from this chart.

        Parameters
        ----------
        plot_type : str, optional
            The type of the plots to remove. Allowed types are
            ``"scatter"``, ``"line"``, ``"area"``, ``"bar"``
            and ``"stack"``.

            If no type is provided (``None``), all plots are removed,
            regardless of their type.

        Examples
        --------
        Create a 2D chart with multiple line and scatter plot.

        .. pyvista-plot::
           :force_static:

           >>> import pyvista as pv
           >>> chart = pv.Chart2D()
           >>> _ = chart.plot([0, 1, 2], [2, 1, 3], "o-b")
           >>> _ = chart.plot([-2, -1, 0], [3, 1, 2], "d-r")
           >>> chart.show()

           Remove all scatter plots from the chart.

           >>> chart.clear("scatter")
           >>> chart.show()

        """
        plot_types = self.PLOT_TYPES.keys() if plot_type is None else [plot_type]
        for plot_type in plot_types:
            # Make a copy, as this list will be modified by remove_plot
            plots = [*self._plots[plot_type]]
            for plot in plots:
                self.remove_plot(plot)

    @property
    def x_axis(self):  # numpydoc ignore=RT01
        """Return this chart's horizontal (x) :class:`Axis <plotting.charts.Axis>`.

        Examples
        --------
        Create a 2D plot and hide the x-axis.

        .. pyvista-plot::
           :force_static:

           >>> import pyvista as pv
           >>> chart = pv.Chart2D()
           >>> _ = chart.line([0, 1, 2], [2, 1, 3])
           >>> chart.x_axis.toggle()
           >>> chart.show()

        """
        return self._x_axis

    @property
    def y_axis(self):  # numpydoc ignore=RT01
        """Return this chart's vertical (y) :class:`Axis <plotting.charts.Axis>`.

        Examples
        --------
        Create a 2D plot and hide the y-axis.

        .. pyvista-plot::
           :force_static:

           >>> import pyvista as pv
           >>> chart = pv.Chart2D()
           >>> _ = chart.line([0, 1, 2], [2, 1, 3])
           >>> chart.y_axis.toggle()
           >>> chart.show()

        """
        return self._y_axis

    @property
    def x_label(self):  # numpydoc ignore=RT01
        """Return or set the label of this chart's x-axis.

        Examples
        --------
        Create a 2D plot and set custom axis labels.

        .. pyvista-plot::
           :force_static:

           >>> import pyvista as pv
           >>> chart = pv.Chart2D()
           >>> _ = chart.line([0, 1, 2], [2, 1, 3])
           >>> chart.x_label = "Horizontal axis"
           >>> chart.y_label = "Vertical axis"
           >>> chart.show()

        """
        return self.x_axis.label

    @x_label.setter
    def x_label(self, val):  # numpydoc ignore=GL08
        self.x_axis.label = val

    @property
    def y_label(self):  # numpydoc ignore=RT01
        """Return or set the label of this chart's y-axis.

        Examples
        --------
        Create a 2D plot and set custom axis labels.

        .. pyvista-plot::
           :force_static:

           >>> import pyvista as pv
           >>> chart = pv.Chart2D()
           >>> _ = chart.line([0, 1, 2], [2, 1, 3])
           >>> chart.x_label = "Horizontal axis"
           >>> chart.y_label = "Vertical axis"
           >>> chart.show()

        """
        return self.y_axis.label

    @y_label.setter
    def y_label(self, val):  # numpydoc ignore=GL08
        self.y_axis.label = val

    @property
    def x_range(self):  # numpydoc ignore=RT01
        """Return or set the range of this chart's x-axis.

        Examples
        --------
        Create a 2D plot and set custom axis ranges.

        .. pyvista-plot::
           :force_static:

           >>> import pyvista as pv
           >>> chart = pv.Chart2D()
           >>> _ = chart.line([0, 1, 2], [2, 1, 3])
           >>> chart.x_range = [-2, 2]
           >>> chart.y_range = [0, 5]
           >>> chart.show()

        """
        return self.x_axis.range

    @x_range.setter
    def x_range(self, val):  # numpydoc ignore=GL08
        self.x_axis.range = val

    @property
    def y_range(self):  # numpydoc ignore=RT01
        """Return or set the range of this chart's y-axis.

        Examples
        --------
        Create a 2D plot and set custom axis ranges.

        .. pyvista-plot::
           :force_static:

           >>> import pyvista as pv
           >>> chart = pv.Chart2D()
           >>> _ = chart.line([0, 1, 2], [2, 1, 3])
           >>> chart.x_range = [-2, 2]
           >>> chart.y_range = [0, 5]
           >>> chart.show()

        """
        return self.y_axis.range

    @y_range.setter
    def y_range(self, val):  # numpydoc ignore=GL08
        self.y_axis.range = val

    @property
    def grid(self):  # numpydoc ignore=RT01
        """Enable or disable the chart grid.

        Examples
        --------
        Create a 2D chart with the grid disabled.

        .. pyvista-plot::
           :force_static:

           >>> import pyvista as pv
           >>> import numpy as np
           >>> x = np.linspace(0, 2*np.pi, 20)
           >>> y = np.sin(x)
           >>> chart = pv.Chart2D()
           >>> _ = chart.line(x, y, 'r')
           >>> chart.grid = False
           >>> chart.show()

           Enable the grid

           >>> chart.grid = True
           >>> chart.show()

        """
        return self.x_axis.grid and self.y_axis.grid

    @grid.setter
    def grid(self, val):  # numpydoc ignore=GL08
        self.x_axis.grid = val
        self.y_axis.grid = val

    def hide_axes(self):
        """Hide the x- and y-axis of this chart.

        This includes all labels, ticks and the grid.

        Examples
        --------
        Create a 2D plot and hide the axes.

        .. pyvista-plot::
           :force_static:

           >>> import pyvista as pv
           >>> chart = pv.Chart2D()
           >>> _ = chart.line([0, 1, 2], [2, 1, 3])
           >>> chart.hide_axes()
           >>> chart.show()

        """
        for axis in (self.x_axis, self.y_axis):
            axis.visible = False
            axis.label_visible = False
            axis.ticks_visible = False
            axis.tick_labels_visible = False
            axis.grid = False


class BoxPlot(_vtk.vtkPlotBox, _MultiCompPlot):
    """Class representing a box plot.

    Users should typically not directly create new plot instances, but
    use the dedicated ``ChartBox`` class.

    Parameters
    ----------
    chart : ChartBox
        The chart containing this plot.

    data : sequence[array_like]
        Dataset(s) from which the relevant statistics will be
        calculated used to draw the box plot.

    colors : sequence[ColorLike], optional
        Color of the boxes drawn in this plot. Any color parsable by
        :class:`pyvista.Color` is allowed. If omitted (``None``), the
        default color scheme is used.

    labels : sequence[str], default: []
        Label for each box drawn in this plot, as shown in the chart's
        legend.

    Examples
    --------
    Create boxplots for datasets sampled from shifted normal distributions.

    .. pyvista-plot::
       :force_static:

       >>> import pyvista as pv
       >>> import numpy as np
       >>> rng = np.random.default_rng(1)  # Seeded random number generator used for data generation
       >>> normal_data = [rng.normal(i, size=50) for i in range(5)]
       >>> chart = pv.ChartBox(normal_data, labels=[f"x ~ N({i},1)" for i in range(5)])
       >>> chart.show()

    """

    _DOC_SUBS = {  # noqa: RUF012
        "plot_name": "box plot",
        "chart_init": "pv.ChartBox([[0, 1, 1, 2, 3, 3, 4]])",
        "plot_init": "chart.plot",
        "multichart_init": "pv.ChartBox([[0, 1, 1, 2, 3, 4, 5], [0, 1, 2, 2, 3, 4, 5], [0, 1, 2, 3, 3, 4, 5], [0, 1, 2, 3, 4, 4, 5]])",
        "multiplot_init": "chart.plot",
    }

    def __init__(self, chart, data, colors=None, labels=None):
        """Initialize a new box plot instance."""
        super().__init__(chart)
        self._table = pyvista.Table(
            {f"data_{i}": np.asarray(d) for i, d in enumerate(data)},
        )
        self._quartiles = _vtk.vtkComputeQuartiles()
        self._quartiles.SetInputData(self._table)
        self.SetInputData(self._quartiles.GetOutput())
        self.update(data)
        self.SetLookupTable(self._lookup_table)
        self.colors = colors
        self.labels = labels

    @property
    def data(self):  # numpydoc ignore=RT01
        """Retrieve the datasets of which the boxplots are drawn.

        Examples
        --------
        Create a box plot and display the datasets.

        .. pyvista-plot::
           :force_static:

           >>> import pyvista as pv
           >>> chart = pv.ChartBox([[0, 1, 1, 2, 3, 3, 4]])
           >>> chart.plot.data
           (pyvista_ndarray([0, 1, 1, 2, 3, 3, 4]),)
           >>> chart.show()

        """
        return tuple(self._table[f"data_{i}"] for i in range(self._table.n_arrays))

    @property
    def stats(self):  # numpydoc ignore=RT01
        """Retrieve the statistics (quartiles and extremum values) of the datasets of which the boxplots are drawn.

        Examples
        --------
        Create a box plot and display the statistics.

        .. pyvista-plot::
           :force_static:

           >>> import pyvista as pv
           >>> chart = pv.ChartBox([[0, 1, 1, 2, 3, 3, 4]])
           >>> chart.plot.stats
           (pyvista_ndarray([0., 1., 2., 3., 4.]),)
           >>> chart.show()

        """
        stats_table = pyvista.Table(self._quartiles.GetOutput())
        return tuple(stats_table[f"data_{i}"] for i in range(stats_table.n_arrays))

    def update(self, data):
        """Update the plot's underlying dataset(s).

        Parameters
        ----------
        data : sequence[array_like]
            The new dataset(s) used in this box plot.

        Examples
        --------
        Create a box plot from a standard Gaussian dataset.

        .. pyvista-plot::
           :force_static:

           >>> import pyvista as pv
           >>> import numpy as np
           >>> rng = np.random.default_rng(1)  # Seeded random number generator for data generation
           >>> chart = pv.ChartBox([rng.normal(size=100)])
           >>> chart.show()

           Update the box plot (shift the standard Gaussian distribution).

           >>> chart.plot.update([rng.normal(loc=2, size=100)])
           >>> chart.show()

        """
        self._table.update({f"data_{i}": np.asarray(d) for i, d in enumerate(data)})
        self._quartiles.Update()


class ChartBox(_vtk.vtkChartBox, _Chart):
    """Dedicated chart for drawing box plots.

    Parameters
    ----------
    data : sequence[array_like]
        Dataset(s) from which the relevant statistics will be
        calculated used to draw the box plot.

    colors : sequence[ColorLike], optional
        Color used for each drawn boxplot. If omitted (``None``), the
        default color scheme is used.

    labels : sequence[str], default: []
        Label for each drawn boxplot, as shown in the chart's
        legend.

    size : sequence[float], optional
        Size of the chart in normalized coordinates. A size of ``(0,
        0)`` is invisible, a size of ``(1, 1)`` occupies the whole
        renderer's width and height.

    loc : sequence[float], optional
        Location of the chart (its bottom left corner) in normalized
        coordinates. A location of ``(0, 0)`` corresponds to the
        renderer's bottom left corner, a location of ``(1, 1)``
        corresponds to the renderer's top right corner.

    Examples
    --------
    Create boxplots for datasets sampled from shifted normal distributions.

    .. pyvista-plot::
       :force_static:

       >>> import pyvista as pv
       >>> import numpy as np
       >>> rng = np.random.default_rng(1)  # Seeded random number generator used for data generation
       >>> normal_data = [rng.normal(i, size=50) for i in range(5)]
       >>> chart = pv.ChartBox(normal_data, labels=[f"x ~ N({i},1)" for i in range(5)])
       >>> chart.show()

    """

    _DOC_SUBS = {  # noqa: RUF012
        "chart_name": "boxplot chart",
        "chart_args": "[[0, 1, 1, 2, 3, 3, 4]]",
        "chart_init": "",
        "chart_set_labels": 'chart.plot.label = "Data label"',
    }

    def __init__(
        self,
        data,
        colors=None,
        labels=None,
        size=None,
        loc=None,
    ):  # numpydoc ignore=PR01,RT01
        """Initialize a new chart containing box plots."""
        if vtk_version_info >= (9, 2, 0):
            self.SetAutoSize(False)  # We manually set the appropriate size
            if size is None:
                size = (1, 1)
            if loc is None:
                loc = (0, 0)
        super().__init__(size, loc)
        self._plot = BoxPlot(self, data, colors, labels)
        self.SetPlot(self._plot)
        self.SetColumnVisibilityAll(True)
        self.legend_visible = True

    def _render_event(self, *args, **kwargs):
        if vtk_version_info < (9, 2, 0):  # pragma: no cover
            # In older VTK versions, ChartBox fills the entire scene, so
            # no resizing is needed (nor possible).
            pass
        else:
            super()._render_event(*args, **kwargs)

    @property
    def _geometry(self):
        if vtk_version_info < (9, 2, 0):  # pragma: no cover
            return (0, 0, *self._renderer.GetSize())
        else:
            return _Chart._geometry.fget(self)

    @_geometry.setter
    def _geometry(self, value):
        if vtk_version_info < (9, 2, 0):  # pragma: no cover
            raise AttributeError(f'Cannot set the geometry of {type(self).__class__}')
        else:
            _Chart._geometry.fset(self, value)

    @property
    def plot(self):  # numpydoc ignore=RT01
        """Return the :class:`BoxPlot <plotting.charts.BoxPlot>` instance associated with this chart.

        Examples
        --------
        Create a box plot from a standard Gaussian dataset.

        .. pyvista-plot::
           :force_static:

           >>> import pyvista as pv
           >>> import numpy as np
           >>> rng = np.random.default_rng(1)  # Seeded random number generator for data generation
           >>> chart = pv.ChartBox([rng.normal(size=100)])
           >>> chart.show()

           Update the box plot (shift the standard Gaussian distribution).

           >>> chart.plot.update([rng.normal(loc=2, size=100)])
           >>> chart.show()

        """
        return self._plot

    @property
    def size(self):  # numpydoc ignore=RT01
        """Return or set the chart size in normalized coordinates.

        A size of ``(1, 1)`` occupies the whole renderer.

        Notes
        -----
        Customisable ChartBox geometry is only supported in VTK v9.2
        or newer. For older VTK versions, the size cannot be modified,
        filling up the entire viewport by default.

        Examples
        --------
        Create a half-sized boxplot chart centered in the middle of the
        renderer.

        .. pyvista-plot::
           :force_static:

           >>> import pyvista as pv
           >>> chart = pv.ChartBox([[0, 1, 1, 2, 3, 3, 4]])
           >>> chart.size = (0.5, 0.5)
           >>> chart.loc = (0.25, 0.25)
           >>> chart.show()

        """
        if vtk_version_info < (9, 2, 0):  # pragma: no cover
            return (1, 1)
        else:
            return _Chart.size.fget(self)

    @size.setter
    def size(self, val):  # numpydoc ignore=GL08
        if vtk_version_info < (9, 2, 0):  # pragma: no cover
            raise ValueError(
                "Cannot set ChartBox geometry, it fills up the entire viewport by default. "
                "Upgrade to VTK v9.2 or newer.",
            )
        else:
            _Chart.size.fset(self, val)

    @property
    def loc(self):  # numpydoc ignore=RT01
        """Return or set the chart position in normalized coordinates.

        This denotes the location of the chart's bottom left corner.

        Notes
        -----
        Customisable ChartBox geometry is only supported in VTK v9.2
        or newer. For older VTK versions, the location cannot be modified,
        filling up the entire viewport by default.

        Examples
        --------
        Create a half-sized boxplot chart centered in the middle of the
        renderer.

        .. pyvista-plot::
           :force_static:

           >>> import pyvista as pv
           >>> chart = pv.ChartBox([[0, 1, 1, 2, 3, 3, 4]])
           >>> chart.size = (0.5, 0.5)
           >>> chart.loc = (0.25, 0.25)
           >>> chart.show()

        """
        if vtk_version_info < (9, 2, 0):  # pragma: no cover
            return (0, 0)
        else:
            return _Chart.loc.fget(self)

    @loc.setter
    def loc(self, val):  # numpydoc ignore=GL08
        if vtk_version_info < (9, 2, 0):  # pragma: no cover
            raise ValueError(
                "Cannot set ChartBox geometry, it fills up the entire viewport by default. "
                "Upgrade to VTK v9.2 or newer.",
            )
        else:
            _Chart.loc.fset(self, val)


class PiePlot(_vtkWrapper, _vtk.vtkPlotPie, _MultiCompPlot):
    """Class representing a pie plot.

    Users should typically not directly create new plot instances, but
    use the dedicated :class:`ChartPie` class.

    Parameters
    ----------
    chart : ChartPie
        The chart containing this plot.

    data : array_like
        Relative size of each pie segment.

    colors : sequence[ColorLike], optional
        Color of the segments drawn in this plot. Any color parsable
        by :class:`pyvista.Color` is allowed. If omitted (``None``),
        the default color scheme is used.

    labels : sequence[str], default: []
        Label for each pie segment drawn in this plot, as shown in the
        chart's legend.

    Examples
    --------
    Create a pie plot showing the usage of tax money.

    .. pyvista-plot::
       :force_static:

       >>> import pyvista as pv
       >>> x = [128.3, 32.9, 31.8, 29.3, 21.2]
       >>> l = ["Social benefits", "Governance", "Economic policy", "Education", "Other"]
       >>> chart = pv.ChartPie(x, labels=l)
       >>> chart.show()

    """

    _DOC_SUBS = {  # noqa: RUF012
        "plot_name": "pie plot",
        "chart_init": "pv.ChartPie([4, 3, 2, 1])",
        "plot_init": "chart.plot",
        "multichart_init": "pv.ChartPie([4, 3, 2, 1])",
        "multiplot_init": "chart.plot",
    }

    def __init__(self, chart, data, colors=None, labels=None):
        """Initialize a new pie plot instance."""
        super().__init__(chart)
        self._table = pyvista.Table(data)
        self.SetInputData(self._table)
        self.SetInputArray(0, self._table.keys()[0])
        self.update(data)

        self.labels = labels

        self.SetColorSeries(self._color_series)
        self.colors = colors

    @property
    def data(self):  # numpydoc ignore=RT01
        """Retrieve the sizes of the drawn segments.

        Examples
        --------
        Create a pie plot and display the sizes.

        .. pyvista-plot::
           :force_static:

           >>> import pyvista as pv
           >>> chart = pv.ChartPie([1, 2, 3])
           >>> chart.plot.data
           pyvista_ndarray([1, 2, 3])
           >>> chart.show()

        """
        return self._table[0]

    def update(self, data):
        """Update the size of the pie segments.

        Parameters
        ----------
        data : array_like
            The new relative size of each pie segment.

        Examples
        --------
        Create a pie plot with segments of increasing size.

        .. pyvista-plot::
           :force_static:

           >>> import pyvista as pv
           >>> chart = pv.ChartPie([1, 2, 3, 4, 5])
           >>> chart.show()

           Update the pie plot (segments of equal size).

           >>> chart.plot.update([1, 1, 1, 1, 1])
           >>> chart.show()

        """
        self._table.update(data)


class ChartPie(_vtk.vtkChartPie, _Chart):
    """Dedicated chart for drawing pie plots.

    Parameters
    ----------
    data : array_like
        Relative size of each pie segment.

    colors : sequence[ColorLike], optional
        Color used for each pie segment drawn in this plot. If
        omitted (``None``), the default color scheme is used.

    labels : sequence[str], default: []
        Label for each pie segment drawn in this plot, as shown in the
        chart's legend.

    size : sequence[float], optional
        Size of the chart in normalized coordinates. A size of ``(0,
        0)`` is invisible, a size of ``(1, 1)`` occupies the whole
        renderer's width and height.

    loc : sequence[float], optional
        Location of the chart (its bottom left corner) in normalized
        coordinates. A location of ``(0, 0)`` corresponds to the
        renderer's bottom left corner, a location of ``(1, 1)``
        corresponds to the renderer's top right corner.

    Examples
    --------
    Create a pie plot showing the usage of tax money.

    .. pyvista-plot::
       :force_static:

       >>> import pyvista as pv
       >>> x = [128.3, 32.9, 31.8, 29.3, 21.2]
       >>> l = ["Social benefits", "Governance", "Economic policy", "Education", "Other"]
       >>> chart = pv.ChartPie(x, labels=l)
       >>> chart.show()

    """

    _DOC_SUBS = {  # noqa: RUF012
        "chart_name": "pie chart",
        "chart_args": "[5, 4, 3, 2, 1]",
        "chart_init": "",
        "chart_set_labels": 'chart.plot.labels = ["A", "B", "C", "D", "E"]',
    }

    def __init__(
        self,
        data,
        colors=None,
        labels=None,
        size=None,
        loc=None,
    ):  # numpydoc ignore=PR01,RT01
        """Initialize a new chart containing a pie plot."""
        if vtk_version_info >= (9, 2, 0):
            self.SetAutoSize(False)  # We manually set the appropriate size
            if size is None:
                size = (1, 1)
            if loc is None:
                loc = (0, 0)
        super().__init__(size, loc)
        if vtk_version_info < (9, 2, 0):  # pragma: no cover
            # SetPlot method is not available for older VTK versions,
            # so fallback to using a wrapper object.
            self.AddPlot(0)
            self._plot = PiePlot(self, data, colors, labels, _wrap=self.GetPlot(0))
        else:
            self._plot = PiePlot(self, data, colors, labels)
            self.SetPlot(self._plot)
        self.legend_visible = True

    def _render_event(self, *args, **kwargs):
        if vtk_version_info < (9, 2, 0):  # pragma: no cover
            # In older VTK versions, ChartPie fills the entire scene, so
            # no resizing is needed (nor possible).
            pass
        else:
            super()._render_event(*args, **kwargs)

    @property
    def _geometry(self):
        if vtk_version_info < (9, 2, 0):  # pragma: no cover
            return (0, 0, *self._renderer.GetSize())
        else:
            return _Chart._geometry.fget(self)

    @_geometry.setter
    def _geometry(self, value):
        if vtk_version_info < (9, 2, 0):  # pragma: no cover
            raise AttributeError(f'Cannot set the geometry of {type(self).__class__}')
        else:
            _Chart._geometry.fset(self, value)

    @property
    def plot(self):  # numpydoc ignore=RT01
        """Return the :class:`PiePlot <plotting.charts.PiePlot>` instance associated with this chart.

        Examples
        --------
        Create a pie plot with segments of increasing size.

        .. pyvista-plot::
           :force_static:

           >>> import pyvista as pv
           >>> chart = pv.ChartPie([1, 2, 3, 4, 5])
           >>> chart.show()

           Update the pie plot (segments of equal size).

           >>> chart.plot.update([1, 1, 1, 1, 1])
           >>> chart.show()

        """
        return self._plot

    @property
    def size(self):  # numpydoc ignore=RT01
        """Return or set the chart size in normalized coordinates.

        A size of ``(1, 1)`` occupies the whole renderer.

        Notes
        -----
        Customisable ChartPie geometry is only supported in VTK v9.2
        or newer. For older VTK versions, the size cannot be modified,
        filling up the entire viewport by default.

        Examples
        --------
        Create a half-sized pie chart centered in the middle of the
        renderer.

        .. pyvista-plot::
           :force_static:

           >>> import pyvista as pv
           >>> chart = pv.ChartPie([5, 4, 3, 2, 1])
           >>> chart.size = (0.5, 0.5)
           >>> chart.loc = (0.25, 0.25)
           >>> chart.show()

        """
        if vtk_version_info < (9, 2, 0):  # pragma: no cover
            return (1, 1)
        else:
            return _Chart.size.fget(self)

    @size.setter
    def size(self, val):  # numpydoc ignore=GL08
        if vtk_version_info < (9, 2, 0):  # pragma: no cover
            raise ValueError(
                "Cannot set ChartPie geometry, it fills up the entire viewport by default. "
                "Upgrade to VTK v9.2 or newer.",
            )
        else:
            _Chart.size.fset(self, val)

    @property
    def loc(self):  # numpydoc ignore=RT01
        """Return or set the chart position in normalized coordinates.

        This denotes the location of the chart's bottom left corner.

        Notes
        -----
        Customisable ChartPie geometry is only supported in VTK v9.2
        or newer. For older VTK versions, the location cannot be modified,
        filling up the entire viewport by default.

        Examples
        --------
        Create a half-sized pie chart centered in the middle of the
        renderer.

        .. pyvista-plot::
           :force_static:

           >>> import pyvista as pv
           >>> chart = pv.ChartPie([5, 4, 3, 2, 1])
           >>> chart.size = (0.5, 0.5)
           >>> chart.loc = (0.25, 0.25)
           >>> chart.show()

        """
        if vtk_version_info < (9, 2, 0):  # pragma: no cover
            return (0, 0)
        else:
            return _Chart.loc.fget(self)

    @loc.setter
    def loc(self, val):  # numpydoc ignore=GL08
        if vtk_version_info < (9, 2, 0):  # pragma: no cover
            raise ValueError(
                "Cannot set ChartPie geometry, it fills up the entire viewport by default. "
                "Upgrade to VTK v9.2 or newer.",
            )
        else:
            _Chart.loc.fset(self, val)


# region 3D charts
# A basic implementation of 3D line, scatter and volume plots, to be used in a 3D chart was provided in this section
# but removed in commit 8ef8daea5d105e85f256d4e9af584aeea3c85040 of PR #1432. Unfortunately, these charts are much less
# customisable than their 2D counterparts and they do not respect the enforced size/geometry constraints once you start
# interacting with them.
# endregion


class ChartMPL(_vtk.vtkImageItem, _Chart):
    """Create new chart from an existing matplotlib figure.

    Parameters
    ----------
    figure : matplotlib.figure.Figure, optional
        The matplotlib figure to draw. If no figure is
        provided ( ``None`` ), a new figure is created.

    size : sequence[float], default: (1, 1)
        Size of the chart in normalized coordinates. A size of ``(0,
        0)`` is invisible, a size of ``(1, 1)`` occupies the whole
        renderer's width and height.

    loc : sequence[float], default: (0, 0)
        Location of the chart (its bottom left corner) in normalized
        coordinates. A location of ``(0, 0)`` corresponds to the
        renderer's bottom left corner, a location of ``(1, 1)``
        corresponds to the renderer's top right corner.

    redraw_on_render : bool, default: True
        Flag indicating whether the chart should be redrawn when
        the plotter is rendered. For static charts, setting this
        to ``False`` can improve performance.

    Examples
    --------
    Plot streamlines of a vector field with varying colors (based on `this example <https://matplotlib.org/stable/gallery/images_contours_and_fields/plot_streamplot.html>`_).


    .. pyvista-plot::
       :force_static:

       >>> import pyvista as pv
       >>> import numpy as np
       >>> import matplotlib.pyplot as plt

       >>> w = 3
       >>> Y, X = np.mgrid[-w:w:100j, -w:w:100j]
       >>> U = -1 - X**2 + Y
       >>> V = 1 + X - Y**2
       >>> speed = np.sqrt(U**2 + V**2)

       >>> f, ax = plt.subplots()
       >>> strm = ax.streamplot(X, Y, U, V, color=U, linewidth=2, cmap='autumn')
       >>> _ = f.colorbar(strm.lines)
       >>> _ = ax.set_title('Streamplot with varying Color')
       >>> plt.tight_layout()

       >>> chart = pv.ChartMPL(f)
       >>> chart.show()

    """

    _DOC_SUBS = {  # noqa: RUF012
        "chart_name": "matplotlib chart",
        "chart_args": "",
        "chart_init": """
           >>> plots = chart.figure.axes[0].plot([0, 1, 2], [2, 1, 3])""",
        "chart_set_labels": 'plots[0].label = "My awesome plot"',
    }

    def __init__(
        self,
        figure=None,
        size=(1, 1),
        loc=(0, 0),
        redraw_on_render=True,
    ):  # numpydoc ignore=PR01,RT01
        """Initialize chart."""
        super().__init__(size, loc)
        if figure is None:
            figure, _ = plt.subplots()
        self._fig = figure
        self._canvas = FigureCanvasAgg(
            self._fig,
        )  # Switch backends and store reference to figure's canvas
        # Make figure and axes fully transparent, as the background is already dealt with by self._background.
        self._fig.patch.set_alpha(0)
        for ax in self._fig.axes:
            ax.patch.set_alpha(0)
        self._canvas.mpl_connect('draw_event', self._redraw)  # Attach 'draw_event' callback
        self._redraw_on_render = redraw_on_render

        self._redraw()

        # Close the underlying matplotlib figure when creating the sphinx gallery.
        # This prevents the charts from being drawn twice in example scripts:
        # once as a pyvista plot (fetched by the 'pyvista' scraper) and once as a
        # matplotlib figure (fetched by the 'matplotlib' scraper).
        # See #1999 and #2031.
        if pyvista.BUILDING_GALLERY:  # pragma: no cover
            plt.close(self._fig)

    @property
    def figure(self):  # numpydoc ignore=RT01
        """Retrieve the matplotlib figure associated with this chart.

        Examples
        --------
        Create a matplotlib chart from an existing figure.


        .. pyvista-plot::
           :force_static:

           >>> import pyvista as pv
           >>> import matplotlib.pyplot as plt
           >>> f, ax = plt.subplots()
           >>> _ = ax.plot([0, 1, 2], [2, 1, 3])
           >>> chart = pv.ChartMPL(f)
           >>> chart.figure is f
           True
           >>> chart.show()
        """
        return self._fig

    @property
    def redraw_on_render(self):  # numpydoc ignore=RT01
        """Return or set the chart's redraw-on-render behavior.

        Notes
        -----
        When disabled, the chart will only be redrawn when the
        Plotter window is resized or the matplotlib figure is
        manually redrawn using ``fig.canvas.draw()``.
        When enabled, the chart will also be automatically
        redrawn whenever the Plotter is rendered using
        ``plotter.render()``.

        """
        return self._redraw_on_render

    @redraw_on_render.setter
    def redraw_on_render(self, val):  # numpydoc ignore=GL08
        self._redraw_on_render = bool(val)

    def _resize(self):
        r_w, r_h = self._renderer.GetSize()
        c_w, c_h = (int(s) for s in self._canvas.get_width_height())
        # Calculate target size from specified normalized width and height and the renderer's current size
        t_w = int(self._size[0] * r_w)
        t_h = int(self._size[1] * r_h)
        resize = c_w != t_w or c_h != t_h
        if resize:
            # Mismatch between canvas size and target size, so resize figure:
            f_w = t_w / self._fig.dpi
            f_h = t_h / self._fig.dpi
            self._fig.set_size_inches(f_w, f_h)
            self.position = (int(self._loc[0] * r_w), int(self._loc[1] * r_h))
        return resize

    def _redraw(self, event=None):
        """Redraw the chart."""
        if event is None:
            # Manual call, so make sure canvas is redrawn first (which will callback to _redraw with a proper event defined)
            self._canvas.draw()
        else:
            # Called from draw_event callback
            img = np.frombuffer(
                self._canvas.buffer_rgba(),
                dtype=np.uint8,
            )  # Store figure data in numpy array
            w, h = self._canvas.get_width_height()
            img_arr = img.reshape([h, w, 4])
            img_data = pyvista.Texture(img_arr).to_image()  # Convert to vtkImageData
            self.SetImage(img_data)

    def _render_event(self, *args, plotter_render=False, **kwargs):
        # Redraw figure when geometry has changed (self._resize call
        # already updated figure dimensions in that case) OR the
        # plotter's render method was called and redraw_on_render is
        # enabled.
        if (plotter_render and self.redraw_on_render) or (not plotter_render and self._resize()):
            self._redraw()

    @property
    def _geometry(self):
        r_w, r_h = self._renderer.GetSize()
        t_w = self._size[0] * r_w
        t_h = self._size[1] * r_h
        return (*self.position, t_w, t_h)

    @_geometry.setter
    def _geometry(self, _):
        raise AttributeError(f'Cannot set the geometry of {type(self).__class__}')

    # Below code can be used to customize the chart's background without a _ChartBackground instance
    # @property
    # def background_color(self):  # numpydoc ignore=RT01
    #     return self._bg_color
    #
    # @background_color.setter
    # def background_color(self, val):  # numpydoc ignore=GL08
    #     color = Color(val).int_rgba if val is not None else [1.0, 1.0, 1.0, 1.0]
    #     opacity = color[3]
    #     self._bg_color = color
    #     self._fig.patch.set_color(color[:3])
    #     self._fig.patch.set_alpha(opacity)
    #     for ax in self._fig.axes:
    #         ax.patch.set_alpha(0 if opacity < 1 else 1)  # Make axes fully transparent if opacity is lower than 1

    @property
    def position(self):  # numpydoc ignore=RT01
        """Chart position w.r.t the bottom left corner (in pixels)."""
        return self.GetPosition()

    @position.setter
    def position(self, val):  # numpydoc ignore=GL08
        if len(val) != 2:
            raise ValueError(f'Invalid position {val}, must be length 2.')
        self.SetPosition(*val)

    @property
    def title(self):  # numpydoc ignore=RT01
        """Return or set the chart's title.

        Examples
        --------
        Create a matplotlib chart with title 'My Chart'.


        .. pyvista-plot::
           :force_static:

           >>> import pyvista as pv
           >>> import matplotlib.pyplot as plt
           >>> f, ax = plt.subplots()
           >>> _ = ax.plot([0, 1, 2], [2, 1, 3])
           >>> chart = pv.ChartMPL(f)
           >>> chart.title = 'My Chart'
           >>> chart.show()

        """
        return self._fig._suptitle.get_text()

    @title.setter
    def title(self, val):  # numpydoc ignore=GL08
        self._fig.suptitle(val)

    @property
    def legend_visible(self):  # numpydoc ignore=RT01
        """Return or set the visibility of the chart's legend.

        Examples
        --------
        Create a matplotlib chart with custom labels and show the legend.

        .. pyvista-plot::
           :force_static:

           >>> import pyvista as pv
           >>> import matplotlib.pyplot as plt
           >>> f, ax = plt.subplots()
           >>> _ = ax.plot([0, 1, 2], [2, 1, 3], label="Line")
           >>> _ = ax.scatter([0, 1, 2], [3, 2, 1], label="Points")
           >>> chart = pv.ChartMPL(f)
           >>> chart.legend_visible = True
           >>> chart.show()

           Hide the legend.

           >>> chart.legend_visible = False
           >>> chart.show()

        """
        legend = self._fig.axes[0].get_legend()
        return False if legend is None else legend.get_visible()

    @legend_visible.setter
    def legend_visible(self, val):  # numpydoc ignore=GL08
        legend = self._fig.axes[0].get_legend()
        if legend is None:
            legend = self._fig.axes[0].legend()
        legend.set_visible(val)


class Charts:
    """Collection of charts for a renderer.

    Users should typically not directly create new instances of this
    class, but use the dedicated ``Plotter.add_chart`` method.

    Parameters
    ----------
    renderer : pyvista.Renderer
        The renderer to which the charts should be added.

    """

    def __init__(self, renderer):
        """Create a new collection of charts for the given renderer."""
        self._charts = []

        # Postpone creation of scene and actor objects until they are
        # needed.
        self._scene = None
        self._actor = None

        # a weakref.proxy would be nice here, but that doesn't play
        # nicely with SetRenderer, so instead we'll use a weak reference
        # plus a property to call it
        self.__renderer = weakref.ref(renderer)

    @property
    def _renderer(self):
        """Return the weakly dereferenced renderer, maybe None."""
        return self.__renderer()

    def _setup_scene(self):
        """Set up a new context scene and actor for these charts."""
        self._scene = _vtk.vtkContextScene()
        self._actor = _vtk.vtkContextActor()

        self._actor.SetScene(self._scene)
        self._renderer.AddActor(self._actor)
        self._scene.SetRenderer(self._renderer)

    def deep_clean(self):
        """Remove all references to the chart objects and internal objects."""
        if self._scene is not None:
            charts = [*self._charts]  # Make a copy, as this list will be modified by remove_chart
            for chart in charts:
                self.remove_chart(chart)
            if self._renderer is not None:
                self._renderer.RemoveActor(self._actor)
        self._scene = None
        self._actor = None

    def add_chart(self, *charts):
        """Add charts to the collection.

        Parameters
        ----------
        *charts : Chart2D | Chart3D
            One or more chart objects to be added to the collection.

        """
        if self._scene is None:
            self._setup_scene()
        for chart in charts:
            self._charts.append(chart)
            if chart._background is not None:
                self._scene.AddItem(chart._background)
            self._scene.AddItem(chart)
            chart._interactive = False  # Charts are not interactive by default

    def set_interaction(self, interactive, toggle=False):
        """Set or toggle interaction with charts for this renderer.

        Interaction with other charts in this renderer is disabled when ``toggle``
        is ``False``.

        Parameters
        ----------
        interactive : bool | Chart | int | list[Chart] | list[int]
            Following parameter values are accepted:

            * A boolean to enable (``True``) or disable (``False``) interaction
              with all charts.
            * The chart or its index to enable interaction with. Interaction
              with multiple charts can be enabled by passing a list of charts
              or indices.

        toggle : bool, default: False
            Instead of enabling interaction with the provided chart(s), interaction
            with the provided chart(s) is toggled. Only applicable when ``interactive``
            is not a boolean.

        Returns
        -------
        list of Chart
            The list of all interactive charts for this renderer.

        """
        if isinstance(interactive, bool):
            # Disable toggle and convert to list of charts
            toggle = False
            interactive = self._charts if interactive else []
        if not isinstance(interactive, list):
            # Convert single chart parameter to list
            interactive = [interactive]
        # Convert to list of Charts
        charts = [
            self._charts[coi] if isinstance(coi, int) and 0 <= coi < len(self) else coi
            for coi in interactive
        ]
        interactive_charts = []

        for chart in self._charts:
            # Determine whether to enable interaction with the current chart.
            if toggle:
                enable = not chart._interactive if chart in charts else chart._interactive
            else:
                enable = chart in charts

            chart._interactive = enable
            if enable:
                interactive_charts.append(chart)

        return interactive_charts

    def remove_chart(self, chart_or_index):
        """Remove a chart from the collection.

        Parameters
        ----------
        chart_or_index : int or Chart
            The index or the chart object to be removed from the collection.

        Raises
        ------
        ValueError
            If the specified chart index is not present in the charts collection.

        """
        chart = self._charts[chart_or_index] if isinstance(chart_or_index, int) else chart_or_index
        if chart not in self._charts:  # pragma: no cover
            raise ValueError('chart_index not present in charts collection.')
        self._charts.remove(chart)
        self._scene.RemoveItem(chart)
        if chart._background is not None:
            self._scene.RemoveItem(chart._background)

    def get_charts_by_pos(self, pos):
        """Retrieve visible charts indicated by the given mouse position.

        Parameters
        ----------
        pos : sequence[float]
            Tuple containing the mouse position.

        Returns
        -------
        list of Chart
            Visible charts indicated by the given mouse position.

        """
        return [chart for chart in self._charts if chart.visible and chart._is_within(pos)]

    def __getitem__(self, index) -> Chart:
        """Return a chart based on an index."""
        return self._charts[index]

    def __len__(self):
        """Return number of charts."""
        return len(self._charts)

    def __iter__(self):
        """Return an iterable of charts."""
        yield from self._charts

    def __del__(self):
        """Clean up before being destroyed."""
        self.deep_clean()<|MERGE_RESOLUTION|>--- conflicted
+++ resolved
@@ -9,10 +9,7 @@
 import re
 from typing import TYPE_CHECKING
 from typing import ClassVar
-<<<<<<< HEAD
-=======
 from typing import Sequence
->>>>>>> e3190acc
 import weakref
 
 from matplotlib.backends.backend_agg import FigureCanvasAgg
