--- conflicted
+++ resolved
@@ -180,18 +180,6 @@
 
     """
 
-<<<<<<< HEAD
-    LINE_STYLES: ClassVar[
-        Dict[str, Dict[str, Union[int, str]]]
-    ] = {  # descr is used in the documentation, set to None to hide it from the docs.
-        "": {"id": _vtk.vtkPen.NO_PEN, "descr": "Hidden"},
-        "-": {"id": _vtk.vtkPen.SOLID_LINE, "descr": "Solid"},
-        "--": {"id": _vtk.vtkPen.DASH_LINE, "descr": "Dashed"},
-        ":": {"id": _vtk.vtkPen.DOT_LINE, "descr": "Dotted"},
-        "-.": {"id": _vtk.vtkPen.DASH_DOT_LINE, "descr": "Dash-dot"},
-        "-..": {"id": _vtk.vtkPen.DASH_DOT_DOT_LINE, "descr": "Dash-dot-dot"},
-    }
-=======
     LINE_STYLES: ClassVar[dict[str, dict[str, int | str]]] = (
         {  # descr is used in the documentation, set to None to hide it from the docs.
             "": {"id": _vtk.vtkPen.NO_PEN, "descr": "Hidden"},
@@ -202,7 +190,6 @@
             "-..": {"id": _vtk.vtkPen.DASH_DOT_DOT_LINE, "descr": "Dash-dot-dot"},
         }
     )
->>>>>>> 12355143
 
     def __init__(self, color="k", width=1, style="-"):
         """Initialize a new Pen instance."""
@@ -2307,18 +2294,6 @@
 
     """
 
-<<<<<<< HEAD
-    MARKER_STYLES: ClassVar[
-        Dict[str, Dict[str, Union[int, str]]]
-    ] = {  # descr is used in the documentation, set to None to hide it from the docs.
-        "": {"id": _vtk.vtkPlotPoints.NONE, "descr": "Hidden"},
-        "x": {"id": _vtk.vtkPlotPoints.CROSS, "descr": "Cross"},
-        "+": {"id": _vtk.vtkPlotPoints.PLUS, "descr": "Plus"},
-        "s": {"id": _vtk.vtkPlotPoints.SQUARE, "descr": "Square"},
-        "o": {"id": _vtk.vtkPlotPoints.CIRCLE, "descr": "Circle"},
-        "d": {"id": _vtk.vtkPlotPoints.DIAMOND, "descr": "Diamond"},
-    }
-=======
     MARKER_STYLES: ClassVar[dict[str, dict[str, int | str]]] = (
         {  # descr is used in the documentation, set to None to hide it from the docs.
             "": {"id": _vtk.vtkPlotPoints.NONE, "descr": "Hidden"},
@@ -2329,7 +2304,6 @@
             "d": {"id": _vtk.vtkPlotPoints.DIAMOND, "descr": "Diamond"},
         }
     )
->>>>>>> 12355143
     _DOC_SUBS = {  # noqa: RUF012
         "plot_name": "2D scatter plot",
         "chart_init": "pv.Chart2D()",
