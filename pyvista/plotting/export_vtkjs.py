--- conflicted
+++ resolved
@@ -544,58 +544,6 @@
                         textureName = f'texture_{get_object_id(textureData)}'
                         textureToSave[textureName] = textureData
 
-<<<<<<< HEAD
-                    representation = renProp.GetProperty().GetRepresentation(
-                    ) if hasattr(renProp, 'GetProperty') else 2
-                    colorToUse = renProp.GetProperty().GetDiffuseColor(
-                    ) if hasattr(renProp, 'GetProperty') else [1.0, 1.0, 1.0]
-                    if representation == 1:
-                        colorToUse = renProp.GetProperty().GetColor() if hasattr(
-                            renProp, 'GetProperty') else [1.0, 1.0, 1.0]
-                    pointSize = renProp.GetProperty().GetPointSize(
-                    ) if hasattr(renProp, 'GetProperty') else 1.0
-                    opacity = renProp.GetProperty().GetOpacity() if hasattr(
-                        renProp, 'GetProperty') else 1.0
-                    edgeVisibility = renProp.GetProperty().GetEdgeVisibility(
-                    ) if hasattr(renProp, 'GetProperty') else False
-
-                    p3dPosition = renProp.GetPosition() if renProp.IsA(
-                        'vtkProp3D') else [0, 0, 0]
-                    p3dScale = renProp.GetScale() if renProp.IsA(
-                        'vtkProp3D') else [1, 1, 1]
-                    p3dOrigin = renProp.GetOrigin() if renProp.IsA(
-                        'vtkProp3D') else [0, 0, 0]
-                    p3dRotateWXYZ = renProp.GetOrientationWXYZ(
-                    ) if renProp.IsA('vtkProp3D') else [0, 0, 0, 0]
-
-                    sceneComponents.append({
-                        "name": componentName,
-                        "type": "httpDataSetReader",
-                        "httpDataSetReader": {
-                            "url": componentName
-                        },
-                        "actor": {
-                            "origin": p3dOrigin,
-                            "scale": p3dScale,
-                            "position": p3dPosition,
-                        },
-                        "actorRotation": p3dRotateWXYZ,
-                        "mapper": {
-                            "colorByArrayName": colorArrayName,
-                            "colorMode": colorMode,
-                            "scalarMode": scalarMode
-                        },
-                        "property": {
-                            "representation": representation,
-                            "edgeVisibility": edgeVisibility,
-                            "diffuseColor": colorToUse,
-                            "pointSize": pointSize,
-                            "opacity": opacity
-                        },
-                        "lookupTable": {
-                            "tableRange": lookupTable.GetRange(),
-                            "hueRange": lookupTable.GetHueRange() if hasattr(lookupTable, 'GetHueRange') else [0.5, 0]
-=======
                     representation = (
                         renProp.GetProperty().GetRepresentation()
                         if hasattr(renProp, 'GetProperty')
@@ -604,13 +552,13 @@
                     colorToUse = (
                         renProp.GetProperty().GetDiffuseColor()
                         if hasattr(renProp, 'GetProperty')
-                        else [1, 1, 1]
+                        else [1.0, 1.0, 1.0]
                     )
                     if representation == 1:
                         colorToUse = (
                             renProp.GetProperty().GetColor()
                             if hasattr(renProp, 'GetProperty')
-                            else [1, 1, 1]
+                            else [1.0, 1.0, 1.0]
                         )
                     pointSize = (
                         renProp.GetProperty().GetPointSize()
@@ -664,7 +612,6 @@
                                 if hasattr(lookupTable, 'GetHueRange')
                                 else [0.5, 0],
                             },
->>>>>>> 135fedcd
                         }
                     )
 
