--- conflicted
+++ resolved
@@ -8,14 +8,10 @@
 from __future__ import annotations
 
 from typing import TYPE_CHECKING
-<<<<<<< HEAD
-from typing import Tuple
 import warnings
 
 import pyvista
 from pyvista.core.errors import PyVistaDeprecationWarning
-=======
->>>>>>> ca1e0ccd
 
 from .opts import InterpolationType
 from .opts import RepresentationType
