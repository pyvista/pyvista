"""This module contains the Property class."""

from __future__ import annotations

from typing import Union
import warnings

import pyvista
from pyvista import vtk_version_info
from pyvista.core.errors import PyVistaDeprecationWarning
from pyvista.core.utilities.misc import _check_range
from pyvista.core.utilities.misc import no_new_attr
from pyvista.plotting import _vtk
from pyvista.plotting.colors import Color
from pyvista.plotting.opts import InterpolationType
from pyvista.plotting.opts import RepresentationType


@no_new_attr
class Property(_vtk.vtkProperty):
    """Wrap vtkProperty and expose it pythonically.

    This class is used to set the property of actors.

    Parameters
    ----------
    theme : pyvista.plotting.themes.Theme, optional
        Plot-specific theme.

    interpolation : str, default: :attr:`pyvista.plotting.themes._LightingConfig.interpolation`
        Set the method of shading. One of the following:

        * ``'Physically based rendering'`` - Physically based rendering.
        * ``'pbr'`` - Alias for Physically based rendering.
        * ``'Phong'`` - Phong shading.
        * ``'Gouraud'`` - Gouraud shading.
        * ``'Flat'`` - Flat Shading.

        This parameter is case insensitive.

    color : ColorLike, default: :attr:`pyvista.plotting.themes.Theme.color`
        Used to make the entire mesh have a single solid color.
        Either a string, RGB list, or hex color string.  For example:
        ``color='white'``, ``color='w'``, ``color=[1.0, 1.0, 1.0]``, or
        ``color='#FFFFFF'``. Color will be overridden if scalars are
        specified.

    style : str, default: 'surface'
        Visualization style of the mesh.  One of the following:
        ``style='surface'``, ``style='wireframe'``, ``style='points'``.
        Note that ``'wireframe'`` only shows a wireframe of the outer
        geometry.

    metallic : float, default: :attr:`pyvista.plotting.themes._LightingConfig.metallic`
        Usually this value is either 0 or 1 for a real material but any
        value in between is valid. This parameter is only used by PBR
        :attr:`interpolation`.

    roughness : float, default: :attr:`pyvista.plotting.themes._LightingConfig.roughness`
        This value has to be between 0 (glossy) and 1 (rough). A glossy
        material has reflections and a high specular part. This parameter
        is only used by PBR :attr:`interpolation`.

    point_size : float, default: :attr:`pyvista.plotting.themes.Theme.point_size`
        Size of the points represented by this property.

    opacity : float, default: :attr:`pyvista.plotting.themes.Theme.opacity`
        Opacity of the mesh. A single float value that will be applied globally
        opacity of the mesh and uniformly applied everywhere - should be
        between 0 and 1.

    ambient : float, default: :attr:`pyvista.plotting.themes._LightingConfig.ambient`
        When lighting is enabled, this is the amount of light in the range
        of 0 to 1 that reaches the actor when not directed at the light
        source emitted from the viewer.

    diffuse : float, default: :attr:`pyvista.plotting.themes._LightingConfig.diffuse`
        The diffuse lighting coefficient.

    specular : float, default: :attr:`pyvista.plotting.themes._LightingConfig.specular`
        The specular lighting coefficient.

    specular_power : float, default: :attr:`pyvista.plotting.themes._LightingConfig.specular_power`
        The specular power. Must be between 0.0 and 128.0.

    show_edges : bool, default: :attr:`pyvista.plotting.themes.Theme.show_edges`
        Shows the edges.  Does not apply to a wireframe representation.

    edge_color : ColorLike, default: :attr:`pyvista.plotting.themes.Theme.edge_color`
        The solid color to give the edges when ``show_edges=True``.
        Either a string, RGB list, or hex color string.

    render_points_as_spheres : bool, default: :attr:`pyvista.plotting.themes.Theme.render_points_as_spheres`
        Render points as spheres rather than dots.

    render_lines_as_tubes : bool, default: :attr:`pyvista.plotting.themes.Theme.render_lines_as_tubes`
        Show lines as thick tubes rather than flat lines.  Control
        the width with ``line_width``.

    lighting : bool, default: :attr:`pyvista.plotting.themes.Theme.lighting`
        Enable or disable view direction lighting.

    line_width : float, default: :attr:`pyvista.plotting.themes.Theme.line_width`
        Thickness of lines.  Only valid for wireframe and surface
        representations.

    culling : str | bool, optional
        Does not render faces that are culled. This can be helpful for
        dense surface meshes, especially when edges are visible, but can
        cause flat meshes to be partially displayed. Defaults to
        ``'none'``. One of the following:

        * ``"back"`` - Enable backface culling
        * ``"front"`` - Enable frontface culling
        * ``'none'`` - Disable both backface and frontface culling

    edge_opacity : float, default: :attr:`pyvista.plotting.themes.Theme.edge_opacity`
        Edge opacity of the mesh. A single float value that will be applied globally
        edge opacity of the mesh and uniformly applied everywhere - should be
        between 0 and 1.

        .. note::
            `edge_opacity` uses ``SetEdgeOpacity`` as the underlying method which
            requires VTK version 9.3 or higher. If ``SetEdgeOpacity`` is not
            available, `edge_opacity` is set to 1.

    shading : bool, default: False
        Flag to enable or disable shading.

    Examples
    --------
    Create a :class:`pyvista.Actor` and assign properties to it.

    >>> import pyvista as pv
    >>> actor = pv.Actor()
    >>> actor.prop = pv.Property(
    ...     color='r',
    ...     show_edges=True,
    ...     interpolation='Physically based rendering',
    ...     metallic=0.5,
    ...     roughness=0.1,
    ... )

    Visualize how the property would look when applied to a mesh.

    >>> actor.prop.plot()

    Set custom properties not directly available in
    :func:`pyvista.Plotter.add_mesh`. Here, we set diffuse, ambient, and
    specular power and colors.

    >>> pl = pv.Plotter()
    >>> actor = pl.add_mesh(pv.Sphere())
    >>> prop = actor.prop
    >>> prop.diffuse = 0.6
    >>> prop.diffuse_color = 'w'
    >>> prop.ambient = 0.3
    >>> prop.ambient_color = 'r'
    >>> prop.specular = 0.5
    >>> prop.specular_color = 'b'
    >>> pl.show()

    """

    _theme = None
    _color_set = None

    def __init__(
        self,
        theme=None,
        interpolation=None,
        color=None,
        style='surface',
        metallic=None,
        roughness=None,
        point_size=None,
        opacity=None,
        ambient=None,
        diffuse=None,
        specular=None,
        specular_power=None,
        show_edges=None,
        edge_color=None,
        render_points_as_spheres=None,
        render_lines_as_tubes=None,
        lighting=None,
        line_width=None,
        culling=None,
        edge_opacity=None,
        shading=False,
    ):
        """Initialize this property."""
        self._theme = pyvista.themes.Theme()
        if theme is None:
            # copy global theme to ensure local property theme is fixed
            # after creation.
            self._theme.load_theme(pyvista.global_theme)
        else:
            self._theme.load_theme(theme)

        if interpolation is None:
            interpolation = self._theme.lighting_params.interpolation
        self.interpolation = interpolation

        self.color = color

        if style is not None:
            self.style = style

        if self.interpolation == InterpolationType.PBR:
            if metallic is None:
                metallic = self._theme.lighting_params.metallic
            self.metallic = metallic
            if roughness is None:
                roughness = self._theme.lighting_params.roughness
            self.roughness = roughness

        if point_size is None:
            point_size = self._theme.point_size
        self.point_size = point_size
        if opacity is None:
            opacity = self._theme.opacity
        self.opacity = opacity
        if ambient is None:
            ambient = self._theme.lighting_params.ambient
        self.ambient = ambient
        if diffuse is None:
            diffuse = self._theme.lighting_params.diffuse
        self.diffuse = diffuse
        if specular is None:
            specular = self._theme.lighting_params.specular
        self.specular = specular
        if specular_power is None:
            specular_power = self._theme.lighting_params.specular_power
        self.specular_power = specular_power

        if show_edges is None:
            self.show_edges = self._theme.show_edges
        else:
            self.show_edges = show_edges

        self.edge_color = edge_color
        if render_points_as_spheres is None:
            render_points_as_spheres = self._theme.render_points_as_spheres
        self.render_points_as_spheres = render_points_as_spheres
        if render_lines_as_tubes is None:
            render_lines_as_tubes = self._theme.render_lines_as_tubes
        self.render_lines_as_tubes = render_lines_as_tubes
        self.lighting = lighting
        if line_width is None:
            line_width = self._theme.line_width
        self.line_width = line_width
        if culling is not None:
            self.culling = culling
        if vtk_version_info < (9, 3) and edge_opacity is not None:  # pragma: no cover
            import warnings

            warnings.warn(
                '`edge_opacity` cannot be used under VTK v9.3.0. Try installing VTK v9.3.0 or newer.',
                UserWarning,
            )
        if edge_opacity is None:
            edge_opacity = self._theme.edge_opacity
        self.edge_opacity = edge_opacity

        self.shading = shading

    @property
    def style(self) -> str:  # numpydoc ignore=RT01
        """Return or set the visualization style of the mesh.

        One of the following (case insensitive):

        * ``'surface'``
        * ``'wireframe'``
        * ``'points'``

        Examples
        --------
        Get the default style and visualize it.

        >>> import pyvista as pv
        >>> prop = pv.Property()
        >>> prop.style
        'Surface'

        >>> prop.plot()

        Visualize the wireframe style.

        >>> prop.style = 'wireframe'
        >>> prop.plot()

        Visualize the points style.

        >>> prop.style = 'points'
        >>> prop.point_size = 5.0
        >>> prop.plot()
        """
        return self.GetRepresentationAsString()

    @style.setter
    def style(self, new_style: str):  # numpydoc ignore=GL08
        new_style = new_style.lower()

        if new_style == 'wireframe':
            self.SetRepresentationToWireframe()
            if not self._color_set:
                self.color = self._theme.outline_color  # type: ignore[attr-defined]
        elif new_style == 'points':
            self.SetRepresentationToPoints()
        elif new_style == 'surface':
            self.SetRepresentationToSurface()
        else:
            raise ValueError(
                f'Invalid style "{new_style}".  Must be one of the following:\n'
                '\t"surface"\n'
                '\t"wireframe"\n'
                '\t"points"\n',
            )

    @property
    def color(self) -> Color:  # numpydoc ignore=RT01
        """Return or set the color of this property.

        Either a string, RGB list, or hex color string.  For example:
        ``color='white'``, ``color='w'``, ``color=[1.0, 1.0, 1.0]``, or
        ``color='#FFFFFF'``. Color will be overridden if scalars are
        specified.

        Examples
        --------
<<<<<<< HEAD
        Get the default color.
=======
        Get the default color and visualize it.
>>>>>>> 26856cef

        >>> import pyvista as pv
        >>> prop = pv.Property()
        >>> prop.color
        Color(name='lightblue', hex='#add8e6ff', opacity=255)
<<<<<<< HEAD

        Visualize setting the color to red.

        >>> prop.color = 'red'
        >>> prop.color
        Color(name='red', hex='#ff0000ff', opacity=255)
=======

        >>> prop.plot()

        Visualize a red color.

        >>> prop.color = 'red'
>>>>>>> 26856cef
        >>> prop.plot()

        Visualize an RGB color.

        >>> prop.color = (0.5, 0.5, 0.1)
        >>> prop.plot()

        """
        return Color(self.GetColor())

    @color.setter
    def color(self, value):  # numpydoc ignore=GL08
        self._color_set = value is not None
        rgb_color = Color(value, default_color=self._theme.color)
        self.SetColor(rgb_color.float_rgb)

    @property
    def edge_color(self) -> Color:  # numpydoc ignore=RT01
        """Return or set the edge color of this property.

        The solid color to give the edges when ``show_edges=True``.
        Either a string, RGB list, or hex color string.

        Examples
        --------
<<<<<<< HEAD
        Get the default edge color.
=======
        Get the default edge color and visualize it. Set the edge's visibility
        to ``True`` so we can see them.
>>>>>>> 26856cef

        >>> import pyvista as pv
        >>> prop = pv.Property()
        >>> prop.edge_color
        Color(name='black', hex='#000000ff', opacity=255)
<<<<<<< HEAD

        Visualize the default edge color. Set the edge's visibility
        to ``True`` so we can see them.
=======
>>>>>>> 26856cef

        >>> prop.show_edges = True
        >>> prop.plot()

        Visualize red edges.

        >>> prop.edge_color = 'red'
        >>> prop.edge_color
        Color(name='red', hex='#ff0000ff', opacity=255)
        >>> prop.plot()

        """
        return Color(self.GetEdgeColor())

    @edge_color.setter
    def edge_color(self, value):  # numpydoc ignore=GL08
        rgb_color = Color(value, default_color=self._theme.edge_color)
        self.SetEdgeColor(rgb_color.float_rgb)

    @property
    def opacity(self) -> float:  # numpydoc ignore=RT01
        """Return or set the opacity of this property.

        The opacity is applied to the surface uniformly.

<<<<<<< HEAD
        Property has range ``[0, 1]``. A value of 1.0 is totally opaque
        and 0.0 is completely transparent.

        Examples
        --------
        Get the default opacity.
=======
        Property has range ``[0.0, 1.0]``. A value of ``1.0`` is totally opaque
        and ``0.0`` is completely transparent.

        Examples
        --------
        Get the default opacity and visualize it.
>>>>>>> 26856cef

        >>> import pyvista as pv
        >>> prop = pv.Property()
        >>> prop.opacity
        1.0
<<<<<<< HEAD

        Visualize default opacity of ``1.0``.
=======
>>>>>>> 26856cef

        >>> prop.plot()

        Visualize an opacity value of ``0.75``.

        >>> prop.opacity = 0.75
        >>> prop.plot()

        Visualize an opacity of ``0.25``.

        >>> prop.opacity = 0.25
        >>> prop.plot()

        """
        return self.GetOpacity()

    @opacity.setter
    def opacity(self, value: float):  # numpydoc ignore=GL08
        _check_range(value, (0, 1), 'opacity')
        self.SetOpacity(value)

    @property
    def edge_opacity(self) -> float:  # numpydoc ignore=RT01
        """Return or set the edge opacity of this property.

        Edge opacity of the mesh. A single float value that will be applied globally
        edge opacity of the mesh and uniformly applied everywhere. Between 0 and 1.

        .. note::
            `edge_opacity` uses ``SetEdgeOpacity`` as the underlying method which
            requires VTK version 9.3 or higher. If ``SetEdgeOpacity`` is not
            available, `edge_opacity` is set to 1.

        Examples
        --------
        Get the default edge opacity and visualize it.

        >>> import pyvista as pv
        >>> prop = pv.Property()
        >>> prop.edge_opacity
        1.0
        >>> prop.show_edges = True
        >>> prop.plot()

        Visualize an edge opacity of ``0.75``.

        >>> prop.edge_opacity = 0.75
        >>> prop.plot()

        Visualize wn edge opacity of ``0.25``.

        >>> prop.edge_opacity = 0.25
        >>> prop.plot()

        """
        if vtk_version_info < (9, 3):
            return 1.0
        else:
            return self.GetEdgeOpacity()

    @edge_opacity.setter
    def edge_opacity(self, value: float):  # numpydoc ignore=GL08
        _check_range(value, (0, 1), 'edge_opacity')
        if vtk_version_info >= (9, 3):
            self.SetEdgeOpacity(value)

    @property
    def show_edges(self) -> bool:  # numpydoc ignore=RT01
        """Return or set the visibility of edges.

        Shows or hides the edges. Does not apply to a wireframe
        :attr:`style`.

        Examples
        --------
<<<<<<< HEAD
        Get the default edge visibility.
=======
        Get the default edge visibility and visualize it.

>>>>>>> 26856cef
        >>> import pyvista as pv
        >>> prop = pv.Property()
        >>> prop.show_edges
        False
<<<<<<< HEAD

        Visualize default edge visibility of ``False``.

=======
>>>>>>> 26856cef
        >>> prop.plot()

        Visualize setting the visibility to ``True``.

        >>> prop.show_edges = True
        >>> prop.plot()

        """
        return bool(self.GetEdgeVisibility())

    @show_edges.setter
    def show_edges(self, value: bool):  # numpydoc ignore=GL08
        self.SetEdgeVisibility(value)

    @property
    def lighting(self) -> bool:  # numpydoc ignore=RT01
        """Return or set view direction lighting.

        Examples
        --------
<<<<<<< HEAD
        Get the default lighting.
=======
        Get the default lighting and visualize it
>>>>>>> 26856cef

        >>> import pyvista as pv
        >>> prop = pv.Property()
        >>> prop.lighting
        True
<<<<<<< HEAD

        Visualize default lighting.
=======
        >>> prop.plot()

        Visualize disabled lighting.
>>>>>>> 26856cef

        >>> prop.lighting = False
        >>> prop.plot()

        Visualize disabled lighting.

        >>> prop.lighting = False
        >>> prop.plot()

        """
        return self.GetLighting()

    @lighting.setter
    def lighting(self, value: bool):  # numpydoc ignore=GL08
        if value is None:
            value = self._theme.lighting
        self.SetLighting(value)

    @property
    def ambient(self) -> float:  # numpydoc ignore=RT01
        """Return or set ambient.

        Default :attr:`pyvista.plotting.themes._LightingConfig.ambient`.

        When lighting is enabled, this is the amount of light that reaches
        the actor when not directed at the light source emitted from the
        viewer.

<<<<<<< HEAD
        Property has range ``[0, 1]``.

        Examples
        --------
        Get the default ambient value.
=======
        Property has range ``[0.0, 1.0]``.

        Examples
        --------
        Get the default ambient value and visualize it.
>>>>>>> 26856cef

        >>> import pyvista as pv
        >>> prop = pv.Property()
        >>> prop.ambient
        0.0
<<<<<<< HEAD

        Visualize default ambient light.
=======
>>>>>>> 26856cef

        >>> prop.plot()

        Visualize ambient at ``0.25``.

        >>> prop.ambient = 0.25
        >>> prop.plot()

        Visualize ambient at ``0.75``.

        >>> prop.ambient = 0.75
        >>> prop.plot()

        """
        return self.GetAmbient()

    @ambient.setter
    def ambient(self, value: float):  # numpydoc ignore=GL08
        _check_range(value, (0, 1), 'ambient')
        self.SetAmbient(value)

    @property
    def diffuse(self) -> float:  # numpydoc ignore=RT01
        """Return or set the diffuse lighting coefficient.

        Default :attr:`pyvista.plotting.themes._LightingConfig.diffuse`.

        This is the scattering of light by reflection or
        transmission. Diffuse reflection results when light strikes an
        irregular surface such as a frosted window or the surface of a
        frosted or coated light bulb.

<<<<<<< HEAD
        Property has range ``[0, 1]``.

        Examples
        --------
        Get the default diffuse value.
=======
        Property has range ``[0.0, 1.0]``.

        Examples
        --------
        Get the default diffuse value and visualize it.
>>>>>>> 26856cef

        >>> import pyvista as pv
        >>> prop = pv.Property()
        >>> prop.diffuse
        1.0
<<<<<<< HEAD

        Visualize default diffuse light.

=======
>>>>>>> 26856cef
        >>> prop.plot()

        Visualize diffuse at ``0.5``.

        >>> prop.diffuse = 0.5
        >>> prop.plot()

        Visualize diffuse at ``0.0``.

        >>> prop.diffuse = 0.0
        >>> prop.plot()

        """
        return self.GetDiffuse()

    @diffuse.setter
    def diffuse(self, value: float):  # numpydoc ignore=GL08
        _check_range(value, (0, 1), 'diffuse')
        self.SetDiffuse(value)

    @property
    def specular(self) -> float:  # numpydoc ignore=RT01
        """Return or set specular.

        Default :attr:`pyvista.plotting.themes._LightingConfig.specular`.

        Specular lighting simulates the bright spot of a light that appears
        on shiny objects.

<<<<<<< HEAD
        Property has range ``[0, 1]``.

        Examples
        --------
        Get the default specular value.
=======
        Property has range ``[0.0, 1.0]``.

        Examples
        --------
        Get the default specular value and visualize it with Phong shading.
>>>>>>> 26856cef

        >>> import pyvista as pv
        >>> prop = pv.Property()
        >>> prop.specular
        0.0
<<<<<<< HEAD

        Visualize default specular light.

=======
        >>> prop.interpolation = 'phong'
>>>>>>> 26856cef
        >>> prop.plot()

        Visualize specular at ``0.5``.

        >>> prop.specular = 0.5
        >>> prop.plot()

        Visualize specular at ``1.0``.

        >>> prop.specular = 1.0
        >>> prop.plot()

        """
        return self.GetSpecular()

    @specular.setter
    def specular(self, value: float):  # numpydoc ignore=GL08
        _check_range(value, (0, 1), 'specular')
        self.SetSpecular(value)

    @property
    def specular_power(self) -> float:  # numpydoc ignore=RT01
        """Return or set specular power.

        Default :attr:`pyvista.plotting.themes._LightingConfig.specular_power`.

        Property has range ``[0, 128]``.

        Examples
        --------
<<<<<<< HEAD
        Get the default specular power value.
=======
        Get the default specular power value and visualize it with ``specular = 1.0``
        and Phong shading.
>>>>>>> 26856cef

        >>> import pyvista as pv
        >>> prop = pv.Property()
        >>> prop.specular_power
        100.0
<<<<<<< HEAD

        Visualize default specular power.

        >>> prop.specular = 0.5  # enable specular
        >>> prop.plot()

        Visualize specular power at ``0.0``.

        >>> prop.specular_power = 0.1
        >>> prop.plot()

        Visualize specular power at ``10.0``.

        >>> prop.specular_power = 10.0
        >>> prop.plot()

        Visualize maximum specular power at ``128.0``.
=======
        >>> prop.specular = 1.0
        >>> prop.interpolation = 'phong'
        >>> prop.plot()

        Visualize specular power at ``50.0``.

        >>> prop.specular_power = 50.0
        >>> prop.plot()

        Visualize specular power at ``10.0``.
>>>>>>> 26856cef

        >>> prop.specular_power = 10.0
        >>> prop.plot()

        """
        return self.GetSpecularPower()

    @specular_power.setter
    def specular_power(self, value: float):  # numpydoc ignore=GL08
        _check_range(value, (0, 128), 'specular_power')
        self.SetSpecularPower(value)

    @property
    def metallic(self) -> float:  # numpydoc ignore=RT01
        """Return or set metallic.

        Default :attr:`pyvista.plotting.themes._LightingConfig.metallic`.

        This requires that the :attr:`interpolation` be set to ``'Physically based
        rendering'``.

<<<<<<< HEAD
        Property has range ``[0, 1]``.

        Examples
        --------
        Get the default metallic value.

        >>> import pyvista as pv
        >>> prop = pv.Property()
        >>> prop.metallic
        0.0

        Visualize default metallic.

        >>> # requires physically based rendering
        >>> prop.interpolation = 'pbr'
=======
        Property has range ``[0.0, 1.0]``.

        Examples
        --------
        Get the default metallic value and visualize it.

        >>> import pyvista as pv
        >>> prop = pv.Property()
        >>> prop.interpolation = 'pbr'  # required
        >>> prop.metallic
        0.0
>>>>>>> 26856cef
        >>> prop.plot()

        Visualize metallic at ``0.5``.

        >>> prop.metallic = 0.5
        >>> prop.plot()

        Visualize metallic at ``1.0``.

        >>> prop.metallic = 1.0
        >>> prop.plot()

        """
        return self.GetMetallic()

    @metallic.setter
    def metallic(self, value: float):  # numpydoc ignore=GL08
        _check_range(value, (0, 1), 'metallic')
        self.SetMetallic(value)

    @property
    def roughness(self) -> float:  # numpydoc ignore=RT01
        """Return or set roughness.

        Default :attr:`pyvista.plotting.themes._LightingConfig.roughness`.

        This requires that the :attr:`interpolation` be set to ``'Physically based
        rendering'``.

<<<<<<< HEAD
        Property has range ``[0, 1]``. A value of 0 is glossy and a value of 1
=======
        Property has range ``[0.0, 1.0]``. A value of 0 is glossy and a value of 1
>>>>>>> 26856cef
        is rough.

        Examples
        --------
        Get the default roughness value.

        >>> import pyvista as pv
        >>> prop = pv.Property()
        >>> prop.roughness
        0.5

        Visualize default roughness with metallic of ``0.5`` and physically-based
        rendering.

<<<<<<< HEAD
        >>> # requires physically based rendering
        >>> prop.interpolation = 'pbr'
        >>> prop.metallic = 0.5  # helps to visualize metallic
        >>> prop.plot()

        Visualize roughness at ``0.1`` with metallic of ``0.5``.
=======
        >>> prop.interpolation = 'pbr'
        >>> prop.metallic = 0.5
        >>> prop.plot()

        Visualize roughness at ``0.1``.
>>>>>>> 26856cef

        >>> prop.roughness = 0.1
        >>> prop.plot()

<<<<<<< HEAD
        Visualize roughness at ``0.9`` with metallic of ``0.5``.
=======
        Visualize roughness at ``1.0``.
>>>>>>> 26856cef

        >>> prop.roughness = 0.9
        >>> prop.plot()

        """
        return self.GetRoughness()

    @roughness.setter
    def roughness(self, value: bool):  # numpydoc ignore=GL08
        _check_range(value, (0, 1), 'roughness')
        self.SetRoughness(value)

    @property
    def interpolation(self) -> InterpolationType:  # numpydoc ignore=RT01
        """Return or set the method of shading.

        Defaults to :attr:`pyvista.plotting.themes._LightingConfig.interpolation`.

        One of the following options.

        * ``'Physically based rendering'`` - Physically based rendering.
        * ``'pbr'`` - Alias for Physically based rendering.
        * ``'Phong'`` - Phong shading.
        * ``'Gouraud'`` - Gouraud shading.
        * ``'Flat'`` - Flat Shading.

        This parameter is case insensitive.

        Examples
        --------
<<<<<<< HEAD
        Get the default interpolation.
=======
        Get the default interpolation and visualize it.
>>>>>>> 26856cef

        >>> import pyvista as pv
        >>> prop = pv.Property()
        >>> prop.interpolation
        <InterpolationType.FLAT: 0>
<<<<<<< HEAD

        Visualize default flat shading.

=======
>>>>>>> 26856cef
        >>> prop.plot()

        Visualize gouraud shading.

        >>> prop.interpolation = 'gouraud'
        >>> prop.plot()

        Visualize phong shading.

        >>> prop.interpolation = 'phong'
        >>> prop.plot()

        Visualize physically based rendering.

        >>> prop.interpolation = 'pbr'
        >>> prop.plot()

        """
        return InterpolationType.from_any(self.GetInterpolation())

    @interpolation.setter
    def interpolation(self, value: Union[str, int, InterpolationType]):  # numpydoc ignore=GL08
        value = InterpolationType.from_any(value).value
        if value == InterpolationType.PBR:
            self.SetInterpolationToPBR()
        else:
            self.SetInterpolation(value)

    @property
    def render_points_as_spheres(self) -> bool:  # numpydoc ignore=RT01
        """Return or set rendering points as spheres.

        Defaults to :attr:`pyvista.plotting.themes.Theme.render_points_as_spheres`.

        Requires representation style be set to ``'points'``.

        Examples
        --------
        Get the default point rendering and visualize it.

        >>> import pyvista as pv
        >>> prop = pv.Property()
        >>> prop.render_points_as_spheres
        False
        >>> prop.style = 'points'
        >>> prop.point_size = 20
        >>> prop.plot()

        Visualize rendering points as spheres.

        >>> prop.render_points_as_spheres = True
        >>> prop.plot()

        """
        return self.GetRenderPointsAsSpheres()

    @render_points_as_spheres.setter
    def render_points_as_spheres(self, value: bool):  # numpydoc ignore=GL08
        self.SetRenderPointsAsSpheres(value)

    @property
    def render_lines_as_tubes(self) -> bool:  # numpydoc ignore=RT01
        """Return or set rendering lines as tubes.

        Defaults to :attr:`pyvista.plotting.themes.Theme.render_lines_as_tubes`.

<<<<<<< HEAD
        Requires :attr:`style` be set to ``'wireframe'``.
=======
        Requires lines in the scene, e.g. with :attr:`style` set to ``'wireframe'`` or
        :attr:`show_edges` set to ``True``.
>>>>>>> 26856cef

        Examples
        --------
        Get the default line rendering and visualize it.

        >>> import pyvista as pv
        >>> prop = pv.Property()
        >>> prop.render_lines_as_tubes
        False
        >>> prop.show_edges = True
        >>> prop.line_width = 10
        >>> prop.edge_color = 'yellow'
        >>> prop.plot()

        Visualize rendering lines as tubes.

        >>> prop.render_lines_as_tubes = True
        >>> prop.plot()

        """
        return self.GetRenderLinesAsTubes()

    @render_lines_as_tubes.setter
    def render_lines_as_tubes(self, value: bool):  # numpydoc ignore=GL08
        self.SetRenderLinesAsTubes(value)

    @property
    def line_width(self) -> float:  # numpydoc ignore=RT01
        """Return or set the line width.

        Defaults to :attr:`pyvista.plotting.themes.Theme.line_width`.

        The width is expressed in screen units and must be positive.

        Examples
        --------
<<<<<<< HEAD
        Get the default line width.
=======
        Get the default line width and visualize it.
>>>>>>> 26856cef
        >>> import pyvista as pv
        >>> prop = pv.Property()
        >>> prop.line_width
        1.0

<<<<<<< HEAD
        Visualize the default line width.

=======
>>>>>>> 26856cef
        >>> prop.show_edges = True
        >>> prop.plot()

        Visualize a line width of ``5.0``.

        >>> prop.line_width = 5.0
        >>> prop.plot()

        Visualize a line width of ``10.0``.

        >>> prop.line_width = 10.0
        >>> prop.plot()

        """
        return self.GetLineWidth()

    @line_width.setter
    def line_width(self, value: float):  # numpydoc ignore=GL08
        _check_range(value, [0, float('inf')], parm_name='line_width')
        self.SetLineWidth(value)

    @property
    def point_size(self):  # numpydoc ignore=RT01
        """Return or set the point size.

        Defaults to :attr:`pyvista.plotting.themes.Theme.point_size`.

        This requires that the :attr:`style` be set to ``'points'``.

        The size is expressed in screen units and must be positive.

        Examples
        --------
<<<<<<< HEAD
        Get the default point size.
=======
        Get the default point size and visualize it.
>>>>>>> 26856cef

        >>> import pyvista as pv
        >>> prop = pv.Property()
        >>> prop.point_size
        5.0
<<<<<<< HEAD

        Visualize the default point size.

=======
>>>>>>> 26856cef
        >>> prop.style = 'points'
        >>> prop.plot()

        Visualize a point size of ``10.0``.

        >>> prop.point_size = 10.0
        >>> prop.plot()

        Visualize a point size of ``50.0``.

        >>> prop.point_size = 50.0
        >>> prop.plot()

        """
        return self.GetPointSize()

    @point_size.setter
    def point_size(self, new_size):  # numpydoc ignore=GL08
        _check_range(new_size, [0, float('inf')], parm_name='point_size')
        self.SetPointSize(new_size)

    @property
    def culling(self) -> str:  # numpydoc ignore=RT01
        """Return or set face culling.

        Does not render faces that are culled. This can be helpful for dense
        surface meshes, especially when edges are visible, but can cause flat
        meshes to be partially displayed. Defaults to ``'none'``. One of the
        following:

        * ``"back"`` - Enable backface culling
        * ``"front"`` - Enable frontface culling
        * ``'none'`` - Disable both backface and frontface culling

        Examples
        --------
<<<<<<< HEAD
        Get the default culling value.
=======
        Get the default culling value and visualize it.
>>>>>>> 26856cef

        >>> import pyvista as pv
        >>> prop = pv.Property()
        >>> prop.culling
        'none'

<<<<<<< HEAD
        Visualize default culling.
=======
>>>>>>> 26856cef

        >>> prop.plot()

        Visualize backface culling. This looks the same as the default culling
        ``'none'`` because the forward facing faces are already obscuring the
        back faces.

        >>> prop.culling = 'back'
        >>> prop.plot()

        Plot frontface culling. Here, the forward facing faces are hidden
        entirely.

        >>> prop.culling = 'front'
        >>> prop.plot()

        """
        if self.GetBackfaceCulling():
            return 'back'
        elif self.GetFrontfaceCulling():
            return 'front'
        return 'none'

    @culling.setter
    def culling(self, value):  # numpydoc ignore=GL08
        if isinstance(value, str):
            value = value.lower()

        if value == 'back':
            try:
                self.BackfaceCullingOn()
                self.FrontfaceCullingOff()
            except AttributeError:  # pragma: no cover
                pass
        elif value == 'front':
            try:
                self.FrontfaceCullingOn()
                self.BackfaceCullingOff()
            except AttributeError:  # pragma: no cover
                pass
        elif value == 'none':
            self.FrontfaceCullingOff()
            self.BackfaceCullingOff()
        else:
            raise ValueError(
                f'Invalid culling "{value}". Should be either:\n"back", "front", or "None"',
            )

    @property
    def ambient_color(self) -> Color:  # numpydoc ignore=RT01
        """Return or set the ambient color of this property.

        Either a string, RGB list, or hex color string.  For example:
        ``color='white'``, ``color='w'``, ``color=[1.0, 1.0, 1.0]``, or
        ``color='#FFFFFF'``. Color will be overridden if scalars are
        specified.

        Examples
        --------
<<<<<<< HEAD
        Get the default ambient color.
=======
        Get the default ambient color and visualize it with ``ambient = 0.5``.
>>>>>>> 26856cef

        >>> import pyvista as pv
        >>> prop = pv.Property()
        >>> prop.ambient_color
        Color(name='lightblue', hex='#add8e6ff', opacity=255)
<<<<<<< HEAD

        Visualize default ambient color with ``ambient = 0.5``

        >>> prop.ambient = 0.5
        >>> prop.plot()

        Visualize red ambient color.

        >>> prop.ambient_color = 'red'
        >>> prop.ambient_color
        Color(name='red', hex='#ff0000ff', opacity=255)
=======

        >>> prop.ambient = 0.5
        >>> prop.plot()

        Visualize red ambient color.

        >>> prop.ambient_color = 'red'
>>>>>>> 26856cef
        >>> prop.plot()

        """
        return Color(self.GetAmbientColor())

    @ambient_color.setter
    def ambient_color(self, value):  # numpydoc ignore=GL08
        self.SetAmbientColor(Color(value).float_rgb)

    @property
    def specular_color(self) -> Color:  # numpydoc ignore=RT01
        """Return or set the specular color of this property.

        Either a string, RGB list, or hex color string.  For example:
        ``color='white'``, ``color='w'``, ``color=[1.0, 1.0, 1.0]``, or
        ``color='#FFFFFF'``.

        Examples
        --------
<<<<<<< HEAD
        Get the default specular color.
=======
        Get the default specular color and visualize it with ``specular = 0.5`` and
        Phong shading.
>>>>>>> 26856cef

        >>> import pyvista as pv
        >>> prop = pv.Property()
        >>> prop.specular_color
        Color(name='lightblue', hex='#add8e6ff', opacity=255)

<<<<<<< HEAD
        Visualize default specular color with ``specular = 0.5``.

        >>> prop.specular = 0.5
        >>> prop.plot()

        Visualize red specular color with ``specular = 0.5``.

        >>> prop.specular_color = 'red'
        >>> prop.specular_color
        Color(name='red', hex='#ff0000ff', opacity=255)
        >>> prop.plot()

        Visualize white specular color with ``specular = 0.5``.
=======
        >>> prop.specular = 0.5
        >>> prop.interpolation = 'phong'
        >>> prop.plot()

        Visualize red specular color.

        >>> prop.specular_color = 'red'
        >>> prop.plot()

        Visualize white specular color.
>>>>>>> 26856cef

        >>> prop.specular_color = 'white'
        >>> prop.plot()
        """
        return Color(self.GetSpecularColor())

    @specular_color.setter
    def specular_color(self, value):  # numpydoc ignore=GL08
        self.SetSpecularColor(Color(value).float_rgb)

    @property
    def diffuse_color(self) -> Color:  # numpydoc ignore=RT01
        """Return or set the diffuse color of this property.

        Either a string, RGB list, or hex color string.  For example:
        ``color='white'``, ``color='w'``, ``color=[1.0, 1.0, 1.0]``, or
        ``color='#FFFFFF'``.

        Examples
        --------
<<<<<<< HEAD
        Get the default diffuse color.
=======
        Get the default diffuse color and visualize it with ``diffuse = 0.5``.
>>>>>>> 26856cef

        >>> import pyvista as pv
        >>> prop = pv.Property()
        >>> prop.ambient_color
        Color(name='lightblue', hex='#add8e6ff', opacity=255)
<<<<<<< HEAD

        Visualize default diffuse color with ``diffuse = 0.5``
=======
>>>>>>> 26856cef

        >>> prop.diffuse = 0.5
        >>> prop.plot()

<<<<<<< HEAD
        Visualize red diffuse color with ``diffuse = 0.5``.

        >>> prop.diffuse_color = 'red'
        >>> prop.diffuse_color
        Color(name='red', hex='#ff0000ff', opacity=255)
        >>> prop.plot()

        Visualize white diffuse color with ``diffuse = 0.5``.
=======
        Visualize red diffuse color.

        >>> prop.diffuse_color = 'red'
        >>> prop.plot()

        Visualize white diffuse color.
>>>>>>> 26856cef

        >>> prop.diffuse_color = 'white'
        >>> prop.plot()

        """
        return Color(self.GetDiffuseColor())

    @diffuse_color.setter
    def diffuse_color(self, value):  # numpydoc ignore=GL08
        self.SetDiffuseColor(Color(value).float_rgb)

    @property
    def anisotropy(self) -> float:  # numpydoc ignore=RT01
        """Return or set the anisotropy coefficient.

        This value controls the anisotropy of the material (0.0 means
        isotropic). This requires that the :attr:`interpolation` be set
        to ``'Physically based rendering'``.

        For further details see `PBR Journey Part 2 : Anisotropy model with VTK
        <https://www.kitware.com/pbr-journey-part-2-anisotropy-model-with-vtk/>`_

<<<<<<< HEAD
        Property has range ``[0, 1]``.
=======
        Property has range ``[0.0, 1.0]``.
>>>>>>> 26856cef

        Notes
        -----
        This attribute requires VTK v9.1.0 or newer.

        Examples
        --------
<<<<<<< HEAD
        Get the default anisotropy value.
=======
        Get the default anisotropy and visualize it with physically-based rendering.
>>>>>>> 26856cef

        >>> import pyvista as pv
        >>> prop = pv.Property()
        >>> prop.anisotropy
        0.0

<<<<<<< HEAD
        Visualize default anisotropy.

        >>> # requires physically based rendering
        >>> prop.interpolation = 'pbr'
=======
        >>> prop.interpolation = 'pbr'  # required
>>>>>>> 26856cef
        >>> prop.plot()

        """
        if not hasattr(self, 'GetAnisotropy'):  # pragma: no cover
            from pyvista.core.errors import VTKVersionError

            raise VTKVersionError('Anisotropy requires VTK v9.1.0 or newer.')
        return self.GetAnisotropy()

    @anisotropy.setter
    def anisotropy(self, value: float):  # numpydoc ignore=GL08
        if not hasattr(self, 'SetAnisotropy'):  # pragma: no cover
            from pyvista.core.errors import VTKVersionError

            raise VTKVersionError('Anisotropy requires VTK v9.1.0 or newer.')
        _check_range(value, (0, 1), 'anisotropy')
        self.SetAnisotropy(value)

    @property
    def anisotropy_rotation(self) -> float:  # numpydoc ignore=RT01
        """Return or set the anisotropy rotation coefficient.

        This value controls the rotation of the direction of the anisotropy.
        This requires that the :attr:`interpolation` be set to ``'Physically based
        rendering'``.

        For further details see `PBR Journey Part 2 : Anisotropy model with VTK
        <https://www.kitware.com/pbr-journey-part-2-anisotropy-model-with-vtk/>`_

        Property has range ``[0, 1]``.

        Notes
        -----
        This attribute requires VTK v9.1.0 or newer.

        Examples
        --------
        Get the default anisotropy rotation value.

        >>> import pyvista as pv
        >>> prop = pv.Property()
        >>> prop.anisotropy_rotation
        0.0

        Visualize default anisotropy.

        >>> # requires physically based rendering
        >>> prop.interpolation = 'pbr'
        >>> prop.plot()

        """
        if not hasattr(self, 'GetAnisotropyRotation'):  # pragma: no cover
            from pyvista.core.errors import VTKVersionError

            raise VTKVersionError('Anisotropy rotation requires VTK v9.1.0 or newer.')
        return self.GetAnisotropyRotation()

    @anisotropy_rotation.setter
    def anisotropy_rotation(self, value: float):  # numpydoc ignore=GL08
        if not hasattr(self, 'SetAnisotropyRotation'):  # pragma: no cover
            from pyvista.core.errors import VTKVersionError

            raise VTKVersionError('Anisotropy rotation requires VTK v9.1.0 or newer.')
        _check_range(value, (0, 1), 'anisotropy_rotation')
        self.SetAnisotropyRotation(value)

    @property
    def interpolation_model(self):  # numpydoc ignore=RT01
        """Return or set the interpolation model.

        Can be any of the options in :class:`pyvista.plotting.opts.InterpolationType` enum.

        .. deprecated:: 0.43.0

            This parameter is deprecated. Use :attr:`interpolation` instead.

        """
        # deprecated 0.43.0, convert to error in 0.46.0, remove 0.47.0
        warnings.warn(
            "Use of `interpolation_model` is deprecated. Use `interpolation` instead.",
            PyVistaDeprecationWarning,
        )
        return InterpolationType.from_any(self.GetInterpolation())

    @interpolation_model.setter
    def interpolation_model(self, model: InterpolationType):  # numpydoc ignore=GL08
        # deprecated 0.43.0, convert to error in 0.46.0, remove 0.47.0
        warnings.warn(
            "Use of `interpolation_model` is deprecated. Use `interpolation` instead.",
            PyVistaDeprecationWarning,
        )
        self.SetInterpolation(model.value)

    @property
    def index_of_refraction(self):  # numpydoc ignore=RT01
        """Return or set the Index Of Refraction (IOR) of the base layer.

        The IOR controls the amount of light reflected at normal incidence.

        For further details see `PBR Journey Part 3 : Clear Coat Model with VTK
        <https://www.kitware.com/pbr-journey-part-3-clear-coat-model-with-vtk/>`_

        This requires that the :attr:`interpolation` be set to ``'Physically based
        rendering'``.

        Value must be greater than 1.

        Notes
        -----
        This attribute requires VTK v9.1.0 or newer.

        Examples
        --------
        Get the default index of refraction of the base.

        >>> import pyvista as pv
        >>> prop = pv.Property()
        >>> prop.index_of_refraction
        1.5

        Visualize default IOR.

        >>> # requires physically based rendering
        >>> prop.interpolation = 'pbr'
        >>> prop.plot()

        """
        if not hasattr(self, 'SetAnisotropyRotation'):  # pragma: no cover
            from pyvista.core.errors import VTKVersionError

            raise VTKVersionError('Anisotropy rotation requires VTK v9.1.0 or newer.')
        return self.GetBaseIOR()

    @index_of_refraction.setter
    def index_of_refraction(self, value: float):  # numpydoc ignore=GL08
        if not hasattr(self, 'SetAnisotropyRotation'):  # pragma: no cover
            from pyvista.core.errors import VTKVersionError

            raise VTKVersionError('Anisotropy rotation requires VTK v9.1.0 or newer.')
        _check_range(value, (1, float('inf')), 'index_of_refraction')
        self.SetBaseIOR(value)

    @property
    def representation(self) -> RepresentationType:  # numpydoc ignore=RT01
        """Return or set the representation of the actor.

        Can be any of the options in :class:`pyvista.plotting.opts.RepresentationType` enum.

        .. deprecated:: 0.43.0

            This parameter is deprecated. Use :attr:`style` instead.

        """
        # deprecated 0.43.0, convert to error in 0.46.0, remove 0.47.0
        warnings.warn(
            "Use of `representation` is deprecated. Use `style` instead.",
            PyVistaDeprecationWarning,
        )
        return RepresentationType.from_any(self.GetRepresentation())

    @representation.setter
    def representation(self, value: RepresentationType):  # numpydoc ignore=GL08
        # deprecated 0.43.0, convert to error in 0.46.0, remove 0.47.0
        warnings.warn(
            "Use of `representation` is deprecated. Use `style` instead.",
            PyVistaDeprecationWarning,
        )
        self.SetRepresentation(RepresentationType.from_any(value).value)

    @property
    def shading(self) -> bool:  # numpydoc ignore=RT01
        """Return or set the flag to activate the shading.

        Examples
        --------
        Get the default shading value.

        >>> import pyvista as pv
        >>> prop = pv.Property()
        >>> prop.shading
        False

        Enable shading.

        >>> prop.shading = True
        >>> prop.shading
        True

        """
        return bool(self.GetShading())

    @shading.setter
    def shading(self, is_active: bool):  # numpydoc ignore=GL08
        self.SetShading(is_active)

    def plot(self, **kwargs) -> None:
        """Plot this property on the Stanford Bunny.

        This is useful for visualizing how this property would be applied to an
        actor.

        Parameters
        ----------
        **kwargs : dict, optional
            Keyword arguments for :class:`pyvista.Plotter`.

        Examples
        --------
        >>> import pyvista as pv
        >>> prop = pv.Property(
        ...     show_edges=True,
        ...     color='brown',
        ...     edge_color='blue',
        ...     line_width=4,
        ...     specular=1.0,
        ... )
        >>> prop.plot()

        """
        from pyvista import examples  # avoid circular import

        before_close_callback = kwargs.pop('before_close_callback', None)

        pl = pyvista.Plotter(**kwargs)
        actor = pl.add_mesh(examples.download_bunny_coarse())
        actor.SetProperty(self)

        if self.interpolation == 'Physically based rendering':
            cubemap = examples.download_sky_box_cube_map()
            pl.set_environment_texture(cubemap)

        pl.camera_position = 'xy'
        pl.show(before_close_callback=before_close_callback)

    def copy(self) -> Property:
        """Create a deep copy of this property.

        Returns
        -------
        pyvista.Property
            Deep copy of this property.

        Examples
        --------
        >>> import pyvista as pv
        >>> prop = pv.Property()
        >>> prop_copy = prop.copy()

        """
        new_prop = Property()
        new_prop.DeepCopy(self)
        return new_prop

    def __repr__(self):
        """Representation of this property."""
        from pyvista.core.errors import VTKVersionError

        props = [
            f'{type(self).__name__} ({hex(id(self))})',
        ]
        if pyvista._version.version_info >= (0, 47):  # pragma:no cover
            raise RuntimeError('Remove skips of deprecated parameters from `__repr__`.')
        deprecated = ['interpolation_model', 'representation']
        for attr in dir(self):
            if not attr.startswith('_') and attr[0].islower() and attr not in deprecated:
                name = ' '.join(attr.split('_')).capitalize() + ':'
                try:
                    value = getattr(self, attr)
                except VTKVersionError:  # pragma:no cover
                    continue
                if callable(value):
                    continue
                if isinstance(value, str):
                    value = f'"{value}"'
                props.append(f'  {name:28s} {value}')

        return '\n'.join(props)<|MERGE_RESOLUTION|>--- conflicted
+++ resolved
@@ -330,31 +330,18 @@
 
         Examples
         --------
-<<<<<<< HEAD
-        Get the default color.
-=======
         Get the default color and visualize it.
->>>>>>> 26856cef
 
         >>> import pyvista as pv
         >>> prop = pv.Property()
         >>> prop.color
         Color(name='lightblue', hex='#add8e6ff', opacity=255)
-<<<<<<< HEAD
-
-        Visualize setting the color to red.
+
+        >>> prop.plot()
+
+        Visualize a red color.
 
         >>> prop.color = 'red'
-        >>> prop.color
-        Color(name='red', hex='#ff0000ff', opacity=255)
-=======
-
-        >>> prop.plot()
-
-        Visualize a red color.
-
-        >>> prop.color = 'red'
->>>>>>> 26856cef
         >>> prop.plot()
 
         Visualize an RGB color.
@@ -380,23 +367,13 @@
 
         Examples
         --------
-<<<<<<< HEAD
-        Get the default edge color.
-=======
         Get the default edge color and visualize it. Set the edge's visibility
         to ``True`` so we can see them.
->>>>>>> 26856cef
 
         >>> import pyvista as pv
         >>> prop = pv.Property()
         >>> prop.edge_color
         Color(name='black', hex='#000000ff', opacity=255)
-<<<<<<< HEAD
-
-        Visualize the default edge color. Set the edge's visibility
-        to ``True`` so we can see them.
-=======
->>>>>>> 26856cef
 
         >>> prop.show_edges = True
         >>> prop.plot()
@@ -404,8 +381,6 @@
         Visualize red edges.
 
         >>> prop.edge_color = 'red'
-        >>> prop.edge_color
-        Color(name='red', hex='#ff0000ff', opacity=255)
         >>> prop.plot()
 
         """
@@ -422,31 +397,17 @@
 
         The opacity is applied to the surface uniformly.
 
-<<<<<<< HEAD
-        Property has range ``[0, 1]``. A value of 1.0 is totally opaque
-        and 0.0 is completely transparent.
-
-        Examples
-        --------
-        Get the default opacity.
-=======
         Property has range ``[0.0, 1.0]``. A value of ``1.0`` is totally opaque
         and ``0.0`` is completely transparent.
 
         Examples
         --------
         Get the default opacity and visualize it.
->>>>>>> 26856cef
 
         >>> import pyvista as pv
         >>> prop = pv.Property()
         >>> prop.opacity
         1.0
-<<<<<<< HEAD
-
-        Visualize default opacity of ``1.0``.
-=======
->>>>>>> 26856cef
 
         >>> prop.plot()
 
@@ -496,7 +457,7 @@
         >>> prop.edge_opacity = 0.75
         >>> prop.plot()
 
-        Visualize wn edge opacity of ``0.25``.
+        Visualize an edge opacity of ``0.25``.
 
         >>> prop.edge_opacity = 0.25
         >>> prop.plot()
@@ -522,22 +483,15 @@
 
         Examples
         --------
-<<<<<<< HEAD
-        Get the default edge visibility.
-=======
         Get the default edge visibility and visualize it.
 
->>>>>>> 26856cef
         >>> import pyvista as pv
         >>> prop = pv.Property()
         >>> prop.show_edges
         False
-<<<<<<< HEAD
 
         Visualize default edge visibility of ``False``.
 
-=======
->>>>>>> 26856cef
         >>> prop.plot()
 
         Visualize setting the visibility to ``True``.
@@ -558,24 +512,16 @@
 
         Examples
         --------
-<<<<<<< HEAD
-        Get the default lighting.
-=======
         Get the default lighting and visualize it
->>>>>>> 26856cef
 
         >>> import pyvista as pv
         >>> prop = pv.Property()
         >>> prop.lighting
         True
-<<<<<<< HEAD
-
-        Visualize default lighting.
-=======
+
         >>> prop.plot()
 
         Visualize disabled lighting.
->>>>>>> 26856cef
 
         >>> prop.lighting = False
         >>> prop.plot()
@@ -604,29 +550,16 @@
         the actor when not directed at the light source emitted from the
         viewer.
 
-<<<<<<< HEAD
-        Property has range ``[0, 1]``.
-
-        Examples
-        --------
-        Get the default ambient value.
-=======
         Property has range ``[0.0, 1.0]``.
 
         Examples
         --------
         Get the default ambient value and visualize it.
->>>>>>> 26856cef
 
         >>> import pyvista as pv
         >>> prop = pv.Property()
         >>> prop.ambient
         0.0
-<<<<<<< HEAD
-
-        Visualize default ambient light.
-=======
->>>>>>> 26856cef
 
         >>> prop.plot()
 
@@ -659,30 +592,17 @@
         irregular surface such as a frosted window or the surface of a
         frosted or coated light bulb.
 
-<<<<<<< HEAD
-        Property has range ``[0, 1]``.
-
-        Examples
-        --------
-        Get the default diffuse value.
-=======
         Property has range ``[0.0, 1.0]``.
 
         Examples
         --------
         Get the default diffuse value and visualize it.
->>>>>>> 26856cef
 
         >>> import pyvista as pv
         >>> prop = pv.Property()
         >>> prop.diffuse
         1.0
-<<<<<<< HEAD
-
-        Visualize default diffuse light.
-
-=======
->>>>>>> 26856cef
+
         >>> prop.plot()
 
         Visualize diffuse at ``0.5``.
@@ -712,31 +632,18 @@
         Specular lighting simulates the bright spot of a light that appears
         on shiny objects.
 
-<<<<<<< HEAD
-        Property has range ``[0, 1]``.
-
-        Examples
-        --------
-        Get the default specular value.
-=======
         Property has range ``[0.0, 1.0]``.
 
         Examples
         --------
         Get the default specular value and visualize it with Phong shading.
->>>>>>> 26856cef
 
         >>> import pyvista as pv
         >>> prop = pv.Property()
         >>> prop.specular
         0.0
-<<<<<<< HEAD
-
-        Visualize default specular light.
-
-=======
+
         >>> prop.interpolation = 'phong'
->>>>>>> 26856cef
         >>> prop.plot()
 
         Visualize specular at ``0.5``.
@@ -767,36 +674,13 @@
 
         Examples
         --------
-<<<<<<< HEAD
-        Get the default specular power value.
-=======
         Get the default specular power value and visualize it with ``specular = 1.0``
         and Phong shading.
->>>>>>> 26856cef
 
         >>> import pyvista as pv
         >>> prop = pv.Property()
         >>> prop.specular_power
         100.0
-<<<<<<< HEAD
-
-        Visualize default specular power.
-
-        >>> prop.specular = 0.5  # enable specular
-        >>> prop.plot()
-
-        Visualize specular power at ``0.0``.
-
-        >>> prop.specular_power = 0.1
-        >>> prop.plot()
-
-        Visualize specular power at ``10.0``.
-
-        >>> prop.specular_power = 10.0
-        >>> prop.plot()
-
-        Visualize maximum specular power at ``128.0``.
-=======
         >>> prop.specular = 1.0
         >>> prop.interpolation = 'phong'
         >>> prop.plot()
@@ -807,7 +691,6 @@
         >>> prop.plot()
 
         Visualize specular power at ``10.0``.
->>>>>>> 26856cef
 
         >>> prop.specular_power = 10.0
         >>> prop.plot()
@@ -829,23 +712,6 @@
         This requires that the :attr:`interpolation` be set to ``'Physically based
         rendering'``.
 
-<<<<<<< HEAD
-        Property has range ``[0, 1]``.
-
-        Examples
-        --------
-        Get the default metallic value.
-
-        >>> import pyvista as pv
-        >>> prop = pv.Property()
-        >>> prop.metallic
-        0.0
-
-        Visualize default metallic.
-
-        >>> # requires physically based rendering
-        >>> prop.interpolation = 'pbr'
-=======
         Property has range ``[0.0, 1.0]``.
 
         Examples
@@ -857,7 +723,7 @@
         >>> prop.interpolation = 'pbr'  # required
         >>> prop.metallic
         0.0
->>>>>>> 26856cef
+
         >>> prop.plot()
 
         Visualize metallic at ``0.5``.
@@ -887,12 +753,8 @@
         This requires that the :attr:`interpolation` be set to ``'Physically based
         rendering'``.
 
-<<<<<<< HEAD
-        Property has range ``[0, 1]``. A value of 0 is glossy and a value of 1
-=======
-        Property has range ``[0.0, 1.0]``. A value of 0 is glossy and a value of 1
->>>>>>> 26856cef
-        is rough.
+        Property has range ``[0.0, 1.0]``. A value of ``0`` is glossy and a value of
+        ``1`` is rough.
 
         Examples
         --------
@@ -906,29 +768,16 @@
         Visualize default roughness with metallic of ``0.5`` and physically-based
         rendering.
 
-<<<<<<< HEAD
-        >>> # requires physically based rendering
-        >>> prop.interpolation = 'pbr'
-        >>> prop.metallic = 0.5  # helps to visualize metallic
-        >>> prop.plot()
-
-        Visualize roughness at ``0.1`` with metallic of ``0.5``.
-=======
         >>> prop.interpolation = 'pbr'
         >>> prop.metallic = 0.5
         >>> prop.plot()
 
         Visualize roughness at ``0.1``.
->>>>>>> 26856cef
 
         >>> prop.roughness = 0.1
         >>> prop.plot()
 
-<<<<<<< HEAD
-        Visualize roughness at ``0.9`` with metallic of ``0.5``.
-=======
         Visualize roughness at ``1.0``.
->>>>>>> 26856cef
 
         >>> prop.roughness = 0.9
         >>> prop.plot()
@@ -959,22 +808,13 @@
 
         Examples
         --------
-<<<<<<< HEAD
-        Get the default interpolation.
-=======
         Get the default interpolation and visualize it.
->>>>>>> 26856cef
 
         >>> import pyvista as pv
         >>> prop = pv.Property()
         >>> prop.interpolation
         <InterpolationType.FLAT: 0>
-<<<<<<< HEAD
-
-        Visualize default flat shading.
-
-=======
->>>>>>> 26856cef
+
         >>> prop.plot()
 
         Visualize gouraud shading.
@@ -1041,12 +881,8 @@
 
         Defaults to :attr:`pyvista.plotting.themes.Theme.render_lines_as_tubes`.
 
-<<<<<<< HEAD
-        Requires :attr:`style` be set to ``'wireframe'``.
-=======
         Requires lines in the scene, e.g. with :attr:`style` set to ``'wireframe'`` or
         :attr:`show_edges` set to ``True``.
->>>>>>> 26856cef
 
         Examples
         --------
@@ -1083,21 +919,13 @@
 
         Examples
         --------
-<<<<<<< HEAD
-        Get the default line width.
-=======
         Get the default line width and visualize it.
->>>>>>> 26856cef
+
         >>> import pyvista as pv
         >>> prop = pv.Property()
         >>> prop.line_width
         1.0
 
-<<<<<<< HEAD
-        Visualize the default line width.
-
-=======
->>>>>>> 26856cef
         >>> prop.show_edges = True
         >>> prop.plot()
 
@@ -1131,22 +959,13 @@
 
         Examples
         --------
-<<<<<<< HEAD
-        Get the default point size.
-=======
         Get the default point size and visualize it.
->>>>>>> 26856cef
 
         >>> import pyvista as pv
         >>> prop = pv.Property()
         >>> prop.point_size
         5.0
-<<<<<<< HEAD
-
-        Visualize the default point size.
-
-=======
->>>>>>> 26856cef
+
         >>> prop.style = 'points'
         >>> prop.plot()
 
@@ -1183,21 +1002,12 @@
 
         Examples
         --------
-<<<<<<< HEAD
-        Get the default culling value.
-=======
         Get the default culling value and visualize it.
->>>>>>> 26856cef
 
         >>> import pyvista as pv
         >>> prop = pv.Property()
         >>> prop.culling
         'none'
-
-<<<<<<< HEAD
-        Visualize default culling.
-=======
->>>>>>> 26856cef
 
         >>> prop.plot()
 
@@ -1257,19 +1067,12 @@
 
         Examples
         --------
-<<<<<<< HEAD
-        Get the default ambient color.
-=======
         Get the default ambient color and visualize it with ``ambient = 0.5``.
->>>>>>> 26856cef
 
         >>> import pyvista as pv
         >>> prop = pv.Property()
         >>> prop.ambient_color
         Color(name='lightblue', hex='#add8e6ff', opacity=255)
-<<<<<<< HEAD
-
-        Visualize default ambient color with ``ambient = 0.5``
 
         >>> prop.ambient = 0.5
         >>> prop.plot()
@@ -1277,17 +1080,6 @@
         Visualize red ambient color.
 
         >>> prop.ambient_color = 'red'
-        >>> prop.ambient_color
-        Color(name='red', hex='#ff0000ff', opacity=255)
-=======
-
-        >>> prop.ambient = 0.5
-        >>> prop.plot()
-
-        Visualize red ambient color.
-
-        >>> prop.ambient_color = 'red'
->>>>>>> 26856cef
         >>> prop.plot()
 
         """
@@ -1307,33 +1099,14 @@
 
         Examples
         --------
-<<<<<<< HEAD
-        Get the default specular color.
-=======
         Get the default specular color and visualize it with ``specular = 0.5`` and
         Phong shading.
->>>>>>> 26856cef
 
         >>> import pyvista as pv
         >>> prop = pv.Property()
         >>> prop.specular_color
         Color(name='lightblue', hex='#add8e6ff', opacity=255)
 
-<<<<<<< HEAD
-        Visualize default specular color with ``specular = 0.5``.
-
-        >>> prop.specular = 0.5
-        >>> prop.plot()
-
-        Visualize red specular color with ``specular = 0.5``.
-
-        >>> prop.specular_color = 'red'
-        >>> prop.specular_color
-        Color(name='red', hex='#ff0000ff', opacity=255)
-        >>> prop.plot()
-
-        Visualize white specular color with ``specular = 0.5``.
-=======
         >>> prop.specular = 0.5
         >>> prop.interpolation = 'phong'
         >>> prop.plot()
@@ -1344,7 +1117,6 @@
         >>> prop.plot()
 
         Visualize white specular color.
->>>>>>> 26856cef
 
         >>> prop.specular_color = 'white'
         >>> prop.plot()
@@ -1365,42 +1137,22 @@
 
         Examples
         --------
-<<<<<<< HEAD
-        Get the default diffuse color.
-=======
         Get the default diffuse color and visualize it with ``diffuse = 0.5``.
->>>>>>> 26856cef
 
         >>> import pyvista as pv
         >>> prop = pv.Property()
         >>> prop.ambient_color
         Color(name='lightblue', hex='#add8e6ff', opacity=255)
-<<<<<<< HEAD
-
-        Visualize default diffuse color with ``diffuse = 0.5``
-=======
->>>>>>> 26856cef
 
         >>> prop.diffuse = 0.5
         >>> prop.plot()
 
-<<<<<<< HEAD
-        Visualize red diffuse color with ``diffuse = 0.5``.
+        Visualize red diffuse color.
 
         >>> prop.diffuse_color = 'red'
-        >>> prop.diffuse_color
-        Color(name='red', hex='#ff0000ff', opacity=255)
-        >>> prop.plot()
-
-        Visualize white diffuse color with ``diffuse = 0.5``.
-=======
-        Visualize red diffuse color.
-
-        >>> prop.diffuse_color = 'red'
         >>> prop.plot()
 
         Visualize white diffuse color.
->>>>>>> 26856cef
 
         >>> prop.diffuse_color = 'white'
         >>> prop.plot()
@@ -1423,11 +1175,7 @@
         For further details see `PBR Journey Part 2 : Anisotropy model with VTK
         <https://www.kitware.com/pbr-journey-part-2-anisotropy-model-with-vtk/>`_
 
-<<<<<<< HEAD
-        Property has range ``[0, 1]``.
-=======
         Property has range ``[0.0, 1.0]``.
->>>>>>> 26856cef
 
         Notes
         -----
@@ -1435,25 +1183,14 @@
 
         Examples
         --------
-<<<<<<< HEAD
-        Get the default anisotropy value.
-=======
         Get the default anisotropy and visualize it with physically-based rendering.
->>>>>>> 26856cef
 
         >>> import pyvista as pv
         >>> prop = pv.Property()
         >>> prop.anisotropy
         0.0
 
-<<<<<<< HEAD
-        Visualize default anisotropy.
-
-        >>> # requires physically based rendering
-        >>> prop.interpolation = 'pbr'
-=======
         >>> prop.interpolation = 'pbr'  # required
->>>>>>> 26856cef
         >>> prop.plot()
 
         """
