"""Prop3D module."""

from __future__ import annotations

<<<<<<< HEAD
from typing import TYPE_CHECKING, Tuple

import numpy as np

from pyvista.core.utilities.arrays import (
    _coerce_transformlike_arg,
    array_from_vtkmatrix,
    vtkmatrix_from_array,
)
=======
from typing import TYPE_CHECKING
from typing import Tuple
from typing import Union

import numpy as np

from pyvista.core.utilities.arrays import array_from_vtkmatrix
from pyvista.core.utilities.arrays import vtkmatrix_from_array
>>>>>>> 47e37efe

from . import _vtk

if TYPE_CHECKING:  # pragma: no cover
<<<<<<< HEAD
    from pyvista.core._typing_core import BoundsLike, NumpyArray, TransformLike, VectorLike
=======
    from pyvista.core._typing_core import BoundsLike
    from pyvista.core._typing_core import NumpyArray
    from pyvista.core._typing_core import VectorLike
>>>>>>> 47e37efe


class Prop3D(_vtk.vtkProp3D):
    """Prop3D wrapper for vtkProp3D.

    Used to represent an entity in a rendering scene. It handles functions
    related to the position, orientation and scaling. Used as parent class
    in Actor and Volume class.
    """

    def __init__(self):
        """Initialize Prop3D."""
        super().__init__()

    @property
    def scale(self) -> Tuple[float, float, float]:  # numpydoc ignore=RT01
        """Return or set entity scale.

        Examples
        --------
        Create an actor using the :class:`pyvista.Plotter` and then change the
        scale of the actor.

        >>> import pyvista as pv
        >>> pl = pv.Plotter()
        >>> actor = pl.add_mesh(pv.Sphere())
        >>> actor.scale = (2.0, 2.0, 2.0)
        >>> actor.scale
        (2.0, 2.0, 2.0)

        """
        return self.GetScale()

    @scale.setter
    def scale(self, value: VectorLike[float]):  # numpydoc ignore=GL08
        self.SetScale(value)

    @property
    def position(self) -> Tuple[float, float, float]:  # numpydoc ignore=RT01
        """Return or set the entity position.

        Examples
        --------
        Change the position of an actor. Note how this does not change the
        position of the underlying dataset, just the relative location of the
        actor in the :class:`pyvista.Plotter`.

        >>> import pyvista as pv
        >>> mesh = pv.Sphere()
        >>> pl = pv.Plotter()
        >>> _ = pl.add_mesh(mesh, color='b')
        >>> actor = pl.add_mesh(mesh, color='r')
        >>> actor.position = (0, 0, 1)  # shifts the red sphere up
        >>> pl.show()

        """
        return self.GetPosition()

    @position.setter
    def position(self, value: VectorLike[float]):  # numpydoc ignore=GL08
        self.SetPosition(value)

    def rotate_x(self, angle: float):
        """Rotate the entity about the x axis.

        Parameters
        ----------
        angle : float
            Angle to rotate the entity about the x axis in degrees.

        Examples
        --------
        Rotate the actor about the x axis 45 degrees. Note how this does not
        change the location of the underlying dataset.

        >>> import pyvista as pv
        >>> mesh = pv.Cube()
        >>> pl = pv.Plotter()
        >>> _ = pl.add_mesh(mesh, color='b')
        >>> actor = pl.add_mesh(
        ...     mesh,
        ...     color='r',
        ...     style='wireframe',
        ...     line_width=5,
        ...     lighting=False,
        ... )
        >>> actor.rotate_x(45)
        >>> pl.show_axes()
        >>> pl.show()

        """
        self.RotateX(angle)

    def rotate_y(self, angle: float):
        """Rotate the entity about the y axis.

        Parameters
        ----------
        angle : float
            Angle to rotate the entity about the y axis in degrees.

        Examples
        --------
        Rotate the actor about the y axis 45 degrees. Note how this does not
        change the location of the underlying dataset.

        >>> import pyvista as pv
        >>> mesh = pv.Cube()
        >>> pl = pv.Plotter()
        >>> _ = pl.add_mesh(mesh, color='b')
        >>> actor = pl.add_mesh(
        ...     mesh,
        ...     color='r',
        ...     style='wireframe',
        ...     line_width=5,
        ...     lighting=False,
        ... )
        >>> actor.rotate_y(45)
        >>> pl.show_axes()
        >>> pl.show()

        """
        self.RotateY(angle)

    def rotate_z(self, angle: float):
        """Rotate the entity about the z axis.

        Parameters
        ----------
        angle : float
            Angle to rotate the entity about the z axis in degrees.

        Examples
        --------
        Rotate the actor about the Z axis 45 degrees. Note how this does not
        change the location of the underlying dataset.

        >>> import pyvista as pv
        >>> mesh = pv.Cube()
        >>> pl = pv.Plotter()
        >>> _ = pl.add_mesh(mesh, color='b')
        >>> actor = pl.add_mesh(
        ...     mesh,
        ...     color='r',
        ...     style='wireframe',
        ...     line_width=5,
        ...     lighting=False,
        ... )
        >>> actor.rotate_z(45)
        >>> pl.show_axes()
        >>> pl.show()

        """
        self.RotateZ(angle)

    @property
    def orientation(self) -> Tuple[float, float, float]:  # numpydoc ignore=RT01
        """Return or set the entity orientation.

        Orientation is defined as the rotation from the global axes in degrees
        about the actor's x, y, and z axes.

        Examples
        --------
        Reorient just the actor and plot it. Note how the actor is rotated
        about its own axes as defined by its position.

        >>> import pyvista as pv
        >>> mesh = pv.Cube()
        >>> pl = pv.Plotter()
        >>> _ = pl.add_mesh(mesh, color='b')
        >>> actor = pl.add_mesh(
        ...     mesh,
        ...     color='r',
        ...     style='wireframe',
        ...     line_width=5,
        ...     lighting=False,
        ... )
        >>> actor.position = (0, 0, 1)
        >>> actor.orientation = (45, 0, 0)
        >>> pl.show_axes()
        >>> pl.show()

        Show that the orientation changes with rotation.

        >>> import pyvista as pv
        >>> mesh = pv.Cube()
        >>> pl = pv.Plotter()
        >>> actor = pl.add_mesh(mesh)
        >>> actor.rotate_x(90)
        >>> actor.orientation  # doctest:+SKIP
        (90, 0, 0)

        Set the orientation directly.

        >>> actor.orientation = (0, 45, 45)
        >>> actor.orientation  # doctest:+SKIP
        (0, 45, 45)

        """
        return self.GetOrientation()

    @orientation.setter
    def orientation(self, value: Tuple[float, float, float]):  # numpydoc ignore=GL08
        self.SetOrientation(value)

    @property
    def bounds(self) -> BoundsLike:  # numpydoc ignore=RT01
        """Return the bounds of the entity.

        Bounds are ``(-X, +X, -Y, +Y, -Z, +Z)``

        Examples
        --------
        >>> import pyvista as pv
        >>> pl = pv.Plotter()
        >>> mesh = pv.Cube(x_length=0.1, y_length=0.2, z_length=0.3)
        >>> actor = pl.add_mesh(mesh)
        >>> actor.bounds
        (-0.05, 0.05, -0.1, 0.1, -0.15, 0.15)

        """
        return self.GetBounds()

    @property
    def center(self) -> Tuple[float, float, float]:  # numpydoc ignore=RT01
        """Return the center of the entity.

        Examples
        --------
        >>> import pyvista as pv
        >>> pl = pv.Plotter()
        >>> actor = pl.add_mesh(pv.Sphere(center=(0.5, 0.5, 1)))
        >>> actor.center  # doctest:+SKIP
        (0.5, 0.5, 1)
        """
        return self.GetCenter()

    @property
    def user_matrix(self) -> NumpyArray[float]:  # numpydoc ignore=RT01
        """Return or set the user matrix.

        In addition to the instance variables such as position and orientation, the user
        can add an additional transformation to the actor.

        This matrix is concatenated with the actor's internal transformation that is
        implicitly created when the actor is created. This affects the actor/rendering
        only, not the input data itself.

        The user matrix is the last transformation applied to the actor before
        rendering.

        Returns
        -------
        np.ndarray
            A 4x4 transformation matrix.

        Examples
        --------
        Apply a 4x4 translation to a wireframe actor. This 4x4 transformation
        effectively translates the actor by one unit in the Z direction,
        rotates the actor about the Z axis by approximately 45 degrees, and
        shrinks the actor by a factor of 0.5.

        >>> import numpy as np
        >>> import pyvista as pv
        >>> mesh = pv.Cube()
        >>> pl = pv.Plotter()
        >>> _ = pl.add_mesh(mesh, color="b")
        >>> actor = pl.add_mesh(
        ...     mesh,
        ...     color="r",
        ...     style="wireframe",
        ...     line_width=5,
        ...     lighting=False,
        ... )
        >>> arr = np.array(
        ...     [
        ...         [0.707, -0.707, 0, 0],
        ...         [0.707, 0.707, 0, 0],
        ...         [0, 0, 1, 1.500001],
        ...         [0, 0, 0, 2],
        ...     ]
        ... )
        >>> actor.user_matrix = arr
        >>> pl.show_axes()
        >>> pl.show()

        """
        if self.GetUserMatrix() is None:
            self.SetUserMatrix(vtkmatrix_from_array(np.eye(4)))
        return array_from_vtkmatrix(self.GetUserMatrix())

    @user_matrix.setter
    def user_matrix(self, value: TransformLike):  # numpydoc ignore=GL08
        array = _coerce_transformlike_arg(value)
        matrix = vtkmatrix_from_array(array)
        self.SetUserMatrix(matrix)<|MERGE_RESOLUTION|>--- conflicted
+++ resolved
@@ -2,37 +2,23 @@
 
 from __future__ import annotations
 
-<<<<<<< HEAD
-from typing import TYPE_CHECKING, Tuple
-
-import numpy as np
-
-from pyvista.core.utilities.arrays import (
-    _coerce_transformlike_arg,
-    array_from_vtkmatrix,
-    vtkmatrix_from_array,
-)
-=======
 from typing import TYPE_CHECKING
 from typing import Tuple
-from typing import Union
 
 import numpy as np
 
+from pyvista.core.utilities.arrays import _coerce_transformlike_arg
 from pyvista.core.utilities.arrays import array_from_vtkmatrix
 from pyvista.core.utilities.arrays import vtkmatrix_from_array
->>>>>>> 47e37efe
 
 from . import _vtk
 
 if TYPE_CHECKING:  # pragma: no cover
-<<<<<<< HEAD
-    from pyvista.core._typing_core import BoundsLike, NumpyArray, TransformLike, VectorLike
-=======
+
     from pyvista.core._typing_core import BoundsLike
     from pyvista.core._typing_core import NumpyArray
+    from pyvista.core._typing_core import TransformLike
     from pyvista.core._typing_core import VectorLike
->>>>>>> 47e37efe
 
 
 class Prop3D(_vtk.vtkProp3D):
