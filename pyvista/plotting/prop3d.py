"""Prop3D module."""

from __future__ import annotations

from abc import ABC
from abc import abstractmethod
from functools import wraps
from typing import TYPE_CHECKING

import numpy as np

from pyvista.core import _validation
from pyvista.core.utilities.arrays import array_from_vtkmatrix
from pyvista.core.utilities.arrays import vtkmatrix_from_array
from pyvista.plotting import _vtk

if TYPE_CHECKING:  # pragma: no cover
    from pyvista.core._typing_core import BoundsLike
    from pyvista.core._typing_core import MatrixLike
    from pyvista.core._typing_core import NumpyArray
    from pyvista.core._typing_core import RotationLike
    from pyvista.core._typing_core import TransformLike
    from pyvista.core._typing_core import VectorLike


class Prop3D(_vtk.vtkProp3D):
    """Prop3D wrapper for vtkProp3D.

    Used to represent an entity in a rendering scene. It provides spatial
    properties and methods relating to an entity's position, orientation
    and scale. It is used as parent class for :class:`pyvista.Actor`,
    :class:`pyvista.AxesActor`, and :class:`pyvista.plotting.volume.Volume`.

    ``Prop3D`` applies transformations in the following order:

        #. Translate entity to its :attr:`~origin`.
        #. Scale entity by the values in :attr:`~scale`.
        #. Rotate entity using the values in :attr:`~orientation`. Internally, rotations are
           applied in the order :func:`~rotate_y`, then :func:`~rotate_x`, then :func:`~rotate_z`.
        #. Translate entity away from its origin and to its :attr:`~position`.
        #. Transform entity with :attr:`~user_matrix`.

    """

    def __init__(self):
        """Initialize Prop3D."""
        super().__init__()

    @property
    def scale(self) -> tuple[float, float, float]:  # numpydoc ignore=RT01
        """Return or set entity scale.

        Examples
        --------
        Create an actor using the :class:`pyvista.Plotter` and then change the
        scale of the actor.

        >>> import pyvista as pv
        >>> pl = pv.Plotter()
        >>> actor = pl.add_mesh(pv.Sphere())
        >>> actor.scale = (2.0, 2.0, 2.0)
        >>> actor.scale
        (2.0, 2.0, 2.0)

        """
        return self.GetScale()

    @scale.setter
    def scale(self, value: float | VectorLike[float]):  # numpydoc ignore=GL08
        self.SetScale(value)

    @property
    def position(self) -> tuple[float, float, float]:  # numpydoc ignore=RT01
        """Return or set the entity position.

        Examples
        --------
        Change the position of an actor. Note how this does not change the
        position of the underlying dataset, just the relative location of the
        actor in the :class:`pyvista.Plotter`.

        >>> import pyvista as pv
        >>> mesh = pv.Sphere()
        >>> pl = pv.Plotter()
        >>> _ = pl.add_mesh(mesh, color='b')
        >>> actor = pl.add_mesh(mesh, color='r')
        >>> actor.position = (0, 0, 1)  # shifts the red sphere up
        >>> pl.show()

        """
        return self.GetPosition()

    @position.setter
    def position(self, value: VectorLike[float]):  # numpydoc ignore=GL08
        self.SetPosition(value)

    def rotate_x(self, angle: float):
        """Rotate the entity about the x-axis.

        Parameters
        ----------
        angle : float
            Angle to rotate the entity about the x-axis in degrees.

        Examples
        --------
        Rotate the actor about the x-axis 45 degrees. Note how this does not
        change the location of the underlying dataset.

        >>> import pyvista as pv
        >>> mesh = pv.Cube()
        >>> pl = pv.Plotter()
        >>> _ = pl.add_mesh(mesh, color='b')
        >>> actor = pl.add_mesh(
        ...     mesh,
        ...     color='r',
        ...     style='wireframe',
        ...     line_width=5,
        ...     lighting=False,
        ... )
        >>> actor.rotate_x(45)
        >>> pl.show_axes()
        >>> pl.show()

        """
        self.RotateX(angle)

    def rotate_y(self, angle: float):
        """Rotate the entity about the y-axis.

        Parameters
        ----------
        angle : float
            Angle to rotate the entity about the y-axis in degrees.

        Examples
        --------
        Rotate the actor about the y-axis 45 degrees. Note how this does not
        change the location of the underlying dataset.

        >>> import pyvista as pv
        >>> mesh = pv.Cube()
        >>> pl = pv.Plotter()
        >>> _ = pl.add_mesh(mesh, color='b')
        >>> actor = pl.add_mesh(
        ...     mesh,
        ...     color='r',
        ...     style='wireframe',
        ...     line_width=5,
        ...     lighting=False,
        ... )
        >>> actor.rotate_y(45)
        >>> pl.show_axes()
        >>> pl.show()

        """
        self.RotateY(angle)

    def rotate_z(self, angle: float):
        """Rotate the entity about the z-axis.

        Parameters
        ----------
        angle : float
            Angle to rotate the entity about the z-axis in degrees.

        Examples
        --------
        Rotate the actor about the z-axis 45 degrees. Note how this does not
        change the location of the underlying dataset.

        >>> import pyvista as pv
        >>> mesh = pv.Cube()
        >>> pl = pv.Plotter()
        >>> _ = pl.add_mesh(mesh, color='b')
        >>> actor = pl.add_mesh(
        ...     mesh,
        ...     color='r',
        ...     style='wireframe',
        ...     line_width=5,
        ...     lighting=False,
        ... )
        >>> actor.rotate_z(45)
        >>> pl.show_axes()
        >>> pl.show()

        """
        self.RotateZ(angle)

    @property
    def orientation(self) -> tuple[float, float, float]:  # numpydoc ignore=RT01
        """Return or set the entity orientation angles.

        Orientation angles of the axes which define rotations about the
        world's x-y-z axes. The angles are specified in degrees and in
        x-y-z order. However, the actual rotations are applied in the
        following order: :func:`~rotate_y` first, then :func:`~rotate_x`
        and finally :func:`~rotate_z`.

        Rotations are applied about the specified :attr:`~origin`.

        See Also
        --------
        rotation_from
            Alternative method for setting the :attr:`orientation`.

        Examples
        --------
        Reorient just the actor and plot it. Note how the actor is rotated
        about the origin ``(0, 0, 0)`` by default.

        >>> import pyvista as pv
        >>> mesh = pv.Cube(center=(0, 0, 3))
        >>> pl = pv.Plotter()
        >>> _ = pl.add_mesh(mesh, color='b')
        >>> actor = pl.add_mesh(
        ...     mesh,
        ...     color='r',
        ...     style='wireframe',
        ...     line_width=5,
        ...     lighting=False,
        ... )
        >>> actor.orientation = (45, 0, 0)
        >>> _ = pl.add_axes_at_origin()
        >>> pl.show()

        Repeat the last example, but this time reorient the actor about
        its center by specifying its :attr:`~origin`.

        >>> import pyvista as pv
        >>> mesh = pv.Cube(center=(0, 0, 3))
        >>> pl = pv.Plotter()
        >>> _ = pl.add_mesh(mesh, color='b')
        >>> actor = pl.add_mesh(
        ...     mesh,
        ...     color='r',
        ...     style='wireframe',
        ...     line_width=5,
        ...     lighting=False,
        ... )
        >>> actor.origin = actor.center
        >>> actor.orientation = (45, 0, 0)
        >>> _ = pl.add_axes_at_origin()
        >>> pl.show()

        Show that the orientation changes with rotation.

        >>> import pyvista as pv
        >>> mesh = pv.Cube()
        >>> pl = pv.Plotter()
        >>> actor = pl.add_mesh(mesh)
        >>> actor.rotate_x(90)
        >>> actor.orientation  # doctest:+SKIP
        (90, 0, 0)

        Set the orientation directly.

        >>> actor.orientation = (0, 45, 45)
        >>> actor.orientation  # doctest:+SKIP
        (0, 45, 45)

        """
        return self.GetOrientation()

    @orientation.setter
    def orientation(self, value: VectorLike[float]):  # numpydoc ignore=GL08
        self.SetOrientation(value)

    @property
    def origin(self) -> tuple[float, float, float]:  # numpydoc ignore=RT01
        """Return or set the entity origin.

        This is the point about which all rotations take place.

        See :attr:`~orientation` for examples.

        """
        return self.GetOrigin()

    @origin.setter
    def origin(self, value: VectorLike[float]):  # numpydoc ignore=GL08
        self.SetOrigin(value)

    @property
    def bounds(self) -> BoundsLike:  # numpydoc ignore=RT01
        """Return the bounds of the entity.

        Bounds are ``(-X, +X, -Y, +Y, -Z, +Z)``

        Examples
        --------
        >>> import pyvista as pv
        >>> pl = pv.Plotter()
        >>> mesh = pv.Cube(x_length=0.1, y_length=0.2, z_length=0.3)
        >>> actor = pl.add_mesh(mesh)
        >>> actor.bounds
        (-0.05, 0.05, -0.1, 0.1, -0.15, 0.15)

        """
        return self.GetBounds()

    @property
    def center(self) -> tuple[float, float, float]:  # numpydoc ignore=RT01
        """Return the center of the entity.

        Examples
        --------
        >>> import pyvista as pv
        >>> pl = pv.Plotter()
        >>> actor = pl.add_mesh(pv.Sphere(center=(0.5, 0.5, 1)))
        >>> actor.center  # doctest:+SKIP
        (0.5, 0.5, 1)
        """
        return self.GetCenter()

    @property
    def user_matrix(self) -> NumpyArray[float]:  # numpydoc ignore=RT01
        """Return or set the user matrix.

        In addition to the instance variables such as position and orientation, the user
        can add an additional transformation to the actor.

        This matrix is concatenated with the actor's internal transformation that is
        implicitly created when the actor is created. This affects the actor/rendering
        only, not the input data itself.

        The user matrix is the last transformation applied to the actor before
        rendering.

        Returns
        -------
        np.ndarray
            A 4x4 transformation matrix.

        Examples
        --------
        Apply a 4x4 translation to a wireframe actor. This 4x4 transformation
        effectively translates the actor by one unit in the Z direction,
        rotates the actor about the z-axis by approximately 45 degrees, and
        shrinks the actor by a factor of 0.5.

        >>> import pyvista as pv
        >>> mesh = pv.Cube()
        >>> pl = pv.Plotter()
        >>> _ = pl.add_mesh(mesh, color="b")
        >>> actor = pl.add_mesh(
        ...     mesh,
        ...     color="r",
        ...     style="wireframe",
        ...     line_width=5,
        ...     lighting=False,
        ... )
        >>> arr = [
        ...     [0.707, -0.707, 0, 0],
        ...     [0.707, 0.707, 0, 0],
        ...     [0, 0, 1, 1.5],
        ...     [0, 0, 0, 2],
        ... ]
        >>> actor.user_matrix = arr
        >>> pl.show_axes()
        >>> pl.show()

        """
        if self.GetUserMatrix() is None:
            self.SetUserMatrix(vtkmatrix_from_array(np.eye(4)))
        return array_from_vtkmatrix(self.GetUserMatrix())

    @user_matrix.setter
    def user_matrix(self, value: TransformLike):  # numpydoc ignore=GL08
        array = np.eye(4) if value is None else _validation.validate_transform4x4(value)
        self.SetUserMatrix(vtkmatrix_from_array(array))

    @property
    def length(self) -> float:  # numpydoc ignore=RT01
        """Return the length of the entity.

        Examples
        --------
        >>> import pyvista as pv
        >>> pl = pv.Plotter()
        >>> actor = pl.add_mesh(pv.Sphere())
        >>> actor.length
        1.7272069317100354
        """
        return self.GetLength()

<<<<<<< HEAD
    def rotation_from(self, rotation: RotationLike):
=======
    def rotation_from(
        self, rotation: MatrixLike[float] | _vtk.vtkMatrix3x3 | scipy.spatial.transform.Rotation
    ):
>>>>>>> ecd25c62
        """Set the entity's orientation from a rotation.

        Set the rotation of this entity from a 3x3 rotation matrix. This includes
        NumPy arrays, a vtkMatrix3x3, and SciPy ``Rotation`` objects.

        This method may be used as an alternative for setting the :attr:`orientation`.

        Parameters
        ----------
<<<<<<< HEAD
        rotation : RotationLike
=======
        rotation : MatrixLike[float] | vtkMatrix3x3 | scipy.spatial.transform.Rotation
>>>>>>> ecd25c62
            3x3 rotation matrix or a SciPy ``Rotation`` object.

        Examples
        --------
        Create an actor and show its initial orientation.

        >>> import pyvista as pv
        >>> pl = pv.Plotter()
        >>> actor = pl.add_mesh(pv.Sphere())
        >>> actor.orientation
        (0.0, -0.0, 0.0)

        Set the orientation using a 3x3 matrix.

        >>> actor.rotation_from([[0, 1, 0], [1, 0, 0], [0, 0, 1]])
        >>> actor.orientation
        (0.0, -180.0, -89.99999999999999)

        """
        self.orientation = _rotation_matrix_as_orientation(rotation)


def _rotation_matrix_as_orientation(
    array: NumpyArray[float] | _vtk.vtkMatrix3x3,
) -> tuple[float, float, float]:
    """Convert a 3x3 rotation matrix to x-y-z orientation angles.

    The orientation angles define rotations about the world's x-y-z axes. The angles
    are specified in degrees and in x-y-z order. However, the rotations should
    be applied in the order: first rotate about the y-axis, then x-axis, then z-axis.

    The rotation angles and rotation matrix can be used interchangeably for
    transformations.

    Parameters
    ----------
    array : NumpyArray[float] | vtkMatrix3x3
        3x3 rotation matrix as a NumPy array or a vtkMatrix.

    Returns
    -------
    tuple
        Tuple with x-y-z axis rotation angles in degrees.

    """
    array_3x3 = _validation.validate_transform3x3(array, name='rotation')
    array_4x4 = np.eye(4)
    array_4x4[:3, :3] = array_3x3
    transform = _vtk.vtkTransform()
    transform.SetMatrix(array_4x4.ravel())
    return transform.GetOrientation()


def _orientation_as_rotation_matrix(orientation: VectorLike[float]) -> NumpyArray[float]:
    """Convert x-y-z orientation angles to a 3x3 matrix.

    The orientation angles define rotations about the world's x-y-z axes. The angles
    are specified in degrees and in x-y-z order. However, the rotations should
    be applied in the order: first rotate about the y-axis, then x-axis, then z-axis.

    The rotation angles and rotation matrix can be used interchangeably for
    transformations.

    Parameters
    ----------
    orientation : VectorLike[float]
        The x-y-z axis orientation angles in degrees.

    Returns
    -------
    numpy.ndarray
        3x3 rotation matrix.

    """
    valid_orientation = _validation.validate_array3(orientation, name='orientation')
    prop = _vtk.vtkActor()
    prop.SetOrientation(valid_orientation)
    matrix = _vtk.vtkMatrix4x4()
    prop.GetMatrix(matrix)
    return array_from_vtkmatrix(matrix)[:3, :3]


class _Prop3DMixin(ABC):
    """Add 3D transformations to props which do not inherit from :class:`pyvista.Prop3D`.

    Derived classes need to implement the :meth:`_post_set_update` method to define
    their behavior, e.g. manually apply a transformation.
    """

    def __init__(self):
        from pyvista import Actor  # Avoid circular import

        self._prop3d = Actor()

    @property
    @wraps(Prop3D.scale.fget)  # type: ignore[attr-defined]
    def scale(self) -> tuple[float, float, float]:  # numpydoc ignore=RT01
        """Wrap :class:`pyvista.Prop3D.scale."""
        return self._prop3d.scale

    @scale.setter
    @wraps(Prop3D.scale.fset)
    def scale(self, scale: VectorLike[float]):  # numpydoc ignore=GL08
        self._prop3d.scale = scale
        self._post_set_update()

    @property
    @wraps(Prop3D.position.fget)  # type: ignore[attr-defined]
    def position(self) -> tuple[float, float, float]:  # numpydoc ignore=RT01
        """Wrap :class:`pyvista.Prop3D.position."""
        return self._prop3d.position

    @position.setter
    @wraps(Prop3D.position.fset)
    def position(self, position: VectorLike[float]):  # numpydoc ignore=GL08
        self._prop3d.position = position
        self._post_set_update()

    @property
    @wraps(Prop3D.orientation.fget)  # type: ignore[attr-defined]
    def orientation(self) -> tuple[float, float, float]:  # numpydoc ignore=RT01
        """Wrap :class:`pyvista.Prop3D.orientation."""
        return self._prop3d.orientation

    @orientation.setter
    @wraps(Prop3D.orientation.fset)
    def orientation(self, orientation: VectorLike[float]):  # numpydoc ignore=GL08
        self._prop3d.orientation = orientation
        self._post_set_update()

    @property
    @wraps(Prop3D.origin.fget)  # type: ignore[attr-defined]
    def origin(self) -> tuple[float, float, float]:  # numpydoc ignore=RT01
        """Wrap :class:`pyvista.Prop3D.origin."""
        return self._prop3d.origin

    @origin.setter
    @wraps(Prop3D.origin.fset)
    def origin(self, origin: VectorLike[float]):  # numpydoc ignore=GL08
        self._prop3d.origin = origin
        self._post_set_update()

    @property
    @wraps(Prop3D.user_matrix.fget)  # type: ignore[attr-defined]
    def user_matrix(self) -> NumpyArray[float]:  # numpydoc ignore=RT01
        """Wrap :class:`pyvista.Prop3D.user_matrix."""
        return self._prop3d.user_matrix

    @user_matrix.setter
    @wraps(Prop3D.user_matrix.fset)
    def user_matrix(self, matrix: TransformLike):  # numpydoc ignore=GL08
        self._prop3d.user_matrix = matrix
        self._post_set_update()

    @property
    def _transformation_matrix(self):
        """Transformation matrix applied to the actor.

        The transformation is computed from the attributes :attr:`position`
        :attr:`origin`, :attr:`scale`, :attr:`orientation`, and :attr:`user_matrix`.

        It is the actual transformation applied to the actor under-the-hood by vtk.
        """
        return array_from_vtkmatrix(self._prop3d.GetMatrix())

    @abstractmethod
    def _post_set_update(self):
        """Update object after setting Prop3D attributes."""

    @abstractmethod
    def _get_bounds(self) -> BoundsLike:
        """Return the object's 3D bounds."""

    @property
    @wraps(Prop3D.bounds.fget)  # type: ignore[attr-defined]
    def bounds(self) -> BoundsLike:  # numpydoc ignore=RT01
        """Wrap :class:`pyvista.Prop3D.bounds`."""
        return self._get_bounds()

    @property
    @wraps(Prop3D.center.fget)  # type: ignore[attr-defined]
    def center(self) -> tuple[float, float, float]:  # numpydoc ignore=RT01
        """Wrap :class:`pyvista.Prop3D.center."""
        bnds = self.bounds
        return (bnds[0] + bnds[1]) / 2, (bnds[2] + bnds[3]) / 2, (bnds[4] + bnds[5]) / 2

    @property
    @wraps(Prop3D.length.fget)  # type: ignore[attr-defined]
    def length(self) -> float:  # numpydoc ignore=RT01
        """Wrap :class:`pyvista.Prop3D.length."""
        bnds = self.bounds
        return np.linalg.norm((bnds[1] - bnds[0], bnds[3] - bnds[2], bnds[5] - bnds[4])).tolist()<|MERGE_RESOLUTION|>--- conflicted
+++ resolved
@@ -384,13 +384,7 @@
         """
         return self.GetLength()
 
-<<<<<<< HEAD
     def rotation_from(self, rotation: RotationLike):
-=======
-    def rotation_from(
-        self, rotation: MatrixLike[float] | _vtk.vtkMatrix3x3 | scipy.spatial.transform.Rotation
-    ):
->>>>>>> ecd25c62
         """Set the entity's orientation from a rotation.
 
         Set the rotation of this entity from a 3x3 rotation matrix. This includes
@@ -400,11 +394,7 @@
 
         Parameters
         ----------
-<<<<<<< HEAD
         rotation : RotationLike
-=======
-        rotation : MatrixLike[float] | vtkMatrix3x3 | scipy.spatial.transform.Rotation
->>>>>>> ecd25c62
             3x3 rotation matrix or a SciPy ``Rotation`` object.
 
         Examples
