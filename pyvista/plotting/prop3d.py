--- conflicted
+++ resolved
@@ -29,21 +29,12 @@
 
     ``Prop3D`` applies transformations in the following order:
 
-<<<<<<< HEAD
-        1. Translate entity to its :attr:`~origin`.
-        2. Scale entity by the values in :attr:`~scale`.
-        3. Rotate entity using the values in :attr:`~orientation`. Internally, rotations are
-           applied in the order :func:`~rotate_y`, then :func:`~rotate_x`, then :func:`~rotate_z`.
-        4. Translate entity away from its origin and to its :attr:`~position`.
-        5. Transform entity with :attr:`~user_matrix`.
-=======
         #. Translate entity to its :attr:`~origin`.
         #. Scale entity by the values in :attr:`~scale`.
         #. Rotate entity using the values in :attr:`~orientation`. Internally, rotations are
            applied in the order :func:`~rotate_y`, then :func:`~rotate_x`, then :func:`~rotate_z`.
         #. Translate entity away from its origin and to its :attr:`~position`.
         #. Transform entity with :attr:`~user_matrix`.
->>>>>>> 8afd9160
 
     """
 
@@ -221,11 +212,7 @@
         ...     lighting=False,
         ... )
         >>> actor.orientation = (45, 0, 0)
-<<<<<<< HEAD
         >>> _ = pl.add_axes_marker()
-=======
-        >>> _ = pl.add_axes_at_origin()
->>>>>>> 8afd9160
         >>> pl.show()
 
         Repeat the last example, but this time reorient the actor about
@@ -244,11 +231,7 @@
         ... )
         >>> actor.origin = actor.center
         >>> actor.orientation = (45, 0, 0)
-<<<<<<< HEAD
         >>> _ = pl.add_axes_marker()
-=======
-        >>> _ = pl.add_axes_at_origin()
->>>>>>> 8afd9160
         >>> pl.show()
 
         Show that the orientation changes with rotation.
