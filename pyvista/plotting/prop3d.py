--- conflicted
+++ resolved
@@ -3,10 +3,6 @@
 from __future__ import annotations
 
 from typing import TYPE_CHECKING
-<<<<<<< HEAD
-=======
-from typing import Tuple
->>>>>>> 6ff27155
 
 import numpy as np
 
@@ -187,11 +183,7 @@
         self.RotateZ(angle)
 
     @property
-<<<<<<< HEAD
     def orientation(self) -> tuple[float, float, float]:  # numpydoc ignore=RT01
-        """Return or set the entity orientation.
-=======
-    def orientation(self) -> Tuple[float, float, float]:  # numpydoc ignore=RT01
         """Return or set the entity orientation angles.
 
         Orientation angles of the axes which define rotations about the
@@ -199,7 +191,6 @@
         x-y-z order. However, the actual rotations are applied in the
         following order: :func:`~rotate_y` first, then :func:`~rotate_x`
         and finally :func:`~rotate_z`.
->>>>>>> 6ff27155
 
         Rotations are applied about the specified :attr:`~origin`.
 
@@ -368,23 +359,6 @@
         return array_from_vtkmatrix(self.GetUserMatrix())
 
     @user_matrix.setter
-<<<<<<< HEAD
-    def user_matrix(
-        self,
-        value: _vtk.vtkMatrix4x4 | NumpyArray[float],
-    ):  # numpydoc ignore=GL08
-        if isinstance(value, np.ndarray):
-            if value.shape != (4, 4):
-                raise ValueError('User matrix array must be 4x4.')
-            value = vtkmatrix_from_array(value)
-
-        if isinstance(value, _vtk.vtkMatrix4x4):
-            self.SetUserMatrix(value)
-        else:
-            raise TypeError(
-                'Input user matrix must be either:\n\tvtk.vtkMatrix4x4\n\t4x4 np.ndarray\n',
-            )
-=======
     def user_matrix(self, value: TransformLike):  # numpydoc ignore=GL08
         array = np.eye(4) if value is None else _coerce_transformlike_arg(value)
         self.SetUserMatrix(vtkmatrix_from_array(array))
@@ -401,5 +375,4 @@
         >>> actor.length
         1.7272069317100354
         """
-        return self.GetLength()
->>>>>>> 6ff27155
+        return self.GetLength()