--- conflicted
+++ resolved
@@ -1,24 +1,15 @@
 """Prop3D module."""
-<<<<<<< HEAD
+
 from typing import Tuple
 
 import numpy as np
 
-from pyvista.core._typing_core import BoundsLike, TransformLike, Vector
+from pyvista.core._typing_core import BoundsLike, NumpyArray, TransformLike, Vector
 from pyvista.core.utilities.arrays import (
     _coerce_transformlike_arg,
     array_from_vtkmatrix,
     vtkmatrix_from_array,
 )
-=======
-
-from typing import Tuple, Union
-
-import numpy as np
-
-from pyvista.core._typing_core import BoundsLike, NumpyArray, Vector
-from pyvista.core.utilities.arrays import array_from_vtkmatrix, vtkmatrix_from_array
->>>>>>> cf334421
 
 from . import _vtk
 
@@ -315,24 +306,7 @@
         return array_from_vtkmatrix(self.GetUserMatrix())
 
     @user_matrix.setter
-<<<<<<< HEAD
     def user_matrix(self, value: TransformLike):  # numpydoc ignore=GL08
         array = _coerce_transformlike_arg(value)
         matrix = vtkmatrix_from_array(array)
-        self.SetUserMatrix(matrix)
-=======
-    def user_matrix(
-        self, value: Union[_vtk.vtkMatrix4x4, NumpyArray[float]]
-    ):  # numpydoc ignore=GL08
-        if isinstance(value, np.ndarray):
-            if value.shape != (4, 4):
-                raise ValueError('User matrix array must be 4x4.')
-            value = vtkmatrix_from_array(value)
-
-        if isinstance(value, _vtk.vtkMatrix4x4):
-            self.SetUserMatrix(value)
-        else:
-            raise TypeError(
-                'Input user matrix must be either:\n' '\tvtk.vtkMatrix4x4\n' '\t4x4 np.ndarray\n'
-            )
->>>>>>> cf334421
+        self.SetUserMatrix(matrix)