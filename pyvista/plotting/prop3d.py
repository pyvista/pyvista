--- conflicted
+++ resolved
@@ -1,35 +1,21 @@
 """Prop3D module."""
 
-<<<<<<< HEAD
-from typing import Tuple
-
-import numpy as np
-
-from pyvista.core._typing_core import BoundsLike, NumpyArray, TransformLike, VectorLike
-from pyvista.core.utilities.arrays import (
-    _coerce_transformlike_arg,
-    array_from_vtkmatrix,
-    vtkmatrix_from_array,
-)
-from pyvista.plotting import _vtk
-=======
 from __future__ import annotations
 
 from typing import TYPE_CHECKING
 from typing import Tuple
-from typing import Union
 
 import numpy as np
 
+from pyvista.core.utilities.arrays import _coerce_transformlike_arg
 from pyvista.core.utilities.arrays import array_from_vtkmatrix
 from pyvista.core.utilities.arrays import vtkmatrix_from_array
-
-from . import _vtk
->>>>>>> b23956cf
+from pyvista.plotting import _vtk
 
 if TYPE_CHECKING:  # pragma: no cover
     from pyvista.core._typing_core import BoundsLike
     from pyvista.core._typing_core import NumpyArray
+    from pyvista.core._typing_core import TransformLike
     from pyvista.core._typing_core import VectorLike
 
 
@@ -374,7 +360,6 @@
         return array_from_vtkmatrix(self.GetUserMatrix())
 
     @user_matrix.setter
-<<<<<<< HEAD
     def user_matrix(self, value: TransformLike):  # numpydoc ignore=GL08
         array = np.eye(4) if value is None else _coerce_transformlike_arg(value)
         self.SetUserMatrix(vtkmatrix_from_array(array))
@@ -391,21 +376,4 @@
         >>> actor.length
         1.7272069317100354
         """
-        return self.GetLength()
-=======
-    def user_matrix(
-        self,
-        value: Union[_vtk.vtkMatrix4x4, NumpyArray[float]],
-    ):  # numpydoc ignore=GL08
-        if isinstance(value, np.ndarray):
-            if value.shape != (4, 4):
-                raise ValueError('User matrix array must be 4x4.')
-            value = vtkmatrix_from_array(value)
-
-        if isinstance(value, _vtk.vtkMatrix4x4):
-            self.SetUserMatrix(value)
-        else:
-            raise TypeError(
-                'Input user matrix must be either:\n\tvtk.vtkMatrix4x4\n\t4x4 np.ndarray\n',
-            )
->>>>>>> b23956cf
+        return self.GetLength()