--- conflicted
+++ resolved
@@ -743,13 +743,8 @@
         self._key_press_event_callbacks[key].append(callback)
 
     def _add_observer(self, event, call):
-<<<<<<< HEAD
+        call = partial(try_callback, call)
         self._observers[event] = self.iren.AddObserver(event, call)
-=======
-        if hasattr(self, 'iren'):
-            call = partial(try_callback, call)
-            self._observers[event] = self.iren.AddObserver(event, call)
->>>>>>> ea2c7e7c
 
     def _remove_observer(self, event):
         if event in self._observers:
@@ -909,17 +904,10 @@
 
     def update_style(self):
         """Update the camera interactor style."""
-<<<<<<< HEAD
-        if not hasattr(self, '_style'):
-            self._style = vtk.vtkInteractorStyleTrackballCamera()
-        return self.iren.SetInteractorStyle(self._style)
-=======
         if self._style_class is None:
             # We need an actually custom style to handle button up events
             self._style_class = _style_factory(self._style)(self)
-        if hasattr(self, 'iren'):
-            return self.iren.SetInteractorStyle(self._style_class)
->>>>>>> ea2c7e7c
+        return self.iren.SetInteractorStyle(self._style_class)
 
     def enable_trackball_style(self):
         """Set the interactive style to trackball camera.
@@ -3854,27 +3842,16 @@
 
         if self.off_screen:
             self.ren_win.SetOffScreenRendering(1)
-<<<<<<< HEAD
 
         # Add ren win and interactor no matter what - necessary for ipyvtk_simple
         self.iren = vtk.vtkRenderWindowInteractor()
         self.iren.LightFollowCameraOff()
         self.iren.SetDesiredUpdateRate(30.0)
         self.iren.SetRenderWindow(self.ren_win)
-        self.enable_trackball_style()
-        self._observers = {}    # Map of events to observers of self.iren
+        self.enable_trackball_style()  # internally calls update_style()
+        self._observers = {}  # Map of events to observers of self.iren
         self._add_observer("KeyPressEvent", self.key_press_event)
         self.update_style()
-=======
-        else:  # Allow user to interact
-            self.iren = vtk.vtkRenderWindowInteractor()
-            self.iren.LightFollowCameraOff()
-            self.iren.SetDesiredUpdateRate(30.0)
-            self.iren.SetRenderWindow(self.ren_win)
-            self.enable_trackball_style()  # internally calls update_style()
-            self._observers = {}    # Map of events to observers of self.iren
-            self._add_observer("KeyPressEvent", self.key_press_event)
->>>>>>> ea2c7e7c
 
         # Set background
         self.set_background(rcParams['background'])
