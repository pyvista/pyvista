"""PyVista plotting module."""
import collections.abc
from contextlib import contextmanager
from copy import deepcopy
import ctypes
from functools import wraps
import io
import logging
import os
import pathlib
import platform
import textwrap
from threading import Thread
import time
from typing import Dict, Optional
import warnings
import weakref

import numpy as np
import scooby

import pyvista
from pyvista import _vtk
from pyvista.errors import MissingDataError, RenderWindowUnavailable
from pyvista.plotting.volume import Volume
from pyvista.utilities import (
    FieldAssociation,
    abstract_class,
    assert_empty_kwargs,
    convert_array,
    get_array,
    get_array_association,
    is_pyvista_dataset,
    numpy_to_texture,
    raise_not_matching,
    set_algorithm_input,
    wrap,
)
from pyvista.utilities.algorithms import (
    active_scalars_algorithm,
    algorithm_to_mesh_handler,
    decimation_algorithm,
    extract_surface_algorithm,
    pointset_to_polydata_algorithm,
    triangulate_algorithm,
)
from pyvista.utilities.arrays import _coerce_pointslike_arg
from pyvista.utilities.regression import run_image_filter

from .._typing import BoundsLike
from ..utilities.misc import PyVistaDeprecationWarning, uses_egl
from ..utilities.regression import image_from_window
from ._plotting import (
    USE_SCALAR_BAR_ARGS,
    _common_arg_parser,
    prepare_smooth_shading,
    process_opacity,
)
from ._property import Property
from .actor import Actor
from .colors import Color, get_cmap_safe
from .composite_mapper import CompositePolyDataMapper
from .export_vtkjs import export_plotter_vtkjs
from .mapper import (
    DataSetMapper,
    FixedPointVolumeRayCastMapper,
    GPUVolumeRayCastMapper,
    OpenGLGPUVolumeRayCastMapper,
    PointGaussianMapper,
    SmartVolumeMapper,
    UnstructuredGridVolumeRayCastMapper,
)
from .picking import PickingHelper
from .render_window_interactor import RenderWindowInteractor
from .renderer import Camera, Renderer
from .renderers import Renderers
from .scalar_bars import ScalarBars
from .tools import FONTS, normalize, opacity_transfer_function, parse_font_family  # noqa
from .volume_property import VolumeProperty
from .widgets import WidgetHelper

SUPPORTED_FORMATS = [".png", ".jpeg", ".jpg", ".bmp", ".tif", ".tiff"]

# EXPERIMENTAL: permit pyvista to kill the render window
KILL_DISPLAY = platform.system() == 'Linux' and os.environ.get('PYVISTA_KILL_DISPLAY')
if KILL_DISPLAY:  # pragma: no cover
    # this won't work under wayland
    try:
        X11 = ctypes.CDLL("libX11.so")
        X11.XCloseDisplay.argtypes = [ctypes.c_void_p]
    except OSError:
        warnings.warn('PYVISTA_KILL_DISPLAY: Unable to load X11.\nProbably using wayland')
        KILL_DISPLAY = False


def close_all():
    """Close all open/active plotters and clean up memory.

    Returns
    -------
    bool
        ``True`` when all plotters have been closed.

    """
    for pl in list(_ALL_PLOTTERS.values()):
        if not pl._closed:
            pl.close()
    _ALL_PLOTTERS.clear()
    return True


log = logging.getLogger(__name__)
log.setLevel('CRITICAL')
log.addHandler(logging.StreamHandler())


def _warn_xserver():  # pragma: no cover
    """Check if plotting is supported and persist this state.

    Check once and cache this value between calls.  Warn the user if
    plotting is not supported.  Configured to check on Linux and Mac
    OS since the Windows check is not quick.

    """
    # disable windows check until we can get a fast way of verifying
    # if windows has a windows manager (which it generally does)
    if os.name == 'nt':
        return

    if not hasattr(_warn_xserver, 'has_support'):
        _warn_xserver.has_support = pyvista.system_supports_plotting()

    if not _warn_xserver.has_support:
        # check if a display has been set
        if 'DISPLAY' in os.environ:
            return

        # finally, check if using a backend that doesn't require an xserver
        if pyvista.global_theme.jupyter_backend in ['ipygany', 'pythreejs']:
            return

        # Check if VTK has EGL support
        if uses_egl():
            return

        warnings.warn(
            '\n'
            'This system does not appear to be running an xserver.\n'
            'PyVista will likely segfault when rendering.\n\n'
            'Try starting a virtual frame buffer with xvfb, or using\n '
            ' ``pyvista.start_xvfb()``\n'
        )


@abstract_class
class BasePlotter(PickingHelper, WidgetHelper):
    """Base plotting class.

    To be used by the :class:`pyvista.Plotter` and
    :class:`pyvistaqt.QtInteractor` classes.

    Parameters
    ----------
    shape : list or tuple, optional
        Number of sub-render windows inside of the main window.
        Specify two across with ``shape=(2, 1)`` and a two by two grid
        with ``shape=(2, 2)``.  By default there is only one renderer.
        Can also accept a string descriptor as shape. For example:

        * ``shape="3|1"`` means 3 plots on the left and 1 on the right,
        * ``shape="4/2"`` means 4 plots on top and 2 at the bottom.

    border : bool, optional
        Draw a border around each render window.  Default ``False``.

    border_color : ColorLike, default: 'k'
        Either a string, rgb list, or hex color string.  For example:

        * ``color='white'``
        * ``color='w'``
        * ``color=[1.0, 1.0, 1.0]``
        * ``color='#FFFFFF'``

    border_width : float, default: 2.0
        Width of the border in pixels when enabled.

    title : str, optional
        Window title.

    splitting_position : float, optional
        The splitting position of the renderers.

    groups : tuple, optional
        Grouping for renderers.

    row_weights : tuple
        Row weights for renderers.

    col_weights : tuple, optional
        Column weights for renderers.

    lighting : str, default: 'light kit'
        What lighting to set up for the plotter.  Accepted options:

        * ``'light_kit'``: a vtk Light Kit composed of 5 lights.
        * ``'three lights'``: illumination using 3 lights.
        * ``'none'``: no light sources at instantiation.

    theme : pyvista.themes.DefaultTheme, optional
        Plot-specific theme.

    image_scale : int, optional
        Scale factor when saving screenshots. Image sizes will be
        the ``window_size`` multiplied by this scale factor.

    **kwargs : dict, optional
        Additional keyword arguments.

    Examples
    --------
    Simple plotter example showing a blurred cube with a gradient background.

    >>> import pyvista as pv
    >>> pl = pv.Plotter()
    >>> _ = pl.add_mesh(pv.Cube())
    >>> pl.set_background('black', top='white')
    >>> pl.add_blurring()
    >>> pl.show()

    """

    mouse_position = None
    click_position = None

    def __init__(
        self,
        shape=(1, 1),
        border=None,
        border_color='k',
        border_width=2.0,
        title=None,
        splitting_position=None,
        groups=None,
        row_weights=None,
        col_weights=None,
        lighting='light kit',
        theme=None,
        image_scale=None,
        **kwargs,
    ):
        """Initialize base plotter."""
        super().__init__(**kwargs)  # cooperative multiple inheritance
        log.debug('BasePlotter init start')
        self._initialized = False

        self._theme = pyvista.themes.DefaultTheme()
        if theme is None:
            # copy global theme to ensure local plot theme is fixed
            # after creation.
            self._theme.load_theme(pyvista.global_theme)
        else:
            if not isinstance(theme, pyvista.themes.DefaultTheme):
                raise TypeError(
                    'Expected ``pyvista.themes.DefaultTheme`` for '
                    f'``theme``, not {type(theme).__name__}.'
                )
            self._theme.load_theme(theme)

        self.image_transparent_background = self._theme.transparent_background

        # optional function to be called prior to closing
        self.__before_close_callback = None
        self.mesh = None
        if title is None:
            title = self._theme.title
        self.title = str(title)

        # add renderers
        self.renderers = Renderers(
            self,
            shape,
            splitting_position,
            row_weights,
            col_weights,
            groups,
            border,
            border_color,
            border_width,
        )

        # This keeps track of scalars names already plotted and their ranges
        self._scalar_bars = ScalarBars(self)

        # track if the camera has been set up
        self._first_time = True
        # Keep track of the scale

        # track if render window has ever been rendered
        self._rendered = False

        self._on_render_callbacks = set()

        # this helps managing closed plotters
        self._closed = False

        # lighting style; be forgiving with input (accept underscores
        # and ignore case)
        lighting_normalized = str(lighting).replace('_', ' ').lower()
        if lighting_normalized == 'light kit':
            self.enable_lightkit()
        elif lighting_normalized == 'three lights':
            self.enable_3_lights()
        elif lighting_normalized != 'none':
            raise ValueError(f'Invalid lighting option "{lighting}".')

        # Track all active plotters. This has the side effect of ensuring that plotters are not
        # collected until `close()`. See https://github.com//pull/3216
        # This variable should be safe as a variable name
        self._id_name = f"P_{hex(id(self))}_{len(_ALL_PLOTTERS)}"
        _ALL_PLOTTERS[self._id_name] = self

        # Key bindings
        self.reset_key_events()
        log.debug('BasePlotter init stop')

        self._image_depth_null = None
        self.last_image_depth = None
        self.last_image = None
        self._has_background_layer = False
        if image_scale is None:
            image_scale = self._theme.image_scale
        self._image_scale = image_scale

        # set hidden line removal based on theme
        if self.theme.hidden_line_removal:
            self.enable_hidden_line_removal()

        self._initialized = True
        self._suppress_rendering = False

    @property
    def suppress_rendering(self):
        """Get or set whether to suppress render calls."""
        return self._suppress_rendering

    @suppress_rendering.setter
    def suppress_rendering(self, value):
        self._suppress_rendering = bool(value)

    @property
    def render_window(self):
        """Access the vtkRenderWindow.

        If the plotter is closed, this will return None.

        Notes
        -----
        Subclass must set ``ren_win`` on initialization.
        """
        if not hasattr(self, 'ren_win'):
            return
        return self.ren_win

    @property
    def theme(self):
        """Return or set the theme used for this plotter.

        Examples
        --------
        Use the dark theme for a plotter.

        >>> import pyvista
        >>> from pyvista import themes
        >>> pl = pyvista.Plotter()
        >>> pl.theme = themes.DarkTheme()
        >>> actor = pl.add_mesh(pyvista.Sphere())
        >>> pl.show()

        """
        return self._theme

    @theme.setter
    def theme(self, theme):
        if not isinstance(theme, pyvista.themes.DefaultTheme):
            raise TypeError(
                'Expected a pyvista theme like '
                '``pyvista.themes.DefaultTheme``, '
                f'not {type(theme).__name__}.'
            )
        self._theme.load_theme(theme)

    def import_gltf(self, filename, set_camera=True):
        """Import a glTF file into the plotter.

        See https://www.khronos.org/gltf/ for more information.

        Parameters
        ----------
        filename : str
            Path to the glTF file.

        set_camera : bool, optional
            Set the camera viewing angle to one compatible with the
            default three.js perspective (``'xy'``).

        Examples
        --------
        >>> import pyvista
        >>> from pyvista import examples
        >>> helmet_file = (
        ...     examples.gltf.download_damaged_helmet()
        ... )  # doctest:+SKIP
        >>> texture = (
        ...     examples.hdr.download_dikhololo_night()
        ... )  # doctest:+SKIP
        >>> pl = pyvista.Plotter()  # doctest:+SKIP
        >>> pl.import_gltf(helmet_file)  # doctest:+SKIP
        >>> pl.set_environment_texture(cubemap)  # doctest:+SKIP
        >>> pl.camera.zoom(1.8)  # doctest:+SKIP
        >>> pl.show()  # doctest:+SKIP

        See :ref:`load_gltf` for a full example using this method.

        """
        filename = os.path.abspath(os.path.expanduser(str(filename)))
        if not os.path.isfile(filename):
            raise FileNotFoundError(f'Unable to locate {filename}')

        # lazy import here to avoid importing unused modules
        from vtkmodules.vtkIOImport import vtkGLTFImporter

        importer = vtkGLTFImporter()
        importer.SetFileName(filename)
        importer.SetRenderWindow(self.render_window)
        importer.Update()

        # register last actor in actors
        actor = self.renderer.GetActors().GetLastItem()
        name = actor.GetAddressAsString("")
        self.renderer._actors[name] = actor

        # set camera position to a three.js viewing perspective
        if set_camera:
            self.camera_position = 'xy'

    def import_vrml(self, filename):
        """Import a VRML file into the plotter.

        Parameters
        ----------
        filename : str
            Path to the VRML file.

        Examples
        --------
        >>> import pyvista
        >>> from pyvista import examples
        >>> sextant_file = (
        ...     examples.vrml.download_sextant()
        ... )  # doctest:+SKIP
        >>> pl = pyvista.Plotter()  # doctest:+SKIP
        >>> pl.import_vrml(sextant_file)  # doctest:+SKIP
        >>> pl.show()  # doctest:+SKIP

        See :ref:`load_vrml_example` for a full example using this method.

        """
        filename = os.path.abspath(os.path.expanduser(str(filename)))
        if not os.path.isfile(filename):
            raise FileNotFoundError(f'Unable to locate {filename}')

        # lazy import here to avoid importing unused modules
        importer = _vtk.lazy_vtkVRMLImporter()
        importer.SetFileName(filename)
        importer.SetRenderWindow(self.render_window)
        importer.Update()

    def export_html(self, filename, backend='pythreejs'):
        """Export this plotter as an interactive scene to a HTML file.

        You have the option of exposing the scene using either vtk.js (using
        ``panel``) or three.js (using ``pythreejs``), both of which are
        excellent JavaScript libraries to visualize small to moderately complex
        scenes for scientific visualization.

        Parameters
        ----------
        filename : str
            Path to export the html file to.

        backend : str, optional
            One of the following:

            - ``'pythreejs'``
            - ``'panel'``

            For more details about the advantages and disadvantages of each
            backend, see :ref:`jupyter_plotting`.

        Notes
        -----
        You will need ``ipywidgets`` and ``pythreejs`` installed if you
        wish to export using the ``'pythreejs'`` backend, or ``'panel'``
        installed to export using ``'panel'``.

        Examples
        --------
        Export as a three.js scene using the pythreejs backend.

        >>> import pyvista
        >>> from pyvista import examples
        >>> mesh = examples.load_uniform()
        >>> pl = pyvista.Plotter(shape=(1, 2))
        >>> _ = pl.add_mesh(
        ...     mesh, scalars='Spatial Point Data', show_edges=True
        ... )
        >>> pl.subplot(0, 1)
        >>> _ = pl.add_mesh(
        ...     mesh, scalars='Spatial Cell Data', show_edges=True
        ... )
        >>> pl.export_html('pyvista.html')  # doctest:+SKIP

        Export as a vtk.js scene using the panel backend.

        >>> pl.export_html(
        ...     'pyvista_panel.html', backend='panel'
        ... )  # doctest:+SKIP

        """
        if backend == 'pythreejs':
            widget = self.to_pythreejs()
        elif backend == 'panel':
            self._save_panel(filename)
            return
        else:
            raise ValueError(f"Invalid backend {backend}. Should be either 'panel' or 'pythreejs'")

        # import after converting as we check for pythreejs import first
        try:
            from ipywidgets.embed import dependency_state, embed_minimal_html
        except ImportError:  # pragma: no cover
            raise ImportError('Please install ipywidgets with:\n\n\tpip install ipywidgets')

        # Garbage collection for embedded html output:
        # https://github.com/jupyter-widgets/pythreejs/issues/217
        state = dependency_state(widget)

        # convert and write to file
        embed_minimal_html(filename, None, title=self.title, state=state)

    def _save_panel(self, filename):
        """Save the render window as a ``panel.pane.vtk`` html file.

        See https://panel.holoviz.org/api/panel.pane.vtk.html

        Parameters
        ----------
        filename : str
            Path to export the plotter as a panel scene to.

        """
        from ..jupyter.notebook import handle_plotter

        pane = handle_plotter(self, backend='panel', title=self.title)
        pane.save(filename)

    def to_pythreejs(self):
        """Convert this plotting scene to a pythreejs widget.

        Returns
        -------
        ipywidgets.Widget
            Widget containing pythreejs renderer.

        """
        self._on_first_render_request()  # set up camera
        from pyvista.jupyter.pv_pythreejs import convert_plotter

        return convert_plotter(self)

    def export_gltf(self, filename, inline_data=True, rotate_scene=True, save_normals=True):
        """Export the current rendering scene as a glTF file.

        Visit https://gltf-viewer.donmccurdy.com/ for an online viewer.

        See https://vtk.org/doc/nightly/html/classvtkGLTFExporter.html
        for limitations regarding the exporter.

        Parameters
        ----------
        filename : str
            Path to export the gltf file to.

        inline_data : bool, optional
            Sets if the binary data be included in the json file as a
            base64 string.  When ``True``, only one file is exported.

        rotate_scene : bool, optional
            Rotate scene to be compatible with the glTF specifications.

        save_normals : bool, optional
            Saves the point array ``'Normals'`` as ``'NORMAL'`` in
            the outputted scene.

        Notes
        -----
        The VTK exporter only supports :class:`pyvista.PolyData` datasets. If
        the plotter contains any non-PolyData datasets, these will be converted
        in the plotter, leading to a copy of the data internally.

        Examples
        --------
        Output a simple point cloud represented as balls.

        >>> import numpy as np
        >>> import pyvista
        >>> point_cloud = np.random.random((100, 3))
        >>> pdata = pyvista.PolyData(point_cloud)
        >>> pdata['orig_sphere'] = np.arange(100)
        >>> sphere = pyvista.Sphere(radius=0.02)
        >>> pc = pdata.glyph(scale=False, geom=sphere, orient=False)
        >>> pl = pyvista.Plotter()
        >>> _ = pl.add_mesh(
        ...     pc,
        ...     cmap='reds',
        ...     smooth_shading=True,
        ...     show_scalar_bar=False,
        ... )
        >>> pl.export_gltf('balls.gltf')  # doctest:+SKIP
        >>> pl.show()

        Output the orientation plotter.

        >>> from pyvista import demos
        >>> pl = demos.orientation_plotter()
        >>> pl.export_gltf('orientation_plotter.gltf')  # doctest:+SKIP
        >>> pl.show()

        """
        if self.render_window is None:
            raise RuntimeError('This plotter has been closed and is unable to export the scene.')

        from vtkmodules.vtkIOExport import vtkGLTFExporter

        # rotate scene to gltf compatible view
        renamed_arrays = []  # any renamed normal arrays
        if rotate_scene:
            for renderer in self.renderers:
                for actor in renderer.actors.values():
                    if hasattr(actor, 'RotateX'):
                        actor.RotateX(-90)
                        actor.RotateZ(-90)

                    if save_normals:
                        try:
                            mapper = actor.GetMapper()
                            if mapper is None:
                                continue
                            dataset = mapper.dataset
                            if not isinstance(dataset, pyvista.PolyData):
                                warnings.warn(
                                    'Plotter contains non-PolyData datasets. These have been '
                                    'overwritten with PolyData surfaces and are internally '
                                    'copies of the original datasets.'
                                )

                                try:
                                    dataset = dataset.extract_surface()
                                    mapper.SetInputData(dataset)
                                except:  # pragma: no cover
                                    warnings.warn(
                                        'During gLTF export, failed to convert some '
                                        'datasets to PolyData. Exported scene will not have '
                                        'all datasets.'
                                    )

                            if 'Normals' in dataset.point_data:
                                # By default VTK uses the 'Normals' point data for normals
                                # but gLTF uses NORMAL.
                                point_data = dataset.GetPointData()
                                array = point_data.GetArray('Normals')
                                array.SetName('NORMAL')
                                renamed_arrays.append(array)

                        except:  # noqa: E722
                            pass

        exporter = vtkGLTFExporter()
        exporter.SetRenderWindow(self.render_window)
        exporter.SetFileName(filename)
        exporter.SetInlineData(inline_data)
        exporter.SetSaveNormal(save_normals)
        exporter.Update()

        # rotate back if applicable
        if rotate_scene:
            for renderer in self.renderers:
                for actor in renderer.actors.values():
                    if hasattr(actor, 'RotateX'):
                        actor.RotateZ(90)
                        actor.RotateX(90)

        # revert any renamed arrays
        for array in renamed_arrays:
            array.SetName('Normals')

    def export_vrml(self, filename):
        """Export the current rendering scene as a VRML file.

        See `vtk.VRMLExporter <https://vtk.org/doc/nightly/html/classvtkVRMLExporter.html>`_
        for limitations regarding the exporter.

        Parameters
        ----------
        filename : str
            Filename to export the scene to.

        Examples
        --------
        >>> import pyvista
        >>> from pyvista import examples
        >>> pl = pyvista.Plotter()
        >>> _ = pl.add_mesh(examples.load_hexbeam())
        >>> pl.export_vrml("sample")  # doctest:+SKIP

        """
        if self.render_window is None:
            raise RuntimeError("This plotter has been closed and cannot be shown.")

        exporter = _vtk.lazy_vtkVRMLExporter()
        exporter.SetFileName(filename)
        exporter.SetRenderWindow(self.render_window)
        exporter.Write()

    def enable_hidden_line_removal(self, all_renderers=True):
        """Enable hidden line removal.

        Wireframe geometry will be drawn using hidden line removal if
        the rendering engine supports it.

        Disable this with :func:`disable_hidden_line_removal
        <Plotter.disable_hidden_line_removal>`.

        Parameters
        ----------
        all_renderers : bool
            If ``True``, applies to all renderers in subplots. If
            ``False``, then only applies to the active renderer.

        Examples
        --------
        Create a side-by-side plotter and render a sphere in wireframe
        with hidden line removal enabled on the left and disabled on
        the right.

        >>> import pyvista
        >>> sphere = pyvista.Sphere(theta_resolution=20, phi_resolution=20)
        >>> pl = pyvista.Plotter(shape=(1, 2))
        >>> _ = pl.add_mesh(sphere, line_width=3, style='wireframe')
        >>> _ = pl.add_text("With hidden line removal")
        >>> pl.enable_hidden_line_removal(all_renderers=False)
        >>> pl.subplot(0, 1)
        >>> pl.disable_hidden_line_removal(all_renderers=False)
        >>> _ = pl.add_mesh(sphere, line_width=3, style='wireframe')
        >>> _ = pl.add_text("Without hidden line removal")
        >>> pl.show()

        """
        if all_renderers:
            for renderer in self.renderers:
                renderer.enable_hidden_line_removal()
        else:
            self.renderer.enable_hidden_line_removal()

    def disable_hidden_line_removal(self, all_renderers=True):
        """Disable hidden line removal.

        Enable again with :func:`enable_hidden_line_removal
        <Plotter.enable_hidden_line_removal>`.

        Parameters
        ----------
        all_renderers : bool
            If ``True``, applies to all renderers in subplots. If
            ``False``, then only applies to the active renderer.

        Examples
        --------
        Enable and then disable hidden line removal.

        >>> import pyvista
        >>> pl = pyvista.Plotter()
        >>> pl.enable_hidden_line_removal()
        >>> pl.disable_hidden_line_removal()

        """
        if all_renderers:
            for renderer in self.renderers:
                renderer.disable_hidden_line_removal()
        else:
            self.renderer.disable_hidden_line_removal()

    @property
    def scalar_bar(self):
        """First scalar bar (kept for backwards compatibility)."""
        return list(self.scalar_bars.values())[0]

    @property
    def scalar_bars(self):
        """Scalar bars.

        Examples
        --------
        >>> import pyvista
        >>> sphere = pyvista.Sphere()
        >>> sphere['Data'] = sphere.points[:, 2]
        >>> plotter = pyvista.Plotter()
        >>> _ = plotter.add_mesh(sphere)
        >>> plotter.scalar_bars
        Scalar Bar Title     Interactive
        "Data"               False

        Select a scalar bar actor based on the title of the bar.

        >>> plotter.scalar_bars['Data']  # doctest:+SKIP
        (vtkmodules.vtkRenderingAnnotation.vtkScalarBarActor)0x7fcd3567ca00

        """
        return self._scalar_bars

    @property
    def _before_close_callback(self):
        """Return the cached function (expecting a reference)."""
        if self.__before_close_callback is not None:
            return self.__before_close_callback()

    @_before_close_callback.setter
    def _before_close_callback(self, func):
        """Store a weakref.ref of the function being called."""
        if func is not None:
            self.__before_close_callback = weakref.ref(func)
        else:
            self.__before_close_callback = None

    @property
    def shape(self):
        """Shape of the plotter.

        Examples
        --------
        Return the plotter shape.

        >>> import pyvista
        >>> plotter = pyvista.Plotter(shape=(2, 2))
        >>> plotter.shape
        (2, 2)
        """
        return self.renderers._shape

    @property
    def renderer(self):
        """Return the active renderer.

        Examples
        --------
        >>> import pyvista
        >>> pl = pyvista.Plotter()
        >>> pl.renderer  # doctest:+SKIP
        (Renderer)0x7f916129bfa0

        """
        return self.renderers.active_renderer

    @property
    def store_image(self):
        """Store last rendered frame on close.

        .. deprecated:: 0.38.0
           ``store_image`` is no longer used. Images are automatically cached
           as needed.

        """
        from pyvista.core.errors import DeprecationError

        raise DeprecationError(
            '`store_image` has been deprecated as of 0.38.0 and is no longer used.'
            ' Images are automatically cached as needed.'
        )

    @store_image.setter
    def store_image(self, value):
        from pyvista.core.errors import DeprecationError

        raise DeprecationError(
            '`store_image` has been deprecated as of 0.38.0 and is no longer used.'
            ' Images are automatically cached as needed.'
        )

    def subplot(self, index_row, index_column=None):
        """Set the active subplot.

        Parameters
        ----------
        index_row : int
            Index of the subplot to activate along the rows.

        index_column : int
            Index of the subplot to activate along the columns.

        Examples
        --------
        Create a 2 wide plot and set the background of right-hand plot
        to orange.  Add a cube to the left plot and a sphere to the
        right.

        >>> import pyvista
        >>> pl = pyvista.Plotter(shape=(1, 2))
        >>> actor = pl.add_mesh(pyvista.Cube())
        >>> pl.subplot(0, 1)
        >>> actor = pl.add_mesh(pyvista.Sphere())
        >>> pl.set_background('orange', all_renderers=False)
        >>> pl.show()

        """
        self.renderers.set_active_renderer(index_row, index_column)

    @wraps(Renderer.add_ruler)
    def add_ruler(self, *args, **kwargs):
        """Wrap ``Renderer.add_ruler``."""
        return self.renderer.add_ruler(*args, **kwargs)

    @wraps(Renderer.add_legend_scale)
    def add_legend_scale(self, *args, **kwargs):
        """Wrap ``Renderer.add_legend_scale``."""
        return self.renderer.add_legend_scale(*args, **kwargs)

    @wraps(Renderer.add_legend)
    def add_legend(self, *args, **kwargs):
        """Wrap ``Renderer.add_legend``."""
        return self.renderer.add_legend(*args, **kwargs)

    @wraps(Renderer.remove_legend)
    def remove_legend(self, *args, **kwargs):
        """Wrap ``Renderer.remove_legend``."""
        return self.renderer.remove_legend(*args, **kwargs)

    @property
    def legend(self):
        """Legend actor.

        There can only be one legend actor per renderer.  If
        ``legend`` is ``None``, there is no legend actor.

        """
        return self.renderer.legend

    @wraps(Renderer.add_floor)
    def add_floor(self, *args, **kwargs):
        """Wrap ``Renderer.add_floor``."""
        return self.renderer.add_floor(*args, **kwargs)

    @wraps(Renderer.remove_floors)
    def remove_floors(self, *args, **kwargs):
        """Wrap ``Renderer.remove_floors``."""
        return self.renderer.remove_floors(*args, **kwargs)

    def enable_3_lights(self, only_active=False):
        """Enable 3-lights illumination.

        This will replace all pre-existing lights in the scene.

        Parameters
        ----------
        only_active : bool
            If ``True``, only change the active renderer. The default
            is that every renderer is affected.

        Examples
        --------
        >>> from pyvista import demos
        >>> pl = demos.orientation_plotter()
        >>> pl.enable_3_lights()
        >>> pl.show()

        Note how this varies from the default plotting.

        >>> pl = demos.orientation_plotter()
        >>> pl.show()

        """

        def _to_pos(elevation, azimuth):
            theta = azimuth * np.pi / 180.0
            phi = (90.0 - elevation) * np.pi / 180.0
            x = np.sin(theta) * np.sin(phi)
            y = np.cos(phi)
            z = np.cos(theta) * np.sin(phi)
            return x, y, z

        renderers = [self.renderer] if only_active else self.renderers
        for renderer in renderers:
            renderer.remove_all_lights()

        # Inspired from Mayavi's version of Raymond Maple 3-lights illumination
        intensities = [1, 0.6, 0.5]
        all_angles = [(45.0, 45.0), (-30.0, -60.0), (-30.0, 60.0)]
        for intensity, angles in zip(intensities, all_angles):
            light = pyvista.Light(light_type='camera light')
            light.intensity = intensity
            light.position = _to_pos(*angles)
            for renderer in renderers:
                renderer.add_light(light)

    def disable_3_lights(self):
        """Please use ``enable_lightkit``, this method has been depreciated."""
        from pyvista.core.errors import DeprecationError

        raise DeprecationError('DEPRECATED: Please use ``enable_lightkit``')

    def enable_lightkit(self, only_active=False):
        """Enable the default light-kit lighting.

        See:
        https://www.researchgate.net/publication/2926068_LightKit_A_lighting_system_for_effective_visualization

        This will replace all pre-existing lights in the renderer.

        Parameters
        ----------
        only_active : bool
            If ``True``, only change the active renderer. The default is that
            every renderer is affected.

        Examples
        --------
        Create a plotter without any lights and then enable the
        default light kit.

        >>> import pyvista
        >>> pl = pyvista.Plotter(lighting=None)
        >>> pl.enable_lightkit()
        >>> actor = pl.add_mesh(pyvista.Cube(), show_edges=True)
        >>> pl.show()

        """
        renderers = [self.renderer] if only_active else self.renderers

        light_kit = _vtk.vtkLightKit()
        for renderer in renderers:
            renderer.remove_all_lights()
            # Use the renderer as a vtkLightKit parser.
            # Feed it the LightKit, pop off the vtkLights, put back
            # pyvista Lights. This is the price we must pay for using
            # inheritance rather than composition.
            light_kit.AddLightsToRenderer(renderer)
            vtk_lights = renderer.lights
            renderer.remove_all_lights()
            for vtk_light in vtk_lights:
                light = pyvista.Light.from_vtk(vtk_light)
                renderer.add_light(light)
            renderer.LightFollowCameraOn()

    def enable_anti_aliasing(self, aa_type='fxaa', multi_samples=None, all_renderers=True):
        """Enable anti-aliasing.

        This tends to make edges appear softer and less pixelated.

        Parameters
        ----------
        aa_type : str, optional
            Anti-aliasing type. See the notes below. One of the following:

            * ``"ssaa"`` - Super-Sample Anti-Aliasing
            * ``"msaa"`` - Multi-Sample Anti-Aliasing
            * ``"fxaa"`` - Fast Approximate Anti-Aliasing

        multi_samples : int, optional
            The number of multi-samples when ``aa_type`` is ``"msaa"``. Note
            that using this setting automatically enables this for all
            renderers. Defaults to the theme multi_samples.

        all_renderers : bool
            If ``True``, applies to all renderers in subplots. If
            ``False``, then only applies to the active renderer.

        Notes
        -----
        SSAA, or Super-Sample Anti-Aliasing is a brute force method of
        anti-aliasing. It results in the best image quality but comes at a
        tremendous resource cost. SSAA works by rendering the scene at a higher
        resolution. The final image is produced by downsampling the
        massive source image using an averaging filter. This acts as a low pass
        filter which removes the high frequency components that would cause
        jaggedness.

        MSAA, or Multi-Sample Anti-Aliasing is an optimization of SSAA that
        reduces the amount of pixel shader evaluations that need to be computed
        by focusing on overlapping regions of the scene. The result is
        anti-aliasing along edges that is on par with SSAA and less
        anti-aliasing along surfaces as these make up the bulk of SSAA
        computations. MSAA is substantially less computationally expensive than
        SSAA and results in comparable image quality.

        FXAA, or Fast Approximate Anti-Aliasing is an Anti-Aliasing technique
        that is performed entirely in post processing. FXAA operates on the
        rasterized image rather than the scene geometry. As a consequence,
        forcing FXAA or using FXAA incorrectly can result in the FXAA filter
        smoothing out parts of the visual overlay that are usually kept sharp
        for reasons of clarity as well as smoothing out textures. FXAA is
        inferior to MSAA but is almost free computationally and is thus
        desirable on low end platforms.

        Examples
        --------
        Enable super-sample anti-aliasing (SSAA).

        >>> import pyvista
        >>> pl = pyvista.Plotter()
        >>> pl.enable_anti_aliasing('ssaa')
        >>> _ = pl.add_mesh(pyvista.Sphere(), show_edges=True)
        >>> pl.show()

        See :ref:`anti_aliasing_example` for a full example demonstrating
        VTK's anti-aliasing approaches.

        """
        # apply MSAA to entire render window
        if aa_type == 'msaa':
            if self.render_window is None:
                raise AttributeError('The render window has been closed.')
            if multi_samples is None:
                multi_samples = self._theme.multi_samples
            self.render_window.SetMultiSamples(multi_samples)
            return
        elif aa_type not in ['ssaa', 'fxaa']:
            raise ValueError(
                f'Invalid `aa_type` "{aa_type}". Should be either "fxaa", "ssaa", or "msaa"'
            )

        if all_renderers:
            for renderer in self.renderers:
                renderer.enable_anti_aliasing(aa_type)
        else:
            self.renderer.enable_anti_aliasing(aa_type)

    def disable_anti_aliasing(self, all_renderers=True):
        """Disable anti-aliasing.

        Parameters
        ----------
        all_renderers : bool
            If ``True``, applies to all renderers in subplots. If ``False``,
            then only applies to the active renderer.

        Examples
        --------
        >>> import pyvista
        >>> pl = pyvista.Plotter()
        >>> pl.disable_anti_aliasing()
        >>> _ = pl.add_mesh(pyvista.Sphere(), show_edges=True)
        >>> pl.show()

        See :ref:`anti_aliasing_example` for a full example demonstrating
        VTK's anti-aliasing approaches.

        """
        self.render_window.SetMultiSamples(0)

        if all_renderers:
            for renderer in self.renderers:
                renderer.disable_anti_aliasing()
        else:
            self.renderer.disable_anti_aliasing()

    @wraps(Renderer.set_focus)
    def set_focus(self, *args, render=True, **kwargs):
        """Wrap ``Renderer.set_focus``."""
        log.debug('set_focus: %s, %s', str(args), str(kwargs))
        self.renderer.set_focus(*args, **kwargs)
        if render:
            self.render()

    @wraps(Renderer.set_position)
    def set_position(self, *args, render=True, **kwargs):
        """Wrap ``Renderer.set_position``."""
        self.renderer.set_position(*args, **kwargs)
        if render:
            self.render()

    @wraps(Renderer.set_viewup)
    def set_viewup(self, *args, render=True, **kwargs):
        """Wrap ``Renderer.set_viewup``."""
        self.renderer.set_viewup(*args, **kwargs)
        if render:
            self.render()

    @wraps(Renderer.add_orientation_widget)
    def add_orientation_widget(self, *args, **kwargs):
        """Wrap ``Renderer.add_orientation_widget``."""
        return self.renderer.add_orientation_widget(*args, **kwargs)

    @wraps(Renderer.add_axes)
    def add_axes(self, *args, **kwargs):
        """Wrap ``Renderer.add_axes``."""
        return self.renderer.add_axes(*args, **kwargs)

    @wraps(Renderer.hide_axes)
    def hide_axes(self, *args, **kwargs):
        """Wrap ``Renderer.hide_axes``."""
        return self.renderer.hide_axes(*args, **kwargs)

    @wraps(Renderer.show_axes)
    def show_axes(self, *args, **kwargs):
        """Wrap ``Renderer.show_axes``."""
        return self.renderer.show_axes(*args, **kwargs)

    @wraps(Renderer.update_bounds_axes)
    def update_bounds_axes(self, *args, **kwargs):
        """Wrap ``Renderer.update_bounds_axes``."""
        return self.renderer.update_bounds_axes(*args, **kwargs)

    @wraps(Renderer.add_chart)
    def add_chart(self, *args, **kwargs):
        """Wrap ``Renderer.add_chart``."""
        return self.renderer.add_chart(*args, **kwargs)

    @wraps(Renderer.remove_chart)
    def remove_chart(self, *args, **kwargs):
        """Wrap ``Renderer.remove_chart``."""
        return self.renderer.remove_chart(*args, **kwargs)

    @wraps(Renderers.set_chart_interaction)
    def set_chart_interaction(self, *args, **kwargs):
        """Wrap ``Renderers.set_chart_interaction``."""
        return self.renderers.set_chart_interaction(*args, **kwargs)

    @wraps(Renderer.add_actor)
    def add_actor(self, *args, **kwargs):
        """Wrap ``Renderer.add_actor``."""
        return self.renderer.add_actor(*args, **kwargs)

    @wraps(Renderer.enable_parallel_projection)
    def enable_parallel_projection(self, *args, **kwargs):
        """Wrap ``Renderer.enable_parallel_projection``."""
        return self.renderer.enable_parallel_projection(*args, **kwargs)

    @wraps(Renderer.disable_parallel_projection)
    def disable_parallel_projection(self, *args, **kwargs):
        """Wrap ``Renderer.disable_parallel_projection``."""
        return self.renderer.disable_parallel_projection(*args, **kwargs)

    @wraps(Renderer.enable_ssao)
    def enable_ssao(self, *args, **kwargs):
        """Wrap ``Renderer.enable_ssao``."""
        return self.renderer.enable_ssao(*args, **kwargs)

    @wraps(Renderer.disable_ssao)
    def disable_ssao(self, *args, **kwargs):
        """Wrap ``Renderer.disable_ssao``."""
        return self.renderer.disable_ssao(*args, **kwargs)

    @wraps(Renderer.enable_shadows)
    def enable_shadows(self, *args, **kwargs):
        """Wrap ``Renderer.enable_shadows``."""
        return self.renderer.enable_shadows(*args, **kwargs)

    @wraps(Renderer.disable_shadows)
    def disable_shadows(self, *args, **kwargs):
        """Wrap ``Renderer.disable_shadows``."""
        return self.renderer.disable_shadows(*args, **kwargs)

    @property
    def parallel_projection(self):
        """Return parallel projection state of active render window."""
        return self.renderer.parallel_projection

    @parallel_projection.setter
    def parallel_projection(self, state):
        """Set parallel projection state of all active render windows."""
        self.renderer.parallel_projection = state

    @property
    def parallel_scale(self):
        """Return parallel scale of active render window."""
        return self.renderer.parallel_scale

    @parallel_scale.setter
    def parallel_scale(self, value):
        """Set parallel scale of all active render windows."""
        self.renderer.parallel_scale = value

    @wraps(Renderer.add_axes_at_origin)
    def add_axes_at_origin(self, *args, **kwargs):
        """Wrap ``Renderer.add_axes_at_origin``."""
        return self.renderer.add_axes_at_origin(*args, **kwargs)

    @wraps(Renderer.show_bounds)
    def show_bounds(self, *args, **kwargs):
        """Wrap ``Renderer.show_bounds``."""
        return self.renderer.show_bounds(*args, **kwargs)

    @wraps(Renderer.add_bounding_box)
    def add_bounding_box(self, *args, **kwargs):
        """Wrap ``Renderer.add_bounding_box``."""
        return self.renderer.add_bounding_box(*args, **kwargs)

    @wraps(Renderer.remove_bounding_box)
    def remove_bounding_box(self, *args, **kwargs):
        """Wrap ``Renderer.remove_bounding_box``."""
        return self.renderer.remove_bounding_box(*args, **kwargs)

    @wraps(Renderer.remove_bounds_axes)
    def remove_bounds_axes(self, *args, **kwargs):
        """Wrap ``Renderer.remove_bounds_axes``."""
        return self.renderer.remove_bounds_axes(*args, **kwargs)

    @wraps(Renderer.show_grid)
    def show_grid(self, *args, **kwargs):
        """Wrap ``Renderer.show_grid``."""
        return self.renderer.show_grid(*args, **kwargs)

    @wraps(Renderer.set_scale)
    def set_scale(self, *args, **kwargs):
        """Wrap ``Renderer.set_scale``."""
        return self.renderer.set_scale(*args, **kwargs)

    @wraps(Renderer.enable_depth_of_field)
    def enable_depth_of_field(self, *args, **kwargs):
        """Wrap ``Renderer.enable_depth_of_field``."""
        return self.renderer.enable_depth_of_field(*args, **kwargs)

    @wraps(Renderer.disable_depth_of_field)
    def disable_depth_of_field(self, *args, **kwargs):
        """Wrap ``Renderer.disable_depth_of_field``."""
        return self.renderer.disable_depth_of_field(*args, **kwargs)

    @wraps(Renderer.add_blurring)
    def add_blurring(self, *args, **kwargs):
        """Wrap ``Renderer.add_blurring``."""
        return self.renderer.add_blurring(*args, **kwargs)

    @wraps(Renderer.remove_blurring)
    def remove_blurring(self, *args, **kwargs):
        """Wrap ``Renderer.remove_blurring``."""
        return self.renderer.remove_blurring(*args, **kwargs)

    @wraps(Renderer.enable_eye_dome_lighting)
    def enable_eye_dome_lighting(self, *args, **kwargs):
        """Wrap ``Renderer.enable_eye_dome_lighting``."""
        return self.renderer.enable_eye_dome_lighting(*args, **kwargs)

    @wraps(Renderer.disable_eye_dome_lighting)
    def disable_eye_dome_lighting(self, *args, **kwargs):
        """Wrap ``Renderer.disable_eye_dome_lighting``."""
        self.renderer.disable_eye_dome_lighting(*args, **kwargs)

    @wraps(Renderer.reset_camera)
    def reset_camera(self, *args, **kwargs):
        """Wrap ``Renderer.reset_camera``."""
        self.renderer.reset_camera(*args, **kwargs)
        self.render()

    @wraps(Renderer.isometric_view)
    def isometric_view(self, *args, **kwargs):
        """Wrap ``Renderer.isometric_view``."""
        self.renderer.isometric_view(*args, **kwargs)

    @wraps(Renderer.view_isometric)
    def view_isometric(self, *args, **kwarg):
        """Wrap ``Renderer.view_isometric``."""
        self.renderer.view_isometric(*args, **kwarg)

    @wraps(Renderer.view_vector)
    def view_vector(self, *args, **kwarg):
        """Wrap ``Renderer.view_vector``."""
        self.renderer.view_vector(*args, **kwarg)

    @wraps(Renderer.view_xy)
    def view_xy(self, *args, **kwarg):
        """Wrap ``Renderer.view_xy``."""
        self.renderer.view_xy(*args, **kwarg)

    @wraps(Renderer.view_yx)
    def view_yx(self, *args, **kwarg):
        """Wrap ``Renderer.view_yx``."""
        self.renderer.view_yx(*args, **kwarg)

    @wraps(Renderer.view_xz)
    def view_xz(self, *args, **kwarg):
        """Wrap ``Renderer.view_xz``."""
        self.renderer.view_xz(*args, **kwarg)

    @wraps(Renderer.view_zx)
    def view_zx(self, *args, **kwarg):
        """Wrap ``Renderer.view_zx``."""
        self.renderer.view_zx(*args, **kwarg)

    @wraps(Renderer.view_yz)
    def view_yz(self, *args, **kwarg):
        """Wrap ``Renderer.view_yz``."""
        self.renderer.view_yz(*args, **kwarg)

    @wraps(Renderer.view_zy)
    def view_zy(self, *args, **kwarg):
        """Wrap ``Renderer.view_zy``."""
        self.renderer.view_zy(*args, **kwarg)

    @wraps(Renderer.disable)
    def disable(self, *args, **kwarg):
        """Wrap ``Renderer.disable``."""
        self.renderer.disable(*args, **kwarg)

    @wraps(Renderer.enable)
    def enable(self, *args, **kwarg):
        """Wrap ``Renderer.enable``."""
        self.renderer.enable(*args, **kwarg)

    @wraps(Renderer.enable_depth_peeling)
    def enable_depth_peeling(self, *args, **kwargs):
        """Wrap ``Renderer.enable_depth_peeling``."""
        if self.render_window is not None:
            result = self.renderer.enable_depth_peeling(*args, **kwargs)
            if result:
                self.render_window.AlphaBitPlanesOn()
            return result

    @wraps(Renderer.disable_depth_peeling)
    def disable_depth_peeling(self):
        """Wrap ``Renderer.disable_depth_peeling``."""
        if self.render_window is not None:
            self.render_window.AlphaBitPlanesOff()
            return self.renderer.disable_depth_peeling()

    @wraps(Renderer.get_default_cam_pos)
    def get_default_cam_pos(self, *args, **kwargs):
        """Wrap ``Renderer.get_default_cam_pos``."""
        return self.renderer.get_default_cam_pos(*args, **kwargs)

    @wraps(Renderer.remove_actor)
    def remove_actor(self, *args, **kwargs):
        """Wrap ``Renderer.remove_actor``."""
        for renderer in self.renderers:
            renderer.remove_actor(*args, **kwargs)
        return True

    @wraps(Renderer.set_environment_texture)
    def set_environment_texture(self, *args, **kwargs):
        """Wrap ``Renderer.set_environment_texture``."""
        return self.renderer.set_environment_texture(*args, **kwargs)

    @wraps(Renderer.remove_environment_texture)
    def remove_environment_texture(self, *args, **kwargs):
        """Wrap ``Renderer.remove_environment_texture``."""
        return self.renderer.remove_environment_texture(*args, **kwargs)

    #### Properties from Renderer ####

    @property
    def actors(self):
        """Return the actors of the active renderer."""
        return self.renderer.actors

    @property
    def camera(self):
        """Return the active camera of the active renderer."""
        if not self.renderer.camera.is_set:
            self.camera_position = self.get_default_cam_pos()
            self.reset_camera()
            self.renderer.camera.is_set = True
        return self.renderer.camera

    @camera.setter
    def camera(self, camera):
        """Set the active camera for the rendering scene."""
        self.renderer.camera = camera

    @property
    def camera_set(self):
        """Return if the camera of the active renderer has been set."""
        return self.renderer.camera.is_set

    @camera_set.setter
    def camera_set(self, is_set):
        """Set if the camera has been set on the active renderer."""
        self.renderer.camera.is_set = is_set

    @property
    def bounds(self) -> BoundsLike:
        """Return the bounds of the active renderer.

        Returns
        -------
        list
            Bounds of the active renderer.

        Examples
        --------
        >>> import pyvista
        >>> pl = pyvista.Plotter()
        >>> _ = pl.add_mesh(pyvista.Cube())
        >>> pl.bounds
        (-0.5, 0.5, -0.5, 0.5, -0.5, 0.5)

        """
        return self.renderer.bounds

    @property
    def length(self):
        """Return the length of the diagonal of the bounding box of the scene."""
        return self.renderer.length

    @property
    def center(self):
        """Return the center of the active renderer."""
        return self.renderer.center

    @property
    def _scalar_bar_slots(self):
        """Return the scalar bar slots of the active renderer."""
        return self.renderer._scalar_bar_slots

    @_scalar_bar_slots.setter
    def _scalar_bar_slots(self, value):
        """Set the scalar bar slots of the active renderer."""
        self.renderer._scalar_bar_slots = value

    @property
    def _scalar_bar_slot_lookup(self):
        """Return the scalar bar slot lookup of the active renderer."""
        return self.renderer._scalar_bar_slot_lookup

    @_scalar_bar_slot_lookup.setter
    def _scalar_bar_slot_lookup(self, value):
        """Set the scalar bar slot lookup of the active renderer."""
        self.renderer._scalar_bar_slot_lookup = value

    @property
    def scale(self):
        """Return the scaling of the active renderer."""
        return self.renderer.scale

    @scale.setter
    def scale(self, scale):
        """Set the scaling of the active renderer."""
        self.renderer.set_scale(*scale)

    @property
    def camera_position(self):
        """Return camera position of the active render window.

        Examples
        --------
        Return camera's position and then reposition it via a list of tuples.

        >>> import pyvista as pv
        >>> from pyvista import examples
        >>> mesh = examples.download_bunny_coarse()
        >>> pl = pv.Plotter()
        >>> _ = pl.add_mesh(mesh, show_edges=True, reset_camera=True)
        >>> pl.camera_position
        [(0.02430, 0.0336, 0.9446),
         (0.02430, 0.0336, -0.02225),
         (0.0, 1.0, 0.0)]
        >>> pl.camera_position = [
        ...     (0.3914, 0.4542, 0.7670),
        ...     (0.0243, 0.0336, -0.0222),
        ...     (-0.2148, 0.8998, -0.3796),
        ... ]
        >>> pl.show()

        Set the camera position using a string and look at the ``'xy'`` plane.

        >>> pl = pv.Plotter()
        >>> _ = pl.add_mesh(mesh, show_edges=True)
        >>> pl.camera_position = 'xy'
        >>> pl.show()

        Set the camera position using a string and look at the ``'zy'`` plane.

        >>> pl = pv.Plotter()
        >>> _ = pl.add_mesh(mesh, show_edges=True)
        >>> pl.camera_position = 'zy'
        >>> pl.show()

        For more examples, see :ref:`cameras_api`.

        """
        return self.renderer.camera_position

    @camera_position.setter
    def camera_position(self, camera_location):
        """Set camera position of the active render window."""
        self.renderer.camera_position = camera_location

    @property
    def background_color(self):
        """Return the background color of the active render window.

        Examples
        --------
        Set the background color to ``"pink"`` and plot it.

        >>> import pyvista as pv
        >>> pl = pv.Plotter()
        >>> _ = pl.add_mesh(pv.Cube(), show_edges=True)
        >>> pl.background_color = "pink"
        >>> pl.background_color
        Color(name='pink', hex='#ffc0cbff', opacity=255)
        >>> pl.show()

        """
        return self.renderers.active_renderer.background_color

    @background_color.setter
    def background_color(self, color):
        """Set the background color of all the render windows."""
        self.set_background(color)

    @property
    def window_size(self):
        """Return the render window size in ``(width, height)``.

        Examples
        --------
        Change the window size from ``200 x 200`` to ``400 x 400``.

        >>> import pyvista
        >>> pl = pyvista.Plotter(window_size=[200, 200])
        >>> pl.window_size
        [200, 200]
        >>> pl.window_size = [400, 400]
        >>> pl.window_size
        [400, 400]

        """
        return list(self.render_window.GetSize())

    @window_size.setter
    def window_size(self, window_size):
        """Set the render window size."""
        self.render_window.SetSize(window_size[0], window_size[1])
        self._window_size_unset = False
        self.render()

    @contextmanager
    def window_size_context(self, window_size=None):
        """Set the render window size in an isolated context.

        Parameters
        ----------
        window_size : Sequence, optional
            Window size in pixels.  Defaults to :attr:`pyvista.Plotter.window_size`.

        Examples
        --------
        Take two different screenshots with two different window sizes.

        >>> import pyvista as pv
        >>> pl = pv.Plotter(off_screen=True)
        >>> _ = pl.add_mesh(pv.Cube())
        >>> with pl.window_size_context((400, 400)):
        ...     pl.screenshot('/tmp/small_screenshot.png')  # doctest:+SKIP
        ...
        >>> with pl.window_size_context((1000, 1000)):
        ...     pl.screenshot('/tmp/big_screenshot.png')  # doctest:+SKIP
        ...

        """
        # No op if not set
        if window_size is None:
            yield self
            return
        # If render window is not current
        if self.render_window is None:
            warnings.warn('Attempting to set window_size on an unavailable render widow.')
            yield self
            return
        size_before = self.window_size
        if window_size is not None:
            self.window_size = window_size
        try:
            yield self
        finally:
            # Sometimes the render window is destroyed within the context
            # and re-setting will fail
            if self.render_window is not None:
                self.window_size = size_before

    @property
    def image_depth(self):
        """Return a depth image representing current render window.

        Helper attribute for ``get_image_depth``.

        """
        return self.get_image_depth()

    def _check_rendered(self):
        """Check if the render window has been shown and raise an exception if not."""
        if not self._rendered:
            raise AttributeError(
                '\nThis plotter has not yet been set up and rendered '
                'with ``show()``.\n'
                'Consider setting ``off_screen=True`` '
                'for off screen rendering.\n'
            )

    def _check_has_ren_win(self):
        """Check if render window attribute exists and raise an exception if not."""
        if self.render_window is None:
            raise RenderWindowUnavailable('Render window is not available.')
        if not self.render_window.IsCurrent():
            raise RenderWindowUnavailable('Render window is not current.')

    def _make_render_window_current(self):
        if self.render_window is None:
            raise RenderWindowUnavailable('Render window is not available.')
        self.render_window.MakeCurrent()  # pragma: no cover

    @property
    def image(self):
        """Return an image array of current render window."""
        if self.render_window is None and self.last_image is not None:
            return self.last_image

        self._check_rendered()
        self._check_has_ren_win()

        data = image_from_window(self.render_window, scale=self.image_scale)
        if self.image_transparent_background:
            return data

        # ignore alpha channel
        return data[:, :, :-1]

    @property
    def image_scale(self) -> int:
        """Get or set the scale factor when saving a screenshot.

        This will scale up the screenshots taken of the render window to save a
        higher resolution image than what is rendered on screen.

        Image sizes will be the :py:attr:`window_size
        <pyvista.Plotter.window_size>` multiplied by this scale factor.

        Examples
        --------
        Double the resolution of a screenshot.

        >>> import pyvista as pv
        >>> pl = pv.Plotter()
        >>> _ = pl.add_mesh(pv.Sphere())
        >>> pl.image_scale = 2
        >>> pl.screenshot('screenshot.png')  # doctest:+SKIP

        Set the image scale from ``Plotter``.

        >>> import pyvista as pv
        >>> pl = pv.Plotter(image_scale=2)
        >>> _ = pl.add_mesh(pv.Sphere())
        >>> pl.screenshot('screenshot.png')  # doctest:+SKIP

        """
        return self._image_scale

    @image_scale.setter
    def image_scale(self, value: int):
        value = int(value)
        if value < 1:
            raise ValueError('Scale factor must be a positive integer.')
        self._image_scale = value

    @contextmanager
    def image_scale_context(self, scale: Optional[int] = None):
        """Set the image scale in an isolated context.

        Parameters
        ----------
        scale : int, optional
            Integer scale factor.  Defaults to :attr:`pyvista.Plotter.image_scale`.

        """
        scale_before = self.image_scale
        if scale is not None:
            self.image_scale = scale
        try:
            yield self
        finally:
            self.image_scale = scale_before

    def render(self):
        """Render the main window.

        Will not render until ``show`` has been called.

        Any render callbacks added with
        :func:`add_on_render_callback() <pyvista.Plotter.add_on_render_callback>`
        and the ``render_event=False`` option set will still execute on any call.
        """
        if self.render_window is not None and not self._first_time and not self._suppress_rendering:
            log.debug('Rendering')
            self.renderers.on_plotter_render()
            self.render_window.Render()
            self._rendered = True
        for callback in self._on_render_callbacks:
            callback(self)

    def add_on_render_callback(self, callback, render_event=False):
        """Add a method to be called post-render.

        Parameters
        ----------
        callback : callable
            The callback method to run post-render. This takes a single
            argument which is the plotter object.

        render_event : bool
            If True, associate with all VTK RenderEvents. Otherwise, the
            callback is only handled on a successful ``render()`` from
            the PyVista plotter directly.

        """
        if render_event:
            for renderer in self.renderers:
                renderer.AddObserver(_vtk.vtkCommand.RenderEvent, lambda *args: callback(self))
        else:
            self._on_render_callbacks.add(callback)

    def clear_on_render_callbacks(self):
        """Clear all callback methods previously registered with ``render()``."""
        for renderer in self.renderers:
            renderer.RemoveObservers(_vtk.vtkCommand.RenderEvent)
        self._on_render_callbacks = set()

    @wraps(RenderWindowInteractor.add_key_event)
    def add_key_event(self, *args, **kwargs):
        """Wrap RenderWindowInteractor.add_key_event."""
        if hasattr(self, 'iren'):
            self.iren.add_key_event(*args, **kwargs)

    @wraps(RenderWindowInteractor.clear_events_for_key)
    def clear_events_for_key(self, *args, **kwargs):
        """Wrap RenderWindowInteractor.clear_events_for_key."""
        if hasattr(self, 'iren'):
            self.iren.clear_events_for_key(*args, **kwargs)

    def store_mouse_position(self, *args):
        """Store mouse position."""
        if not hasattr(self, "iren"):
            raise AttributeError("This plotting window is not interactive.")
        self.mouse_position = self.iren.get_event_position()

    def store_click_position(self, *args):
        """Store click position in viewport coordinates."""
        if not hasattr(self, "iren"):
            raise AttributeError("This plotting window is not interactive.")
        self.click_position = self.iren.get_event_position()
        self.mouse_position = self.click_position

    def track_mouse_position(self):
        """Keep track of the mouse position.

        This will potentially slow down the interactor. No callbacks
        supported here - use
        :func:`pyvista.Plotter.track_click_position` instead.

        """
        self.iren.track_mouse_position(self.store_mouse_position)

    def untrack_mouse_position(self):
        """Stop tracking the mouse position."""
        self.iren.untrack_mouse_position()

    @wraps(RenderWindowInteractor.track_click_position)
    def track_click_position(self, *args, **kwargs):
        """Wrap RenderWindowInteractor.track_click_position."""
        self.iren.track_click_position(*args, **kwargs)

    @wraps(RenderWindowInteractor.untrack_click_position)
    def untrack_click_position(self, *args, **kwargs):
        """Stop tracking the click position."""
        self.iren.untrack_click_position(*args, **kwargs)

    @property
    def pickable_actors(self):
        """Return or set the pickable actors.

        When setting, this will be the list of actors to make
        pickable. All actors not in the list will be made unpickable.
        If ``actors`` is ``None``, all actors will be made unpickable.

        Returns
        -------
        list of vtk.vtkActors

        Examples
        --------
        Add two actors to a :class:`pyvista.Plotter`, make one
        pickable, and then list the pickable actors.

        >>> import pyvista as pv
        >>> pl = pv.Plotter()
        >>> sphere_actor = pl.add_mesh(pv.Sphere())
        >>> cube_actor = pl.add_mesh(
        ...     pv.Cube(), pickable=False, style='wireframe'
        ... )
        >>> len(pl.pickable_actors)
        1

        Set the pickable actors to both actors.

        >>> pl.pickable_actors = [sphere_actor, cube_actor]
        >>> len(pl.pickable_actors)
        2

        Set the pickable actors to ``None``.

        >>> pl.pickable_actors = None
        >>> len(pl.pickable_actors)
        0

        """
        pickable = []
        for renderer in self.renderers:
            for actor in renderer.actors.values():
                if actor.GetPickable():
                    pickable.append(actor)
        return pickable

    @pickable_actors.setter
    def pickable_actors(self, actors=None):
        """Set the pickable actors."""
        actors = [] if actors is None else actors
        if isinstance(actors, _vtk.vtkActor):
            actors = [actors]

        if not all([isinstance(actor, _vtk.vtkActor) for actor in actors]):
            raise TypeError(
                f'Expected a vtkActor instance or a list of vtkActors, got '
                f'{[type(actor) for actor in actors]} instead.'
            )

        for renderer in self.renderers:
            for actor in renderer.actors.values():
                actor.SetPickable(actor in actors)

    def _prep_for_close(self):
        """Make sure a screenshot is acquired before closing.

        This doesn't actually close anything. It just preps the plotter for
        closing.
        """
        # Grab screenshot right before renderer closes
        self.last_image = self.screenshot(True, return_img=True)
        self.last_image_depth = self.get_image_depth()

    def increment_point_size_and_line_width(self, increment):
        """Increment point size and line width of all actors.

        For every actor in the scene, increment both its point size
        and line width by the given value.

        Parameters
        ----------
        increment : float
            Amount to increment point size and line width.

        """
        for renderer in self.renderers:
            for actor in renderer._actors.values():
                if hasattr(actor, "GetProperty"):
                    prop = actor.GetProperty()
                    if hasattr(prop, "SetPointSize"):
                        prop.SetPointSize(prop.GetPointSize() + increment)
                    if hasattr(prop, "SetLineWidth"):
                        prop.SetLineWidth(prop.GetLineWidth() + increment)
        self.render()
        return

    def reset_key_events(self):
        """Reset all of the key press events to their defaults."""
        if not hasattr(self, 'iren'):
            return

        self.iren.clear_key_event_callbacks()

        self.add_key_event('q', self._prep_for_close)  # Add no matter what
        b_left_down_callback = lambda: self.iren.add_observer(
            'LeftButtonPressEvent', self.left_button_down
        )
        self.add_key_event('b', b_left_down_callback)
        self.add_key_event('v', lambda: self.isometric_view_interactive())
        self.add_key_event('C', lambda: self.enable_cell_picking())
        self.add_key_event('Up', lambda: self.camera.Zoom(1.05))
        self.add_key_event('Down', lambda: self.camera.Zoom(0.95))
        self.add_key_event('plus', lambda: self.increment_point_size_and_line_width(1))
        self.add_key_event('minus', lambda: self.increment_point_size_and_line_width(-1))

    @wraps(RenderWindowInteractor.key_press_event)
    def key_press_event(self, *args, **kwargs):
        """Wrap RenderWindowInteractor.key_press_event."""
        self.iren.key_press_event(*args, **kwargs)

    def left_button_down(self, obj, event_type):
        """Register the event for a left button down click."""
        if hasattr(self.render_window, 'GetOffScreenFramebuffer'):
            if not self.render_window.GetOffScreenFramebuffer().GetFBOIndex():
                # must raise a runtime error as this causes a segfault on VTK9
                raise ValueError('Invoking helper with no framebuffer')
        # Get 2D click location on window
        click_pos = self.iren.get_event_position()

        # Get corresponding click location in the 3D plot
        picker = _vtk.vtkWorldPointPicker()
        picker.Pick(click_pos[0], click_pos[1], 0, self.renderer)
        self.pickpoint = np.asarray(picker.GetPickPosition()).reshape((-1, 3))
        if np.any(np.isnan(self.pickpoint)):
            self.pickpoint[:] = 0

    @wraps(RenderWindowInteractor.enable_trackball_style)
    def enable_trackball_style(self):
        """Wrap RenderWindowInteractor.enable_trackball_style."""
        self.iren.enable_trackball_style()

    @wraps(RenderWindowInteractor.enable_trackball_actor_style)
    def enable_trackball_actor_style(self):
        """Wrap RenderWindowInteractor.enable_trackball_actor_style."""
        self.iren.enable_trackball_actor_style()

    @wraps(RenderWindowInteractor.enable_image_style)
    def enable_image_style(self):
        """Wrap RenderWindowInteractor.enable_image_style."""
        self.iren.enable_image_style()

    @wraps(RenderWindowInteractor.enable_joystick_style)
    def enable_joystick_style(self):
        """Wrap RenderWindowInteractor.enable_joystick_style."""
        self.iren.enable_joystick_style()

    @wraps(RenderWindowInteractor.enable_joystick_actor_style)
    def enable_joystick_actor_style(self):
        """Wrap RenderWindowInteractor.enable_joystick_actor_style."""
        self.iren.enable_joystick_actor_style()

    @wraps(RenderWindowInteractor.enable_zoom_style)
    def enable_zoom_style(self):
        """Wrap RenderWindowInteractor.enable_zoom_style."""
        self.iren.enable_zoom_style()

    @wraps(RenderWindowInteractor.enable_terrain_style)
    def enable_terrain_style(self, *args, **kwargs):
        """Wrap RenderWindowInteractor.enable_terrain_style."""
        self.iren.enable_terrain_style(*args, **kwargs)

    @wraps(RenderWindowInteractor.enable_rubber_band_style)
    def enable_rubber_band_style(self):
        """Wrap RenderWindowInteractor.enable_rubber_band_style."""
        self.iren.enable_rubber_band_style()

    @wraps(RenderWindowInteractor.enable_rubber_band_2d_style)
    def enable_rubber_band_2d_style(self):
        """Wrap RenderWindowInteractor.enable_rubber_band_2d_style."""
        self.iren.enable_rubber_band_2d_style()

    def enable_stereo_render(self):
        """Enable anaglyph stereo rendering.

        Disable this with :func:`disable_stereo_render
        <Plotter.disable_stereo_render>`

        Examples
        --------
        Enable stereo rendering to show a cube as an anaglyph image.

        >>> import pyvista as pv
        >>> pl = pv.Plotter()
        >>> _ = pl.add_mesh(pv.Cube())
        >>> pl.enable_stereo_render()
        >>> pl.show()

        """
        if self.render_window is not None:
            self.render_window.SetStereoTypeToAnaglyph()
            self.render_window.StereoRenderOn()

    def disable_stereo_render(self):
        """Disable anaglyph stereo rendering.

        Enable again with :func:`enable_stereo_render
        <Plotter.enable_stereo_render>`

        Examples
        --------
        Enable and then disable stereo rendering. It should show a simple cube.

        >>> import pyvista as pv
        >>> pl = pv.Plotter()
        >>> _ = pl.add_mesh(pv.Cube())
        >>> pl.enable_stereo_render()
        >>> pl.disable_stereo_render()
        >>> pl.show()

        """
        if self.render_window is not None:
            self.render_window.StereoRenderOff()

    def hide_axes_all(self):
        """Hide the axes orientation widget in all renderers."""
        for renderer in self.renderers:
            renderer.hide_axes()

    def show_axes_all(self):
        """Show the axes orientation widget in all renderers.

        Examples
        --------
        >>> import pyvista
        >>> from pyvista import examples
        >>>
        >>> # create multi-window plot (1 row, 2 columns)
        >>> pl = pyvista.Plotter(shape=(1, 2))
        >>>
        >>> # activate subplot 1 and add a mesh
        >>> pl.subplot(0, 0)
        >>> _ = pl.add_mesh(examples.load_globe())
        >>>
        >>> # activate subplot 2 and add a mesh
        >>> pl.subplot(0, 1)
        >>> _ = pl.add_mesh(examples.load_airplane())
        >>>
        >>> # show the axes orientation widget in all subplots
        >>> pl.show_axes_all()
        >>>
        >>> # display the window
        >>> pl.show()

        """
        for renderer in self.renderers:
            renderer.show_axes()

    def isometric_view_interactive(self):
        """Set the current interactive render window to isometric view."""
        interactor = self.iren.get_interactor_style()
        renderer = interactor.GetCurrentRenderer()
        if renderer is None:
            renderer = self.renderer
        renderer.view_isometric()

    def update(self, stime=1, force_redraw=True):
        """Update window, redraw, process messages query.

        Parameters
        ----------
        stime : int, optional
            Duration of timer that interrupt vtkRenderWindowInteractor
            in milliseconds.

        force_redraw : bool, optional
            Call ``render`` immediately.

        """
        if stime <= 0:
            stime = 1

        curr_time = time.time()
        if Plotter.last_update_time > curr_time:
            Plotter.last_update_time = curr_time

        if self.iren is not None:
            update_rate = self.iren.get_desired_update_rate()
            if (curr_time - Plotter.last_update_time) > (1.0 / update_rate):
                # Allow interaction for a brief moment during interactive updating
                # Use the non-blocking ProcessEvents method.
                self.iren.process_events()
                # Rerender
                self.render()
                Plotter.last_update_time = curr_time
                return

        if force_redraw:
            self.render()

    def add_composite(
        self,
        dataset,
        color=None,
        style=None,
        scalars=None,
        clim=None,
        show_edges=None,
        edge_color=None,
        point_size=None,
        line_width=None,
        opacity=1.0,
        flip_scalars=False,
        lighting=None,
        n_colors=256,
        interpolate_before_map=True,
        cmap=None,
        label=None,
        reset_camera=None,
        scalar_bar_args=None,
        show_scalar_bar=None,
        multi_colors=False,
        name=None,
        render_points_as_spheres=None,
        render_lines_as_tubes=None,
        smooth_shading=None,
        split_sharp_edges=None,
        ambient=None,
        diffuse=None,
        specular=None,
        specular_power=None,
        nan_color=None,
        nan_opacity=1.0,
        culling=None,
        rgb=None,
        categories=None,
        below_color=None,
        above_color=None,
        annotations=None,
        pickable=True,
        preference="point",
        log_scale=False,
        pbr=None,
        metallic=None,
        roughness=None,
        render=True,
        component=None,
        color_missing_with_nan=False,
        copy_mesh=False,
        show_vertices=None,
        **kwargs,
    ):
        """Add a composite dataset to the plotter.

        Parameters
        ----------
        dataset : pyvista.MultiBlock
            A :class:`pyvista.MultiBlock` dataset.

        color : ColorLike, default: :attr:`pyvista.themes.DefaultTheme.color`
            Use to make the entire mesh have a single solid color.
            Either a string, RGB list, or hex color string.  For example:
            ``color='white'``, ``color='w'``, ``color=[1.0, 1.0, 1.0]``, or
            ``color='#FFFFFF'``. Color will be overridden if scalars are
            specified. To color each element of the composite dataset
            individually, you will need to iteratively call ``add_mesh`` for
            each sub-dataset.

        style : str, default: 'wireframe'
            Visualization style of the mesh.  One of the following:
            ``style='surface'``, ``style='wireframe'``, ``style='points'``.
            Defaults to ``'surface'``. Note that ``'wireframe'`` only shows a
            wireframe of the outer geometry.

        scalars : str, optional
            Scalars used to "color" the points or cells of the dataset.
            Accepts only a string name of an array that is present on the
            composite dataset.

        clim : Sequence[float, float], optional
            Color bar range for scalars.  Defaults to minimum and
            maximum of scalars array.  Example: ``[-1, 2]``. ``rng``
            is also an accepted alias for this.

        show_edges : bool, default: :attr:`pyvista.global_theme.show_edges <pyvista.themes.DefaultTheme.show_edges>`
            Shows the edges of a mesh.  Does not apply to a wireframe
            representation.

        edge_color : ColorLike, default: :attr:`pyvista.global_theme.edge_color <pyvista.themes.DefaultTheme.edge_color>`
            The solid color to give the edges when ``show_edges=True``.
            Either a string, RGB list, or hex color string.

            Defaults to :attr:`pyvista.global_theme.edge_color
            <pyvista.themes.DefaultTheme.edge_color>`.

        point_size : float, default: 5.0
            Point size of any points in the dataset plotted. Also
            applicable when style='points'. Default ``5.0``.

        line_width : float, optional
            Thickness of lines.  Only valid for wireframe and surface
            representations.

        opacity : float, default: 1.0
            Opacity of the mesh. A single float value that will be applied
            globally opacity of the mesh and uniformly
            applied everywhere - should be between 0 and 1.

        flip_scalars : bool, default: False
            Flip direction of cmap. Most colormaps allow ``*_r``
            suffix to do this as well.

        lighting : bool, default: True
            Enable or disable view direction lighting.

        n_colors : int, default: 256
            Number of colors to use when displaying scalars.  The scalar bar
            will also have this many colors.

        interpolate_before_map : bool, default: True
            Enabling makes for a smoother scalars display.  When ``False``,
            OpenGL will interpolate the mapped colors which can result in
            showing colors that are not present in the color map.

        cmap : str, list, or pyvista.LookupTable, default: :attr:`pyvista.themes.DefaultTheme.cmap`
            If a string, this is the name of the ``matplotlib`` colormap to use
            when mapping the ``scalars``.  See available Matplotlib colormaps.
            Only applicable for when displaying ``scalars``.
            ``colormap`` is also an accepted alias
            for this. If ``colorcet`` or ``cmocean`` are installed, their
            colormaps can be specified by name.

            You can also specify a list of colors to override an existing
            colormap with a custom one.  For example, to create a three color
            colormap you might specify ``['green', 'red', 'blue']``.

            This parameter also accepts a :class:`pyvista.LookupTable`. If this
            is set, all parameters controlling the color map like ``n_colors``
            will be ignored.

        label : str, optional
            String label to use when adding a legend to the scene with
            :func:`pyvista.Plotter.add_legend`.

        reset_camera : bool, optional
            Reset the camera after adding this mesh to the scene. The default
            setting is ``None``, where the camera is only reset if this plotter
            has already been shown. If ``False``, the camera is not reset
            regardless of the state of the ``Plotter``. When ``True``, the
            camera is always reset.

        scalar_bar_args : dict, optional
            Dictionary of keyword arguments to pass when adding the
            scalar bar to the scene. For options, see
            :func:`pyvista.Plotter.add_scalar_bar`.

        show_scalar_bar : bool
            If ``False``, a scalar bar will not be added to the
            scene. Defaults to ``True`` unless ``rgba=True``.

        multi_colors : bool, default: False
            Color each block by a solid color using matplotlib's color cycler.

        name : str, optional
            The name for the added mesh/actor so that it can be easily
            updated.  If an actor of this name already exists in the
            rendering window, it will be replaced by the new actor.

        render_points_as_spheres : bool, default: False
            Render points as spheres rather than dots.

        render_lines_as_tubes : bool, default: False
            Show lines as thick tubes rather than flat lines.  Control
            the width with ``line_width``.

        smooth_shading : bool, default: :attr`pyvista.themes.DefaultTheme.smooth_shading`
            Enable smooth shading when ``True`` using the Phong shading
            algorithm.  When ``False``, uses flat shading.  Automatically
            enabled when ``pbr=True``.  See :ref:`shading_example`.

        split_sharp_edges : bool, default: False
            Split sharp edges exceeding 30 degrees when plotting with smooth
            shading.  Control the angle with the optional keyword argument
            ``feature_angle``.  By default this is ``False`` unless overridden
            by the global or plotter theme.  Note that enabling this will
            create a copy of the input mesh within the plotter.  See
            :ref:`shading_example`.

        ambient : float, default: 0.0
            When lighting is enabled, this is the amount of light in
            the range of 0 to 1 (default 0.0) that reaches the actor
            when not directed at the light source emitted from the
            viewer.

        diffuse : float, default: 1.0
            The diffuse lighting coefficient.

        specular : float, default: 0.0
            The specular lighting coefficient.

        specular_power : float, default: 1.0
            The specular power. Between 0.0 and 128.0.

        nan_color : ColorLike, default: :attr:`pyvista.themes.DefaultTheme.nan_color`
            The color to use for all ``NaN`` values in the plotted
            scalar array.

        nan_opacity : float, default: 1.0
            Opacity of ``NaN`` values.  Should be between 0 and 1.

        culling : str, bool, default: False
            Does not render faces that are culled. This can be helpful for
            dense surface meshes, especially when edges are visible, but can
            cause flat meshes to be partially displayed. One of the following:

            * ``True`` - Enable backface culling
            * ``"b"`` - Enable backface culling
            * ``"back"`` - Enable backface culling
            * ``"backface"`` - Enable backface culling
            * ``"f"`` - Enable frontface culling
            * ``"front"`` - Enable frontface culling
            * ``"frontface"`` - Enable frontface culling
            * ``False`` - Disable both backface and frontface culling

        rgb : bool, default: False
            If an 2 dimensional array is passed as the scalars, plot
            those values as RGB(A) colors. ``rgba`` is also an
            accepted alias for this.  Opacity (the A) is optional.  If
            a scalars array ending with ``"_rgba"`` is passed, the default
            becomes ``True``.  This can be overridden by setting this
            parameter to ``False``.

        categories : bool, optional
            If set to ``True``, then the number of unique values in
            the scalar array will be used as the ``n_colors``
            argument.

            .. deprecated:: 0.39.0
               This keyword argument is no longer used. Instead, use
               ``n_colors``.

        below_color : ColorLike, optional
            Solid color for values below the scalars range
            (``clim``). This will automatically set the scalar bar
            ``below_label`` to ``'below'``.

        above_color : ColorLike, optional
            Solid color for values below the scalars range
            (``clim``). This will automatically set the scalar bar
            ``above_label`` to ``'above'``.

        annotations : dict, optional
            Pass a dictionary of annotations. Keys are the float
            values in the scalars range to annotate on the scalar bar
            and the values are the string annotations.

        pickable : bool, default: True
            Set whether this actor is pickable.

        preference : str, default: 'point'
            For each block, when ``block.n_points == block.n_cells`` and
            setting scalars, this parameter sets how the scalars will be mapped
            to the mesh.  For example, when ``'point'`` the scalars will be
            associated with the mesh points if available.  Can be either
            ``'point'`` or ``'cell'``.

        log_scale : bool, default: False
            Use log scale when mapping data to colors. Scalars less
            than zero are mapped to the smallest representable
            positive float.

        pbr : bool, default: False
            Enable physics based rendering (PBR) if the mesh is
            ``PolyData``.  Use the ``color`` argument to set the base
            color.

        metallic : float, default: 0.0
            Usually this value is either 0 or 1 for a real material
            but any value in between is valid. This parameter is only
            used by PBR interpolation.

        roughness : float, default: 0.5
            This value has to be between 0 (glossy) and 1 (rough). A
            glossy material has reflections and a high specular
            part. This parameter is only used by PBR
            interpolation.

        render : bool, default: True
            Force a render when ``True``.

        component : int, optional
            Set component of vector valued scalars to plot.  Must be
            nonnegative, if supplied. If ``None``, the magnitude of
            the vector is plotted.

        color_missing_with_nan : bool, default: False
            Color any missing values with the ``nan_color``. This is useful
            when not all blocks of the composite dataset have the specified
            ``scalars``.

        copy_mesh : bool, optional
            If ``True``, a copy of the mesh will be made before adding it to
            the plotter.  This is useful if e.g. you would like to add the same
            mesh to a plotter multiple times and display different
            scalars. Setting ``copy_mesh`` to ``False`` is necessary if you
            would like to update the mesh after adding it to the plotter and
            have these updates rendered, e.g. by changing the active scalars or
            through an interactive widget.  Defaults to ``False``.

        show_vertices : bool, optional
            When ``style`` is not ``'points'``, render the external surface
            vertices. The following optional keyword arguments may be used to
            control the style of the vertices:

            * ``vertex_color`` - The color of the vertices
            * ``vertex_style`` - Change style to ``'points_gaussian'``
            * ``vertex_opacity`` - Control the opacity of the vertices

        **kwargs : dict, optional
            Optional keyword arguments.

        Returns
        -------
        pyvista.Actor
            Actor of the composite dataset.

        pyvista.CompositePolyDataMapper
            Composite PolyData mapper.

        Examples
        --------
        Add a sphere and a cube as a multiblock dataset to a plotter and then
        change the visibility and color of the blocks.

        Note index ``1`` and ``2`` are used to access the individual blocks of
        the composite dataset. This is because the :class:`pyvista.MultiBlock`
        is the root node of the "tree" and is index ``0``. This allows you to
        access individual blocks or the entire composite dataset itself in the
        case of multiple nested composite datasets.

        >>> import pyvista as pv
        >>> dataset = pv.MultiBlock(
        ...     [pv.Cube(), pv.Sphere(center=(0, 0, 1))]
        ... )
        >>> pl = pv.Plotter()
        >>> actor, mapper = pl.add_composite(dataset)
        >>> mapper.block_attr[1].color = 'b'
        >>> mapper.block_attr[1].opacity = 0.5
        >>> mapper.block_attr[2].color = 'r'
        >>> pl.show()

        """
        if not isinstance(dataset, _vtk.vtkCompositeDataSet):
            raise TypeError(f'Invalid type ({type(dataset)}). Must be a composite dataset.')
        # always convert
        dataset = dataset.as_polydata_blocks(copy_mesh)
        self.mesh = dataset  # for legacy behavior

        # Parse arguments
        (
            scalar_bar_args,
            split_sharp_edges,
            show_scalar_bar,
            feature_angle,
            render_points_as_spheres,
            smooth_shading,
            clim,
            cmap,
            culling,
            name,
            nan_color,
            color,
            texture,
            rgb,
            interpolation,
            remove_existing_actor,
            vertex_color,
            vertex_style,
            vertex_opacity,
        ) = _common_arg_parser(
            dataset,
            self._theme,
            n_colors,
            scalar_bar_args,
            split_sharp_edges,
            show_scalar_bar,
            render_points_as_spheres,
            smooth_shading,
            pbr,
            clim,
            cmap,
            culling,
            name,
            nan_color,
            nan_opacity,
            color,
            None,
            rgb,
            style,
            **kwargs,
        )
        if show_vertices is None:
            show_vertices = self._theme.show_vertices

        # Compute surface normals if using smooth shading
        if smooth_shading:
            dataset = dataset._compute_normals(
                cell_normals=False,
                split_vertices=True,
                feature_angle=feature_angle,
            )

        self.mapper = CompositePolyDataMapper(
            dataset,
            theme=self._theme,
            color_missing_with_nan=color_missing_with_nan,
            interpolate_before_map=interpolate_before_map,
        )

        actor, _ = self.add_actor(self.mapper)

        prop = Property(
            self._theme,
            interpolation=interpolation,
            metallic=metallic,
            roughness=roughness,
            point_size=point_size,
            ambient=ambient,
            diffuse=diffuse,
            specular=specular,
            specular_power=specular_power,
            show_edges=show_edges,
            color=self.renderer.next_color if color is None else color,
            style=style,
            edge_color=edge_color,
            render_points_as_spheres=render_points_as_spheres,
            render_lines_as_tubes=render_lines_as_tubes,
            lighting=lighting,
            line_width=line_width,
            opacity=opacity,
            culling=culling,
        )
        actor.SetProperty(prop)

        if label is not None:
            self._add_legend_label(actor, label, None, prop.color)

        # check if there are any consistent active scalars
        if color is not None:
            self.mapper.scalar_visibility = False
        elif multi_colors:
            self.mapper.set_unique_colors()
        else:
            if scalars is None:
                point_name, cell_name = dataset._get_consistent_active_scalars()
                if point_name and cell_name:
                    if preference == 'point':
                        scalars = point_name
                    else:
                        scalars = cell_name
                else:
                    scalars = point_name if point_name is not None else cell_name

            elif not isinstance(scalars, str):
                raise TypeError(
                    f'`scalars` must be a string for `add_composite`, not ({type(scalars)})'
                )

            if categories:
                # Deprecated on 0.39.0, estimated removal on v0.42.0
                warnings.warn(
                    '`categories` is deprecated for composite datasets. Use `n_colors` instead.',
                    PyVistaDeprecationWarning,
                )
                if not isinstance(categories, int):
                    raise TypeError('Categories must be an integer for a composite dataset.')
                n_colors = categories

            if scalars is not None:
                scalar_bar_args = self.mapper.set_scalars(
                    scalars,
                    preference,
                    component,
                    annotations,
                    rgb,
                    scalar_bar_args,
                    n_colors,
                    nan_color,
                    above_color,
                    below_color,
                    clim,
                    cmap,
                    flip_scalars,
                    log_scale,
                )
            else:
                self.mapper.scalar_visibility = False

        # Only show scalar bar if there are scalars
        if show_scalar_bar and scalars is not None:
            self.add_scalar_bar(**scalar_bar_args)

        # by default reset the camera if the plotting window has been rendered
        if reset_camera is None:
            reset_camera = not self._first_time and not self.camera_set

        # add this immediately prior to adding the actor to ensure vertices
        # are rendered
        if show_vertices and style not in ['points', 'points_gaussian']:
            self.add_composite(
                dataset,
                style=vertex_style,
                point_size=point_size,
                color=vertex_color,
                render_points_as_spheres=render_points_as_spheres,
                name=f'{name}-vertices',
                opacity=vertex_opacity,
                lighting=lighting,
                render=False,
                show_vertices=False,
            )

        self.add_actor(
            actor,
            reset_camera=reset_camera,
            name=name,
            pickable=pickable,
            render=render,
            remove_existing_actor=remove_existing_actor,
        )

        return actor, self.mapper

    def add_mesh(
        self,
        mesh,
        color=None,
        style=None,
        scalars=None,
        clim=None,
        show_edges=None,
        edge_color=None,
        point_size=None,
        line_width=None,
        opacity=None,
        flip_scalars=False,
        lighting=None,
        n_colors=256,
        interpolate_before_map=None,
        cmap=None,
        label=None,
        reset_camera=None,
        scalar_bar_args=None,
        show_scalar_bar=None,
        multi_colors=False,
        name=None,
        texture=None,
        render_points_as_spheres=None,
        render_lines_as_tubes=None,
        smooth_shading=None,
        split_sharp_edges=None,
        ambient=None,
        diffuse=None,
        specular=None,
        specular_power=None,
        nan_color=None,
        nan_opacity=1.0,
        culling=None,
        rgb=None,
        categories=False,
        silhouette=None,
        use_transparency=False,
        below_color=None,
        above_color=None,
        annotations=None,
        pickable=True,
        preference="point",
        log_scale=False,
        pbr=None,
        metallic=None,
        roughness=None,
        render=True,
        component=None,
        emissive=None,
        copy_mesh=False,
        backface_params=None,
        show_vertices=None,
        **kwargs,
    ):
        """Add any PyVista/VTK mesh or dataset that PyVista can wrap to the scene.

        This method is using a mesh representation to view the surfaces
        and/or geometry of datasets. For volume rendering, see
        :func:`pyvista.Plotter.add_volume`.

        To see the what most of the following parameters look like in action,
        please refer to :class:`pyvista.Property`.

        Parameters
        ----------
        mesh : pyvista.DataSet or pyvista.MultiBlock or vtk.vtkAlgorithm
            Any PyVista or VTK mesh is supported. Also, any dataset
            that :func:`pyvista.wrap` can handle including NumPy
            arrays of XYZ points. Plotting also supports VTK algorithm
            objects (``vtk.vtkAlgorithm`` and ``vtk.vtkAlgorithmOutput``).
            When passing an algorithm, the rendering pipeline will be
            connected to the passed algorithm to dynamically update
            the scene.

        color : ColorLike, optional
            Use to make the entire mesh have a single solid color.
            Either a string, RGB list, or hex color string.  For example:
            ``color='white'``, ``color='w'``, ``color=[1.0, 1.0, 1.0]``, or
            ``color='#FFFFFF'``. Color will be overridden if scalars are
            specified.

            Defaults to :attr:`pyvista.global_theme.color
            <pyvista.themes.DefaultTheme.color>`.

        style : str, optional
            Visualization style of the mesh.  One of the following:
            ``style='surface'``, ``style='wireframe'``, ``style='points'``,
            ``style='points_gaussian'``. Defaults to ``'surface'``. Note that
            ``'wireframe'`` only shows a wireframe of the outer geometry.
            ``'points_gaussian'`` can be modified with the ``emissive``,
            ``render_points_as_spheres`` options.

        scalars : str or numpy.ndarray, optional
            Scalars used to "color" the mesh.  Accepts a string name
            of an array that is present on the mesh or an array equal
            to the number of cells or the number of points in the
            mesh.  Array should be sized as a single vector. If both
            ``color`` and ``scalars`` are ``None``, then the active
            scalars are used.

        clim : Sequence[float, float], optional
            Color bar range for scalars.  Defaults to minimum and
            maximum of scalars array.  Example: ``[-1, 2]``. ``rng``
            is also an accepted alias for this.

        show_edges : bool, optional
            Shows the edges of a mesh.  Does not apply to a wireframe
            representation.

        edge_color : ColorLike, optional
            The solid color to give the edges when ``show_edges=True``.
            Either a string, RGB list, or hex color string.

            Defaults to :attr:`pyvista.global_theme.edge_color
            <pyvista.themes.DefaultTheme.edge_color>`.

        point_size : float, optional
            Point size of any nodes in the dataset plotted. Also
            applicable when style='points'. Default ``5.0``.

        line_width : float, optional
            Thickness of lines.  Only valid for wireframe and surface
            representations.  Default ``None``.

        opacity : float, str, array-like
            Opacity of the mesh. If a single float value is given, it
            will be the global opacity of the mesh and uniformly
            applied everywhere - should be between 0 and 1. A string
            can also be specified to map the scalars range to a
            predefined opacity transfer function (options include:
            ``'linear'``, ``'linear_r'``, ``'geom'``, ``'geom_r'``).
            A string could also be used to map a scalars array from
            the mesh to the opacity (must have same number of elements
            as the ``scalars`` argument). Or you can pass a custom
            made transfer function that is an array either
            ``n_colors`` in length or shorter.

        flip_scalars : bool, optional
            Flip direction of cmap. Most colormaps allow ``*_r``
            suffix to do this as well.

        lighting : bool, optional
            Enable or disable view direction lighting. Default ``False``.

        n_colors : int, optional
            Number of colors to use when displaying scalars. Defaults to 256.
            The scalar bar will also have this many colors.

        interpolate_before_map : bool, optional
            Enabling makes for a smoother scalars display.  Default is
            ``True``.  When ``False``, OpenGL will interpolate the
            mapped colors which can result is showing colors that are
            not present in the color map.

        cmap : str, list, or pyvista.LookupTable, default: :attr:`pyvista.themes.DefaultTheme.cmap`
            If a string, this is the name of the ``matplotlib`` colormap to use
            when mapping the ``scalars``.  See available Matplotlib colormaps.
            Only applicable for when displaying ``scalars``.
            ``colormap`` is also an accepted alias
            for this. If ``colorcet`` or ``cmocean`` are installed, their
            colormaps can be specified by name.

            You can also specify a list of colors to override an existing
            colormap with a custom one.  For example, to create a three color
            colormap you might specify ``['green', 'red', 'blue']``.

            This parameter also accepts a :class:`pyvista.LookupTable`. If this
            is set, all parameters controlling the color map like ``n_colors``
            will be ignored.

        label : str, optional
            String label to use when adding a legend to the scene with
            :func:`pyvista.Plotter.add_legend`.

        reset_camera : bool, optional
            Reset the camera after adding this mesh to the scene. The default
            setting is ``None``, where the camera is only reset if this plotter
            has already been shown. If ``False``, the camera is not reset
            regardless of the state of the ``Plotter``. When ``True``, the
            camera is always reset.

        scalar_bar_args : dict, optional
            Dictionary of keyword arguments to pass when adding the
            scalar bar to the scene. For options, see
            :func:`pyvista.Plotter.add_scalar_bar`.

        show_scalar_bar : bool
            If ``False``, a scalar bar will not be added to the
            scene. Defaults to ``True``.

        multi_colors : bool, optional
            If a :class:`pyvista.MultiBlock` dataset is given this will color
            each block by a solid color using matplotlib's color cycler.

        name : str, optional
            The name for the added mesh/actor so that it can be easily
            updated.  If an actor of this name already exists in the
            rendering window, it will be replaced by the new actor.

        texture : vtk.vtkTexture or np.ndarray or bool or str, optional
            A texture to apply if the input mesh has texture
            coordinates.  This will not work with MultiBlock
            datasets. If set to ``True``, the first available texture
            on the object will be used. If a string name is given, it
            will pull a texture with that name associated to the input
            mesh.

        render_points_as_spheres : bool, optional
            Render points as spheres rather than dots.

        render_lines_as_tubes : bool, optional
            Show lines as thick tubes rather than flat lines.  Control
            the width with ``line_width``.

        smooth_shading : bool, optional
            Enable smooth shading when ``True`` using the Phong
            shading algorithm.  When ``False``, use flat shading.
            Automatically enabled when ``pbr=True``.  See
            :ref:`shading_example`.

        split_sharp_edges : bool, optional
            Split sharp edges exceeding 30 degrees when plotting with smooth
            shading.  Control the angle with the optional keyword argument
            ``feature_angle``.  By default this is ``False`` unless overridden
            by the global or plotter theme.  Note that enabling this will
            create a copy of the input mesh within the plotter.  See
            :ref:`shading_example`.

        ambient : float, optional
            When lighting is enabled, this is the amount of light in
            the range of 0 to 1 (default 0.0) that reaches the actor
            when not directed at the light source emitted from the
            viewer.

        diffuse : float, optional
            The diffuse lighting coefficient. Default 1.0.

        specular : float, optional
            The specular lighting coefficient. Default 0.0.

        specular_power : float, optional
            The specular power. Between 0.0 and 128.0.

        nan_color : ColorLike, optional
            The color to use for all ``NaN`` values in the plotted
            scalar array.

        nan_opacity : float, optional
            Opacity of ``NaN`` values.  Should be between 0 and 1.
            Default 1.0.

        culling : str, optional
            Does not render faces that are culled. Options are
            ``'front'`` or ``'back'``. This can be helpful for dense
            surface meshes, especially when edges are visible, but can
            cause flat meshes to be partially displayed.  Defaults to
            ``False``.

        rgb : bool, optional
            If an 2 dimensional array is passed as the scalars, plot
            those values as RGB(A) colors. ``rgba`` is also an
            accepted alias for this.  Opacity (the A) is optional.  If
            a scalars array ending with ``"_rgba"`` is passed, the default
            becomes ``True``.  This can be overridden by setting this
            parameter to ``False``.

        categories : bool, optional
            If set to ``True``, then the number of unique values in
            the scalar array will be used as the ``n_colors``
            argument.

        silhouette : dict, bool, optional
            If set to ``True``, plot a silhouette highlight for the
            mesh. This feature is only available for a triangulated
            ``PolyData``.  As a ``dict``, it contains the properties
            of the silhouette to display:

                * ``color``: ``ColorLike``, color of the silhouette
                * ``line_width``: ``float``, edge width
                * ``opacity``: ``float`` between 0 and 1, edge transparency
                * ``feature_angle``: If a ``float``, display sharp edges
                  exceeding that angle in degrees.
                * ``decimate``: ``float`` between 0 and 1, level of decimation

        use_transparency : bool, optional
            Invert the opacity mappings and make the values correspond
            to transparency.

        below_color : ColorLike, optional
            Solid color for values below the scalars range
            (``clim``). This will automatically set the scalar bar
            ``below_label`` to ``'below'``.

        above_color : ColorLike, optional
            Solid color for values below the scalars range
            (``clim``). This will automatically set the scalar bar
            ``above_label`` to ``'above'``.

        annotations : dict, optional
            Pass a dictionary of annotations. Keys are the float
            values in the scalars range to annotate on the scalar bar
            and the values are the string annotations.

        pickable : bool, optional
            Set whether this actor is pickable.

        preference : str, optional
            When ``mesh.n_points == mesh.n_cells`` and setting
            scalars, this parameter sets how the scalars will be
            mapped to the mesh.  Default ``'point'``, causes the
            scalars will be associated with the mesh points.  Can be
            either ``'point'`` or ``'cell'``.

        log_scale : bool, optional
            Use log scale when mapping data to colors. Scalars less
            than zero are mapped to the smallest representable
            positive float. Default ``False``.

        pbr : bool, optional
            Enable physics based rendering (PBR) if the mesh is
            ``PolyData``.  Use the ``color`` argument to set the base
            color.

        metallic : float, optional
            Usually this value is either 0 or 1 for a real material
            but any value in between is valid. This parameter is only
            used by PBR interpolation. Default value is 0.0.

        roughness : float, optional
            This value has to be between 0 (glossy) and 1 (rough). A
            glossy material has reflections and a high specular
            part. This parameter is only used by PBR
            interpolation. Default value is 0.5.

        render : bool, optional
            Force a render when ``True``.  Default ``True``.

        component : int, optional
            Set component of vector valued scalars to plot.  Must be
            nonnegative, if supplied. If ``None``, the magnitude of
            the vector is plotted.

        emissive : bool, optional
            Treat the points/splats as emissive light sources. Only valid for
            ``style='points_gaussian'`` representation.

        copy_mesh : bool, optional
            If ``True``, a copy of the mesh will be made before adding it to
            the plotter.  This is useful if you would like to add the same
            mesh to a plotter multiple times and display different
            scalars. Setting ``copy_mesh`` to ``False`` is necessary if you
            would like to update the mesh after adding it to the plotter and
            have these updates rendered, e.g. by changing the active scalars or
            through an interactive widget. This should only be set to ``True``
            with caution. Defaults to ``False``. This is ignored if the input
            is a ``vtkAlgorithm`` subclass.

        backface_params : dict or pyvista.Property, optional
            A :class:`pyvista.Property` or a dict of parameters to use for
            backface rendering. This is useful for instance when the inside of
            oriented surfaces has a different color than the outside. When a
            :class:`pyvista.Property`, this is directly used for backface
            rendering. When a dict, valid keys are :class:`pyvista.Property`
            attributes, and values are corresponding values to use for the
            given property. Omitted keys (or the default of
            ``backface_params=None``) default to the corresponding frontface
            properties.

        show_vertices : bool, optional
            When ``style`` is not ``'points'``, render the external surface
            vertices. The following optional keyword arguments may be used to
            control the style of the vertices:

            * ``vertex_color`` - The color of the vertices
            * ``vertex_style`` - Change style to ``'points_gaussian'``
            * ``vertex_opacity`` - Control the opacity of the vertices

        **kwargs : dict, optional
            Optional keyword arguments.

        Returns
        -------
        pyvista.plotting.actor.Actor
            Actor of the mesh.

        Examples
        --------
        Add a sphere to the plotter and show it with a custom scalar
        bar title.

        >>> import pyvista as pv
        >>> sphere = pv.Sphere()
        >>> sphere['Data'] = sphere.points[:, 2]
        >>> plotter = pv.Plotter()
        >>> _ = plotter.add_mesh(
        ...     sphere, scalar_bar_args={'title': 'Z Position'}
        ... )
        >>> plotter.show()

        Plot using RGB on a single cell.  Note that since the number of
        points and the number of cells are identical, we have to pass
        ``preference='cell'``.

        >>> import pyvista as pv
        >>> import numpy as np
        >>> vertices = np.array(
        ...     [
        ...         [0, 0, 0],
        ...         [1, 0, 0],
        ...         [0.5, 0.667, 0],
        ...         [0.5, 0.33, 0.667],
        ...     ]
        ... )
        >>> faces = np.hstack(
        ...     [[3, 0, 1, 2], [3, 0, 3, 2], [3, 0, 1, 3], [3, 1, 2, 3]]
        ... )
        >>> mesh = pv.PolyData(vertices, faces)
        >>> mesh.cell_data['colors'] = [
        ...     [255, 255, 255],
        ...     [0, 255, 0],
        ...     [0, 0, 255],
        ...     [255, 0, 0],
        ... ]
        >>> plotter = pv.Plotter()
        >>> _ = plotter.add_mesh(
        ...     mesh,
        ...     scalars='colors',
        ...     lighting=False,
        ...     rgb=True,
        ...     preference='cell',
        ... )
        >>> plotter.camera_position = 'xy'
        >>> plotter.show()

        Note how this varies from ``preference=='point'``.  This is
        because each point is now being individually colored, versus
        in ``preference=='point'``, each cell face is individually
        colored.

        >>> plotter = pv.Plotter()
        >>> _ = plotter.add_mesh(
        ...     mesh,
        ...     scalars='colors',
        ...     lighting=False,
        ...     rgb=True,
        ...     preference='point',
        ... )
        >>> plotter.camera_position = 'xy'
        >>> plotter.show()

        Plot a plane with a constant color and vary its opacity by point.

        >>> plane = pv.Plane()
        >>> plane.plot(
        ...     color='b',
        ...     opacity=np.linspace(0, 1, plane.n_points),
        ...     show_edges=True,
        ... )

        Plot the points of a sphere with gaussian smoothing while coloring by z
        position.

        >>> mesh = pv.Sphere()
        >>> mesh.plot(
        ...     scalars=mesh.points[:, 2],
        ...     style='points_gaussian',
        ...     opacity=0.5,
        ...     point_size=10,
        ...     render_points_as_spheres=False,
        ...     show_scalar_bar=False,
        ... )

        """
        if style == 'points_gaussian':
            self.mapper = PointGaussianMapper(theme=self.theme, emissive=emissive)
        else:
            self.mapper = DataSetMapper(theme=self.theme)

        mesh, algo = algorithm_to_mesh_handler(mesh)

        # Convert the VTK data object to a pyvista wrapped object if necessary
        if not is_pyvista_dataset(mesh):
            mesh = wrap(mesh)
            if not is_pyvista_dataset(mesh):
                raise TypeError(
                    f'Object type ({type(mesh)}) not supported for plotting in PyVista.'
                )
        if isinstance(mesh, pyvista.PointSet):
            # cast to PointSet to PolyData
            if algo is not None:
                algo = pointset_to_polydata_algorithm(algo)
                mesh, algo = algorithm_to_mesh_handler(algo)
            else:
                mesh = mesh.cast_to_polydata(deep=False)
        elif isinstance(mesh, pyvista.MultiBlock):
            if algo is not None:
                raise TypeError(
                    'Algorithms with `MultiBlock` output type are not supported by `add_mesh` at this time.'
                )
            return self.add_composite(
                mesh,
                color=color,
                style=style,
                scalars=scalars,
                clim=clim,
                show_edges=show_edges,
                edge_color=edge_color,
                point_size=point_size,
                line_width=line_width,
                opacity=opacity,
                flip_scalars=flip_scalars,
                lighting=lighting,
                n_colors=n_colors,
                interpolate_before_map=interpolate_before_map,
                cmap=cmap,
                label=label,
                reset_camera=reset_camera,
                scalar_bar_args=scalar_bar_args,
                show_scalar_bar=show_scalar_bar,
                multi_colors=multi_colors,
                name=name,
                render_points_as_spheres=render_points_as_spheres,
                render_lines_as_tubes=render_lines_as_tubes,
                smooth_shading=smooth_shading,
                split_sharp_edges=split_sharp_edges,
                ambient=ambient,
                diffuse=diffuse,
                specular=specular,
                specular_power=specular_power,
                nan_color=nan_color,
                nan_opacity=nan_opacity,
                culling=culling,
                rgb=rgb,
                categories=categories,
                below_color=below_color,
                above_color=above_color,
                pickable=pickable,
                preference=preference,
                log_scale=log_scale,
                pbr=pbr,
                metallic=metallic,
                roughness=roughness,
                render=render,
                show_vertices=show_vertices,
                **kwargs,
            )
        elif copy_mesh and algo is None:
            # A shallow copy of `mesh` is made here so when we set (or add) scalars
            # active, it doesn't modify the original input mesh.
            # We ignore `copy_mesh` if the input is an algorithm
            mesh = mesh.copy(deep=False)

        # Parse arguments
        (
            scalar_bar_args,
            split_sharp_edges,
            show_scalar_bar,
            feature_angle,
            render_points_as_spheres,
            smooth_shading,
            clim,
            cmap,
            culling,
            name,
            nan_color,
            color,
            texture,
            rgb,
            interpolation,
            remove_existing_actor,
            vertex_color,
            vertex_style,
            vertex_opacity,
        ) = _common_arg_parser(
            mesh,
            self._theme,
            n_colors,
            scalar_bar_args,
            split_sharp_edges,
            show_scalar_bar,
            render_points_as_spheres,
            smooth_shading,
            pbr,
            clim,
            cmap,
            culling,
            name,
            nan_color,
            nan_opacity,
            color,
            texture,
            rgb,
            style,
            **kwargs,
        )

        if show_vertices is None:
            show_vertices = self._theme.show_vertices

        if silhouette is None:
            silhouette = self._theme.silhouette.enabled
        if silhouette:
            if isinstance(silhouette, dict):
                self.add_silhouette(algo or mesh, **silhouette)
            else:
                self.add_silhouette(algo or mesh)

        # Try to plot something if no preference given
        if scalars is None and color is None and texture is None:
            # Prefer texture first
            if len(list(mesh.textures.keys())) > 0:
                texture = True
            # If no texture, plot any active scalar
            else:
                # Make sure scalars components are not vectors/tuples
                scalars = mesh.active_scalars_name
                # Don't allow plotting of string arrays by default
                if scalars is not None:  # and np.issubdtype(mesh.active_scalars.dtype, np.number):
                    scalar_bar_args.setdefault('title', scalars)
                else:
                    scalars = None

        # Make sure scalars is a numpy array after this point
        original_scalar_name = None
        scalars_name = pyvista.DEFAULT_SCALARS_NAME
        if isinstance(scalars, str):
            self.mapper.array_name = scalars

            # enable rgb if the scalars name ends with rgb or rgba
            if rgb is None:
                if scalars.endswith('_rgb') or scalars.endswith('_rgba'):
                    rgb = True

            original_scalar_name = scalars
            scalars = get_array(mesh, scalars, preference=preference, err=True)
            scalar_bar_args.setdefault('title', original_scalar_name)
            scalars_name = original_scalar_name

            # Set the active scalars name here. If the name already exists in
            # the input mesh, it may not be set as the active scalars within
            # the mapper. This should be refactored by 0.36.0
            field = get_array_association(mesh, original_scalar_name, preference=preference)
            self.mapper.scalar_map_mode = field.name

            if algo is not None:
                # Ensures that the right scalars are set as active on
                # each pipeline request
                algo = active_scalars_algorithm(algo, original_scalar_name, preference=preference)
                mesh, algo = algorithm_to_mesh_handler(algo)
            else:
                # Otherwise, make sure the mesh object's scalars are set
                if field == FieldAssociation.POINT:
                    mesh.point_data.active_scalars_name = original_scalar_name
                elif field == FieldAssociation.CELL:
                    mesh.cell_data.active_scalars_name = original_scalar_name

        # Compute surface normals if using smooth shading
        if smooth_shading:
            if algo is not None:
                raise TypeError(
                    'Smooth shading is not currently supported when a vtkAlgorithm is passed.'
                )
            mesh, scalars = prepare_smooth_shading(
                mesh, scalars, texture, split_sharp_edges, feature_angle, preference
            )

        if rgb:
            show_scalar_bar = False
            if scalars.ndim != 2 or scalars.shape[1] < 3 or scalars.shape[1] > 4:
                raise ValueError('RGB array must be n_points/n_cells by 3/4 in shape.')

        if algo is None and not mesh.n_points:
            # Algorithms may initialize with an empty mesh
            raise ValueError('Empty meshes cannot be plotted. Input mesh has zero points.')

        # set main values
        self.mesh = mesh
        self.mapper.dataset = self.mesh
        if interpolate_before_map is not None:
            self.mapper.interpolate_before_map = interpolate_before_map
        set_algorithm_input(self.mapper, algo or mesh)

        actor = Actor(mapper=self.mapper)

        if texture is True or isinstance(texture, (str, int)):
            texture = mesh._activate_texture(texture)

        if texture:
            if isinstance(texture, np.ndarray):
                texture = numpy_to_texture(texture)
            if not isinstance(texture, (_vtk.vtkTexture, _vtk.vtkOpenGLTexture)):
                raise TypeError(f'Invalid texture type ({type(texture)})')
            if mesh.GetPointData().GetTCoords() is None:
                raise ValueError(
                    'Input mesh does not have texture coordinates to support the texture.'
                )
            actor.texture = texture
            # Set color to white by default when using a texture
            if color is None:
                color = 'white'
            if scalars is None:
                show_scalar_bar = False
            self.mapper.scalar_visibility = False

            # see https://github.com/pyvista/pyvista/issues/950
            mesh.set_active_scalars(None)

        # Handle making opacity array
        custom_opac, opacity = process_opacity(
            mesh, opacity, preference, n_colors, scalars, use_transparency
        )

        # Scalars formatting ==================================================
        if scalars is not None:
            self.mapper.set_scalars(
                scalars,
                scalars_name,
                n_colors,
                scalar_bar_args,
                rgb,
                component,
                preference,
                custom_opac,
                annotations,
                log_scale,
                nan_color,
                above_color,
                below_color,
                cmap,
                flip_scalars,
                opacity,
                categories,
                clim,
            )
            self.mapper.scalar_visibility = True
        elif custom_opac:  # no scalars but custom opacity
            self.mapper.set_custom_opacity(
                opacity,
                color,
                n_colors,
                preference,
            )
            self.mapper.scalar_visibility = True
        else:
            self.mapper.scalar_visibility = False

        # Set actor properties ================================================
        prop_kwargs = dict(
            theme=self._theme,
            interpolation=interpolation,
            metallic=metallic,
            roughness=roughness,
            point_size=point_size,
            ambient=ambient,
            diffuse=diffuse,
            specular=specular,
            specular_power=specular_power,
            show_edges=show_edges,
            color=self.renderer.next_color if color is None else color,
            style=style if style != 'points_gaussian' else 'points',
            edge_color=edge_color,
            render_lines_as_tubes=render_lines_as_tubes,
            lighting=lighting,
            line_width=line_width,
            culling=culling,
        )

        if isinstance(opacity, (float, int)):
            prop_kwargs['opacity'] = opacity
        prop = Property(**prop_kwargs)
        actor.SetProperty(prop)

        if style == 'points_gaussian':
            self.mapper.scale_factor = prop.point_size * self.mapper.dataset.length / 1300
            if not render_points_as_spheres and not self.mapper.emissive:
                if prop.opacity >= 1.0:
                    prop.opacity = 0.9999  # otherwise, weird triangles

        if render_points_as_spheres:
            if style == 'points_gaussian':
                self.mapper.use_circular_splat(prop.opacity)
                prop.opacity = 1.0
            else:
                prop.render_points_as_spheres = render_points_as_spheres

        if backface_params is not None:
            if isinstance(backface_params, Property):
                backface_prop = backface_params
            elif isinstance(backface_params, dict):
                # preserve omitted kwargs from frontface
                backface_kwargs = deepcopy(prop_kwargs)
                backface_kwargs.update(backface_params)
                backface_prop = Property(**backface_kwargs)
            else:
                raise TypeError(
                    'Backface params must be a pyvista.Property or a dict, '
                    f'not {type(backface_params).__name__}.'
                )
            actor.backface_prop = backface_prop

        # legend label
        if label is not None:
            self._add_legend_label(actor, label, scalars, actor.prop.color)

        # by default reset the camera if the plotting window has been rendered
        if reset_camera is None:
            reset_camera = not self._first_time and not self.camera_set

        # add this immediately prior to adding the actor to ensure vertices
        # are rendered
        if show_vertices and style not in ['points', 'points_gaussian']:
            self.add_mesh(
                extract_surface_algorithm(algo or mesh),
                style=vertex_style,
                point_size=point_size,
                color=vertex_color,
                render_points_as_spheres=render_points_as_spheres,
                name=f'{name}-vertices',
                opacity=vertex_opacity,
                lighting=lighting,
                render=False,
                show_vertices=False,
            )

        self.add_actor(
            actor,
            reset_camera=reset_camera,
            name=name,
            pickable=pickable,
            render=render,
            remove_existing_actor=remove_existing_actor,
        )

        # hide scalar bar if using special scalars
        if scalar_bar_args.get('title') == '__custom_rgba':
            show_scalar_bar = False

        # Only show scalar bar if there are scalars
        if show_scalar_bar and scalars is not None:
            self.add_scalar_bar(**scalar_bar_args)

        self.renderer.Modified()

        return actor

    def _add_legend_label(self, actor, label, scalars, color):
        """Add a legend label based on an actor and its scalars."""
        if not isinstance(label, str):
            raise TypeError('Label must be a string')
        geom = pyvista.Triangle()
        if scalars is not None:
            geom = pyvista.Box()
            color = Color('black')
        geom.points -= geom.center
        addr = actor.GetAddressAsString("")
        self.renderer._labels[addr] = [geom, label, color]

    def add_volume(
        self,
        volume,
        scalars=None,
        clim=None,
        resolution=None,
        opacity='linear',
        n_colors=256,
        cmap=None,
        flip_scalars=False,
        reset_camera=None,
        name=None,
        ambient=None,
        categories=False,
        culling=False,
        multi_colors=False,
        blending='composite',
        mapper=None,
        scalar_bar_args=None,
        show_scalar_bar=None,
        annotations=None,
        pickable=True,
        preference="point",
        opacity_unit_distance=None,
        shade=False,
        diffuse=0.7,  # TODO: different default for volumes
        specular=0.2,  # TODO: different default for volumes
        specular_power=10.0,  # TODO: different default for volumes
        render=True,
        **kwargs,
    ):
        """Add a volume, rendered using a smart mapper by default.

        Requires a 3D data type like :class:`numpy.ndarray`,
        :class:`pyvista.UniformGrid`, :class:`pyvista.RectilinearGrid`,
        or :class:`pyvista.UnstructuredGrid`.

        Parameters
        ----------
        volume : 3D numpy.ndarray or pyvista.DataSet
            The input volume to visualize. 3D numpy arrays are accepted.

            .. warning::
                If the input is not :class:`numpy.ndarray`,
                :class:`pyvista.UniformGrid`, or :class:`pyvista.RectilinearGrid`,
                volume rendering will often have poor performance.

        scalars : str or numpy.ndarray, optional
            Scalars used to "color" the mesh.  Accepts a string name of an
            array that is present on the mesh or an array with length equal
            to the number of cells or the number of points in the
            mesh. If ``scalars`` is ``None``, then the active scalars are used.

            Scalars may be 1 dimensional or 2 dimensional. If 1 dimensional,
            the scalars will be mapped to the lookup table. If 2 dimensional
            the scalars will be directly mapped to RGBA values, array should be
            shaped ``(N, 4)`` where ``N`` is the number of points, and of
            datatype ``np.uint8``.

            Scalars may be 1 dimensional or 2 dimensional. If 1 dimensional,
            the scalars will be mapped to the lookup table. If 2 dimensional
            the scalars will be directly mapped to RGBA values, array should be
            shaped ``(N, 4)`` where ``N`` is the number of points, and of
            datatype ``np.uint8``.

        clim : Sequence[float, float], optional
            Color bar range for scalars.  For example: ``[-1, 2]``. Defaults to
            minimum and maximum of scalars array if the scalars dtype is not
            ``np.uint8``. ``rng`` is also an accepted alias for this parameter.

            If the scalars datatype is ``np.uint8``, this parameter defaults to
            ``[0, 256]``.

        resolution : list, optional
            Block resolution. For example ``[1, 1, 1]``. Resolution must be
            non-negative. While VTK accepts negative spacing, this results in
            unexpected behavior. See:
            `pyvista #1967 <https://github.com/pyvista/pyvista/issues/1967>`_.

        opacity : str or numpy.ndarray, optional
            Opacity mapping for the scalars array.
            A string can also be specified to map the scalars range to a
            predefined opacity transfer function (options include: 'linear',
            'linear_r', 'geom', 'geom_r'). Or you can pass a custom made
            transfer function that is an array either ``n_colors`` in length or
            shorter.

            If RGBA scalars are provided, this parameter is set to ``'linear'``
            to ensure the opacity transfer function has no effect on the input
            opacity values.

        n_colors : int, optional
            Number of colors to use when displaying scalars. Defaults to 256.
            The scalar bar will also have this many colors.

        cmap : str, list, or pyvista.LookupTable, default: :attr:`pyvista.themes.DefaultTheme.cmap`
            If a string, this is the name of the ``matplotlib`` colormap to use
            when mapping the ``scalars``.  See available Matplotlib colormaps.
            Only applicable for when displaying ``scalars``.
            ``colormap`` is also an accepted alias
            for this. If ``colorcet`` or ``cmocean`` are installed, their
            colormaps can be specified by name.

            You can also specify a list of colors to override an existing
            colormap with a custom one.  For example, to create a three color
            colormap you might specify ``['green', 'red', 'blue']``.

            This parameter also accepts a :class:`pyvista.LookupTable`. If this
            is set, all parameters controlling the color map like ``n_colors``
            will be ignored.

        flip_scalars : bool, optional
            Flip direction of cmap. Most colormaps allow ``*_r`` suffix to do
            this as well.

        reset_camera : bool, optional
            Reset the camera after adding this mesh to the scene.

        name : str, optional
            The name for the added actor so that it can be easily
            updated.  If an actor of this name already exists in the
            rendering window, it will be replaced by the new actor.

        ambient : float, optional
            When lighting is enabled, this is the amount of light from
            0 to 1 that reaches the actor when not directed at the
            light source emitted from the viewer.  Default 0.0.

        categories : bool, optional
            If set to ``True``, then the number of unique values in the scalar
            array will be used as the ``n_colors`` argument.

        culling : str, optional
            Does not render faces that are culled. Options are ``'front'`` or
            ``'back'``. This can be helpful for dense surface meshes,
            especially when edges are visible, but can cause flat
            meshes to be partially displayed.  Defaults ``False``.

        multi_colors : bool, optional
            Whether or not to use multiple colors when plotting MultiBlock
            object. Blocks will be colored sequentially as 'Reds', 'Greens',
            'Blues', and 'Grays'.

        blending : str, optional
            Blending mode for visualisation of the input object(s). Can be
            one of 'additive', 'maximum', 'minimum', 'composite', or
            'average'. Defaults to 'additive'.

        mapper : str, optional
            Volume mapper to use given by name. Options include:
            ``'fixed_point'``, ``'gpu'``, ``'open_gl'``, and
            ``'smart'``.  If ``None`` the ``"volume_mapper"`` in the
            ``self._theme`` is used. If using ``'fixed_point'``,
            only ``UniformGrid`` types can be used.

            .. note::
                If a :class:`pyvista.UnstructuredGrid` is input, the 'ugrid'
                mapper (``vtkUnstructuredGridVolumeRayCastMapper``) will be
                used regardless.

            .. note::
                The ``'smart'`` mapper chooses one of the other listed
                mappers based on rendering parameters and available
                hardware. Most of the time the ``'smart'`` simply checks
                if a GPU is available and if so, uses the ``'gpu'``
                mapper, otherwise using the ``'fixed_point'`` mapper.

            .. warning::
                The ``'fixed_point'`` mapper is CPU-based and will have
                lower performance than the ``'gpu'`` or ``'open_gl'``
                mappers.

        scalar_bar_args : dict, optional
            Dictionary of keyword arguments to pass when adding the
            scalar bar to the scene. For options, see
            :func:`pyvista.Plotter.add_scalar_bar`.

        show_scalar_bar : bool
            If ``False``, a scalar bar will not be added to the
            scene. Defaults to ``True``.

        annotations : dict, optional
            Pass a dictionary of annotations. Keys are the float
            values in the scalars range to annotate on the scalar bar
            and the values are the string annotations.

        pickable : bool, optional
            Set whether this mesh is pickable.

        preference : str, optional
            When ``mesh.n_points == mesh.n_cells`` and setting
            scalars, this parameter sets how the scalars will be
            mapped to the mesh.  Default ``'point'``, causes the
            scalars will be associated with the mesh points.  Can be
            either ``'point'`` or ``'cell'``.

        opacity_unit_distance : float
            Set/Get the unit distance on which the scalar opacity
            transfer function is defined. Meaning that over that
            distance, a given opacity (from the transfer function) is
            accumulated. This is adjusted for the actual sampling
            distance during rendering. By default, this is the length
            of the diagonal of the bounding box of the volume divided
            by the dimensions.

        shade : bool
            Default off. If shading is turned on, the mapper may
            perform shading calculations - in some cases shading does
            not apply (for example, in a maximum intensity projection)
            and therefore shading will not be performed even if this
            flag is on.

        diffuse : float, optional
            The diffuse lighting coefficient. Default ``1.0``.

        specular : float, optional
            The specular lighting coefficient. Default ``0.0``.

        specular_power : float, optional
            The specular power. Between ``0.0`` and ``128.0``.

        render : bool, optional
            Force a render when True.  Default ``True``.

        **kwargs : dict, optional
            Optional keyword arguments.

        Returns
        -------
        pyvista.Actor
            Actor of the volume.

        Examples
        --------
        Show a built-in volume example with the coolwarm colormap.

        >>> from pyvista import examples
        >>> import pyvista as pv
        >>> bolt_nut = examples.download_bolt_nut()
        >>> pl = pv.Plotter()
        >>> _ = pl.add_volume(bolt_nut, cmap="coolwarm")
        >>> pl.show()

        Create a volume from scratch and plot it using single vector of
        scalars.

        >>> import pyvista as pv
        >>> grid = pv.UniformGrid(dimensions=(9, 9, 9))
        >>> grid['scalars'] = -grid.x
        >>> pl = pv.Plotter()
        >>> _ = pl.add_volume(grid, opacity='linear')
        >>> pl.show()

        Plot a volume from scratch using RGBA scalars

        >>> import pyvista as pv
        >>> import numpy as np
        >>> grid = pv.UniformGrid(dimensions=(5, 20, 20))
        >>> scalars = grid.points - (grid.origin)
        >>> scalars /= scalars.max()
        >>> opacity = np.linalg.norm(
        ...     grid.points - grid.center, axis=1
        ... ).reshape(-1, 1)
        >>> opacity /= opacity.max()
        >>> scalars = np.hstack((scalars, opacity**3))
        >>> scalars *= 255
        >>> pl = pv.Plotter()
        >>> vol = pl.add_volume(grid, scalars=scalars.astype(np.uint8))
        >>> vol.prop.interpolation_type = 'linear'
        >>> pl.show()

        Plot an UnstructuredGrid.

        >>> from pyvista import examples
        >>> import pyvista as pv
        >>> mesh = examples.download_letter_a()
        >>> mesh['scalars'] = mesh.points[:, 1]
        >>> pl = pv.Plotter()
        >>> _ = pl.add_volume(mesh, opacity_unit_distance=0.1)
        >>> pl.show()

        """
        # Handle default arguments

        # Supported aliases
        clim = kwargs.pop('rng', clim)
        cmap = kwargs.pop('colormap', cmap)
        culling = kwargs.pop('backface_culling', culling)

        if "scalar" in kwargs:
            raise TypeError(
                "`scalar` is an invalid keyword argument for `add_mesh`. Perhaps you mean `scalars` with an s?"
            )
        assert_empty_kwargs(**kwargs)

        # Avoid mutating input
        if scalar_bar_args is None:
            scalar_bar_args = {}
        else:
            scalar_bar_args = scalar_bar_args.copy()
        # account for legacy behavior
        if 'stitle' in kwargs:  # pragma: no cover
            # Deprecated on ..., estimated removal on v0.40.0
            warnings.warn(USE_SCALAR_BAR_ARGS, PyVistaDeprecationWarning)
            scalar_bar_args.setdefault('title', kwargs.pop('stitle'))

        if show_scalar_bar is None:
            show_scalar_bar = self._theme.show_scalar_bar

        if culling is True:
            culling = 'backface'

        if mapper is None:
            # Default mapper choice. Overridden later if UnstructuredGrid
            mapper = self._theme.volume_mapper

        # only render when the plotter has already been shown
        if render is None:
            render = not self._first_time

        # Convert the VTK data object to a pyvista wrapped object if necessary
        if not is_pyvista_dataset(volume):
            if isinstance(volume, np.ndarray):
                volume = wrap(volume)
                if resolution is None:
                    resolution = [1, 1, 1]
                elif len(resolution) != 3:
                    raise ValueError('Invalid resolution dimensions.')
                volume.spacing = resolution
            else:
                volume = wrap(volume)
                if not is_pyvista_dataset(volume):
                    raise TypeError(
                        f'Object type ({type(volume)}) not supported for plotting in PyVista.'
                    )
        else:
            # HACK: Make a copy so the original object is not altered.
            #       Also, place all data on the nodes as issues arise when
            #       volume rendering on the cells.
            volume = volume.cell_data_to_point_data()

        if name is None:
            name = f'{type(volume).__name__}({volume.memory_address})'

        if isinstance(volume, pyvista.MultiBlock):
            from itertools import cycle

            cycler = cycle(['Reds', 'Greens', 'Blues', 'Greys', 'Oranges', 'Purples'])
            # Now iteratively plot each element of the multiblock dataset
            actors = []
            for idx in range(volume.GetNumberOfBlocks()):
                if volume[idx] is None:
                    continue
                # Get a good name to use
                next_name = f'{name}-{idx}'
                # Get the data object
                block = wrap(volume.GetBlock(idx))
                if resolution is None:
                    try:
                        block_resolution = block.GetSpacing()
                    except AttributeError:
                        block_resolution = resolution
                else:
                    block_resolution = resolution
                if multi_colors:
                    color = next(cycler)
                else:
                    color = cmap

                a = self.add_volume(
                    block,
                    resolution=block_resolution,
                    opacity=opacity,
                    n_colors=n_colors,
                    cmap=color,
                    flip_scalars=flip_scalars,
                    reset_camera=reset_camera,
                    name=next_name,
                    ambient=ambient,
                    categories=categories,
                    culling=culling,
                    clim=clim,
                    mapper=mapper,
                    pickable=pickable,
                    opacity_unit_distance=opacity_unit_distance,
                    shade=shade,
                    diffuse=diffuse,
                    specular=specular,
                    specular_power=specular_power,
                    render=render,
                    show_scalar_bar=show_scalar_bar,
                )

                actors.append(a)
            return actors

        # Make sure structured grids are not less than 3D
        # ImageData and RectilinearGrid should be olay as <3D
        if isinstance(volume, pyvista.StructuredGrid):
            if any(d < 2 for d in volume.dimensions):
                raise ValueError('StructuredGrids must be 3D dimensional.')

        if isinstance(volume, pyvista.PolyData):
            raise TypeError(
                f'Type {type(volume)} not supported for volume rendering as it is not 3D.'
            )
        elif not isinstance(
            volume, (pyvista.UniformGrid, pyvista.RectilinearGrid, pyvista.UnstructuredGrid)
        ):
            volume = volume.cast_to_unstructured_grid()

        # Override mapper choice for UnstructuredGrid
        if isinstance(volume, pyvista.UnstructuredGrid):
            # Unstructured grid must be all tetrahedrals
            if not (volume.celltypes == pyvista.celltype.CellType.TETRA).all():
                volume = volume.triangulate()
            mapper = 'ugrid'

        if mapper == 'fixed_point' and not isinstance(volume, pyvista.UniformGrid):
            raise TypeError(
                f'Type {type(volume)} not supported for volume rendering with the `"fixed_point"` mapper. Use `pyvista.UniformGrid`.'
            )
        elif isinstance(volume, pyvista.UnstructuredGrid) and mapper != 'ugrid':
            raise TypeError(
                f'Type {type(volume)} not supported for volume rendering with the `{mapper}` mapper. Use the "ugrid" mapper or simply leave as None.'
            )

        if opacity_unit_distance is None and not isinstance(volume, pyvista.UnstructuredGrid):
            opacity_unit_distance = volume.length / (np.mean(volume.dimensions) - 1)

        if scalars is None:
            # Make sure scalars components are not vectors/tuples
            scalars = volume.active_scalars
            # Don't allow plotting of string arrays by default
            if scalars is not None and np.issubdtype(scalars.dtype, np.number):
                scalar_bar_args.setdefault('title', volume.active_scalars_info[1])
            else:
                raise MissingDataError('No scalars to use for volume rendering.')

        title = 'Data'
        if isinstance(scalars, str):
            title = scalars
            scalars = get_array(volume, scalars, preference=preference, err=True)
            scalar_bar_args.setdefault('title', title)
        elif not isinstance(scalars, np.ndarray):
            scalars = np.asarray(scalars)

        if scalars.ndim != 1:
            if scalars.ndim != 2:
                raise ValueError('`add_volume` only supports scalars with 1 or 2 dimensions')
            if scalars.shape[1] != 4 or scalars.dtype != np.uint8:
                raise ValueError(
                    '`add_volume` only supports scalars with 2 dimensions that have 4 components of datatype np.uint8.\n\n'
                    f'Scalars have shape {scalars.shape} and dtype {scalars.dtype.name!r}.'
                )

        if not np.issubdtype(scalars.dtype, np.number):
            raise TypeError('Non-numeric scalars are currently not supported for volume rendering.')
        if scalars.ndim != 1:
            if scalars.ndim != 2:
                raise ValueError('`add_volume` only supports scalars with 1 or 2 dimensions')
            if scalars.shape[1] != 4 or scalars.dtype != np.uint8:
                raise ValueError(
                    f'`add_volume` only supports scalars with 2 dimension that have 4 components of datatype np.uint8, scalars have shape {scalars.shape} and datatype {scalars.dtype}'
                )
            if opacity != 'linear':
                opacity = 'linear'
                warnings.warn('Ignoring custom opacity due to RGBA scalars.')

        # Define mapper, volume, and add the correct properties
        mappers_lookup = {
            'fixed_point': FixedPointVolumeRayCastMapper,
            'gpu': GPUVolumeRayCastMapper,
            'open_gl': OpenGLGPUVolumeRayCastMapper,
            'smart': SmartVolumeMapper,
            'ugrid': UnstructuredGridVolumeRayCastMapper,
        }
        if not isinstance(mapper, str) or mapper not in mappers_lookup.keys():
            raise TypeError(
                f"Mapper ({mapper}) unknown. Available volume mappers include: {', '.join(mappers_lookup.keys())}"
            )
        self.mapper = mappers_lookup[mapper](theme=self._theme)

        # Set scalars range
        min_, max_ = None, None
        if clim is None:
            if scalars.dtype == np.uint8:
                clim = [0, 255]
            else:
                min_, max_ = np.nanmin(scalars), np.nanmax(scalars)
                clim = [min_, max_]
        elif isinstance(clim, float) or isinstance(clim, int):
            clim = [-clim, clim]

        # data must be between [0, 255], but not necessarily UINT8
        # Preserve backwards compatibility and have same behavior as VTK.
        if scalars.dtype != np.uint8 and clim != [0, 255]:
            # must copy to avoid modifying inplace and remove any VTK weakref
            scalars = np.array(scalars)
            clim = np.asarray(clim, dtype=scalars.dtype)
            scalars.clip(clim[0], clim[1], out=scalars)
            if min_ is None:
                min_, max_ = np.nanmin(scalars), np.nanmax(scalars)
            np.true_divide((scalars - min_), (max_ - min_) / 255, out=scalars, casting='unsafe')

        volume[title] = scalars
        volume.active_scalars_name = title

        # Scalars interpolation approach
        if scalars.shape[0] == volume.n_points:
            self.mapper.scalar_mode = 'point'
        elif scalars.shape[0] == volume.n_cells:
            self.mapper.scalar_mode = 'cell'
        else:
            raise_not_matching(scalars, volume)

        self.mapper.scalar_range = clim

        if isinstance(cmap, pyvista.LookupTable):
            self.mapper.lookup_table = cmap
        else:
            if cmap is None:
                cmap = self._theme.cmap

            cmap = get_cmap_safe(cmap)
            if categories:
                if categories is True:
                    n_colors = len(np.unique(scalars))
                elif isinstance(categories, int):
                    n_colors = categories

            if flip_scalars:
                cmap = cmap.reversed()

            # Set colormap and build lookup table
            self.mapper.lookup_table.apply_cmap(cmap, n_colors)
            self.mapper.lookup_table.apply_opacity(opacity)
            self.mapper.lookup_table.scalar_range = clim
            if isinstance(annotations, dict):
                self.mapper.lookup_table.annotations = annotations

        self.mapper.dataset = volume
        self.mapper.blend_mode = blending
        self.mapper.update()

        self.volume = Volume()
        self.volume.mapper = self.mapper

        self.volume.prop = VolumeProperty(
            lookup_table=self.mapper.lookup_table,
            ambient=ambient,
            shade=shade,
            specular=specular,
            specular_power=specular_power,
            diffuse=diffuse,
            opacity_unit_distance=opacity_unit_distance,
        )

        if scalars.ndim == 2:
            self.volume.prop.independent_components = False
            show_scalar_bar = False

        actor, prop = self.add_actor(
            self.volume,
            reset_camera=reset_camera,
            name=name,
            culling=culling,
            pickable=pickable,
            render=render,
        )

        # Add scalar bar if scalars are available
        if show_scalar_bar and scalars is not None:
            self.add_scalar_bar(**scalar_bar_args)

        self.renderer.Modified()
        return actor

    def add_silhouette(
        self,
        mesh,
        color=None,
        line_width=None,
        opacity=None,
        feature_angle=None,
        decimate=None,
        params=None,
    ):
        """Add a silhouette of a PyVista or VTK dataset to the scene.

        A silhouette can also be generated directly in
        :func:`add_mesh <pyvista.Plotter.add_mesh>`. See also
        :ref:`silhouette_example`.

        Parameters
        ----------
        mesh : pyvista.DataSet or vtk.vtkAlgorithm
            Mesh or mesh-producing algorithm for generating silhouette
            to plot.

        color : ColorLike, optional
            Color of the silhouette lines.

        line_width : float, optional
            Silhouette line width.

        opacity : float, optional
            Line transparency between ``0`` and ``1``.

        feature_angle : float, optional
            If set, display sharp edges exceeding that angle in degrees.

        decimate : float, optional
            Level of decimation between ``0`` and ``1``. Decimating will
            improve rendering performance. A good rule of thumb is to
            try ``0.9``  first and decrease until the desired rendering
            performance is achieved.

        params : dict, optional
            Optional silhouette parameters.

            .. deprecated:: 0.38.0
               This keyword argument is no longer used. Instead, input the
               parameters to this function directly.

        Returns
        -------
        pyvista.Actor
            Actor of the silhouette.

        Examples
        --------
        >>> import pyvista as pv
        >>> from pyvista import examples
        >>> bunny = examples.download_bunny()
        >>> plotter = pv.Plotter()
        >>> _ = plotter.add_mesh(bunny, color='tan')
        >>> _ = plotter.add_silhouette(bunny, color='red', line_width=8.0)
        >>> plotter.view_xy()
        >>> plotter.show()

        """
        mesh, algo = algorithm_to_mesh_handler(mesh)
        if not isinstance(mesh, pyvista.PolyData):
            algo = extract_surface_algorithm(algo or mesh)
            mesh, algo = algorithm_to_mesh_handler(algo)

        silhouette_params = self._theme.silhouette.to_dict()

        if params is not None:
            # Deprecated on 0.38.0, estimated removal on v0.40.0
            warnings.warn(
                '`params` is deprecated. Set the arguments directly.',
                PyVistaDeprecationWarning,
                stacklevel=3,
            )
            silhouette_params.update(params)

        if color is None:
            color = silhouette_params["color"]
        if line_width is None:
            line_width = silhouette_params["line_width"]
        if opacity is None:
            opacity = silhouette_params["opacity"]
        if feature_angle is None:
            feature_angle = silhouette_params["feature_angle"]
        if decimate is None:
            decimate = silhouette_params["decimate"]

        # At this point we are dealing with a pipeline, so no `algo or mesh`
        if decimate:
            # Always triangulate as decimation filters needs it
            # and source mesh could have been any type
            algo = triangulate_algorithm(algo or mesh)
            algo = decimation_algorithm(algo, decimate)
            mesh, algo = algorithm_to_mesh_handler(algo)

        alg = _vtk.vtkPolyDataSilhouette()
        set_algorithm_input(alg, algo or mesh)
        alg.SetCamera(self.renderer.camera)
        if feature_angle is not None:
            alg.SetEnableFeatureAngle(True)
            alg.SetFeatureAngle(feature_angle)
        else:
            alg.SetEnableFeatureAngle(False)
        mapper = DataSetMapper(theme=self._theme)
        mapper.SetInputConnection(alg.GetOutputPort())
        actor, prop = self.add_actor(mapper)
        prop.SetColor(Color(color).float_rgb)
        prop.SetOpacity(opacity)
        prop.SetLineWidth(line_width)

        return actor

    def update_scalar_bar_range(self, clim, name=None):
        """Update the value range of the active or named scalar bar.

        Parameters
        ----------
        clim : Sequence[float, float]
            The new range of scalar bar. For example ``[-1, 2]``.

        name : str, optional
            The title of the scalar bar to update.

        """
        if isinstance(clim, float) or isinstance(clim, int):
            clim = [-clim, clim]
        if len(clim) != 2:
            raise TypeError('clim argument must be a length 2 iterable of values: (min, max).')
        if name is None:
            if not hasattr(self, 'mapper'):
                raise AttributeError('This plotter does not have an active mapper.')
            self.mapper.scalar_range = clim
            return

        try:
<<<<<<< HEAD
            # use the name to find the desired actor
            for mh in self.scalar_bars._scalar_bar_mappers[name]:
                mh.scalar_range = clim
=======
            for mh in self.scalar_bars._scalar_bar_mappers[name]:
                update_mapper(mh)
>>>>>>> 68e1b442
        except KeyError:
            raise ValueError(f'Name ({name!r}) not valid/not found in this plotter.') from None

    def clear_actors(self):
        """Clear actors from all renderers."""
        self.renderers.clear_actors()

    def clear(self):
        """Clear plot by removing all actors and properties.

        Examples
        --------
        >>> import pyvista
        >>> plotter = pyvista.Plotter()
        >>> actor = plotter.add_mesh(pyvista.Sphere())
        >>> plotter.clear()
        >>> plotter.renderer.actors
        {}

        """
        self.renderers.clear()
        self.scalar_bars.clear()
        self.mesh = None
        self.mapper = None

    def link_views(self, views=0):
        """Link the views' cameras.

        Parameters
        ----------
        views : int | tuple or list
            If ``views`` is int, link the views to the given view
            index or if ``views`` is a tuple or a list, link the given
            views cameras.

        Examples
        --------
        Not linked view case.

        >>> import pyvista
        >>> from pyvista import demos
        >>> ocube = demos.orientation_cube()
        >>> pl = pyvista.Plotter(shape=(1, 2))
        >>> pl.subplot(0, 0)
        >>> _ = pl.add_mesh(ocube['cube'], show_edges=True)
        >>> _ = pl.add_mesh(ocube['x_p'], color='blue')
        >>> _ = pl.add_mesh(ocube['x_n'], color='blue')
        >>> _ = pl.add_mesh(ocube['y_p'], color='green')
        >>> _ = pl.add_mesh(ocube['y_n'], color='green')
        >>> _ = pl.add_mesh(ocube['z_p'], color='red')
        >>> _ = pl.add_mesh(ocube['z_n'], color='red')
        >>> pl.camera_position = 'yz'
        >>> pl.subplot(0, 1)
        >>> _ = pl.add_mesh(ocube['cube'], show_edges=True)
        >>> _ = pl.add_mesh(ocube['x_p'], color='blue')
        >>> _ = pl.add_mesh(ocube['x_n'], color='blue')
        >>> _ = pl.add_mesh(ocube['y_p'], color='green')
        >>> _ = pl.add_mesh(ocube['y_n'], color='green')
        >>> _ = pl.add_mesh(ocube['z_p'], color='red')
        >>> _ = pl.add_mesh(ocube['z_n'], color='red')
        >>> pl.show_axes()
        >>> pl.show()

        Linked view case.

        >>> pl = pyvista.Plotter(shape=(1, 2))
        >>> pl.subplot(0, 0)
        >>> _ = pl.add_mesh(ocube['cube'], show_edges=True)
        >>> _ = pl.add_mesh(ocube['x_p'], color='blue')
        >>> _ = pl.add_mesh(ocube['x_n'], color='blue')
        >>> _ = pl.add_mesh(ocube['y_p'], color='green')
        >>> _ = pl.add_mesh(ocube['y_n'], color='green')
        >>> _ = pl.add_mesh(ocube['z_p'], color='red')
        >>> _ = pl.add_mesh(ocube['z_n'], color='red')
        >>> pl.camera_position = 'yz'
        >>> pl.subplot(0, 1)
        >>> _ = pl.add_mesh(ocube['cube'], show_edges=True)
        >>> _ = pl.add_mesh(ocube['x_p'], color='blue')
        >>> _ = pl.add_mesh(ocube['x_n'], color='blue')
        >>> _ = pl.add_mesh(ocube['y_p'], color='green')
        >>> _ = pl.add_mesh(ocube['y_n'], color='green')
        >>> _ = pl.add_mesh(ocube['z_p'], color='red')
        >>> _ = pl.add_mesh(ocube['z_n'], color='red')
        >>> pl.show_axes()
        >>> pl.link_views()
        >>> pl.show()

        """
        if isinstance(views, (int, np.integer)):
            camera = self.renderers[views].camera
            camera_status = self.renderers[views].camera.is_set
            for renderer in self.renderers:
                renderer.camera = camera
                renderer.camera.is_set = camera_status
            return
        views = np.asarray(views)
        if np.issubdtype(views.dtype, np.integer):
            camera = self.renderers[views[0]].camera
            camera_status = self.renderers[views[0]].camera.is_set
            for view_index in views:
                self.renderers[view_index].camera = camera
                self.renderers[view_index].camera.is_set = camera_status
        else:
            raise TypeError(f'Expected type is int, list or tuple: {type(views)} is given')

    def unlink_views(self, views=None):
        """Unlink the views' cameras.

        Parameters
        ----------
        views : None, int, tuple or list
            If ``views`` is None unlink all the views, if ``views``
            is int unlink the selected view's camera or if ``views``
            is a tuple or a list, unlink the given views cameras.

        """
        if views is None:
            for renderer in self.renderers:
                renderer.camera = Camera()
                renderer.reset_camera()
                renderer.camera.is_set = False
        elif isinstance(views, int):
            self.renderers[views].camera = Camera()
            self.renderers[views].reset_camera()
            self.renderers[views].camera.is_set = False
        elif isinstance(views, collections.abc.Iterable):
            for view_index in views:
                self.renderers[view_index].camera = Camera()
                self.renderers[view_index].reset_camera()
                self.renderers[view_index].cemera_set = False
        else:
            raise TypeError(f'Expected type is None, int, list or tuple: {type(views)} is given')

    @wraps(ScalarBars.add_scalar_bar)
    def add_scalar_bar(self, *args, **kwargs):
        """Wrap for ``ScalarBars.add_scalar_bar``."""
        # only render when the plotter has already been shown
        render = kwargs.get('render', None)
        if render is None:
            kwargs['render'] = not self._first_time

        # check if maper exists
        mapper = kwargs.get('mapper', None)
        if mapper is None:
            if not hasattr(self, 'mapper') or self.mapper is None:
                raise AttributeError('Mapper does not exist.  Add a mesh with scalars first.')
            kwargs['mapper'] = self.mapper

        # title can be the first and only arg
        if len(args):
            title = args[0]
        else:
            title = kwargs.get('title', '')
        if title is None:
            title = ''
        kwargs['title'] = title

        interactive = kwargs.get('interactive', None)
        if interactive is None:
            interactive = self._theme.interactive
            if self.shape != (1, 1):
                interactive = False
        elif interactive and self.shape != (1, 1):
            raise ValueError('Interactive scalar bars disabled for multi-renderer plots')
        # by default, use the plotter local theme
        kwargs.setdefault('theme', self._theme)
        return self.scalar_bars.add_scalar_bar(**kwargs)

    def update_scalars(self, scalars, mesh=None, render=True):
        """Update scalars of an object in the plotter.

        Parameters
        ----------
        scalars : np.ndarray
            Scalars to replace existing scalars.

        mesh : vtk.PolyData or vtk.UnstructuredGrid, optional
            Object that has already been added to the Plotter.  If
            None, uses last added mesh.

        render : bool, optional
            Force a render when True.  Default ``True``.
        """
        if mesh is None:
            mesh = self.mesh

        if isinstance(mesh, (collections.abc.Iterable, pyvista.MultiBlock)):
            # Recursive if need to update scalars on many meshes
            for m in mesh:
                self.update_scalars(scalars, mesh=m, render=False)
            if render:
                self.render()
            return

        if isinstance(scalars, str):
            # Grab scalars array if name given
            scalars = get_array(mesh, scalars)

        if scalars is None:
            if render:
                self.render()
            return

        if scalars.shape[0] == mesh.GetNumberOfPoints():
            data = mesh.GetPointData()
        elif scalars.shape[0] == mesh.GetNumberOfCells():
            data = mesh.GetCellData()
        else:
            raise_not_matching(scalars, mesh)

        vtk_scalars = data.GetScalars()
        if vtk_scalars is None:
            raise ValueError('No active scalars')
        s = convert_array(vtk_scalars)
        s[:] = scalars
        data.Modified()
        try:
            # Why are the points updated here? Not all datasets have points
            # and only the scalars array is modified by this function...
            mesh.GetPoints().Modified()
        except:
            pass

        if render:
            self.render()

    def update_coordinates(self, points, mesh=None, render=True):
        """Update the points of an object in the plotter.

        Parameters
        ----------
        points : np.ndarray
            Points to replace existing points.

        mesh : vtk.PolyData or vtk.UnstructuredGrid, optional
            Object that has already been added to the Plotter.  If
            None, uses last added mesh.

        render : bool, optional
            Force a render when True.  Default ``True``.
        """
        if mesh is None:
            mesh = self.mesh

        mesh.points = points

        # only render when the plotter has already been shown
        if render is None:
            render = not self._first_time

        if render:
            self.render()

    def _clear_ren_win(self):
        """Clear the render window."""
        # Not using `render_window` property here to enforce clean up
        if hasattr(self, 'ren_win'):
            self.ren_win.Finalize()
            del self.ren_win

    def close(self, render=False):
        """Close the render window.

        Parameters
        ----------
        render : bool
            Unused argument.

        """
        # optionally run just prior to exiting the plotter
        if self._before_close_callback is not None:
            self._before_close_callback(self)
            self._before_close_callback = None

        # must close out widgets first
        super().close()
        # Renderer has an axes widget, so close it
        self.renderers.close()
        self.renderers.remove_all_lights()

        # Grab screenshots of last render
        # self.last_image = self.screenshot(None, return_img=True)
        # self.last_image_depth = self.get_image_depth()

        # reset scalar bars
        self.scalar_bars.clear()
        self.mesh = None
        self.mapper = None

        # grab the display id before clearing the window
        # this is an experimental feature
        if KILL_DISPLAY:  # pragma: no cover
            disp_id = None
            if self.render_window is not None:
                disp_id = self.render_window.GetGenericDisplayId()
        self._clear_ren_win()

        if self.iren is not None:
            self.iren.close()
            if KILL_DISPLAY:  # pragma: no cover
                _kill_display(disp_id)
            self.iren = None

        if hasattr(self, 'textActor'):
            del self.textActor

        # end movie
        if hasattr(self, 'mwriter'):
            try:
                self.mwriter.close()
            except BaseException:
                pass

        # Remove the global reference to this plotter unless building the
        # gallery to allow it to collect.
        if not pyvista.BUILDING_GALLERY:
            if _ALL_PLOTTERS is not None:
                _ALL_PLOTTERS.pop(self._id_name, None)

        # this helps managing closed plotters
        self._closed = True

    def deep_clean(self):
        """Clean the plotter of the memory."""
        self.disable_picking()
        if hasattr(self, 'renderers'):
            self.renderers.deep_clean()
        self.mesh = None
        self.mapper = None
        self.volume = None
        self.textActor = None

    def add_text(
        self,
        text,
        position='upper_left',
        font_size=18,
        color=None,
        font=None,
        shadow=False,
        name=None,
        viewport=False,
        orientation=0.0,
        *,
        render=True,
    ):
        """Add text to plot object in the top left corner by default.

        Parameters
        ----------
        text : str
            The text to add the rendering.

        position : str, tuple(float), optional
            Position to place the bottom left corner of the text box.
            If tuple is used, the position of the text uses the pixel
            coordinate system (default). In this case,
            it returns a more general `vtkOpenGLTextActor`.
            If string name is used, it returns a `vtkCornerAnnotation`
            object normally used for fixed labels (like title or xlabel).
            Default is to find the top left corner of the rendering window
            and place text box up there. Available position: ``'lower_left'``,
            ``'lower_right'``, ``'upper_left'``, ``'upper_right'``,
            ``'lower_edge'``, ``'upper_edge'``, ``'right_edge'``, and
            ``'left_edge'``.

        font_size : float, optional
            Sets the size of the title font.  Defaults to 18.

        color : ColorLike, optional
            Either a string, RGB list, or hex color string.  For example:

            * ``color='white'``
            * ``color='w'``
            * ``color=[1.0, 1.0, 1.0]``
            * ``color='#FFFFFF'``

            Defaults to :attr:`pyvista.global_theme.font.color <pyvista.themes._Font.color>`.

        font : str, optional
            Font name may be ``'courier'``, ``'times'``, or ``'arial'``.

        shadow : bool, optional
            Adds a black shadow to the text.  Defaults to ``False``.

        name : str, optional
            The name for the added actor so that it can be easily updated.
            If an actor of this name already exists in the rendering window, it
            will be replaced by the new actor.

        viewport : bool, optional
            If ``True`` and position is a tuple of float, uses the
            normalized viewport coordinate system (values between 0.0
            and 1.0 and support for HiDPI).

        orientation : float, optional
            Angle orientation of text counterclockwise in degrees.  The text
            is rotated around an anchor point that may be on the edge or
            corner of the text.  The default is 0 degrees, which is horizontal.

        render : bool, optional
            Force a render when ``True`` (default).

        Returns
        -------
        vtk.vtkTextActor
            Text actor added to plot.

        Examples
        --------
        >>> import pyvista
        >>> pl = pyvista.Plotter()
        >>> actor = pl.add_text(
        ...     'Sample Text',
        ...     position='upper_right',
        ...     color='blue',
        ...     shadow=True,
        ...     font_size=26,
        ... )
        >>> pl.show()

        """
        if font is None:
            font = self._theme.font.family
        if font_size is None:
            font_size = self._theme.font.size
        if position is None:
            # Set the position of the text to the top left corner
            window_size = self.window_size
            x = (window_size[0] * 0.02) / self.shape[0]
            y = (window_size[1] * 0.85) / self.shape[0]
            position = [x, y]

        corner_mappings = {
            'lower_left': _vtk.vtkCornerAnnotation.LowerLeft,
            'lower_right': _vtk.vtkCornerAnnotation.LowerRight,
            'upper_left': _vtk.vtkCornerAnnotation.UpperLeft,
            'upper_right': _vtk.vtkCornerAnnotation.UpperRight,
            'lower_edge': _vtk.vtkCornerAnnotation.LowerEdge,
            'upper_edge': _vtk.vtkCornerAnnotation.UpperEdge,
            'left_edge': _vtk.vtkCornerAnnotation.LeftEdge,
            'right_edge': _vtk.vtkCornerAnnotation.RightEdge,
        }
        corner_mappings['ll'] = corner_mappings['lower_left']
        corner_mappings['lr'] = corner_mappings['lower_right']
        corner_mappings['ul'] = corner_mappings['upper_left']
        corner_mappings['ur'] = corner_mappings['upper_right']
        corner_mappings['top'] = corner_mappings['upper_edge']
        corner_mappings['bottom'] = corner_mappings['lower_edge']
        corner_mappings['right'] = corner_mappings['right_edge']
        corner_mappings['r'] = corner_mappings['right_edge']
        corner_mappings['left'] = corner_mappings['left_edge']
        corner_mappings['l'] = corner_mappings['left_edge']

        if isinstance(position, (int, str, bool)):
            if isinstance(position, str):
                position = corner_mappings[position]
            elif position is True:
                position = corner_mappings['upper_left']
            self.textActor = _vtk.vtkCornerAnnotation()
            # This is how you set the font size with this actor
            self.textActor.SetLinearFontScaleFactor(font_size // 2)
            self.textActor.SetText(position, text)
        else:
            self.textActor = _vtk.vtkTextActor()
            self.textActor.SetInput(text)
            self.textActor.SetPosition(position)
            if viewport:
                self.textActor.GetActualPositionCoordinate().SetCoordinateSystemToNormalizedViewport()
                self.textActor.GetActualPosition2Coordinate().SetCoordinateSystemToNormalizedViewport()
            self.textActor.GetTextProperty().SetFontSize(int(font_size * 2))

        text_prop = self.textActor.GetTextProperty()
        text_prop.SetColor(Color(color, default_color=self._theme.font.color).float_rgb)
        text_prop.SetFontFamily(FONTS[font].value)
        text_prop.SetShadow(shadow)
        text_prop.SetOrientation(orientation)

        self.add_actor(self.textActor, reset_camera=False, name=name, pickable=False, render=render)
        return self.textActor

    def open_movie(self, filename, framerate=24, quality=5, **kwargs):
        """Establish a connection to the ffmpeg writer.

        Parameters
        ----------
        filename : str
            Filename of the movie to open.  Filename should end in mp4,
            but other filetypes may be supported.  See :func:`imageio.get_writer()
            <imageio.v2.get_writer>`.

        framerate : int, optional
            Frames per second.

        quality : int, optional
            Quality 10 is the top possible quality for any codec. The
            range is ``0 - 10``.  Higher quality leads to a larger file.

        **kwargs : dict, optional
            See the documentation for :func:`imageio.get_writer()
            <imageio.v2.get_writer>` for additional kwargs.

        Notes
        -----
        See the documentation for :func:`imageio.get_writer() <imageio.v2.get_writer>`.

        Examples
        --------
        Open a MP4 movie and set the quality to maximum.

        >>> import pyvista
        >>> pl = pyvista.Plotter
        >>> pl.open_movie('movie.mp4', quality=10)  # doctest:+SKIP

        """
        from imageio import get_writer

        if isinstance(pyvista.FIGURE_PATH, str) and not os.path.isabs(filename):
            filename = os.path.join(pyvista.FIGURE_PATH, filename)
        self.mwriter = get_writer(filename, fps=framerate, quality=quality, **kwargs)

    def open_gif(self, filename, loop=0, fps=10, palettesize=256, subrectangles=False, **kwargs):
        """Open a gif file.

        Parameters
        ----------
        filename : str
            Filename of the gif to open.  Filename must end in ``"gif"``.

        loop : int, optional
            The number of iterations. Default 0 (meaning loop indefinitely).

        fps : float, optional
            The number of frames per second. If duration is not given, the
            duration for each frame is set to 1/fps. Default 10.

        palettesize : int, optional
            The number of colors to quantize the image to. Is rounded to the
            nearest power of two. Must be between 2 and 256. Default 256.

        subrectangles : bool, optional
            If ``True``, will try and optimize the GIF by storing only the rectangular
            parts of each frame that change with respect to the previous. Default
            ``False``.

            .. note::
               Setting this to ``True`` may help reduce jitter in colorbars.

        **kwargs : dict, optional
            See the documentation for :func:`imageio.get_writer() <imageio.v2.get_writer>`
            for additional kwargs.

        Notes
        -----
        Consider using `pygifsicle
        <https://github.com/LucaCappelletti94/pygifsicle>`_ to reduce the final
        size of the gif. See `Optimizing a GIF using pygifsicle
        <https://imageio.readthedocs.io/en/stable/examples.html#optimizing-a-gif-using-pygifsicle>`_.

        Examples
        --------
        Open a gif file, setting the framerate to 8 frames per second and
        reducing the colorspace to 64.

        >>> import pyvista
        >>> pl = pyvista.Plotter()
        >>> pl.open_gif(
        ...     'movie.gif', fps=8, palettesize=64
        ... )  # doctest:+SKIP

        See :ref:`gif_movie_example` for a full example using this method.

        """
        from imageio import get_writer

        if filename[-3:] != 'gif':
            raise ValueError('Unsupported filetype.  Must end in .gif')
        if isinstance(pyvista.FIGURE_PATH, str) and not os.path.isabs(filename):
            filename = os.path.join(pyvista.FIGURE_PATH, filename)
        self._gif_filename = os.path.abspath(filename)
        self.mwriter = get_writer(
            filename,
            mode='I',
            loop=loop,
            fps=fps,
            palettesize=palettesize,
            subrectangles=subrectangles,
            **kwargs,
        )

    def write_frame(self):
        """Write a single frame to the movie file.

        Examples
        --------
        >>> import pyvista
        >>> plotter = pyvista.Plotter()
        >>> plotter.open_movie(filename)  # doctest:+SKIP
        >>> plotter.add_mesh(pyvista.Sphere())  # doctest:+SKIP
        >>> plotter.write_frame()  # doctest:+SKIP

        See :ref:`movie_example` for a full example using this method.

        """
        # if off screen, show has not been called and we must render
        # before extracting an image
        if self._first_time:
            self._on_first_render_request()
            self.render()

        if not hasattr(self, 'mwriter'):
            raise RuntimeError('This plotter has not opened a movie or GIF file.')
        self.update()
        self.mwriter.append_data(self.image)

    def get_image_depth(self, fill_value=np.nan, reset_camera_clipping_range=True):
        """Return a depth image representing current render window.

        Parameters
        ----------
        fill_value : float, optional
            Fill value for points in image that do not include objects
            in scene.  To not use a fill value, pass ``None``.

        reset_camera_clipping_range : bool, optional
            Reset the camera clipping range to include data in view.

        Returns
        -------
        numpy.ndarray
            Image of depth values from camera orthogonal to image
            plane.

        Notes
        -----
        Values in image_depth are negative to adhere to a
        right-handed coordinate system.

        Examples
        --------
        >>> import pyvista
        >>> plotter = pyvista.Plotter()
        >>> actor = plotter.add_mesh(pyvista.Sphere())
        >>> plotter.show()
        >>> zval = plotter.get_image_depth()

        """
        # allow no render window
        if self.render_window is None and self.last_image_depth is not None:
            zval = self.last_image_depth.copy()
            if fill_value is not None:
                zval[self._image_depth_null] = fill_value
            return zval

        self._check_rendered()
        self._check_has_ren_win()

        # Ensure points in view are within clipping range of renderer?
        if reset_camera_clipping_range:
            self.renderer.ResetCameraClippingRange()

        # Get the z-buffer image
        ifilter = _vtk.vtkWindowToImageFilter()
        ifilter.SetInput(self.render_window)
        ifilter.SetScale(self.image_scale)
        ifilter.ReadFrontBufferOff()
        ifilter.SetInputBufferTypeToZBuffer()
        zbuff = run_image_filter(ifilter)[:, :, 0]

        # Convert z-buffer values to depth from camera
        with warnings.catch_warnings():
            warnings.filterwarnings('ignore')
            near, far = self.camera.clipping_range
            if self.camera.parallel_projection:
                zval = (zbuff - near) / (far - near)
            else:
                zval = 2 * near * far / ((zbuff - 0.5) * 2 * (far - near) - near - far)

            # Consider image values outside clipping range as nans
            self._image_depth_null = np.logical_or(zval < -far, np.isclose(zval, -far))

        if fill_value is not None:
            zval[self._image_depth_null] = fill_value

        return zval

    def add_lines(self, lines, color='w', width=5, label=None, name=None):
        """Add lines to the plotting object.

        Parameters
        ----------
        lines : np.ndarray
            Points representing line segments.  For example, two line
            segments would be represented as ``np.array([[0, 0, 0],
            [1, 0, 0], [1, 0, 0], [1, 1, 0]])``.

        color : ColorLike, default: 'w'
            Either a string, rgb list, or hex color string.  For example:

            * ``color='white'``
            * ``color='w'``
            * ``color=[1.0, 1.0, 1.0]``
            * ``color='#FFFFFF'``

        width : float, default: 5
            Thickness of lines.

        label : str, default: None
            String label to use when adding a legend to the scene with
            :func:`pyvista.Plotter.add_legend`.

        name : str, default: None
            The name for the added actor so that it can be easily updated.
            If an actor of this name already exists in the rendering window, it
            will be replaced by the new actor.

        Returns
        -------
        vtk.vtkActor
            Lines actor.

        Examples
        --------
        >>> import numpy as np
        >>> import pyvista
        >>> pl = pyvista.Plotter()
        >>> points = np.array([[0, 1, 0], [1, 0, 0], [1, 1, 0], [2, 0, 0]])
        >>> actor = pl.add_lines(points, color='yellow', width=3)
        >>> pl.camera_position = 'xy'
        >>> pl.show()

        """
        if not isinstance(lines, np.ndarray):
            raise TypeError('Input should be an array of point segments')

        lines = pyvista.line_segments_from_points(lines)

        actor = Actor(mapper=DataSetMapper(lines))
        actor.prop.line_width = width
        actor.prop.show_edges = True
        actor.prop.edge_color = color
        actor.prop.color = color
        actor.prop.lighting = False

        # legend label
        if label:
            if not isinstance(label, str):
                raise TypeError('Label must be a string')
            addr = actor.GetAddressAsString("")
            self.renderer._labels[addr] = [lines, label, Color(color)]

        # Add to renderer
        self.add_actor(actor, reset_camera=False, name=name, pickable=False)
        return actor

    @wraps(ScalarBars.remove_scalar_bar)
    def remove_scalar_bar(self, *args, **kwargs):
        """Remove the active scalar bar."""
        self.scalar_bars.remove_scalar_bar(*args, **kwargs)

    def add_point_labels(
        self,
        points,
        labels,
        italic=False,
        bold=True,
        font_size=None,
        text_color=None,
        font_family=None,
        shadow=False,
        show_points=True,
        point_color=None,
        point_size=None,
        name=None,
        shape_color='grey',
        shape='rounded_rect',
        fill_shape=True,
        margin=3,
        shape_opacity=1.0,
        pickable=False,
        render_points_as_spheres=False,
        tolerance=0.001,
        reset_camera=None,
        always_visible=False,
        render=True,
    ):
        """Create a point actor with one label from list labels assigned to each point.

        Parameters
        ----------
        points : sequence or pyvista.DataSet or vtk.vtkAlgorithm
            An ``n x 3`` sequence points or pyvista dataset with points or
            mesh-producing algorithm.

        labels : list or str
            List of labels.  Must be the same length as points. If a
            string name is given with a :class:`pyvista.DataSet` input for
            points, then these are fetched.

        italic : bool, optional
            Italicises title and bar labels.  Default ``False``.

        bold : bool, optional
            Bolds title and bar labels.  Default ``True``.

        font_size : float, optional
            Sets the size of the title font.  Defaults to 16.

        text_color : ColorLike, optional
            Color of text. Either a string, RGB sequence, or hex color string.

            * ``text_color='white'``
            * ``text_color='w'``
            * ``text_color=[1.0, 1.0, 1.0]``
            * ``text_color='#FFFFFF'``

        font_family : str, optional
            Font family.  Must be either ``'courier'``, ``'times'``,
            or ``'arial``.

        shadow : bool, optional
            Adds a black shadow to the text.  Defaults to ``False``.

        show_points : bool, optional
            Controls if points are visible.  Default ``True``.

        point_color : ColorLike, optional
            Either a string, rgb list, or hex color string.  One of
            the following.

            * ``point_color='white'``
            * ``point_color='w'``
            * ``point_color=[1.0, 1.0, 1.0]``
            * ``point_color='#FFFFFF'``

        point_size : float, optional
            Size of points if visible.

        name : str, optional
            The name for the added actor so that it can be easily
            updated.  If an actor of this name already exists in the
            rendering window, it will be replaced by the new actor.

        shape_color : ColorLike, optional
            Color of shape (if visible).  Either a string, rgb
            sequence, or hex color string.

        shape : str, optional
            The string name of the shape to use. Options are ``'rect'`` or
            ``'rounded_rect'``. If you want no shape, pass ``None``.

        fill_shape : bool, optional
            Fill the shape with the ``shape_color``. Outlines if ``False``.

        margin : int, optional
            The size of the margin on the label background shape. Default is 3.

        shape_opacity : float, optional
            The opacity of the shape in the range of ``[0, 1]``.

        pickable : bool, optional
            Set whether this actor is pickable.

        render_points_as_spheres : bool, optional
            Render points as spheres rather than dots.

        tolerance : float, optional
            A tolerance to use to determine whether a point label is
            visible.  A tolerance is usually required because the
            conversion from world space to display space during
            rendering introduces numerical round-off.

        reset_camera : bool, optional
            Reset the camera after adding the points to the scene.

        always_visible : bool, optional
            Skip adding the visibility filter. Default False.

        render : bool, optional
            Force a render when ``True`` (default).

        Returns
        -------
        vtk.vtkActor2D
            VTK label actor.  Can be used to change properties of the labels.

        Examples
        --------
        >>> import numpy as np
        >>> import pyvista
        >>> pl = pyvista.Plotter()
        >>> points = np.array(
        ...     [[0.0, 0.0, 0.0], [1.0, 1.0, 0.0], [2.0, 0.0, 0.0]]
        ... )
        >>> labels = ['Point A', 'Point B', 'Point C']
        >>> actor = pl.add_point_labels(
        ...     points,
        ...     labels,
        ...     italic=True,
        ...     font_size=20,
        ...     point_color='red',
        ...     point_size=20,
        ...     render_points_as_spheres=True,
        ...     always_visible=True,
        ...     shadow=True,
        ... )
        >>> pl.camera_position = 'xy'
        >>> pl.show()

        """
        if font_family is None:
            font_family = self._theme.font.family
        if font_size is None:
            font_size = self._theme.font.size
        point_color = Color(point_color, default_color=self._theme.color)

        if isinstance(points, (list, tuple)):
            points = np.array(points)

        if isinstance(points, np.ndarray):
            points = pyvista.PolyData(points)  # Cast to poly data
        elif not is_pyvista_dataset(points) and not isinstance(points, _vtk.vtkAlgorithm):
            raise TypeError(f'Points type not usable: {type(points)}')
        points, algo = algorithm_to_mesh_handler(points)
        if algo is not None:
            if pyvista.vtk_version_info < (9, 1):  # pragma: no cover
                from pyvista.core.errors import VTKVersionError

                raise VTKVersionError(
                    'To use vtkAlgorithms with `add_point_labels` requires VTK 9.1 or later.'
                )
            # Extract points filter
            pc_algo = _vtk.vtkConvertToPointCloud()
            set_algorithm_input(pc_algo, algo)
            algo = pc_algo

        if name is None:
            name = f'{type(points).__name__}({points.memory_address})'

        hier = _vtk.vtkPointSetToLabelHierarchy()
        if not isinstance(labels, str):
            if algo is not None:
                raise TypeError(
                    'If using a vtkAlgorithm input, the labels must be a named array on the dataset.'
                )
            points = pyvista.PolyData(points.points)
            if len(points.points) != len(labels):
                raise ValueError('There must be one label for each point')
            vtklabels = _vtk.vtkStringArray()
            vtklabels.SetName('labels')
            for item in labels:
                vtklabels.InsertNextValue(str(item))
            points.GetPointData().AddArray(vtklabels)
            hier.SetLabelArrayName('labels')
        else:
            # Make sure PointData
            if labels not in points.point_data:
                raise ValueError(f'Array {labels!r} not found in point data.')
            hier.SetLabelArrayName(labels)

        if always_visible:
            set_algorithm_input(hier, algo or points)
        else:
            # Only show visible points
            vis_points = _vtk.vtkSelectVisiblePoints()
            set_algorithm_input(vis_points, algo or points)
            vis_points.SetRenderer(self.renderer)
            vis_points.SetTolerance(tolerance)

            hier.SetInputConnection(vis_points.GetOutputPort())

        # create label mapper
        labelMapper = _vtk.vtkLabelPlacementMapper()
        labelMapper.SetInputConnection(hier.GetOutputPort())
        if not isinstance(shape, str):
            labelMapper.SetShapeToNone()
        elif shape.lower() in 'rect':
            labelMapper.SetShapeToRect()
        elif shape.lower() in 'rounded_rect':
            labelMapper.SetShapeToRoundedRect()
        else:
            raise ValueError(f'Shape ({shape}) not understood')
        if fill_shape:
            labelMapper.SetStyleToFilled()
        else:
            labelMapper.SetStyleToOutline()
        labelMapper.SetBackgroundColor(Color(shape_color).float_rgb)
        labelMapper.SetBackgroundOpacity(shape_opacity)
        labelMapper.SetMargin(margin)

        textprop = hier.GetTextProperty()
        textprop.SetItalic(italic)
        textprop.SetBold(bold)
        textprop.SetFontSize(font_size)
        textprop.SetFontFamily(parse_font_family(font_family))
        textprop.SetColor(Color(text_color, default_color=self._theme.font.color).float_rgb)
        textprop.SetShadow(shadow)

        self.remove_actor(f'{name}-points', reset_camera=False)
        self.remove_actor(f'{name}-labels', reset_camera=False)

        # add points
        if show_points:
            self.add_mesh(
                algo or points,
                color=point_color,
                point_size=point_size,
                name=f'{name}-points',
                pickable=pickable,
                render_points_as_spheres=render_points_as_spheres,
                reset_camera=reset_camera,
                render=render,
            )

        label_actor = _vtk.vtkActor2D()
        label_actor.SetMapper(labelMapper)
        self.add_actor(label_actor, reset_camera=False, name=f'{name}-labels', pickable=False)
        return label_actor

    def add_point_scalar_labels(self, points, labels, fmt=None, preamble='', **kwargs):
        """Label the points from a dataset with the values of their scalars.

        Wrapper for :func:`pyvista.Plotter.add_point_labels`.

        Parameters
        ----------
        points : Sequence(float) or np.ndarray or pyvista.DataSet
            An ``n x 3`` numpy.ndarray or pyvista dataset with points.

        labels : list or str
            List of scalars of labels.  Must be the same length as points. If a
            string name is given with a :class:`pyvista.DataSet` input for
            points, then these are fetched.

        fmt : str, optional
            String formatter used to format numerical data.

        preamble : str, optional
            Text before the start of each label.

        **kwargs : dict, optional
            Keyword arguments passed to
            :func:`pyvista.Plotter.add_point_labels`.

        Returns
        -------
        vtk.vtkActor2D
            VTK label actor.  Can be used to change properties of the labels.

        """
        if not is_pyvista_dataset(points):
            points, _ = _coerce_pointslike_arg(points, copy=False)
        if not isinstance(labels, (str, list)):
            raise TypeError(
                'labels must be a string name of the scalars array to use or list of scalars'
            )
        if fmt is None:
            fmt = self._theme.font.fmt
        if fmt is None:
            fmt = '%.6e'
        if isinstance(points, np.ndarray):
            scalars = labels
        elif is_pyvista_dataset(points):
            scalars = points.point_data[labels]
        phrase = f'{preamble} {fmt}'
        labels = [phrase % val for val in scalars]
        return self.add_point_labels(points, labels, **kwargs)

    def add_points(self, points, style='points', **kwargs):
        """Add points to a mesh.

        Parameters
        ----------
        points : numpy.ndarray or pyvista.DataSet
            Array of points or the points from a pyvista object.

        style : str, default: 'points'
            Visualization style of the mesh.  One of the following:
            ``style='points'``, ``style='points_gaussian'``.
            ``'points_gaussian'`` can be controlled with the ``emissive`` and
            ``render_points_as_spheres`` options.

        **kwargs : dict, optional
            See :func:`pyvista.Plotter.add_mesh` for optional
            keyword arguments.

        Returns
        -------
        pyvista.Actor
            Actor of the mesh.

        Examples
        --------
        Add a numpy array of points to a mesh.

        >>> import numpy as np
        >>> import pyvista
        >>> points = np.random.random((10, 3))
        >>> pl = pyvista.Plotter()
        >>> actor = pl.add_points(
        ...     points, render_points_as_spheres=True, point_size=100.0
        ... )
        >>> pl.show()

        Plot using the ``'points_gaussian'`` style

        >>> points = np.random.random((10, 3))
        >>> pl = pyvista.Plotter()
        >>> actor = pl.add_points(points, style='points_gaussian')
        >>> pl.show()

        """
        if style not in ['points', 'points_gaussian']:
            raise ValueError(
                f'Invalid style {style} for add_points. Should be either "points" or '
                '"points_gaussian".'
            )
        return self.add_mesh(points, style=style, **kwargs)

    def add_arrows(self, cent, direction, mag=1, **kwargs):
        """Add arrows to the plotter.

        Parameters
        ----------
        cent : np.ndarray
            Array of centers.

        direction : np.ndarray
            Array of direction vectors.

        mag : float, optional
            Amount to scale the direction vectors.

        **kwargs : dict, optional
            See :func:`pyvista.Plotter.add_mesh` for optional
            keyword arguments.

        Returns
        -------
        pyvista.Actor
            Actor of the arrows.

        Examples
        --------
        Plot a random field of vectors and save a screenshot of it.

        >>> import numpy as np
        >>> import pyvista
        >>> cent = np.random.random((10, 3))
        >>> direction = np.random.random((10, 3))
        >>> plotter = pyvista.Plotter()
        >>> _ = plotter.add_arrows(cent, direction, mag=2)
        >>> plotter.show()

        """
        if cent.shape != direction.shape:  # pragma: no cover
            raise ValueError('center and direction arrays must have the same shape')

        direction = direction.copy()
        if cent.ndim != 2:
            cent = cent.reshape((-1, 3))

        if direction.ndim != 2:
            direction = direction.reshape((-1, 3))

        if mag != 1:
            direction = direction * mag

        pdata = pyvista.vector_poly_data(cent, direction)
        # Create arrow object
        arrow = _vtk.vtkArrowSource()
        arrow.Update()
        glyph3D = _vtk.vtkGlyph3D()
        glyph3D.SetSourceData(arrow.GetOutput())
        glyph3D.SetInputData(pdata)
        glyph3D.SetVectorModeToUseVector()
        glyph3D.Update()

        arrows = wrap(glyph3D.GetOutput())
        return self.add_mesh(arrows, **kwargs)

    @staticmethod
    def _save_image(image, filename, return_img):
        """Save to file and/or return a NumPy image array.

        This is an internal helper.

        """
        if not image.size:
            raise ValueError('Empty image. Have you run plot() first?')
        # write screenshot to file if requested
        if isinstance(filename, (str, pathlib.Path, io.BytesIO)):
            from PIL import Image

            if isinstance(filename, (str, pathlib.Path)):
                filename = pathlib.Path(filename)
                if isinstance(pyvista.FIGURE_PATH, str) and not filename.is_absolute():
                    filename = pathlib.Path(os.path.join(pyvista.FIGURE_PATH, filename))
                if not filename.suffix:
                    filename = filename.with_suffix('.png')
                elif filename.suffix not in SUPPORTED_FORMATS:
                    raise ValueError(
                        f'Unsupported extension {filename.suffix}\n'
                        f'Must be one of the following: {SUPPORTED_FORMATS}'
                    )
                filename = os.path.abspath(os.path.expanduser(str(filename)))
                Image.fromarray(image).save(filename)
            else:
                Image.fromarray(image).save(filename, format="PNG")
        # return image array if requested
        if return_img:
            return image

    def save_graphic(self, filename, title='PyVista Export', raster=True, painter=True):
        """Save a screenshot of the rendering window as a graphic file.

        This can be helpful for publication documents.

        The supported formats are:

        * ``'.svg'``
        * ``'.eps'``
        * ``'.ps'``
        * ``'.pdf'``
        * ``'.tex'``

        Parameters
        ----------
        filename : str
            Path to fsave the graphic file to.

        title : str, optional
            Title to use within the file properties.

        raster : bool, optional
            Attempt to write 3D properties as a raster image.

        painter : bool, optional
            Configure the exporter to expect a painter-ordered 2D
            rendering, that is, a rendering at a fixed depth where
            primitives are drawn from the bottom up.

        Examples
        --------
        >>> import pyvista
        >>> from pyvista import examples
        >>> pl = pyvista.Plotter()
        >>> _ = pl.add_mesh(examples.load_airplane(), smooth_shading=True)
        >>> _ = pl.add_background_image(examples.mapfile)
        >>> pl.save_graphic("img.svg")  # doctest:+SKIP

        """
        if self.render_window is None:
            raise AttributeError('This plotter is closed and unable to save a screenshot.')
        if isinstance(pyvista.FIGURE_PATH, str) and not os.path.isabs(filename):
            filename = os.path.join(pyvista.FIGURE_PATH, filename)
        filename = os.path.abspath(os.path.expanduser(filename))
        extension = pyvista.fileio.get_ext(filename)

        writer = _vtk.lazy_vtkGL2PSExporter()
        modes = {
            '.svg': writer.SetFileFormatToSVG,
            '.eps': writer.SetFileFormatToEPS,
            '.ps': writer.SetFileFormatToPS,
            '.pdf': writer.SetFileFormatToPDF,
            '.tex': writer.SetFileFormatToTeX,
        }
        if extension not in modes:
            raise ValueError(
                f"Extension ({extension}) is an invalid choice.\n\n"
                f"Valid options include: {', '.join(modes.keys())}"
            )
        writer.CompressOff()
        writer.SetFilePrefix(filename.replace(extension, ''))
        writer.SetInput(self.render_window)
        modes[extension]()
        writer.SetTitle(title)
        writer.SetWrite3DPropsAsRasterImage(raster)
        if painter:
            writer.UsePainterSettings()
        writer.Update()

    def screenshot(
        self,
        filename=None,
        transparent_background=None,
        return_img=True,
        window_size=None,
        scale=None,
    ):
        """Take screenshot at current camera position.

        Parameters
        ----------
        filename : str, pathlib.Path, io.BytesIO, optional
            Location to write image to.  If ``None``, no image is written.

        transparent_background : bool, optional
            Whether to make the background transparent.  The default is
            looked up on the plotter's theme.

        return_img : bool, optional
            If ``True`` (the default), a NumPy array of the image will
            be returned.

        window_size : 2-length tuple, optional
            Set the plotter's size to this ``(width, height)`` before
            taking the screenshot.

        scale : int, optional
            Set the factor to scale the window size to make a higher
            resolution image. If ``None`` this will use the ``image_scale``
            property on this plotter which defaults to one.

        Returns
        -------
        numpy.ndarray
            Array containing pixel RGB and alpha.  Sized:

            * [Window height x Window width x 3] if
              ``transparent_background`` is set to ``False``.
            * [Window height x Window width x 4] if
              ``transparent_background`` is set to ``True``.

        Examples
        --------
        >>> import pyvista
        >>> sphere = pyvista.Sphere()
        >>> plotter = pyvista.Plotter(off_screen=True)
        >>> actor = plotter.add_mesh(sphere)
        >>> plotter.screenshot('screenshot.png')  # doctest:+SKIP

        """
        with self.window_size_context(window_size):
            # configure image filter
            if transparent_background is None:
                transparent_background = self._theme.transparent_background
            self.image_transparent_background = transparent_background

            # This if statement allows you to save screenshots of closed plotters
            # This is needed for the sphinx-gallery to work
            if self.render_window is None:
                # If plotter has been closed...
                # check if last_image exists
                if self.last_image is not None:
                    # Save last image
                    if scale is not None:
                        warnings.warn(
                            'This plotter is closed and cannot be scaled. Using the last saved image. Try using the `image_scale` property directly.'
                        )
                    return self._save_image(self.last_image, filename, return_img)
                # Plotter hasn't been rendered or was improperly closed
                raise RuntimeError('This plotter is closed and unable to save a screenshot.')

            if self._first_time and not self.off_screen:
                raise RuntimeError(
                    "Nothing to screenshot - call .show first or use the off_screen argument"
                )

            # if off screen, show has not been called and we must render
            # before extracting an image
            if self._first_time:
                self._on_first_render_request()
                self.render()

            with self.image_scale_context(scale):
                self._make_render_window_current()
                return self._save_image(self.image, filename, return_img)

    @wraps(Renderers.set_background)
    def set_background(self, *args, **kwargs):
        """Wrap ``Renderers.set_background``."""
        self.renderers.set_background(*args, **kwargs)

    @wraps(Renderers.set_color_cycler)
    def set_color_cycler(self, *args, **kwargs):
        """Wrap ``Renderers.set_color_cycler``."""
        self.renderers.set_color_cycler(*args, **kwargs)

    def generate_orbital_path(self, factor=3.0, n_points=20, viewup=None, shift=0.0):
        """Generate an orbital path around the data scene.

        Parameters
        ----------
        factor : float, optional
            A scaling factor when building the orbital extent.

        n_points : int, optional
            Number of points on the orbital path.

        viewup : list(float), optional
            The normal to the orbital plane.

        shift : float, optional
            Shift the plane up/down from the center of the scene by
            this amount.

        Returns
        -------
        pyvista.PolyData
            PolyData containing the orbital path.

        Examples
        --------
        Generate an orbital path around a sphere.

        >>> import pyvista
        >>> plotter = pyvista.Plotter()
        >>> _ = plotter.add_mesh(pyvista.Sphere())
        >>> viewup = [0, 0, 1]
        >>> orbit = plotter.generate_orbital_path(
        ...     factor=2.0, n_points=50, shift=0.0, viewup=viewup
        ... )

        See :ref:`orbiting_example` for a full example using this method.

        """
        if viewup is None:
            viewup = self._theme.camera['viewup']
        center = np.array(self.center)
        bnds = np.array(self.bounds)
        radius = (bnds[1] - bnds[0]) * factor
        y = (bnds[3] - bnds[2]) * factor
        if y > radius:
            radius = y
        center += np.array(viewup) * shift
        return pyvista.Polygon(center=center, radius=radius, normal=viewup, n_sides=n_points)

    def fly_to(self, point):
        """Move the current camera's focal point to a position point.

        The movement is animated over the number of frames specified in
        NumberOfFlyFrames. The LOD desired frame rate is used.

        Parameters
        ----------
        point : sequence
            Point to fly to in the form of ``(x, y, z)``.

        """
        self.iren.fly_to(self.renderer, point)

    def orbit_on_path(
        self,
        path=None,
        focus=None,
        step=0.5,
        viewup=None,
        write_frames=False,
        threaded=False,
        progress_bar=False,
    ):
        """Orbit on the given path focusing on the focus point.

        Parameters
        ----------
        path : pyvista.PolyData
            Path of orbital points. The order in the points is the order of
            travel.

        focus : list(float) of length 3, optional
            The point of focus the camera.

        step : float, optional
            The timestep between flying to each camera position. Ignored when
            the plotter run "off screen".

        viewup : list(float), optional
            The normal to the orbital plane.

        write_frames : bool, optional
            Assume a file is open and write a frame on each camera
            view during the orbit.

        threaded : bool, optional
            Run this as a background thread.  Generally used within a
            GUI (i.e. PyQt).

        progress_bar : bool, optional
            Show the progress bar when proceeding through the path.
            This can be helpful to show progress when generating
            movies with ``off_screen=True``.

        Examples
        --------
        Plot an orbit around the earth.  Save the gif as a temporary file.

        >>> import os
        >>> from tempfile import mkdtemp
        >>> import pyvista
        >>> from pyvista import examples
        >>> filename = os.path.join(mkdtemp(), 'orbit.gif')
        >>> plotter = pyvista.Plotter(window_size=[300, 300])
        >>> _ = plotter.add_mesh(
        ...     examples.load_globe(), smooth_shading=True
        ... )
        >>> plotter.open_gif(filename)
        >>> viewup = [0, 0, 1]
        >>> orbit = plotter.generate_orbital_path(
        ...     factor=2.0, n_points=24, shift=0.0, viewup=viewup
        ... )
        >>> plotter.orbit_on_path(
        ...     orbit, write_frames=True, viewup=viewup, step=0.02
        ... )

        See :ref:`orbiting_example` for a full example using this method.

        """
        if focus is None:
            focus = self.center
        if viewup is None:
            viewup = self._theme.camera['viewup']
        if path is None:
            path = self.generate_orbital_path(viewup=viewup)
        if not is_pyvista_dataset(path):
            path = pyvista.PolyData(path)
        points = path.points

        # Make sure the whole scene is visible
        self.camera.thickness = path.length

        if progress_bar:
            try:
                from tqdm import tqdm
            except ImportError:  # pragma: no cover
                raise ImportError("Please install `tqdm` to use ``progress_bar=True``")

        def orbit():
            """Define the internal thread for running the orbit."""
            if progress_bar:
                points_seq = tqdm(points)
            else:
                points_seq = points

            for point in points_seq:
                tstart = time.time()  # include the render time in the step time
                self.set_position(point, render=False)
                self.set_focus(focus, render=False)
                self.set_viewup(viewup, render=False)
                self.renderer.ResetCameraClippingRange()
                if write_frames:
                    self.write_frame()
                else:
                    self.render()
                sleep_time = step - (time.time() - tstart)
                if sleep_time > 0 and not self.off_screen:
                    time.sleep(sleep_time)
            if write_frames:
                self.mwriter.close()

        if threaded:
            thread = Thread(target=orbit)
            thread.start()
        else:
            orbit()

    def export_vtkjs(self, filename, compress_arrays=False):
        """Export the current rendering scene as a VTKjs scene.

        It can be used for rendering in a web browser.

        Parameters
        ----------
        filename : str
            Filename to export the scene to.  A filename extension of
            ``'.vtkjs'`` will be added.

        compress_arrays : bool, optional
            Enable array compression.

        Examples
        --------
        >>> import pyvista
        >>> from pyvista import examples
        >>> pl = pyvista.Plotter()
        >>> _ = pl.add_mesh(examples.load_hexbeam())
        >>> pl.export_vtkjs("sample")  # doctest:+SKIP

        """
        if self.render_window is None:
            raise RuntimeError('Export must be called before showing/closing the scene.')
        if isinstance(pyvista.FIGURE_PATH, str) and not os.path.isabs(filename):
            filename = os.path.join(pyvista.FIGURE_PATH, filename)
        else:
            filename = os.path.abspath(os.path.expanduser(filename))

        export_plotter_vtkjs(self, filename, compress_arrays=compress_arrays)

    def export_obj(self, filename):
        """Export scene to OBJ format.

        Parameters
        ----------
        filename : str
            Filename to export the scene to.  Must end in ``'.obj'``.

        Examples
        --------
        Export the scene to "scene.obj"

        >>> import pyvista as pv
        >>> pl = pv.Plotter()
        >>> _ = pl.add_mesh(pv.Sphere())
        >>> pl.export_obj('scene.obj')  # doctest:+SKIP

        """
        if self.render_window is None:
            raise RuntimeError("This plotter must still have a render window open.")
        if isinstance(pyvista.FIGURE_PATH, str) and not os.path.isabs(filename):
            filename = os.path.join(pyvista.FIGURE_PATH, filename)
        else:
            filename = os.path.abspath(os.path.expanduser(filename))

        if not filename.endswith('.obj'):
            raise ValueError('`filename` must end with ".obj"')

        exporter = _vtk.lazy_vtkOBJExporter()
        # remove the extension as VTK always adds it in
        exporter.SetFilePrefix(filename[:-4])
        exporter.SetRenderWindow(self.render_window)
        exporter.Write()

    @property
    def _datasets(self):
        """Return a list of all datasets associated with this plotter."""
        datasets = []
        for renderer in self.renderers:
            for actor in renderer.actors.values():
                mapper = actor.GetMapper()

                # ignore any mappers whose inputs are not datasets
                if hasattr(mapper, 'GetInputAsDataSet'):
                    datasets.append(wrap(mapper.GetInputAsDataSet()))

        return datasets

    def __del__(self):
        """Delete the plotter."""
        # We have to check here if the plotter was only partially initialized
        if self._initialized:
            if not self._closed:
                self.close()
        self.deep_clean()
        if self._initialized:
            del self.renderers

    def add_background_image(self, image_path, scale=1, auto_resize=True, as_global=True):
        """Add a background image to a plot.

        Parameters
        ----------
        image_path : str
            Path to an image file.

        scale : float, optional
            Scale the image larger or smaller relative to the size of
            the window.  For example, a scale size of 2 will make the
            largest dimension of the image twice as large as the
            largest dimension of the render window.  Defaults to 1.

        auto_resize : bool, optional
            Resize the background when the render window changes size.

        as_global : bool, optional
            When multiple render windows are present, setting
            ``as_global=False`` will cause the background to only
            appear in one window.

        Examples
        --------
        >>> import pyvista
        >>> from pyvista import examples
        >>> plotter = pyvista.Plotter()
        >>> actor = plotter.add_mesh(pyvista.Sphere())
        >>> plotter.add_background_image(examples.mapfile)
        >>> plotter.show()

        """
        if self.renderers.has_active_background_renderer:
            raise RuntimeError(
                'A background image already exists.  '
                'Remove it with ``remove_background_image`` '
                'before adding one'
            )

        # Need to change the number of layers to support an additional
        # background layer
        if not self._has_background_layer:
            self.render_window.SetNumberOfLayers(3)
        renderer = self.renderers.add_background_renderer(image_path, scale, as_global)
        self.render_window.AddRenderer(renderer)

        # set up autoscaling of the image
        if auto_resize:  # pragma: no cover
            self.iren.add_observer('ModifiedEvent', renderer.resize)

    @wraps(Renderers.remove_background_image)
    def remove_background_image(self):
        """Wrap ``Renderers.remove_background_image``."""
        self.renderers.remove_background_image()

        # return the active renderer to the top, otherwise flat background
        # will not be rendered
        self.renderer.layer = 0

    def _on_first_render_request(self):
        """Once an image or render is officially requested, run this routine.

        For example on the show call or any screenshot producing code.
        """
        # reset unless camera for the first render unless camera is set
        if self._first_time:
            for renderer in self.renderers:
                if not renderer.camera.is_set:
                    renderer.camera_position = renderer.get_default_cam_pos()
                    renderer.ResetCamera()
            self._first_time = False

    def reset_camera_clipping_range(self):
        """Reset camera clipping planes."""
        self.renderer.ResetCameraClippingRange()

    def add_light(self, light, only_active=False):
        """Add a Light to the scene.

        Parameters
        ----------
        light : Light or vtkLight
            The light to be added.

        only_active : bool, optional
            If ``True``, only add the light to the active
            renderer. The default is that every renderer adds the
            light. To add the light to an arbitrary renderer, see
            :func:`pyvista.Renderer.add_light`.

        Examples
        --------
        Create a plotter that we initialize with no lights, and add a
        cube and a single headlight to it.

        >>> import pyvista as pv
        >>> plotter = pv.Plotter(lighting='none')
        >>> _ = plotter.add_mesh(pv.Cube())
        >>> light = pv.Light(color='cyan', light_type='headlight')
        >>> plotter.add_light(light)
        >>> plotter.show()

        """
        renderers = [self.renderer] if only_active else self.renderers
        for renderer in renderers:
            renderer.add_light(light)

    def remove_all_lights(self, only_active=False):
        """Remove all lights from the scene.

        Parameters
        ----------
        only_active : bool
            If ``True``, only remove lights from the active
            renderer. The default is that lights are stripped from
            every renderer.

        Examples
        --------
        Create a plotter and remove all lights after initialization.
        Note how the mesh rendered is completely flat

        >>> import pyvista as pv
        >>> plotter = pv.Plotter()
        >>> plotter.remove_all_lights()
        >>> plotter.renderer.lights
        []
        >>> _ = plotter.add_mesh(pv.Sphere(), show_edges=True)
        >>> plotter.show()

        Note how this differs from a plot with default lighting

        >>> pv.Sphere().plot(show_edges=True, lighting=True)

        """
        renderers = [self.renderer] if only_active else self.renderers
        for renderer in renderers:
            renderer.remove_all_lights()

    def where_is(self, name):
        """Return the subplot coordinates of a given actor.

        Parameters
        ----------
        name : str
            Actor's name.

        Returns
        -------
        list(tuple(int))
            A list with the subplot coordinates of the actor.

        Examples
        --------
        >>> import pyvista as pv
        >>> plotter = pv.Plotter(shape=(2, 2))
        >>> plotter.subplot(0, 0)
        >>> _ = plotter.add_mesh(pv.Box(), name='box')
        >>> plotter.subplot(0, 1)
        >>> _ = plotter.add_mesh(pv.Sphere(), name='sphere')
        >>> plotter.subplot(1, 0)
        >>> _ = plotter.add_mesh(pv.Box(), name='box')
        >>> plotter.subplot(1, 1)
        >>> _ = plotter.add_mesh(pv.Cone(), name='cone')
        >>> plotter.where_is('box')
        [(0, 0), (1, 0)]

        >>> plotter.show()
        """
        places = []
        for index in range(len(self.renderers)):
            if name in self.renderers[index]._actors:
                places.append(tuple(self.renderers.index_to_loc(index)))
        return places


class Plotter(BasePlotter):
    """Plotting object to display vtk meshes or numpy arrays.

    Parameters
    ----------
    off_screen : bool, optional
        Renders off screen when ``True``.  Useful for automated
        screenshots.

    notebook : bool, optional
        When ``True``, the resulting plot is placed inline a jupyter
        notebook.  Assumes a jupyter console is active.  Automatically
        enables ``off_screen``.

    shape : list or tuple, optional
        Number of sub-render windows inside of the main window.
        Specify two across with ``shape=(2, 1)`` and a two by two grid
        with ``shape=(2, 2)``.  By default there is only one render
        window.  Can also accept a string descriptor as shape. E.g.:

        * ``shape="3|1"`` means 3 plots on the left and 1 on the right,
        * ``shape="4/2"`` means 4 plots on top and 2 at the bottom.

    border : bool, optional
        Draw a border around each render window.  Default ``False``.

    border_color : ColorLike, optional
        Either a string, rgb list, or hex color string.  For example:

            * ``color='white'``
            * ``color='w'``
            * ``color=[1.0, 1.0, 1.0]``
            * ``color='#FFFFFF'``

    window_size : list, optional
        Window size in pixels.  Defaults to ``[1024, 768]``, unless
        set differently in the relevant theme's ``window_size``
        property.

    multi_samples : int, optional
        The number of multi-samples used to mitigate aliasing. 4 is a
        good default but 8 will have better results with a potential
        impact on performance.

    line_smoothing : bool, optional
        If ``True``, enable line smoothing.

    polygon_smoothing : bool, optional
        If ``True``, enable polygon smoothing.

    lighting : str, optional
        What lighting to set up for the plotter.
        Accepted options:

            * ``'light_kit'``: a vtk Light Kit composed of 5 lights.
            * ``'three lights'``: illumination using 3 lights.
            * ``'none'``: no light sources at instantiation.

        The default is a ``'light_kit'`` (to be precise, 5 separate
        lights that act like a Light Kit).

    theme : pyvista.themes.DefaultTheme, optional
        Plot-specific theme.

    image_scale : int, optional
        Scale factor when saving screenshots. Image sizes will be
        the ``window_size`` multiplied by this scale factor.

    Examples
    --------
    >>> import pyvista as pv
    >>> mesh = pv.Cube()
    >>> another_mesh = pv.Sphere()
    >>> pl = pv.Plotter()
    >>> actor = pl.add_mesh(
    ...     mesh, color='red', style='wireframe', line_width=4
    ... )
    >>> actor = pl.add_mesh(another_mesh, color='blue')
    >>> pl.show()

    """

    last_update_time = 0.0

    def __init__(
        self,
        off_screen=None,
        notebook=None,
        shape=(1, 1),
        groups=None,
        row_weights=None,
        col_weights=None,
        border=None,
        border_color='k',
        border_width=2.0,
        window_size=None,
        multi_samples=None,
        line_smoothing=False,
        point_smoothing=False,
        polygon_smoothing=False,
        splitting_position=None,
        title=None,
        lighting='light kit',
        theme=None,
        image_scale=None,
    ):
        """Initialize a vtk plotting object."""
        super().__init__(
            shape=shape,
            border=border,
            border_color=border_color,
            border_width=border_width,
            groups=groups,
            row_weights=row_weights,
            col_weights=col_weights,
            splitting_position=splitting_position,
            title=title,
            lighting=lighting,
            theme=theme,
            image_scale=image_scale,
        )
        # reset partial initialization flag
        self._initialized = False

        log.debug('Plotter init start')

        # check if a plotting backend is enabled
        _warn_xserver()

        if off_screen is None:
            off_screen = pyvista.OFF_SCREEN

        if notebook is None:
            if self._theme.notebook is not None:
                notebook = self._theme.notebook
            else:
                notebook = scooby.in_ipykernel()

        self.notebook = notebook
        if self.notebook:
            off_screen = True
        self.off_screen = off_screen

        # initialize render window
        self.ren_win = _vtk.vtkRenderWindow()
        self.render_window.SetMultiSamples(0)
        self.render_window.SetBorders(True)
        if line_smoothing:
            self.render_window.LineSmoothingOn()
        if point_smoothing:
            self.render_window.PointSmoothingOn()
        if polygon_smoothing:
            self.render_window.PolygonSmoothingOn()

        for renderer in self.renderers:
            self.render_window.AddRenderer(renderer)

        # Add the shadow renderer to allow us to capture interactions within
        # a given viewport
        # https://vtk.org/pipermail/vtkusers/2018-June/102030.html
        number_or_layers = self.render_window.GetNumberOfLayers()
        current_layer = self.renderer.GetLayer()
        self.render_window.SetNumberOfLayers(number_or_layers + 1)
        self.render_window.AddRenderer(self.renderers.shadow_renderer)
        self.renderers.shadow_renderer.SetLayer(current_layer + 1)
        self.renderers.shadow_renderer.SetInteractive(False)  # never needs to capture

        if self.off_screen:
            self.render_window.SetOffScreenRendering(1)
            # vtkGenericRenderWindowInteractor has no event loop and
            # allows the display client to close on Linux when
            # off_screen.  We still want an interactor for off screen
            # plotting since there are some widgets (like the axes
            # widget) that need an interactor
            interactor = _vtk.vtkGenericRenderWindowInteractor()
        else:
            interactor = None

        # Add ren win and interactor
        self.iren = RenderWindowInteractor(self, light_follow_camera=False, interactor=interactor)
        self.iren.set_render_window(self.render_window)
        self.reset_key_events()
        self.enable_trackball_style()  # internally calls update_style()
        self.iren.add_observer("KeyPressEvent", self.key_press_event)

        # Set camera widget based on theme. This requires that an
        # interactor be present.
        if self.theme._enable_camera_orientation_widget:
            self.add_camera_orientation_widget()

        # Set background
        self.set_background(self._theme.background)

        # Set window size
        self._window_size_unset = False
        if window_size is None:
            self.window_size = self._theme.window_size
            if self.window_size == pyvista.themes.DefaultTheme().window_size:
                self._window_size_unset = True
        else:
            self.window_size = window_size

        if self._theme.depth_peeling.enabled:
            if self.enable_depth_peeling():
                for renderer in self.renderers:
                    renderer.enable_depth_peeling()

        # set anti_aliasing based on theme
        if self.theme.anti_aliasing:
            self.enable_anti_aliasing(self.theme.anti_aliasing)

        # some cleanup only necessary for fully initialized plotters
        self._initialized = True
        log.debug('Plotter init stop')

    def show(
        self,
        title=None,
        window_size=None,
        interactive=True,
        auto_close=None,
        interactive_update=False,
        full_screen=None,
        screenshot=False,
        return_img=False,
        cpos=None,
        jupyter_backend=None,
        return_viewer=False,
        return_cpos=None,
        before_close_callback=None,
        **kwargs,
    ):
        """Display the plotting window.

        Parameters
        ----------
        title : str, optional
            Title of plotting window.  Defaults to
            :attr:`pyvista.global_theme.title <pyvista.themes.DefaultTheme.title>`.

        window_size : list, optional
            Window size in pixels.  Defaults to
            :attr:`pyvista.global_theme.window_size <pyvista.themes.DefaultTheme.window_size>`.

        interactive : bool, optional
            Enabled by default.  Allows user to pan and move figure.
            Defaults to
            :attr:`pyvista.global_theme.interactive <pyvista.themes.DefaultTheme.interactive>`.

        auto_close : bool, optional
            Exits plotting session when user closes the window when
            interactive is ``True``.  Defaults to
            :attr:`pyvista.global_theme.auto_close <pyvista.themes.DefaultTheme.auto_close>`.

        interactive_update : bool, optional
            Disabled by default.  Allows user to non-blocking draw,
            user should call :func:`Plotter.update` in each iteration.

        full_screen : bool, optional
            Opens window in full screen.  When enabled, ignores
            ``window_size``.  Defaults to
            :attr:`pyvista.global_theme.full_screen <pyvista.themes.DefaultTheme.full_screen>`.

        screenshot : str, pathlib.Path, io.BytesIO or bool, optional
            Take a screenshot of the initial state of the plot.
            If a string, it specifies the path to which the screenshot
            is saved. If ``True``, the screenshot is returned as an
            array. Defaults to ``False``. For interactive screenshots
            it's recommended to first call ``show()`` with
            ``auto_close=False`` to set the scene, then save the
            screenshot in a separate call to ``show()`` or
            :func:`Plotter.screenshot`.

        return_img : bool, default: False
            Returns a numpy array representing the last image along
            with the camera position.

        cpos : list(tuple(float)), optional
            The camera position.  You can also set this with
            :attr:`Plotter.camera_position`.

        jupyter_backend : str, optional
            Jupyter notebook plotting backend to use.  One of the
            following:

            * ``'none'`` : Do not display in the notebook.
            * ``'pythreejs'`` : Show a ``pythreejs`` widget
            * ``'static'`` : Display a static figure.
            * ``'ipygany'`` : Show a ``ipygany`` widget
            * ``'panel'`` : Show a ``panel`` widget.

            This can also be set globally with
            :func:`pyvista.set_jupyter_backend`.

            A dictionary ``jupyter_kwargs`` can also be passed to further
            configure how the backend displays.

        return_viewer : bool, default: False
            Return the jupyterlab viewer, scene, or display object when
            plotting with Jupyter notebook. When ``False`` and within a Jupyter
            environment, the scene will be immediately shown within the
            notebook. Set this to ``True`` to return the scene instead.

        return_cpos : bool, optional
            Return the last camera position from the render window
            when enabled.  Default based on theme setting.  See
            :attr:`pyvista.themes.DefaultTheme.return_cpos`.

        before_close_callback : Callable, optional
            Callback that is called before the plotter is closed.
            The function takes a single parameter, which is the plotter object
            before it closes. An example of use is to capture a screenshot after
            interaction::

                def fun(plotter):
                    plotter.screenshot('file.png')

        **kwargs : dict, optional
            Developer keyword arguments.

        Returns
        -------
        cpos : list
            List of camera position, focal point, and view up.
            Returned only when ``return_cpos=True`` or set in the
            default global or plot theme.

        image : np.ndarray
            Numpy array of the last image when either ``return_img=True``
            or ``screenshot=True`` is set. Optionally contains alpha
            values. Sized:

            * [Window height x Window width x 3] if the theme sets
              ``transparent_background=False``.
            * [Window height x Window width x 4] if the theme sets
              ``transparent_background=True``.

        widget : ipywidgets.Widget
            IPython widget when ``return_viewer=True``.

        Notes
        -----
        Please use the ``q``-key to close the plotter as some
        operating systems (namely Windows) will experience issues
        saving a screenshot if the exit button in the GUI is pressed.

        Examples
        --------
        Simply show the plot of a mesh.

        >>> import pyvista as pv
        >>> pl = pv.Plotter()
        >>> _ = pl.add_mesh(pv.Cube())
        >>> pl.show()

        Take a screenshot interactively.  Screenshot will be of the
        first image shown, so use the first call with
        ``auto_close=False`` to set the scene before taking the
        screenshot.

        >>> pl = pv.Plotter()
        >>> _ = pl.add_mesh(pv.Cube())
        >>> pl.show(auto_close=False)  # doctest:+SKIP
        >>> pl.show(screenshot='my_image.png')  # doctest:+SKIP

        Display a ``pythreejs`` scene within a jupyter notebook

        >>> pl.show(jupyter_backend='pythreejs')  # doctest:+SKIP

        Return a ``pythreejs`` scene.

        >>> pl.show(
        ...     jupyter_backend='pythreejs', return_viewer=True
        ... )  # doctest:+SKIP

        Obtain the camera position when using ``show``.

        >>> pl = pv.Plotter()
        >>> _ = pl.add_mesh(pv.Sphere())
        >>> pl.show(return_cpos=True)  # doctest:+SKIP
        [(2.223005211686484, -0.3126909484828709, 2.4686209867735065),
        (0.0, 0.0, 0.0),
        (-0.6839951597283509, -0.47207319712073137, 0.5561452310578585)]

        """
        jupyter_kwargs = kwargs.pop('jupyter_kwargs', {})
        assert_empty_kwargs(**kwargs)

        if before_close_callback is None:
            before_close_callback = pyvista.global_theme._before_close_callback
        self._before_close_callback = before_close_callback

        if interactive_update and auto_close is None:
            auto_close = False
        elif interactive_update and auto_close:
            warnings.warn(
                textwrap.dedent(
                    """
                    The plotter will close immediately automatically since ``auto_close=True``.
                    Either, do not specify ``auto_close``, or set it to ``False`` if you want to
                    interact with the plotter interactively.
                    """
                ).strip()
            )
        elif auto_close is None:
            auto_close = self._theme.auto_close

        if self.render_window is None:
            raise RuntimeError("This plotter has been closed and cannot be shown.")

        if full_screen is None:
            full_screen = self._theme.full_screen

        if full_screen:
            self.render_window.SetFullScreen(True)
            self.render_window.BordersOn()  # super buggy when disabled
        else:
            if window_size is None:
                window_size = self.window_size
            else:
                self._window_size_unset = False
            self.render_window.SetSize(window_size[0], window_size[1])

        # reset unless camera for the first render unless camera is set
        self.camera_position = cpos
        self._on_first_render_request()

        # handle plotter notebook
        if jupyter_backend and not self.notebook:
            warnings.warn(
                'Not within a jupyter notebook environment.\nIgnoring ``jupyter_backend``.'
            )

        jupyter_disp = None
        if self.notebook:
            from ..jupyter.notebook import handle_plotter

            if jupyter_backend is None:
                jupyter_backend = self._theme.jupyter_backend

            if jupyter_backend.lower() != 'none':
                jupyter_disp = handle_plotter(self, backend=jupyter_backend, **jupyter_kwargs)

        self.render()

        # initial double render needed for certain passes when offscreen
        if self.off_screen and 'vtkDepthOfFieldPass' in self.renderer._render_passes._passes:
            self.render()

        # This has to be after the first render for some reason
        if title is None:
            title = self.title
        if title:
            self.render_window.SetWindowName(title)
            self.title = title

        # Keep track of image for sphinx-gallery
        if pyvista.BUILDING_GALLERY:
            # always save screenshots for sphinx_gallery
            self.last_image = self.screenshot(screenshot, return_img=True)
            self.last_image_depth = self.get_image_depth()

        # See: https://github.com/pyvista/pyvista/issues/186#issuecomment-550993270
        if interactive and not self.off_screen:
            try:  # interrupts will be caught here
                log.debug('Starting iren')
                self.iren.update_style()
                if not interactive_update:
                    # Resolves #1260
                    if os.name == 'nt':  # pragma: no cover
                        self.iren.process_events()
                    self.iren.start()

                if pyvista.vtk_version_info < (9, 2, 3):  # pragma: no cover
                    self.iren.initialize()

            except KeyboardInterrupt:
                log.debug('KeyboardInterrupt')
                self.close()
                raise KeyboardInterrupt
        # In the event that the user hits the exit-button on the GUI  (on
        # Windows OS) then it must be finalized and deleted as accessing it
        # will kill the kernel.
        # Here we check for that and clean it up before moving on to any of
        # the closing routines that might try to still access that
        # render window.
        if not self.render_window.IsCurrent():
            self._clear_ren_win()  # The ren_win is deleted
            # proper screenshots cannot be saved if this happens
            if not auto_close:
                warnings.warn(
                    "`auto_close` ignored: by clicking the exit button, "
                    "you have destroyed the render window and we have to "
                    "close it out."
                )
            self.close()
            if screenshot:
                warnings.warn(
                    "A screenshot is unable to be taken as the render window is not current or rendering is suppressed."
                )
        else:
            self.last_image = self.screenshot(screenshot, return_img=True)
            self.last_image_depth = self.get_image_depth()
        # NOTE: after this point, nothing from the render window can be accessed
        #       as if a user pressed the close button, then it destroys the
        #       the render view and a stream of errors will kill the Python
        #       kernel if code here tries to access that renderer.
        #       See issues #135 and #186 for insight before editing the
        #       remainder of this function.

        # Close the render window if requested
        if jupyter_disp is None and auto_close:
            # Plotters are never auto-closed in Jupyter
            self.close()

        if jupyter_disp is not None and not return_viewer:
            # Default behaviour is to display the Jupyter viewer
            try:
                from IPython import display
            except ImportError:  # pragma: no cover
                raise ImportError('Install IPython to display an image in a notebook')
            display.display(jupyter_disp)

        # Three possible return values: (cpos, image, widget)
        return_values = tuple(
            val
            for val in (
                self.camera_position if return_cpos else None,
                self.last_image if return_img or screenshot is True else None,
                jupyter_disp if return_viewer else None,
            )
            if val is not None
        )
        if len(return_values) == 1:
            return return_values[0]
        return return_values or None

    def add_title(self, title, font_size=18, color=None, font=None, shadow=False):
        """Add text to the top center of the plot.

        This is merely a convenience method that calls ``add_text``
        with ``position='upper_edge'``.

        Parameters
        ----------
        title : str
            The text to add the rendering.

        font_size : float, optional
            Sets the size of the title font.  Defaults to 16 or the
            value of the global theme if set.

        color : ColorLike, optional,
            Either a string, rgb list, or hex color string.  Defaults
            to white or the value of the global theme if set.  For
            example:

            * ``color='white'``
            * ``color='w'``
            * ``color=[1.0, 1.0, 1.0]``
            * ``color='#FFFFFF'``

        font : str, optional
            Font name may be ``'courier'``, ``'times'``, or ``'arial'``.

        shadow : bool, optional
            Adds a black shadow to the text.  Defaults to ``False``.

        Returns
        -------
        vtk.vtkTextActor
            Text actor added to plot.

        Examples
        --------
        >>> import pyvista
        >>> pl = pyvista.Plotter()
        >>> pl.background_color = 'grey'
        >>> actor = pl.add_title(
        ...     'Plot Title', font='courier', color='k', font_size=40
        ... )
        >>> pl.show()

        """
        # add additional spacing from the top of the figure by default
        title = '\n' + title
        return self.add_text(
            title,
            position='upper_edge',
            font_size=font_size,
            color=color,
            font=font,
            shadow=shadow,
            name='title',
            viewport=False,
        )

    def add_cursor(
        self,
        bounds=(-1.0, 1.0, -1.0, 1.0, -1.0, 1.0),
        focal_point=(0.0, 0.0, 0.0),
        color=None,
    ):
        """Add a cursor of a PyVista or VTK dataset to the scene.

        Parameters
        ----------
        bounds : length 6 sequence, default: (-1.0, 1.0, -1.0, 1.0, -1.0, 1.0)
            Specify the bounds in the format of:

            - ``(xmin, xmax, ymin, ymax, zmin, zmax)``

            Defaults to ``(-1.0, 1.0, -1.0, 1.0, -1.0, 1.0)``.

        focal_point : list or tuple, optional
            The focal point of the cursor.

            Defaults to ``(0.0, 0.0, 0.0)``.

        color : ColorLike, optional
            Either a string, RGB sequence, or hex color string.  For one
            of the following.

            * ``color='white'``
            * ``color='w'``
            * ``color=[1.0, 1.0, 1.0]``
            * ``color='#FFFFFF'``

        Returns
        -------
        vtk.vtkActor
            VTK actor of the 2D cursor.

        Examples
        --------
        >>> import pyvista
        >>> sphere = pyvista.Sphere()
        >>> plotter = pyvista.Plotter()
        >>> _ = plotter.add_mesh(sphere)
        >>> _ = plotter.add_cursor()
        >>> plotter.show()

        """
        alg = _vtk.vtkCursor3D()
        alg.SetModelBounds(bounds)
        alg.SetFocalPoint(focal_point)
        alg.AllOn()
        mapper = DataSetMapper(theme=self._theme)
        mapper.SetInputConnection(alg.GetOutputPort())
        actor, prop = self.add_actor(mapper)
        prop.SetColor(Color(color).float_rgb)

        return actor


# Tracks created plotters.  This is the end of the module as we need to
# define ``BasePlotter`` before including it in the type definition.
#
# When pyvista.BUILDING_GALLERY = False, the objects will be ProxyType, and
# when True, BasePlotter.
_ALL_PLOTTERS: Dict[str, BasePlotter] = {}


def _kill_display(disp_id):  # pragma: no cover
    """Forcibly close the display on Linux.

    See: https://gitlab.kitware.com/vtk/vtk/-/issues/17917#note_783584

    And more details into why...
    https://stackoverflow.com/questions/64811503

    Notes
    -----
    This is to be used experimentally and is known to cause issues
    on `pyvistaqt`

    """
    if platform.system() != 'Linux':
        raise OSError('This method only works on Linux')

    if disp_id:
        cdisp_id = int(disp_id[1:].split('_')[0], 16)

        # this is unsafe as events might be queued, but sometimes the
        # window fails to close if we don't just close it
        Thread(target=X11.XCloseDisplay, args=(cdisp_id,)).start()<|MERGE_RESOLUTION|>--- conflicted
+++ resolved
@@ -4278,7 +4278,7 @@
             The title of the scalar bar to update.
 
         """
-        if isinstance(clim, float) or isinstance(clim, int):
+        if isinstance(clim, (float, int)):
             clim = [-clim, clim]
         if len(clim) != 2:
             raise TypeError('clim argument must be a length 2 iterable of values: (min, max).')
@@ -4289,14 +4289,9 @@
             return
 
         try:
-<<<<<<< HEAD
             # use the name to find the desired actor
             for mh in self.scalar_bars._scalar_bar_mappers[name]:
                 mh.scalar_range = clim
-=======
-            for mh in self.scalar_bars._scalar_bar_mappers[name]:
-                update_mapper(mh)
->>>>>>> 68e1b442
         except KeyError:
             raise ValueError(f'Name ({name!r}) not valid/not found in this plotter.') from None
 
