"""PyVista plotting module."""
import collections.abc
from copy import deepcopy
import ctypes
from functools import wraps
import io
import logging
import os
import pathlib
import platform
import textwrap
from threading import Thread
import time
from typing import Dict
import warnings
import weakref

import numpy as np
import scooby

import pyvista
from pyvista import _vtk
from pyvista.errors import MissingDataError
from pyvista.plotting.volume import Volume
from pyvista.utilities import (
    FieldAssociation,
    abstract_class,
    assert_empty_kwargs,
    convert_array,
    get_array,
    get_array_association,
    is_pyvista_dataset,
    numpy_to_texture,
    raise_not_matching,
    set_algorithm_input,
    wrap,
)
from pyvista.utilities.algorithms import (
    active_scalars_algorithm,
    algorithm_to_mesh_handler,
    pointset_to_polydata_algorithm,
)
from pyvista.utilities.arrays import _coerce_pointslike_arg

from .._typing import BoundsLike
from ..utilities.misc import PyVistaDeprecationWarning, has_module, uses_egl
from ..utilities.regression import image_from_window
from ._plotting import (
    USE_SCALAR_BAR_ARGS,
    _common_arg_parser,
    prepare_smooth_shading,
    process_opacity,
)
from ._property import Property
from .actor import Actor
from .colors import Color, get_cmap_safe
from .composite_mapper import CompositePolyDataMapper
from .export_vtkjs import export_plotter_vtkjs
from .mapper import (
    DataSetMapper,
    FixedPointVolumeRayCastMapper,
    GPUVolumeRayCastMapper,
    OpenGLGPUVolumeRayCastMapper,
    PointGaussianMapper,
    SmartVolumeMapper,
)
from .picking import PickingHelper
from .render_window_interactor import RenderWindowInteractor
from .renderer import Camera, Renderer
from .renderers import Renderers
from .scalar_bars import ScalarBars
from .tools import FONTS, normalize, opacity_transfer_function, parse_font_family  # noqa
from .volume_property import VolumeProperty
from .widgets import WidgetHelper

SUPPORTED_FORMATS = [".png", ".jpeg", ".jpg", ".bmp", ".tif", ".tiff"]
VERY_FIRST_RENDER = True  # windows plotter helper

# EXPERIMENTAL: permit pyvista to kill the render window
KILL_DISPLAY = platform.system() == 'Linux' and os.environ.get('PYVISTA_KILL_DISPLAY')
if KILL_DISPLAY:  # pragma: no cover
    # this won't work under wayland
    try:
        X11 = ctypes.CDLL("libX11.so")
        X11.XCloseDisplay.argtypes = [ctypes.c_void_p]
    except OSError:
        warnings.warn('PYVISTA_KILL_DISPLAY: Unable to load X11.\nProbably using wayland')
        KILL_DISPLAY = False


def close_all():
    """Close all open/active plotters and clean up memory.

    Returns
    -------
    bool
        ``True`` when all plotters have been closed.

    """
    for pl in list(_ALL_PLOTTERS.values()):
        if not pl._closed:
            pl.close()
    _ALL_PLOTTERS.clear()
    return True


log = logging.getLogger(__name__)
log.setLevel('CRITICAL')
log.addHandler(logging.StreamHandler())


def _warn_xserver():  # pragma: no cover
    """Check if plotting is supported and persist this state.

    Check once and cache this value between calls.  Warn the user if
    plotting is not supported.  Configured to check on Linux and Mac
    OS since the Windows check is not quick.

    """
    # disable windows check until we can get a fast way of verifying
    # if windows has a windows manager (which it generally does)
    if os.name == 'nt':
        return

    if not hasattr(_warn_xserver, 'has_support'):
        _warn_xserver.has_support = pyvista.system_supports_plotting()

    if not _warn_xserver.has_support:
        # check if a display has been set
        if 'DISPLAY' in os.environ:
            return

        # finally, check if using a backend that doesn't require an xserver
        if pyvista.global_theme.jupyter_backend in ['ipygany', 'pythreejs']:
            return

        # Check if VTK has EGL support
        if uses_egl():
            return

        warnings.warn(
            '\n'
            'This system does not appear to be running an xserver.\n'
            'PyVista will likely segfault when rendering.\n\n'
            'Try starting a virtual frame buffer with xvfb, or using\n '
            ' ``pyvista.start_xvfb()``\n'
        )


@abstract_class
class BasePlotter(PickingHelper, WidgetHelper):
    """To be used by the Plotter and pyvistaqt.QtInteractor classes.

    Parameters
    ----------
    shape : list or tuple, optional
        Number of sub-render windows inside of the main window.
        Specify two across with ``shape=(2, 1)`` and a two by two grid
        with ``shape=(2, 2)``.  By default there is only one renderer.
        Can also accept a string descriptor as shape. E.g.:

            * ``shape="3|1"`` means 3 plots on the left and 1 on the right,
            * ``shape="4/2"`` means 4 plots on top and 2 at the bottom.

    border : bool, optional
        Draw a border around each render window.  Default ``False``.

    border_color : ColorLike, optional
        Either a string, rgb list, or hex color string.  For example:

            * ``color='white'``
            * ``color='w'``
            * ``color=[1.0, 1.0, 1.0]``
            * ``color='#FFFFFF'``

    border_width : float, optional
        Width of the border in pixels when enabled.

    title : str, optional
        Window title of the scalar bar

    lighting : str, optional
        What lighting to set up for the plotter.
        Accepted options:

            * ``'light_kit'``: a vtk Light Kit composed of 5 lights.
            * ``'three lights'``: illumination using 3 lights.
            * ``'none'``: no light sources at instantiation.

        The default is a Light Kit (to be precise, 5 separate lights
        that act like a Light Kit).

    theme : pyvista.themes.DefaultTheme, optional
        Plot-specific theme.

    """

    mouse_position = None
    click_position = None

    def __init__(
        self,
        shape=(1, 1),
        border=None,
        border_color='k',
        border_width=2.0,
        title=None,
        splitting_position=None,
        groups=None,
        row_weights=None,
        col_weights=None,
        lighting='light kit',
        theme=None,
        **kwargs,
    ):
        """Initialize base plotter."""
        super().__init__(**kwargs)  # cooperative multiple inheritance
        log.debug('BasePlotter init start')
        self._initialized = False

        self._theme = pyvista.themes.DefaultTheme()
        if theme is None:
            # copy global theme to ensure local plot theme is fixed
            # after creation.
            self._theme.load_theme(pyvista.global_theme)
        else:
            if not isinstance(theme, pyvista.themes.DefaultTheme):
                raise TypeError(
                    'Expected ``pyvista.themes.DefaultTheme`` for '
                    f'``theme``, not {type(theme).__name__}.'
                )
            self._theme.load_theme(theme)

        self.image_transparent_background = self._theme.transparent_background

        # optional function to be called prior to closing
        self.__before_close_callback = None
        self._store_image = False
        self.mesh = None
        if title is None:
            title = self._theme.title
        self.title = str(title)

        # add renderers
        self.renderers = Renderers(
            self,
            shape,
            splitting_position,
            row_weights,
            col_weights,
            groups,
            border,
            border_color,
            border_width,
        )

        # This keeps track of scalars names already plotted and their ranges
        self._scalar_bars = ScalarBars(self)

        # track if the camera has been set up
        self._first_time = True
        # Keep track of the scale

        # track if render window has ever been rendered
        self._rendered = False

        # this helps managing closed plotters
        self._closed = False

        # lighting style; be forgiving with input (accept underscores
        # and ignore case)
        lighting_normalized = str(lighting).replace('_', ' ').lower()
        if lighting_normalized == 'light kit':
            self.enable_lightkit()
        elif lighting_normalized == 'three lights':
            self.enable_3_lights()
        elif lighting_normalized != 'none':
            raise ValueError(f'Invalid lighting option "{lighting}".')

        # Track all active plotters. This has the side effect of ensuring that plotters are not
        # collected until `close()`. See https://github.com//pull/3216
        self._id_name = f"{hex(id(self))}-{len(_ALL_PLOTTERS)}"
        _ALL_PLOTTERS[self._id_name] = self

        # Key bindings
        self.reset_key_events()
        log.debug('BasePlotter init stop')

        self._image_depth_null = None
        self.last_image_depth = None
        self.last_image = None
        self._has_background_layer = False

        # set hidden line removal based on theme
        if self.theme.hidden_line_removal:
            self.enable_hidden_line_removal()

        self._initialized = True

    @property
    def theme(self):
        """Return or set the theme used for this plotter.

        Examples
        --------
        Use the dark theme for a plotter.

        >>> import pyvista
        >>> from pyvista import themes
        >>> pl = pyvista.Plotter()
        >>> pl.theme = themes.DarkTheme()
        >>> actor = pl.add_mesh(pyvista.Sphere())
        >>> pl.show()

        """
        return self._theme

    @theme.setter
    def theme(self, theme):
        if not isinstance(theme, pyvista.themes.DefaultTheme):
            raise TypeError(
                'Expected a pyvista theme like '
                '``pyvista.themes.DefaultTheme``, '
                f'not {type(theme).__name__}.'
            )
        self._theme.load_theme(theme)

    def import_gltf(self, filename, set_camera=True):
        """Import a glTF file into the plotter.

        See https://www.khronos.org/gltf/ for more information.

        Parameters
        ----------
        filename : str
            Path to the glTF file.

        set_camera : bool, optional
            Set the camera viewing angle to one compatible with the
            default three.js perspective (``'xy'``).

        Examples
        --------
        >>> import pyvista
        >>> from pyvista import examples
        >>> helmet_file = examples.gltf.download_damaged_helmet()  # doctest:+SKIP
        >>> texture = examples.hdr.download_dikhololo_night()  # doctest:+SKIP
        >>> pl = pyvista.Plotter()  # doctest:+SKIP
        >>> pl.import_gltf(helmet_file)  # doctest:+SKIP
        >>> pl.set_environment_texture(cubemap)  # doctest:+SKIP
        >>> pl.camera.zoom(1.8)  # doctest:+SKIP
        >>> pl.show()  # doctest:+SKIP

        See :ref:`load_gltf` for a full example using this method.

        """
        if not _vtk.VTK9:  # pragma: no cover
            from pyvista.core.errors import VTKVersionError

            raise VTKVersionError('Support for glTF requires VTK v9 or newer')

        filename = os.path.abspath(os.path.expanduser(str(filename)))
        if not os.path.isfile(filename):
            raise FileNotFoundError(f'Unable to locate {filename}')

        # lazy import here to avoid importing unused modules
        from vtkmodules.vtkIOImport import vtkGLTFImporter

        importer = vtkGLTFImporter()
        importer.SetFileName(filename)
        importer.SetRenderWindow(self.ren_win)
        importer.Update()

        # register last actor in actors
        actor = self.renderer.GetActors().GetLastItem()
        name = actor.GetAddressAsString("")
        self.renderer._actors[name] = actor

        # set camera position to a three.js viewing perspective
        if set_camera:
            self.camera_position = 'xy'

    def import_vrml(self, filename):
        """Import a VRML file into the plotter.

        Parameters
        ----------
        filename : str
            Path to the VRML file.

        Examples
        --------
        >>> import pyvista
        >>> from pyvista import examples
        >>> sextant_file = examples.vrml.download_sextant()  # doctest:+SKIP
        >>> pl = pyvista.Plotter()  # doctest:+SKIP
        >>> pl.import_vrml(sextant_file)  # doctest:+SKIP
        >>> pl.show()  # doctest:+SKIP

        See :ref:`load_vrml_example` for a full example using this method.

        """
        filename = os.path.abspath(os.path.expanduser(str(filename)))
        if not os.path.isfile(filename):
            raise FileNotFoundError(f'Unable to locate {filename}')

        # lazy import here to avoid importing unused modules
        importer = _vtk.lazy_vtkVRMLImporter()
        importer.SetFileName(filename)
        importer.SetRenderWindow(self.ren_win)
        importer.Update()

    def export_html(self, filename, backend='pythreejs'):
        """Export this plotter as an interactive scene to a HTML file.

        You have the option of exposing the scene using either vtk.js (using
        ``panel``) or three.js (using ``pythreejs``), both of which are
        excellent JavaScript libraries to visualize small to moderately complex
        scenes for scientific visualization.

        Parameters
        ----------
        filename : str
            Path to export the html file to.

        backend : str, optional
            One of the following:

            - ``'pythreejs'``
            - ``'panel'``

            For more details about the advantages and disadvantages of each
            backend, see :ref:`jupyter_plotting`.

        Notes
        -----
        You will need ``ipywidgets`` and ``pythreejs`` installed if you
        wish to export using the ``'pythreejs'`` backend, or ``'panel'``
        installed to export using ``'panel'``.

        Examples
        --------
        Export as a three.js scene using the pythreejs backend.

        >>> import pyvista
        >>> from pyvista import examples
        >>> mesh = examples.load_uniform()
        >>> pl = pyvista.Plotter(shape=(1,2))
        >>> _ = pl.add_mesh(mesh, scalars='Spatial Point Data', show_edges=True)
        >>> pl.subplot(0,1)
        >>> _ = pl.add_mesh(mesh, scalars='Spatial Cell Data', show_edges=True)
        >>> pl.export_html('pyvista.html')  # doctest:+SKIP

        Export as a vtk.js scene using the panel backend.

        >>> pl.export_html('pyvista_panel.html', backend='panel')  # doctest:+SKIP

        """
        if backend == 'pythreejs':
            widget = self.to_pythreejs()
        elif backend == 'panel':
            self._save_panel(filename)
            return
        else:
            raise ValueError(f"Invalid backend {backend}. Should be either 'panel' or 'pythreejs'")

        # import after converting as we check for pythreejs import first
        try:
            from ipywidgets.embed import dependency_state, embed_minimal_html
        except ImportError:  # pragma: no cover
            raise ImportError('Please install ipywidgets with:\n\n\tpip install ipywidgets')

        # Garbage collection for embedded html output:
        # https://github.com/jupyter-widgets/pythreejs/issues/217
        state = dependency_state(widget)

        # convert and write to file
        embed_minimal_html(filename, None, title=self.title, state=state)

    def _save_panel(self, filename):
        """Save the render window as a ``panel.pane.vtk`` html file.

        See https://panel.holoviz.org/api/panel.pane.vtk.html

        Parameters
        ----------
        filename : str
            Path to export the plotter as a panel scene to.

        """
        from ..jupyter.notebook import handle_plotter

        pane = handle_plotter(self, backend='panel', return_viewer=True, title=self.title)
        pane.save(filename)

    def to_pythreejs(self):
        """Convert this plotting scene to a pythreejs widget.

        Returns
        -------
        ipywidgets.Widget
            Widget containing pythreejs renderer.

        """
        self._on_first_render_request()  # set up camera
        from pyvista.jupyter.pv_pythreejs import convert_plotter

        return convert_plotter(self)

    def export_gltf(self, filename, inline_data=True, rotate_scene=True, save_normals=True):
        """Export the current rendering scene as a glTF file.

        Visit https://gltf-viewer.donmccurdy.com/ for an online viewer.

        See https://vtk.org/doc/nightly/html/classvtkGLTFExporter.html
        for limitations regarding the exporter.

        Parameters
        ----------
        filename : str
            Path to export the gltf file to.

        inline_data : bool, optional
            Sets if the binary data be included in the json file as a
            base64 string.  When ``True``, only one file is exported.

        rotate_scene : bool, optional
            Rotate scene to be compatible with the glTF specifications.

        save_normals : bool, optional
            Saves the point array ``'Normals'`` as ``'NORMAL'`` in
            the outputted scene.

        Notes
        -----
        The VTK exporter only supports :class:`pyvista.PolyData` datasets. If
        the plotter contains any non-PolyData datasets, these will be converted
        in the plotter, leading to a copy of the data internally.

        Examples
        --------
        Output a simple point cloud represented as balls.

        >>> import numpy as np
        >>> import pyvista
        >>> point_cloud = np.random.random((100, 3))
        >>> pdata = pyvista.PolyData(point_cloud)
        >>> pdata['orig_sphere'] = np.arange(100)
        >>> sphere = pyvista.Sphere(radius=0.02)
        >>> pc = pdata.glyph(scale=False, geom=sphere, orient=False)
        >>> pl = pyvista.Plotter()
        >>> _ = pl.add_mesh(pc, cmap='reds', smooth_shading=True,
        ...                 show_scalar_bar=False)
        >>> pl.export_gltf('balls.gltf')  # doctest:+SKIP
        >>> pl.show()

        Output the orientation plotter.

        >>> from pyvista import demos
        >>> pl = demos.orientation_plotter()
        >>> pl.export_gltf('orientation_plotter.gltf')  # doctest:+SKIP
        >>> pl.show()

        """
        if not _vtk.VTK9:  # pragma: no cover
            from pyvista.core.errors import VTKVersionError

            raise VTKVersionError('Support for glTF requires VTK v9 or newer')

        if not hasattr(self, "ren_win"):
            raise RuntimeError('This plotter has been closed and is unable to export the scene.')

        from vtkmodules.vtkIOExport import vtkGLTFExporter

        # rotate scene to gltf compatible view
        renamed_arrays = []  # any renamed normal arrays
        if rotate_scene:
            for renderer in self.renderers:
                for actor in renderer.actors.values():
                    if hasattr(actor, 'RotateX'):
                        actor.RotateX(-90)
                        actor.RotateZ(-90)

                    if save_normals:
                        try:
                            mapper = actor.GetMapper()
                            if mapper is None:
                                continue
                            dataset = mapper.dataset
                            if not isinstance(dataset, pyvista.PolyData):
                                warnings.warn(
                                    'Plotter contains non-PolyData datasets. These have been '
                                    'overwritten with PolyData surfaces and are internally '
                                    'copies of the original datasets.'
                                )

                                try:
                                    dataset = dataset.extract_surface()
                                    mapper.SetInputData(dataset)
                                except:  # pragma: no cover
                                    warnings.warn(
                                        'During gLTF export, failed to convert some '
                                        'datasets to PolyData. Exported scene will not have '
                                        'all datasets.'
                                    )

                            if 'Normals' in dataset.point_data:
                                # By default VTK uses the 'Normals' point data for normals
                                # but gLTF uses NORMAL.
                                point_data = dataset.GetPointData()
                                array = point_data.GetArray('Normals')
                                array.SetName('NORMAL')
                                renamed_arrays.append(array)

                        except:  # noqa: E722
                            pass

        exporter = vtkGLTFExporter()
        exporter.SetRenderWindow(self.ren_win)
        exporter.SetFileName(filename)
        exporter.SetInlineData(inline_data)
        exporter.SetSaveNormal(save_normals)
        exporter.Update()

        # rotate back if applicable
        if rotate_scene:
            for renderer in self.renderers:
                for actor in renderer.actors.values():
                    if hasattr(actor, 'RotateX'):
                        actor.RotateZ(90)
                        actor.RotateX(90)

        # revert any renamed arrays
        for array in renamed_arrays:
            array.SetName('Normals')

    def export_vrml(self, filename):
        """Export the current rendering scene as a VRML file.

        See `vtk.VRMLExporter <https://vtk.org/doc/nightly/html/classvtkVRMLExporter.html>`_
        for limitations regarding the exporter.

        Parameters
        ----------
        filename : str
            Filename to export the scene to.

        Examples
        --------
        >>> import pyvista
        >>> from pyvista import examples
        >>> pl = pyvista.Plotter()
        >>> _ = pl.add_mesh(examples.load_hexbeam())
        >>> pl.export_vrml("sample")  # doctest:+SKIP

        """
        if not hasattr(self, "ren_win"):
            raise RuntimeError("This plotter has been closed and cannot be shown.")

        exporter = _vtk.lazy_vtkVRMLExporter()
        exporter.SetFileName(filename)
        exporter.SetRenderWindow(self.ren_win)
        exporter.Write()

    def enable_hidden_line_removal(self, all_renderers=True):
        """Enable hidden line removal.

        Wireframe geometry will be drawn using hidden line removal if
        the rendering engine supports it.

        Disable this with :func:`disable_hidden_line_removal
        <Plotter.disable_hidden_line_removal>`.

        Parameters
        ----------
        all_renderers : bool
            If ``True``, applies to all renderers in subplots. If
            ``False``, then only applies to the active renderer.

        Examples
        --------
        Create a side-by-side plotter and render a sphere in wireframe
        with hidden line removal enabled on the left and disabled on
        the right.

        >>> import pyvista
        >>> sphere = pyvista.Sphere(theta_resolution=20, phi_resolution=20)
        >>> pl = pyvista.Plotter(shape=(1, 2))
        >>> _ = pl.add_mesh(sphere, line_width=3, style='wireframe')
        >>> _ = pl.add_text("With hidden line removal")
        >>> pl.enable_hidden_line_removal(all_renderers=False)
        >>> pl.subplot(0, 1)
        >>> pl.disable_hidden_line_removal(all_renderers=False)
        >>> _ = pl.add_mesh(sphere, line_width=3, style='wireframe')
        >>> _ = pl.add_text("Without hidden line removal")
        >>> pl.show()

        """
        if all_renderers:
            for renderer in self.renderers:
                renderer.enable_hidden_line_removal()
        else:
            self.renderer.enable_hidden_line_removal()

    def disable_hidden_line_removal(self, all_renderers=True):
        """Disable hidden line removal.

        Enable again with :func:`enable_hidden_line_removal
        <Plotter.enable_hidden_line_removal>`.

        Parameters
        ----------
        all_renderers : bool
            If ``True``, applies to all renderers in subplots. If
            ``False``, then only applies to the active renderer.

        Examples
        --------
        Enable and then disable hidden line removal.

        >>> import pyvista
        >>> pl = pyvista.Plotter()
        >>> pl.enable_hidden_line_removal()
        >>> pl.disable_hidden_line_removal()

        """
        if all_renderers:
            for renderer in self.renderers:
                renderer.disable_hidden_line_removal()
        else:
            self.renderer.disable_hidden_line_removal()

    @property
    def scalar_bar(self):
        """First scalar bar.  Kept for backwards compatibility."""
        return list(self.scalar_bars.values())[0]

    @property
    def scalar_bars(self):
        """Scalar bars.

        Examples
        --------
        >>> import pyvista
        >>> sphere = pyvista.Sphere()
        >>> sphere['Data'] = sphere.points[:, 2]
        >>> plotter = pyvista.Plotter()
        >>> _ = plotter.add_mesh(sphere)
        >>> plotter.scalar_bars
        Scalar Bar Title     Interactive
        "Data"               False

        Select a scalar bar actor based on the title of the bar.

        >>> plotter.scalar_bars['Data']  # doctest:+SKIP
        (vtkmodules.vtkRenderingAnnotation.vtkScalarBarActor)0x7fcd3567ca00

        """
        return self._scalar_bars

    @property
    def _before_close_callback(self):
        """Return the cached function (expecting a reference)."""
        if self.__before_close_callback is not None:
            return self.__before_close_callback()

    @_before_close_callback.setter
    def _before_close_callback(self, func):
        """Store a weakref.ref of the function being called."""
        if func is not None:
            self.__before_close_callback = weakref.ref(func)
        else:
            self.__before_close_callback = None

    @property
    def shape(self):
        """Shape of the plotter.

        Examples
        --------
        Return the plotter shape.

        >>> import pyvista
        >>> plotter = pyvista.Plotter(shape=(2, 2))
        >>> plotter.shape
        (2, 2)
        """
        return self.renderers._shape

    @property
    def renderer(self):
        """Return the active renderer.

        Examples
        --------
        >>> import pyvista
        >>> pl = pyvista.Plotter()
        >>> pl.renderer  # doctest:+SKIP
        (Renderer)0x7f916129bfa0

        """
        return self.renderers.active_renderer

    @property
    def store_image(self):
        """Store last rendered frame on close.

        This is normally disabled to avoid caching the image, and is
        enabled by default by setting:

        ``pyvista.BUILDING_GALLERY = True``

        Examples
        --------
        >>> import pyvista
        >>> pl = pyvista.Plotter(off_screen=True)
        >>> pl.store_image = True
        >>> _ = pl.add_mesh(pyvista.Cube())
        >>> pl.show()
        >>> image = pl.last_image
        >>> type(image)  # doctest:+SKIP
        <class 'numpy.ndarray'>

        """
        return self._store_image

    @store_image.setter
    def store_image(self, value):
        """Store last rendered frame on close."""
        self._store_image = bool(value)

    def subplot(self, index_row, index_column=None):
        """Set the active subplot.

        Parameters
        ----------
        index_row : int
            Index of the subplot to activate along the rows.

        index_column : int
            Index of the subplot to activate along the columns.

        Examples
        --------
        Create a 2 wide plot and set the background of right-hand plot
        to orange.  Add a cube to the left plot and a sphere to the
        right.

        >>> import pyvista
        >>> pl = pyvista.Plotter(shape=(1, 2))
        >>> actor = pl.add_mesh(pyvista.Cube())
        >>> pl.subplot(0, 1)
        >>> actor = pl.add_mesh(pyvista.Sphere())
        >>> pl.set_background('orange', all_renderers=False)
        >>> pl.show()

        """
        self.renderers.set_active_renderer(index_row, index_column)

    @wraps(Renderer.add_legend)
    def add_legend(self, *args, **kwargs):
        """Wrap ``Renderer.add_legend``."""
        return self.renderer.add_legend(*args, **kwargs)

    @wraps(Renderer.remove_legend)
    def remove_legend(self, *args, **kwargs):
        """Wrap ``Renderer.remove_legend``."""
        return self.renderer.remove_legend(*args, **kwargs)

    @property
    def legend(self):
        """Legend actor.

        There can only be one legend actor per renderer.  If
        ``legend`` is ``None``, there is no legend actor.

        """
        return self.renderer.legend

    @wraps(Renderer.add_floor)
    def add_floor(self, *args, **kwargs):
        """Wrap ``Renderer.add_floor``."""
        return self.renderer.add_floor(*args, **kwargs)

    @wraps(Renderer.remove_floors)
    def remove_floors(self, *args, **kwargs):
        """Wrap ``Renderer.remove_floors``."""
        return self.renderer.remove_floors(*args, **kwargs)

    def enable_3_lights(self, only_active=False):
        """Enable 3-lights illumination.

        This will replace all pre-existing lights in the scene.

        Parameters
        ----------
        only_active : bool
            If ``True``, only change the active renderer. The default
            is that every renderer is affected.

        Examples
        --------
        >>> from pyvista import demos
        >>> pl = demos.orientation_plotter()
        >>> pl.enable_3_lights()
        >>> pl.show()

        Note how this varies from the default plotting.

        >>> pl = demos.orientation_plotter()
        >>> pl.show()

        """

        def _to_pos(elevation, azimuth):
            theta = azimuth * np.pi / 180.0
            phi = (90.0 - elevation) * np.pi / 180.0
            x = np.sin(theta) * np.sin(phi)
            y = np.cos(phi)
            z = np.cos(theta) * np.sin(phi)
            return x, y, z

        renderers = [self.renderer] if only_active else self.renderers
        for renderer in renderers:
            renderer.remove_all_lights()

        # Inspired from Mayavi's version of Raymond Maple 3-lights illumination
        intensities = [1, 0.6, 0.5]
        all_angles = [(45.0, 45.0), (-30.0, -60.0), (-30.0, 60.0)]
        for intensity, angles in zip(intensities, all_angles):
            light = pyvista.Light(light_type='camera light')
            light.intensity = intensity
            light.position = _to_pos(*angles)
            for renderer in renderers:
                renderer.add_light(light)

    def disable_3_lights(self):
        """Please use ``enable_lightkit``, this method has been depreciated."""
        from pyvista.core.errors import DeprecationError

        raise DeprecationError('DEPRECATED: Please use ``enable_lightkit``')

    def enable_lightkit(self, only_active=False):
        """Enable the default light-kit lighting.

        See:
        https://www.researchgate.net/publication/2926068_LightKit_A_lighting_system_for_effective_visualization

        This will replace all pre-existing lights in the renderer.

        Parameters
        ----------
        only_active : bool
            If ``True``, only change the active renderer. The default is that
            every renderer is affected.

        Examples
        --------
        Create a plotter without any lights and then enable the
        default light kit.

        >>> import pyvista
        >>> pl = pyvista.Plotter(lighting=None)
        >>> pl.enable_lightkit()
        >>> actor = pl.add_mesh(pyvista.Cube(), show_edges=True)
        >>> pl.show()

        """
        renderers = [self.renderer] if only_active else self.renderers

        light_kit = _vtk.vtkLightKit()
        for renderer in renderers:
            renderer.remove_all_lights()
            # Use the renderer as a vtkLightKit parser.
            # Feed it the LightKit, pop off the vtkLights, put back
            # pyvista Lights. This is the price we must pay for using
            # inheritance rather than composition.
            light_kit.AddLightsToRenderer(renderer)
            vtk_lights = renderer.lights
            renderer.remove_all_lights()
            for vtk_light in vtk_lights:
                light = pyvista.Light.from_vtk(vtk_light)
                renderer.add_light(light)
            renderer.LightFollowCameraOn()

    def enable_anti_aliasing(self, aa_type='fxaa', multi_samples=None, all_renderers=True):
        """Enable anti-aliasing.

        This tends to make edges appear softer and less pixelated.

        Parameters
        ----------
        aa_type : str, optional
            Anti-aliasing type. See the notes below. One of the following:

            * ``"ssaa"`` - Super-Sample Anti-Aliasing
            * ``"msaa"`` - Multi-Sample Anti-Aliasing
            * ``"fxaa"`` - Fast Approximate Anti-Aliasing

        multi_samples : int, optional
            The number of multi-samples when ``aa_type`` is ``"msaa"``. Note
            that using this setting automatically enables this for all
            renderers. Defaults to the theme multi_samples.

        all_renderers : bool
            If ``True``, applies to all renderers in subplots. If
            ``False``, then only applies to the active renderer.

        Notes
        -----
        SSAA, or Super-Sample Anti-Aliasing is a brute force method of
        anti-aliasing. It results in the best image quality but comes at a
        tremendous resource cost. SSAA works by rendering the scene at a higher
        resolution. The final image is produced by downsampling the
        massive source image using an averaging filter. This acts as a low pass
        filter which removes the high frequency components that would cause
        jaggedness.

        MSAA, or Multi-Sample Anti-Aliasing is an optimization of SSAA that
        reduces the amount of pixel shader evaluations that need to be computed
        by focusing on overlapping regions of the scene. The result is
        anti-aliasing along edges that is on par with SSAA and less
        anti-aliasing along surfaces as these make up the bulk of SSAA
        computations. MSAA is substantially less computationally expensive than
        SSAA and results in comparable image quality.

        FXAA, or Fast Approximate Anti-Aliasing is an Anti-Aliasing technique
        that is performed entirely in post processing. FXAA operates on the
        rasterized image rather than the scene geometry. As a consequence,
        forcing FXAA or using FXAA incorrectly can result in the FXAA filter
        smoothing out parts of the visual overlay that are usually kept sharp
        for reasons of clarity as well as smoothing out textures. FXAA is
        inferior to MSAA but is almost free computationally and is thus
        desirable on low end platforms.

        Examples
        --------
        Enable super-sample anti-aliasing (SSAA).

        >>> import pyvista
        >>> pl = pyvista.Plotter()
        >>> pl.enable_anti_aliasing('ssaa')
        >>> _ = pl.add_mesh(pyvista.Sphere(), show_edges=True)
        >>> pl.show()

        See :ref:`anti_aliasing_example` for a full example demonstrating
        VTK's anti-aliasing approaches.

        """
        # apply MSAA to entire render window
        if aa_type == 'msaa':
            if not hasattr(self, 'ren_win'):
                raise AttributeError('The render window has been closed.')
            if multi_samples is None:
                multi_samples = self._theme.multi_samples
            self.ren_win.SetMultiSamples(multi_samples)
            return
        elif aa_type not in ['ssaa', 'fxaa']:
            raise ValueError(
                f'Invalid `aa_type` "{aa_type}". Should be either "fxaa", "ssaa", or "msaa"'
            )

        if all_renderers:
            for renderer in self.renderers:
                renderer.enable_anti_aliasing(aa_type)
        else:
            self.renderer.enable_anti_aliasing(aa_type)

    def disable_anti_aliasing(self, all_renderers=True):
        """Disable anti-aliasing.

        Parameters
        ----------
        all_renderers : bool
            If ``True``, applies to all renderers in subplots. If ``False``,
            then only applies to the active renderer.

        Examples
        --------
        >>> import pyvista
        >>> pl = pyvista.Plotter()
        >>> pl.disable_anti_aliasing()
        >>> _ = pl.add_mesh(pyvista.Sphere(), show_edges=True)
        >>> pl.show()

        See :ref:`anti_aliasing_example` for a full example demonstrating
        VTK's anti-aliasing approaches.

        """
        self.ren_win.SetMultiSamples(0)

        if all_renderers:
            for renderer in self.renderers:
                renderer.disable_anti_aliasing()
        else:
            self.renderer.disable_anti_aliasing()

    @wraps(Renderer.set_focus)
    def set_focus(self, *args, render=True, **kwargs):
        """Wrap ``Renderer.set_focus``."""
        log.debug('set_focus: %s, %s', str(args), str(kwargs))
        self.renderer.set_focus(*args, **kwargs)
        if render:
            self.render()

    @wraps(Renderer.set_position)
    def set_position(self, *args, render=True, **kwargs):
        """Wrap ``Renderer.set_position``."""
        self.renderer.set_position(*args, **kwargs)
        if render:
            self.render()

    @wraps(Renderer.set_viewup)
    def set_viewup(self, *args, render=True, **kwargs):
        """Wrap ``Renderer.set_viewup``."""
        self.renderer.set_viewup(*args, **kwargs)
        if render:
            self.render()

    @wraps(Renderer.add_orientation_widget)
    def add_orientation_widget(self, *args, **kwargs):
        """Wrap ``Renderer.add_orientation_widget``."""
        return self.renderer.add_orientation_widget(*args, **kwargs)

    @wraps(Renderer.add_axes)
    def add_axes(self, *args, **kwargs):
        """Wrap ``Renderer.add_axes``."""
        return self.renderer.add_axes(*args, **kwargs)

    @wraps(Renderer.hide_axes)
    def hide_axes(self, *args, **kwargs):
        """Wrap ``Renderer.hide_axes``."""
        return self.renderer.hide_axes(*args, **kwargs)

    @wraps(Renderer.show_axes)
    def show_axes(self, *args, **kwargs):
        """Wrap ``Renderer.show_axes``."""
        return self.renderer.show_axes(*args, **kwargs)

    @wraps(Renderer.update_bounds_axes)
    def update_bounds_axes(self, *args, **kwargs):
        """Wrap ``Renderer.update_bounds_axes``."""
        return self.renderer.update_bounds_axes(*args, **kwargs)

    @wraps(Renderer.add_chart)
    def add_chart(self, *args, **kwargs):
        """Wrap ``Renderer.add_chart``."""
        return self.renderer.add_chart(*args, **kwargs)

    @wraps(Renderer.remove_chart)
    def remove_chart(self, *args, **kwargs):
        """Wrap ``Renderer.remove_chart``."""
        return self.renderer.remove_chart(*args, **kwargs)

    @wraps(Renderer.add_actor)
    def add_actor(self, *args, **kwargs):
        """Wrap ``Renderer.add_actor``."""
        return self.renderer.add_actor(*args, **kwargs)

    @wraps(Renderer.enable_parallel_projection)
    def enable_parallel_projection(self, *args, **kwargs):
        """Wrap ``Renderer.enable_parallel_projection``."""
        return self.renderer.enable_parallel_projection(*args, **kwargs)

    @wraps(Renderer.disable_parallel_projection)
    def disable_parallel_projection(self, *args, **kwargs):
        """Wrap ``Renderer.disable_parallel_projection``."""
        return self.renderer.disable_parallel_projection(*args, **kwargs)

    @wraps(Renderer.enable_ssao)
    def enable_ssao(self, *args, **kwargs):
        """Wrap ``Renderer.enable_ssao``."""
        return self.renderer.enable_ssao(*args, **kwargs)

    @wraps(Renderer.disable_ssao)
    def disable_ssao(self, *args, **kwargs):
        """Wrap ``Renderer.disable_ssao``."""
        return self.renderer.disable_ssao(*args, **kwargs)

    @wraps(Renderer.enable_shadows)
    def enable_shadows(self, *args, **kwargs):
        """Wrap ``Renderer.enable_shadows``."""
        return self.renderer.enable_shadows(*args, **kwargs)

    @wraps(Renderer.disable_shadows)
    def disable_shadows(self, *args, **kwargs):
        """Wrap ``Renderer.disable_shadows``."""
        return self.renderer.disable_shadows(*args, **kwargs)

    @property
    def parallel_projection(self):
        """Return parallel projection state of active render window."""
        return self.renderer.parallel_projection

    @parallel_projection.setter
    def parallel_projection(self, state):
        """Set parallel projection state of all active render windows."""
        self.renderer.parallel_projection = state

    @property
    def parallel_scale(self):
        """Return parallel scale of active render window."""
        return self.renderer.parallel_scale

    @parallel_scale.setter
    def parallel_scale(self, value):
        """Set parallel scale of all active render windows."""
        self.renderer.parallel_scale = value

    @wraps(Renderer.add_axes_at_origin)
    def add_axes_at_origin(self, *args, **kwargs):
        """Wrap ``Renderer.add_axes_at_origin``."""
        return self.renderer.add_axes_at_origin(*args, **kwargs)

    @wraps(Renderer.show_bounds)
    def show_bounds(self, *args, **kwargs):
        """Wrap ``Renderer.show_bounds``."""
        return self.renderer.show_bounds(*args, **kwargs)

    @wraps(Renderer.add_bounding_box)
    def add_bounding_box(self, *args, **kwargs):
        """Wrap ``Renderer.add_bounding_box``."""
        return self.renderer.add_bounding_box(*args, **kwargs)

    @wraps(Renderer.remove_bounding_box)
    def remove_bounding_box(self, *args, **kwargs):
        """Wrap ``Renderer.remove_bounding_box``."""
        return self.renderer.remove_bounding_box(*args, **kwargs)

    @wraps(Renderer.remove_bounds_axes)
    def remove_bounds_axes(self, *args, **kwargs):
        """Wrap ``Renderer.remove_bounds_axes``."""
        return self.renderer.remove_bounds_axes(*args, **kwargs)

    @wraps(Renderer.show_grid)
    def show_grid(self, *args, **kwargs):
        """Wrap ``Renderer.show_grid``."""
        return self.renderer.show_grid(*args, **kwargs)

    @wraps(Renderer.set_scale)
    def set_scale(self, *args, **kwargs):
        """Wrap ``Renderer.set_scale``."""
        return self.renderer.set_scale(*args, **kwargs)

    @wraps(Renderer.enable_depth_of_field)
    def enable_depth_of_field(self, *args, **kwargs):
        """Wrap ``Renderer.enable_depth_of_field``."""
        return self.renderer.enable_depth_of_field(*args, **kwargs)

    @wraps(Renderer.disable_depth_of_field)
    def disable_depth_of_field(self, *args, **kwargs):
        """Wrap ``Renderer.disable_depth_of_field``."""
        return self.renderer.disable_depth_of_field(*args, **kwargs)

    @wraps(Renderer.add_blurring)
    def add_blurring(self, *args, **kwargs):
        """Wrap ``Renderer.add_blurring``."""
        return self.renderer.add_blurring(*args, **kwargs)

    @wraps(Renderer.remove_blurring)
    def remove_blurring(self, *args, **kwargs):
        """Wrap ``Renderer.remove_blurring``."""
        return self.renderer.remove_blurring(*args, **kwargs)

    @wraps(Renderer.enable_eye_dome_lighting)
    def enable_eye_dome_lighting(self, *args, **kwargs):
        """Wrap ``Renderer.enable_eye_dome_lighting``."""
        return self.renderer.enable_eye_dome_lighting(*args, **kwargs)

    @wraps(Renderer.disable_eye_dome_lighting)
    def disable_eye_dome_lighting(self, *args, **kwargs):
        """Wrap ``Renderer.disable_eye_dome_lighting``."""
        self.renderer.disable_eye_dome_lighting(*args, **kwargs)

    @wraps(Renderer.reset_camera)
    def reset_camera(self, *args, **kwargs):
        """Wrap ``Renderer.reset_camera``."""
        self.renderer.reset_camera(*args, **kwargs)
        self.render()

    @wraps(Renderer.isometric_view)
    def isometric_view(self, *args, **kwargs):
        """Wrap ``Renderer.isometric_view``."""
        self.renderer.isometric_view(*args, **kwargs)

    @wraps(Renderer.view_isometric)
    def view_isometric(self, *args, **kwarg):
        """Wrap ``Renderer.view_isometric``."""
        self.renderer.view_isometric(*args, **kwarg)

    @wraps(Renderer.view_vector)
    def view_vector(self, *args, **kwarg):
        """Wrap ``Renderer.view_vector``."""
        self.renderer.view_vector(*args, **kwarg)

    @wraps(Renderer.view_xy)
    def view_xy(self, *args, **kwarg):
        """Wrap ``Renderer.view_xy``."""
        self.renderer.view_xy(*args, **kwarg)

    @wraps(Renderer.view_yx)
    def view_yx(self, *args, **kwarg):
        """Wrap ``Renderer.view_yx``."""
        self.renderer.view_yx(*args, **kwarg)

    @wraps(Renderer.view_xz)
    def view_xz(self, *args, **kwarg):
        """Wrap ``Renderer.view_xz``."""
        self.renderer.view_xz(*args, **kwarg)

    @wraps(Renderer.view_zx)
    def view_zx(self, *args, **kwarg):
        """Wrap ``Renderer.view_zx``."""
        self.renderer.view_zx(*args, **kwarg)

    @wraps(Renderer.view_yz)
    def view_yz(self, *args, **kwarg):
        """Wrap ``Renderer.view_yz``."""
        self.renderer.view_yz(*args, **kwarg)

    @wraps(Renderer.view_zy)
    def view_zy(self, *args, **kwarg):
        """Wrap ``Renderer.view_zy``."""
        self.renderer.view_zy(*args, **kwarg)

    @wraps(Renderer.disable)
    def disable(self, *args, **kwarg):
        """Wrap ``Renderer.disable``."""
        self.renderer.disable(*args, **kwarg)

    @wraps(Renderer.enable)
    def enable(self, *args, **kwarg):
        """Wrap ``Renderer.enable``."""
        self.renderer.enable(*args, **kwarg)

    @wraps(Renderer.enable_depth_peeling)
    def enable_depth_peeling(self, *args, **kwargs):
        """Wrap ``Renderer.enable_depth_peeling``."""
        if hasattr(self, 'ren_win'):
            result = self.renderer.enable_depth_peeling(*args, **kwargs)
            if result:
                self.ren_win.AlphaBitPlanesOn()
        return result

    @wraps(Renderer.disable_depth_peeling)
    def disable_depth_peeling(self):
        """Wrap ``Renderer.disable_depth_peeling``."""
        if hasattr(self, 'ren_win'):
            self.ren_win.AlphaBitPlanesOff()
            return self.renderer.disable_depth_peeling()

    @wraps(Renderer.get_default_cam_pos)
    def get_default_cam_pos(self, *args, **kwargs):
        """Wrap ``Renderer.get_default_cam_pos``."""
        return self.renderer.get_default_cam_pos(*args, **kwargs)

    @wraps(Renderer.remove_actor)
    def remove_actor(self, *args, **kwargs):
        """Wrap ``Renderer.remove_actor``."""
        for renderer in self.renderers:
            renderer.remove_actor(*args, **kwargs)
        return True

    @wraps(Renderer.set_environment_texture)
    def set_environment_texture(self, *args, **kwargs):
        """Wrap ``Renderer.set_environment_texture``."""
        return self.renderer.set_environment_texture(*args, **kwargs)

    @wraps(Renderer.remove_environment_texture)
    def remove_environment_texture(self, *args, **kwargs):
        """Wrap ``Renderer.remove_environment_texture``."""
        return self.renderer.remove_environment_texture(*args, **kwargs)

    #### Properties from Renderer ####

    @property
    def camera(self):
        """Return the active camera of the active renderer."""
        if not self.camera_set:
            self.camera_position = self.get_default_cam_pos()
            self.reset_camera()
            self.camera_set = True
        return self.renderer.camera

    @camera.setter
    def camera(self, camera):
        """Set the active camera for the rendering scene."""
        self.renderer.camera = camera

    @property
    def camera_set(self):
        """Return if the camera of the active renderer has been set."""
        return self.renderer.camera_set

    @camera_set.setter
    def camera_set(self, is_set):
        """Set if the camera has been set on the active renderer."""
        self.renderer.camera_set = is_set

    @property
    def bounds(self) -> BoundsLike:
        """Return the bounds of the active renderer.

        Returns
        -------
        list
            Bounds of the active renderer.

        Examples
        --------
        >>> import pyvista
        >>> pl = pyvista.Plotter()
        >>> _ = pl.add_mesh(pyvista.Cube())
        >>> pl.bounds
        (-0.5, 0.5, -0.5, 0.5, -0.5, 0.5)

        """
        return self.renderer.bounds

    @property
    def length(self):
        """Return the length of the diagonal of the bounding box of the scene."""
        return self.renderer.length

    @property
    def center(self):
        """Return the center of the active renderer."""
        return self.renderer.center

    @property
    def _scalar_bar_slots(self):
        """Return the scalar bar slots of the active renderer."""
        return self.renderer._scalar_bar_slots

    @_scalar_bar_slots.setter
    def _scalar_bar_slots(self, value):
        """Set the scalar bar slots of the active renderer."""
        self.renderer._scalar_bar_slots = value

    @property
    def _scalar_bar_slot_lookup(self):
        """Return the scalar bar slot lookup of the active renderer."""
        return self.renderer._scalar_bar_slot_lookup

    @_scalar_bar_slot_lookup.setter
    def _scalar_bar_slot_lookup(self, value):
        """Set the scalar bar slot lookup of the active renderer."""
        self.renderer._scalar_bar_slot_lookup = value

    @property
    def scale(self):
        """Return the scaling of the active renderer."""
        return self.renderer.scale

    @scale.setter
    def scale(self, scale):
        """Set the scaling of the active renderer."""
        self.renderer.set_scale(*scale)

    @property
    def camera_position(self):
        """Return camera position of the active render window.

        Examples
        --------
        Return camera's position and then reposition it via a list of tuples.

        >>> import pyvista as pv
        >>> from pyvista import examples
        >>> mesh = examples.download_bunny_coarse()
        >>> pl = pv.Plotter()
        >>> _ = pl.add_mesh(mesh, show_edges=True, reset_camera=True)
        >>> pl.camera_position
        [(0.02430, 0.0336, 0.9446),
         (0.02430, 0.0336, -0.02225),
         (0.0, 1.0, 0.0)]
        >>> pl.camera_position = [
        ...     (0.3914, 0.4542, 0.7670),
        ...     (0.0243, 0.0336, -0.0222),
        ...     (-0.2148, 0.8998, -0.3796),
        ... ]
        >>> pl.show()

        Set the camera position using a string and look at the ``'xy'`` plane.

        >>> pl = pv.Plotter()
        >>> _ = pl.add_mesh(mesh, show_edges=True)
        >>> pl.camera_position = 'xy'
        >>> pl.show()

        Set the camera position using a string and look at the ``'zy'`` plane.

        >>> pl = pv.Plotter()
        >>> _ = pl.add_mesh(mesh, show_edges=True)
        >>> pl.camera_position = 'zy'
        >>> pl.show()

        For more examples, see :ref:`cameras_api`.

        """
        return self.renderer.camera_position

    @camera_position.setter
    def camera_position(self, camera_location):
        """Set camera position of the active render window."""
        self.renderer.camera_position = camera_location

    @property
    def background_color(self):
        """Return the background color of the active render window.

        Examples
        --------
        Set the background color to ``"pink"`` and plot it.

        >>> import pyvista as pv
        >>> pl = pv.Plotter()
        >>> _ = pl.add_mesh(pv.Cube(), show_edges=True)
        >>> pl.background_color = "pink"
        >>> pl.background_color
        Color(name='pink', hex='#ffc0cbff', opacity=255)
        >>> pl.show()

        """
        return self.renderers.active_renderer.background_color

    @background_color.setter
    def background_color(self, color):
        """Set the background color of all the render windows."""
        self.set_background(color)

    @property
    def window_size(self):
        """Return the render window size in ``(width, height)``.

        Examples
        --------
        Change the window size from ``200 x 200`` to ``400 x 400``.

        >>> import pyvista
        >>> pl = pyvista.Plotter(window_size=[200, 200])
        >>> pl.window_size
        [200, 200]
        >>> pl.window_size = [400, 400]
        >>> pl.window_size
        [400, 400]

        """
        return list(self.ren_win.GetSize())

    @window_size.setter
    def window_size(self, window_size):
        """Set the render window size."""
        self.ren_win.SetSize(window_size[0], window_size[1])

    @property
    def image_depth(self):
        """Return a depth image representing current render window.

        Helper attribute for ``get_image_depth``.

        """
        return self.get_image_depth()

    def _check_rendered(self):
        """Check if the render window has been shown and raise an exception if not."""
        if not self._rendered:
            raise AttributeError(
                '\nThis plotter has not yet been set up and rendered '
                'with ``show()``.\n'
                'Consider setting ``off_screen=True`` '
                'for off screen rendering.\n'
            )

    def _check_has_ren_win(self):
        """Check if render window attribute exists and raise an exception if not."""
        if not hasattr(self, 'ren_win'):
            raise AttributeError(
                '\n\nTo retrieve an image after the render window '
                'has been closed, set:\n\n'
                ' ``plotter.store_image = True``\n\n'
                'before closing the plotter.'
            )

    @property
    def image(self):
        """Return an image array of current render window.

        To retrieve an image after the render window has been closed,
        set: ``plotter.store_image = True`` before closing the plotter.
        """
        if not hasattr(self, 'ren_win') and self.last_image is not None:
            return self.last_image

        self._check_rendered()
        self._check_has_ren_win()

        data = image_from_window(self.ren_win)
        if self.image_transparent_background:
            return data

        # ignore alpha channel
        return data[:, :, :-1]

    def render(self):
        """Render the main window.

        Does nothing until ``show`` has been called.
        """
        if hasattr(self, 'ren_win') and not self._first_time:
            log.debug('Rendering')
            self.renderers.on_plotter_render()
            self.ren_win.Render()
            self._rendered = True

    @wraps(RenderWindowInteractor.add_key_event)
    def add_key_event(self, *args, **kwargs):
        """Wrap RenderWindowInteractor.add_key_event."""
        if hasattr(self, 'iren'):
            self.iren.add_key_event(*args, **kwargs)

    @wraps(RenderWindowInteractor.clear_events_for_key)
    def clear_events_for_key(self, *args, **kwargs):
        """Wrap RenderWindowInteractor.clear_events_for_key."""
        if hasattr(self, 'iren'):
            self.iren.clear_events_for_key(*args, **kwargs)

    def store_mouse_position(self, *args):
        """Store mouse position."""
        if not hasattr(self, "iren"):
            raise AttributeError("This plotting window is not interactive.")
        self.mouse_position = self.iren.get_event_position()

    def store_click_position(self, *args):
        """Store click position in viewport coordinates."""
        if not hasattr(self, "iren"):
            raise AttributeError("This plotting window is not interactive.")
        self.click_position = self.iren.get_event_position()
        self.mouse_position = self.click_position

    def track_mouse_position(self):
        """Keep track of the mouse position.

        This will potentially slow down the interactor. No callbacks
        supported here - use
        :func:`pyvista.Plotter.track_click_position` instead.

        """
        self.iren.track_mouse_position(self.store_mouse_position)

    def untrack_mouse_position(self):
        """Stop tracking the mouse position."""
        self.iren.untrack_mouse_position()

    @wraps(RenderWindowInteractor.track_click_position)
    def track_click_position(self, *args, **kwargs):
        """Wrap RenderWindowInteractor.track_click_position."""
        self.iren.track_click_position(*args, **kwargs)

    @wraps(RenderWindowInteractor.untrack_click_position)
    def untrack_click_position(self, *args, **kwargs):
        """Stop tracking the click position."""
        self.iren.untrack_click_position(*args, **kwargs)

    @property
    def pickable_actors(self):
        """Return or set the pickable actors.

        When setting, this will be the list of actors to make
        pickable. All actors not in the list will be made unpickable.
        If ``actors`` is ``None``, all actors will be made unpickable.

        Returns
        -------
        list of vtk.vtkActors

        Examples
        --------
        Add two actors to a :class:`pyvista.Plotter`, make one
        pickable, and then list the pickable actors.

        >>> import pyvista as pv
        >>> pl = pv.Plotter()
        >>> sphere_actor = pl.add_mesh(pv.Sphere())
        >>> cube_actor = pl.add_mesh(pv.Cube(), pickable=False, style='wireframe')
        >>> len(pl.pickable_actors)
        1

        Set the pickable actors to both actors.

        >>> pl.pickable_actors = [sphere_actor, cube_actor]
        >>> len(pl.pickable_actors)
        2

        Set the pickable actors to ``None``.

        >>> pl.pickable_actors = None
        >>> len(pl.pickable_actors)
        0

        """
        pickable = []
        for renderer in self.renderers:
            for actor in renderer.actors.values():
                if actor.GetPickable():
                    pickable.append(actor)
        return pickable

    @pickable_actors.setter
    def pickable_actors(self, actors=None):
        """Set the pickable actors."""
        actors = [] if actors is None else actors
        if isinstance(actors, _vtk.vtkActor):
            actors = [actors]

        if not all([isinstance(actor, _vtk.vtkActor) for actor in actors]):
            raise TypeError(
                f'Expected a vtkActor instance or a list of vtkActors, got '
                f'{[type(actor) for actor in actors]} instead.'
            )

        for renderer in self.renderers:
            for actor in renderer.actors.values():
                actor.SetPickable(actor in actors)

    def _prep_for_close(self):
        """Make sure a screenshot is acquired before closing.

        This doesn't actually close anything! It just preps the plotter for
        closing.
        """
        # Grab screenshot right before renderer closes
        self.last_image = self.screenshot(True, return_img=True)
        self.last_image_depth = self.get_image_depth()

    def increment_point_size_and_line_width(self, increment):
        """Increment point size and line width of all actors.

        For every actor in the scene, increment both its point size
        and line width by the given value.

        Parameters
        ----------
        increment : float
            Amount to increment point size and line width.

        """
        for renderer in self.renderers:
            for actor in renderer._actors.values():
                if hasattr(actor, "GetProperty"):
                    prop = actor.GetProperty()
                    if hasattr(prop, "SetPointSize"):
                        prop.SetPointSize(prop.GetPointSize() + increment)
                    if hasattr(prop, "SetLineWidth"):
                        prop.SetLineWidth(prop.GetLineWidth() + increment)
        self.render()
        return

    def reset_key_events(self):
        """Reset all of the key press events to their defaults."""
        if not hasattr(self, 'iren'):
            return

        self.iren.clear_key_event_callbacks()

        self.add_key_event('q', self._prep_for_close)  # Add no matter what
        b_left_down_callback = lambda: self.iren.add_observer(
            'LeftButtonPressEvent', self.left_button_down
        )
        self.add_key_event('b', b_left_down_callback)
        self.add_key_event('v', lambda: self.isometric_view_interactive())
        self.add_key_event('C', lambda: self.enable_cell_picking())
        self.add_key_event('Up', lambda: self.camera.Zoom(1.05))
        self.add_key_event('Down', lambda: self.camera.Zoom(0.95))
        self.add_key_event('plus', lambda: self.increment_point_size_and_line_width(1))
        self.add_key_event('minus', lambda: self.increment_point_size_and_line_width(-1))

    @wraps(RenderWindowInteractor.key_press_event)
    def key_press_event(self, *args, **kwargs):
        """Wrap RenderWindowInteractor.key_press_event."""
        self.iren.key_press_event(*args, **kwargs)

    def left_button_down(self, obj, event_type):
        """Register the event for a left button down click."""
        if hasattr(self.ren_win, 'GetOffScreenFramebuffer'):
            if not self.ren_win.GetOffScreenFramebuffer().GetFBOIndex():
                # must raise a runtime error as this causes a segfault on VTK9
                raise ValueError('Invoking helper with no framebuffer')
        # Get 2D click location on window
        click_pos = self.iren.get_event_position()

        # Get corresponding click location in the 3D plot
        picker = _vtk.vtkWorldPointPicker()
        picker.Pick(click_pos[0], click_pos[1], 0, self.renderer)
        self.pickpoint = np.asarray(picker.GetPickPosition()).reshape((-1, 3))
        if np.any(np.isnan(self.pickpoint)):
            self.pickpoint[:] = 0

    @wraps(RenderWindowInteractor.enable_trackball_style)
    def enable_trackball_style(self):
        """Wrap RenderWindowInteractor.enable_trackball_style."""
        self.iren.enable_trackball_style()

    @wraps(RenderWindowInteractor.enable_trackball_actor_style)
    def enable_trackball_actor_style(self):
        """Wrap RenderWindowInteractor.enable_trackball_actor_style."""
        self.iren.enable_trackball_actor_style()

    @wraps(RenderWindowInteractor.enable_image_style)
    def enable_image_style(self):
        """Wrap RenderWindowInteractor.enable_image_style."""
        self.iren.enable_image_style()

    @wraps(RenderWindowInteractor.enable_joystick_style)
    def enable_joystick_style(self):
        """Wrap RenderWindowInteractor.enable_joystick_style."""
        self.iren.enable_joystick_style()

    @wraps(RenderWindowInteractor.enable_joystick_actor_style)
    def enable_joystick_actor_style(self):
        """Wrap RenderWindowInteractor.enable_joystick_actor_style."""
        self.iren.enable_joystick_actor_style()

    @wraps(RenderWindowInteractor.enable_zoom_style)
    def enable_zoom_style(self):
        """Wrap RenderWindowInteractor.enable_zoom_style."""
        self.iren.enable_zoom_style()

    @wraps(RenderWindowInteractor.enable_terrain_style)
    def enable_terrain_style(self, *args, **kwargs):
        """Wrap RenderWindowInteractor.enable_terrain_style."""
        self.iren.enable_terrain_style(*args, **kwargs)

    @wraps(RenderWindowInteractor.enable_rubber_band_style)
    def enable_rubber_band_style(self):
        """Wrap RenderWindowInteractor.enable_rubber_band_style."""
        self.iren.enable_rubber_band_style()

    @wraps(RenderWindowInteractor.enable_rubber_band_2d_style)
    def enable_rubber_band_2d_style(self):
        """Wrap RenderWindowInteractor.enable_rubber_band_2d_style."""
        self.iren.enable_rubber_band_2d_style()

    def enable_stereo_render(self):
        """Enable anaglyph stereo rendering.

        Disable this with :func:`disable_stereo_render
        <Plotter.disable_stereo_render>`

        Examples
        --------
        Enable stereo rendering to show a cube as an anaglyph image.

        >>> import pyvista as pv
        >>> pl = pv.Plotter()
        >>> _ = pl.add_mesh(pv.Cube())
        >>> pl.enable_stereo_render()
        >>> pl.show()

        """
        if hasattr(self, 'ren_win'):
            self.ren_win.SetStereoTypeToAnaglyph()
            self.ren_win.StereoRenderOn()

    def disable_stereo_render(self):
        """Disable anaglyph stereo rendering.

        Enable again with :func:`enable_stereo_render
        <Plotter.enable_stereo_render>`

        Examples
        --------
        Enable and then disable stereo rendering. It should show a simple cube.

        >>> import pyvista as pv
        >>> pl = pv.Plotter()
        >>> _ = pl.add_mesh(pv.Cube())
        >>> pl.enable_stereo_render()
        >>> pl.disable_stereo_render()
        >>> pl.show()

        """
        if hasattr(self, 'ren_win'):
            self.ren_win.StereoRenderOff()

    def hide_axes_all(self):
        """Hide the axes orientation widget in all renderers."""
        for renderer in self.renderers:
            renderer.hide_axes()

    def show_axes_all(self):
        """Show the axes orientation widget in all renderers.

        Examples
        --------
        >>> import pyvista
        >>> from pyvista import examples
        >>>
        >>> # create multi-window plot (1 row, 2 columns)
        >>> pl = pyvista.Plotter(shape=(1, 2))
        >>>
        >>> # activate subplot 1 and add a mesh
        >>> pl.subplot(0, 0)
        >>> _ = pl.add_mesh(examples.load_globe())
        >>>
        >>> # activate subplot 2 and add a mesh
        >>> pl.subplot(0, 1)
        >>> _ = pl.add_mesh(examples.load_airplane())
        >>>
        >>> # show the axes orientation widget in all subplots
        >>> pl.show_axes_all()
        >>>
        >>> # display the window
        >>> pl.show()

        """
        for renderer in self.renderers:
            renderer.show_axes()

    def isometric_view_interactive(self):
        """Set the current interactive render window to isometric view."""
        interactor = self.iren.get_interactor_style()
        renderer = interactor.GetCurrentRenderer()
        if renderer is None:
            renderer = self.renderer
        renderer.view_isometric()

    def update(self, stime=1, force_redraw=True):
        """Update window, redraw, process messages query.

        Parameters
        ----------
        stime : int, optional
            Duration of timer that interrupt vtkRenderWindowInteractor
            in milliseconds.

        force_redraw : bool, optional
            Call ``render`` immediately.

        """
        if stime <= 0:
            stime = 1

        curr_time = time.time()
        if Plotter.last_update_time > curr_time:
            Plotter.last_update_time = curr_time

        if self.iren is not None:
            update_rate = self.iren.get_desired_update_rate()
            if (curr_time - Plotter.last_update_time) > (1.0 / update_rate):
                # Allow interaction for a brief moment during interactive updating
                if self.iren.can_process_events:
                    # For newer VTK versions we can use the non-blocking ProcessEvents method.
                    self.iren.process_events()
                else:
                    # For older VTK versions we have to use the blocking Start method instead.
                    # Setup a timer to break out of the next blocking call
                    Plotter.update_timer_id = self.iren.create_timer(stime)
                    # Allow interaction for a brief moment during interactive updating, blocking call.
                    self.iren.start()
                    # Execution resumed after TerminateApp() call in on_timer callback, destroy the timer
                    self.iren.destroy_timer(Plotter.update_timer_id)
                # Rerender
                self.render()
                Plotter.last_update_time = curr_time
                return

        if force_redraw:
            self.render()

    def add_composite(
        self,
        dataset,
        color=None,
        style=None,
        scalars=None,
        clim=None,
        show_edges=None,
        edge_color=None,
        point_size=5.0,
        line_width=None,
        opacity=1.0,
        flip_scalars=False,
        lighting=None,
        n_colors=256,
        interpolate_before_map=True,
        cmap=None,
        label=None,
        reset_camera=None,
        scalar_bar_args=None,
        show_scalar_bar=None,
        multi_colors=False,
        name=None,
        render_points_as_spheres=None,
        render_lines_as_tubes=False,
        smooth_shading=None,
        split_sharp_edges=None,
        ambient=0.0,
        diffuse=1.0,
        specular=0.0,
        specular_power=100.0,
        nan_color=None,
        nan_opacity=1.0,
        culling=None,
        rgb=None,
        categories=None,
        below_color=None,
        above_color=None,
        annotations=None,
        pickable=True,
        preference="point",
        log_scale=False,
        pbr=False,
        metallic=0.0,
        roughness=0.5,
        render=True,
        component=None,
        color_missing_with_nan=False,
        copy_mesh=False,
        show_vertices=False,
        **kwargs,
    ):
        """Add a composite dataset to the plotter.

        Parameters
        ----------
        dataset : pyvista.MultiBlock
            A :class:`pyvista.MultiBlock` dataset.

        color : ColorLike, default: :attr:`pyvista.themes.DefaultTheme.color`
            Use to make the entire mesh have a single solid color.
            Either a string, RGB list, or hex color string.  For example:
            ``color='white'``, ``color='w'``, ``color=[1.0, 1.0, 1.0]``, or
            ``color='#FFFFFF'``. Color will be overridden if scalars are
            specified. To color each element of the composite dataset
            individually, you will need to iteratively call ``add_mesh`` for
            each sub-dataset.

        style : str, default: 'wireframe'
            Visualization style of the mesh.  One of the following:
            ``style='surface'``, ``style='wireframe'``, ``style='points'``.
            Defaults to ``'surface'``. Note that ``'wireframe'`` only shows a
            wireframe of the outer geometry.

        scalars : str, optional
            Scalars used to "color" the points or cells of the dataset.
            Accepts only a string name of an array that is present on the
            composite dataset.

        clim : 2 item list, optional
            Color bar range for scalars.  Defaults to minimum and
            maximum of scalars array.  Example: ``[-1, 2]``. ``rng``
            is also an accepted alias for this.

        show_edges : bool, default: :attr:`pyvista.global_theme.show_edges`
            Shows the edges of a mesh.  Does not apply to a wireframe
            representation.

        edge_color : ColorLike, default: :attr:`pyvista.global_theme.edge_color`
            The solid color to give the edges when ``show_edges=True``.
            Either a string, RGB list, or hex color string.

            Defaults to :attr:`pyvista.global_theme.edge_color`
            <pyvista.themes.DefaultTheme.edge_color>`.

        point_size : float, default: 5.0
            Point size of any points in the dataset plotted. Also
            applicable when style='points'. Default ``5.0``.

        line_width : float, optional
            Thickness of lines.  Only valid for wireframe and surface
            representations.

        opacity : float, default: 1.0
            Opacity of the mesh. A single float value that will be applied
            globally opacity of the mesh and uniformly
            applied everywhere - should be between 0 and 1.

        flip_scalars : bool, default: False
            Flip direction of cmap. Most colormaps allow ``*_r``
            suffix to do this as well.

        lighting : bool, default: True
            Enable or disable view direction lighting.

        n_colors : int, default: 256
            Number of colors to use when displaying scalars.  The scalar bar
            will also have this many colors.

        interpolate_before_map : bool, default: True
            Enabling makes for a smoother scalars display.  When ``False``,
            OpenGL will interpolate the mapped colors which can result in
            showing colors that are not present in the color map.

        cmap : str, list, or pyvista.LookupTable, default: :attr:`pyvista.themes.DefaultTheme.cmap`
            If a string, this is the name of the ``matplotlib`` colormap to use
            when mapping the ``scalars``.  See available Matplotlib colormaps.
            Only applicable for when displaying ``scalars``. Requires
            Matplotlib to be installed.  ``colormap`` is also an accepted alias
            for this. If ``colorcet`` or ``cmocean`` are installed, their
            colormaps can be specified by name.

            You can also specify a list of colors to override an existing
            colormap with a custom one.  For example, to create a three color
            colormap you might specify ``['green', 'red', 'blue']``.

            This parameter also accepts a :class:`pyvista.LookupTable`. If this
            is set, all parameters controlling the color map like ``n_colors``
            will be ignored.

        label : str, optional
            String label to use when adding a legend to the scene with
            :func:`pyvista.Plotter.add_legend`.

        reset_camera : bool, optional
            Reset the camera after adding this mesh to the scene. The default
            setting is ``None``, where the camera is only reset if this plotter
            has already been shown. If ``False``, the camera is not reset
            regardless of the state of the ``Plotter``. When ``True``, the
            camera is always reset.

        scalar_bar_args : dict, optional
            Dictionary of keyword arguments to pass when adding the
            scalar bar to the scene. For options, see
            :func:`pyvista.Plotter.add_scalar_bar`.

        show_scalar_bar : bool
            If ``False``, a scalar bar will not be added to the
            scene. Defaults to ``True`` unless ``rgba=True``.

        multi_colors : bool, default: False
            Color each block by a solid color using matplotlib's color cycler.

        name : str, optional
            The name for the added mesh/actor so that it can be easily
            updated.  If an actor of this name already exists in the
            rendering window, it will be replaced by the new actor.

        render_points_as_spheres : bool, default: False
            Render points as spheres rather than dots.

        render_lines_as_tubes : bool, default: False
            Show lines as thick tubes rather than flat lines.  Control
            the width with ``line_width``.

        smooth_shading : bool, default: :attr`pyvista.themes.DefaultTheme.smooth_shading`
            Enable smooth shading when ``True`` using the Phong shading
            algorithm.  When ``False``, uses flat shading.  Automatically
            enabled when ``pbr=True``.  See :ref:`shading_example`.

        split_sharp_edges : bool, default: False
            Split sharp edges exceeding 30 degrees when plotting with smooth
            shading.  Control the angle with the optional keyword argument
            ``feature_angle``.  By default this is ``False`` unless overridden
            by the global or plotter theme.  Note that enabling this will
            create a copy of the input mesh within the plotter.  See
            :ref:`shading_example`.

        ambient : float, default: 0.0
            When lighting is enabled, this is the amount of light in
            the range of 0 to 1 (default 0.0) that reaches the actor
            when not directed at the light source emitted from the
            viewer.

        diffuse : float, default: 1.0
            The diffuse lighting coefficient.

        specular : float, default: 0.0
            The specular lighting coefficient.

        specular_power : float, default: 1.0
            The specular power. Between 0.0 and 128.0.

        nan_color : ColorLike, default: :attr:`pyvista.themes.DefaultTheme.nan_color`
            The color to use for all ``NaN`` values in the plotted
            scalar array.

        nan_opacity : float, default: 1.0
            Opacity of ``NaN`` values.  Should be between 0 and 1.

        culling : str, bool, default: False
            Does not render faces that are culled. This can be helpful for
            dense surface meshes, especially when edges are visible, but can
            cause flat meshes to be partially displayed. One of the following:

            * ``True`` - Enable backface culling
            * ``"b"`` - Enable backface culling
            * ``"back"`` - Enable backface culling
            * ``"backface"`` - Enable backface culling
            * ``"f"`` - Enable frontface culling
            * ``"front"`` - Enable frontface culling
            * ``"frontface"`` - Enable frontface culling
            * ``False`` - Disable both backface and frontface culling

        rgb : bool, default: False
            If an 2 dimensional array is passed as the scalars, plot
            those values as RGB(A) colors. ``rgba`` is also an
            accepted alias for this.  Opacity (the A) is optional.  If
            a scalars array ending with ``"_rgba"`` is passed, the default
            becomes ``True``.  This can be overridden by setting this
            parameter to ``False``.

        categories : bool, optional
            If set to ``True``, then the number of unique values in
            the scalar array will be used as the ``n_colors``
            argument.

        below_color : ColorLike, optional
            Solid color for values below the scalars range
            (``clim``). This will automatically set the scalar bar
            ``below_label`` to ``'Below'``.

        above_color : ColorLike, optional
            Solid color for values below the scalars range
            (``clim``). This will automatically set the scalar bar
            ``above_label`` to ``'Above'``.

        annotations : dict, optional
            Pass a dictionary of annotations. Keys are the float
            values in the scalars range to annotate on the scalar bar
            and the values are the the string annotations.

        pickable : bool, default: True
            Set whether this actor is pickable.

        preference : str, default: 'point'
            For each block, when ``block.n_points == block.n_cells`` and
            setting scalars, this parameter sets how the scalars will be mapped
            to the mesh.  For example, when ``'point'`` the scalars will be
            associated with the mesh points if available.  Can be either
            ``'point'`` or ``'cell'``.

        log_scale : bool, default: False
            Use log scale when mapping data to colors. Scalars less
            than zero are mapped to the smallest representable
            positive float.

        pbr : bool, default: False
            Enable physics based rendering (PBR) if the mesh is
            ``PolyData``.  Use the ``color`` argument to set the base
            color. This is only available in VTK>=9.

        metallic : float, default: 0.0
            Usually this value is either 0 or 1 for a real material
            but any value in between is valid. This parameter is only
            used by PBR interpolation.

        roughness : float, default: 0.5
            This value has to be between 0 (glossy) and 1 (rough). A
            glossy material has reflections and a high specular
            part. This parameter is only used by PBR
            interpolation.

        render : bool, default: True
            Force a render when ``True``.

        component : int, optional
            Set component of vector valued scalars to plot.  Must be
            nonnegative, if supplied. If ``None``, the magnitude of
            the vector is plotted.

        color_missing_with_nan : bool, default: False
            Color any missing values with the ``nan_color``. This is useful
            when not all blocks of the composite dataset have the specified
            ``scalars``.

        copy_mesh : bool, optional
            If ``True``, a copy of the mesh will be made before adding it to
            the plotter.  This is useful if e.g. you would like to add the same
            mesh to a plotter multiple times and display different
            scalars. Setting ``copy_mesh`` to ``False`` is necessary if you
            would like to update the mesh after adding it to the plotter and
            have these updates rendered, e.g. by changing the active scalars or
            through an interactive widget.  Defaults to ``False``.

        show_vertices : bool, default: False
            When ``style`` is not ``'points'``, render the external surface
            vertices. The following optional keyword arguments may be used to
            control the style of the vertices:

            * ``vertex_color`` - The color of the vertices
            * ``vertex_style`` - Change style to ``'points_gaussian'``
            * ``vertex_opacity`` - Control the opacity of the vertices

        **kwargs : dict, optional
            Optional keyword arguments.

        Returns
        -------
        pyvista.Actor
            Actor of the composite dataset.

        pyvista.CompositePolyDataMapper
            Composite PolyData mapper.

        Examples
        --------
        Add a sphere and a cube as a multiblock dataset to a plotter and then
        change the visibility and color of the blocks.

        Note index ``1`` and ``2`` are used to access the individual blocks of
        the composite dataset. This is because the :class:`pyvista.MultiBlock`
        is the root node of the "tree" and is index ``0``. This allows you to
        access individual blocks or the entire composite dataset itself in the
        case of multiple nested composite datasets.

        >>> import pyvista as pv
        >>> dataset = pv.MultiBlock([pv.Cube(), pv.Sphere(center=(0, 0, 1))])
        >>> pl = pv.Plotter()
        >>> actor, mapper = pl.add_composite(dataset)
        >>> mapper.block_attr[1].color = 'b'
        >>> mapper.block_attr[1].opacity = 0.5
        >>> mapper.block_attr[2].color = 'r'
        >>> pl.show()

        """
        if not isinstance(dataset, _vtk.vtkCompositeDataSet):
            raise TypeError(f'Invalid type ({type(dataset)}). Must be a composite dataset.')
        # always convert
        dataset = dataset.as_polydata_blocks(copy_mesh)
        self.mesh = dataset  # for legacy behavior

        # Parse arguments
        (
            scalar_bar_args,
            split_sharp_edges,
            show_scalar_bar,
            feature_angle,
            render_points_as_spheres,
            smooth_shading,
            clim,
            cmap,
            culling,
            name,
            nan_color,
            color,
            texture,
            rgb,
            interpolation,
            remove_existing_actor,
            vertex_color,
            vertex_style,
            vertex_opacity,
        ) = _common_arg_parser(
            dataset,
            self._theme,
            n_colors,
            scalar_bar_args,
            split_sharp_edges,
            show_scalar_bar,
            render_points_as_spheres,
            smooth_shading,
            pbr,
            clim,
            cmap,
            culling,
            name,
            nan_color,
            nan_opacity,
            color,
            None,
            rgb,
            style,
            **kwargs,
        )

        # Compute surface normals if using smooth shading
        if smooth_shading:
            dataset = dataset._compute_normals(
                cell_normals=False,
                split_vertices=True,
                feature_angle=feature_angle,
            )

        self.mapper = CompositePolyDataMapper(
            dataset,
            theme=self._theme,
            color_missing_with_nan=color_missing_with_nan,
            interpolate_before_map=interpolate_before_map,
        )

        actor, _ = self.add_actor(self.mapper)

        prop = Property(
            self._theme,
            interpolation=interpolation,
            metallic=metallic,
            roughness=roughness,
            point_size=point_size,
            ambient=ambient,
            diffuse=diffuse,
            specular=specular,
            specular_power=specular_power,
            show_edges=show_edges,
            color=self.renderer.next_color if color is None else color,
            style=style,
            edge_color=edge_color,
            render_points_as_spheres=render_points_as_spheres,
            render_lines_as_tubes=render_lines_as_tubes,
            lighting=lighting,
            line_width=line_width,
            opacity=opacity,
            culling=culling,
        )
        actor.SetProperty(prop)

        if label is not None:
            self._add_legend_label(actor, label, None, prop.color)

        # check if there are any consistent active scalars
        if color is not None:
            self.mapper.scalar_visibility = False
        elif multi_colors:
            self.mapper.set_unique_colors()
        else:
            if scalars is None:
                point_name, cell_name = dataset._get_consistent_active_scalars()
                if point_name and cell_name:
                    if preference == 'point':
                        scalars = point_name
                    else:
                        scalars = cell_name
                else:
                    scalars = point_name if point_name is not None else cell_name

            elif not isinstance(scalars, str):
                raise TypeError(
                    f'`scalars` must be a string for `add_composite`, not ({type(scalars)})'
                )

            if categories:
                if not isinstance(categories, int):
                    raise TypeError('Categories must be an integer for a composite dataset.')
                n_colors = categories

            if scalars is not None:
                scalar_bar_args = self.mapper.set_scalars(
                    scalars,
                    preference,
                    component,
                    annotations,
                    rgb,
                    scalar_bar_args,
                    n_colors,
                    nan_color,
                    above_color,
                    below_color,
                    clim,
                    cmap,
                    flip_scalars,
                    categories,
                    log_scale,
                )
            else:
                self.mapper.scalar_visibility = False

        # Only show scalar bar if there are scalars
        if show_scalar_bar and scalars is not None:
            self.add_scalar_bar(**scalar_bar_args)

        # by default reset the camera if the plotting window has been rendered
        if reset_camera is None:
            reset_camera = not self._first_time and not self.camera_set

        # add this immediately prior to adding the actor to ensure vertices
        # are rendered
        if show_vertices and style not in ['points', 'points_gaussian']:
            self.add_composite(
                dataset,
                style=vertex_style,
                point_size=point_size,
                color=vertex_color,
                render_points_as_spheres=render_points_as_spheres,
                name=f'{name}-vertices',
                opacity=vertex_opacity,
                lighting=lighting,
                render=False,
            )

        self.add_actor(
            actor,
            reset_camera=reset_camera,
            name=name,
            pickable=pickable,
            render=render,
            remove_existing_actor=remove_existing_actor,
        )

        return actor, self.mapper

    def add_mesh(
        self,
        mesh,
        color=None,
        style=None,
        scalars=None,
        clim=None,
        show_edges=None,
        edge_color=None,
        point_size=5.0,
        line_width=None,
        opacity=1.0,
        flip_scalars=False,
        lighting=None,
        n_colors=256,
        interpolate_before_map=True,
        cmap=None,
        label=None,
        reset_camera=None,
        scalar_bar_args=None,
        show_scalar_bar=None,
        multi_colors=False,
        name=None,
        texture=None,
        render_points_as_spheres=None,
        render_lines_as_tubes=False,
        smooth_shading=None,
        split_sharp_edges=None,
        ambient=0.0,
        diffuse=1.0,
        specular=0.0,
        specular_power=100.0,
        nan_color=None,
        nan_opacity=1.0,
        culling=None,
        rgb=None,
        categories=False,
        silhouette=False,
        use_transparency=False,
        below_color=None,
        above_color=None,
        annotations=None,
        pickable=True,
        preference="point",
        log_scale=False,
        pbr=False,
        metallic=0.0,
        roughness=0.5,
        render=True,
        component=None,
        emissive=False,
        copy_mesh=False,
        backface_params=None,
        show_vertices=False,
        **kwargs,
    ):
        """Add any PyVista/VTK mesh or dataset that PyVista can wrap to the scene.

        This method is using a mesh representation to view the surfaces
        and/or geometry of datasets. For volume rendering, see
        :func:`pyvista.Plotter.add_volume`.

        To see the what most of the following parameters look like in action,
        please refer to :class:`pyvista.Property`.

        Parameters
        ----------
        mesh : pyvista.DataSet or pyvista.MultiBlock or vtk.vtkAlgorithm
            Any PyVista or VTK mesh is supported. Also, any dataset
            that :func:`pyvista.wrap` can handle including NumPy
            arrays of XYZ points. Plotting also supports VTK algorithm
            objects (``vtk.vtkAlgorithm`` and ``vtk.vtkAlgorithmOutput``).
            When passing an algorithm, the rendering pipeline will be
            connected to the passed algorithm to dynamically update
            the scene.

        color : ColorLike, optional
            Use to make the entire mesh have a single solid color.
            Either a string, RGB list, or hex color string.  For example:
            ``color='white'``, ``color='w'``, ``color=[1.0, 1.0, 1.0]``, or
            ``color='#FFFFFF'``. Color will be overridden if scalars are
            specified.

            Defaults to :attr:`pyvista.global_theme.color
            <pyvista.themes.DefaultTheme.color>`.

        style : str, optional
            Visualization style of the mesh.  One of the following:
            ``style='surface'``, ``style='wireframe'``, ``style='points'``,
            ``style='points_gaussian'``. Defaults to ``'surface'``. Note that
            ``'wireframe'`` only shows a wireframe of the outer geometry.
            ``'points_gaussian'`` can be modified with the ``emissive``,
            ``render_points_as_spheres`` options.

        scalars : str or numpy.ndarray, optional
            Scalars used to "color" the mesh.  Accepts a string name
            of an array that is present on the mesh or an array equal
            to the number of cells or the number of points in the
            mesh.  Array should be sized as a single vector. If both
            ``color`` and ``scalars`` are ``None``, then the active
            scalars are used.

        clim : 2 item list, optional
            Color bar range for scalars.  Defaults to minimum and
            maximum of scalars array.  Example: ``[-1, 2]``. ``rng``
            is also an accepted alias for this.

        show_edges : bool, optional
            Shows the edges of a mesh.  Does not apply to a wireframe
            representation.

        edge_color : ColorLike, optional
            The solid color to give the edges when ``show_edges=True``.
            Either a string, RGB list, or hex color string.

            Defaults to :attr:`pyvista.global_theme.edge_color
            <pyvista.themes.DefaultTheme.edge_color>`.

        point_size : float, optional
            Point size of any nodes in the dataset plotted. Also
            applicable when style='points'. Default ``5.0``.

        line_width : float, optional
            Thickness of lines.  Only valid for wireframe and surface
            representations.  Default ``None``.

        opacity : float, str, array-like
            Opacity of the mesh. If a single float value is given, it
            will be the global opacity of the mesh and uniformly
            applied everywhere - should be between 0 and 1. A string
            can also be specified to map the scalars range to a
            predefined opacity transfer function (options include:
            ``'linear'``, ``'linear_r'``, ``'geom'``, ``'geom_r'``).
            A string could also be used to map a scalars array from
            the mesh to the opacity (must have same number of elements
            as the ``scalars`` argument). Or you can pass a custom
            made transfer function that is an array either
            ``n_colors`` in length or shorter.

        flip_scalars : bool, optional
            Flip direction of cmap. Most colormaps allow ``*_r``
            suffix to do this as well.

        lighting : bool, optional
            Enable or disable view direction lighting. Default ``False``.

        n_colors : int, optional
            Number of colors to use when displaying scalars. Defaults to 256.
            The scalar bar will also have this many colors.

        interpolate_before_map : bool, optional
            Enabling makes for a smoother scalars display.  Default is
            ``True``.  When ``False``, OpenGL will interpolate the
            mapped colors which can result is showing colors that are
            not present in the color map.

        cmap : str, list, or pyvista.LookupTable, default: :attr:`pyvista.themes.DefaultTheme.cmap`
            If a string, this is the name of the ``matplotlib`` colormap to use
            when mapping the ``scalars``.  See available Matplotlib colormaps.
            Only applicable for when displaying ``scalars``. Requires
            Matplotlib to be installed.  ``colormap`` is also an accepted alias
            for this. If ``colorcet`` or ``cmocean`` are installed, their
            colormaps can be specified by name.

            You can also specify a list of colors to override an existing
            colormap with a custom one.  For example, to create a three color
            colormap you might specify ``['green', 'red', 'blue']``.

            This parameter also accepts a :class:`pyvista.LookupTable`. If this
            is set, all parameters controlling the color map like ``n_colors``
            will be ignored.

        label : str, optional
            String label to use when adding a legend to the scene with
            :func:`pyvista.Plotter.add_legend`.

        reset_camera : bool, optional
            Reset the camera after adding this mesh to the scene. The default
            setting is ``None``, where the camera is only reset if this plotter
            has already been shown. If ``False``, the camera is not reset
            regardless of the state of the ``Plotter``. When ``True``, the
            camera is always reset.

        scalar_bar_args : dict, optional
            Dictionary of keyword arguments to pass when adding the
            scalar bar to the scene. For options, see
            :func:`pyvista.Plotter.add_scalar_bar`.

        show_scalar_bar : bool
            If ``False``, a scalar bar will not be added to the
            scene. Defaults to ``True``.

        multi_colors : bool, optional
            If a :class:`pyvista.MultiBlock` dataset is given this will color
            each block by a solid color using matplotlib's color cycler.

        name : str, optional
            The name for the added mesh/actor so that it can be easily
            updated.  If an actor of this name already exists in the
            rendering window, it will be replaced by the new actor.

        texture : vtk.vtkTexture or np.ndarray or bool or str, optional
            A texture to apply if the input mesh has texture
            coordinates.  This will not work with MultiBlock
            datasets. If set to ``True``, the first available texture
            on the object will be used. If a string name is given, it
            will pull a texture with that name associated to the input
            mesh.

        render_points_as_spheres : bool, optional
            Render points as spheres rather than dots.

        render_lines_as_tubes : bool, optional
            Show lines as thick tubes rather than flat lines.  Control
            the width with ``line_width``.

        smooth_shading : bool, optional
            Enable smooth shading when ``True`` using the Phong
            shading algorithm.  When ``False``, use flat shading.
            Automatically enabled when ``pbr=True``.  See
            :ref:`shading_example`.

        split_sharp_edges : bool, optional
            Split sharp edges exceeding 30 degrees when plotting with smooth
            shading.  Control the angle with the optional keyword argument
            ``feature_angle``.  By default this is ``False`` unless overridden
            by the global or plotter theme.  Note that enabling this will
            create a copy of the input mesh within the plotter.  See
            :ref:`shading_example`.

        ambient : float, optional
            When lighting is enabled, this is the amount of light in
            the range of 0 to 1 (default 0.0) that reaches the actor
            when not directed at the light source emitted from the
            viewer.

        diffuse : float, optional
            The diffuse lighting coefficient. Default 1.0.

        specular : float, optional
            The specular lighting coefficient. Default 0.0.

        specular_power : float, optional
            The specular power. Between 0.0 and 128.0.

        nan_color : ColorLike, optional, defaults to gray
            The color to use for all ``NaN`` values in the plotted
            scalar array.

        nan_opacity : float, optional
            Opacity of ``NaN`` values.  Should be between 0 and 1.
            Default 1.0.

        culling : str, optional
            Does not render faces that are culled. Options are
            ``'front'`` or ``'back'``. This can be helpful for dense
            surface meshes, especially when edges are visible, but can
            cause flat meshes to be partially displayed.  Defaults to
            ``False``.

        rgb : bool, optional
            If an 2 dimensional array is passed as the scalars, plot
            those values as RGB(A) colors. ``rgba`` is also an
            accepted alias for this.  Opacity (the A) is optional.  If
            a scalars array ending with ``"_rgba"`` is passed, the default
            becomes ``True``.  This can be overridden by setting this
            parameter to ``False``.

        categories : bool, optional
            If set to ``True``, then the number of unique values in
            the scalar array will be used as the ``n_colors``
            argument.

        silhouette : dict, bool, optional
            If set to ``True``, plot a silhouette highlight for the
            mesh. This feature is only available for a triangulated
            ``PolyData``.  As a ``dict``, it contains the properties
            of the silhouette to display:

                * ``color``: ``ColorLike``, color of the silhouette
                * ``line_width``: ``float``, edge width
                * ``opacity``: ``float`` between 0 and 1, edge transparency
                * ``feature_angle``: If a ``float``, display sharp edges
                  exceeding that angle in degrees.
                * ``decimate``: ``float`` between 0 and 1, level of decimation

        use_transparency : bool, optional
            Invert the opacity mappings and make the values correspond
            to transparency.

        below_color : ColorLike, optional
            Solid color for values below the scalars range
            (``clim``). This will automatically set the scalar bar
            ``below_label`` to ``'Below'``.

        above_color : ColorLike, optional
            Solid color for values below the scalars range
            (``clim``). This will automatically set the scalar bar
            ``above_label`` to ``'Above'``.

        annotations : dict, optional
            Pass a dictionary of annotations. Keys are the float
            values in the scalars range to annotate on the scalar bar
            and the values are the the string annotations.

        pickable : bool, optional
            Set whether this actor is pickable.

        preference : str, optional
            When ``mesh.n_points == mesh.n_cells`` and setting
            scalars, this parameter sets how the scalars will be
            mapped to the mesh.  Default ``'point'``, causes the
            scalars will be associated with the mesh points.  Can be
            either ``'point'`` or ``'cell'``.

        log_scale : bool, optional
            Use log scale when mapping data to colors. Scalars less
            than zero are mapped to the smallest representable
            positive float. Default ``False``.

        pbr : bool, optional
            Enable physics based rendering (PBR) if the mesh is
            ``PolyData``.  Use the ``color`` argument to set the base
            color. This is only available in VTK>=9.

        metallic : float, optional
            Usually this value is either 0 or 1 for a real material
            but any value in between is valid. This parameter is only
            used by PBR interpolation. Default value is 0.0.

        roughness : float, optional
            This value has to be between 0 (glossy) and 1 (rough). A
            glossy material has reflections and a high specular
            part. This parameter is only used by PBR
            interpolation. Default value is 0.5.

        render : bool, optional
            Force a render when ``True``.  Default ``True``.

        component : int, optional
            Set component of vector valued scalars to plot.  Must be
            nonnegative, if supplied. If ``None``, the magnitude of
            the vector is plotted.

        emissive : bool, default: False
            Treat the points/splats as emissive light sources. Only valid for
            ``style='points_gaussian'`` representation.

        copy_mesh : bool, optional
            If ``True``, a copy of the mesh will be made before adding it to
            the plotter.  This is useful if you would like to add the same
            mesh to a plotter multiple times and display different
            scalars. Setting ``copy_mesh`` to ``False`` is necessary if you
            would like to update the mesh after adding it to the plotter and
            have these updates rendered, e.g. by changing the active scalars or
            through an interactive widget. This should only be set to ``True``
            with caution. Defaults to ``False``. This is ignored if the input
            is a ``vtkAlgorithm`` subclass.

        backface_params : dict or pyvista.Property, optional
            A :class:`pyvista.Property` or a dict of parameters to use for
            backface rendering. This is useful for instance when the inside of
            oriented surfaces has a different color than the outside. When a
            :class:`pyvista.Property`, this is directly used for backface
            rendering. When a dict, valid keys are :class:`pyvista.Property`
            attributes, and values are corresponding values to use for the
            given property. Omitted keys (or the default of
            ``backface_params=None``) default to the corresponding frontface
            properties.

        show_vertices : bool, default: False
            When ``style`` is not ``'points'``, render the external surface
            vertices. The following optional keyword arguments may be used to
            control the style of the vertices:

            * ``vertex_color`` - The color of the vertices
            * ``vertex_style`` - Change style to ``'points_gaussian'``
            * ``vertex_opacity`` - Control the opacity of the vertices

        **kwargs : dict, optional
            Optional keyword arguments.

        Returns
        -------
        pyvista.plotting.actor.Actor
            Actor of the mesh.

        Examples
        --------
        Add a sphere to the plotter and show it with a custom scalar
        bar title.

        >>> import pyvista as pv
        >>> sphere = pv.Sphere()
        >>> sphere['Data'] = sphere.points[:, 2]
        >>> plotter = pv.Plotter()
        >>> _ = plotter.add_mesh(sphere,
        ...                      scalar_bar_args={'title': 'Z Position'})
        >>> plotter.show()

        Plot using RGB on a single cell.  Note that since the number of
        points and the number of cells are identical, we have to pass
        ``preference='cell'``.

        >>> import pyvista as pv
        >>> import numpy as np
        >>> vertices = np.array([[0, 0, 0], [1, 0, 0], [.5, .667, 0], [0.5, .33, 0.667]])
        >>> faces = np.hstack([[3, 0, 1, 2], [3, 0, 3, 2], [3, 0, 1, 3], [3, 1, 2, 3]])
        >>> mesh = pv.PolyData(vertices, faces)
        >>> mesh.cell_data['colors'] = [[255, 255, 255],
        ...                               [0, 255, 0],
        ...                               [0, 0, 255],
        ...                               [255, 0, 0]]
        >>> plotter = pv.Plotter()
        >>> _ = plotter.add_mesh(mesh, scalars='colors', lighting=False,
        ...                      rgb=True, preference='cell')
        >>> plotter.camera_position='xy'
        >>> plotter.show()

        Note how this varies from ``preference=='point'``.  This is
        because each point is now being individually colored, versus
        in ``preference=='point'``, each cell face is individually
        colored.

        >>> plotter = pv.Plotter()
        >>> _ = plotter.add_mesh(mesh, scalars='colors', lighting=False,
        ...                      rgb=True, preference='point')
        >>> plotter.camera_position='xy'
        >>> plotter.show()

        Plot a plane with a constant color and vary its opacity by point.

        >>> plane = pv.Plane()
        >>> plane.plot(color='b', opacity=np.linspace(0, 1, plane.n_points),
        ...            show_edges=True)

        Plot the points of a sphere with gaussian smoothing while coloring by z
        position.

        >>> mesh = pv.Sphere()
        >>> mesh.plot(
        ...     scalars=mesh.points[:, 2],
        ...     style='points_gaussian',
        ...     opacity=0.5,
        ...     point_size=10,
        ...     render_points_as_spheres=False,
        ...     show_scalar_bar=False,
        ... )

        """
        if style == 'points_gaussian':
            self.mapper = PointGaussianMapper(theme=self.theme)
        else:
            self.mapper = DataSetMapper(theme=self.theme)

        mesh, algo = algorithm_to_mesh_handler(mesh)

        # Convert the VTK data object to a pyvista wrapped object if necessary
        if not is_pyvista_dataset(mesh):
            mesh = wrap(mesh)
            if not is_pyvista_dataset(mesh):
                raise TypeError(
                    f'Object type ({type(mesh)}) not supported for plotting in PyVista.'
                )
        if isinstance(mesh, pyvista.PointSet):
            # cast to PointSet to PolyData
            if algo is not None:
                algo = pointset_to_polydata_algorithm(algo)
                mesh, algo = algorithm_to_mesh_handler(algo)
            else:
                mesh = mesh.cast_to_polydata(deep=False)
        elif isinstance(mesh, pyvista.MultiBlock):
            if algo is not None:
                raise TypeError(
                    'Algorithms with `MultiBlock` output type are not supported by `add_mesh` at this time.'
                )
            return self.add_composite(
                mesh,
                color=color,
                style=style,
                scalars=scalars,
                clim=clim,
                show_edges=show_edges,
                edge_color=edge_color,
                point_size=point_size,
                line_width=line_width,
                opacity=opacity,
                flip_scalars=flip_scalars,
                lighting=lighting,
                n_colors=n_colors,
                interpolate_before_map=interpolate_before_map,
                cmap=cmap,
                label=label,
                reset_camera=reset_camera,
                scalar_bar_args=scalar_bar_args,
                show_scalar_bar=show_scalar_bar,
                multi_colors=multi_colors,
                name=name,
                render_points_as_spheres=render_points_as_spheres,
                render_lines_as_tubes=render_lines_as_tubes,
                smooth_shading=smooth_shading,
                split_sharp_edges=split_sharp_edges,
                ambient=ambient,
                diffuse=diffuse,
                specular=specular,
                specular_power=specular_power,
                nan_color=nan_color,
                nan_opacity=nan_opacity,
                culling=culling,
                rgb=rgb,
                categories=categories,
                below_color=below_color,
                above_color=above_color,
                pickable=pickable,
                preference=preference,
                log_scale=log_scale,
                pbr=pbr,
                metallic=metallic,
                roughness=roughness,
                render=render,
                **kwargs,
            )
        elif copy_mesh and algo is None:
            # A shallow copy of `mesh` is made here so when we set (or add) scalars
            # active, it doesn't modify the original input mesh.
            # We ignore `copy_mesh` if the input is an algorithm
            mesh = mesh.copy(deep=False)

        # Parse arguments
        (
            scalar_bar_args,
            split_sharp_edges,
            show_scalar_bar,
            feature_angle,
            render_points_as_spheres,
            smooth_shading,
            clim,
            cmap,
            culling,
            name,
            nan_color,
            color,
            texture,
            rgb,
            interpolation,
            remove_existing_actor,
            vertex_color,
            vertex_style,
            vertex_opacity,
        ) = _common_arg_parser(
            mesh,
            self._theme,
            n_colors,
            scalar_bar_args,
            split_sharp_edges,
            show_scalar_bar,
            render_points_as_spheres,
            smooth_shading,
            pbr,
            clim,
            cmap,
            culling,
            name,
            nan_color,
            nan_opacity,
            color,
            texture,
            rgb,
            style,
            **kwargs,
        )

        if silhouette:
            if isinstance(silhouette, dict):
                self.add_silhouette(algo or mesh, silhouette)
            else:
                self.add_silhouette(algo or mesh)

        # Try to plot something if no preference given
        if scalars is None and color is None and texture is None:
            # Prefer texture first
            if len(list(mesh.textures.keys())) > 0:
                texture = True
            # If no texture, plot any active scalar
            else:
                # Make sure scalars components are not vectors/tuples
                scalars = mesh.active_scalars_name
                # Don't allow plotting of string arrays by default
                if scalars is not None:  # and np.issubdtype(mesh.active_scalars.dtype, np.number):
                    scalar_bar_args.setdefault('title', scalars)
                else:
                    scalars = None

        # Make sure scalars is a numpy array after this point
        original_scalar_name = None
        scalars_name = pyvista.DEFAULT_SCALARS_NAME
        if isinstance(scalars, str):
            self.mapper.array_name = scalars

            # enable rgb if the scalars name ends with rgb or rgba
            if rgb is None:
                if scalars.endswith('_rgb') or scalars.endswith('_rgba'):
                    rgb = True

            original_scalar_name = scalars
            scalars = get_array(mesh, scalars, preference=preference, err=True)
            scalar_bar_args.setdefault('title', original_scalar_name)
            scalars_name = original_scalar_name

            # Set the active scalars name here. If the name already exists in
            # the input mesh, it may not be set as the active scalars within
            # the mapper. This should be refactored by 0.36.0
            field = get_array_association(mesh, original_scalar_name, preference=preference)
            self.mapper.scalar_map_mode = field.name

            if algo is not None:
                # Ensures that the right scalars are set as active on
                # each pipeline request
                algo = active_scalars_algorithm(algo, original_scalar_name, preference=preference)
                mesh, algo = algorithm_to_mesh_handler(algo)
            else:
                # Otherwise, make sure the mesh object's scalars are set
                if field == FieldAssociation.POINT:
                    mesh.point_data.active_scalars_name = original_scalar_name
                elif field == FieldAssociation.CELL:
                    mesh.cell_data.active_scalars_name = original_scalar_name

        # Compute surface normals if using smooth shading
        if smooth_shading:
            if algo is not None:
                raise TypeError(
                    'Smooth shading is not currently supported when a vtkAlgorithm is passed.'
                )
            mesh, scalars = prepare_smooth_shading(
                mesh, scalars, texture, split_sharp_edges, feature_angle, preference
            )

        if rgb:
            show_scalar_bar = False
            if scalars.ndim != 2 or scalars.shape[1] < 3 or scalars.shape[1] > 4:
                raise ValueError('RGB array must be n_points/n_cells by 3/4 in shape.')

        if algo is None and not mesh.n_points:
            # Algorithms may initialize with an empty mesh
            raise ValueError('Empty meshes cannot be plotted. Input mesh has zero points.')

        # set main values
        self.mesh = mesh
        self.mapper.dataset = self.mesh
        self.mapper.interpolate_before_map = interpolate_before_map
        set_algorithm_input(self.mapper, algo or mesh)

        actor = Actor(mapper=self.mapper)

        if texture is True or isinstance(texture, (str, int)):
            texture = mesh._activate_texture(texture)

        if texture:

            if isinstance(texture, np.ndarray):
                texture = numpy_to_texture(texture)
            if not isinstance(texture, (_vtk.vtkTexture, _vtk.vtkOpenGLTexture)):
                raise TypeError(f'Invalid texture type ({type(texture)})')
            if mesh.GetPointData().GetTCoords() is None:
                raise ValueError(
                    'Input mesh does not have texture coordinates to support the texture.'
                )
            actor.texture = texture
            # Set color to white by default when using a texture
            if color is None:
                color = 'white'
            if scalars is None:
                show_scalar_bar = False
            self.mapper.scalar_visibility = False

            # see https://github.com/pyvista/pyvista/issues/950
            mesh.set_active_scalars(None)

        # Handle making opacity array
        custom_opac, opacity = process_opacity(
            mesh, opacity, preference, n_colors, scalars, use_transparency
        )

        # Scalars formatting ==================================================
        if scalars is not None:
            self.mapper.set_scalars(
                scalars,
                scalars_name,
                n_colors,
                scalar_bar_args,
                rgb,
                component,
                preference,
                custom_opac,
                annotations,
                log_scale,
                nan_color,
                above_color,
                below_color,
                cmap,
                flip_scalars,
                opacity,
                categories,
                clim,
            )
            self.mapper.scalar_visibility = True
        elif custom_opac:  # no scalars but custom opacity
            self.mapper.set_custom_opacity(
                opacity,
                color,
                n_colors,
                preference,
            )
            self.mapper.scalar_visibility = True
        else:
            self.mapper.scalar_visibility = False

        # Set actor properties ================================================
        prop_kwargs = dict(
            theme=self._theme,
            interpolation=interpolation,
            metallic=metallic,
            roughness=roughness,
            point_size=point_size,
            ambient=ambient,
            diffuse=diffuse,
            specular=specular,
            specular_power=specular_power,
            show_edges=show_edges,
            color=self.renderer.next_color if color is None else color,
            style=style if style != 'points_gaussian' else 'points',
            edge_color=edge_color,
            render_lines_as_tubes=render_lines_as_tubes,
            lighting=lighting,
            line_width=line_width,
            culling=culling,
        )

        if style == 'points_gaussian':
            self.mapper.emissive = emissive
            self.mapper.scale_factor = point_size * self.mapper.dataset.length / 1300
            if not render_points_as_spheres and not emissive:
                if opacity >= 1.0:
                    opacity = 0.9999  # otherwise, weird triangles

        if isinstance(opacity, (float, int)):
            prop_kwargs['opacity'] = opacity
        prop = Property(**prop_kwargs)
        actor.SetProperty(prop)

        if render_points_as_spheres:
            if style == 'points_gaussian':
                self.mapper.use_circular_splat(opacity)
                prop.opacity = 1.0
            else:
                prop.render_points_as_spheres = render_points_as_spheres

        if backface_params is not None:
            if isinstance(backface_params, Property):
                backface_prop = backface_params
            elif isinstance(backface_params, dict):
                # preserve omitted kwargs from frontface
                backface_kwargs = deepcopy(prop_kwargs)
                backface_kwargs.update(backface_params)
                backface_prop = Property(**backface_kwargs)
            else:
                raise TypeError(
                    'Backface params must be a pyvista.Property or a dict, '
                    f'not {type(backface_params).__name__}.'
                )
            actor.backface_prop = backface_prop

        # legend label
        if label is not None:
            self._add_legend_label(actor, label, scalars, actor.prop.color)

        # by default reset the camera if the plotting window has been rendered
        if reset_camera is None:
            reset_camera = not self._first_time and not self.camera_set

        # add this immediately prior to adding the actor to ensure vertices
        # are rendered
        if show_vertices and style not in ['points', 'points_gaussian']:
            if not isinstance(mesh, pyvista.PolyData):
                surf = mesh.extract_surface()
            else:
                surf = mesh

            self.add_mesh(
                surf,
                style=vertex_style,
                point_size=point_size,
                color=vertex_color,
                render_points_as_spheres=render_points_as_spheres,
                name=f'{name}-vertices',
                opacity=vertex_opacity,
                lighting=lighting,
                render=False,
            )

        self.add_actor(
            actor,
            reset_camera=reset_camera,
            name=name,
            pickable=pickable,
            render=render,
            remove_existing_actor=remove_existing_actor,
        )

        # hide scalar bar if using special scalars
        if scalar_bar_args.get('title') == '__custom_rgba':
            show_scalar_bar = False

        # Only show scalar bar if there are scalars
        if show_scalar_bar and scalars is not None:
            self.add_scalar_bar(**scalar_bar_args)

        self.renderer.Modified()

        return actor

    def _add_legend_label(self, actor, label, scalars, color):
        """Add a legend label based on an actor and its scalars."""
        if not isinstance(label, str):
            raise TypeError('Label must be a string')
        geom = pyvista.Triangle()
        if scalars is not None:
            geom = pyvista.Box()
            color = Color('black')
        geom.points -= geom.center
        addr = actor.GetAddressAsString("")
        self.renderer._labels[addr] = [geom, label, color]

    def add_volume(
        self,
        volume,
        scalars=None,
        clim=None,
        resolution=None,
        opacity='linear',
        n_colors=256,
        cmap=None,
        flip_scalars=False,
        reset_camera=None,
        name=None,
        ambient=0.0,
        categories=False,
        culling=False,
        multi_colors=False,
        blending='composite',
        mapper=None,
        scalar_bar_args=None,
        show_scalar_bar=None,
        annotations=None,
        pickable=True,
        preference="point",
        opacity_unit_distance=None,
        shade=False,
        diffuse=0.7,
        specular=0.2,
        specular_power=10.0,
        render=True,
        **kwargs,
    ):
        """Add a volume, rendered using a smart mapper by default.

        Requires a 3D :class:`numpy.ndarray` or :class:`pyvista.UniformGrid`.

        Parameters
        ----------
        volume : 3D numpy.ndarray or pyvista.UniformGrid or pyvista.RectilinearGrid
            The input volume to visualize. 3D numpy arrays are accepted.

        scalars : str or numpy.ndarray, optional
            Scalars used to "color" the mesh.  Accepts a string name of an
            array that is present on the mesh or an array with length equal
            to the number of cells or the number of points in the
            mesh. If ``scalars`` is ``None``, then the active scalars are used.

            Scalars may be 1 dimensional or 2 dimensional. If 1 dimensional,
            the scalars will be mapped to the lookup table. If 2 dimensional
            the scalars will be directly mapped to RGBA values, array should be
            shaped ``(N, 4)`` where ``N`` is the number of points, and of
            datatype ``np.uint8``.

            Scalars may be 1 dimensional or 2 dimensional. If 1 dimensional,
            the scalars will be mapped to the lookup table. If 2 dimensional
            the scalars will be directly mapped to RGBA values, array should be
            shaped ``(N, 4)`` where ``N`` is the number of points, and of
            datatype ``np.uint8``.

        clim : 2 item list, optional
            Color bar range for scalars.  For example: ``[-1, 2]``. Defaults to
            minimum and maximum of scalars array if the scalars dtype is not
            ``np.uint8``. ``rng`` is also an accepted alias for this parameter.

            If the scalars datatype is ``np.uint8``, this parameter defaults to
            ``[0, 256]``.

        resolution : list, optional
            Block resolution. For example ``[1, 1, 1]``. Resolution must be
            non-negative. While VTK accepts negative spacing, this results in
            unexpected behavior. See:
            `pyvista #1967 <https://github.com/pyvista/pyvista/issues/1967>`_.

        opacity : str or numpy.ndarray, optional
            Opacity mapping for the scalars array.
            A string can also be specified to map the scalars range to a
            predefined opacity transfer function (options include: 'linear',
            'linear_r', 'geom', 'geom_r'). Or you can pass a custom made
            transfer function that is an array either ``n_colors`` in length or
            shorter.

            If RGBA scalars are provided, this parameter is set to ``'linear'``
            to ensure the opacity transfer function has no effect on the input
            opacity values.

        n_colors : int, optional
            Number of colors to use when displaying scalars. Defaults to 256.
            The scalar bar will also have this many colors.

        cmap : str, list, or pyvista.LookupTable, default: :attr:`pyvista.themes.DefaultTheme.cmap`
            If a string, this is the name of the ``matplotlib`` colormap to use
            when mapping the ``scalars``.  See available Matplotlib colormaps.
            Only applicable for when displaying ``scalars``. Requires
            Matplotlib to be installed.  ``colormap`` is also an accepted alias
            for this. If ``colorcet`` or ``cmocean`` are installed, their
            colormaps can be specified by name.

            You can also specify a list of colors to override an existing
            colormap with a custom one.  For example, to create a three color
            colormap you might specify ``['green', 'red', 'blue']``.

            This parameter also accepts a :class:`pyvista.LookupTable`. If this
            is set, all parameters controlling the color map like ``n_colors``
            will be ignored.

        flip_scalars : bool, optional
            Flip direction of cmap. Most colormaps allow ``*_r`` suffix to do
            this as well.

        reset_camera : bool, optional
            Reset the camera after adding this mesh to the scene.

        name : str, optional
            The name for the added actor so that it can be easily
            updated.  If an actor of this name already exists in the
            rendering window, it will be replaced by the new actor.

        ambient : float, optional
            When lighting is enabled, this is the amount of light from
            0 to 1 that reaches the actor when not directed at the
            light source emitted from the viewer.  Default 0.0.

        categories : bool, optional
            If set to ``True``, then the number of unique values in the scalar
            array will be used as the ``n_colors`` argument.

        culling : str, optional
            Does not render faces that are culled. Options are ``'front'`` or
            ``'back'``. This can be helpful for dense surface meshes,
            especially when edges are visible, but can cause flat
            meshes to be partially displayed.  Defaults ``False``.

        multi_colors : bool, optional
            Whether or not to use multiple colors when plotting MultiBlock
            object. Blocks will be colored sequentially as 'Reds', 'Greens',
            'Blues', and 'Grays'.

        blending : str, optional
            Blending mode for visualisation of the input object(s). Can be
            one of 'additive', 'maximum', 'minimum', 'composite', or
            'average'. Defaults to 'additive'.

        mapper : str, optional
            Volume mapper to use given by name. Options include:
            ``'fixed_point'``, ``'gpu'``, ``'open_gl'``, and
            ``'smart'``.  If ``None`` the ``"volume_mapper"`` in the
            ``self._theme`` is used. If using ``'fixed_point'``,
            only ``UniformGrid`` types can be used.

            .. note::
                The ``'smart'`` mapper chooses one of the other listed
                mappers based on rendering parameters and available
                hardware. Most of the time the ``'smart'`` simply checks
                if a GPU is available and if so, uses the ``'gpu'``
                mapper, otherwise using the ``'fixed_point'`` mapper.

            .. warning::
                The ``'fixed_point'`` mapper is CPU-based and will have
                lower performance than the ``'gpu'`` or ``'open_gl'``
                mappers.

        scalar_bar_args : dict, optional
            Dictionary of keyword arguments to pass when adding the
            scalar bar to the scene. For options, see
            :func:`pyvista.Plotter.add_scalar_bar`.

        show_scalar_bar : bool
            If ``False``, a scalar bar will not be added to the
            scene. Defaults to ``True``.

        annotations : dict, optional
            Pass a dictionary of annotations. Keys are the float
            values in the scalars range to annotate on the scalar bar
            and the values are the the string annotations.

        pickable : bool, optional
            Set whether this mesh is pickable.

        preference : str, optional
            When ``mesh.n_points == mesh.n_cells`` and setting
            scalars, this parameter sets how the scalars will be
            mapped to the mesh.  Default ``'point'``, causes the
            scalars will be associated with the mesh points.  Can be
            either ``'point'`` or ``'cell'``.

        opacity_unit_distance : float
            Set/Get the unit distance on which the scalar opacity
            transfer function is defined. Meaning that over that
            distance, a given opacity (from the transfer function) is
            accumulated. This is adjusted for the actual sampling
            distance during rendering. By default, this is the length
            of the diagonal of the bounding box of the volume divided
            by the dimensions.

        shade : bool
            Default off. If shading is turned on, the mapper may
            perform shading calculations - in some cases shading does
            not apply (for example, in a maximum intensity projection)
            and therefore shading will not be performed even if this
            flag is on.

        diffuse : float, optional
            The diffuse lighting coefficient. Default ``1.0``.

        specular : float, optional
            The specular lighting coefficient. Default ``0.0``.

        specular_power : float, optional
            The specular power. Between ``0.0`` and ``128.0``.

        render : bool, optional
            Force a render when True.  Default ``True``.

        **kwargs : dict, optional
            Optional keyword arguments.

        Returns
        -------
        pyvista.Actor
            Actor of the volume.

        Examples
        --------
        Show a built-in volume example with the coolwarm colormap.

        >>> from pyvista import examples
        >>> import pyvista as pv
        >>> bolt_nut = examples.download_bolt_nut()
        >>> pl = pv.Plotter()
        >>> _ = pl.add_volume(bolt_nut, cmap="coolwarm")
        >>> pl.show()

        Create a volume from scratch and plot it using single vector of
        scalars.

        >>> import pyvista as pv
        >>> grid = pv.UniformGrid(dimensions=(9, 9, 9))
        >>> grid['scalars'] = -grid.x
        >>> pl = pv.Plotter()
        >>> _ = pl.add_volume(grid, opacity='linear')
        >>> pl.show()

        Plot a volume from scratch using RGBA scalars

        >>> import pyvista as pv
        >>> import numpy as np
        >>> grid = pv.UniformGrid(dimensions=(5, 20, 20))
        >>> scalars = grid.points - (grid.origin)
        >>> scalars /= scalars.max()
        >>> opacity = np.linalg.norm(grid.points - grid.center, axis=1).reshape(-1, 1)
        >>> opacity /= opacity.max()
        >>> scalars = np.hstack((scalars, opacity**3))
        >>> scalars *= 255
        >>> pl = pv.Plotter()
        >>> vol = pl.add_volume(grid, scalars=scalars.astype(np.uint8))
        >>> vol.prop.interpolation_type = 'linear'
        >>> pl.show()

        """
        # Handle default arguments

        # Supported aliases
        clim = kwargs.pop('rng', clim)
        cmap = kwargs.pop('colormap', cmap)
        culling = kwargs.pop('backface_culling', culling)

        if "scalar" in kwargs:
            raise TypeError(
                "`scalar` is an invalid keyword argument for `add_mesh`. Perhaps you mean `scalars` with an s?"
            )
        assert_empty_kwargs(**kwargs)

        # Avoid mutating input
        if scalar_bar_args is None:
            scalar_bar_args = {}
        else:
            scalar_bar_args = scalar_bar_args.copy()
        # account for legacy behavior
        if 'stitle' in kwargs:  # pragma: no cover
            # Deprecated on ..., estimated removal on v0.40.0
            warnings.warn(USE_SCALAR_BAR_ARGS, PyVistaDeprecationWarning)
            scalar_bar_args.setdefault('title', kwargs.pop('stitle'))

        if show_scalar_bar is None:
            show_scalar_bar = self._theme.show_scalar_bar

        if culling is True:
            culling = 'backface'

        if mapper is None:
            mapper = self._theme.volume_mapper

        # only render when the plotter has already been shown
        if render is None:
            render = not self._first_time

        # Convert the VTK data object to a pyvista wrapped object if necessary
        if not is_pyvista_dataset(volume):
            if isinstance(volume, np.ndarray):
                volume = wrap(volume)
                if resolution is None:
                    resolution = [1, 1, 1]
                elif len(resolution) != 3:
                    raise ValueError('Invalid resolution dimensions.')
                volume.spacing = resolution
            else:
                volume = wrap(volume)
                if not is_pyvista_dataset(volume):
                    raise TypeError(
                        f'Object type ({type(volume)}) not supported for plotting in PyVista.'
                    )
        else:
            # HACK: Make a copy so the original object is not altered.
            #       Also, place all data on the nodes as issues arise when
            #       volume rendering on the cells.
            volume = volume.cell_data_to_point_data()

        if name is None:
            name = f'{type(volume).__name__}({volume.memory_address})'

        if isinstance(volume, pyvista.MultiBlock):
            from itertools import cycle

            cycler = cycle(['Reds', 'Greens', 'Blues', 'Greys', 'Oranges', 'Purples'])
            # Now iteratively plot each element of the multiblock dataset
            actors = []
            for idx in range(volume.GetNumberOfBlocks()):
                if volume[idx] is None:
                    continue
                # Get a good name to use
                next_name = f'{name}-{idx}'
                # Get the data object
                block = wrap(volume.GetBlock(idx))
                if resolution is None:
                    try:
                        block_resolution = block.GetSpacing()
                    except AttributeError:
                        block_resolution = resolution
                else:
                    block_resolution = resolution
                if multi_colors:
                    color = next(cycler)
                else:
                    color = cmap

                a = self.add_volume(
                    block,
                    resolution=block_resolution,
                    opacity=opacity,
                    n_colors=n_colors,
                    cmap=color,
                    flip_scalars=flip_scalars,
                    reset_camera=reset_camera,
                    name=next_name,
                    ambient=ambient,
                    categories=categories,
                    culling=culling,
                    clim=clim,
                    mapper=mapper,
                    pickable=pickable,
                    opacity_unit_distance=opacity_unit_distance,
                    shade=shade,
                    diffuse=diffuse,
                    specular=specular,
                    specular_power=specular_power,
                    render=render,
                    show_scalar_bar=show_scalar_bar,
                )

                actors.append(a)
            return actors

        if not isinstance(volume, (pyvista.UniformGrid, pyvista.RectilinearGrid)):
            raise TypeError(
                f'Type {type(volume)} not supported for volume rendering at this time. Use `pyvista.UniformGrid` or `pyvista.RectilinearGrid`.'
            )
        if mapper == 'fixed_point' and not isinstance(volume, pyvista.UniformGrid):
            raise TypeError(
                f'Type {type(volume)} not supported for volume rendering with the `"fixed_point"` mapper. Use `pyvista.UniformGrid`.'
            )

        if opacity_unit_distance is None:
            opacity_unit_distance = volume.length / (np.mean(volume.dimensions) - 1)

        if scalars is None:
            # Make sure scalars components are not vectors/tuples
            scalars = volume.active_scalars
            # Don't allow plotting of string arrays by default
            if scalars is not None and np.issubdtype(scalars.dtype, np.number):
                scalar_bar_args.setdefault('title', volume.active_scalars_info[1])
            else:
                raise MissingDataError('No scalars to use for volume rendering.')

        title = 'Data'
        if isinstance(scalars, str):
            title = scalars
            scalars = get_array(volume, scalars, preference=preference, err=True)
            scalar_bar_args.setdefault('title', title)
        elif not isinstance(scalars, np.ndarray):
            scalars = np.asarray(scalars)

        if scalars.ndim != 1:
            if scalars.ndim != 2:
                raise ValueError('`add_volume` only supports scalars with 1 or 2 dimensions')
            if scalars.shape[1] != 4 or scalars.dtype != np.uint8:
                raise ValueError(
                    f'`add_volume` only supports scalars with 2 dimension that have 4 components of datatype np.uint8, scalars have shape ({scalars.shape}) and ({scalars.dtype})'
                )

        if not np.issubdtype(scalars.dtype, np.number):
            raise TypeError('Non-numeric scalars are currently not supported for volume rendering.')
<<<<<<< HEAD
=======
        if scalars.ndim != 1:
            if scalars.ndim != 2:
                raise ValueError('`add_volume` only supports scalars with 1 or 2 dimensions')
            if scalars.shape[1] != 4 or scalars.dtype != np.uint8:
                raise ValueError(
                    f'`add_volume` only supports scalars with 2 dimension that have 4 components of datatype np.uint8, scalars have shape {scalars.shape} and datatype {scalars.dtype}'
                )
            if opacity != 'linear':
                opacity = 'linear'
                warnings.warn('Ignoring custom opacity due to RGBA scalars.')
>>>>>>> 377b9e6a

        # Define mapper, volume, and add the correct properties
        mappers_lookup = {
            'fixed_point': FixedPointVolumeRayCastMapper,
            'gpu': GPUVolumeRayCastMapper,
            'open_gl': OpenGLGPUVolumeRayCastMapper,
            'smart': SmartVolumeMapper,
        }
        if not isinstance(mapper, str) or mapper not in mappers_lookup.keys():
            raise TypeError(
                f"Mapper ({mapper}) unknown. Available volume mappers include: {', '.join(mappers_lookup.keys())}"
            )
        self.mapper = mappers_lookup[mapper](self._theme)

        # Set scalars range
        min_, max_ = None, None
        if clim is None:
            if scalars.dtype == np.uint8:
                clim = [0, 255]
            else:
                min_, max_ = np.nanmin(scalars), np.nanmax(scalars)
                clim = [min_, max_]
        elif isinstance(clim, float) or isinstance(clim, int):
            clim = [-clim, clim]

        # data must be between [0, 255], but not necessarily UINT8
        # Preserve backwards compatibility and have same behavior as VTK.
        if scalars.dtype != np.uint8 and clim != [0, 255]:
            # must copy to avoid modifying inplace and remove any VTK weakref
            scalars = np.array(scalars)
            clim = np.asarray(clim, dtype=scalars.dtype)
            scalars.clip(clim[0], clim[1], out=scalars)
            if min_ is None:
                min_, max_ = np.nanmin(scalars), np.nanmax(scalars)
            np.true_divide((scalars - min_), (max_ - min_) / 255, out=scalars, casting='unsafe')

        volume[title] = scalars
        volume.active_scalars_name = title

        # Scalars interpolation approach
        if scalars.shape[0] == volume.n_points:
            self.mapper.scalar_mode = 'point'
        elif scalars.shape[0] == volume.n_cells:
            self.mapper.scalar_mode = 'cell'
        else:
            raise_not_matching(scalars, volume)

        self.mapper.scalar_range = clim

        if isinstance(cmap, pyvista.LookupTable):
            self.mapper.lookup_table = cmap
        else:
            if cmap is None:
                if not has_module('matplotlib'):
                    raise ImportError('Please install matplotlib for color maps.')

                cmap = self._theme.cmap

            cmap = get_cmap_safe(cmap)
            if categories:
                if categories is True:
                    n_colors = len(np.unique(scalars))
                elif isinstance(categories, int):
                    n_colors = categories

            if flip_scalars:
                cmap = cmap.reversed()

            # Set colormap and build lookup table
            self.mapper.lookup_table.apply_cmap(cmap, n_colors)
            self.mapper.lookup_table.apply_opacity(opacity)
            self.mapper.lookup_table.scalar_range = clim
            if isinstance(annotations, dict):
                self.mapper.lookup_table.annotations = annotations

        self.mapper.dataset = volume
        self.mapper.blend_mode = blending
        self.mapper.update()

        self.volume = Volume()
        self.volume.mapper = self.mapper

        self.volume.prop = VolumeProperty(
            lookup_table=self.mapper.lookup_table,
            ambient=ambient,
            shade=shade,
            specular=specular,
            specular_power=specular_power,
            diffuse=diffuse,
            opacity_unit_distance=opacity_unit_distance,
        )

        if scalars.ndim == 2:
            self.volume.prop.independent_components = False
            show_scalar_bar = False

        actor, prop = self.add_actor(
            self.volume,
            reset_camera=reset_camera,
            name=name,
            culling=culling,
            pickable=pickable,
            render=render,
        )

        # Add scalar bar if scalars are available
        if show_scalar_bar and scalars is not None:
            self.add_scalar_bar(**scalar_bar_args)

        self.renderer.Modified()
        return actor

    def add_silhouette(self, mesh, params=None):
        """Add a silhouette of a PyVista or VTK dataset to the scene.

        A silhouette can also be generated directly in
        :func:`add_mesh <pyvista.Plotter.add_mesh>`. See also
        :ref:`silhouette_example`.

        Parameters
        ----------
        mesh : pyvista.PolyData or vtk.vtkAlgorithm
            Mesh or mesh-producing algorithm for generating silhouette
            to plot.

        params : dict, optional

            * If not supplied, the default theme values will be used.
            * ``color``: ``ColorLike``, color of the silhouette
            * ``line_width``: ``float``, edge width
            * ``opacity``: ``float`` between 0 and 1, edge transparency
            * ``feature_angle``: If a ``float``, display sharp edges
              exceeding that angle in degrees.
            * ``decimate``: ``float`` between 0 and 1, level of decimation

        Returns
        -------
        vtk.vtkActor
            VTK actor of the silhouette.

        Examples
        --------
        >>> import pyvista
        >>> from pyvista import examples
        >>> bunny = examples.download_bunny()
        >>> plotter = pyvista.Plotter()
        >>> _ = plotter.add_mesh(bunny, color='tan')
        >>> _ = plotter.add_silhouette(bunny,
        ...     params={'color': 'red', 'line_width': 8.0})
        >>> plotter.view_xy()
        >>> plotter.show()

        """
        mesh, algo = algorithm_to_mesh_handler(mesh)
        silhouette_params = self._theme.silhouette.to_dict()
        if algo is not None:
            silhouette_params["decimate"] = False
        if params:
            silhouette_params.update(params)

        if not is_pyvista_dataset(mesh):
            mesh = wrap(mesh)
        if not isinstance(mesh, pyvista.PolyData):
            raise TypeError(f"Expected type is `PolyData` but {type(mesh)} was given.")

        if silhouette_params["decimate"]:
            if algo is not None:
                raise TypeError('Cannot decimate when an algorithm is passed at this time.')
            silhouette_mesh = mesh.decimate(silhouette_params["decimate"])
        else:
            silhouette_mesh = mesh
        alg = _vtk.vtkPolyDataSilhouette()
        set_algorithm_input(alg, algo or silhouette_mesh)
        alg.SetCamera(self.renderer.camera)
        if silhouette_params["feature_angle"] is not None:
            alg.SetEnableFeatureAngle(True)
            alg.SetFeatureAngle(silhouette_params["feature_angle"])
        else:
            alg.SetEnableFeatureAngle(False)
        mapper = DataSetMapper()
        mapper.SetInputConnection(alg.GetOutputPort())
        actor, prop = self.add_actor(mapper)
        prop.SetColor(Color(silhouette_params["color"]).float_rgb)
        prop.SetOpacity(silhouette_params["opacity"])
        prop.SetLineWidth(silhouette_params["line_width"])

        return actor

    def update_scalar_bar_range(self, clim, name=None):
        """Update the value range of the active or named scalar bar.

        Parameters
        ----------
        clim : sequence
            The new range of scalar bar. Two item list (e.g. ``[-1, 2]``).

        name : str, optional
            The title of the scalar bar to update.

        """
        if isinstance(clim, float) or isinstance(clim, int):
            clim = [-clim, clim]
        if len(clim) != 2:
            raise TypeError('clim argument must be a length 2 iterable of values: (min, max).')
        if name is None:
            if not hasattr(self, 'mapper'):
                raise AttributeError('This plotter does not have an active mapper.')
            self.mapper.scalar_range = clim
            return

        # Use the name to find the desired actor
        def update_mapper(mapper_helper):
            mapper_helper.scalar_range = clim
            return

        try:
            for mh in self._scalar_bar_mappers[name]:
                update_mapper(mh)
        except KeyError:
            raise KeyError('Name ({}) not valid/not found in this plotter.')
        return

    def clear_actors(self):
        """Clear actors from all renderers."""
        self.renderers.clear_actors()

    def clear(self):
        """Clear plot by removing all actors and properties.

        Examples
        --------
        >>> import pyvista
        >>> plotter = pyvista.Plotter()
        >>> actor = plotter.add_mesh(pyvista.Sphere())
        >>> plotter.clear()
        >>> plotter.renderer.actors
        {}

        """
        self.renderers.clear()
        self.scalar_bars.clear()
        self.mesh = None
        self.mapper = None

    def link_views(self, views=0):
        """Link the views' cameras.

        Parameters
        ----------
        views : int | tuple or list
            If ``views`` is int, link the views to the given view
            index or if ``views`` is a tuple or a list, link the given
            views cameras.

        Examples
        --------
        Not linked view case.

        >>> import pyvista
        >>> from pyvista import demos
        >>> ocube = demos.orientation_cube()
        >>> pl = pyvista.Plotter(shape=(1, 2))
        >>> pl.subplot(0, 0)
        >>> _ = pl.add_mesh(ocube['cube'], show_edges=True)
        >>> _ = pl.add_mesh(ocube['x_p'], color='blue')
        >>> _ = pl.add_mesh(ocube['x_n'], color='blue')
        >>> _ = pl.add_mesh(ocube['y_p'], color='green')
        >>> _ = pl.add_mesh(ocube['y_n'], color='green')
        >>> _ = pl.add_mesh(ocube['z_p'], color='red')
        >>> _ = pl.add_mesh(ocube['z_n'], color='red')
        >>> pl.camera_position = 'yz'
        >>> pl.subplot(0, 1)
        >>> _ = pl.add_mesh(ocube['cube'], show_edges=True)
        >>> _ = pl.add_mesh(ocube['x_p'], color='blue')
        >>> _ = pl.add_mesh(ocube['x_n'], color='blue')
        >>> _ = pl.add_mesh(ocube['y_p'], color='green')
        >>> _ = pl.add_mesh(ocube['y_n'], color='green')
        >>> _ = pl.add_mesh(ocube['z_p'], color='red')
        >>> _ = pl.add_mesh(ocube['z_n'], color='red')
        >>> pl.show_axes()
        >>> pl.show()

        Linked view case.

        >>> pl = pyvista.Plotter(shape=(1, 2))
        >>> pl.subplot(0, 0)
        >>> _ = pl.add_mesh(ocube['cube'], show_edges=True)
        >>> _ = pl.add_mesh(ocube['x_p'], color='blue')
        >>> _ = pl.add_mesh(ocube['x_n'], color='blue')
        >>> _ = pl.add_mesh(ocube['y_p'], color='green')
        >>> _ = pl.add_mesh(ocube['y_n'], color='green')
        >>> _ = pl.add_mesh(ocube['z_p'], color='red')
        >>> _ = pl.add_mesh(ocube['z_n'], color='red')
        >>> pl.camera_position = 'yz'
        >>> pl.subplot(0, 1)
        >>> _ = pl.add_mesh(ocube['cube'], show_edges=True)
        >>> _ = pl.add_mesh(ocube['x_p'], color='blue')
        >>> _ = pl.add_mesh(ocube['x_n'], color='blue')
        >>> _ = pl.add_mesh(ocube['y_p'], color='green')
        >>> _ = pl.add_mesh(ocube['y_n'], color='green')
        >>> _ = pl.add_mesh(ocube['z_p'], color='red')
        >>> _ = pl.add_mesh(ocube['z_n'], color='red')
        >>> pl.show_axes()
        >>> pl.link_views()
        >>> pl.show()

        """
        if isinstance(views, (int, np.integer)):
            camera = self.renderers[views].camera
            camera_status = self.renderers[views].camera_set
            for renderer in self.renderers:
                renderer.camera = camera
                renderer.camera_set = camera_status
            return
        views = np.asarray(views)
        if np.issubdtype(views.dtype, np.integer):
            camera = self.renderers[views[0]].camera
            camera_status = self.renderers[views[0]].camera_set
            for view_index in views:
                self.renderers[view_index].camera = camera
                self.renderers[view_index].camera_set = camera_status
        else:
            raise TypeError(f'Expected type is int, list or tuple: {type(views)} is given')

    def unlink_views(self, views=None):
        """Unlink the views' cameras.

        Parameters
        ----------
        views : None, int, tuple or list
            If ``views`` is None unlink all the views, if ``views``
            is int unlink the selected view's camera or if ``views``
            is a tuple or a list, unlink the given views cameras.

        """
        if views is None:
            for renderer in self.renderers:
                renderer.camera = Camera()
                renderer.reset_camera()
                renderer.camera_set = False
        elif isinstance(views, int):
            self.renderers[views].camera = Camera()
            self.renderers[views].reset_camera()
            self.renderers[views].camera_set = False
        elif isinstance(views, collections.abc.Iterable):
            for view_index in views:
                self.renderers[view_index].camera = Camera()
                self.renderers[view_index].reset_camera()
                self.renderers[view_index].cemera_set = False
        else:
            raise TypeError(f'Expected type is None, int, list or tuple: {type(views)} is given')

    @wraps(ScalarBars.add_scalar_bar)
    def add_scalar_bar(self, *args, **kwargs):
        """Wrap for ``ScalarBars.add_scalar_bar``."""
        # only render when the plotter has already been shown
        render = kwargs.get('render', None)
        if render is None:
            kwargs['render'] = not self._first_time

        # check if maper exists
        mapper = kwargs.get('mapper', None)
        if mapper is None:
            if not hasattr(self, 'mapper') or self.mapper is None:
                raise AttributeError('Mapper does not exist.  Add a mesh with scalars first.')
            kwargs['mapper'] = self.mapper

        # title can be the first and only arg
        if len(args):
            title = args[0]
        else:
            title = kwargs.get('title', '')
        if title is None:
            title = ''
        kwargs['title'] = title

        interactive = kwargs.get('interactive', None)
        if interactive is None:
            interactive = self._theme.interactive
            if self.shape != (1, 1):
                interactive = False
        elif interactive and self.shape != (1, 1):
            raise ValueError('Interactive scalar bars disabled for multi-renderer plots')
        # by default, use the plotter local theme
        kwargs.setdefault('theme', self._theme)
        return self.scalar_bars.add_scalar_bar(**kwargs)

    def update_scalars(self, scalars, mesh=None, render=True):
        """Update scalars of an object in the plotter.

        Parameters
        ----------
        scalars : np.ndarray
            Scalars to replace existing scalars.

        mesh : vtk.PolyData or vtk.UnstructuredGrid, optional
            Object that has already been added to the Plotter.  If
            None, uses last added mesh.

        render : bool, optional
            Force a render when True.  Default ``True``.
        """
        if mesh is None:
            mesh = self.mesh

        if isinstance(mesh, (collections.abc.Iterable, pyvista.MultiBlock)):
            # Recursive if need to update scalars on many meshes
            for m in mesh:
                self.update_scalars(scalars, mesh=m, render=False)
            if render:
                self.render()
            return

        if isinstance(scalars, str):
            # Grab scalars array if name given
            scalars = get_array(mesh, scalars)

        if scalars is None:
            if render:
                self.render()
            return

        if scalars.shape[0] == mesh.GetNumberOfPoints():
            data = mesh.GetPointData()
        elif scalars.shape[0] == mesh.GetNumberOfCells():
            data = mesh.GetCellData()
        else:
            raise_not_matching(scalars, mesh)

        vtk_scalars = data.GetScalars()
        if vtk_scalars is None:
            raise ValueError('No active scalars')
        s = convert_array(vtk_scalars)
        s[:] = scalars
        data.Modified()
        try:
            # Why are the points updated here? Not all datasets have points
            # and only the scalars array is modified by this function...
            mesh.GetPoints().Modified()
        except:
            pass

        if render:
            self.render()

    def update_coordinates(self, points, mesh=None, render=True):
        """Update the points of an object in the plotter.

        Parameters
        ----------
        points : np.ndarray
            Points to replace existing points.

        mesh : vtk.PolyData or vtk.UnstructuredGrid, optional
            Object that has already been added to the Plotter.  If
            None, uses last added mesh.

        render : bool, optional
            Force a render when True.  Default ``True``.
        """
        if mesh is None:
            mesh = self.mesh

        mesh.points = points

        # only render when the plotter has already been shown
        if render is None:
            render = not self._first_time

        if render:
            self.render()

    def _clear_ren_win(self):
        """Clear the render window."""
        if hasattr(self, 'ren_win'):
            self.ren_win.Finalize()
            del self.ren_win

    def close(self, render=False):
        """Close the render window.

        Parameters
        ----------
        render : bool
            Unused argument.

        """
        # optionally run just prior to exiting the plotter
        if self._before_close_callback is not None:
            self._before_close_callback(self)
            self._before_close_callback = None

        # must close out widgets first
        super().close()
        # Renderer has an axes widget, so close it
        self.renderers.close()
        self.renderers.remove_all_lights()

        # Grab screenshots of last render
        if self._store_image:
            self.last_image = self.screenshot(None, return_img=True)
            self.last_image_depth = self.get_image_depth()

        # reset scalar bars
        self.scalar_bars.clear()
        self.mesh = None
        self.mapper = None

        # grab the display id before clearing the window
        # this is an experimental feature
        if KILL_DISPLAY:  # pragma: no cover
            disp_id = None
            if hasattr(self, 'ren_win'):
                disp_id = self.ren_win.GetGenericDisplayId()
        self._clear_ren_win()

        if self.iren is not None:
            self.iren.close()
            if KILL_DISPLAY:  # pragma: no cover
                _kill_display(disp_id)
            self.iren = None

        if hasattr(self, 'textActor'):
            del self.textActor

        # end movie
        if hasattr(self, 'mwriter'):
            try:
                self.mwriter.close()
            except BaseException:
                pass

        # Remove the global reference to this plotter unless building the
        # gallery to allow it to collect.
        if not pyvista.BUILDING_GALLERY:
            if _ALL_PLOTTERS is not None:
                _ALL_PLOTTERS.pop(self._id_name, None)

        # this helps managing closed plotters
        self._closed = True

    def deep_clean(self):
        """Clean the plotter of the memory."""
        self.disable_picking()
        if hasattr(self, 'renderers'):
            self.renderers.deep_clean()
        self.mesh = None
        self.mapper = None
        self.volume = None
        self.textActor = None

    def add_text(
        self,
        text,
        position='upper_left',
        font_size=18,
        color=None,
        font=None,
        shadow=False,
        name=None,
        viewport=False,
        orientation=0.0,
        *,
        render=True,
    ):
        """Add text to plot object in the top left corner by default.

        Parameters
        ----------
        text : str
            The text to add the rendering.

        position : str, tuple(float), optional
            Position to place the bottom left corner of the text box.
            If tuple is used, the position of the text uses the pixel
            coordinate system (default). In this case,
            it returns a more general `vtkOpenGLTextActor`.
            If string name is used, it returns a `vtkCornerAnnotation`
            object normally used for fixed labels (like title or xlabel).
            Default is to find the top left corner of the rendering window
            and place text box up there. Available position: ``'lower_left'``,
            ``'lower_right'``, ``'upper_left'``, ``'upper_right'``,
            ``'lower_edge'``, ``'upper_edge'``, ``'right_edge'``, and
            ``'left_edge'``.

        font_size : float, optional
            Sets the size of the title font.  Defaults to 18.

        color : ColorLike, optional
            Either a string, RGB list, or hex color string.  For example:

            * ``color='white'``
            * ``color='w'``
            * ``color=[1.0, 1.0, 1.0]``
            * ``color='#FFFFFF'``

            Defaults to :attr:`pyvista.global_theme.font.color <pyvista.themes._Font.color>`.

        font : str, optional
            Font name may be ``'courier'``, ``'times'``, or ``'arial'``.

        shadow : bool, optional
            Adds a black shadow to the text.  Defaults to ``False``.

        name : str, optional
            The name for the added actor so that it can be easily updated.
            If an actor of this name already exists in the rendering window, it
            will be replaced by the new actor.

        viewport : bool, optional
            If ``True`` and position is a tuple of float, uses the
            normalized viewport coordinate system (values between 0.0
            and 1.0 and support for HiDPI).

        orientation : float, optional
            Angle orientation of text counterclockwise in degrees.  The text
            is rotated around an anchor point that may be on the edge or
            corner of the text.  The default is 0 degrees, which is horizontal.

        render : bool, optional
            Force a render when ``True`` (default).

        Returns
        -------
        vtk.vtkTextActor
            Text actor added to plot.

        Examples
        --------
        >>> import pyvista
        >>> pl = pyvista.Plotter()
        >>> actor = pl.add_text('Sample Text', position='upper_right', color='blue',
        ...                     shadow=True, font_size=26)
        >>> pl.show()

        """
        if font is None:
            font = self._theme.font.family
        if font_size is None:
            font_size = self._theme.font.size
        if position is None:
            # Set the position of the text to the top left corner
            window_size = self.window_size
            x = (window_size[0] * 0.02) / self.shape[0]
            y = (window_size[1] * 0.85) / self.shape[0]
            position = [x, y]

        corner_mappings = {
            'lower_left': _vtk.vtkCornerAnnotation.LowerLeft,
            'lower_right': _vtk.vtkCornerAnnotation.LowerRight,
            'upper_left': _vtk.vtkCornerAnnotation.UpperLeft,
            'upper_right': _vtk.vtkCornerAnnotation.UpperRight,
            'lower_edge': _vtk.vtkCornerAnnotation.LowerEdge,
            'upper_edge': _vtk.vtkCornerAnnotation.UpperEdge,
            'left_edge': _vtk.vtkCornerAnnotation.LeftEdge,
            'right_edge': _vtk.vtkCornerAnnotation.RightEdge,
        }
        corner_mappings['ll'] = corner_mappings['lower_left']
        corner_mappings['lr'] = corner_mappings['lower_right']
        corner_mappings['ul'] = corner_mappings['upper_left']
        corner_mappings['ur'] = corner_mappings['upper_right']
        corner_mappings['top'] = corner_mappings['upper_edge']
        corner_mappings['bottom'] = corner_mappings['lower_edge']
        corner_mappings['right'] = corner_mappings['right_edge']
        corner_mappings['r'] = corner_mappings['right_edge']
        corner_mappings['left'] = corner_mappings['left_edge']
        corner_mappings['l'] = corner_mappings['left_edge']

        if isinstance(position, (int, str, bool)):
            if isinstance(position, str):
                position = corner_mappings[position]
            elif position is True:
                position = corner_mappings['upper_left']
            self.textActor = _vtk.vtkCornerAnnotation()
            # This is how you set the font size with this actor
            self.textActor.SetLinearFontScaleFactor(font_size // 2)
            self.textActor.SetText(position, text)
        else:
            self.textActor = _vtk.vtkTextActor()
            self.textActor.SetInput(text)
            self.textActor.SetPosition(position)
            if viewport:
                self.textActor.GetActualPositionCoordinate().SetCoordinateSystemToNormalizedViewport()
                self.textActor.GetActualPosition2Coordinate().SetCoordinateSystemToNormalizedViewport()
            self.textActor.GetTextProperty().SetFontSize(int(font_size * 2))

        text_prop = self.textActor.GetTextProperty()
        text_prop.SetColor(Color(color, default_color=self._theme.font.color).float_rgb)
        text_prop.SetFontFamily(FONTS[font].value)
        text_prop.SetShadow(shadow)
        text_prop.SetOrientation(orientation)

        self.add_actor(self.textActor, reset_camera=False, name=name, pickable=False, render=render)
        return self.textActor

    def open_movie(self, filename, framerate=24, quality=5, **kwargs):
        """Establish a connection to the ffmpeg writer.

        Parameters
        ----------
        filename : str
            Filename of the movie to open.  Filename should end in mp4,
            but other filetypes may be supported.  See :func:`imageio.get_writer()
            <imageio.v2.get_writer>`.

        framerate : int, optional
            Frames per second.

        quality : int, optional
            Quality 10 is the top possible quality for any codec. The
            range is ``0 - 10``.  Higher quality leads to a larger file.

        **kwargs : dict, optional
            See the documentation for :func:`imageio.get_writer()
            <imageio.v2.get_writer>` for additional kwargs.

        Notes
        -----
        See the documentation for :func:`imageio.get_writer() <imageio.v2.get_writer>`.

        Examples
        --------
        Open a MP4 movie and set the quality to maximum.

        >>> import pyvista
        >>> pl = pyvista.Plotter
        >>> pl.open_movie('movie.mp4', quality=10)  # doctest:+SKIP

        """
        from imageio import get_writer

        if isinstance(pyvista.FIGURE_PATH, str) and not os.path.isabs(filename):
            filename = os.path.join(pyvista.FIGURE_PATH, filename)
        self.mwriter = get_writer(filename, fps=framerate, quality=quality, **kwargs)

    def open_gif(self, filename, loop=0, fps=10, palettesize=256, subrectangles=False, **kwargs):
        """Open a gif file.

        Parameters
        ----------
        filename : str
            Filename of the gif to open.  Filename must end in ``"gif"``.

        loop : int, optional
            The number of iterations. Default 0 (meaning loop indefinitely).

        fps : float, optional
            The number of frames per second. If duration is not given, the
            duration for each frame is set to 1/fps. Default 10.

        palettesize : int, optional
            The number of colors to quantize the image to. Is rounded to the
            nearest power of two. Must be between 2 and 256. Default 256.

        subrectangles : bool, optional
            If ``True``, will try and optimize the GIF by storing only the rectangular
            parts of each frame that change with respect to the previous. Default
            ``False``.

            .. note::
               Setting this to ``True`` may help reduce jitter in colorbars.

        **kwargs : dict, optional
            See the documentation for :func:`imageio.get_writer() <imageio.v2.get_writer>`
            for additional kwargs.

        Notes
        -----
        Consider using `pygifsicle
        <https://github.com/LucaCappelletti94/pygifsicle>`_ to reduce the final
        size of the gif. See `Optimizing a GIF using pygifsicle
        <https://imageio.readthedocs.io/en/stable/examples.html#optimizing-a-gif-using-pygifsicle>`_.

        Examples
        --------
        Open a gif file, setting the framerate to 8 frames per second and
        reducing the colorspace to 64.

        >>> import pyvista
        >>> pl = pyvista.Plotter()
        >>> pl.open_gif('movie.gif', fps=8, palettesize=64)  # doctest:+SKIP

        See :ref:`gif_movie_example` for a full example using this method.

        """
        from imageio import get_writer

        if filename[-3:] != 'gif':
            raise ValueError('Unsupported filetype.  Must end in .gif')
        if isinstance(pyvista.FIGURE_PATH, str) and not os.path.isabs(filename):
            filename = os.path.join(pyvista.FIGURE_PATH, filename)
        self._gif_filename = os.path.abspath(filename)
        self.mwriter = get_writer(
            filename,
            mode='I',
            loop=loop,
            fps=fps,
            palettesize=palettesize,
            subrectangles=subrectangles,
            **kwargs,
        )

    def write_frame(self):
        """Write a single frame to the movie file.

        Examples
        --------
        >>> import pyvista
        >>> plotter = pyvista.Plotter()
        >>> plotter.open_movie(filename)  # doctest:+SKIP
        >>> plotter.add_mesh(pyvista.Sphere())  # doctest:+SKIP
        >>> plotter.write_frame()  # doctest:+SKIP

        See :ref:`movie_example` for a full example using this method.

        """
        # if off screen, show has not been called and we must render
        # before extracting an image
        if self._first_time:
            self._on_first_render_request()
            self.render()

        if not hasattr(self, 'mwriter'):
            raise RuntimeError('This plotter has not opened a movie or GIF file.')
        self.update()
        self.mwriter.append_data(self.image)

    def _run_image_filter(self, ifilter):
        # Update filter and grab pixels
        ifilter.Modified()
        ifilter.Update()
        image = pyvista.wrap(ifilter.GetOutput())
        img_size = image.dimensions
        img_array = pyvista.utilities.point_array(image, 'ImageScalars')

        # Reshape and write
        tgt_size = (img_size[1], img_size[0], -1)
        return img_array.reshape(tgt_size)[::-1]

    def get_image_depth(self, fill_value=np.nan, reset_camera_clipping_range=True):
        """Return a depth image representing current render window.

        Parameters
        ----------
        fill_value : float, optional
            Fill value for points in image that do not include objects
            in scene.  To not use a fill value, pass ``None``.

        reset_camera_clipping_range : bool, optional
            Reset the camera clipping range to include data in view.

        Returns
        -------
        numpy.ndarray
            Image of depth values from camera orthogonal to image
            plane.

        Notes
        -----
        Values in image_depth are negative to adhere to a
        right-handed coordinate system.

        Examples
        --------
        >>> import pyvista
        >>> plotter = pyvista.Plotter()
        >>> actor = plotter.add_mesh(pyvista.Sphere())
        >>> plotter.store_image = True
        >>> plotter.show()
        >>> zval = plotter.get_image_depth()

        """
        # allow no render window
        if not hasattr(self, 'ren_win') and self.last_image_depth is not None:
            zval = self.last_image_depth.copy()
            if fill_value is not None:
                zval[self._image_depth_null] = fill_value
            return zval

        self._check_rendered()
        self._check_has_ren_win()

        # Ensure points in view are within clipping range of renderer?
        if reset_camera_clipping_range:
            self.renderer.ResetCameraClippingRange()

        # Get the z-buffer image
        ifilter = _vtk.vtkWindowToImageFilter()
        ifilter.SetInput(self.ren_win)
        ifilter.ReadFrontBufferOff()
        ifilter.SetInputBufferTypeToZBuffer()
        zbuff = self._run_image_filter(ifilter)[:, :, 0]

        # Convert z-buffer values to depth from camera
        with warnings.catch_warnings():
            warnings.filterwarnings('ignore')
            near, far = self.camera.clipping_range
            if self.camera.parallel_projection:
                zval = (zbuff - near) / (far - near)
            else:
                zval = 2 * near * far / ((zbuff - 0.5) * 2 * (far - near) - near - far)

            # Consider image values outside clipping range as nans
            self._image_depth_null = np.logical_or(zval < -far, np.isclose(zval, -far))

        if fill_value is not None:
            zval[self._image_depth_null] = fill_value

        return zval

    def add_lines(self, lines, color='w', width=5, label=None, name=None):
        """Add lines to the plotting object.

        Parameters
        ----------
        lines : np.ndarray
            Points representing line segments.  For example, two line
            segments would be represented as ``np.array([[0, 0, 0],
            [1, 0, 0], [1, 0, 0], [1, 1, 0]])``.

        color : ColorLike, default: 'w'
            Either a string, rgb list, or hex color string.  For example:

            * ``color='white'``
            * ``color='w'``
            * ``color=[1.0, 1.0, 1.0]``
            * ``color='#FFFFFF'``

        width : float, default: 5
            Thickness of lines.

        label : str, default: None
            String label to use when adding a legend to the scene with
            :func:`pyvista.Plotter.add_legend`.

        name : str, default: None
            The name for the added actor so that it can be easily updated.
            If an actor of this name already exists in the rendering window, it
            will be replaced by the new actor.

        Returns
        -------
        vtk.vtkActor
            Lines actor.

        Examples
        --------
        >>> import numpy as np
        >>> import pyvista
        >>> pl = pyvista.Plotter()
        >>> points = np.array([[0, 1, 0], [1, 0, 0], [1, 1, 0], [2, 0, 0]])
        >>> actor = pl.add_lines(points, color='yellow', width=3)
        >>> pl.camera_position = 'xy'
        >>> pl.show()

        """
        if not isinstance(lines, np.ndarray):
            raise TypeError('Input should be an array of point segments')

        lines = pyvista.line_segments_from_points(lines)

        actor = Actor(mapper=DataSetMapper(lines))
        actor.prop.line_width = width
        actor.prop.show_edges = True
        actor.prop.edge_color = color
        actor.prop.color = color
        actor.prop.lighting = False

        # legend label
        if label:
            if not isinstance(label, str):
                raise TypeError('Label must be a string')
            addr = actor.GetAddressAsString("")
            self.renderer._labels[addr] = [lines, label, Color(color)]

        # Add to renderer
        self.add_actor(actor, reset_camera=False, name=name, pickable=False)
        return actor

    @wraps(ScalarBars.remove_scalar_bar)
    def remove_scalar_bar(self, *args, **kwargs):
        """Remove the active scalar bar."""
        self.scalar_bars.remove_scalar_bar(*args, **kwargs)

    def add_point_labels(
        self,
        points,
        labels,
        italic=False,
        bold=True,
        font_size=None,
        text_color=None,
        font_family=None,
        shadow=False,
        show_points=True,
        point_color=None,
        point_size=5,
        name=None,
        shape_color='grey',
        shape='rounded_rect',
        fill_shape=True,
        margin=3,
        shape_opacity=1.0,
        pickable=False,
        render_points_as_spheres=False,
        tolerance=0.001,
        reset_camera=None,
        always_visible=False,
        render=True,
    ):
        """Create a point actor with one label from list labels assigned to each point.

        Parameters
        ----------
        points : sequence or pyvista.DataSet or vtk.vtkAlgorithm
            An ``n x 3`` sequence points or pyvista dataset with points or
            mesh-producing algorithm.

        labels : list or str
            List of labels.  Must be the same length as points. If a
            string name is given with a :class:`pyvista.DataSet` input for
            points, then these are fetched.

        italic : bool, optional
            Italicises title and bar labels.  Default ``False``.

        bold : bool, optional
            Bolds title and bar labels.  Default ``True``.

        font_size : float, optional
            Sets the size of the title font.  Defaults to 16.

        text_color : ColorLike, optional
            Color of text. Either a string, RGB sequence, or hex color string.

            * ``text_color='white'``
            * ``text_color='w'``
            * ``text_color=[1.0, 1.0, 1.0]``
            * ``text_color='#FFFFFF'``

        font_family : str, optional
            Font family.  Must be either ``'courier'``, ``'times'``,
            or ``'arial``.

        shadow : bool, optional
            Adds a black shadow to the text.  Defaults to ``False``.

        show_points : bool, optional
            Controls if points are visible.  Default ``True``.

        point_color : ColorLike, optional
            Either a string, rgb list, or hex color string.  One of
            the following.

            * ``point_color='white'``
            * ``point_color='w'``
            * ``point_color=[1.0, 1.0, 1.0]``
            * ``point_color='#FFFFFF'``

        point_size : float, optional
            Size of points if visible.

        name : str, optional
            The name for the added actor so that it can be easily
            updated.  If an actor of this name already exists in the
            rendering window, it will be replaced by the new actor.

        shape_color : ColorLike, optional
            Color of shape (if visible).  Either a string, rgb
            sequence, or hex color string.

        shape : str, optional
            The string name of the shape to use. Options are ``'rect'`` or
            ``'rounded_rect'``. If you want no shape, pass ``None``.

        fill_shape : bool, optional
            Fill the shape with the ``shape_color``. Outlines if ``False``.

        margin : int, optional
            The size of the margin on the label background shape. Default is 3.

        shape_opacity : float, optional
            The opacity of the shape in the range of ``[0, 1]``.

        pickable : bool, optional
            Set whether this actor is pickable.

        render_points_as_spheres : bool, optional
            Render points as spheres rather than dots.

        tolerance : float, optional
            A tolerance to use to determine whether a point label is
            visible.  A tolerance is usually required because the
            conversion from world space to display space during
            rendering introduces numerical round-off.

        reset_camera : bool, optional
            Reset the camera after adding the points to the scene.

        always_visible : bool, optional
            Skip adding the visibility filter. Default False.

        render : bool, optional
            Force a render when ``True`` (default).

        Returns
        -------
        vtk.vtkActor2D
            VTK label actor.  Can be used to change properties of the labels.

        Examples
        --------
        >>> import numpy as np
        >>> import pyvista
        >>> pl = pyvista.Plotter()
        >>> points = np.array([[0.0, 0.0, 0.0],
        ...                    [1.0, 1.0, 0.0],
        ...                    [2.0, 0.0, 0.0]])
        >>> labels = ['Point A', 'Point B', 'Point C']
        >>> actor = pl.add_point_labels(points, labels, italic=True, font_size=20,
        ...                             point_color='red', point_size=20,
        ...                             render_points_as_spheres=True,
        ...                             always_visible=True, shadow=True)
        >>> pl.camera_position = 'xy'
        >>> pl.show()

        """
        if font_family is None:
            font_family = self._theme.font.family
        if font_size is None:
            font_size = self._theme.font.size
        point_color = Color(point_color, default_color=self._theme.color)

        if isinstance(points, (list, tuple)):
            points = np.array(points)

        if isinstance(points, np.ndarray):
            points = pyvista.PolyData(points)  # Cast to poly data
        elif not is_pyvista_dataset(points) and not isinstance(points, _vtk.vtkAlgorithm):
            raise TypeError(f'Points type not usable: {type(points)}')
        points, algo = algorithm_to_mesh_handler(points)
        if algo is not None:
            if not _vtk.VTK91:
                raise RuntimeError(
                    'To use vtkAlgorithms with `add_point_labels` requires VTK 9.1 or later.'
                )
            # Extract points filter
            pc_algo = _vtk.vtkConvertToPointCloud()
            set_algorithm_input(pc_algo, algo)
            algo = pc_algo

        if name is None:
            name = f'{type(points).__name__}({points.memory_address})'

        hier = _vtk.vtkPointSetToLabelHierarchy()
        if not isinstance(labels, str):
            if algo is not None:
                raise TypeError(
                    'If using a vtkAlgorithm input, the labels must be a named array on the dataset.'
                )
            points = pyvista.PolyData(points.points)
            if len(points.points) != len(labels):
                raise ValueError('There must be one label for each point')
            vtklabels = _vtk.vtkStringArray()
            vtklabels.SetName('labels')
            for item in labels:
                vtklabels.InsertNextValue(str(item))
            points.GetPointData().AddArray(vtklabels)
            hier.SetLabelArrayName('labels')
        else:
            # Make sure PointData
            if labels not in points.point_data:
                raise ValueError(f'Array {labels!r} not found in point data.')
            hier.SetLabelArrayName(labels)

        if always_visible:
            set_algorithm_input(hier, algo or points)
        else:
            # Only show visible points
            vis_points = _vtk.vtkSelectVisiblePoints()
            set_algorithm_input(vis_points, algo or points)
            vis_points.SetRenderer(self.renderer)
            vis_points.SetTolerance(tolerance)

            hier.SetInputConnection(vis_points.GetOutputPort())

        # create label mapper
        labelMapper = _vtk.vtkLabelPlacementMapper()
        labelMapper.SetInputConnection(hier.GetOutputPort())
        if not isinstance(shape, str):
            labelMapper.SetShapeToNone()
        elif shape.lower() in 'rect':
            labelMapper.SetShapeToRect()
        elif shape.lower() in 'rounded_rect':
            labelMapper.SetShapeToRoundedRect()
        else:
            raise ValueError(f'Shape ({shape}) not understood')
        if fill_shape:
            labelMapper.SetStyleToFilled()
        else:
            labelMapper.SetStyleToOutline()
        labelMapper.SetBackgroundColor(Color(shape_color).float_rgb)
        labelMapper.SetBackgroundOpacity(shape_opacity)
        labelMapper.SetMargin(margin)

        textprop = hier.GetTextProperty()
        textprop.SetItalic(italic)
        textprop.SetBold(bold)
        textprop.SetFontSize(font_size)
        textprop.SetFontFamily(parse_font_family(font_family))
        textprop.SetColor(Color(text_color, default_color=self._theme.font.color).float_rgb)
        textprop.SetShadow(shadow)

        self.remove_actor(f'{name}-points', reset_camera=False)
        self.remove_actor(f'{name}-labels', reset_camera=False)

        # add points
        if show_points:
            self.add_mesh(
                algo or points,
                color=point_color,
                point_size=point_size,
                name=f'{name}-points',
                pickable=pickable,
                render_points_as_spheres=render_points_as_spheres,
                reset_camera=reset_camera,
                render=render,
            )

        label_actor = _vtk.vtkActor2D()
        label_actor.SetMapper(labelMapper)
        self.add_actor(label_actor, reset_camera=False, name=f'{name}-labels', pickable=False)
        return label_actor

    def add_point_scalar_labels(self, points, labels, fmt=None, preamble='', **kwargs):
        """Label the points from a dataset with the values of their scalars.

        Wrapper for :func:`pyvista.Plotter.add_point_labels`.

        Parameters
        ----------
        points : Sequence(float) or np.ndarray or pyvista.DataSet
            An ``n x 3`` numpy.ndarray or pyvista dataset with points.

        labels : list or str
            List of scalars of labels.  Must be the same length as points. If a
            string name is given with a :class:`pyvista.DataSet` input for
            points, then these are fetched.

        fmt : str, optional
            String formatter used to format numerical data.

        preamble : str, optional
            Text before the start of each label.

        **kwargs : dict, optional
            Keyword arguments passed to
            :func:`pyvista.Plotter.add_point_labels`.

        Returns
        -------
        vtk.vtkActor2D
            VTK label actor.  Can be used to change properties of the labels.

        """
        if not is_pyvista_dataset(points):
            points, _ = _coerce_pointslike_arg(points, copy=False)
        if not isinstance(labels, (str, list)):
            raise TypeError(
                'labels must be a string name of the scalars array to use or list of scalars'
            )
        if fmt is None:
            fmt = self._theme.font.fmt
        if fmt is None:
            fmt = '%.6e'
        if isinstance(points, np.ndarray):
            scalars = labels
        elif is_pyvista_dataset(points):
            scalars = points.point_data[labels]
        phrase = f'{preamble} {fmt}'
        labels = [phrase % val for val in scalars]
        return self.add_point_labels(points, labels, **kwargs)

    def add_points(self, points, style='points', **kwargs):
        """Add points to a mesh.

        Parameters
        ----------
        points : numpy.ndarray or pyvista.DataSet
            Array of points or the points from a pyvista object.

        style : str, default: 'points'
            Visualization style of the mesh.  One of the following:
            ``style='points'``, ``style='points_gaussian'``.
            ``'points_gaussian'`` can be controlled with the ``emissive`` and
            ``render_points_as_spheres`` options.

        **kwargs : dict, optional
            See :func:`pyvista.Plotter.add_mesh` for optional
            keyword arguments.

        Returns
        -------
        pyvista.Actor
            Actor of the mesh.

        Examples
        --------
        Add a numpy array of points to a mesh.

        >>> import numpy as np
        >>> import pyvista
        >>> points = np.random.random((10, 3))
        >>> pl = pyvista.Plotter()
        >>> actor = pl.add_points(points, render_points_as_spheres=True,
        ...                       point_size=100.0)
        >>> pl.show()

        Plot using the ``'points_gaussian'`` style

        >>> points = np.random.random((10, 3))
        >>> pl = pyvista.Plotter()
        >>> actor = pl.add_points(points, style='points_gaussian')
        >>> pl.show()

        """
        if style not in ['points', 'points_gaussian']:
            raise ValueError(
                f'Invalid style {style} for add_points. Should be either "points" or '
                '"points_gaussian".'
            )
        return self.add_mesh(points, style=style, **kwargs)

    def add_arrows(self, cent, direction, mag=1, **kwargs):
        """Add arrows to the plotter.

        Parameters
        ----------
        cent : np.ndarray
            Array of centers.

        direction : np.ndarray
            Array of direction vectors.

        mag : float, optional
            Amount to scale the direction vectors.

        **kwargs : dict, optional
            See :func:`pyvista.Plotter.add_mesh` for optional
            keyword arguments.

        Returns
        -------
        pyvista.Actor
            Actor of the arrows.

        Examples
        --------
        Plot a random field of vectors and save a screenshot of it.

        >>> import numpy as np
        >>> import pyvista
        >>> cent = np.random.random((10, 3))
        >>> direction = np.random.random((10, 3))
        >>> plotter = pyvista.Plotter()
        >>> _ = plotter.add_arrows(cent, direction, mag=2)
        >>> plotter.show()

        """
        if cent.shape != direction.shape:  # pragma: no cover
            raise ValueError('center and direction arrays must have the same shape')

        direction = direction.copy()
        if cent.ndim != 2:
            cent = cent.reshape((-1, 3))

        if direction.ndim != 2:
            direction = direction.reshape((-1, 3))

        if mag != 1:
            direction = direction * mag

        pdata = pyvista.vector_poly_data(cent, direction)
        # Create arrow object
        arrow = _vtk.vtkArrowSource()
        arrow.Update()
        glyph3D = _vtk.vtkGlyph3D()
        glyph3D.SetSourceData(arrow.GetOutput())
        glyph3D.SetInputData(pdata)
        glyph3D.SetVectorModeToUseVector()
        glyph3D.Update()

        arrows = wrap(glyph3D.GetOutput())
        return self.add_mesh(arrows, **kwargs)

    @staticmethod
    def _save_image(image, filename, return_img):
        """Save to file and/or return a NumPy image array.

        This is an internal helper.

        """
        if not image.size:
            raise ValueError('Empty image. Have you run plot() first?')
        # write screenshot to file if requested
        if isinstance(filename, (str, pathlib.Path, io.BytesIO)):
            from PIL import Image

            if isinstance(filename, (str, pathlib.Path)):
                filename = pathlib.Path(filename)
                if isinstance(pyvista.FIGURE_PATH, str) and not filename.is_absolute():
                    filename = pathlib.Path(os.path.join(pyvista.FIGURE_PATH, filename))
                if not filename.suffix:
                    filename = filename.with_suffix('.png')
                elif filename.suffix not in SUPPORTED_FORMATS:
                    raise ValueError(
                        f'Unsupported extension {filename.suffix}\n'
                        f'Must be one of the following: {SUPPORTED_FORMATS}'
                    )
                filename = os.path.abspath(os.path.expanduser(str(filename)))
                Image.fromarray(image).save(filename)
            else:
                Image.fromarray(image).save(filename, format="PNG")
        # return image array if requested
        if return_img:
            return image

    def save_graphic(self, filename, title='PyVista Export', raster=True, painter=True):
        """Save a screenshot of the rendering window as a graphic file.

        This can be helpful for publication documents.

        The supported formats are:

        * ``'.svg'``
        * ``'.eps'``
        * ``'.ps'``
        * ``'.pdf'``
        * ``'.tex'``

        Parameters
        ----------
        filename : str
            Path to fsave the graphic file to.

        title : str, optional
            Title to use within the file properties.

        raster : bool, optional
            Attempt to write 3D properties as a raster image.

        painter : bool, optional
            Configure the exporter to expect a painter-ordered 2D
            rendering, that is, a rendering at a fixed depth where
            primitives are drawn from the bottom up.

        Examples
        --------
        >>> import pyvista
        >>> from pyvista import examples
        >>> pl = pyvista.Plotter()
        >>> _ = pl.add_mesh(examples.load_airplane(), smooth_shading=True)
        >>> _ = pl.add_background_image(examples.mapfile)
        >>> pl.save_graphic("img.svg")  # doctest:+SKIP

        """
        if not hasattr(self, 'ren_win'):
            raise AttributeError('This plotter is closed and unable to save a screenshot.')
        if isinstance(pyvista.FIGURE_PATH, str) and not os.path.isabs(filename):
            filename = os.path.join(pyvista.FIGURE_PATH, filename)
        filename = os.path.abspath(os.path.expanduser(filename))
        extension = pyvista.fileio.get_ext(filename)

        writer = _vtk.lazy_vtkGL2PSExporter()
        modes = {
            '.svg': writer.SetFileFormatToSVG,
            '.eps': writer.SetFileFormatToEPS,
            '.ps': writer.SetFileFormatToPS,
            '.pdf': writer.SetFileFormatToPDF,
            '.tex': writer.SetFileFormatToTeX,
        }
        if extension not in modes:
            raise ValueError(
                f"Extension ({extension}) is an invalid choice.\n\n"
                f"Valid options include: {', '.join(modes.keys())}"
            )
        writer.CompressOff()
        writer.SetFilePrefix(filename.replace(extension, ''))
        writer.SetInput(self.ren_win)
        modes[extension]()
        writer.SetTitle(title)
        writer.SetWrite3DPropsAsRasterImage(raster)
        if painter:
            writer.UsePainterSettings()
        writer.Update()

    def screenshot(
        self, filename=None, transparent_background=None, return_img=True, window_size=None
    ):
        """Take screenshot at current camera position.

        Parameters
        ----------
        filename : str, pathlib.Path, BytesIO, optional
            Location to write image to.  If ``None``, no image is written.

        transparent_background : bool, optional
            Whether to make the background transparent.  The default is
            looked up on the plotter's theme.

        return_img : bool, optional
            If ``True`` (the default), a NumPy array of the image will
            be returned.

        window_size : 2-length tuple, optional
            Set the plotter's size to this ``(width, height)`` before
            taking the screenshot.

        Returns
        -------
        numpy.ndarray
            Array containing pixel RGB and alpha.  Sized:

            * [Window height x Window width x 3] if
              ``transparent_background`` is set to ``False``.
            * [Window height x Window width x 4] if
              ``transparent_background`` is set to ``True``.

        Examples
        --------
        >>> import pyvista
        >>> sphere = pyvista.Sphere()
        >>> plotter = pyvista.Plotter(off_screen=True)
        >>> actor = plotter.add_mesh(sphere)
        >>> plotter.screenshot('screenshot.png')  # doctest:+SKIP

        """
        if window_size is not None:
            self.window_size = window_size

        # configure image filter
        if transparent_background is None:
            transparent_background = self._theme.transparent_background
        self.image_transparent_background = transparent_background

        # This if statement allows you to save screenshots of closed plotters
        # This is needed for the sphinx-gallery to work
        if not hasattr(self, 'ren_win'):
            # If plotter has been closed...
            # check if last_image exists
            if self.last_image is not None:
                # Save last image
                return self._save_image(self.last_image, filename, return_img)
            # Plotter hasn't been rendered or was improperly closed
            raise RuntimeError('This plotter is closed and unable to save a screenshot.')

        if self._first_time and not self.off_screen:
            raise RuntimeError(
                "Nothing to screenshot - call .show first or use the off_screen argument"
            )

        # if off screen, show has not been called and we must render
        # before extracting an image
        if self._first_time:
            self._on_first_render_request()
            self.render()

        return self._save_image(self.image, filename, return_img)

    @wraps(Renderers.set_background)
    def set_background(self, *args, **kwargs):
        """Wrap ``Renderers.set_background``."""
        self.renderers.set_background(*args, **kwargs)

    @wraps(Renderers.set_color_cycler)
    def set_color_cycler(self, *args, **kwargs):
        """Wrap ``Renderers.set_color_cycler``."""
        self.renderers.set_color_cycler(*args, **kwargs)

    def generate_orbital_path(self, factor=3.0, n_points=20, viewup=None, shift=0.0):
        """Generate an orbital path around the data scene.

        Parameters
        ----------
        factor : float, optional
            A scaling factor when building the orbital extent.

        n_points : int, optional
            Number of points on the orbital path.

        viewup : list(float), optional
            The normal to the orbital plane.

        shift : float, optional
            Shift the plane up/down from the center of the scene by
            this amount.

        Returns
        -------
        pyvista.PolyData
            PolyData containing the orbital path.

        Examples
        --------
        Generate an orbital path around a sphere.

        >>> import pyvista
        >>> plotter = pyvista.Plotter()
        >>> _ = plotter.add_mesh(pyvista.Sphere())
        >>> viewup = [0, 0, 1]
        >>> orbit = plotter.generate_orbital_path(factor=2.0, n_points=50,
        ...                                       shift=0.0, viewup=viewup)

        See :ref:`orbiting_example` for a full example using this method.

        """
        if viewup is None:
            viewup = self._theme.camera['viewup']
        center = np.array(self.center)
        bnds = np.array(self.bounds)
        radius = (bnds[1] - bnds[0]) * factor
        y = (bnds[3] - bnds[2]) * factor
        if y > radius:
            radius = y
        center += np.array(viewup) * shift
        return pyvista.Polygon(center=center, radius=radius, normal=viewup, n_sides=n_points)

    def fly_to(self, point):
        """Move the current camera's focal point to a position point.

        The movement is animated over the number of frames specified in
        NumberOfFlyFrames. The LOD desired frame rate is used.

        Parameters
        ----------
        point : sequence
            Point to fly to in the form of ``(x, y, z)``.

        """
        self.iren.fly_to(self.renderer, point)

    def orbit_on_path(
        self,
        path=None,
        focus=None,
        step=0.5,
        viewup=None,
        write_frames=False,
        threaded=False,
        progress_bar=False,
    ):
        """Orbit on the given path focusing on the focus point.

        Parameters
        ----------
        path : pyvista.PolyData
            Path of orbital points. The order in the points is the order of
            travel.

        focus : list(float) of length 3, optional
            The point of focus the camera.

        step : float, optional
            The timestep between flying to each camera position. Ignored when
            the plotter run "off screen".

        viewup : list(float), optional
            The normal to the orbital plane.

        write_frames : bool, optional
            Assume a file is open and write a frame on each camera
            view during the orbit.

        threaded : bool, optional
            Run this as a background thread.  Generally used within a
            GUI (i.e. PyQt).

        progress_bar : bool, optional
            Show the progress bar when proceeding through the path.
            This can be helpful to show progress when generating
            movies with ``off_screen=True``.

        Examples
        --------
        Plot an orbit around the earth.  Save the gif as a temporary file.

        >>> import os
        >>> from tempfile import mkdtemp
        >>> import pyvista
        >>> from pyvista import examples
        >>> filename = os.path.join(mkdtemp(), 'orbit.gif')
        >>> plotter = pyvista.Plotter(window_size=[300, 300])
        >>> _ = plotter.add_mesh(examples.load_globe(), smooth_shading=True)
        >>> plotter.open_gif(filename)
        >>> viewup = [0, 0, 1]
        >>> orbit = plotter.generate_orbital_path(factor=2.0, n_points=24,
        ...                                       shift=0.0, viewup=viewup)
        >>> plotter.orbit_on_path(orbit, write_frames=True, viewup=viewup,
        ...                       step=0.02)

        See :ref:`orbiting_example` for a full example using this method.

        """
        if focus is None:
            focus = self.center
        if viewup is None:
            viewup = self._theme.camera['viewup']
        if path is None:
            path = self.generate_orbital_path(viewup=viewup)
        if not is_pyvista_dataset(path):
            path = pyvista.PolyData(path)
        points = path.points

        # Make sure the whole scene is visible
        self.camera.thickness = path.length

        if progress_bar:
            try:
                from tqdm import tqdm
            except ImportError:  # pragma: no cover
                raise ImportError("Please install `tqdm` to use ``progress_bar=True``")

        def orbit():
            """Define the internal thread for running the orbit."""
            if progress_bar:
                points_seq = tqdm(points)
            else:
                points_seq = points

            for point in points_seq:
                tstart = time.time()  # include the render time in the step time
                self.set_position(point, render=False)
                self.set_focus(focus, render=False)
                self.set_viewup(viewup, render=False)
                self.renderer.ResetCameraClippingRange()
                if write_frames:
                    self.write_frame()
                else:
                    self.render()
                sleep_time = step - (time.time() - tstart)
                if sleep_time > 0 and not self.off_screen:
                    time.sleep(sleep_time)
            if write_frames:
                self.mwriter.close()

        if threaded:
            thread = Thread(target=orbit)
            thread.start()
        else:
            orbit()

    def export_vtkjs(self, filename, compress_arrays=False):
        """Export the current rendering scene as a VTKjs scene.

        It can be used for rendering in a web browser.

        Parameters
        ----------
        filename : str
            Filename to export the scene to.  A filename extension of
            ``'.vtkjs'`` will be added.

        compress_arrays : bool, optional
            Enable array compression.

        Examples
        --------
        >>> import pyvista
        >>> from pyvista import examples
        >>> pl = pyvista.Plotter()
        >>> _ = pl.add_mesh(examples.load_hexbeam())
        >>> pl.export_vtkjs("sample")  # doctest:+SKIP

        """
        if not hasattr(self, 'ren_win'):
            raise RuntimeError('Export must be called before showing/closing the scene.')
        if isinstance(pyvista.FIGURE_PATH, str) and not os.path.isabs(filename):
            filename = os.path.join(pyvista.FIGURE_PATH, filename)
        else:
            filename = os.path.abspath(os.path.expanduser(filename))

        export_plotter_vtkjs(self, filename, compress_arrays=compress_arrays)

    def export_obj(self, filename):
        """Export scene to OBJ format.

        Parameters
        ----------
        filename : str
            Filename to export the scene to.  Must end in ``'.obj'``.

        Examples
        --------
        Export the scene to "scene.obj"

        >>> import pyvista as pv
        >>> pl = pv.Plotter()
        >>> _ = pl.add_mesh(pv.Sphere())
        >>> pl.export_obj('scene.obj')  # doctest:+SKIP

        """
        if pyvista.vtk_version_info <= (8, 1, 2):
            raise pyvista.core.errors.VTKVersionError()

        if not hasattr(self, "ren_win"):
            raise RuntimeError("This plotter must still have a render window open.")
        if isinstance(pyvista.FIGURE_PATH, str) and not os.path.isabs(filename):
            filename = os.path.join(pyvista.FIGURE_PATH, filename)
        else:
            filename = os.path.abspath(os.path.expanduser(filename))

        if not filename.endswith('.obj'):
            raise ValueError('`filename` must end with ".obj"')

        exporter = _vtk.lazy_vtkOBJExporter()
        # remove the extension as VTK always adds it in
        exporter.SetFilePrefix(filename[:-4])
        exporter.SetRenderWindow(self.ren_win)
        exporter.Write()

    @property
    def _datasets(self):
        """Return a list of all datasets associated with this plotter."""
        datasets = []
        for renderer in self.renderers:
            for actor in renderer.actors.values():
                mapper = actor.GetMapper()

                # ignore any mappers whose inputs are not datasets
                if hasattr(mapper, 'GetInputAsDataSet'):
                    datasets.append(wrap(mapper.GetInputAsDataSet()))

        return datasets

    def __del__(self):
        """Delete the plotter."""
        # We have to check here if the plotter was only partially initialized
        if self._initialized:
            if not self._closed:
                self.close()
        self.deep_clean()
        if self._initialized:
            del self.renderers

    def add_background_image(self, image_path, scale=1, auto_resize=True, as_global=True):
        """Add a background image to a plot.

        Parameters
        ----------
        image_path : str
            Path to an image file.

        scale : float, optional
            Scale the image larger or smaller relative to the size of
            the window.  For example, a scale size of 2 will make the
            largest dimension of the image twice as large as the
            largest dimension of the render window.  Defaults to 1.

        auto_resize : bool, optional
            Resize the background when the render window changes size.

        as_global : bool, optional
            When multiple render windows are present, setting
            ``as_global=False`` will cause the background to only
            appear in one window.

        Examples
        --------
        >>> import pyvista
        >>> from pyvista import examples
        >>> plotter = pyvista.Plotter()
        >>> actor = plotter.add_mesh(pyvista.Sphere())
        >>> plotter.add_background_image(examples.mapfile)
        >>> plotter.show()

        """
        if self.renderers.has_active_background_renderer:
            raise RuntimeError(
                'A background image already exists.  '
                'Remove it with ``remove_background_image`` '
                'before adding one'
            )

        # Need to change the number of layers to support an additional
        # background layer
        if not self._has_background_layer:
            self.ren_win.SetNumberOfLayers(3)
        renderer = self.renderers.add_background_renderer(image_path, scale, as_global)
        self.ren_win.AddRenderer(renderer)

        # set up autoscaling of the image
        if auto_resize:  # pragma: no cover
            self.iren.add_observer('ModifiedEvent', renderer.resize)

    @wraps(Renderers.remove_background_image)
    def remove_background_image(self):
        """Wrap ``Renderers.remove_background_image``."""
        self.renderers.remove_background_image()

        # return the active renderer to the top, otherwise flat background
        # will not be rendered
        self.renderer.layer = 0

    def _on_first_render_request(self, cpos=None):
        """Once an image or render is officially requested, run this routine.

        For example on the show call or any screenshot producing code.
        """
        # reset unless camera for the first render unless camera is set
        if self._first_time:  # and not self.camera_set:
            for renderer in self.renderers:
                if not renderer.camera_set and cpos is None:
                    renderer.camera_position = renderer.get_default_cam_pos()
                    renderer.ResetCamera()
                elif cpos is not None:
                    renderer.camera_position = cpos
            self._first_time = False

    def reset_camera_clipping_range(self):
        """Reset camera clipping planes."""
        self.renderer.ResetCameraClippingRange()

    def add_light(self, light, only_active=False):
        """Add a Light to the scene.

        Parameters
        ----------
        light : Light or vtkLight
            The light to be added.

        only_active : bool, optional
            If ``True``, only add the light to the active
            renderer. The default is that every renderer adds the
            light. To add the light to an arbitrary renderer, see
            :func:`pyvista.plotting.renderer.Renderer.add_light`.

        Examples
        --------
        Create a plotter that we initialize with no lights, and add a
        cube and a single headlight to it.

        >>> import pyvista as pv
        >>> plotter = pv.Plotter(lighting='none')
        >>> _ = plotter.add_mesh(pv.Cube())
        >>> light = pv.Light(color='cyan', light_type='headlight')
        >>> plotter.add_light(light)
        >>> plotter.show()

        """
        renderers = [self.renderer] if only_active else self.renderers
        for renderer in renderers:
            renderer.add_light(light)

    def remove_all_lights(self, only_active=False):
        """Remove all lights from the scene.

        Parameters
        ----------
        only_active : bool
            If ``True``, only remove lights from the active
            renderer. The default is that lights are stripped from
            every renderer.

        Examples
        --------
        Create a plotter and remove all lights after initialization.
        Note how the mesh rendered is completely flat

        >>> import pyvista as pv
        >>> plotter = pv.Plotter()
        >>> plotter.remove_all_lights()
        >>> plotter.renderer.lights
        []
        >>> _ = plotter.add_mesh(pv.Sphere(), show_edges=True)
        >>> plotter.show()

        Note how this differs from a plot with default lighting

        >>> pv.Sphere().plot(show_edges=True, lighting=True)

        """
        renderers = [self.renderer] if only_active else self.renderers
        for renderer in renderers:
            renderer.remove_all_lights()

    def where_is(self, name):
        """Return the subplot coordinates of a given actor.

        Parameters
        ----------
        name : str
            Actor's name.

        Returns
        -------
        list(tuple(int))
            A list with the subplot coordinates of the actor.

        Examples
        --------
        >>> import pyvista as pv
        >>> plotter = pv.Plotter(shape=(2, 2))
        >>> plotter.subplot(0, 0)
        >>> _ = plotter.add_mesh(pv.Box(), name='box')
        >>> plotter.subplot(0, 1)
        >>> _ = plotter.add_mesh(pv.Sphere(), name='sphere')
        >>> plotter.subplot(1, 0)
        >>> _ = plotter.add_mesh(pv.Box(), name='box')
        >>> plotter.subplot(1, 1)
        >>> _ = plotter.add_mesh(pv.Cone(), name='cone')
        >>> plotter.where_is('box')
        [(0, 0), (1, 0)]

        >>> plotter.show()
        """
        places = []
        for index in range(len(self.renderers)):
            if name in self.renderers[index]._actors:
                places.append(tuple(self.renderers.index_to_loc(index)))
        return places

    def add_ruler(
        self,
        pointa,
        pointb,
        flip_range=False,
        number_labels=5,
        show_labels=True,
        font_size_factor=0.6,
        label_size_factor=1.0,
        label_format=None,
        title="Distance",
        number_minor_ticks=0,
        tick_length=5,
        minor_tick_length=3,
        show_ticks=True,
        tick_label_offset=2,
    ):
        """Add ruler.

        The ruler is a 2D object that is not occluded by 3D objects.
        To avoid issues with perspective, it is recommended to use
        parallel projection, i.e. :func:`Plotter.enable_parallel_projection`,
        and place the ruler orthogonal to the viewing direction.

        The title and labels are placed to the right of ruler moving from
        ``pointa`` to ``pointb``. Use ``flip_range`` to flip the ``0`` location,
        if needed.

        Since the ruler is placed in an overlay on the viewing scene, the camera
        does not automatically reset to include the ruler in the view.

        Parameters
        ----------
        pointa : Sequence
            Starting point for ruler.

        pointb : Sequence
            Ending point for ruler.

        flip_range : bool
            If ``True``, the distance range goes from ``pointb`` to ``pointa``.

        number_labels : int
            Number of labels to place on ruler.

        show_labels : bool, optional
            Whether to show labels.

        font_size_factor : float
            Factor to scale font size overall.

        label_size_factor : float
            Factor to scale label size relative to title size.

        label_format : str, optional
            A printf style format for labels, e.g. '%E'.

        title : str, optional
            The title to display.

        number_minor_ticks : int, optional
            Number of minor ticks between major ticks.

        tick_length : int
            Length of ticks in pixels.

        minor_tick_length : int
            Length of minor ticks in pixels.

        show_ticks : bool, optional
            Whether to show the ticks.

        tick_label_offset : int
            Offset between tick and label in pixels.

        Returns
        -------
        vtk.vtkActor
            VTK actor of the ruler.

        Examples
        --------
        >>> import pyvista
        >>> cone = pyvista.Cone(height=2.0, radius=0.5)
        >>> plotter = pyvista.Plotter()
        >>> _ = plotter.add_mesh(cone)

        Measure x direction of cone and place ruler slightly below.

        >>> _ = plotter.add_ruler(
        ...     pointa=[cone.bounds[0], cone.bounds[2] - 0.1, 0.0],
        ...     pointb=[cone.bounds[1], cone.bounds[2] - 0.1, 0.0],
        ...     title="X Distance"
        ... )

        Measure y direction of cone and place ruler slightly to left.
        The title and labels are placed to the right of the ruler when
        traveling from ``pointa`` to ``pointb``.

        >>> _ = plotter.add_ruler(
        ...     pointa=[cone.bounds[0] - 0.1, cone.bounds[3], 0.0],
        ...     pointb=[cone.bounds[0] - 0.1, cone.bounds[2], 0.0],
        ...     flip_range=True,
        ...     title="Y Distance"
        ... )
        >>> plotter.enable_parallel_projection()
        >>> plotter.view_xy()
        >>> plotter.show()

        """
        ruler = _vtk.vtkAxisActor2D()

        ruler.GetPositionCoordinate().SetCoordinateSystemToWorld()
        ruler.GetPosition2Coordinate().SetCoordinateSystemToWorld()
        ruler.GetPositionCoordinate().SetReferenceCoordinate(None)
        ruler.GetPositionCoordinate().SetValue(pointa[0], pointa[1], pointa[2])
        ruler.GetPosition2Coordinate().SetValue(pointb[0], pointb[1], pointb[2])

        distance = np.linalg.norm(np.asarray(pointa) - np.asarray(pointb))
        if flip_range:
            ruler.SetRange(distance, 0)
        else:
            ruler.SetRange(0, distance)

        ruler.SetTitle(title)
        ruler.SetFontFactor(font_size_factor)
        ruler.SetLabelFactor(label_size_factor)
        ruler.SetNumberOfLabels(number_labels)
        ruler.SetLabelVisibility(show_labels)
        if label_format:
            ruler.SetLabelFormat(label_format)

        ruler.SetNumberOfMinorTicks(number_minor_ticks)
        ruler.SetTickVisibility(show_ticks)
        ruler.SetTickLength(tick_length)
        ruler.SetMinorTickLength(minor_tick_length)
        ruler.SetTickOffset(tick_label_offset)

        self.add_actor(ruler, reset_camera=True, pickable=False)
        return ruler


class Plotter(BasePlotter):
    """Plotting object to display vtk meshes or numpy arrays.

    Parameters
    ----------
    off_screen : bool, optional
        Renders off screen when ``True``.  Useful for automated
        screenshots.

    notebook : bool, optional
        When ``True``, the resulting plot is placed inline a jupyter
        notebook.  Assumes a jupyter console is active.  Automatically
        enables ``off_screen``.

    shape : list or tuple, optional
        Number of sub-render windows inside of the main window.
        Specify two across with ``shape=(2, 1)`` and a two by two grid
        with ``shape=(2, 2)``.  By default there is only one render
        window.  Can also accept a string descriptor as shape. E.g.:

        * ``shape="3|1"`` means 3 plots on the left and 1 on the right,
        * ``shape="4/2"`` means 4 plots on top and 2 at the bottom.

    border : bool, optional
        Draw a border around each render window.  Default ``False``.

    border_color : ColorLike, optional
        Either a string, rgb list, or hex color string.  For example:

            * ``color='white'``
            * ``color='w'``
            * ``color=[1.0, 1.0, 1.0]``
            * ``color='#FFFFFF'``

    window_size : list, optional
        Window size in pixels.  Defaults to ``[1024, 768]``, unless
        set differently in the relevant theme's ``window_size``
        property.

    multi_samples : int, optional
        The number of multi-samples used to mitigate aliasing. 4 is a
        good default but 8 will have better results with a potential
        impact on performance.

    line_smoothing : bool, optional
        If ``True``, enable line smoothing.

    polygon_smoothing : bool, optional
        If ``True``, enable polygon smoothing.

    lighting : str, optional
        What lighting to set up for the plotter.
        Accepted options:

            * ``'light_kit'``: a vtk Light Kit composed of 5 lights.
            * ``'three lights'``: illumination using 3 lights.
            * ``'none'``: no light sources at instantiation.

        The default is a ``'light_kit'`` (to be precise, 5 separate
        lights that act like a Light Kit).

    theme : pyvista.themes.DefaultTheme, optional
        Plot-specific theme.

    Examples
    --------
    >>> import pyvista
    >>> from pyvista import examples
    >>> mesh = examples.load_hexbeam()
    >>> another_mesh = examples.load_uniform()
    >>> plotter = pyvista.Plotter()
    >>> actor = plotter.add_mesh(mesh, color='red')
    >>> actor = plotter.add_mesh(another_mesh, color='blue')
    >>> plotter.show()

    """

    last_update_time = 0.0
    update_timer_id = -1

    def __init__(
        self,
        off_screen=None,
        notebook=None,
        shape=(1, 1),
        groups=None,
        row_weights=None,
        col_weights=None,
        border=None,
        border_color='k',
        border_width=2.0,
        window_size=None,
        multi_samples=None,
        line_smoothing=False,
        point_smoothing=False,
        polygon_smoothing=False,
        splitting_position=None,
        title=None,
        lighting='light kit',
        theme=None,
    ):
        """Initialize a vtk plotting object."""
        super().__init__(
            shape=shape,
            border=border,
            border_color=border_color,
            border_width=border_width,
            groups=groups,
            row_weights=row_weights,
            col_weights=col_weights,
            splitting_position=splitting_position,
            title=title,
            lighting=lighting,
            theme=theme,
        )
        # reset partial initialization flag
        self._initialized = False

        log.debug('Plotter init start')

        # check if a plotting backend is enabled
        _warn_xserver()

        def on_timer(iren, event_id):
            """Resume execution after processing interaction events during an interactive update."""
            # For some odd reason when vtkContextInteractorStyle is active, TimerEvents
            # are constantly being fired. As we cannot differentiate between different
            # timers from the python side, we assume all TimerEvents that are fired while
            # the ContextInteractorStyle is not active are coming from the update_timer.
            if event_id == 'TimerEvent' and self.iren._style != "Context":
                # Simulate 'q' press to break out of blocking call in the update method.
                self.iren.terminate_app()

        if off_screen is None:
            off_screen = pyvista.OFF_SCREEN

        if notebook is None:
            if self._theme.notebook is not None:
                notebook = self._theme.notebook
            else:
                notebook = scooby.in_ipykernel()

        self.notebook = notebook
        if self.notebook:
            off_screen = True
        self.off_screen = off_screen

        self._window_size_unset = False
        if window_size is None:
            self._window_size_unset = True
            window_size = self._theme.window_size
        self.__prior_window_size = window_size

        # initialize render window
        self.ren_win = _vtk.vtkRenderWindow()
        self.ren_win.SetMultiSamples(0)
        self.ren_win.SetBorders(True)
        if line_smoothing:
            self.ren_win.LineSmoothingOn()
        if point_smoothing:
            self.ren_win.PointSmoothingOn()
        if polygon_smoothing:
            self.ren_win.PolygonSmoothingOn()

        for renderer in self.renderers:
            self.ren_win.AddRenderer(renderer)

        # Add the shadow renderer to allow us to capture interactions within
        # a given viewport
        # https://vtk.org/pipermail/vtkusers/2018-June/102030.html
        number_or_layers = self.ren_win.GetNumberOfLayers()
        current_layer = self.renderer.GetLayer()
        self.ren_win.SetNumberOfLayers(number_or_layers + 1)
        self.ren_win.AddRenderer(self.renderers.shadow_renderer)
        self.renderers.shadow_renderer.SetLayer(current_layer + 1)
        self.renderers.shadow_renderer.SetInteractive(False)  # never needs to capture

        if self.off_screen:
            self.ren_win.SetOffScreenRendering(1)
            # vtkGenericRenderWindowInteractor has no event loop and
            # allows the display client to close on Linux when
            # off_screen.  We still want an interactor for off screen
            # plotting since there are some widgets (like the axes
            # widget) that need an interactor
            interactor = _vtk.vtkGenericRenderWindowInteractor()
        else:
            interactor = None

        # Add ren win and interactor
        self.iren = RenderWindowInteractor(self, light_follow_camera=False, interactor=interactor)
        self.iren.set_render_window(self.ren_win)
        self.reset_key_events()
        self.enable_trackball_style()  # internally calls update_style()
        self.iren.add_observer("KeyPressEvent", self.key_press_event)

        # Set camera widget based on theme. This requires that an
        # interactor be present.
        if self.theme._enable_camera_orientation_widget:
            self.add_camera_orientation_widget()

        # Set background
        self.set_background(self._theme.background)

        # Set window size
        self.window_size = window_size

        # add timer event callback to break out of blocking interactive update call (only needed for VTK<9)
        if not self.iren.can_process_events:
            self.iren.add_observer(_vtk.vtkCommand.TimerEvent, on_timer)

        if self._theme.depth_peeling.enabled:
            if self.enable_depth_peeling():
                for renderer in self.renderers:
                    renderer.enable_depth_peeling()

        # set anti_aliasing based on theme
        if self.theme.anti_aliasing:
            self.enable_anti_aliasing(self.theme.anti_aliasing)

        # some cleanup only necessary for fully initialized plotters
        self._initialized = True
        log.debug('Plotter init stop')

    def show(
        self,
        title=None,
        window_size=None,
        interactive=True,
        auto_close=None,
        interactive_update=False,
        full_screen=None,
        screenshot=False,
        return_img=False,
        cpos=None,
        use_ipyvtk=None,
        jupyter_backend=None,
        return_viewer=False,
        return_cpos=None,
        before_close_callback=None,
        **kwargs,
    ):
        """Display the plotting window.

        Parameters
        ----------
        title : str, optional
            Title of plotting window.  Defaults to
            :attr:`pyvista.global_theme.title <pyvista.themes.DefaultTheme.title>`.

        window_size : list, optional
            Window size in pixels.  Defaults to
            :attr:`pyvista.global_theme.window_size <pyvista.themes.DefaultTheme.window_size>`.

        interactive : bool, optional
            Enabled by default.  Allows user to pan and move figure.
            Defaults to
            :attr:`pyvista.global_theme.interactive <pyvista.themes.DefaultTheme.interactive>`.

        auto_close : bool, optional
            Exits plotting session when user closes the window when
            interactive is ``True``.  Defaults to
            :attr:`pyvista.global_theme.auto_close <pyvista.themes.DefaultTheme.auto_close>`.

        interactive_update : bool, optional
            Disabled by default.  Allows user to non-blocking draw,
            user should call :func:`Plotter.update` in each iteration.

        full_screen : bool, optional
            Opens window in full screen.  When enabled, ignores
            ``window_size``.  Defaults to
            :attr:`pyvista.global_theme.full_screen <pyvista.themes.DefaultTheme.full_screen>`.

        screenshot : str, pathlib.Path, BytesIO or bool, optional
            Take a screenshot of the initial state of the plot.
            If a string, it specifies the path to which the screenshot
            is saved. If ``True``, the screenshot is returned as an
            array. Defaults to ``False``. For interactive screenshots
            it's recommended to first call ``show()`` with
            ``auto_close=False`` to set the scene, then save the
            screenshot in a separate call to ``show()`` or
            :func:`Plotter.screenshot`.

        return_img : bool, default: False
            Returns a numpy array representing the last image along
            with the camera position.

        cpos : list(tuple(floats)), optional
            The camera position.  You can also set this with
            :attr:`Plotter.camera_position`.

        use_ipyvtk : bool, optional
            Deprecated.  Instead, set the backend either globally with
            ``pyvista.set_jupyter_backend('ipyvtklink')`` or with
            ``backend='ipyvtklink'``.

        jupyter_backend : str, optional
            Jupyter notebook plotting backend to use.  One of the
            following:

            * ``'none'`` : Do not display in the notebook.
            * ``'pythreejs'`` : Show a ``pythreejs`` widget
            * ``'static'`` : Display a static figure.
            * ``'ipygany'`` : Show a ``ipygany`` widget
            * ``'panel'`` : Show a ``panel`` widget.

            This can also be set globally with
            :func:`pyvista.set_jupyter_backend`.

        return_viewer : bool, optional
            Return the jupyterlab viewer, scene, or display object
            when plotting with jupyter notebook.

        return_cpos : bool, optional
            Return the last camera position from the render window
            when enabled.  Default based on theme setting.  See
            :attr:`pyvista.themes.DefaultTheme.return_cpos`.

        before_close_callback : Callable, optional
            Callback that is called before the plotter is closed.
            The function takes a single parameter, which is the plotter object
            before it closes. An example of use is to capture a screenshot after
            interaction::

                def fun(plotter):
                    plotter.screenshot('file.png')

        **kwargs : dict, optional
            Developer keyword arguments.

        Returns
        -------
        cpos : list
            List of camera position, focal point, and view up.
            Returned only when ``return_cpos=True`` or set in the
            default global or plot theme.  Not returned when in a
            jupyter notebook and ``return_viewer=True``.

        image : np.ndarray
            Numpy array of the last image when either ``return_img=True``
            or ``screenshot=True`` is set. Not returned when in a
            jupyter notebook with ``return_viewer=True``. Optionally
            contains alpha values. Sized:

            * [Window height x Window width x 3] if the theme sets
              ``transparent_background=False``.
            * [Window height x Window width x 4] if the theme sets
              ``transparent_background=True``.

        widget
            IPython widget when ``return_viewer=True``.

        Notes
        -----
        Please use the ``q``-key to close the plotter as some
        operating systems (namely Windows) will experience issues
        saving a screenshot if the exit button in the GUI is pressed.

        Examples
        --------
        Simply show the plot of a mesh.

        >>> import pyvista as pv
        >>> pl = pv.Plotter()
        >>> _ = pl.add_mesh(pv.Cube())
        >>> pl.show()

        Take a screenshot interactively.  Screenshot will be of the
        first image shown, so use the first call with
        ``auto_close=False`` to set the scene before taking the
        screenshot.

        >>> pl = pv.Plotter()
        >>> _ = pl.add_mesh(pv.Cube())
        >>> pl.show(auto_close=False)  # doctest:+SKIP
        >>> pl.show(screenshot='my_image.png')  # doctest:+SKIP

        Display a ``pythreejs`` scene within a jupyter notebook

        >>> pl.show(jupyter_backend='pythreejs')  # doctest:+SKIP

        Return a ``pythreejs`` scene.

        >>> pl.show(jupyter_backend='pythreejs', return_viewer=True)  # doctest:+SKIP

        Obtain the camera position when using ``show``.

        >>> pl = pv.Plotter()
        >>> _ = pl.add_mesh(pv.Sphere())
        >>> pl.show(return_cpos=True)   # doctest:+SKIP
        [(2.223005211686484, -0.3126909484828709, 2.4686209867735065),
        (0.0, 0.0, 0.0),
        (-0.6839951597283509, -0.47207319712073137, 0.5561452310578585)]

        """
        jupyter_kwargs = kwargs.pop('jupyter_kwargs', {})
        assert_empty_kwargs(**kwargs)

        if before_close_callback is None:
            before_close_callback = pyvista.global_theme._before_close_callback
        self._before_close_callback = before_close_callback

        if interactive_update and auto_close is None:
            auto_close = False
        elif interactive_update and auto_close:
            warnings.warn(
                textwrap.dedent(
                    """
                    The plotter will close immediately automatically since ``auto_close=True``.
                    Either, do not specify ``auto_close``, or set it to ``False`` if you want to
                    interact with the plotter interactively.
                    """
                ).strip()
            )
        elif auto_close is None:
            auto_close = self._theme.auto_close

        if use_ipyvtk:
            txt = textwrap.dedent(
                """
                use_ipyvtk is deprecated.  Set the backend
                globally with ``pyvista.set_jupyter_backend("ipyvtklink")
                or with ``backend="ipyvtklink"``
                """
            ).strip()
            from pyvista.core.errors import DeprecationError

            raise DeprecationError(txt)

        if not hasattr(self, "ren_win"):
            raise RuntimeError("This plotter has been closed and cannot be shown.")

        if full_screen is None:
            full_screen = self._theme.full_screen

        if full_screen:
            self.ren_win.SetFullScreen(True)
            self.ren_win.BordersOn()  # super buggy when disabled
        else:
            if window_size is None:
                window_size = self.window_size
            else:
                self._window_size_unset = False
            self.ren_win.SetSize(window_size[0], window_size[1])

        # reset unless camera for the first render unless camera is set
        self._on_first_render_request(cpos)

        # handle plotter notebook
        if jupyter_backend and not self.notebook:
            warnings.warn(
                'Not within a jupyter notebook environment.\nIgnoring ``jupyter_backend``.'
            )

        if self.notebook:
            from ..jupyter.notebook import handle_plotter

            if jupyter_backend is None:
                jupyter_backend = self._theme.jupyter_backend

            if jupyter_backend != 'none':
                if screenshot:
                    warnings.warn(
                        '\nSet `jupyter_backend` backend to `"none"` to take a screenshot'
                        ' within a notebook environment.'
                    )

                disp = handle_plotter(
                    self, backend=jupyter_backend, return_viewer=return_viewer, **jupyter_kwargs
                )
                return disp

        self.render()

        # initial double render needed for certain passes when offscreen
        if self.off_screen and 'vtkDepthOfFieldPass' in self.renderer._render_passes._passes:
            self.render()

        # This has to be after the first render for some reason
        if title is None:
            title = self.title
        if title:
            self.ren_win.SetWindowName(title)
            self.title = title

        # Keep track of image for sphinx-gallery
        if pyvista.BUILDING_GALLERY or screenshot:
            # always save screenshots for sphinx_gallery

            self.last_image = self.screenshot(screenshot, return_img=True)
            self.last_image_depth = self.get_image_depth()

        # See: https://github.com/pyvista/pyvista/issues/186#issuecomment-550993270
        if interactive and not self.off_screen:
            try:  # interrupts will be caught here
                log.debug('Starting iren')
                self.iren.update_style()
                if not interactive_update:

                    # Resolves #1260
                    if os.name == 'nt':
                        if _vtk.VTK9:
                            self.iren.process_events()
                        else:
                            global VERY_FIRST_RENDER
                            if not VERY_FIRST_RENDER:
                                self.iren.start()
                            VERY_FIRST_RENDER = False

                    self.iren.start()
                self.iren.initialize()
            except KeyboardInterrupt:
                log.debug('KeyboardInterrupt')
                self.close()
                raise KeyboardInterrupt
        # In the event that the user hits the exit-button on the GUI  (on
        # Windows OS) then it must be finalized and deleted as accessing it
        # will kill the kernel.
        # Here we check for that and clean it up before moving on to any of
        # the closing routines that might try to still access that
        # render window.
        if not self.ren_win.IsCurrent():
            self._clear_ren_win()  # The ren_win is deleted
            # proper screenshots cannot be saved if this happens
            if not auto_close:
                warnings.warn(
                    "`auto_close` ignored: by clicking the exit button, "
                    "you have destroyed the render window and we have to "
                    "close it out."
                )
                auto_close = True
        # NOTE: after this point, nothing from the render window can be accessed
        #       as if a user pressed the close button, then it destroys the
        #       the render view and a stream of errors will kill the Python
        #       kernel if code here tries to access that renderer.
        #       See issues #135 and #186 for insight before editing the
        #       remainder of this function.

        # Close the render window if requested
        if auto_close:
            self.close()

        # If user asked for screenshot, return as numpy array after camera
        # position
        if return_img or screenshot is True:
            if return_cpos:
                return self.camera_position, self.last_image
            return self.last_image

        if return_cpos:
            return self.camera_position

    def add_title(self, title, font_size=18, color=None, font=None, shadow=False):
        """Add text to the top center of the plot.

        This is merely a convenience method that calls ``add_text``
        with ``position='upper_edge'``.

        Parameters
        ----------
        title : str
            The text to add the rendering.

        font_size : float, optional
            Sets the size of the title font.  Defaults to 16 or the
            value of the global theme if set.

        color : ColorLike, optional,
            Either a string, rgb list, or hex color string.  Defaults
            to white or the value of the global theme if set.  For
            example:

            * ``color='white'``
            * ``color='w'``
            * ``color=[1.0, 1.0, 1.0]``
            * ``color='#FFFFFF'``

        font : str, optional
            Font name may be ``'courier'``, ``'times'``, or ``'arial'``.

        shadow : bool, optional
            Adds a black shadow to the text.  Defaults to ``False``.

        Returns
        -------
        vtk.vtkTextActor
            Text actor added to plot.

        Examples
        --------
        >>> import pyvista
        >>> pl = pyvista.Plotter()
        >>> pl.background_color = 'grey'
        >>> actor = pl.add_title('Plot Title', font='courier', color='k',
        ...                      font_size=40)
        >>> pl.show()

        """
        # add additional spacing from the top of the figure by default
        title = '\n' + title
        return self.add_text(
            title,
            position='upper_edge',
            font_size=font_size,
            color=color,
            font=font,
            shadow=shadow,
            name='title',
            viewport=False,
        )

    def add_cursor(
        self,
        bounds=(-1.0, 1.0, -1.0, 1.0, -1.0, 1.0),
        focal_point=(0.0, 0.0, 0.0),
        color=None,
    ):
        """Add a cursor of a PyVista or VTK dataset to the scene.

        Parameters
        ----------
        bounds : length 6 sequence, default: (-1.0, 1.0, -1.0, 1.0, -1.0, 1.0)
            Specify the bounds in the format of:

            - ``(xmin, xmax, ymin, ymax, zmin, zmax)``

            Defaults to ``(-1.0, 1.0, -1.0, 1.0, -1.0, 1.0)``.

        focal_point : list or tuple, optional
            The focal point of the cursor.

            Defaults to ``(0.0, 0.0, 0.0)``.

        color : ColorLike, optional
            Either a string, RGB sequence, or hex color string.  For one
            of the following.

            * ``color='white'``
            * ``color='w'``
            * ``color=[1.0, 1.0, 1.0]``
            * ``color='#FFFFFF'``

        Returns
        -------
        vtk.vtkActor
            VTK actor of the 2D cursor.

        Examples
        --------
        >>> import pyvista
        >>> sphere = pyvista.Sphere()
        >>> plotter = pyvista.Plotter()
        >>> _ = plotter.add_mesh(sphere)
        >>> _ = plotter.add_cursor()
        >>> plotter.show()

        """
        alg = _vtk.vtkCursor3D()
        alg.SetModelBounds(bounds)
        alg.SetFocalPoint(focal_point)
        alg.AllOn()
        mapper = DataSetMapper()
        mapper.SetInputConnection(alg.GetOutputPort())
        actor, prop = self.add_actor(mapper)
        prop.SetColor(Color(color).float_rgb)

        return actor


# Tracks created plotters.  This is the end of the module as we need to
# define ``BasePlotter`` before including it in the type definition.
#
# When pyvista.BUILDING_GALLERY = False, the objects will be ProxyType, and
# when True, BasePlotter.
_ALL_PLOTTERS: Dict[str, BasePlotter] = {}


def _kill_display(disp_id):  # pragma: no cover
    """Forcibly close the display on Linux.

    See: https://gitlab.kitware.com/vtk/vtk/-/issues/17917#note_783584

    And more details into why...
    https://stackoverflow.com/questions/64811503

    Notes
    -----
    This is to be used experimentally and is known to cause issues
    on `pyvistaqt`

    """
    if platform.system() != 'Linux':
        raise OSError('This method only works on Linux')

    if disp_id:
        cdisp_id = int(disp_id[1:].split('_')[0], 16)

        # this is unsafe as events might be queued, but sometimes the
        # window fails to close if we don't just close it
        Thread(target=X11.XCloseDisplay, args=(cdisp_id,)).start()<|MERGE_RESOLUTION|>--- conflicted
+++ resolved
@@ -3731,8 +3731,7 @@
 
         if not np.issubdtype(scalars.dtype, np.number):
             raise TypeError('Non-numeric scalars are currently not supported for volume rendering.')
-<<<<<<< HEAD
-=======
+
         if scalars.ndim != 1:
             if scalars.ndim != 2:
                 raise ValueError('`add_volume` only supports scalars with 1 or 2 dimensions')
@@ -3743,7 +3742,6 @@
             if opacity != 'linear':
                 opacity = 'linear'
                 warnings.warn('Ignoring custom opacity due to RGBA scalars.')
->>>>>>> 377b9e6a
 
         # Define mapper, volume, and add the correct properties
         mappers_lookup = {
