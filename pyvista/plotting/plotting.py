--- conflicted
+++ resolved
@@ -1870,15 +1870,9 @@
         >>> pl.show()
 
         """
-<<<<<<< HEAD
-        if self.render_window is not None:
-            self.render_window.StereoRenderOn()
-            self.render_window.SetStereoTypeToAnaglyph()
-=======
-        if hasattr(self, 'ren_win'):
+        if self.render_window is not None
             self.ren_win.SetStereoTypeToAnaglyph()
             self.ren_win.StereoRenderOn()
->>>>>>> adfb940d
 
     def disable_stereo_render(self):
         """Disable anaglyph stereo rendering.
