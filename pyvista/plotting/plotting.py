"""
pyvista plotting module
"""
import collections
import logging
import os
import time
from threading import Thread

import imageio
import numpy as np
import scooby
import vtk
from vtk.util import numpy_support as VN
import warnings

import pyvista
from pyvista.utilities import (convert_array, convert_string_array,
                               get_array, is_pyvista_dataset, numpy_to_texture,
                               raise_not_matching, wrap)

from .colors import get_cmap_safe, PARAVIEW_BACKGROUND
from .export_vtkjs import export_plotter_vtkjs
from .mapper import make_mapper
from .picking import PickingHelper
from .tools import update_axes_label_color, create_axes_orientation_box, create_axes_marker
from .tools import normalize, opacity_transfer_function
from .theme import rcParams, parse_color, parse_font_family
from .theme import FONT_KEYS, MAX_N_COLOR_BARS
from .widgets import WidgetHelper

try:
    import matplotlib
    has_matplotlib = True
except ImportError:
    has_matplotlib = False

_ALL_PLOTTERS = {}

def close_all():
    """Close all open/active plotters and clean up memory"""
    for key, p in _ALL_PLOTTERS.items():
        p.close()
        p.deep_clean()
    _ALL_PLOTTERS.clear()
    return True


log = logging.getLogger(__name__)
log.setLevel('CRITICAL')



class BasePlotter(PickingHelper, WidgetHelper):
    """
    To be used by the Plotter and QtInteractor classes.

    Parameters
    ----------
    shape : list or tuple, optional
        Number of sub-render windows inside of the main window.
        Specify two across with ``shape=(2, 1)`` and a two by two grid
        with ``shape=(2, 2)``.  By default there is only one renderer.
        Can also accept a shape as string descriptor. E.g.:
            shape="3|1" means 3 plots on the left and 1 on the right,
            shape="4/2" means 4 plots on top of 2 at bottom.

    border : bool, optional
        Draw a border around each render window.  Default False.

    border_color : string or 3 item list, optional, defaults to white
        Either a string, rgb list, or hex color string.  For example:
            color='white'
            color='w'
            color=[1, 1, 1]
            color='#FFFFFF'

    border_width : float, optional
        Width of the border in pixels when enabled.

    """

    def __new__(cls, *args, **kwargs):
        if cls is BasePlotter:
            raise TypeError("pyvista.BasePlotter is an abstract class and may not be instantiated.")
        return object.__new__(cls)

    def __init__(self, shape=(1, 1), border=None, border_color='k',
                 border_width=2.0, title=None, splitting_position=None):
        """ Initialize base plotter """
        self.image_transparent_background = rcParams['transparent_background']

        if title is None:
            title = rcParams['title']
        self.title = str(title)

        # by default add border for multiple plots
        if border is None:
            if shape != (1, 1):
                border = True
            else:
                border = False

        # add render windows
        self._active_renderer_index = 0
        self.renderers = []

        if isinstance(shape, str):

            if '|' in shape:
                n = int(shape.split('|')[0])
                m = int(shape.split('|')[1])
                rangen = reversed(range(n))
                rangem = reversed(range(m))
            else:
                m = int(shape.split('/')[0])
                n = int(shape.split('/')[1])
                rangen = range(n)
                rangem = range(m)

            if splitting_position is None:
                splitting_position = rcParams['multi_rendering_splitting_position']

            if splitting_position is None:
                if n >= m:
                    xsplit = m/(n+m)
                else:
                    xsplit = 1-n/(n+m)
            else:
                xsplit = splitting_position

            for i in rangen:
                arenderer = pyvista.Renderer(self, border, border_color, border_width)
                if '|' in shape:
                    arenderer.SetViewport(0, i/n, xsplit, (i+1)/n)
                else:
                    arenderer.SetViewport(i/n, 0, (i+1)/n, xsplit)
                self.renderers.append(arenderer)
            for i in rangem:
                arenderer = pyvista.Renderer(self, border, border_color, border_width)
                if '|' in shape:
                    arenderer.SetViewport(xsplit, i/m, 1, (i+1)/m)
                else:
                    arenderer.SetViewport(i/m, xsplit, (i+1)/m, 1)
                self.renderers.append(arenderer)

                self.shape = (n+m,)

        else:

            assert_str = '"shape" should be a list, tuple or string descriptor'
            assert isinstance(shape, collections.Iterable), assert_str
            assert shape[0] > 0, '"shape" must be positive'
            assert shape[1] > 0, '"shape" must be positive'
            self.shape = shape
            for i in reversed(range(shape[0])):
                for j in range(shape[1]):
                    renderer = pyvista.Renderer(self, border, border_color, border_width)
                    x0 = i/shape[0]
                    y0 = j/shape[1]
                    x1 = (i+1)/shape[0]
                    y1 = (j+1)/shape[1]
                    renderer.SetViewport(y0, x0, y1, x1)
                    self.renderers.append(renderer)


        # This keeps track of scalar names already plotted and their ranges
        self._scalar_bar_ranges = {}
        self._scalar_bar_mappers = {}
        self._scalar_bar_actors = {}
        self._scalar_bar_widgets = {}
        # track if the camera has been setup
        # self.camera_set = False
        self._first_time = True
        # Keep track of the scale
        self._labels = []
        # Set default style
        self._style = vtk.vtkInteractorStyleRubberBandPick()

        # Add self to open plotters
        _ALL_PLOTTERS[str(hex(id(self)))] = self

        # lighting style
        self.lighting = vtk.vtkLightKit()
        # self.lighting.SetHeadLightWarmth(1.0)
        # self.lighting.SetHeadLightWarmth(1.0)
        for renderer in self.renderers:
            self.lighting.AddLightsToRenderer(renderer)
            renderer.LightFollowCameraOn()

        # Key bindings
        self.reset_key_events()


    def add_key_event(self, key, callback):
        """Add a function to callback when the given key is pressed. These are
        non-unique - thus a key could map to many callback functions.

        The callback function must not have any arguments.

        Parameters
        ----------
        key : str
            The key to trigger the event

        callback : callable
            A callable that takes no arguments
        """
        if not hasattr(callback, '__call__'):
            raise TypeError('callback must be callable.')
        self._key_press_event_callbacks[key].append(callback)


    def clear_events_for_key(self, key):
        self._key_press_event_callbacks.pop(key)


    def reset_key_events(self):
        """Reset all of the key press events to their defaults."""
        self._key_press_event_callbacks = collections.defaultdict(list)

        def _close_callback():
            """ Make sure a screenhsot is acquired before closing"""
            self.q_pressed = True
            # Grab screenshot right before renderer closes
            self.last_image = self.screenshot(True, return_img=True)
            self.last_image_depth = self.get_image_depth()

        self.add_key_event('q', _close_callback)
        b_left_down_callback = lambda: self.iren.AddObserver('LeftButtonPressEvent', self.left_button_down)
        self.add_key_event('b', b_left_down_callback)
        self.add_key_event('v', lambda: self.isometric_view_interactive())


    def key_press_event(self, obj, event):
        """ Listens for key press event """
        key = self.iren.GetKeySym()
        log.debug('Key %s pressed' % key)
        if key in self._key_press_event_callbacks.keys():
            # Note that defaultdict's will never throw a key error
            callbacks = self._key_press_event_callbacks[key]
            for func in callbacks:
                func()


    def left_button_down(self, obj, event_type):
        """Register the event for a left button down click"""
        # Get 2D click location on window
        click_pos = self.iren.GetEventPosition()

        # Get corresponding click location in the 3D plot
        picker = vtk.vtkWorldPointPicker()
        picker.Pick(click_pos[0], click_pos[1], 0, self.renderer)
        self.pickpoint = np.asarray(picker.GetPickPosition()).reshape((-1, 3))
        if np.any(np.isnan(self.pickpoint)):
            self.pickpoint[:] = 0


    def update_style(self):
        if not hasattr(self, '_style'):
            self._style = vtk.vtkInteractorStyleTrackballCamera()
        if hasattr(self, 'iren'):
            return self.iren.SetInteractorStyle(self._style)

    def enable_trackball_style(self):
        """ sets the interactive style to trackball - the default syle """
        self._style = vtk.vtkInteractorStyleTrackballCamera()
        return self.update_style()

    def enable_image_style(self):
        """ sets the interactive style to image

        Controls:
         - Left Mouse button triggers window level events
         - CTRL Left Mouse spins the camera around its view plane normal
         - SHIFT Left Mouse pans the camera
         - CTRL SHIFT Left Mouse dollys (a positional zoom) the camera
         - Middle mouse button pans the camera
         - Right mouse button dollys the camera.
         - SHIFT Right Mouse triggers pick events
        """
        self._style = vtk.vtkInteractorStyleImage()
        return self.update_style()

    def enable_joystick_style(self):
        """ sets the interactive style to joystick

        allows the user to move (rotate, pan, etc.) the camera, the point of
        view for the scene.  The position of the mouse relative to the center of
        the scene determines the speed at which the camera moves, and the speed
        of the mouse movement determines the acceleration of the camera, so the
        camera continues to move even if the mouse if not moving.

        For a 3-button mouse, the left button is for rotation, the right button
        for zooming, the middle button for panning, and ctrl + left button for
        spinning.  (With fewer mouse buttons, ctrl + shift + left button is
        for zooming, and shift + left button is for panning.)
        """
        self._style = vtk.vtkInteractorStyleJoystickCamera()
        return self.update_style()

    def enable_zoom_style(self):
        """ sets the interactive style to rubber band zoom

        This interactor style allows the user to draw a rectangle in the render
        window using the left mouse button.  When the mouse button is released,
        the current camera zooms by an amount determined from the shorter side
        of the drawn rectangle.
        """
        self._style = vtk.vtkInteractorStyleRubberBandZoom()
        return self.update_style()

    def enable_terrain_style(self):
        """ sets the interactive style to terrain

        Used to manipulate a camera which is viewing a scene with a natural
        view up, e.g., terrain. The camera in such a scene is manipulated by
        specifying azimuth (angle around the view up vector) and elevation
        (the angle from the horizon).
        """
        self._style = vtk.vtkInteractorStyleTerrain()
        return self.update_style()

    def enable_rubber_band_style(self):
        """ sets the interactive style to rubber band picking

        This interactor style allows the user to draw a rectangle in the render
        window by hitting 'r' and then using the left mouse button.
        When the mouse button is released, the attached picker operates on the
        pixel in the center of the selection rectangle. If the picker happens to
        be a vtkAreaPicker it will operate on the entire selection rectangle.
        When the 'p' key is hit the above pick operation occurs on a 1x1
        rectangle. In other respects it behaves the same as its parent class.
        """
        self._style = vtk.vtkInteractorStyleRubberBandPick()
        return self.update_style()

    def set_focus(self, point):
        """ sets focus to a point """
        if isinstance(point, np.ndarray):
            if point.ndim != 1:
                point = point.ravel()
        self.camera.SetFocalPoint(point)
        self._render()

    def set_position(self, point, reset=False):
        """ sets camera position to a point """
        if isinstance(point, np.ndarray):
            if point.ndim != 1:
                point = point.ravel()
        self.camera.SetPosition(point)
        if reset:
            self.reset_camera()
        self.camera_set = True
        self._render()

    def set_viewup(self, vector):
        """ sets camera viewup vector """
        if isinstance(vector, np.ndarray):
            if vector.ndim != 1:
                vector = vector.ravel()
        self.camera.SetViewUp(vector)
        self._render()

    def _render(self):
        """ redraws render window if the render window exists """
        if hasattr(self, 'ren_win'):
            if hasattr(self, 'render_trigger'):
                self.render_trigger.emit()
            elif not self._first_time:
                self.render()

    def add_axes(self, interactive=None, line_width=2,
                 color=None, x_color=None, y_color=None, z_color=None,
                 xlabel='X', ylabel='Y', zlabel='Z', labels_off=False,
                 box=None, box_args=None):
        """ Add an interactive axes widget """
        if interactive is None:
            interactive = rcParams['interactive']
        if hasattr(self, 'axes_widget'):
            self.axes_widget.SetInteractive(interactive)
            update_axes_label_color(color)
            return
        if box is None:
            box = rcParams['axes']['box']
        if box:
            if box_args is None:
                box_args = {}
            self.axes_actor = create_axes_orientation_box(
                label_color=color, line_width=line_width,
                x_color=x_color, y_color=y_color, z_color=z_color,
                xlabel=xlabel, ylabel=ylabel, zlabel=zlabel,
                labels_off=labels_off, **box_args)
        else:
            self.axes_actor = create_axes_marker(
                label_color=color, line_width=line_width,
                x_color=x_color, y_color=y_color, z_color=z_color,
                xlabel=xlabel, ylabel=ylabel, zlabel=zlabel, labels_off=labels_off)
        self.axes_widget = vtk.vtkOrientationMarkerWidget()
        self.axes_widget.SetOrientationMarker(self.axes_actor)
        if hasattr(self, 'iren'):
            self.axes_widget.SetInteractor(self.iren)
            self.axes_widget.SetEnabled(1)
            self.axes_widget.SetInteractive(interactive)
        return

    def hide_axes(self):
        """Hide the axes orientation widget"""
        if hasattr(self, 'axes_widget'):
            self.axes_widget.EnabledOff()

    def show_axes(self):
        """Show the axes orientation widget"""
        if hasattr(self, 'axes_widget'):
            self.axes_widget.EnabledOn()
        else:
            self.add_axes()

    def isometric_view_interactive(self):
        """ sets the current interactive render window to isometric view """
        interactor = self.iren.GetInteractorStyle()
        renderer = interactor.GetCurrentRenderer()
        renderer.view_isometric()

    def update(self, stime=1, force_redraw=True):
        """
        Update window, redraw, process messages query

        Parameters
        ----------
        stime : int, optional
            Duration of timer that interrupt vtkRenderWindowInteractor in
            milliseconds.

        force_redraw : bool, optional
            Call vtkRenderWindowInteractor.Render() immediately.
        """

        if stime <= 0:
            stime = 1

        curr_time = time.time()
        if Plotter.last_update_time > curr_time:
            Plotter.last_update_time = curr_time

        if not hasattr(self, 'iren'):
            return

        update_rate = self.iren.GetDesiredUpdateRate()
        if (curr_time - Plotter.last_update_time) > (1.0/update_rate):
            self.right_timer_id = self.iren.CreateRepeatingTimer(stime)

            self.iren.Start()
            self.iren.DestroyTimer(self.right_timer_id)

            self._render()
            Plotter.last_update_time = curr_time
        else:
            if force_redraw:
                self.iren.Render()

    def add_mesh(self, mesh, color=None, style=None, scalars=None,
                 clim=None, show_edges=None, edge_color=None,
                 point_size=5.0, line_width=None, opacity=1.0,
                 flip_scalars=False, lighting=None, n_colors=256,
                 interpolate_before_map=True, cmap=None, label=None,
                 reset_camera=None, scalar_bar_args=None, show_scalar_bar=None,
                 stitle=None, multi_colors=False, name=None, texture=None,
                 render_points_as_spheres=None, render_lines_as_tubes=False,
                 smooth_shading=False, ambient=0.0, diffuse=1.0, specular=0.0,
                 specular_power=100.0, nan_color=None, nan_opacity=1.0,
                 loc=None, backface_culling=False, rgb=False, categories=False,
                 use_transparency=False, below_color=None, above_color=None,
                 annotations=None, pickable=True, **kwargs):
        """
        Adds any PyVista/VTK mesh or dataset that PyVista can wrap to the
        scene. This method using a mesh representation to view the surfaces
        and/or geometry of datasets. For volume rendering, see
        :func:`pyvista.BasePlotter.add_volume`.

        Parameters
        ----------
        mesh : pyvista.Common or pyvista.MultiBlock
            Any PyVista or VTK mesh is supported. Also, any dataset
            that :func:`pyvista.wrap` can handle including NumPy arrays of XYZ
            points.

        color : string or 3 item list, optional, defaults to white
            Use to make the entire mesh have a single solid color.
            Either a string, RGB list, or hex color string.  For example:
            ``color='white'``, ``color='w'``, ``color=[1, 1, 1]``, or
            ``color='#FFFFFF'``. Color will be overridden if scalars are
            specified.

        style : string, optional
            Visualization style of the mesh.  One of the following:
            ``style='surface'``, ``style='wireframe'``, ``style='points'``.
            Defaults to ``'surface'``. Note that ``'wireframe'`` only shows a
            wireframe of the outer geometry.

        scalars : str or numpy.ndarray, optional
            Scalars used to "color" the mesh.  Accepts a string name of an
            array that is present on the mesh or an array equal
            to the number of cells or the number of points in the
            mesh.  Array should be sized as a single vector. If both
            ``color`` and ``scalars`` are ``None``, then the active scalars are
            used.

        clim : 2 item list, optional
            Color bar range for scalars.  Defaults to minimum and
            maximum of scalars array.  Example: ``[-1, 2]``. ``rng``
            is also an accepted alias for this.

        show_edges : bool, optional
            Shows the edges of a mesh.  Does not apply to a wireframe
            representation.

        edge_color : string or 3 item list, optional, defaults to black
            The solid color to give the edges when ``show_edges=True``.
            Either a string, RGB list, or hex color string.

        point_size : float, optional
            Point size of any nodes in the dataset plotted. Also applicable
            when style='points'. Default ``5.0``

        line_width : float, optional
            Thickness of lines.  Only valid for wireframe and surface
            representations.  Default None.

        opacity : float, str, array-like
            Opacity of the mesh. If a siblge float value is given, it will be
            the global opacity of the mesh and uniformly applied everywhere -
            should be between 0 and 1. A string can also be specified to map
            the scalar range to a predefined opacity transfer function
            (options include: 'linear', 'linear_r', 'geom', 'geom_r').
            A string could also be used to map a scalar array from the mesh to
            the the opacity (must have same number of elements as the
            ``scalars`` argument). Or you can pass a custum made trasfer
            function that is an aray either ``n_colors`` in length or shorter.

        flip_scalars : bool, optional
            Flip direction of cmap. Most colormaps allow ``*_r`` suffix to do
            this as well.

        lighting : bool, optional
            Enable or disable view direction lighting. Default False.

        n_colors : int, optional
            Number of colors to use when displaying scalars. Defaults to 256.
            The scalar bar will also have this many colors.

        interpolate_before_map : bool, optional
            Enabling makes for a smoother scalar display.  Default is True.
            When False, OpenGL will interpolate the mapped colors which can
            result is showing colors that are not present in the color map.

        cmap : str, optional
           Name of the Matplotlib colormap to us when mapping the ``scalars``.
           See available Matplotlib colormaps.  Only applicable for when
           displaying ``scalars``. Requires Matplotlib to be installed.
           ``colormap`` is also an accepted alias for this. If ``colorcet`` or
           ``cmocean`` are installed, their colormaps can be specified by name.

        label : str, optional
            String label to use when adding a legend to the scene with
            :func:`pyvista.BasePlotter.add_legend`

        reset_camera : bool, optional
            Reset the camera after adding this mesh to the scene

        scalar_bar_args : dict, optional
            Dictionary of keyword arguments to pass when adding the scalar bar
            to the scene. For options, see
            :func:`pyvista.BasePlotter.add_scalar_bar`.

        show_scalar_bar : bool
            If False, a scalar bar will not be added to the scene. Defaults
            to ``True``.

        stitle : string, optional
            Scalar bar title. By default the scalar bar is given a title of the
            the scalar array used to color the mesh.
            To create a bar with no title, use an empty string (i.e. '').

        multi_colors : bool, optional
            If a ``MultiBlock`` dataset is given this will color each
            block by a solid color using matplotlib's color cycler.

        name : str, optional
            The name for the added mesh/actor so that it can be easily
            updated.  If an actor of this name already exists in the
            rendering window, it will be replaced by the new actor.

        texture : vtk.vtkTexture or np.ndarray or boolean, optional
            A texture to apply if the input mesh has texture
            coordinates.  This will not work with MultiBlock
            datasets. If set to ``True``, the first avaialble texture
            on the object will be used. If a string name is given, it
            will pull a texture with that name associated to the input
            mesh.

        render_points_as_spheres : bool, optional

        render_lines_as_tubes : bool, optional

        smooth_shading : bool, optional

        ambient : float, optional
            When lighting is enabled, this is the amount of light from
            0 to 1 that reaches the actor when not directed at the
            light source emitted from the viewer.  Default 0.0

        diffuse : float, optional
            The diffuse lighting coefficient. Default 1.0

        specular : float, optional
            The specular lighting coefficient. Default 0.0

        specular_power : float, optional
            The specular power. Bewteen 0.0 and 128.0

        nan_color : string or 3 item list, optional, defaults to gray
            The color to use for all ``NaN`` values in the plotted scalar
            array.

        nan_opacity : float, optional
            Opacity of ``NaN`` values.  Should be between 0 and 1.
            Default 1.0

        loc : int, tuple, or list
            Index of the renderer to add the actor to.  For example,
            ``loc=2`` or ``loc=(1, 1)``.  If None, selects the last
            active Renderer.

        backface_culling : bool optional
            Does not render faces that should not be visible to the
            plotter.  This can be helpful for dense surface meshes,
            especially when edges are visible, but can cause flat
            meshes to be partially displayed.  Defaults ``False``.

        rgb : bool, optional
            If an 2 dimensional array is passed as the scalars, plot those
            values as RGB(A) colors! ``rgba`` is also accepted alias for this.
            Opacity (the A) is optional.

        categories : bool, optional
            If set to ``True``, then the number of unique values in the scalar
            array will be used as the ``n_colors`` argument.

        use_transparency : bool, optional
            Invert the opacity mappings and make the values correspond to
            transperency.

        below_color : string or 3 item list, optional
            Solid color for values below the scalar range (``clim``). This will
            automatically set the scalar bar ``below_label`` to ``'Below'``

        above_color : string or 3 item list, optional
            Solid color for values below the scalar range (``clim``). This will
            automatically set the scalar bar ``above_label`` to ``'Above'``

        annotations : dict, optional
            Pass a dictionary of annotations. Keys are the float values in the
            scalar range to annotate on the scalar bar and the values are the
            the string annotations.

        pickable : bool
            Set whether this mesh is pickable

        Returns
        -------
        actor: vtk.vtkActor
            VTK actor of the mesh.
        """
        # Convert the VTK data object to a pyvista wrapped object if neccessary
        if not is_pyvista_dataset(mesh):
            mesh = wrap(mesh)
            if not is_pyvista_dataset(mesh):
                raise TypeError('Object type ({}) not supported for plotting in PyVista.'.format(type(mesh)))

        ##### Parse arguments to be used for all meshes #####

        if scalar_bar_args is None:
            scalar_bar_args = {}

        if show_edges is None:
            show_edges = rcParams['show_edges']

        if edge_color is None:
            edge_color = rcParams['edge_color']

        if show_scalar_bar is None:
            show_scalar_bar = rcParams['show_scalar_bar']

        if lighting is None:
            lighting = rcParams['lighting']

        if clim is None:
            clim = kwargs.get('rng', None)

        if render_points_as_spheres is None:
            render_points_as_spheres = rcParams['render_points_as_spheres']

        if name is None:
            name = '{}({})'.format(type(mesh).__name__, str(hex(id(mesh))))

        if nan_color is None:
            nan_color = rcParams['nan_color']
        nanr, nanb, nang = parse_color(nan_color)
        nan_color = nanr, nanb, nang, nan_opacity
        if color is True:
            color = rcParams['color']

        if texture is False:
            texture = None

        ##### Handle composite datasets #####

        if isinstance(mesh, pyvista.MultiBlock):
            # frist check the scalars
            if clim is None and scalars is not None:
                # Get the data range across the array for all blocks
                # if scalar specified
                if isinstance(scalars, str):
                    clim = mesh.get_data_range(scalars)
                else:
                    # TODO: an array was given... how do we deal with
                    #       that? Possibly a 2D arrays or list of
                    #       arrays where first index corresponds to
                    #       the block? This could get complicated real
                    #       quick.
                    raise RuntimeError('Scalar array must be given as a string name for multiblock datasets.')

            the_arguments = locals()
            the_arguments.update(kwargs)
            the_arguments.pop('self')
            the_arguments.pop('mesh')

            if multi_colors:
                # Compute unique colors for each index of the block
                if has_matplotlib:
                    from itertools import cycle
                    cycler = matplotlib.rcParams['axes.prop_cycle']
                    colors = cycle(cycler)
                else:
                    multi_colors = False
                    logging.warning('Please install matplotlib for color cycles')

            # Now iteratively plot each element of the multiblock dataset
            actors = []
            for idx in range(mesh.GetNumberOfBlocks()):
                if mesh[idx] is None:
                    continue
                # Get a good name to use
                next_name = '{}-{}'.format(name, idx)
                # Get the data object
                if not is_pyvista_dataset(mesh[idx]):
                    data = wrap(mesh.GetBlock(idx))
                    if not is_pyvista_dataset(mesh[idx]):
                        continue # move on if we can't plot it
                else:
                    data = mesh.GetBlock(idx)
                if data is None or (not isinstance(data, pyvista.MultiBlock) and data.n_points < 1):
                    # Note that a block can exist but be None type
                    # or it could have zeros points (be empty) after filtering
                    continue
                # Now check that scalars is available for this dataset
                if isinstance(data, vtk.vtkMultiBlockDataSet) or get_array(data, scalars) is None:
                    ts = None
                else:
                    ts = scalars
                if multi_colors:
                    color = next(colors)['color']

                ## Add to the scene
                the_arguments['color'] = color
                the_arguments['scalars'] = ts
                the_arguments['name'] = next_name
                the_arguments['texture'] = None
                a = self.add_mesh(data, **the_arguments)
                actors.append(a)

                if (reset_camera is None and not self.camera_set) or reset_camera:
                    cpos = self.get_default_cam_pos()
                    self.camera_position = cpos
                    self.camera_set = False
                    self.reset_camera()
            return actors

        ##### Plot a single PyVista mesh #####

        # Compute surface normals if using smooth shading
        if smooth_shading:
            # extract surface if mesh is exterior
            if not isinstance(mesh, pyvista.PolyData):
                grid = mesh
                mesh = grid.extract_surface()
                ind = mesh.point_arrays['vtkOriginalPointIds']
                # remap scalars
                if isinstance(scalars, np.ndarray):
                    scalars = scalars[ind]

            mesh.compute_normals(cell_normals=False, inplace=True)

        if mesh.n_points < 1:
            raise RuntimeError('Empty meshes cannot be plotted. Input mesh has zero points.')

        # Try to plot something if no preference given
        if scalars is None and color is None and texture is None:
            # Prefer texture first
            if len(list(mesh.textures.keys())) > 0:
                texture = True
            # If no texture, plot any active scalar
            else:
                # Make sure scalar components are not vectors/tuples
                scalars = mesh.active_scalar_name
                # Don't allow plotting of string arrays by default
                if scalars is not None:# and np.issubdtype(mesh.active_scalar.dtype, np.number):
                    if stitle is None:
                        stitle = scalars
                else:
                    scalars = None

        # set main values
        self.mesh = mesh
        self.mapper = make_mapper(vtk.vtkDataSetMapper)
        self.mapper.SetInputData(self.mesh)
        self.mapper.GetLookupTable().SetNumberOfTableValues(n_colors)
        if interpolate_before_map:
            self.mapper.InterpolateScalarsBeforeMappingOn()

        actor, prop = self.add_actor(self.mapper,
                                     reset_camera=reset_camera,
                                     name=name, loc=loc, culling=backface_culling,
                                     pickable=pickable)

        # Make sure scalars is a numpy array after this point
        original_scalar_name = None
        if isinstance(scalars, str):
            self.mapper.SetArrayName(scalars)
            original_scalar_name = scalars
            scalars = get_array(mesh, scalars,
                                preference=kwargs.get('preference', 'cell'), err=True)
            if stitle is None:
                stitle = original_scalar_name


        if texture is True or isinstance(texture, (str, int)):
            texture = mesh._activate_texture(texture)

        if texture:
            if isinstance(texture, np.ndarray):
                texture = numpy_to_texture(texture)
            if not isinstance(texture, (vtk.vtkTexture, vtk.vtkOpenGLTexture)):
                raise TypeError('Invalid texture type ({})'.format(type(texture)))
            if mesh.GetPointData().GetTCoords() is None:
                raise AssertionError('Input mesh does not have texture coordinates to support the texture.')
            actor.SetTexture(texture)
            # Set color to white by default when using a texture
            if color is None:
                color = 'white'
            if scalars is None:
                show_scalar_bar = False
            self.mapper.SetScalarModeToUsePointFieldData()

        # Handle making opacity array =========================================

        _custom_opac = False
        if isinstance(opacity, str):
            try:
                # Get array from mesh
                opacity = get_array(mesh, opacity,
                                    preference=kwargs.get('preference', 'cell'), err=True)
                opacity = normalize(opacity)
                _custom_opac = True
            except:
                # Or get opacity trasfer function
                opacity = opacity_transfer_function(opacity, n_colors)
            else:
                if scalars.shape[0] != opacity.shape[0]:
                    raise RuntimeError('Opacity array and scalars array must have the same number of elements.')
        elif isinstance(opacity, (np.ndarray, list, tuple)):
            opacity = np.array(opacity)
            if scalars.shape[0] == opacity.shape[0]:
                # User could pass an array of opacities for every point/cell
                pass
            else:
                opacity = opacity_transfer_function(opacity, n_colors)

        if use_transparency and np.max(opacity) <= 1.0:
            opacity = 1 - opacity
        elif use_transparency and isinstance(opacity, np.ndarray):
            opacity = 255 - opacity

        # Scalar formatting ===================================================
        if cmap is None: # grab alias for cmaps: colormap
            cmap = kwargs.get('colormap', None)
        if cmap is None: # Set default map if matplotlib is avaialble
            if has_matplotlib:
                cmap = rcParams['cmap']
        # Set the array title for when it is added back to the mesh
        if _custom_opac:
            title = '__custom_rgba'
        elif stitle is None:
            title = 'Data'
        else:
            title = stitle
        if scalars is not None:
            # if scalars is a string, then get the first array found with that name
            set_active = True

            if not isinstance(scalars, np.ndarray):
                scalars = np.asarray(scalars)

            _using_labels = False
            if not np.issubdtype(scalars.dtype, np.number):
                # raise TypeError('Non-numeric scalars are currently not supported for plotting.')
                # TODO: If str array, digitive and annotate
                cats, scalars = np.unique(scalars.astype('|S'), return_inverse=True)
                values = np.unique(scalars)
                clim = [np.min(values) - 0.5, np.max(values) + 0.5]
                title = '{}-digitized'.format(title)
                n_colors = len(cats)
                scalar_bar_args.setdefault('n_labels', 0)
                _using_labels = True

            if rgb is False or rgb is None:
                rgb = kwargs.get('rgba', False)
            if rgb:
                if scalars.ndim != 2 or scalars.shape[1] < 3 or scalars.shape[1] > 4:
                    raise ValueError('RGB array must be n_points/n_cells by 3/4 in shape.')

            if scalars.ndim != 1:
                if rgb:
                    pass
                elif scalars.ndim == 2 and (scalars.shape[0] == mesh.n_points or scalars.shape[0] == mesh.n_cells):
                    scalars = np.linalg.norm(scalars.copy(), axis=1)
                    title = '{}-normed'.format(title)
                else:
                    scalars = scalars.ravel()

            if scalars.dtype == np.bool:
                scalars = scalars.astype(np.float)

            def prepare_mapper(scalars):
                # Scalar interpolation approach
                if scalars.shape[0] == mesh.n_points:
                    self.mesh._add_point_array(scalars, title, set_active)
                    self.mapper.SetScalarModeToUsePointData()
                elif scalars.shape[0] == mesh.n_cells:
                    self.mesh._add_cell_array(scalars, title, set_active)
                    self.mapper.SetScalarModeToUseCellData()
                else:
                    raise_not_matching(scalars, mesh)
                # Common tasks
                self.mapper.GetLookupTable().SetNumberOfTableValues(n_colors)
                if interpolate_before_map:
                    self.mapper.InterpolateScalarsBeforeMappingOn()
                if rgb or _custom_opac:
                    self.mapper.SetColorModeToDirectScalars()
                else:
                    self.mapper.SetColorModeToMapScalars()
                return


            prepare_mapper(scalars)
            table = self.mapper.GetLookupTable()

            if _using_labels:
                table.SetAnnotations(convert_array(values), convert_string_array(cats))

            if isinstance(annotations, dict):
                for val, anno in annotations.items():
                    table.SetAnnotation(float(val), str(anno))

            # Set scalar range
            if clim is None:
                clim = [np.nanmin(scalars), np.nanmax(scalars)]
            elif isinstance(clim, float) or isinstance(clim, int):
                clim = [-clim, clim]

            if np.any(clim) and not rgb:
                self.mapper.scalar_range = clim[0], clim[1]

            table.SetNanColor(nan_color)
            if above_color:
                table.SetUseAboveRangeColor(True)
                table.SetAboveRangeColor(*parse_color(above_color, opacity=1))
                scalar_bar_args.setdefault('above_label', 'Above')
            if below_color:
                table.SetUseBelowRangeColor(True)
                table.SetBelowRangeColor(*parse_color(below_color, opacity=1))
                scalar_bar_args.setdefault('below_label', 'Below')

            if cmap is not None:
                if not has_matplotlib:
                    cmap = None
                    logging.warning('Please install matplotlib for color maps.')

                cmap = get_cmap_safe(cmap)
                if categories:
                    if categories is True:
                        n_colors = len(np.unique(scalars))
                    elif isinstance(categories, int):
                        n_colors = categories
                ctable = cmap(np.linspace(0, 1, n_colors))*255
                ctable = ctable.astype(np.uint8)
                # Set opactities
                if isinstance(opacity, np.ndarray) and not _custom_opac:
                    ctable[:,-1] = opacity
                if flip_scalars:
                    ctable = np.ascontiguousarray(ctable[::-1])
                table.SetTable(VN.numpy_to_vtk(ctable))
                if _custom_opac:
                    hue = normalize(scalars, minimum=clim[0], maximum=clim[1])
                    scalars = cmap(hue)[:, :3]
                    # combine colors and alpha into a Nx4 matrix
                    scalars = np.concatenate((scalars, opacity[:, None]), axis=1)
                    scalars = (scalars * 255).astype(np.uint8)
                    prepare_mapper(scalars)

            else:  # no cmap specified
                if flip_scalars:
                    table.SetHueRange(0.0, 0.66667)
                else:
                    table.SetHueRange(0.66667, 0.0)
        else:
            self.mapper.SetScalarModeToUseFieldData()


        # Set actor properties ================================================

        # select view style
        if not style:
            style = 'surface'
        style = style.lower()
        if style == 'wireframe':
            prop.SetRepresentationToWireframe()
            if color is None:
                color = rcParams['outline_color']
        elif style == 'points':
            prop.SetRepresentationToPoints()
        elif style == 'surface':
            prop.SetRepresentationToSurface()
        else:
            raise Exception('Invalid style.  Must be one of the following:\n'
                            '\t"surface"\n'
                            '\t"wireframe"\n'
                            '\t"points"\n')

        prop.SetPointSize(point_size)
        prop.SetAmbient(ambient)
        prop.SetDiffuse(diffuse)
        prop.SetSpecular(specular)
        prop.SetSpecularPower(specular_power)

        if smooth_shading:
            prop.SetInterpolationToPhong()
        else:
            prop.SetInterpolationToFlat()
        # edge display style
        if show_edges:
            prop.EdgeVisibilityOn()

        rgb_color = parse_color(color)
        prop.SetColor(rgb_color)
        if isinstance(opacity, (float, int)):
            prop.SetOpacity(opacity)
        prop.SetEdgeColor(parse_color(edge_color))

        if render_points_as_spheres:
            prop.SetRenderPointsAsSpheres(render_points_as_spheres)
        if render_lines_as_tubes:
            prop.SetRenderLinesAsTubes(render_lines_as_tubes)

        # legend label
        if label:
            if not isinstance(label, str):
                raise AssertionError('Label must be a string')
            geom = pyvista.single_triangle()
            if scalars is not None:
                geom = pyvista.Box()
                rgb_color = parse_color('black')
            self._labels.append([geom, label, rgb_color])

        # lighting display style
        if not lighting:
            prop.LightingOff()

        # set line thickness
        if line_width:
            prop.SetLineWidth(line_width)

        # Add scalar bar if available
        if stitle is not None and show_scalar_bar and (not rgb or _custom_opac):
            self.add_scalar_bar(stitle, **scalar_bar_args)

        return actor


    def add_volume(self, volume, scalars=None, clim=None, resolution=None,
                   opacity='linear', n_colors=256, cmap=None, flip_scalars=False,
                   reset_camera=None, name=None, ambient=0.0, categories=False,
                   loc=None, backface_culling=False, multi_colors=False,
                   blending='composite', mapper='fixed_point',
                   stitle=None, scalar_bar_args=None, show_scalar_bar=None,
                   annotations=None, pickable=True, **kwargs):
        """
        Adds a volume, rendered using a fixed point ray cast mapper by default.

        Requires a 3D :class:`numpy.ndarray` or :class:`pyvista.UniformGrid`.

        Parameters
        ----------
        volume : 3D numpy.ndarray or pyvista.UnformGrid
            The input volume to visualize. 3D numpy arrays are accepted.

        scalars : str or numpy.ndarray, optional
            Scalars used to "color" the mesh.  Accepts a string name of an
            array that is present on the mesh or an array equal
            to the number of cells or the number of points in the
            mesh.  Array should be sized as a single vector. If both
            ``color`` and ``scalars`` are ``None``, then the active scalars are
            used.

        clim : 2 item list, optional
            Color bar range for scalars.  Defaults to minimum and
            maximum of scalars array.  Example: ``[-1, 2]``. ``rng``
            is also an accepted alias for this.

        opacity : string or numpy.ndarray, optional
            Opacity mapping for the scalars array.
            A string can also be specified to map the scalar range to a
            predefined opacity transfer function (options include: 'linear',
            'linear_r', 'geom', 'geom_r'). Or you can pass a custum made
            trasfer function that is an aray either ``n_colors`` in length or
            shorter.

        n_colors : int, optional
            Number of colors to use when displaying scalars. Defaults to 256.
            The scalar bar will also have this many colors.

        flip_scalars : bool, optional
            Flip direction of cmap.

        n_colors : int, optional
            Number of colors to use when displaying scalars.  Default
            256.

        cmap : str, optional
           Name of the Matplotlib colormap to us when mapping the ``scalars``.
           See available Matplotlib colormaps.  Only applicable for when
           displaying ``scalars``. Requires Matplotlib to be installed.
           ``colormap`` is also an accepted alias for this. If ``colorcet`` or
           ``cmocean`` are installed, their colormaps can be specified by name.

        flip_scalars : bool, optional
            Flip direction of cmap. Most colormaps allow ``*_r`` suffix to do
            this as well.

        reset_camera : bool, optional
            Reset the camera after adding this mesh to the scene

        name : str, optional
            The name for the added actor so that it can be easily
            updated.  If an actor of this name already exists in the
            rendering window, it will be replaced by the new actor.

        ambient : float, optional
            When lighting is enabled, this is the amount of light from
            0 to 1 that reaches the actor when not directed at the
            light source emitted from the viewer.  Default 0.0.

        loc : int, tuple, or list
            Index of the renderer to add the actor to.  For example,
            ``loc=2`` or ``loc=(1, 1)``.  If None, selects the last
            active Renderer.

        backface_culling : bool optional
            Does not render faces that should not be visible to the
            plotter.  This can be helpful for dense surface meshes,
            especially when edges are visible, but can cause flat
            meshes to be partially displayed.  Default False.

        categories : bool, optional
            If set to ``True``, then the number of unique values in the scalar
            array will be used as the ``n_colors`` argument.

        multi_colors : bool, optional
            Whether or not to use multiple colors when plotting MultiBlock
            object. Blocks will be colored sequentially as 'Reds', 'Greens',
            'Blues', and 'Grays'.

        blending : str, optional
            Blending mode for visualisation of the input object(s). Can be
            one of 'additive', 'maximum', 'minimum', 'composite', or
            'average'. Defaults to 'additive'.

        mapper : str, optional
            Volume mapper to use given by name. Options include:
            ``'fixed_point'``, ``'gpu'``, ``'open_gl'``, and ``'smart'``.

        scalar_bar_args : dict, optional
            Dictionary of keyword arguments to pass when adding the scalar bar
            to the scene. For options, see
            :func:`pyvista.BasePlotter.add_scalar_bar`.

        show_scalar_bar : bool
            If False, a scalar bar will not be added to the scene. Defaults
            to ``True``.

        stitle : string, optional
            Scalar bar title. By default the scalar bar is given a title of the
            the scalar array used to color the mesh.
            To create a bar with no title, use an empty string (i.e. '').

        annotations : dict, optional
            Pass a dictionary of annotations. Keys are the float values in the
            scalar range to annotate on the scalar bar and the values are the
            the string annotations.

        Returns
        -------
        actor: vtk.vtkVolume
            VTK volume of the input data.
        """

        # Handle default arguments

        if name is None:
            name = '{}({})'.format(type(volume).__name__, str(hex(id(volume))))

        if clim is None:
            clim = kwargs.get('rng', None)

        if scalar_bar_args is None:
            scalar_bar_args = {}

        if show_scalar_bar is None:
            show_scalar_bar = rcParams['show_scalar_bar']

        # Convert the VTK data object to a pyvista wrapped object if neccessary
        if not is_pyvista_dataset(volume):
            if isinstance(volume, np.ndarray):
                volume = wrap(volume)
                if resolution is None:
                    resolution = [1,1,1]
                elif len(resolution) != 3:
                    raise ValueError('Invalid resolution dimensions.')
                volume.spacing = resolution
            else:
                volume = wrap(volume)
                if not is_pyvista_dataset(volume):
                    raise TypeError('Object type ({}) not supported for plotting in PyVista.'.format(type(volume)))
        else:
            # HACK: Make a copy so the original object is not altered
            volume = volume.copy()


        if isinstance(volume, pyvista.MultiBlock):
            from itertools import cycle
            cycler = cycle(['Reds', 'Greens', 'Blues', 'Greys', 'Oranges', 'Purples'])
            # Now iteratively plot each element of the multiblock dataset
            actors = []
            for idx in range(volume.GetNumberOfBlocks()):
                if volume[idx] is None:
                    continue
                # Get a good name to use
                next_name = '{}-{}'.format(name, idx)
                # Get the data object
                block = wrap(volume.GetBlock(idx))
                if resolution is None:
                    try:
                        block_resolution = block.GetSpacing()
                    except AttributeError:
                        block_resolution = resolution
                else:
                    block_resolution = resolution
                if multi_colors:
                    color = next(cycler)
                else:
                    color = cmap

                a = self.add_volume(block, resolution=block_resolution, opacity=opacity,
                                    n_colors=n_colors, cmap=color, flip_scalars=flip_scalars,
                                    reset_camera=reset_camera, name=next_name,
                                    ambient=ambient, categories=categories, loc=loc,
                                    backface_culling=backface_culling, clim=clim,
                                    mapper=mapper, pickable=pickable, **kwargs)

                actors.append(a)
            return actors

        if not isinstance(volume, pyvista.UniformGrid):
            raise TypeError('Type ({}) not supported for volume rendering at this time. Use `pyvista.UniformGrid`.')


        if scalars is None:
            # Make sure scalar components are not vectors/tuples
            scalars = volume.active_scalar
            # Don't allow plotting of string arrays by default
            if scalars is not None and np.issubdtype(scalars.dtype, np.number):
                if stitle is None:
                    stitle = volume.active_scalar_info[1]
            else:
                raise RuntimeError('No scalars to use for volume rendering.')
        elif isinstance(scalars, str):
            pass

        ##############

        title = 'Data' if stitle is None else stitle
        set_active = False
        if isinstance(scalars, str):
            title = scalars
            scalars = get_array(volume, scalars,
                                preference=kwargs.get('preference', 'point'), err=True)
            if stitle is None:
                stitle = title
        else:
            set_active = True

        if not isinstance(scalars, np.ndarray):
            scalars = np.asarray(scalars)

        if not np.issubdtype(scalars.dtype, np.number):
            raise TypeError('Non-numeric scalars are currently not supported for volume rendering.')


        if scalars.ndim != 1:
            scalars = scalars.ravel()

        if scalars.dtype == np.bool or scalars.dtype == np.uint8:
            scalars = scalars.astype(np.float)

        # Define mapper, volume, and add the correct properties
        mappers = {
            'fixed_point': vtk.vtkFixedPointVolumeRayCastMapper,
            'gpu': vtk.vtkGPUVolumeRayCastMapper,
            'open_gl': vtk.vtkOpenGLGPUVolumeRayCastMapper,
            'smart': vtk.vtkSmartVolumeMapper,
        }
        if not isinstance(mapper, str) or mapper not in mappers.keys():
            raise RuntimeError('Mapper ({}) unknown. Available volume mappers include: {}'.format(mapper, ', '.join(mappers.keys())))
        self.mapper = make_mapper(mappers[mapper])

        # Scalar interpolation approach
        if scalars.shape[0] == volume.n_points:
            volume._add_point_array(scalars, title, set_active)
            self.mapper.SetScalarModeToUsePointData()
        elif scalars.shape[0] == volume.n_cells:
            volume._add_cell_array(scalars, title, set_active)
            self.mapper.SetScalarModeToUseCellData()
        else:
            raise_not_matching(scalars, volume)

        # Set scalar range
        if clim is None:
            clim = [np.nanmin(scalars), np.nanmax(scalars)]
        elif isinstance(clim, float) or isinstance(clim, int):
            clim = [-clim, clim]

        ###############

        scalars = scalars.astype(np.float)
        idxs0 = scalars < clim[0]
        idxs1 = scalars > clim[1]
        scalars[idxs0] = np.nan
        scalars[idxs1] = np.nan
        scalars = ((scalars - np.nanmin(scalars)) / (np.nanmax(scalars) - np.nanmin(scalars))) * 255
        # scalars = scalars.astype(np.uint8)
        volume[title] = scalars

        self.mapper.scalar_range = clim

        # Set colormap and build lookup table
        table = vtk.vtkLookupTable()
        # table.SetNanColor(nan_color) # NaN's are chopped out with current implementation
        # above/below colors not supported with volume rendering

        if isinstance(annotations, dict):
            for val, anno in annotations.items():
                table.SetAnnotation(float(val), str(anno))

        if cmap is None: # grab alias for cmaps: colormap
            cmap = kwargs.get('colormap', None)
            if cmap is None: # Set default map if matplotlib is avaialble
                if has_matplotlib:
                    cmap = rcParams['cmap']

        if cmap is not None:
            if not has_matplotlib:
                cmap = None
                raise RuntimeError('Please install matplotlib for volume rendering.')

            cmap = get_cmap_safe(cmap)
            if categories:
                if categories is True:
                    n_colors = len(np.unique(scalars))
                elif isinstance(categories, int):
                    n_colors = categories
        if flip_scalars:
            cmap = cmap.reversed()


        color_tf = vtk.vtkColorTransferFunction()
        for ii in range(n_colors):
            color_tf.AddRGBPoint(ii, *cmap(ii)[:-1])

        # Set opacities
        if isinstance(opacity, (float, int)):
            opacity_values = [opacity] * n_colors
        elif isinstance(opacity, str):
            opacity_values = pyvista.opacity_transfer_function(opacity, n_colors)
        elif isinstance(opacity, (np.ndarray, list, tuple)):
            opacity = np.array(opacity)
            opacity_values = opacity_transfer_function(opacity, n_colors)

        opacity_tf = vtk.vtkPiecewiseFunction()
        for ii in range(n_colors):
            opacity_tf.AddPoint(ii, opacity_values[ii] / n_colors)


        # Now put color tf and opacity tf into a lookup table for the scalar bar
        table.SetNumberOfTableValues(n_colors)
        lut = cmap(np.array(range(n_colors))) * 255
        lut[:,3] = opacity_values
        lut = lut.astype(np.uint8)
        table.SetTable(VN.numpy_to_vtk(lut))
        table.SetRange(*clim)
        self.mapper.lookup_table = table

        self.mapper.SetInputData(volume)

        blending = blending.lower()
        if blending in ['additive', 'add', 'sum']:
            self.mapper.SetBlendModeToAdditive()
        elif blending in ['average', 'avg', 'average_intensity']:
            self.mapper.SetBlendModeToAverageIntensity()
        elif blending in ['composite', 'comp']:
            self.mapper.SetBlendModeToComposite()
        elif blending in ['maximum', 'max', 'maximum_intensity']:
            self.mapper.SetBlendModeToMaximumIntensity()
        elif blending in ['minimum', 'min', 'minimum_intensity']:
            self.mapper.SetBlendModeToMinimumIntensity()
        else:
            raise ValueError('Blending mode \'{}\' invalid. '.format(blending) +
                             'Please choose one ' + 'of \'additive\', '
                             '\'composite\', \'minimum\' or ' + '\'maximum\'.')
        self.mapper.Update()

        self.volume = vtk.vtkVolume()
        self.volume.SetMapper(self.mapper)

        prop = vtk.vtkVolumeProperty()
        prop.SetColor(color_tf)
        prop.SetScalarOpacity(opacity_tf)
        prop.SetAmbient(ambient)
        self.volume.SetProperty(prop)

        actor, prop = self.add_actor(self.volume, reset_camera=reset_camera,
                                     name=name, loc=loc, culling=backface_culling,
                                     pickable=pickable)


        # Add scalar bar
        if stitle is not None and show_scalar_bar:
            self.add_scalar_bar(stitle, **scalar_bar_args)


        return actor


    def update_scalar_bar_range(self, clim, name=None):
        """Update the value range of the active or named scalar bar.

        Parameters
        ----------
        2 item list
            The new range of scalar bar. Example: ``[-1, 2]``.

        name : str, optional
            The title of the scalar bar to update
        """
        if isinstance(clim, float) or isinstance(clim, int):
            clim = [-clim, clim]
        if len(clim) != 2:
            raise TypeError('clim argument must be a length 2 iterable of values: (min, max).')
        if name is None:
            if not hasattr(self, 'mapper'):
                raise RuntimeError('This plotter does not have an active mapper.')
            self.mapper.scalar_range = clim
            return

        # Use the name to find the desired actor
        def update_mapper(mapper_helper):
            mapper_helper.scalar_range = clim
            return

        try:
            for mh in self._scalar_bar_mappers[name]:
                update_mapper(mh)
        except KeyError:
            raise KeyError('Name ({}) not valid/not found in this plotter.')
        return


    @property
    def camera_set(self):
        """ Returns if the camera of the active renderer has been set """
        return self.renderer.camera_set

    def get_default_cam_pos(self, negative=False):
        """ Return the default camera position of the active renderer """
        return self.renderer.get_default_cam_pos(negative=negative)

    @camera_set.setter
    def camera_set(self, is_set):
        """ Sets if the camera has been set on the active renderer"""
        self.renderer.camera_set = is_set

    @property
    def renderer(self):
        """ simply returns the active renderer """
        return self.renderers[self._active_renderer_index]

    @property
    def bounds(self):
        """ Returns the bounds of the active renderer """
        return self.renderer.bounds

    @property
    def length(self):
        """Returns the length of the diagonal of the bounding box of the scene
        """
        return pyvista.Box(self.bounds).length

    @property
    def center(self):
        """ Returns the center of the active renderer """
        return self.renderer.center

    def update_bounds_axes(self):
        """ Update the bounds of the active renderer """
        return self.renderer.update_bounds_axes()

    @property
    def _scalar_bar_slots(self):
        return self.renderer._scalar_bar_slots

    @property
    def _scalar_bar_slot_lookup(self):
        return self.renderer._scalar_bar_slot_lookup

    @_scalar_bar_slots.setter
    def _scalar_bar_slots(self, value):
        self.renderer._scalar_bar_slots = value

    @_scalar_bar_slot_lookup.setter
    def _scalar_bar_slot_lookup(self, value):
        self.renderer._scalar_bar_slot_lookup = value

    def clear(self):
        """ Clears plot by removing all actors and properties """
        for renderer in self.renderers:
            renderer.RemoveAllViewProps()
        self._scalar_bar_slots = set(range(MAX_N_COLOR_BARS))
        self._scalar_bar_slot_lookup = {}
        self._scalar_bar_ranges = {}
        self._scalar_bar_mappers = {}
        self._scalar_bar_actors = {}
        self._scalar_bar_widgets = {}

    def remove_actor(self, actor, reset_camera=False):
        """
        Removes an actor from the Plotter.

        Parameters
        ----------
        actor : vtk.vtkActor
            Actor that has previously added to the Renderer.

        reset_camera : bool, optional
            Resets camera so all actors can be seen.

        Returns
        -------
        success : bool
            True when actor removed.  False when actor has not been
            removed.
        """
        for renderer in self.renderers:
            renderer.remove_actor(actor, reset_camera)
        return True

    def add_actor(self, uinput, reset_camera=False, name=None, loc=None,
                  culling=False, pickable=True):
        """
        Adds an actor to render window.  Creates an actor if input is
        a mapper.

        Parameters
        ----------
        uinput : vtk.vtkMapper or vtk.vtkActor
            vtk mapper or vtk actor to be added.

        reset_camera : bool, optional
            Resets the camera when true.

        loc : int, tuple, or list
            Index of the renderer to add the actor to.  For example,
            ``loc=2`` or ``loc=(1, 1)``.  If None, selects the last
            active Renderer.

        culling : bool optional
            Does not render faces that should not be visible to the
            plotter.  This can be helpful for dense surface meshes,
            especially when edges are visible, but can cause flat
            meshes to be partially displayed.  Default False.

        Returns
        -------
        actor : vtk.vtkActor
            The actor.

        actor_properties : vtk.Properties
            Actor properties.

        """
        # add actor to the correct render window
        self._active_renderer_index = self.loc_to_index(loc)
        renderer = self.renderers[self._active_renderer_index]
        return renderer.add_actor(uinput=uinput, reset_camera=reset_camera,
                                  name=name, culling=culling, pickable=pickable)

    def loc_to_index(self, loc):
        """
        Return index of the render window given a location index.

        Parameters
        ----------
        loc : int, tuple, or list
            Index of the renderer to add the actor to.  For example,
            ``loc=2`` or ``loc=(1, 1)``.

        Returns
        -------
        idx : int
            Index of the render window.

        """
        if loc is None:
            return self._active_renderer_index
        elif isinstance(loc, int):
            return loc
        elif isinstance(loc, collections.Iterable):
            if not len(loc) == 2:
                raise AssertionError('"loc" must contain two items')
            index_row = loc[0]
            index_column = loc[1]
            if index_row < 0 or index_row >= self.shape[0]:
                raise IndexError('Row index is out of range ({})'.format(self.shape[0]))
            if index_column < 0 or index_column >= self.shape[1]:
                raise IndexError('Column index is out of range ({})'.format(self.shape[1]))
            sz = int(self.shape[0] * self.shape[1])
            idxs = np.array([i for i in range(sz)], dtype=int).reshape(self.shape)
            return idxs[index_row, index_column]

    def index_to_loc(self, index):
        """Convert a 1D index location to the 2D location on the plotting grid
        """
        if len(self.shape) == 1:
            return index
        sz = int(self.shape[0] * self.shape[1])
        idxs = np.array([i for i in range(sz)], dtype=int).reshape(self.shape)
        args = np.argwhere(idxs == index)
        if len(args) < 1:
            raise RuntimeError('Index ({}) is out of range.')
        return args[0]


    @property
    def camera(self):
        """ The active camera of the active renderer """
        return self.renderer.camera

    @camera.setter
    def camera(self, camera):
        """Set the active camera for the rendering scene"""
        self.renderer.camera = camera


    def enable_parallel_projection(self):
        """Set use parallel projection. The camera will have a parallel
        projection. Parallel projection is often useful when viewing images or
        2D datasets.
        """
        return self.renderer.enable_parallel_projection()


    def disable_parallel_projection(self):
        """Reset the camera to use perspective projection."""
        return self.renderer.disable_parallel_projection()

    def add_axes_at_origin(self, x_color=None, y_color=None, z_color=None,
                           xlabel='X', ylabel='Y', zlabel='Z', line_width=2,
                           labels_off=False, loc=None):
        """
        Add axes actor at the origin of a render window.

        Parameters
        ----------
        loc : int, tuple, or list
            Index of the renderer to add the actor to.  For example,
            ``loc=2`` or ``loc=(1, 1)``.  When None, defaults to the
            active render window.

        Returns
        --------
        marker_actor : vtk.vtkAxesActor
            vtkAxesActor actor
        """
        kwargs = locals()
        _ = kwargs.pop('self')
        _ = kwargs.pop('loc')
        self._active_renderer_index = self.loc_to_index(loc)
        return self.renderers[self._active_renderer_index].add_axes_at_origin(**kwargs)

    def show_bounds(self, mesh=None, bounds=None, show_xaxis=True,
                    show_yaxis=True, show_zaxis=True, show_xlabels=True,
                    show_ylabels=True, show_zlabels=True, italic=False,
                    bold=True, shadow=False, font_size=None,
                    font_family=None, color=None,
                    xlabel='X Axis', ylabel='Y Axis', zlabel='Z Axis',
                    use_2d=False, grid=None, location='closest', ticks=None,
                    all_edges=False, corner_factor=0.5, fmt=None,
                    minor_ticks=False, loc=None, padding=0.0):
        """
        Adds bounds axes.  Shows the bounds of the most recent input
        mesh unless mesh is specified.

        Parameters
        ----------
        mesh : vtkPolydata or unstructured grid, optional
            Input mesh to draw bounds axes around

        bounds : list or tuple, optional
            Bounds to override mesh bounds.
            [xmin, xmax, ymin, ymax, zmin, zmax]

        show_xaxis : bool, optional
            Makes x axis visible.  Default True.

        show_yaxis : bool, optional
            Makes y axis visible.  Default True.

        show_zaxis : bool, optional
            Makes z axis visible.  Default True.

        show_xlabels : bool, optional
            Shows x labels.  Default True.

        show_ylabels : bool, optional
            Shows y labels.  Default True.

        show_zlabels : bool, optional
            Shows z labels.  Default True.

        italic : bool, optional
            Italicises axis labels and numbers.  Default False.

        bold : bool, optional
            Bolds axis labels and numbers.  Default True.

        shadow : bool, optional
            Adds a black shadow to the text.  Default False.

        font_size : float, optional
            Sets the size of the label font.  Defaults to 16.

        font_family : string, optional
            Font family.  Must be either courier, times, or arial.

        color : string or 3 item list, optional
            Color of all labels and axis titles.  Default white.
            Either a string, rgb list, or hex color string.  For example:

                color='white'
                color='w'
                color=[1, 1, 1]
                color='#FFFFFF'

        xlabel : string, optional
            Title of the x axis.  Default "X Axis"

        ylabel : string, optional
            Title of the y axis.  Default "Y Axis"

        zlabel : string, optional
            Title of the z axis.  Default "Z Axis"

        use_2d : bool, optional
            A bug with vtk 6.3 in Windows seems to cause this function
            to crash this can be enabled for smoother plotting for
            other enviornments.

        grid : bool or str, optional
            Add grid lines to the backface (``True``, ``'back'``, or
            ``'backface'``) or to the frontface (``'front'``,
            ``'frontface'``) of the axes actor.

        location : str, optional
            Set how the axes are drawn: either static (``'all'``),
            closest triad (``front``), furthest triad (``'back'``),
            static closest to the origin (``'origin'``), or outer
            edges (``'outer'``) in relation to the camera
            position. Options include: ``'all', 'front', 'back',
            'origin', 'outer'``

        ticks : str, optional
            Set how the ticks are drawn on the axes grid. Options include:
            ``'inside', 'outside', 'both'``

        all_edges : bool, optional
            Adds an unlabeled and unticked box at the boundaries of
            plot. Useful for when wanting to plot outer grids while
            still retaining all edges of the boundary.

        corner_factor : float, optional
            If ``all_edges````, this is the factor along each axis to
            draw the default box. Dafuault is 0.5 to show the full box.

        loc : int, tuple, or list
            Index of the renderer to add the actor to.  For example,
            ``loc=2`` or ``loc=(1, 1)``.  If None, selects the last
            active Renderer.

        padding : float, optional
            An optional percent padding along each axial direction to cushion
            the datasets in the scene from the axes annotations. Defaults to
            have no padding

        Returns
        -------
        cube_axes_actor : vtk.vtkCubeAxesActor
            Bounds actor

        Examples
        --------
        >>> import pyvista
        >>> from pyvista import examples
        >>> mesh = pyvista.Sphere()
        >>> plotter = pyvista.Plotter()
        >>> _ = plotter.add_mesh(mesh)
        >>> _ = plotter.show_bounds(grid='front', location='outer', all_edges=True)
        >>> plotter.show() # doctest:+SKIP
        """
        kwargs = locals()
        _ = kwargs.pop('self')
        _ = kwargs.pop('loc')
        self._active_renderer_index = self.loc_to_index(loc)
        renderer = self.renderers[self._active_renderer_index]
        renderer.show_bounds(**kwargs)

    def add_bounds_axes(self, *args, **kwargs):
        """Deprecated"""
        logging.warning('`add_bounds_axes` is deprecated. Use `show_bounds` or `show_grid`.')
        return self.show_bounds(*args, **kwargs)

    def add_bounding_box(self, color=None, corner_factor=0.5, line_width=None,
                         opacity=1.0, render_lines_as_tubes=False, lighting=None,
                         reset_camera=None, loc=None):
        """
        Adds an unlabeled and unticked box at the boundaries of
        plot.  Useful for when wanting to plot outer grids while
        still retaining all edges of the boundary.

        Parameters
        ----------
        corner_factor : float, optional
            If ``all_edges``, this is the factor along each axis to
            draw the default box. Dafuault is 0.5 to show the full
            box.

        corner_factor : float, optional
            This is the factor along each axis to draw the default
            box. Dafuault is 0.5 to show the full box.

        line_width : float, optional
            Thickness of lines.

        opacity : float, optional
            Opacity of mesh.  Should be between 0 and 1.  Default 1.0

        loc : int, tuple, or list
            Index of the renderer to add the actor to.  For example,
            ``loc=2`` or ``loc=(1, 1)``.  If None, selects the last
            active Renderer.

        """
        kwargs = locals()
        _ = kwargs.pop('self')
        _ = kwargs.pop('loc')
        self._active_renderer_index = self.loc_to_index(loc)
        renderer = self.renderers[self._active_renderer_index]
        return renderer.add_bounding_box(**kwargs)

    def remove_bounding_box(self, loc=None):
        """
        Removes bounding box from the active renderer.

        Parameters
        ----------
        loc : int, tuple, or list
            Index of the renderer to add the actor to.  For example,
            ``loc=2`` or ``loc=(1, 1)``.  If None, selects the last
            active Renderer.
        """
        self._active_renderer_index = self.loc_to_index(loc)
        renderer = self.renderers[self._active_renderer_index]
        renderer.remove_bounding_box()

    def remove_bounds_axes(self, loc=None):
        """
        Removes bounds axes from the active renderer.

        Parameters
        ----------
        loc : int, tuple, or list
            Index of the renderer to add the actor to.  For example,
            ``loc=2`` or ``loc=(1, 1)``.  If None, selects the last
            active Renderer.
        """
        self._active_renderer_index = self.loc_to_index(loc)
        renderer = self.renderers[self._active_renderer_index]
        renderer.remove_bounds_axes()

    def subplot(self, index_row, index_column=None):
        """
        Sets the active subplot.

        Parameters
        ----------
        index_row : int
            Index of the subplot to activate along the rows.

        index_column : int
            Index of the subplot to activate along the columns.

        """
        if len(self.shape) == 1:
            self._active_renderer_index = index_row
            return

        if index_row < 0 or index_row >= self.shape[0]:
            raise IndexError('Row index is out of range ({})'.format(self.shape[0]))
        if index_column < 0 or index_column >= self.shape[1]:
            raise IndexError('Column index is out of range ({})'.format(self.shape[1]))
        self._active_renderer_index = self.loc_to_index((index_row, index_column))

    def link_views(self, views=0):
        """
        Links the views' cameras.

        Parameters
        ----------
        views : int | tuple or list
            If ``views`` is int, link the views to the given view
            index or if ``views`` is a tuple or a list, link the given
            views cameras.

        """
        if isinstance(views, int):
            for renderer in self.renderers:
                renderer.camera = self.renderers[views].camera
        elif isinstance(views, collections.Iterable):
            for view_index in views:
                self.renderers[view_index].camera = \
                    self.renderers[views[0]].camera
        else:
            raise TypeError('Expected type is int, list or tuple:'
                            '{} is given'.format(type(views)))

    def unlink_views(self, views=None):
        """
        Unlinks the views' cameras.

        Parameters
        ----------
        views : None | int | tuple or list
            If ``views`` is None unlink all the views, if ``views``
            is int unlink the selected view's camera or if ``views``
            is a tuple or a list, unlink the given views cameras.

        """
        if views is None:
            for renderer in self.renderers:
                renderer.camera = vtk.vtkCamera()
                renderer.reset_camera()
        elif isinstance(views, int):
            self.renderers[views].camera = vtk.vtkCamera()
            self.renderers[views].reset_camera()
        elif isinstance(views, collections.Iterable):
            for view_index in views:
                self.renderers[view_index].camera = vtk.vtkCamera()
                self.renderers[view_index].reset_camera()
        else:
            raise TypeError('Expected type is None, int, list or tuple:'
                            '{} is given'.format(type(views)))

    def show_grid(self, **kwargs):
        """
        A wrapped implementation of ``show_bounds`` to change default
        behaviour to use gridlines and showing the axes labels on the outer
        edges. This is intended to be silimar to ``matplotlib``'s ``grid``
        function.
        """
        kwargs.setdefault('grid', 'back')
        kwargs.setdefault('location', 'outer')
        kwargs.setdefault('ticks', 'both')
        return self.show_bounds(**kwargs)

    def set_scale(self, xscale=None, yscale=None, zscale=None, reset_camera=True):
        """
        Scale all the datasets in the scene of the active renderer.

        Scaling in performed independently on the X, Y and Z axis.
        A scale of zero is illegal and will be replaced with one.

        Parameters
        ----------
        xscale : float, optional
            Scaling of the x axis.  Must be greater than zero.

        yscale : float, optional
            Scaling of the y axis.  Must be greater than zero.

        zscale : float, optional
            Scaling of the z axis.  Must be greater than zero.

        reset_camera : bool, optional
            Resets camera so all actors can be seen.

        """
        self.renderer.set_scale(xscale, yscale, zscale, reset_camera)

    @property
    def scale(self):
        """ The scaling of the active renderer. """
        return self.renderer.scale


    def add_scalar_bar(self, title=None, n_labels=5, italic=False,
                       bold=True, title_font_size=None,
                       label_font_size=None, color=None,
                       font_family=None, shadow=False, mapper=None,
                       width=None, height=None, position_x=None,
                       position_y=None, vertical=None,
                       interactive=False, fmt=None, use_opacity=True,
                       outline=False, nan_annotation=False,
                       below_label=None, above_label=None,
                       background_color=None, n_colors=None):
        """
        Creates scalar bar using the ranges as set by the last input
        mesh.

        Parameters
        ----------
        title : string, optional
            Title of the scalar bar.  Default None

        n_labels : int, optional
            Number of labels to use for the scalar bar.

        italic : bool, optional
            Italicises title and bar labels.  Default False.

        bold  : bool, optional
            Bolds title and bar labels.  Default True

        title_font_size : float, optional
            Sets the size of the title font.  Defaults to None and is sized
            automatically.

        label_font_size : float, optional
            Sets the size of the title font.  Defaults to None and is sized
            automatically.

        color : string or 3 item list, optional, defaults to white
            Either a string, rgb list, or hex color string.  For example:
                color='white'
                color='w'
                color=[1, 1, 1]
                color='#FFFFFF'

        font_family : string, optional
            Font family.  Must be either courier, times, or arial.

        shadow : bool, optional
            Adds a black shadow to the text.  Defaults to False

        width : float, optional
            The percentage (0 to 1) width of the window for the colorbar

        height : float, optional
            The percentage (0 to 1) height of the window for the colorbar

        position_x : float, optional
            The percentage (0 to 1) along the windows's horizontal
            direction to place the bottom left corner of the colorbar

        position_y : float, optional
            The percentage (0 to 1) along the windows's vertical
            direction to place the bottom left corner of the colorbar

        interactive : bool, optional
            Use a widget to control the size and location of the scalar bar.

        use_opacity : bool, optional
            Optionally disply the opacity mapping on the scalar bar

        outline : bool, optional
            Optionally outline the scalar bar to make opacity mappings more
            obvious.

        nan_annotation : bool, optional
            Annotate the NaN color

        below_label : str, optional
            String annotation for values below the scalar range

        above_label : str, optional
            String annotation for values above the scalar range

        background_color: array, optional
            The color used for the background in RGB format.

        n_colors: int, optional
            The maximum number of color displayed in the scalar bar.

        Notes
        -----
        Setting title_font_size, or label_font_size disables automatic font
        sizing for both the title and label.


        """
        if font_family is None:
            font_family = rcParams['font']['family']
        if label_font_size is None:
            label_font_size = rcParams['font']['label_size']
        if title_font_size is None:
            title_font_size = rcParams['font']['title_size']
        if color is None:
            color = rcParams['font']['color']
        if fmt is None:
            fmt = rcParams['font']['fmt']
        if vertical is None:
            if rcParams['colorbar_orientation'].lower() == 'vertical':
                vertical = True
        # Automatically choose size if not specified
        if width is None:
            if vertical:
                width = rcParams['colorbar_vertical']['width']
            else:
                width = rcParams['colorbar_horizontal']['width']
        if height is None:
            if vertical:
                height = rcParams['colorbar_vertical']['height']
            else:
                height = rcParams['colorbar_horizontal']['height']

        # check if maper exists
        if mapper is None:
            if not hasattr(self, 'mapper') or self.mapper is None:
                raise Exception('Mapper does not exist.  '
                                'Add a mesh with scalars first.')
            mapper = self.mapper

        if title:
            # Check that this data hasn't already been plotted
            if title in list(self._scalar_bar_ranges.keys()):
                clim = list(self._scalar_bar_ranges[title])
                newrng = mapper.scalar_range
                oldmappers = self._scalar_bar_mappers[title]
                # get max for range and reset everything
                if newrng[0] < clim[0]:
                    clim[0] = newrng[0]
                if newrng[1] > clim[1]:
                    clim[1] = newrng[1]
                for mh in oldmappers:
                    mh.scalar_range = clim[0], clim[1]
                mapper.scalar_range = clim[0], clim[1]
                self._scalar_bar_mappers[title].append(mapper)
                self._scalar_bar_ranges[title] = clim
                # Color bar already present and ready to be used so returning
                return

        # Automatically choose location if not specified
        if position_x is None or position_y is None:
            try:
                slot = min(self._scalar_bar_slots)
                self._scalar_bar_slots.remove(slot)
                self._scalar_bar_slot_lookup[title] = slot
            except:
                raise RuntimeError('Maximum number of color bars reached.')
            if position_x is None:
                if vertical:
                    position_x = rcParams['colorbar_vertical']['position_x']
                    position_x -= slot * (width + 0.2 * width)
                else:
                    position_x = rcParams['colorbar_horizontal']['position_x']

            if position_y is None:
                if vertical:
                    position_y = rcParams['colorbar_vertical']['position_y']
                else:
                    position_y = rcParams['colorbar_horizontal']['position_y']
                    position_y += slot * height
        # Adjust to make sure on the screen
        if position_x + width > 1:
            position_x -= width
        if position_y + height > 1:
            position_y -= height

        # parse color
        color = parse_color(color)

        # Create scalar bar
        self.scalar_bar = vtk.vtkScalarBarActor()
        if background_color is not None:
            from ..core.common import vtk_to_numpy, numpy_to_vtk
            if not isinstance(background_color, collections.Iterable):
                raise TypeError('Expected type for `background_color`'
                                'is list, tuple or np.ndarray: '
                                '{} is given'.format(type(background_color)))
            if len(background_color) != 3:
                raise ValueError('Expected length for `background_color` is 3: '
                                 '{} is given'.format(len(background_color)))
            background_color = np.asarray(background_color)
            background_color = np.append(background_color, 1.0) * 255.

            lut = vtk.vtkLookupTable()
            lut.DeepCopy(mapper.lookup_table)
            ctable = vtk_to_numpy(lut.GetTable())
            alphas = ctable[:, -1][:, np.newaxis] / 255.
            use_table = ctable.copy()
            use_table[:, -1] = 255.
            ctable = (use_table * alphas) + background_color * (1 - alphas)
            lut.SetTable(numpy_to_vtk(ctable, array_type=vtk.VTK_UNSIGNED_CHAR))
        else:
            lut = mapper.lookup_table
        self.scalar_bar.SetLookupTable(lut)
        if n_colors is not None:
            self.scalar_bar.SetMaximumNumberOfColors(n_colors)

        if n_labels < 1:
            self.scalar_bar.DrawTickLabelsOff()
        else:
            self.scalar_bar.SetNumberOfLabels(n_labels)

        if nan_annotation:
            self.scalar_bar.DrawNanAnnotationOn()

        if above_label:
            self.scalar_bar.DrawAboveRangeSwatchOn()
            self.scalar_bar.SetAboveRangeAnnotation(above_label)
        if below_label:
            self.scalar_bar.DrawBelowRangeSwatchOn()
            self.scalar_bar.SetBelowRangeAnnotation(below_label)

        # edit the size of the colorbar
        self.scalar_bar.SetHeight(height)
        self.scalar_bar.SetWidth(width)
        self.scalar_bar.SetPosition(position_x, position_y)

        if fmt is not None:
            self.scalar_bar.SetLabelFormat(fmt)

        if vertical:
            self.scalar_bar.SetOrientationToVertical()
        else:
            self.scalar_bar.SetOrientationToHorizontal()

        if label_font_size is None or title_font_size is None:
            self.scalar_bar.UnconstrainedFontSizeOn()
            self.scalar_bar.AnnotationTextScalingOn()

        label_text = self.scalar_bar.GetLabelTextProperty()
        anno_text = self.scalar_bar.GetAnnotationTextProperty()
        label_text.SetColor(color)
        anno_text.SetColor(color)
        label_text.SetShadow(shadow)
        anno_text.SetShadow(shadow)

        # Set font
        label_text.SetFontFamily(parse_font_family(font_family))
        anno_text.SetFontFamily(parse_font_family(font_family))
        label_text.SetItalic(italic)
        anno_text.SetItalic(italic)
        label_text.SetBold(bold)
        anno_text.SetBold(bold)
        if label_font_size:
            label_text.SetFontSize(label_font_size)
            anno_text.SetFontSize(label_font_size)

        # Set properties
        if title:
            clim = mapper.scalar_range
            self._scalar_bar_ranges[title] = clim
            self._scalar_bar_mappers[title] = [mapper]

            self.scalar_bar.SetTitle(title)
            title_text = self.scalar_bar.GetTitleTextProperty()

            title_text.SetJustificationToCentered()

            title_text.SetItalic(italic)
            title_text.SetBold(bold)
            title_text.SetShadow(shadow)
            if title_font_size:
                title_text.SetFontSize(title_font_size)

            # Set font
            title_text.SetFontFamily(parse_font_family(font_family))

            # set color
            title_text.SetColor(color)

            self._scalar_bar_actors[title] = self.scalar_bar

        if interactive is None:
            interactive = rcParams['interactive']
            if self.shape != (1, 1):
                interactive = False
        elif interactive and self.shape != (1, 1):
            err_str = 'Interactive scalar bars disabled for multi-renderer plots'
            raise Exception(err_str)

        if interactive and hasattr(self, 'iren'):
            self.scalar_widget = vtk.vtkScalarBarWidget()
            self.scalar_widget.SetScalarBarActor(self.scalar_bar)
            self.scalar_widget.SetInteractor(self.iren)
            self.scalar_widget.SetEnabled(1)
            rep = self.scalar_widget.GetRepresentation()
            # self.scalar_widget.On()
            if vertical is True or vertical is None:
                rep.SetOrientation(1)  # 0 = Horizontal, 1 = Vertical
            else:
                rep.SetOrientation(0)  # 0 = Horizontal, 1 = Vertical
            self._scalar_bar_widgets[title] = self.scalar_widget

        if use_opacity:
            self.scalar_bar.SetUseOpacity(True)

        if outline:
            self.scalar_bar.SetDrawFrame(True)
            frame_prop = self.scalar_bar.GetFrameProperty()
            frame_prop.SetColor(color)
        else:
            self.scalar_bar.SetDrawFrame(False)

        self.add_actor(self.scalar_bar, reset_camera=False, pickable=False)

    def update_scalars(self, scalars, mesh=None, render=True):
        """
        Updates scalars of the an object in the plotter.

        Parameters
        ----------
        scalars : np.ndarray
            Scalars to replace existing scalars.

        mesh : vtk.PolyData or vtk.UnstructuredGrid, optional
            Object that has already been added to the Plotter.  If
            None, uses last added mesh.

        render : bool, optional
            Forces an update to the render window.  Default True.

        """
        if mesh is None:
            mesh = self.mesh

        if isinstance(mesh, (collections.Iterable, pyvista.MultiBlock)):
            # Recursive if need to update scalars on many meshes
            for m in mesh:
                self.update_scalars(scalars, mesh=m, render=False)
            if render:
                self.ren_win.Render()
            return

        if isinstance(scalars, str):
            # Grab scalar array if name given
            scalars = get_array(mesh, scalars)

        if scalars is None:
            if render:
                self.ren_win.Render()
            return

        if scalars.shape[0] == mesh.GetNumberOfPoints():
            data = mesh.GetPointData()
        elif scalars.shape[0] == mesh.GetNumberOfCells():
            data = mesh.GetCellData()
        else:
            raise_not_matching(scalars, mesh)

        vtk_scalars = data.GetScalars()
        if vtk_scalars is None:
            raise Exception('No active scalars')
        s = convert_array(vtk_scalars)
        s[:] = scalars
        data.Modified()
        try:
            # Why are the points updated here? Not all datasets have points
            # and only the scalar array is modified by this function...
            mesh.GetPoints().Modified()
        except:
            pass

        if render:
            self.ren_win.Render()

    def update_coordinates(self, points, mesh=None, render=True):
        """
        Updates the points of the an object in the plotter.

        Parameters
        ----------
        points : np.ndarray
            Points to replace existing points.

        mesh : vtk.PolyData or vtk.UnstructuredGrid, optional
            Object that has already been added to the Plotter.  If
            None, uses last added mesh.

        render : bool, optional
            Forces an update to the render window.  Default True.

        """
        if mesh is None:
            mesh = self.mesh

        mesh.points = points

        if render:
            self._render()

    def close(self):
        """ closes render window """
        # must close out widgets first
        super(BasePlotter, self).close()

        # Grab screenshots of last render
        self.last_image = self.screenshot(None, return_img=True)
        self.last_image_depth = self.get_image_depth()

        if hasattr(self, 'axes_widget'):
            del self.axes_widget

        if hasattr(self, 'scalar_widget'):
            del self.scalar_widget

        # reset scalar bar stuff
        self.clear()

        if hasattr(self, 'ren_win'):
            self.ren_win.Finalize()
            del self.ren_win

        if hasattr(self, '_style'):
            del self._style

        if hasattr(self, 'iren'):
            self.iren.RemoveAllObservers()
            self.iren.TerminateApp()
            del self.iren

        if hasattr(self, 'textActor'):
            del self.textActor

        # end movie
        if hasattr(self, 'mwriter'):
            try:
                self.mwriter.close()
            except BaseException:
                pass

    def deep_clean(self):
        for renderer in self.renderers:
            renderer.deep_clean()
        # Do not remove the renderers on the clean
        self.mesh = None
        self.mapper = None

    def add_text(self, text, position='upper_left', font_size=18, color=None,
                 font=None, shadow=False, name=None, loc=None, viewport=False):
        """
        Adds text to plot object in the top left corner by default

        Parameters
        ----------
        text : str
            The text to add the the rendering

        position : str, tuple(float)
            Position to place the bottom left corner of the text box.
            If tuple is used, the position of the text uses the pixel
            coordinate system (default). In this case,
            it returns a more general `vtkOpenGLTextActor`.
            If string name is used, it returns a `vtkCornerAnnotation`
            object normally used for fixed labels (like title or xlabel).
            Default is to find the top left corner of the renderering window
            and place text box up there. Available position: ``'lower_left'``,
            ``'lower_right'``, ``'upper_left'``, ``'upper_right'``,
            ``'lower_edge'``, ``'upper_edge'``, ``'right_edge'``, and
            ``'left_edge'``

        font : string, optional
            Font name may be courier, times, or arial

        shadow : bool, optional
            Adds a black shadow to the text.  Defaults to False

        name : str, optional
            The name for the added actor so that it can be easily updated.
            If an actor of this name already exists in the rendering window, it
            will be replaced by the new actor.

        loc : int, tuple, or list
            Index of the renderer to add the actor to.  For example,
            ``loc=2`` or ``loc=(1, 1)``.

        viewport: bool
            If True and position is a tuple of float, uses
            the normalized viewport coordinate system (values between 0.0
            and 1.0 and support for HiDPI).

        Returns
        -------
        textActor : vtk.vtkTextActor
            Text actor added to plot

        """
        if font is None:
            font = rcParams['font']['family']
        if font_size is None:
            font_size = rcParams['font']['size']
        if color is None:
            color = rcParams['font']['color']
        if position is None:
            # Set the position of the text to the top left corner
            window_size = self.window_size
            x = (window_size[0] * 0.02) / self.shape[0]
            y = (window_size[1] * 0.85) / self.shape[0]
            position = [x, y]

        corner_mappings = {
            'lower_left': vtk.vtkCornerAnnotation.LowerLeft,
            'lower_right': vtk.vtkCornerAnnotation.LowerRight,
            'upper_left': vtk.vtkCornerAnnotation.UpperLeft,
            'upper_right': vtk.vtkCornerAnnotation.UpperRight,
            'lower_edge': vtk.vtkCornerAnnotation.LowerEdge,
            'upper_edge': vtk.vtkCornerAnnotation.UpperEdge,
            'left_edge': vtk.vtkCornerAnnotation.LeftEdge,
            'right_edge': vtk.vtkCornerAnnotation.RightEdge,

        }
        corner_mappings['ll'] = corner_mappings['lower_left']
        corner_mappings['lr'] = corner_mappings['lower_right']
        corner_mappings['ul'] = corner_mappings['upper_left']
        corner_mappings['ur'] = corner_mappings['upper_right']
        corner_mappings['top'] = corner_mappings['upper_edge']
        corner_mappings['bottom'] = corner_mappings['lower_edge']
        corner_mappings['right'] = corner_mappings['right_edge']
        corner_mappings['r'] = corner_mappings['right_edge']
        corner_mappings['left'] = corner_mappings['left_edge']
        corner_mappings['l'] = corner_mappings['left_edge']

        if isinstance(position, (int, str, bool)):
            if isinstance(position, str):
                position = corner_mappings[position]
            elif position is True:
                position = corner_mappings['upper_left']
            self.textActor = vtk.vtkCornerAnnotation()
            # This is how you set the font size with this actor
            self.textActor.SetLinearFontScaleFactor(font_size // 2)
            self.textActor.SetText(position, text)
        else:
            self.textActor = vtk.vtkTextActor()
            self.textActor.SetInput(text)
            self.textActor.SetPosition(position)
            if viewport:
                self.textActor.GetActualPositionCoordinate().SetCoordinateSystemToNormalizedViewport()
                self.textActor.GetActualPosition2Coordinate().SetCoordinateSystemToNormalizedViewport()
            self.textActor.GetTextProperty().SetFontSize(int(font_size * 2))

        self.textActor.GetTextProperty().SetColor(parse_color(color))
        self.textActor.GetTextProperty().SetFontFamily(FONT_KEYS[font])
        self.textActor.GetTextProperty().SetShadow(shadow)

        self.add_actor(self.textActor, reset_camera=False, name=name, loc=loc, pickable=False)
        return self.textActor

    def open_movie(self, filename, framerate=24):
        """
        Establishes a connection to the ffmpeg writer

        Parameters
        ----------
        filename : str
            Filename of the movie to open.  Filename should end in mp4,
            but other filetypes may be supported.  See "imagio.get_writer"

        framerate : int, optional
            Frames per second.

        """
        if isinstance(pyvista.FIGURE_PATH, str) and not os.path.isabs(filename):
            filename = os.path.join(pyvista.FIGURE_PATH, filename)
        self.mwriter = imageio.get_writer(filename, fps=framerate)

    def open_gif(self, filename):
        """
        Open a gif file.

        Parameters
        ----------
        filename : str
            Filename of the gif to open.  Filename must end in gif.

        """
        if filename[-3:] != 'gif':
            raise Exception('Unsupported filetype.  Must end in .gif')
        if isinstance(pyvista.FIGURE_PATH, str) and not os.path.isabs(filename):
            filename = os.path.join(pyvista.FIGURE_PATH, filename)
        self._gif_filename = os.path.abspath(filename)
        self.mwriter = imageio.get_writer(filename, mode='I')

    def write_frame(self):
        """ Writes a single frame to the movie file """
        if not hasattr(self, 'mwriter'):
            raise AssertionError('This plotter has not opened a movie or GIF file.')
        self.mwriter.append_data(self.image)

    @property
    def window_size(self):
        """ returns render window size """
        return list(self.ren_win.GetSize())


    @window_size.setter
    def window_size(self, window_size):
        """ set the render window size """
        self.ren_win.SetSize(window_size[0], window_size[1])

    def _run_image_filter(self, ifilter):
        # Update filter and grab pixels
        ifilter.Modified()
        ifilter.Update()
        image = pyvista.wrap(ifilter.GetOutput())
        img_size = image.dimensions
        img_array = pyvista.utilities.point_scalar(image, 'ImageScalars')

        # Reshape and write
        tgt_size = (img_size[1], img_size[0], -1)
        return img_array.reshape(tgt_size)[::-1]


    def get_image_depth(self,
                        fill_value=np.nan,
                        reset_camera_clipping_range=True):
        """ Returns a depth image representing current render window

        Parameters
        ----------
        fill_value : float
            Fill value for points in image that don't include objects in scene.
            To not use a fill value, pass ``None``.

        reset_camera_clipping_range : bool
            Reset the camera clipping range to include data in view?

        Returns
        -------
        image_depth : numpy.ndarray
            Image of depth values from camera orthogonal to image plane

        Notes
        -----
        Values in image_depth are negative to adhere to a
        right-handed coordinate system.

        """
        if not hasattr(self, 'ren_win') and hasattr(self, 'last_image_depth'):
            zval = self.last_image_depth.copy()
            if fill_value is not None:
                zval[self._image_depth_null] = fill_value
            return zval

        # Ensure points in view are within clipping range of renderer?
        if reset_camera_clipping_range:
            self.renderer.ResetCameraClippingRange()

        # Get the z-buffer image
        ifilter = vtk.vtkWindowToImageFilter()
        ifilter.SetInput(self.ren_win)
        ifilter.ReadFrontBufferOff()
        ifilter.SetInputBufferTypeToZBuffer()
        zbuff = self._run_image_filter(ifilter)[:, :, 0]

        # Convert z-buffer values to depth from camera
        with warnings.catch_warnings():
            warnings.filterwarnings('ignore')
            near, far = self.camera.GetClippingRange()
            if self.camera.GetParallelProjection():
                zval = (zbuff - near) / (far - near)
            else:
                zval = 2 * near * far / ((zbuff - 0.5) * 2 * (far - near) - near - far)

            # Consider image values outside clipping range as nans
            args = np.logical_or(zval < -far, np.isclose(zval, -far))
        self._image_depth_null = args
        if fill_value is not None:
            zval[args] = fill_value

        return zval


    @property
    def image_depth(self):
        """Helper attribute for ``get_image_depth``"""
        return self.get_image_depth()


    @property
    def image(self):
        """ Returns an image array of current render window """
        if not hasattr(self, 'ren_win') and hasattr(self, 'last_image'):
            return self.last_image
        ifilter = vtk.vtkWindowToImageFilter()
        ifilter.SetInput(self.ren_win)
        ifilter.ReadFrontBufferOff()
        if self.image_transparent_background:
            ifilter.SetInputBufferTypeToRGBA()
        else:
            ifilter.SetInputBufferTypeToRGB()
        return self._run_image_filter(ifilter)

    def enable_eye_dome_lighting(self):
        """Enable eye dome lighting (EDL) for active renderer"""
        return self.renderer.enable_eye_dome_lighting()

    def disable_eye_dome_lighting(self):
        """Disable eye dome lighting (EDL) for active renderer"""
        return self.renderer.disable_eye_dome_lighting()

    def add_lines(self, lines, color=(1, 1, 1), width=5, label=None, name=None):
        """
        Adds lines to the plotting object.

        Parameters
        ----------
        lines : np.ndarray or pyvista.PolyData
            Points representing line segments.  For example, two line segments
            would be represented as:

            np.array([[0, 0, 0], [1, 0, 0], [1, 0, 0], [1, 1, 0]])

        color : string or 3 item list, optional, defaults to white
            Either a string, rgb list, or hex color string.  For example:
                color='white'
                color='w'
                color=[1, 1, 1]
                color='#FFFFFF'

        width : float, optional
            Thickness of lines

        name : str, optional
            The name for the added actor so that it can be easily updated.
            If an actor of this name already exists in the rendering window, it
            will be replaced by the new actor.

        Returns
        -------
        actor : vtk.vtkActor
            Lines actor.

        """
        if not isinstance(lines, np.ndarray):
            raise Exception('Input should be an array of point segments')

        lines = pyvista.lines_from_points(lines)

        # Create mapper and add lines
        mapper = vtk.vtkDataSetMapper()
        mapper.SetInputData(lines)

        rgb_color = parse_color(color)

        # legend label
        if label:
            if not isinstance(label, str):
                raise AssertionError('Label must be a string')
            self._labels.append([lines, label, rgb_color])

        # Create actor
        self.scalar_bar = vtk.vtkActor()
        self.scalar_bar.SetMapper(mapper)
        self.scalar_bar.GetProperty().SetLineWidth(width)
        self.scalar_bar.GetProperty().EdgeVisibilityOn()
        self.scalar_bar.GetProperty().SetEdgeColor(rgb_color)
        self.scalar_bar.GetProperty().SetColor(rgb_color)
        self.scalar_bar.GetProperty().LightingOff()

        # Add to renderer
        self.add_actor(self.scalar_bar, reset_camera=False, name=name, pickable=False)
        return self.scalar_bar

    def remove_scalar_bar(self):
        """ Removes scalar bar """
        if hasattr(self, 'scalar_bar'):
            self.remove_actor(self.scalar_bar, reset_camera=False)


    def add_point_labels(self, points, labels, italic=False, bold=True,
                         font_size=None, text_color=None,
                         font_family=None, shadow=False,
                         show_points=True, point_color=None, point_size=5,
                         name=None, shape_color='grey', shape='rounded_rect',
                         fill_shape=True, margin=3, shape_opacity=1.0,
                         pickable=True, render_points_as_spheres=False, **kwargs):
        """
        Creates a point actor with one label from list labels assigned to
        each point.

        Parameters
        ----------
        points : np.ndarray or pyvista.Common
            n x 3 numpy array of points or pyvista dataset with points

        labels : list or str
            List of labels.  Must be the same length as points. If a string name
            is given with a pyvista.Common input for points, then these are fetched.

        italic : bool, optional
            Italicises title and bar labels.  Default False.

        bold : bool, optional
            Bolds title and bar labels.  Default True

        font_size : float, optional
            Sets the size of the title font.  Defaults to 16.

        text_color : string or 3 item list, optional
            Color of text. Either a string, rgb list, or hex color string.

                text_color='white'
                text_color='w'
                text_color=[1, 1, 1]
                text_color='#FFFFFF'

        font_family : string, optional
            Font family.  Must be either courier, times, or arial.

        shadow : bool, optional
            Adds a black shadow to the text.  Defaults to False

        show_points : bool, optional
            Controls if points are visible.  Default True

        point_color : string or 3 item list, optional. Color of points (if visible).
            Either a string, rgb list, or hex color string.  For example:

                text_color='white'
                text_color='w'
                text_color=[1, 1, 1]
                text_color='#FFFFFF'

        point_size : float, optional
            Size of points (if visible)

        name : str, optional
            The name for the added actor so that it can be easily updated.
            If an actor of this name already exists in the rendering window, it
            will be replaced by the new actor.


        shape_color : string or 3 item list, optional. Color of points (if visible).
            Either a string, rgb list, or hex color string.  For example:

        shape : str, optional
            The string name of the shape to use. Options are ``'rect'`` or
            ``'rounded_rect'``. If you want no shape, pass ``None``

        fill_shape : bool, optional
            Fill the shape with the ``shape_color``. Outlines if ``False``.

        margin : int, optional
            The size of the margin on the label background shape. Default is 3.

        shape_opacity : flaot
            The opacity of the shape between zero and one.

        Returns
        -------
        labelMapper : vtk.vtkvtkLabeledDataMapper
            VTK label mapper.  Can be used to change properties of the labels.

        """
        if font_family is None:
            font_family = rcParams['font']['family']
        if font_size is None:
            font_size = rcParams['font']['size']
        if point_color is None and text_color is None and kwargs.get('color', None) is not None:
            point_color = kwargs.get('color', None)
            text_color = kwargs.get('color', None)
        if point_color is None:
            point_color = rcParams['color']
        if text_color is None:
            text_color = rcParams['font']['color']

        if isinstance(points, (list, tuple)):
            points = np.array(points)

        if isinstance(points, np.ndarray):
            vtkpoints = pyvista.PolyData(points) # Cast to poly data
        elif is_pyvista_dataset(points):
            vtkpoints = pyvista.PolyData(points.points)
            if isinstance(labels, str):
                labels = points.point_arrays[labels].astype(str)
        else:
            raise TypeError('Points type not useable: {}'.format(type(points)))

        if len(vtkpoints.points) != len(labels):
            raise Exception('There must be one label for each point')

        if name is None:
            name = '{}({})'.format(type(vtkpoints).__name__, str(hex(id(vtkpoints))))

        vtklabels = vtk.vtkStringArray()
        vtklabels.SetName('labels')
        for item in labels:
            vtklabels.InsertNextValue(str(item))
        vtkpoints.GetPointData().AddArray(vtklabels)

        # Create heirarchy
        hier = vtk.vtkPointSetToLabelHierarchy()
        hier.SetInputData(vtkpoints)
        # hier.SetOrientationArrayName('orientation')
        hier.SetLabelArrayName('labels')

        # create label mapper
        labelMapper = vtk.vtkLabelPlacementMapper()
        labelMapper.SetInputConnection(hier.GetOutputPort())
        if not isinstance(shape, str):
            labelMapper.SetShapeToNone()
        elif shape.lower() in 'rect':
            labelMapper.SetShapeToRect()
        elif shape.lower() in 'rounded_rect':
            labelMapper.SetShapeToRoundedRect()
        else:
            raise RuntimeError('Shape ({}) not understood'.format(shape))
        if fill_shape:
            labelMapper.SetStyleToFilled()
        else:
            labelMapper.SetStyleToOutline()
        labelMapper.SetBackgroundColor(parse_color(shape_color))
        labelMapper.SetBackgroundOpacity(shape_opacity)
        labelMapper.SetMargin(margin)

        textprop = hier.GetTextProperty()
        textprop.SetItalic(italic)
        textprop.SetBold(bold)
        textprop.SetFontSize(font_size)
        textprop.SetFontFamily(parse_font_family(font_family))
        textprop.SetColor(parse_color(text_color))
        textprop.SetShadow(shadow)

        self.remove_actor('{}-points'.format(name), reset_camera=False)
        self.remove_actor('{}-labels'.format(name), reset_camera=False)

        # add points
        if show_points:
            style = 'points'
        else:
            style = 'surface'
        self.add_mesh(vtkpoints, style=style, color=point_color,
                      point_size=point_size, name='{}-points'.format(name),
                      pickable=pickable,
                      render_points_as_spheres=render_points_as_spheres)

        labelActor = vtk.vtkActor2D()
        labelActor.SetMapper(labelMapper)
        self.add_actor(labelActor, reset_camera=False,
                       name='{}-labels'.format(name), pickable=False)

        return labelMapper


    def add_point_scalar_labels(self, points, labels, fmt=None, preamble='', **kwargs):
        """Wrapper for :func:`pyvista.BasePlotter.add_point_labels` that will label
        points from a dataset with their scalar values.

        Parameters
        ----------
        points : np.ndarray or pyvista.Common
            n x 3 numpy array of points or pyvista dataset with points

        labels : str
            String name of the point data array to use.

        fmt : str
            String formatter used to format numerical data
        """
        if not is_pyvista_dataset(points):
            raise TypeError('input points must be a pyvista dataset, not: {}'.format(type(points)))
        if not isinstance(labels, str):
            raise TypeError('labels must be a string name of the scalar array to use')
        if fmt is None:
            fmt = rcParams['font']['fmt']
        if fmt is None:
            fmt = '%.6e'
        scalars = points.point_arrays[labels]
        phrase = '{} {}'.format(preamble, '%.3e')
        labels = [phrase % val for val in scalars]
        return self.add_point_labels(points, labels, **kwargs)


    def add_points(self, points, **kwargs):
        """ Add points to a mesh """
        kwargs['style'] = 'points'
        self.add_mesh(points, **kwargs)

    def add_arrows(self, cent, direction, mag=1, **kwargs):
        """ Adds arrows to plotting object """
        direction = direction.copy()
        if cent.ndim != 2:
            cent = cent.reshape((-1, 3))

        if direction.ndim != 2:
            direction = direction.reshape((-1, 3))

        direction[:,0] *= mag
        direction[:,1] *= mag
        direction[:,2] *= mag

        pdata = pyvista.vector_poly_data(cent, direction)
        # Create arrow object
        arrow = vtk.vtkArrowSource()
        arrow.Update()
        glyph3D = vtk.vtkGlyph3D()
        glyph3D.SetSourceData(arrow.GetOutput())
        glyph3D.SetInputData(pdata)
        glyph3D.SetVectorModeToUseVector()
        glyph3D.Update()

        arrows = wrap(glyph3D.GetOutput())

        return self.add_mesh(arrows, **kwargs)


    @staticmethod
    def _save_image(image, filename, return_img=None):
        """Internal helper for saving a NumPy image array"""
        if not image.size:
            raise Exception('Empty image.  Have you run plot() first?')
        # write screenshot to file
        supported_formats = [".png", ".jpeg", ".jpg", ".bmp", ".tif", ".tiff"]
        if isinstance(filename, str):
            if isinstance(pyvista.FIGURE_PATH, str) and not os.path.isabs(filename):
                filename = os.path.join(pyvista.FIGURE_PATH, filename)
<<<<<<< HEAD
            filename = os.path.abspath(os.path.expanduser(filename))
            w = imageio.imwrite(filename, image)
=======
            if not any([filename.lower().endswith(ext) for ext in supported_formats]):
                filename += ".png"
>>>>>>> 67223a27
            if not return_img:
                return w
        return image


    def save_graphic(self, filename, title='PyVista Export', raster=True, painter=True):
        """Save a screenshot of the rendering window as a graphic file:
        '.svg', '.eps', '.ps', '.pdf', '.tex'
        """
        if not hasattr(self, 'ren_win'):
            raise AttributeError('This plotter is closed and unable to save a screenshot.')
        if isinstance(pyvista.FIGURE_PATH, str) and not os.path.isabs(filename):
            filename = os.path.join(pyvista.FIGURE_PATH, filename)
        filename = os.path.abspath(os.path.expanduser(filename))
        extension = pyvista.utilities.get_ext(filename)
        valid = ['.svg', '.eps', '.ps', '.pdf', '.tex']
        if extension not in valid:
            raise RuntimeError('Extension ({}) is an invalid choice. Valid options include: {}'.format(extension, ', '.join(valid)))
        writer = vtk.vtkGL2PSExporter()
        modes = {
            '.svg': writer.SetFileFormatToSVG,
            '.eps': writer.SetFileFormatToEPS,
            '.ps': writer.SetFileFormatToPS,
            '.pdf': writer.SetFileFormatToPDF,
            '.tex': writer.SetFileFormatToTeX,
        }
        writer.CompressOff()
        writer.SetFilePrefix(filename.replace(extension, ''))
        writer.SetInput(self.ren_win)
        modes[extension]()
        writer.SetTitle(title)
        writer.SetWrite3DPropsAsRasterImage(raster)
        if painter:
            writer.UsePainterSettings()
        writer.Update()
        return


    def screenshot(self, filename=None, transparent_background=None,
                   return_img=None, window_size=None):
        """
        Takes screenshot at current camera position

        Parameters
        ----------
        filename : str, optional
            Location to write image to.  If None, no image is written.

        transparent_background : bool, optional
            Makes the background transparent.  Default False.

        return_img : bool, optional
            If a string filename is given and this is true, a NumPy array of
            the image will be returned.

        Returns
        -------
        img :  numpy.ndarray
            Array containing pixel RGB and alpha.  Sized:
            [Window height x Window width x 3] for transparent_background=False
            [Window height x Window width x 4] for transparent_background=True

        Examples
        --------
        >>> import pyvista
        >>> sphere = pyvista.Sphere()
        >>> plotter = pyvista.Plotter()
        >>> actor = plotter.add_mesh(sphere)
        >>> plotter.screenshot('screenshot.png') # doctest:+SKIP
        """
        if window_size is not None:
            self.window_size = window_size

        # configure image filter
        if transparent_background is None:
            transparent_background = rcParams['transparent_background']
        self.image_transparent_background = transparent_background

        # This if statement allows you to save screenshots of closed plotters
        # This is needed for the sphinx-gallery work
        if not hasattr(self, 'ren_win'):
            # If plotter has been closed...
            # check if last_image exists
            if hasattr(self, 'last_image'):
                # Save last image
                return self._save_image(self.last_image, filename, return_img)
            # Plotter hasn't been rendered or was improperly closed
            raise AttributeError('This plotter is closed and unable to save a screenshot.')

        if isinstance(self, Plotter):
            # TODO: we need a consistent rendering function
            self.render()
        else:
            self._render()

        # debug: this needs to be called twice for some reason,
        img = self.image
        img = self.image

        return self._save_image(img, filename, return_img)

    def add_legend(self, labels=None, bcolor=(0.5, 0.5, 0.5), border=False,
                   size=None, name=None):
        """
        Adds a legend to render window.  Entries must be a list
        containing one string and color entry for each item.

        Parameters
        ----------
        labels : list, optional
            When set to None, uses existing labels as specified by

            - add_mesh
            - add_lines
            - add_points

            List contianing one entry for each item to be added to the
            legend.  Each entry must contain two strings, [label,
            color], where label is the name of the item to add, and
            color is the color of the label to add.

        bcolor : list or string, optional
            Background color, either a three item 0 to 1 RGB color
            list, or a matplotlib color string (e.g. 'w' or 'white'
            for a white color).  If None, legend background is
            disabled.

        border : bool, optional
            Controls if there will be a border around the legend.
            Default False.

        size : list, optional
            Two float list, each float between 0 and 1.  For example
            [0.1, 0.1] would make the legend 10% the size of the
            entire figure window.

        name : str, optional
            The name for the added actor so that it can be easily updated.
            If an actor of this name already exists in the rendering window, it
            will be replaced by the new actor.

        Returns
        -------
        legend : vtk.vtkLegendBoxActor
            Actor for the legend.

        Examples
        --------
        >>> import pyvista
        >>> from pyvista import examples
        >>> mesh = examples.load_hexbeam()
        >>> othermesh = examples.load_uniform()
        >>> plotter = pyvista.Plotter()
        >>> _ = plotter.add_mesh(mesh, label='My Mesh')
        >>> _ = plotter.add_mesh(othermesh, 'k', label='My Other Mesh')
        >>> _ = plotter.add_legend()
        >>> plotter.show() # doctest:+SKIP

        Alternative manual example

        >>> import pyvista
        >>> from pyvista import examples
        >>> mesh = examples.load_hexbeam()
        >>> othermesh = examples.load_uniform()
        >>> legend_entries = []
        >>> legend_entries.append(['My Mesh', 'w'])
        >>> legend_entries.append(['My Other Mesh', 'k'])
        >>> plotter = pyvista.Plotter()
        >>> _ = plotter.add_mesh(mesh)
        >>> _ = plotter.add_mesh(othermesh, 'k')
        >>> _ = plotter.add_legend(legend_entries)
        >>> plotter.show() # doctest:+SKIP
        """
        self.legend = vtk.vtkLegendBoxActor()

        if labels is None:
            # use existing labels
            if not self._labels:
                raise Exception('No labels input.\n\n'
                                'Add labels to individual items when adding them to'
                                'the plotting object with the "label=" parameter.  '
                                'or enter them as the "labels" parameter.')

            self.legend.SetNumberOfEntries(len(self._labels))
            for i, (vtk_object, text, color) in enumerate(self._labels):
                self.legend.SetEntry(i, vtk_object, text, parse_color(color))

        else:
            self.legend.SetNumberOfEntries(len(labels))
            legendface = pyvista.single_triangle()
            for i, (text, color) in enumerate(labels):
                self.legend.SetEntry(i, legendface, text, parse_color(color))

        if size:
            self.legend.SetPosition2(size[0], size[1])

        if bcolor is None:
            self.legend.UseBackgroundOff()
        else:
            self.legend.UseBackgroundOn()
            self.legend.SetBackgroundColor(bcolor)

        if border:
            self.legend.BorderOn()
        else:
            self.legend.BorderOff()

        # Add to renderer
        self.add_actor(self.legend, reset_camera=False, name=name, pickable=False)
        return self.legend

    @property
    def camera_position(self):
        """ Returns camera position of the active render window """
        return self.renderers[self._active_renderer_index].camera_position

    @camera_position.setter
    def camera_position(self, camera_location):
        """ Set camera position of the active render window """
        self.renderers[self._active_renderer_index].camera_position = camera_location

    def reset_camera(self):
        """
        Reset camera so it slides along the vector defined from camera
        position to focal point until all of the actors can be seen.
        """
        self.renderers[self._active_renderer_index].reset_camera()
        self._render()

    def isometric_view(self):
        """DEPRECATED: Please use ``view_isometric``"""
        return self.view_isometric()

    def view_isometric(self, negative=False):
        """
        Resets the camera to a default isometric view showing all the
        actors in the scene.
        """
        return self.renderer.view_isometric(negative=negative)

    def view_vector(self, vector, viewup=None):
        return self.renderer.view_vector(vector, viewup=viewup)

    def view_xy(self, negative=False):
        """View the XY plane"""
        return self.renderer.view_xy(negative=negative)

    def view_yx(self, negative=False):
        """View the YX plane"""
        return self.renderer.view_yx(negative=negative)

    def view_xz(self, negative=False):
        """View the XZ plane"""
        return self.renderer.view_xz(negative=negative)

    def view_zx(self, negative=False):
        """View the ZX plane"""
        return self.renderer.view_zx(negative=negative)

    def view_yz(self, negative=False):
        """View the YZ plane"""
        return self.renderer.view_yz(negative=negative)

    def view_zy(self, negative=False):
        """View the ZY plane"""
        return self.renderer.view_zy(negative=negative)

    def disable(self):
        """Disable this renderer's camera from being interactive"""
        return self.renderer.disable()

    def enable(self):
        """Enable this renderer's camera to be interactive"""
        return self.renderer.enable()

    def set_background(self, color, loc='all', top=None):
        """
        Sets background color

        Parameters
        ----------
        color : string or 3 item list, optional, defaults to white
            Either a string, rgb list, or hex color string.  For example:
                color='white'
                color='w'
                color=[1, 1, 1]
                color='#FFFFFF'

        loc : int, tuple, list, or str, optional
            Index of the renderer to add the actor to.  For example,
            ``loc=2`` or ``loc=(1, 1)``.  If ``loc='all'`` then all
            render windows will have their background set.

        top : string or 3 item list, optional, defaults to None
            If given, this will enable a gradient background where the
            ``color`` argument is at the bottom and the color given in ``top``
            will be the color at the top of the renderer.

        """
        if color is None:
            color = rcParams['background']

        use_gradient = False
        if top is not None:
            use_gradient = True

        if loc == 'all':
            for renderer in self.renderers:
                renderer.SetBackground(parse_color(color))
                if use_gradient:
                    renderer.GradientBackgroundOn()
                    renderer.SetBackground2(parse_color(top))
                else:
                    renderer.GradientBackgroundOff()
        else:
            renderer = self.renderers[self.loc_to_index(loc)]
            renderer.SetBackground(parse_color(color))
            if use_gradient:
                renderer.GradientBackgroundOn()
                renderer.SetBackground2(parse_color(top))
            else:
                renderer.GradientBackgroundOff()

    @property
    def background_color(self):
        """ Returns background color of the first render window """
        return self.renderers[0].GetBackground()

    @background_color.setter
    def background_color(self, color):
        """ Sets the background color of all the render windows """
        self.set_background(color)

    def remove_legend(self):
        """ Removes legend actor """
        if hasattr(self, 'legend'):
            self.remove_actor(self.legend, reset_camera=False)
            self._render()


    def generate_orbital_path(self, factor=3., n_points=20, viewup=None, shift=0.0):
        """Genrates an orbital path around the data scene

        Parameters
        ----------
        factor : float
            A scaling factor when biulding the orbital extent

        n_points : int
            number of points on the orbital path

        viewup : list(float)
            the normal to the orbital plane

        shift : float, optional
            shift the plane up/down from the center of the scene by this amount
        """
        if viewup is None:
            viewup = rcParams['camera']['viewup']
        center = np.array(self.center)
        bnds = np.array(self.bounds)
        radius = (bnds[1] - bnds[0]) * factor
        y = (bnds[3] - bnds[2]) * factor
        if y > radius:
            radius = y
        center += np.array(viewup) * shift
        return pyvista.Polygon(center=center, radius=radius, normal=viewup, n_sides=n_points)


    def fly_to(self, point):
        """Given a position point, move the current camera's focal point to that
        point. The movement is animated over the number of frames specified in
        NumberOfFlyFrames. The LOD desired frame rate is used.
        """
        if not hasattr(self, 'iren'):
            raise AttributeError('This plotter does not have an interactive window')
        return self.iren.FlyTo(self.renderer, *point)


    def orbit_on_path(self, path=None, focus=None, step=0.5, viewup=None,
                      bkg=True, write_frames=False):
        """Orbit on the given path focusing on the focus point

        Parameters
        ----------
        path : pyvista.PolyData
            Path of orbital points. The order in the points is the order of
            travel

        focus : list(float) of length 3, optional
            The point ot focus the camera.

        step : float, optional
            The timestep between flying to each camera position

        viewup : list(float)
            the normal to the orbital plane

        write_frames : bool
            Assume a file is open and write a frame on each camera view during
            the orbit.
        """
        if focus is None:
            focus = self.center
        if viewup is None:
            viewup = rcParams['camera']['viewup']
        if path is None:
            path = self.generate_orbital_path(viewup=viewup)
        if not is_pyvista_dataset(path):
            path = pyvista.PolyData(path)
        points = path.points

        # Make sure the whole scene is visible
        self.camera.SetThickness(path.length)

        def orbit():
            """Internal thread for running the orbit"""
            for point in points:
                self.set_position(point)
                self.set_focus(focus)
                self.set_viewup(viewup)
                if bkg:
                    time.sleep(step)
                if write_frames:
                    self.write_frame()


        if bkg and isinstance(self, pyvista.BackgroundPlotter):
            thread = Thread(target=orbit)
            thread.start()
        else:
            bkg = False
            orbit()
        return


    def export_vtkjs(self, filename, compress_arrays=False):
        """
        Export the current rendering scene as a VTKjs scene for
        rendering in a web browser
        """
        if not hasattr(self, 'ren_win'):
            raise RuntimeError('Export must be called before showing/closing the scene.')
        if isinstance(pyvista.FIGURE_PATH, str) and not os.path.isabs(filename):
            filename = os.path.join(pyvista.FIGURE_PATH, filename)
        else:
            filename = os.path.abspath(os.path.expanduser(filename))
        return export_plotter_vtkjs(self, filename, compress_arrays=compress_arrays)



    def export_obj(self, filename):
        """Export scene to OBJ format"""
        if not hasattr(self, "ren_win"):
            raise RuntimeError("This plotter must still have a render window open.")
        if isinstance(pyvista.FIGURE_PATH, str) and not os.path.isabs(filename):
            filename = os.path.join(pyvista.FIGURE_PATH, filename)
        else:
            filename = os.path.abspath(os.path.expanduser(filename))
        exporter = vtk.vtkOBJExporter()
        exporter.SetFilePrefix(filename)
        exporter.SetRenderWindow(self.ren_win)
        return exporter.Write()


    def __del__(self):
        self.close()
        self.deep_clean()
        del self.renderers


class Plotter(BasePlotter):
    """ Plotting object to display vtk meshes or numpy arrays.

    Example
    -------
    >>> import pyvista
    >>> from pyvista import examples
    >>> mesh = examples.load_hexbeam()
    >>> another_mesh = examples.load_uniform()
    >>> plotter = pyvista.Plotter()
    >>> _ = plotter.add_mesh(mesh, color='red')
    >>> _ = plotter.add_mesh(another_mesh, color='blue')
    >>> plotter.show() # doctest:+SKIP

    Parameters
    ----------
    off_screen : bool, optional
        Renders off screen when False.  Useful for automated screenshots.

    notebook : bool, optional
        When True, the resulting plot is placed inline a jupyter notebook.
        Assumes a jupyter console is active.  Automatically enables off_screen.

    shape : list or tuple, optional
        Number of sub-render windows inside of the main window.
        Specify two across with ``shape=(2, 1)`` and a two by two grid
        with ``shape=(2, 2)``.  By default there is only one render window.
        Can also accept a shape as string descriptor. E.g.:
            shape="3|1" means 3 plots on the left and 1 on the right,
            shape="4/2" means 4 plots on top of 2 at bottom.

    border : bool, optional
        Draw a border around each render window.  Default False.

    border_color : string or 3 item list, optional, defaults to white
        Either a string, rgb list, or hex color string.  For example:
            color='white'
            color='w'
            color=[1, 1, 1]
            color='#FFFFFF'

    window_size : list, optional
        Window size in pixels.  Defaults to [1024, 768]

    multi_samples : int
        The number of multi-samples used to mitigate aliasing. 4 is a good
        default but 8 will have better results with a potential impact on
        perfromance.

    line_smoothing : bool
        If True, enable line smothing

    point_smoothing : bool
        If True, enable point smothing

    polygon_smoothing : bool
        If True, enable polygon smothing

    """
    last_update_time = 0.0
    q_pressed = False
    right_timer_id = -1

    def __init__(self, off_screen=None, notebook=None, shape=(1, 1),
                 border=None, border_color='k', border_width=2.0,
                 window_size=None, multi_samples=None, line_smoothing=False,
                 point_smoothing=False, polygon_smoothing=False,
                 splitting_position=None, title=None):
        """
        Initialize a vtk plotting object
        """
        super(Plotter, self).__init__(shape=shape, border=border,
                                      border_color=border_color,
                                      border_width=border_width,
                                      splitting_position=splitting_position,
                                      title=title)
        log.debug('Initializing')

        def on_timer(iren, event_id):
            """ Exit application if interactive renderer stops """
            if event_id == 'TimerEvent':
                self.iren.TerminateApp()

        if off_screen is None:
            off_screen = pyvista.OFF_SCREEN

        if notebook is None:
            notebook = scooby.in_ipykernel()

        self.notebook = notebook
        if self.notebook:
            off_screen = True
        self.off_screen = off_screen

        if window_size is None:
            window_size = rcParams['window_size']

        if multi_samples is None:
            multi_samples = rcParams['multi_samples']

        # initialize render window
        self.ren_win = vtk.vtkRenderWindow()
        self.ren_win.SetMultiSamples(multi_samples)
        self.ren_win.SetBorders(True)
        if line_smoothing:
            self.ren_win.LineSmoothingOn()
        if point_smoothing:
            self.ren_win.PointSmoothingOn()
        if polygon_smoothing:
            self.ren_win.PolygonSmoothingOn()

        for renderer in self.renderers:
            self.ren_win.AddRenderer(renderer)

        if self.off_screen:
            self.ren_win.SetOffScreenRendering(1)
        else:  # Allow user to interact
            self.iren = vtk.vtkRenderWindowInteractor()
            self.iren.LightFollowCameraOff()
            self.iren.SetDesiredUpdateRate(30.0)
            self.iren.SetRenderWindow(self.ren_win)
            self.enable_trackball_style()
            self.iren.AddObserver("KeyPressEvent", self.key_press_event)
            self.update_style()

            # for renderer in self.renderers:
            #     self.iren.SetRenderWindow(renderer)

        # Set background
        self.set_background(rcParams['background'])

        # Set window size
        self.window_size = window_size

        # add timer event if interactive render exists
        if hasattr(self, 'iren'):
            self.iren.AddObserver(vtk.vtkCommand.TimerEvent, on_timer)

    def show(self, title=None, window_size=None, interactive=True,
             auto_close=None, interactive_update=False, full_screen=False,
             screenshot=False, return_img=False, use_panel=None, cpos=None,
             height=400):
        """
        Creates plotting window

        Parameters
        ----------
        title : string, optional
            Title of plotting window.

        window_size : list, optional
            Window size in pixels.  Defaults to [1024, 768]

        interactive : bool, optional
            Enabled by default.  Allows user to pan and move figure.

        auto_close : bool, optional
            Enabled by default.  Exits plotting session when user
            closes the window when interactive is True.

        interactive_update: bool, optional
            Disabled by default.  Allows user to non-blocking draw,
            user should call Update() in each iteration.

        full_screen : bool, optional
            Opens window in full screen.  When enabled, ignores
            window_size.  Default False.

        use_panel : bool, optional
            If False, the interactive rendering from panel will not be used in
            notebooks

        cpos : list(tuple(floats))
            The camera position to use

        height : int, optional
            height for panel pane. Only used with panel.

        Returns
        -------
        cpos : list
            List of camera position, focal point, and view up

        """
        if use_panel is None:
            use_panel = rcParams['use_panel']

        if auto_close is None:
            auto_close = rcParams['auto_close']

        # reset unless camera for the first render unless camera is set
        if self._first_time:  # and not self.camera_set:
            for renderer in self.renderers:
                if not renderer.camera_set and cpos is None:
                    renderer.camera_position = renderer.get_default_cam_pos()
                    renderer.ResetCamera()
                elif cpos is not None:
                    renderer.camera_position = cpos
            self._first_time = False


        # if full_screen:
        if full_screen:
            self.ren_win.SetFullScreen(True)
            self.ren_win.BordersOn()  # super buggy when disabled
        else:
            if window_size is None:
                window_size = self.window_size
            self.ren_win.SetSize(window_size[0], window_size[1])

        # Render
        log.debug('Rendering')
        self.ren_win.Render()

        # This has to be after the first render for some reason
        if title is None:
            title = self.title
        if title:
            self.ren_win.SetWindowName(title)
            self.title = title

        # Keep track of image for sphinx-gallery
        self.last_image = self.screenshot(screenshot, return_img=True)
        self.last_image_depth = self.get_image_depth()
        disp = None

        if interactive and (not self.off_screen):
            try:  # interrupts will be caught here
                log.debug('Starting iren')
                self.update_style()
                self.iren.Initialize()
                if not interactive_update:
                    self.iren.Start()
            except KeyboardInterrupt:
                log.debug('KeyboardInterrupt')
                self.close()
                raise KeyboardInterrupt
        elif self.notebook and use_panel and not hasattr(self, 'volume'):
            try:
                from panel.pane import VTK as panel_display
                disp = panel_display(self.ren_win, sizing_mode='stretch_width',
                                     height=height)
            except:
                pass
        # NOTE: after this point, nothing from the render window can be accessed
        #       as if a user presed the close button, then it destroys the
        #       the render view and a stream of errors will kill the Python
        #       kernel if code here tries to access that renderer.
        #       See issues #135 and #186 for insight before editing the
        #       remainder of this function.

        # Get camera position before closing
        cpos = self.camera_position

        # NOTE: our conversion to panel currently does not support mult-view
        #       so we should display the static screenshot in notebooks for
        #       multi-view plots until we implement this feature
        # If notebook is true and panel display failed:
        if self.notebook and (disp is None or self.shape != (1,1)):
            import PIL.Image
            # sanity check
            try:
                import IPython
            except ImportError:
                raise Exception('Install IPython to display image in a notebook')
            disp = IPython.display.display(PIL.Image.fromarray(self.last_image))

        # Cleanup
        if auto_close:
            self.close()

        # Return the notebook display: either panel object or image display
        if self.notebook:
            return disp

        # If user asked for screenshot, return as numpy array after camera
        # position
        if return_img or screenshot is True:
            return cpos, self.last_image

        # default to returning last used camera position
        return cpos

    def plot(self, *args, **kwargs):
        """ Present for backwards compatibility. Use `show()` instead """
        logging.warning("`.plot()` is deprecated. Please use `.show()` instead.")
        return self.show(*args, **kwargs)

    def render(self):
        """ renders main window """
        self.ren_win.Render()<|MERGE_RESOLUTION|>--- conflicted
+++ resolved
@@ -3072,13 +3072,10 @@
         if isinstance(filename, str):
             if isinstance(pyvista.FIGURE_PATH, str) and not os.path.isabs(filename):
                 filename = os.path.join(pyvista.FIGURE_PATH, filename)
-<<<<<<< HEAD
+            if not any([filename.lower().endswith(ext) for ext in supported_formats]):
+                filename += ".png"
             filename = os.path.abspath(os.path.expanduser(filename))
             w = imageio.imwrite(filename, image)
-=======
-            if not any([filename.lower().endswith(ext) for ext in supported_formats]):
-                filename += ".png"
->>>>>>> 67223a27
             if not return_img:
                 return w
         return image
