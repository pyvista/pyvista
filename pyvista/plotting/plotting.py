"""PyVista plotting module."""
import collections.abc
import ctypes
from functools import wraps
import io
import logging
import os
import pathlib
import platform
import textwrap
from threading import Thread
import time
from typing import Dict
import warnings
import weakref

import numpy as np
import scooby

import pyvista
from pyvista import _vtk
from pyvista.utilities import (
    FieldAssociation,
    abstract_class,
    assert_empty_kwargs,
    convert_array,
    get_array,
    get_array_association,
    is_pyvista_dataset,
    numpy_to_texture,
    raise_not_matching,
    wrap,
)

from ..utilities.misc import PyvistaDeprecationWarning, uses_egl
from ..utilities.regression import image_from_window
from ._plotting import (
    USE_SCALAR_BAR_ARGS,
    _common_arg_parser,
    _has_matplotlib,
    prepare_smooth_shading,
    process_opacity,
)
from ._property import Property
from .colors import Color, get_cmap_safe
from .composite_mapper import CompositePolyDataMapper
from .export_vtkjs import export_plotter_vtkjs
from .mapper import make_mapper
from .picking import PickingHelper
from .render_window_interactor import RenderWindowInteractor
from .renderer import Camera, Renderer
from .renderers import Renderers
from .scalar_bars import ScalarBars
from .tools import FONTS, normalize, opacity_transfer_function, parse_font_family  # noqa
from .widgets import WidgetHelper

SUPPORTED_FORMATS = [".png", ".jpeg", ".jpg", ".bmp", ".tif", ".tiff"]
VERY_FIRST_RENDER = True  # windows plotter helper


# EXPERIMENTAL: permit pyvista to kill the render window
KILL_DISPLAY = platform.system() == 'Linux' and os.environ.get('PYVISTA_KILL_DISPLAY')
if KILL_DISPLAY:  # pragma: no cover
    # this won't work under wayland
    try:
        X11 = ctypes.CDLL("libX11.so")
        X11.XCloseDisplay.argtypes = [ctypes.c_void_p]
    except OSError:
        warnings.warn('PYVISTA_KILL_DISPLAY: Unable to load X11.\nProbably using wayland')
        KILL_DISPLAY = False


def close_all():
    """Close all open/active plotters and clean up memory.

    Returns
    -------
    bool
        ``True`` when all plotters have been closed.

    """
    for _, p in _ALL_PLOTTERS.items():
        if not p._closed:
            p.close()
        p.deep_clean()
    _ALL_PLOTTERS.clear()
    return True


log = logging.getLogger(__name__)
log.setLevel('CRITICAL')
log.addHandler(logging.StreamHandler())


def _warn_xserver():  # pragma: no cover
    """Check if plotting is supported and persist this state.

    Check once and cache this value between calls.  Warn the user if
    plotting is not supported.  Configured to check on Linux and Mac
    OS since the Windows check is not quick.

    """
    # disable windows check until we can get a fast way of verifying
    # if windows has a windows manager (which it generally does)
    if os.name == 'nt':
        return

    if not hasattr(_warn_xserver, 'has_support'):
        _warn_xserver.has_support = pyvista.system_supports_plotting()

    if not _warn_xserver.has_support:
        # check if a display has been set
        if 'DISPLAY' in os.environ:
            return

        # finally, check if using a backend that doesn't require an xserver
        if pyvista.global_theme.jupyter_backend in ['ipygany', 'pythreejs']:
            return

        # Check if VTK has EGL support
        if uses_egl():
            return

        warnings.warn(
            '\n'
            'This system does not appear to be running an xserver.\n'
            'PyVista will likely segfault when rendering.\n\n'
            'Try starting a virtual frame buffer with xvfb, or using\n '
            ' ``pyvista.start_xvfb()``\n'
        )


@abstract_class
class BasePlotter(PickingHelper, WidgetHelper):
    """To be used by the Plotter and pyvistaqt.QtInteractor classes.

    Parameters
    ----------
    shape : list or tuple, optional
        Number of sub-render windows inside of the main window.
        Specify two across with ``shape=(2, 1)`` and a two by two grid
        with ``shape=(2, 2)``.  By default there is only one renderer.
        Can also accept a string descriptor as shape. E.g.:

            * ``shape="3|1"`` means 3 plots on the left and 1 on the right,
            * ``shape="4/2"`` means 4 plots on top and 2 at the bottom.

    border : bool, optional
        Draw a border around each render window.  Default ``False``.

    border_color : color_like, optional
        Either a string, rgb list, or hex color string.  For example:

            * ``color='white'``
            * ``color='w'``
            * ``color=[1.0, 1.0, 1.0]``
            * ``color='#FFFFFF'``

    border_width : float, optional
        Width of the border in pixels when enabled.

    title : str, optional
        Window title of the scalar bar

    lighting : str, optional
        What lighting to set up for the plotter.
        Accepted options:

            * ``'light_kit'``: a vtk Light Kit composed of 5 lights.
            * ``'three lights'``: illumination using 3 lights.
            * ``'none'``: no light sources at instantiation.

        The default is a Light Kit (to be precise, 5 separate lights
        that act like a Light Kit).

    theme : pyvista.themes.DefaultTheme, optional
        Plot-specific theme.

    """

    mouse_position = None
    click_position = None

    def __init__(
        self,
        shape=(1, 1),
        border=None,
        border_color='k',
        border_width=2.0,
        title=None,
        splitting_position=None,
        groups=None,
        row_weights=None,
        col_weights=None,
        lighting='light kit',
        theme=None,
        **kwargs,
    ):
        """Initialize base plotter."""
        super().__init__(**kwargs)  # cooperative multiple inheritance
        log.debug('BasePlotter init start')
        self._theme = pyvista.themes.DefaultTheme()
        if theme is None:
            # copy global theme to ensure local plot theme is fixed
            # after creation.
            self._theme.load_theme(pyvista.global_theme)
        else:
            if not isinstance(theme, pyvista.themes.DefaultTheme):
                raise TypeError(
                    'Expected ``pyvista.themes.DefaultTheme`` for '
                    f'``theme``, not {type(theme).__name__}.'
                )
            self._theme.load_theme(theme)

        self.image_transparent_background = self._theme.transparent_background

        # optional function to be called prior to closing
        self.__before_close_callback = None
        self._store_image = False
        self.mesh = None
        if title is None:
            title = self._theme.title
        self.title = str(title)

        # add renderers
        self.renderers = Renderers(
            self,
            shape,
            splitting_position,
            row_weights,
            col_weights,
            groups,
            border,
            border_color,
            border_width,
        )

        # This keeps track of scalars names already plotted and their ranges
        self._scalar_bars = ScalarBars(self)

        # track if the camera has been set up
        self._first_time = True
        # Keep track of the scale

        # track if render window has ever been rendered
        self._rendered = False

        # this helps managing closed plotters
        self._closed = False

        # lighting style; be forgiving with input (accept underscores
        # and ignore case)
        lighting_normalized = str(lighting).replace('_', ' ').lower()
        if lighting_normalized == 'light kit':
            self.enable_lightkit()
        elif lighting_normalized == 'three lights':
            self.enable_3_lights()
        elif lighting_normalized != 'none':
            raise ValueError(f'Invalid lighting option "{lighting}".')

        # Add self to open plotters
        self._id_name = f"{hex(id(self))}-{len(_ALL_PLOTTERS)}"
        _ALL_PLOTTERS[self._id_name] = self

        # Key bindings
        self.reset_key_events()
        log.debug('BasePlotter init stop')

        self._image_depth_null = None
        self.last_image_depth = None
        self.last_image = None
        self._has_background_layer = False

        # set hidden line removal based on theme
        if self.theme.hidden_line_removal:
            self.enable_hidden_line_removal()

        # set antialiasing based on theme
        if self.theme.antialiasing:
            self.enable_anti_aliasing()

    @property
    def theme(self):
        """Return or set the theme used for this plotter.

        Examples
        --------
        Use the dark theme for a plotter.

        >>> import pyvista
        >>> from pyvista import themes
        >>> pl = pyvista.Plotter()
        >>> pl.theme = themes.DarkTheme()
        >>> actor = pl.add_mesh(pyvista.Sphere())
        >>> pl.show()

        """
        return self._theme

    @theme.setter
    def theme(self, theme):
        if not isinstance(theme, pyvista.themes.DefaultTheme):
            raise TypeError(
                'Expected a pyvista theme like '
                '``pyvista.themes.DefaultTheme``, '
                f'not {type(theme).__name__}.'
            )
        self._theme.load_theme(theme)

    def import_gltf(self, filename, set_camera=True):
        """Import a glTF file into the plotter.

        See https://www.khronos.org/gltf/ for more information.

        Parameters
        ----------
        filename : str
            Path to the glTF file.

        set_camera : bool, optional
            Set the camera viewing angle to one compatible with the
            default three.js perspective (``'xy'``).

        Examples
        --------
        >>> import pyvista
        >>> from pyvista import examples
        >>> helmet_file = examples.gltf.download_damaged_helmet()  # doctest:+SKIP
        >>> texture = examples.hdr.download_dikhololo_night()  # doctest:+SKIP
        >>> pl = pyvista.Plotter()  # doctest:+SKIP
        >>> pl.import_gltf(helmet_file)  # doctest:+SKIP
        >>> pl.set_environment_texture(cubemap)  # doctest:+SKIP
        >>> pl.camera.zoom(1.8)  # doctest:+SKIP
        >>> pl.show()  # doctest:+SKIP

        See :ref:`load_gltf` for a full example using this method.

        """
        if not _vtk.VTK9:  # pragma: no cover
            from pyvista.core.errors import VTKVersionError

            raise VTKVersionError('Support for glTF requires VTK v9 or newer')

        filename = os.path.abspath(os.path.expanduser(str(filename)))
        if not os.path.isfile(filename):
            raise FileNotFoundError(f'Unable to locate {filename}')

        # lazy import here to avoid importing unused modules
        from vtkmodules.vtkIOImport import vtkGLTFImporter

        importer = vtkGLTFImporter()
        importer.SetFileName(filename)
        importer.SetRenderWindow(self.ren_win)
        importer.Update()

        # register last actor in actors
        actor = self.renderer.GetActors().GetLastItem()
        name = actor.GetAddressAsString("")
        self.renderer._actors[name] = actor

        # set camera position to a three.js viewing perspective
        if set_camera:
            self.camera_position = 'xy'

    def import_vrml(self, filename):
        """Import a VRML file into the plotter.

        Parameters
        ----------
        filename : str
            Path to the VRML file.

        Examples
        --------
        >>> import pyvista
        >>> from pyvista import examples
        >>> sextant_file = examples.vrml.download_sextant()  # doctest:+SKIP
        >>> pl = pyvista.Plotter()  # doctest:+SKIP
        >>> pl.import_vrml(sextant_file)  # doctest:+SKIP
        >>> pl.show()  # doctest:+SKIP

        See :ref:`load_vrml_example` for a full example using this method.

        """
        filename = os.path.abspath(os.path.expanduser(str(filename)))
        if not os.path.isfile(filename):
            raise FileNotFoundError(f'Unable to locate {filename}')

        # lazy import here to avoid importing unused modules
        importer = _vtk.lazy_vtkVRMLImporter()
        importer.SetFileName(filename)
        importer.SetRenderWindow(self.ren_win)
        importer.Update()

    def export_html(self, filename, backend='pythreejs'):
        """Export this plotter as an interactive scene to a HTML file.

        You have the option of exposing the scene using either vtk.js (using
        ``panel``) or three.js (using ``pythreejs``), both of which are
        excellent JavaScript libraries to visualize small to moderately complex
        scenes for scientific visualization.

        Parameters
        ----------
        filename : str
            Path to export the html file to.

        backend : str, optional
            One of the following:

            - ``'pythreejs'``
            - ``'panel'``

            For more details about the advantages and disadvantages of each
            backend, see :ref:`jupyter_plotting`.

        Notes
        -----
        You will need ``ipywidgets`` and ``pythreejs`` installed if you
        wish to export using the ``'pythreejs'`` backend, or ``'panel'``
        installed to export using ``'panel'``.

        Examples
        --------
        Export as a three.js scene using the pythreejs backend.

        >>> import pyvista
        >>> from pyvista import examples
        >>> mesh = examples.load_uniform()
        >>> pl = pyvista.Plotter(shape=(1,2))
        >>> _ = pl.add_mesh(mesh, scalars='Spatial Point Data', show_edges=True)
        >>> pl.subplot(0,1)
        >>> _ = pl.add_mesh(mesh, scalars='Spatial Cell Data', show_edges=True)
        >>> pl.export_html('pyvista.html')  # doctest:+SKIP

        Export as a vtk.js scene using the panel backend.

        >>> pl.export_html('pyvista_panel.html', backend='panel')  # doctest:+SKIP

        """
        if backend == 'pythreejs':
            widget = self.to_pythreejs()
        elif backend == 'panel':
            self._save_panel(filename)
            return
        else:
            raise ValueError(f"Invalid backend {backend}. Should be either 'panel' or 'pythreejs'")
        widget = self.to_pythreejs()

        # import after converting as we check for pythreejs import first
        try:
            from ipywidgets.embed import dependency_state, embed_minimal_html
        except ImportError:  # pragma: no cover
            raise ImportError('Please install ipywidgets with:\n\n\tpip install ipywidgets')

        # Garbage collection for embedded html output:
        # https://github.com/jupyter-widgets/pythreejs/issues/217
        state = dependency_state(widget)

        # convert and write to file
        embed_minimal_html(filename, None, title=self.title, state=state)

    def _save_panel(self, filename):
        """Save the render window as a ``panel.pane.vtk`` html file.

        See https://panel.holoviz.org/api/panel.pane.vtk.html

        Parameters
        ----------
        filename : str
            Path to export the plotter as a panel scene to.

        """
        from ..jupyter.notebook import handle_plotter

        pane = handle_plotter(self, backend='panel', return_viewer=True, title=self.title)
        pane.save(filename)

    def to_pythreejs(self):
        """Convert this plotting scene to a pythreejs widget.

        Returns
        -------
        ipywidgets.Widget
            Widget containing pythreejs renderer.

        """
        self._on_first_render_request()  # set up camera
        from pyvista.jupyter.pv_pythreejs import convert_plotter

        return convert_plotter(self)

    def export_gltf(self, filename, inline_data=True, rotate_scene=True, save_normals=True):
        """Export the current rendering scene as a glTF file.

        Visit https://gltf-viewer.donmccurdy.com/ for an online viewer.

        See https://vtk.org/doc/nightly/html/classvtkGLTFExporter.html
        for limitations regarding the exporter.

        Parameters
        ----------
        filename : str
            Path to export the gltf file to.

        inline_data : bool, optional
            Sets if the binary data be included in the json file as a
            base64 string.  When ``True``, only one file is exported.

        rotate_scene : bool, optional
            Rotate scene to be compatible with the glTF specifications.

        save_normals : bool, optional
            Saves the point array ``'Normals'`` as ``'NORMAL'`` in
            the outputted scene.

        Notes
        -----
        The VTK exporter only supports :class:`pyvista.PolyData` datasets. If
        the plotter contains any non-PolyData datasets, these will be converted
        in the plotter, leading to a copy of the data internally.

        Examples
        --------
        Output a simple point cloud represented as balls.

        >>> import numpy as np
        >>> import pyvista
        >>> point_cloud = np.random.random((100, 3))
        >>> pdata = pyvista.PolyData(point_cloud)
        >>> pdata['orig_sphere'] = np.arange(100)
        >>> sphere = pyvista.Sphere(radius=0.02)
        >>> pc = pdata.glyph(scale=False, geom=sphere, orient=False)
        >>> pl = pyvista.Plotter()
        >>> _ = pl.add_mesh(pc, cmap='reds', smooth_shading=True,
        ...                 show_scalar_bar=False)
        >>> pl.export_gltf('balls.gltf')  # doctest:+SKIP
        >>> pl.show()

        Output the orientation plotter.

        >>> from pyvista import demos
        >>> pl = demos.orientation_plotter()
        >>> pl.export_gltf('orientation_plotter.gltf')  # doctest:+SKIP
        >>> pl.show()

        """
        if not _vtk.VTK9:  # pragma: no cover
            from pyvista.core.errors import VTKVersionError

            raise VTKVersionError('Support for glTF requires VTK v9 or newer')

        if not hasattr(self, "ren_win"):
            raise RuntimeError('This plotter has been closed and is unable to export the scene.')

        from vtkmodules.vtkIOExport import vtkGLTFExporter

        # rotate scene to gltf compatible view
        renamed_arrays = []  # any renamed normal arrays
        if rotate_scene:
            for renderer in self.renderers:
                for actor in renderer.actors.values():
                    if hasattr(actor, 'RotateX'):
                        actor.RotateX(-90)
                        actor.RotateZ(-90)

                    if save_normals:
                        try:
                            mapper = actor.GetMapper()
                            if mapper is None:
                                continue
                            dataset = mapper.GetInputAsDataSet()
                            if not isinstance(dataset, pyvista.PolyData):
                                warnings.warn(
                                    'Plotter contains non-PolyData datasets. These have been '
                                    'overwritten with PolyData surfaces and are internally '
                                    'copies of the original datasets.'
                                )

                                try:
                                    dataset = dataset.extract_surface()
                                    mapper.SetInputData(dataset)
                                except:  # pragma: no cover
                                    warnings.warn(
                                        'During gLTF export, failed to convert some '
                                        'datasets to PolyData. Exported scene will not have '
                                        'all datasets.'
                                    )

                            if 'Normals' in dataset.point_data:
                                # By default VTK uses the 'Normals' point data for normals
                                # but gLTF uses NORMAL.
                                point_data = dataset.GetPointData()
                                array = point_data.GetArray('Normals')
                                array.SetName('NORMAL')
                                renamed_arrays.append(array)

                        except:  # noqa: E722
                            pass

        exporter = vtkGLTFExporter()
        exporter.SetRenderWindow(self.ren_win)
        exporter.SetFileName(filename)
        exporter.SetInlineData(inline_data)
        exporter.SetSaveNormal(save_normals)
        exporter.Update()

        # rotate back if applicable
        if rotate_scene:
            for renderer in self.renderers:
                for actor in renderer.actors.values():
                    if hasattr(actor, 'RotateX'):
                        actor.RotateZ(90)
                        actor.RotateX(90)

        # revert any renamed arrays
        for array in renamed_arrays:
            array.SetName('Normals')

    def export_vrml(self, filename):
        """Export the current rendering scene as a VRML file.

        See `vtk.VRMLExporter <https://vtk.org/doc/nightly/html/classvtkVRMLExporter.html>`_
        for limitations regarding the exporter.

        Parameters
        ----------
        filename : str
            Filename to export the scene to.

        Examples
        --------
        >>> import pyvista
        >>> from pyvista import examples
        >>> pl = pyvista.Plotter()
        >>> _ = pl.add_mesh(examples.load_hexbeam())
        >>> pl.export_vrml("sample")  # doctest:+SKIP

        """
        if not hasattr(self, "ren_win"):
            raise RuntimeError("This plotter has been closed and cannot be shown.")

        exporter = _vtk.lazy_vtkVRMLExporter()
        exporter.SetFileName(filename)
        exporter.SetRenderWindow(self.ren_win)
        exporter.Write()

    def enable_hidden_line_removal(self, all_renderers=True):
        """Enable hidden line removal.

        Wireframe geometry will be drawn using hidden line removal if
        the rendering engine supports it.

        Disable this with :func:`disable_hidden_line_removal
        <BasePlotter.disable_hidden_line_removal>`

        Parameters
        ----------
        all_renderers : bool
            If ``True``, applies to all renderers in subplots. If
            ``False``, then only applies to the active renderer.

        Examples
        --------
        Create a side-by-side plotter and render a sphere in wireframe
        with hidden line removal enabled on the left and disabled on
        the right.

        >>> import pyvista
        >>> sphere = pyvista.Sphere(theta_resolution=20, phi_resolution=20)
        >>> pl = pyvista.Plotter(shape=(1, 2))
        >>> _ = pl.add_mesh(sphere, line_width=3, style='wireframe')
        >>> _ = pl.add_text("With hidden line removal")
        >>> pl.enable_hidden_line_removal(all_renderers=False)
        >>> pl.subplot(0, 1)
        >>> pl.disable_hidden_line_removal(all_renderers=False)
        >>> _ = pl.add_mesh(sphere, line_width=3, style='wireframe')
        >>> _ = pl.add_text("Without hidden line removal")
        >>> pl.show()

        """
        if all_renderers:
            for renderer in self.renderers:
                renderer.enable_hidden_line_removal()
        else:
            self.renderer.enable_hidden_line_removal()

    def disable_hidden_line_removal(self, all_renderers=True):
        """Disable hidden line removal.

        Enable again with :func:`enable_hidden_line_removal
        <BasePlotter.enable_hidden_line_removal>`

        Parameters
        ----------
        all_renderers : bool
            If ``True``, applies to all renderers in subplots. If
            ``False``, then only applies to the active renderer.

        Examples
        --------
        Enable and then disable hidden line removal.

        >>> import pyvista
        >>> pl = pyvista.Plotter()
        >>> pl.enable_hidden_line_removal()
        >>> pl.disable_hidden_line_removal()

        """
        if all_renderers:
            for renderer in self.renderers:
                renderer.disable_hidden_line_removal()
        else:
            self.renderer.disable_hidden_line_removal()

    @property
    def scalar_bar(self):
        """First scalar bar.  Kept for backwards compatibility."""
        return list(self.scalar_bars.values())[0]

    @property
    def scalar_bars(self):
        """Scalar bars.

        Examples
        --------
        >>> import pyvista
        >>> sphere = pyvista.Sphere()
        >>> sphere['Data'] = sphere.points[:, 2]
        >>> plotter = pyvista.Plotter()
        >>> _ = plotter.add_mesh(sphere)
        >>> plotter.scalar_bars
        Scalar Bar Title     Interactive
        "Data"               False

        Select a scalar bar actor based on the title of the bar.

        >>> plotter.scalar_bars['Data']  # doctest:+SKIP
        (vtkmodules.vtkRenderingAnnotation.vtkScalarBarActor)0x7fcd3567ca00

        """
        return self._scalar_bars

    @property
    def _before_close_callback(self):
        """Return the cached function (expecting a reference)."""
        if self.__before_close_callback is not None:
            return self.__before_close_callback()

    @_before_close_callback.setter
    def _before_close_callback(self, func):
        """Store a weakref.ref of the function being called."""
        if func is not None:
            self.__before_close_callback = weakref.ref(func)
        else:
            self.__before_close_callback = None

    @property
    def shape(self):
        """Shape of the plotter.

        Examples
        --------
        Return the plotter shape.

        >>> import pyvista
        >>> plotter = pyvista.Plotter(shape=(2, 2))
        >>> plotter.shape
        (2, 2)
        """
        return self.renderers._shape

    @property
    def renderer(self):
        """Return the active renderer.

        Examples
        --------
        >>> import pyvista
        >>> pl = pyvista.Plotter()
        >>> pl.renderer  # doctest:+SKIP
        (Renderer)0x7f916129bfa0

        """
        return self.renderers.active_renderer

    @property
    def store_image(self):
        """Store last rendered frame on close.

        This is normally disabled to avoid caching the image, and is
        enabled by default by setting:

        ``pyvista.BUILDING_GALLERY = True``

        Examples
        --------
        >>> import pyvista
        >>> pl = pyvista.Plotter(off_screen=True)
        >>> pl.store_image = True
        >>> _ = pl.add_mesh(pyvista.Cube())
        >>> pl.show()
        >>> image = pl.last_image
        >>> type(image)  # doctest:+SKIP
        <class 'numpy.ndarray'>

        """
        return self._store_image

    @store_image.setter
    def store_image(self, value):
        """Store last rendered frame on close."""
        self._store_image = bool(value)

    def subplot(self, index_row, index_column=None):
        """Set the active subplot.

        Parameters
        ----------
        index_row : int
            Index of the subplot to activate along the rows.

        index_column : int
            Index of the subplot to activate along the columns.

        Examples
        --------
        Create a 2 wide plot and set the background of right-hand plot
        to orange.  Add a cube to the left plot and a sphere to the
        right.

        >>> import pyvista
        >>> pl = pyvista.Plotter(shape=(1, 2))
        >>> actor = pl.add_mesh(pyvista.Cube())
        >>> pl.subplot(0, 1)
        >>> actor = pl.add_mesh(pyvista.Sphere())
        >>> pl.set_background('orange', all_renderers=False)
        >>> pl.show()

        """
        self.renderers.set_active_renderer(index_row, index_column)

    @wraps(Renderer.add_legend)
    def add_legend(self, *args, **kwargs):
        """Wrap ``Renderer.add_legend``."""
        return self.renderer.add_legend(*args, **kwargs)

    @wraps(Renderer.remove_legend)
    def remove_legend(self, *args, **kwargs):
        """Wrap ``Renderer.remove_legend``."""
        return self.renderer.remove_legend(*args, **kwargs)

    @property
    def legend(self):
        """Legend actor.

        There can only be one legend actor per renderer.  If
        ``legend`` is ``None``, there is no legend actor.

        """
        return self.renderer.legend

    @wraps(Renderer.add_floor)
    def add_floor(self, *args, **kwargs):
        """Wrap ``Renderer.add_floor``."""
        return self.renderer.add_floor(*args, **kwargs)

    @wraps(Renderer.remove_floors)
    def remove_floors(self, *args, **kwargs):
        """Wrap ``Renderer.remove_floors``."""
        return self.renderer.remove_floors(*args, **kwargs)

    def enable_3_lights(self, only_active=False):
        """Enable 3-lights illumination.

        This will replace all pre-existing lights in the scene.

        Parameters
        ----------
        only_active : bool
            If ``True``, only change the active renderer. The default
            is that every renderer is affected.

        Examples
        --------
        >>> from pyvista import demos
        >>> pl = demos.orientation_plotter()
        >>> pl.enable_3_lights()
        >>> pl.show()

        Note how this varies from the default plotting.

        >>> pl = demos.orientation_plotter()
        >>> pl.show()

        """

        def _to_pos(elevation, azimuth):
            theta = azimuth * np.pi / 180.0
            phi = (90.0 - elevation) * np.pi / 180.0
            x = np.sin(theta) * np.sin(phi)
            y = np.cos(phi)
            z = np.cos(theta) * np.sin(phi)
            return x, y, z

        renderers = [self.renderer] if only_active else self.renderers
        for renderer in renderers:
            renderer.remove_all_lights()

        # Inspired from Mayavi's version of Raymond Maple 3-lights illumination
        intensities = [1, 0.6, 0.5]
        all_angles = [(45.0, 45.0), (-30.0, -60.0), (-30.0, 60.0)]
        for intensity, angles in zip(intensities, all_angles):
            light = pyvista.Light(light_type='camera light')
            light.intensity = intensity
            light.position = _to_pos(*angles)
            for renderer in renderers:
                renderer.add_light(light)

    def disable_3_lights(self):
        """Please use ``enable_lightkit``, this method has been depreciated."""
        from pyvista.core.errors import DeprecationError

        raise DeprecationError('DEPRECATED: Please use ``enable_lightkit``')

    def enable_lightkit(self, only_active=False):
        """Enable the default light-kit lighting.

        See:
        https://www.researchgate.net/publication/2926068

        This will replace all pre-existing lights in the renderer.

        Parameters
        ----------
        only_active : bool
            If ``True``, only change the active renderer. The default is that
            every renderer is affected.

        Examples
        --------
        Create a plotter without any lights and then enable the
        default light kit.

        >>> import pyvista
        >>> pl = pyvista.Plotter(lighting=None)
        >>> pl.enable_lightkit()
        >>> actor = pl.add_mesh(pyvista.Cube(), show_edges=True)
        >>> pl.show()

        """
        renderers = [self.renderer] if only_active else self.renderers

        light_kit = _vtk.vtkLightKit()
        for renderer in renderers:
            renderer.remove_all_lights()
            # Use the renderer as a vtkLightKit parser.
            # Feed it the LightKit, pop off the vtkLights, put back
            # pyvista Lights. This is the price we must pay for using
            # inheritance rather than composition.
            light_kit.AddLightsToRenderer(renderer)
            vtk_lights = renderer.lights
            renderer.remove_all_lights()
            for vtk_light in vtk_lights:
                light = pyvista.Light.from_vtk(vtk_light)
                renderer.add_light(light)
            renderer.LightFollowCameraOn()

    @wraps(Renderer.enable_anti_aliasing)
    def enable_anti_aliasing(self, *args, **kwargs):
        """Wrap ``Renderer.enable_anti_aliasing``."""
        for renderer in self.renderers:
            renderer.enable_anti_aliasing(*args, **kwargs)

    @wraps(Renderer.disable_anti_aliasing)
    def disable_anti_aliasing(self, *args, **kwargs):
        """Wrap ``Renderer.disable_anti_aliasing``."""
        self.renderer.disable_anti_aliasing(*args, **kwargs)

    @wraps(Renderer.set_focus)
    def set_focus(self, *args, render=True, **kwargs):
        """Wrap ``Renderer.set_focus``."""
        log.debug('set_focus: %s, %s', str(args), str(kwargs))
        self.renderer.set_focus(*args, **kwargs)
        if render:
            self.render()

    @wraps(Renderer.set_position)
    def set_position(self, *args, render=True, **kwargs):
        """Wrap ``Renderer.set_position``."""
        self.renderer.set_position(*args, **kwargs)
        if render:
            self.render()

    @wraps(Renderer.set_viewup)
    def set_viewup(self, *args, render=True, **kwargs):
        """Wrap ``Renderer.set_viewup``."""
        self.renderer.set_viewup(*args, **kwargs)
        if render:
            self.render()

    @wraps(Renderer.add_orientation_widget)
    def add_orientation_widget(self, *args, **kwargs):
        """Wrap ``Renderer.add_orientation_widget``."""
        return self.renderer.add_orientation_widget(*args, **kwargs)

    @wraps(Renderer.add_axes)
    def add_axes(self, *args, **kwargs):
        """Wrap ``Renderer.add_axes``."""
        return self.renderer.add_axes(*args, **kwargs)

    @wraps(Renderer.hide_axes)
    def hide_axes(self, *args, **kwargs):
        """Wrap ``Renderer.hide_axes``."""
        return self.renderer.hide_axes(*args, **kwargs)

    @wraps(Renderer.show_axes)
    def show_axes(self, *args, **kwargs):
        """Wrap ``Renderer.show_axes``."""
        return self.renderer.show_axes(*args, **kwargs)

    @wraps(Renderer.update_bounds_axes)
    def update_bounds_axes(self, *args, **kwargs):
        """Wrap ``Renderer.update_bounds_axes``."""
        return self.renderer.update_bounds_axes(*args, **kwargs)

    @wraps(Renderer.add_chart)
    def add_chart(self, *args, **kwargs):
        """Wrap ``Renderer.add_chart``."""
        return self.renderer.add_chart(*args, **kwargs)

    @wraps(Renderer.remove_chart)
    def remove_chart(self, *args, **kwargs):
        """Wrap ``Renderer.remove_chart``."""
        return self.renderer.remove_chart(*args, **kwargs)

    @wraps(Renderer.add_actor)
    def add_actor(self, *args, **kwargs):
        """Wrap ``Renderer.add_actor``."""
        return self.renderer.add_actor(*args, **kwargs)

    @wraps(Renderer.enable_parallel_projection)
    def enable_parallel_projection(self, *args, **kwargs):
        """Wrap ``Renderer.enable_parallel_projection``."""
        return self.renderer.enable_parallel_projection(*args, **kwargs)

    @wraps(Renderer.disable_parallel_projection)
    def disable_parallel_projection(self, *args, **kwargs):
        """Wrap ``Renderer.disable_parallel_projection``."""
        return self.renderer.disable_parallel_projection(*args, **kwargs)

    @wraps(Renderer.enable_shadows)
    def enable_shadows(self, *args, **kwargs):
        """Wrap ``Renderer.enable_shadows``."""
        return self.renderer.enable_shadows(*args, **kwargs)

    @wraps(Renderer.disable_shadows)
    def disable_shadows(self, *args, **kwargs):
        """Wrap ``Renderer.disable_shadows``."""
        return self.renderer.disable_shadows(*args, **kwargs)

    @property
    def parallel_projection(self):
        """Return parallel projection state of active render window."""
        return self.renderer.parallel_projection

    @parallel_projection.setter
    def parallel_projection(self, state):
        """Set parallel projection state of all active render windows."""
        self.renderer.parallel_projection = state

    @property
    def parallel_scale(self):
        """Return parallel scale of active render window."""
        return self.renderer.parallel_scale

    @parallel_scale.setter
    def parallel_scale(self, value):
        """Set parallel scale of all active render windows."""
        self.renderer.parallel_scale = value

    @wraps(Renderer.add_axes_at_origin)
    def add_axes_at_origin(self, *args, **kwargs):
        """Wrap ``Renderer.add_axes_at_origin``."""
        return self.renderer.add_axes_at_origin(*args, **kwargs)

    @wraps(Renderer.show_bounds)
    def show_bounds(self, *args, **kwargs):
        """Wrap ``Renderer.show_bounds``."""
        return self.renderer.show_bounds(*args, **kwargs)

    @wraps(Renderer.add_bounding_box)
    def add_bounding_box(self, *args, **kwargs):
        """Wrap ``Renderer.add_bounding_box``."""
        return self.renderer.add_bounding_box(*args, **kwargs)

    @wraps(Renderer.remove_bounding_box)
    def remove_bounding_box(self, *args, **kwargs):
        """Wrap ``Renderer.remove_bounding_box``."""
        return self.renderer.remove_bounding_box(*args, **kwargs)

    @wraps(Renderer.remove_bounds_axes)
    def remove_bounds_axes(self, *args, **kwargs):
        """Wrap ``Renderer.remove_bounds_axes``."""
        return self.renderer.remove_bounds_axes(*args, **kwargs)

    @wraps(Renderer.show_grid)
    def show_grid(self, *args, **kwargs):
        """Wrap ``Renderer.show_grid``."""
        return self.renderer.show_grid(*args, **kwargs)

    @wraps(Renderer.set_scale)
    def set_scale(self, *args, **kwargs):
        """Wrap ``Renderer.set_scale``."""
        return self.renderer.set_scale(*args, **kwargs)

    @wraps(Renderer.enable_eye_dome_lighting)
    def enable_eye_dome_lighting(self, *args, **kwargs):
        """Wrap ``Renderer.enable_eye_dome_lighting``."""
        return self.renderer.enable_eye_dome_lighting(*args, **kwargs)

    @wraps(Renderer.disable_eye_dome_lighting)
    def disable_eye_dome_lighting(self, *args, **kwargs):
        """Wrap ``Renderer.disable_eye_dome_lighting``."""
        self.renderer.disable_eye_dome_lighting(*args, **kwargs)

    @wraps(Renderer.reset_camera)
    def reset_camera(self, *args, **kwargs):
        """Wrap ``Renderer.reset_camera``."""
        self.renderer.reset_camera(*args, **kwargs)
        self.render()

    @wraps(Renderer.isometric_view)
    def isometric_view(self, *args, **kwargs):
        """Wrap ``Renderer.isometric_view``."""
        self.renderer.isometric_view(*args, **kwargs)

    @wraps(Renderer.view_isometric)
    def view_isometric(self, *args, **kwarg):
        """Wrap ``Renderer.view_isometric``."""
        self.renderer.view_isometric(*args, **kwarg)

    @wraps(Renderer.view_vector)
    def view_vector(self, *args, **kwarg):
        """Wrap ``Renderer.view_vector``."""
        self.renderer.view_vector(*args, **kwarg)

    @wraps(Renderer.view_xy)
    def view_xy(self, *args, **kwarg):
        """Wrap ``Renderer.view_xy``."""
        self.renderer.view_xy(*args, **kwarg)

    @wraps(Renderer.view_yx)
    def view_yx(self, *args, **kwarg):
        """Wrap ``Renderer.view_yx``."""
        self.renderer.view_yx(*args, **kwarg)

    @wraps(Renderer.view_xz)
    def view_xz(self, *args, **kwarg):
        """Wrap ``Renderer.view_xz``."""
        self.renderer.view_xz(*args, **kwarg)

    @wraps(Renderer.view_zx)
    def view_zx(self, *args, **kwarg):
        """Wrap ``Renderer.view_zx``."""
        self.renderer.view_zx(*args, **kwarg)

    @wraps(Renderer.view_yz)
    def view_yz(self, *args, **kwarg):
        """Wrap ``Renderer.view_yz``."""
        self.renderer.view_yz(*args, **kwarg)

    @wraps(Renderer.view_zy)
    def view_zy(self, *args, **kwarg):
        """Wrap ``Renderer.view_zy``."""
        self.renderer.view_zy(*args, **kwarg)

    @wraps(Renderer.disable)
    def disable(self, *args, **kwarg):
        """Wrap ``Renderer.disable``."""
        self.renderer.disable(*args, **kwarg)

    @wraps(Renderer.enable)
    def enable(self, *args, **kwarg):
        """Wrap ``Renderer.enable``."""
        self.renderer.enable(*args, **kwarg)

    @wraps(Renderer.enable_depth_peeling)
    def enable_depth_peeling(self, *args, **kwargs):
        """Wrap ``Renderer.enable_depth_peeling``."""
        if hasattr(self, 'ren_win'):
            result = self.renderer.enable_depth_peeling(*args, **kwargs)
            if result:
                self.ren_win.AlphaBitPlanesOn()
        return result

    @wraps(Renderer.disable_depth_peeling)
    def disable_depth_peeling(self):
        """Wrap ``Renderer.disable_depth_peeling``."""
        if hasattr(self, 'ren_win'):
            self.ren_win.AlphaBitPlanesOff()
            return self.renderer.disable_depth_peeling()

    @wraps(Renderer.get_default_cam_pos)
    def get_default_cam_pos(self, *args, **kwargs):
        """Wrap ``Renderer.get_default_cam_pos``."""
        return self.renderer.get_default_cam_pos(*args, **kwargs)

    @wraps(Renderer.remove_actor)
    def remove_actor(self, *args, **kwargs):
        """Wrap ``Renderer.remove_actor``."""
        for renderer in self.renderers:
            renderer.remove_actor(*args, **kwargs)
        return True

    @wraps(Renderer.set_environment_texture)
    def set_environment_texture(self, *args, **kwargs):
        """Wrap ``Renderer.set_environment_texture``."""
        return self.renderer.set_environment_texture(*args, **kwargs)

    #### Properties from Renderer ####

    @property
    def camera(self):
        """Return the active camera of the active renderer."""
        if not self.camera_set:
            self.camera_position = self.get_default_cam_pos()
            self.reset_camera()
            self.camera_set = True
        return self.renderer.camera

    @camera.setter
    def camera(self, camera):
        """Set the active camera for the rendering scene."""
        self.renderer.camera = camera

    @property
    def camera_set(self):
        """Return if the camera of the active renderer has been set."""
        return self.renderer.camera_set

    @camera_set.setter
    def camera_set(self, is_set):
        """Set if the camera has been set on the active renderer."""
        self.renderer.camera_set = is_set

    @property
    def bounds(self):
        """Return the bounds of the active renderer.

        Returns
        -------
        list
            Bounds of the active renderer.

        Examples
        --------
        >>> import pyvista
        >>> pl = pyvista.Plotter()
        >>> _ = pl.add_mesh(pyvista.Cube())
        >>> pl.bounds
        [-0.5, 0.5, -0.5, 0.5, -0.5, 0.5]

        """
        return self.renderer.bounds

    @property
    def length(self):
        """Return the length of the diagonal of the bounding box of the scene."""
        return self.renderer.length

    @property
    def center(self):
        """Return the center of the active renderer."""
        return self.renderer.center

    @property
    def _scalar_bar_slots(self):
        """Return the scalar bar slots of the active renderer."""
        return self.renderer._scalar_bar_slots

    @_scalar_bar_slots.setter
    def _scalar_bar_slots(self, value):
        """Set the scalar bar slots of the active renderer."""
        self.renderer._scalar_bar_slots = value

    @property
    def _scalar_bar_slot_lookup(self):
        """Return the scalar bar slot lookup of the active renderer."""
        return self.renderer._scalar_bar_slot_lookup

    @_scalar_bar_slot_lookup.setter
    def _scalar_bar_slot_lookup(self, value):
        """Set the scalar bar slot lookup of the active renderer."""
        self.renderer._scalar_bar_slot_lookup = value

    @property
    def scale(self):
        """Return the scaling of the active renderer."""
        return self.renderer.scale

    @scale.setter
    def scale(self, scale):
        """Set the scaling of the active renderer."""
        self.renderer.set_scale(*scale)

    @property
    def camera_position(self):
        """Return camera position of the active render window.

        Examples
        --------
        Return camera's position and then reposition it via a list of tuples.

        >>> import pyvista as pv
        >>> from pyvista import examples
        >>> mesh = examples.download_bunny_coarse()
        >>> pl = pv.Plotter()
        >>> _ = pl.add_mesh(mesh, show_edges=True)
        >>> pl.camera_position
        [(0.02430, 0.0336, 0.9446),
         (0.02430, 0.0336, -0.02225),
         (0.0, 1.0, 0.0)]
        >>> pl.camera_position = [
        ...     (0.3914, 0.4542, 0.7670),
        ...     (0.0243, 0.0336, -0.0222),
        ...     (-0.2148, 0.8998, -0.3796),
        ... ]
        >>> pl.show()

        Set the camera position using a string and look at the ``'xy'`` plane.

        >>> pl = pv.Plotter()
        >>> _ = pl.add_mesh(mesh, show_edges=True)
        >>> pl.camera_position = 'xy'
        >>> pl.show()

        Set the camera position using a string and look at the ``'zy'`` plane.

        >>> pl = pv.Plotter()
        >>> _ = pl.add_mesh(mesh, show_edges=True)
        >>> pl.camera_position = 'zy'
        >>> pl.show()

        For more examples, see :ref:`cameras_api`.

        """
        return self.renderer.camera_position

    @camera_position.setter
    def camera_position(self, camera_location):
        """Set camera position of the active render window."""
        self.renderer.camera_position = camera_location

    @property
    def background_color(self):
        """Return the background color of the active render window.

        Examples
        --------
        Set the background color to ``"pink"`` and plot it.

        >>> import pyvista as pv
        >>> pl = pv.Plotter()
        >>> _ = pl.add_mesh(pv.Cube(), show_edges=True)
        >>> pl.background_color = "pink"
        >>> pl.background_color
        Color(name='pink', hex='#ffc0cbff')
        >>> pl.show()

        """
        return self.renderers.active_renderer.background_color

    @background_color.setter
    def background_color(self, color):
        """Set the background color of all the render windows."""
        self.set_background(color)

    @property
    def window_size(self):
        """Return the render window size in ``(width, height)``.

        Examples
        --------
        Change the window size from ``200 x 200`` to ``400 x 400``.

        >>> import pyvista
        >>> pl = pyvista.Plotter(window_size=[200, 200])
        >>> pl.window_size
        [200, 200]
        >>> pl.window_size = [400, 400]
        >>> pl.window_size
        [400, 400]

        """
        return list(self.ren_win.GetSize())

    @window_size.setter
    def window_size(self, window_size):
        """Set the render window size."""
        self.ren_win.SetSize(window_size[0], window_size[1])

    @property
    def image_depth(self):
        """Return a depth image representing current render window.

        Helper attribute for ``get_image_depth``.

        """
        return self.get_image_depth()

    def _check_rendered(self):
        """Check if the render window has been shown and raise an exception if not."""
        if not self._rendered:
            raise AttributeError(
                '\nThis plotter has not yet been set up and rendered '
                'with ``show()``.\n'
                'Consider setting ``off_screen=True`` '
                'for off screen rendering.\n'
            )

    def _check_has_ren_win(self):
        """Check if render window attribute exists and raise an exception if not."""
        if not hasattr(self, 'ren_win'):
            raise AttributeError(
                '\n\nTo retrieve an image after the render window '
                'has been closed, set:\n\n'
                ' ``plotter.store_image = True``\n\n'
                'before closing the plotter.'
            )

    @property
    def image(self):
        """Return an image array of current render window.

        To retrieve an image after the render window has been closed,
        set: ``plotter.store_image = True`` before closing the plotter.
        """
        if not hasattr(self, 'ren_win') and self.last_image is not None:
            return self.last_image

        self._check_rendered()
        self._check_has_ren_win()

        data = image_from_window(self.ren_win)
        if self.image_transparent_background:
            return data

        # ignore alpha channel
        return data[:, :, :-1]

    def render(self):
        """Render the main window.

        Does nothing until ``show`` has been called.
        """
        if hasattr(self, 'ren_win') and not self._first_time:
            log.debug('Rendering')
            self.ren_win.Render()
            self._rendered = True

    @wraps(RenderWindowInteractor.add_key_event)
    def add_key_event(self, *args, **kwargs):
        """Wrap RenderWindowInteractor.add_key_event."""
        if hasattr(self, 'iren'):
            self.iren.add_key_event(*args, **kwargs)

    def clear_events_for_key(self, key):
        """Remove the callbacks associated to the key.

        Parameters
        ----------
        key : str
            Key to clear events for.

        """
        self.iren.clear_events_for_key(key)

    def store_mouse_position(self, *args):
        """Store mouse position."""
        if not hasattr(self, "iren"):
            raise AttributeError("This plotting window is not interactive.")
        self.mouse_position = self.iren.get_event_position()

    def store_click_position(self, *args):
        """Store click position in viewport coordinates."""
        if not hasattr(self, "iren"):
            raise AttributeError("This plotting window is not interactive.")
        self.click_position = self.iren.get_event_position()
        self.mouse_position = self.click_position

    def track_mouse_position(self):
        """Keep track of the mouse position.

        This will potentially slow down the interactor. No callbacks
        supported here - use
        :func:`pyvista.BasePlotter.track_click_position` instead.

        """
        self.iren.track_mouse_position(self.store_mouse_position)

    def untrack_mouse_position(self):
        """Stop tracking the mouse position."""
        self.iren.untrack_mouse_position()

    @wraps(RenderWindowInteractor.track_click_position)
    def track_click_position(self, *args, **kwargs):
        """Wrap RenderWindowInteractor.track_click_position."""
        self.iren.track_click_position(*args, **kwargs)

    @wraps(RenderWindowInteractor.untrack_click_position)
    def untrack_click_position(self, *args, **kwargs):
        """Stop tracking the click position."""
        self.iren.untrack_click_position(*args, **kwargs)

    @property
    def pickable_actors(self):
        """Return or set the pickable actors.

        When setting, this will be the list of actors to make
        pickable. All actors not in the list will be made unpickable.
        If ``actors`` is ``None``, all actors will be made unpickable.

        Returns
        -------
        list of vtk.vtkActors

        Examples
        --------
        Add two actors to a :class:`pyvista.Plotter`, make one
        pickable, and then list the pickable actors.

        >>> import pyvista as pv
        >>> pl = pv.Plotter()
        >>> sphere_actor = pl.add_mesh(pv.Sphere())
        >>> cube_actor = pl.add_mesh(pv.Cube(), pickable=False, style='wireframe')
        >>> len(pl.pickable_actors)
        1

        Set the pickable actors to both actors.

        >>> pl.pickable_actors = [sphere_actor, cube_actor]
        >>> len(pl.pickable_actors)
        2

        Set the pickable actors to ``None``.

        >>> pl.pickable_actors = None
        >>> len(pl.pickable_actors)
        0

        """
        pickable = []
        for renderer in self.renderers:
            for actor in renderer.actors.values():
                if actor.GetPickable():
                    pickable.append(actor)
        return pickable

    @pickable_actors.setter
    def pickable_actors(self, actors=None):
        """Set the pickable actors."""
        actors = [] if actors is None else actors
        if isinstance(actors, _vtk.vtkActor):
            actors = [actors]

        if not all([isinstance(actor, _vtk.vtkActor) for actor in actors]):
            raise TypeError(
                f'Expected a vtkActor instance or a list of vtkActors, got '
                f'{[type(actor) for actor in actors]} instead.'
            )

        for renderer in self.renderers:
            for actor in renderer.actors.values():
                actor.SetPickable(actor in actors)

    def _prep_for_close(self):
        """Make sure a screenshot is acquired before closing.

        This doesn't actually close anything! It just preps the plotter for
        closing.
        """
        # Grab screenshot right before renderer closes
        self.last_image = self.screenshot(True, return_img=True)
        self.last_image_depth = self.get_image_depth()

    def increment_point_size_and_line_width(self, increment):
        """Increment point size and line width of all actors.

        For every actor in the scene, increment both its point size
        and line width by the given value.

        Parameters
        ----------
        increment : float
            Amount to increment point size and line width.

        """
        for renderer in self.renderers:
            for actor in renderer._actors.values():
                if hasattr(actor, "GetProperty"):
                    prop = actor.GetProperty()
                    if hasattr(prop, "SetPointSize"):
                        prop.SetPointSize(prop.GetPointSize() + increment)
                    if hasattr(prop, "SetLineWidth"):
                        prop.SetLineWidth(prop.GetLineWidth() + increment)
        self.render()
        return

    def reset_key_events(self):
        """Reset all of the key press events to their defaults."""
        if hasattr(self, 'iren'):
            self.iren.clear_key_event_callbacks()

        self.add_key_event('q', self._prep_for_close)  # Add no matter what
        b_left_down_callback = lambda: self.iren.add_observer(
            'LeftButtonPressEvent', self.left_button_down
        )
        self.add_key_event('b', b_left_down_callback)
        self.add_key_event('v', lambda: self.isometric_view_interactive())
        self.add_key_event('C', lambda: self.enable_cell_picking())
        self.add_key_event('Up', lambda: self.camera.Zoom(1.05))
        self.add_key_event('Down', lambda: self.camera.Zoom(0.95))
        self.add_key_event('plus', lambda: self.increment_point_size_and_line_width(1))
        self.add_key_event('minus', lambda: self.increment_point_size_and_line_width(-1))

    @wraps(RenderWindowInteractor.key_press_event)
    def key_press_event(self, *args, **kwargs):
        """Wrap RenderWindowInteractor.key_press_event."""
        self.iren.key_press_event(*args, **kwargs)

    def left_button_down(self, obj, event_type):
        """Register the event for a left button down click."""
        if hasattr(self.ren_win, 'GetOffScreenFramebuffer'):
            if not self.ren_win.GetOffScreenFramebuffer().GetFBOIndex():
                # must raise a runtime error as this causes a segfault on VTK9
                raise ValueError('Invoking helper with no framebuffer')
        # Get 2D click location on window
        click_pos = self.iren.get_event_position()

        # Get corresponding click location in the 3D plot
        picker = _vtk.vtkWorldPointPicker()
        picker.Pick(click_pos[0], click_pos[1], 0, self.renderer)
        self.pickpoint = np.asarray(picker.GetPickPosition()).reshape((-1, 3))
        if np.any(np.isnan(self.pickpoint)):
            self.pickpoint[:] = 0

    @wraps(RenderWindowInteractor.enable_trackball_style)
    def enable_trackball_style(self):
        """Wrap RenderWindowInteractor.enable_trackball_style."""
        self.iren.enable_trackball_style()

    @wraps(RenderWindowInteractor.enable_trackball_actor_style)
    def enable_trackball_actor_style(self):
        """Wrap RenderWindowInteractor.enable_trackball_actor_style."""
        self.iren.enable_trackball_actor_style()

    @wraps(RenderWindowInteractor.enable_image_style)
    def enable_image_style(self):
        """Wrap RenderWindowInteractor.enable_image_style."""
        self.iren.enable_image_style()

    @wraps(RenderWindowInteractor.enable_joystick_style)
    def enable_joystick_style(self):
        """Wrap RenderWindowInteractor.enable_joystick_style."""
        self.iren.enable_joystick_style()

    @wraps(RenderWindowInteractor.enable_joystick_actor_style)
    def enable_joystick_actor_style(self):
        """Wrap RenderWindowInteractor.enable_joystick_actor_style."""
        self.iren.enable_joystick_actor_style()

    @wraps(RenderWindowInteractor.enable_zoom_style)
    def enable_zoom_style(self):
        """Wrap RenderWindowInteractor.enable_zoom_style."""
        self.iren.enable_zoom_style()

    @wraps(RenderWindowInteractor.enable_terrain_style)
    def enable_terrain_style(self, *args, **kwargs):
        """Wrap RenderWindowInteractor.enable_terrain_style."""
        self.iren.enable_terrain_style(*args, **kwargs)

    @wraps(RenderWindowInteractor.enable_rubber_band_style)
    def enable_rubber_band_style(self):
        """Wrap RenderWindowInteractor.enable_rubber_band_style."""
        self.iren.enable_rubber_band_style()

    @wraps(RenderWindowInteractor.enable_rubber_band_2d_style)
    def enable_rubber_band_2d_style(self):
        """Wrap RenderWindowInteractor.enable_rubber_band_2d_style."""
        self.iren.enable_rubber_band_2d_style()

    def enable_stereo_render(self):
        """Enable stereo rendering.

        Disable this with :func:`disable_stereo_render
        <BasePlotter.disable_stereo_render>`

        Examples
        --------
        Enable stereo rendering to show a cube as an anaglyph image.

        >>> import pyvista as pv
        >>> pl = pv.Plotter()
        >>> _ = pl.add_mesh(pv.Cube())
        >>> pl.enable_stereo_render()
        >>> pl.show()

        """
        if hasattr(self, 'ren_win'):
            self.ren_win.StereoRenderOn()
            self.ren_win.SetStereoTypeToAnaglyph()

    def disable_stereo_render(self):
        """Disable stereo rendering.

        Enable again with :func:`enable_stereo_render
        <BasePlotter.enable_stereo_render>`

        Examples
        --------
        Enable and then disable stereo rendering. It should show a simple cube.

        >>> import pyvista as pv
        >>> pl = pv.Plotter()
        >>> _ = pl.add_mesh(pv.Cube())
        >>> pl.enable_stereo_render()
        >>> pl.disable_stereo_render()
        >>> pl.show()

        """
        if hasattr(self, 'ren_win'):
            self.ren_win.StereoRenderOff()

    def hide_axes_all(self):
        """Hide the axes orientation widget in all renderers."""
        for renderer in self.renderers:
            renderer.hide_axes()

    def show_axes_all(self):
        """Show the axes orientation widget in all renderers.

        Examples
        --------
        >>> import pyvista
        >>> from pyvista import examples
        >>>
        >>> # create multi-window plot (1 row, 2 columns)
        >>> pl = pyvista.Plotter(shape=(1, 2))
        >>>
        >>> # activate subplot 1 and add a mesh
        >>> pl.subplot(0, 0)
        >>> _ = pl.add_mesh(examples.load_globe())
        >>>
        >>> # activate subplot 2 and add a mesh
        >>> pl.subplot(0, 1)
        >>> _ = pl.add_mesh(examples.load_airplane())
        >>>
        >>> # show the axes orientation widget in all subplots
        >>> pl.show_axes_all()
        >>>
        >>> # display the window
        >>> pl.show()

        """
        for renderer in self.renderers:
            renderer.show_axes()

    def isometric_view_interactive(self):
        """Set the current interactive render window to isometric view."""
        interactor = self.iren.get_interactor_style()
        renderer = interactor.GetCurrentRenderer()
        if renderer is None:
            renderer = self.renderer
        renderer.view_isometric()

    def update(self, stime=1, force_redraw=True):
        """Update window, redraw, process messages query.

        Parameters
        ----------
        stime : int, optional
            Duration of timer that interrupt vtkRenderWindowInteractor
            in milliseconds.

        force_redraw : bool, optional
            Call ``render`` immediately.

        """
        if stime <= 0:
            stime = 1

        curr_time = time.time()
        if Plotter.last_update_time > curr_time:
            Plotter.last_update_time = curr_time

        if self.iren is not None:
            update_rate = self.iren.get_desired_update_rate()
            if (curr_time - Plotter.last_update_time) > (1.0 / update_rate):
                self.right_timer_id = self.iren.create_repeating_timer(stime)
                self.render()
                Plotter.last_update_time = curr_time
                return

        if force_redraw:
            self.render()

    def add_composite(
        self,
        dataset,
        color=None,
        style=None,
        scalars=None,
        clim=None,
        show_edges=None,
        edge_color=None,
        point_size=5.0,
        line_width=None,
        opacity=1.0,
        flip_scalars=False,
        lighting=None,
        n_colors=256,
        interpolate_before_map=True,
        cmap=None,
        label=None,
        reset_camera=None,
        scalar_bar_args=None,
        show_scalar_bar=None,
        multi_colors=False,
        name=None,
        render_points_as_spheres=None,
        render_lines_as_tubes=False,
        smooth_shading=None,
        split_sharp_edges=None,
        ambient=0.0,
        diffuse=1.0,
        specular=0.0,
        specular_power=100.0,
        nan_color=None,
        nan_opacity=1.0,
        culling=None,
        rgb=None,
        categories=None,
        below_color=None,
        above_color=None,
        annotations=None,
        pickable=True,
        preference="point",
        pbr=False,
        metallic=0.0,
        roughness=0.5,
        render=True,
        component=None,
        color_missing_with_nan=False,
        **kwargs,
    ):
        """Add a composite dataset to the plotter."""
        if not isinstance(dataset, _vtk.vtkCompositeDataSet):
            raise TypeError(f'Invalid type ({type(dataset)}). Must be a composite dataset.')
        # always convert
        dataset = dataset.as_polydata()
        self.mesh = dataset  # legacy

        # Parse arguments
        (
            scalar_bar_args,
            split_sharp_edges,
            show_scalar_bar,
            feature_angle,
            render_points_as_spheres,
            smooth_shading,
            clim,
            cmap,
            culling,
            name,
            nan_color,
            color,
            texture,
            rgb,
            interpolation,
        ) = _common_arg_parser(
            dataset,
            self._theme,
            n_colors,
            scalar_bar_args,
            split_sharp_edges,
            show_scalar_bar,
            render_points_as_spheres,
            smooth_shading,
            pbr,
            clim,
            cmap,
            culling,
            name,
            nan_color,
            nan_opacity,
            color,
            None,
            rgb,
            **kwargs,
        )

        # Compute surface normals if using smooth shading
        if smooth_shading:
            dataset = dataset._compute_normals(
                cell_normals=False,
                split_vertices=True,
                feature_angle=feature_angle,
            )

        self.mapper = CompositePolyDataMapper(
            dataset,
            color_missing_with_nan=color_missing_with_nan,
            interpolate_before_map=interpolate_before_map,
        )

        actor, _ = self.add_actor(self.mapper)

        prop = Property(
            self._theme,
            interpolation=interpolation,
            metallic=metallic,
            roughness=roughness,
            point_size=point_size,
            ambient=ambient,
            diffuse=diffuse,
            specular=specular,
            specular_power=specular_power,
            show_edges=show_edges,
            color=color,
            style=style,
            edge_color=edge_color,
            render_points_as_spheres=render_points_as_spheres,
            render_lines_as_tubes=render_lines_as_tubes,
            lighting=lighting,
            line_width=line_width,
            opacity=opacity,
            culling=culling,
        )
        actor.SetProperty(prop)

        if label is not None:
            self._add_legend_label(actor, label, None, prop.color)

        # check if there are any consistent active scalars
        if color is not None:
            self.mapper.scalar_visibility = False
        elif multi_colors:
            self.mapper.set_unique_colors()
        else:
            if scalars is None:
                point_name, cell_name = dataset._get_consistent_active_scalars()
                if point_name and cell_name:
                    if preference == 'point':
                        scalars = point_name
                    else:
                        scalars = cell_name
                else:
                    scalars = point_name if point_name is not None else cell_name

            elif not isinstance(scalars, str):
                raise TypeError(
                    '`scalars` must be a string for `add_composite`, not ' f'({type(scalars)})'
                )

            if categories:
                if not isinstance(categories, int):
                    raise ValueError("Categories must be an integer for a composite dataset.")
                n_colors = categories

            if scalars is not None:
                scalar_bar_args = self.mapper.set_scalars(
                    scalars,
                    preference,
                    component,
                    annotations,
                    rgb,
                    scalar_bar_args,
                    n_colors,
                    nan_color,
                    above_color,
                    below_color,
                    clim,
                    cmap,
                    flip_scalars,
                    categories,
                    self._theme,
                )

        # Only show scalar bar if there are scalars
        if show_scalar_bar and scalars is not None:
            self.add_scalar_bar(**scalar_bar_args)

        self.add_actor(
            actor,
            reset_camera=reset_camera,
            name=name,
            pickable=pickable,
            render=render,
        )

        return actor, self.mapper

    def add_mesh(
        self,
        mesh,
        color=None,
        style=None,
        scalars=None,
        clim=None,
        show_edges=None,
        edge_color=None,
        point_size=5.0,
        line_width=None,
        opacity=1.0,
        flip_scalars=False,
        lighting=None,
        n_colors=256,
        interpolate_before_map=True,
        cmap=None,
        label=None,
        reset_camera=None,
        scalar_bar_args=None,
        show_scalar_bar=None,
        multi_colors=False,
        name=None,
        texture=None,
        render_points_as_spheres=None,
        render_lines_as_tubes=False,
        smooth_shading=None,
        split_sharp_edges=None,
        ambient=0.0,
        diffuse=1.0,
        specular=0.0,
        specular_power=100.0,
        nan_color=None,
        nan_opacity=1.0,
        culling=None,
        rgb=None,
        categories=False,
        silhouette=False,
        use_transparency=False,
        below_color=None,
        above_color=None,
        annotations=None,
        pickable=True,
        preference="point",
        log_scale=False,
        pbr=False,
        metallic=0.0,
        roughness=0.5,
        render=True,
        component=None,
        **kwargs,
    ):
        """Add any PyVista/VTK mesh or dataset that PyVista can wrap to the scene.

        This method is using a mesh representation to view the surfaces
        and/or geometry of datasets. For volume rendering, see
        :func:`pyvista.BasePlotter.add_volume`.

        Parameters
        ----------
        mesh : pyvista.DataSet or pyvista.MultiBlock
            Any PyVista or VTK mesh is supported. Also, any dataset
            that :func:`pyvista.wrap` can handle including NumPy
            arrays of XYZ points.

        color : color_like, optional, defaults to white
            Use to make the entire mesh have a single solid color.
            Either a string, RGB list, or hex color string.  For example:
            ``color='white'``, ``color='w'``, ``color=[1.0, 1.0, 1.0]``, or
            ``color='#FFFFFF'``. Color will be overridden if scalars are
            specified.

        style : str, optional
            Visualization style of the mesh.  One of the following:
            ``style='surface'``, ``style='wireframe'``, ``style='points'``.
            Defaults to ``'surface'``. Note that ``'wireframe'`` only shows a
            wireframe of the outer geometry.

        scalars : str or numpy.ndarray, optional
            Scalars used to "color" the mesh.  Accepts a string name
            of an array that is present on the mesh or an array equal
            to the number of cells or the number of points in the
            mesh.  Array should be sized as a single vector. If both
            ``color`` and ``scalars`` are ``None``, then the active
            scalars are used.

        clim : 2 item list, optional
            Color bar range for scalars.  Defaults to minimum and
            maximum of scalars array.  Example: ``[-1, 2]``. ``rng``
            is also an accepted alias for this.

        show_edges : bool, optional
            Shows the edges of a mesh.  Does not apply to a wireframe
            representation.

        edge_color : color_like, optional, defaults to black
            The solid color to give the edges when ``show_edges=True``.
            Either a string, RGB list, or hex color string.

        point_size : float, optional
            Point size of any nodes in the dataset plotted. Also
            applicable when style='points'. Default ``5.0``.

        line_width : float, optional
            Thickness of lines.  Only valid for wireframe and surface
            representations.  Default None.

        opacity : float, str, array-like
            Opacity of the mesh. If a single float value is given, it
            will be the global opacity of the mesh and uniformly
            applied everywhere - should be between 0 and 1. A string
            can also be specified to map the scalars range to a
            predefined opacity transfer function (options include:
            ``'linear'``, ``'linear_r'``, ``'geom'``, ``'geom_r'``).
            A string could also be used to map a scalars array from
            the mesh to the opacity (must have same number of elements
            as the ``scalars`` argument). Or you can pass a custom
            made transfer function that is an array either
            ``n_colors`` in length or shorter.

        flip_scalars : bool, optional
            Flip direction of cmap. Most colormaps allow ``*_r``
            suffix to do this as well.

        lighting : bool, optional
            Enable or disable view direction lighting. Default ``False``.

        n_colors : int, optional
            Number of colors to use when displaying scalars. Defaults to 256.
            The scalar bar will also have this many colors.

        interpolate_before_map : bool, optional
            Enabling makes for a smoother scalars display.  Default is
            ``True``.  When ``False``, OpenGL will interpolate the
            mapped colors which can result is showing colors that are
            not present in the color map.

        cmap : str, list, optional
            Name of the Matplotlib colormap to use when mapping the
            ``scalars``.  See available Matplotlib colormaps.  Only
            applicable for when displaying ``scalars``. Requires
            Matplotlib to be installed.  ``colormap`` is also an
            accepted alias for this. If ``colorcet`` or ``cmocean``
            are installed, their colormaps can be specified by name.

            You can also specify a list of colors to override an
            existing colormap with a custom one.  For example, to
            create a three color colormap you might specify
            ``['green', 'red', 'blue']``.

        label : str, optional
            String label to use when adding a legend to the scene with
            :func:`pyvista.BasePlotter.add_legend`.

        reset_camera : bool, optional
            Reset the camera after adding this mesh to the scene.

        scalar_bar_args : dict, optional
            Dictionary of keyword arguments to pass when adding the
            scalar bar to the scene. For options, see
            :func:`pyvista.BasePlotter.add_scalar_bar`.

        show_scalar_bar : bool
            If ``False``, a scalar bar will not be added to the
            scene. Defaults to ``True``.

        multi_colors : bool, optional
            If a ``MultiBlock`` dataset is given this will color each
            block by a solid color using matplotlib's color cycler.

        name : str, optional
            The name for the added mesh/actor so that it can be easily
            updated.  If an actor of this name already exists in the
            rendering window, it will be replaced by the new actor.

        texture : vtk.vtkTexture or np.ndarray or bool or str, optional
            A texture to apply if the input mesh has texture
            coordinates.  This will not work with MultiBlock
            datasets. If set to ``True``, the first available texture
            on the object will be used. If a string name is given, it
            will pull a texture with that name associated to the input
            mesh.

        render_points_as_spheres : bool, optional
            Render points as spheres rather than dots.

        render_lines_as_tubes : bool, optional
            Show lines as thick tubes rather than flat lines.  Control
            the width with ``line_width``.

        smooth_shading : bool, optional
            Enable smooth shading when ``True`` using the Phong
            shading algorithm.  When ``False``, use flat shading.
            Automatically enabled when ``pbr=True``.  See
            :ref:`shading_example`.

        split_sharp_edges : bool, optional
            Split sharp edges exceeding 30 degrees when plotting with smooth
            shading.  Control the angle with the optional keyword argument
            ``feature_angle``.  By default this is ``False`` unless overridden
            by the global or plotter theme.  Note that enabling this will
            create a copy of the input mesh within the plotter.  See
            :ref:`shading_example`.

        ambient : float, optional
            When lighting is enabled, this is the amount of light in
            the range of 0 to 1 (default 0.0) that reaches the actor
            when not directed at the light source emitted from the
            viewer.

        diffuse : float, optional
            The diffuse lighting coefficient. Default 1.0.

        specular : float, optional
            The specular lighting coefficient. Default 0.0.

        specular_power : float, optional
            The specular power. Between 0.0 and 128.0.

        nan_color : color_like, optional, defaults to gray
            The color to use for all ``NaN`` values in the plotted
            scalar array.

        nan_opacity : float, optional
            Opacity of ``NaN`` values.  Should be between 0 and 1.
            Default 1.0.

        culling : str, optional
            Does not render faces that are culled. Options are
            ``'front'`` or ``'back'``. This can be helpful for dense
            surface meshes, especially when edges are visible, but can
            cause flat meshes to be partially displayed.  Defaults to
            ``False``.

        rgb : bool, optional
            If an 2 dimensional array is passed as the scalars, plot
            those values as RGB(A) colors. ``rgba`` is also an
            accepted alias for this.  Opacity (the A) is optional.  If
            a scalars array ending with ``"_rgba"`` is passed, the default
            becomes ``True``.  This can be overridden by setting this
            parameter to ``False``.

        categories : bool, optional
            If set to ``True``, then the number of unique values in
            the scalar array will be used as the ``n_colors``
            argument.

        silhouette : dict, bool, optional
            If set to ``True``, plot a silhouette highlight for the
            mesh. This feature is only available for a triangulated
            ``PolyData``.  As a ``dict``, it contains the properties
            of the silhouette to display:

                * ``color``: ``color_like``, color of the silhouette
                * ``line_width``: ``float``, edge width
                * ``opacity``: ``float`` between 0 and 1, edge transparency
                * ``feature_angle``: If a ``float``, display sharp edges
                  exceeding that angle in degrees.
                * ``decimate``: ``float`` between 0 and 1, level of decimation

        use_transparency : bool, optional
            Invert the opacity mappings and make the values correspond
            to transparency.

        below_color : color_like, optional
            Solid color for values below the scalars range
            (``clim``). This will automatically set the scalar bar
            ``below_label`` to ``'Below'``.

        above_color : color_like, optional
            Solid color for values below the scalars range
            (``clim``). This will automatically set the scalar bar
            ``above_label`` to ``'Above'``.

        annotations : dict, optional
            Pass a dictionary of annotations. Keys are the float
            values in the scalars range to annotate on the scalar bar
            and the values are the the string annotations.

        pickable : bool, optional
            Set whether this actor is pickable.

        preference : str, optional
            When ``mesh.n_points == mesh.n_cells`` and setting
            scalars, this parameter sets how the scalars will be
            mapped to the mesh.  Default ``'point'``, causes the
            scalars will be associated with the mesh points.  Can be
            either ``'point'`` or ``'cell'``.

        log_scale : bool, optional
            Use log scale when mapping data to colors. Scalars less
            than zero are mapped to the smallest representable
            positive float. Default: ``False``.

        pbr : bool, optional
            Enable physics based rendering (PBR) if the mesh is
            ``PolyData``.  Use the ``color`` argument to set the base
            color. This is only available in VTK>=9.

        metallic : float, optional
            Usually this value is either 0 or 1 for a real material
            but any value in between is valid. This parameter is only
            used by PBR interpolation. Default value is 0.0.

        roughness : float, optional
            This value has to be between 0 (glossy) and 1 (rough). A
            glossy material has reflections and a high specular
            part. This parameter is only used by PBR
            interpolation. Default value is 0.5.

        render : bool, optional
            Force a render when ``True``.  Default ``True``.

        component :  int, optional
            Set component of vector valued scalars to plot.  Must be
            nonnegative, if supplied. If ``None``, the magnitude of
            the vector is plotted.

        **kwargs : dict, optional
            Optional developer keyword arguments.

        Returns
        -------
        vtk.vtkActor
            VTK actor of the mesh.

        Examples
        --------
        Add a sphere to the plotter and show it with a custom scalar
        bar title.

        >>> import pyvista
        >>> sphere = pyvista.Sphere()
        >>> sphere['Data'] = sphere.points[:, 2]
        >>> plotter = pyvista.Plotter()
        >>> _ = plotter.add_mesh(sphere,
        ...                      scalar_bar_args={'title': 'Z Position'})
        >>> plotter.show()

        Plot using RGB on a single cell.  Note that since the number of
        points and the number of cells are identical, we have to pass
        ``preference='cell'``.

        >>> import pyvista
        >>> import numpy as np
        >>> vertices = np.array([[0, 0, 0], [1, 0, 0], [.5, .667, 0], [0.5, .33, 0.667]])
        >>> faces = np.hstack([[3, 0, 1, 2], [3, 0, 3, 2], [3, 0, 1, 3], [3, 1, 2, 3]])
        >>> mesh = pyvista.PolyData(vertices, faces)
        >>> mesh.cell_data['colors'] = [[255, 255, 255],
        ...                               [0, 255, 0],
        ...                               [0, 0, 255],
        ...                               [255, 0, 0]]
        >>> plotter = pyvista.Plotter()
        >>> _ = plotter.add_mesh(mesh, scalars='colors', lighting=False,
        ...                      rgb=True, preference='cell')
        >>> plotter.camera_position='xy'
        >>> plotter.show()

        Note how this varies from ``preference=='point'``.  This is
        because each point is now being individually colored, versus
        in ``preference=='point'``, each cell face is individually
        colored.

        >>> plotter = pyvista.Plotter()
        >>> _ = plotter.add_mesh(mesh, scalars='colors', lighting=False,
        ...                      rgb=True, preference='point')
        >>> plotter.camera_position='xy'
        >>> plotter.show()

        Plot a plane with a constant color and vary its opacity by point.

        >>> plane = pyvista.Plane()
        >>> plane.plot(color='b', opacity=np.linspace(0, 1, plane.n_points),
        ...            show_edges=True)

        """
        self.mapper = make_mapper(_vtk.vtkDataSetMapper)

        # Convert the VTK data object to a pyvista wrapped object if necessary
        if not is_pyvista_dataset(mesh):
            mesh = wrap(mesh)
            if not is_pyvista_dataset(mesh):
                raise TypeError(
                    f'Object type ({type(mesh)}) not supported for plotting in PyVista.'
                )
        elif isinstance(mesh, pyvista.PointSet):
            # cast to PointSet to PolyData
            mesh = mesh.cast_to_polydata(deep=False)
<<<<<<< HEAD
        elif isinstance(mesh, pyvista.MultiBlock):
            return self.add_composite(
                mesh,
                color=color,
                style=style,
                scalars=scalars,
                clim=clim,
                show_edges=show_edges,
                edge_color=edge_color,
                point_size=point_size,
                line_width=line_width,
                opacity=opacity,
                flip_scalars=flip_scalars,
                lighting=lighting,
                n_colors=n_colors,
                interpolate_before_map=interpolate_before_map,
                cmap=cmap,
                label=label,
                reset_camera=reset_camera,
                scalar_bar_args=scalar_bar_args,
                show_scalar_bar=show_scalar_bar,
                multi_colors=multi_colors,
                name=name,
                render_points_as_spheres=render_points_as_spheres,
                render_lines_as_tubes=render_lines_as_tubes,
                smooth_shading=smooth_shading,
                split_sharp_edges=split_sharp_edges,
                ambient=ambient,
                diffuse=diffuse,
                specular=specular,
                specular_power=specular_power,
                nan_color=nan_color,
                nan_opacity=nan_opacity,
                culling=culling,
                rgb=rgb,
                categories=categories,
                below_color=below_color,
                above_color=above_color,
                pickable=pickable,
                preference=preference,
                pbr=pbr,
                metallic=metallic,
                roughness=roughness,
                render=render,
                **kwargs,
=======
        else:
            # A shallow copy of `mesh` is here so when we set (or add) scalars
            # active, it doesn't modify the original input mesh.
            mesh = mesh.copy(deep=False)

        ##### Parse arguments to be used for all meshes #####

        # Avoid mutating input
        if scalar_bar_args is None:
            scalar_bar_args = {'n_colors': n_colors}
        else:
            scalar_bar_args = scalar_bar_args.copy()

        # theme based parameters
        if show_edges is None:
            show_edges = self._theme.show_edges
        if split_sharp_edges is None:
            split_sharp_edges = self._theme.split_sharp_edges
        if show_scalar_bar is None:
            show_scalar_bar = self._theme.show_scalar_bar
        if lighting is None:
            lighting = self._theme.lighting
        feature_angle = kwargs.pop('feature_angle', self._theme.sharp_edges_feature_angle)

        if smooth_shading is None:
            if pbr:
                smooth_shading = True
            else:
                smooth_shading = self._theme.smooth_shading

        # supported aliases
        clim = kwargs.pop('rng', clim)
        cmap = kwargs.pop('colormap', cmap)
        culling = kwargs.pop("backface_culling", culling)

        if render_points_as_spheres is None:
            render_points_as_spheres = self._theme.render_points_as_spheres

        if name is None:
            name = f'{type(mesh).__name__}({mesh.memory_address})'

        nan_color = Color(
            nan_color, default_opacity=nan_opacity, default_color=self._theme.nan_color
        )

        if color is True:
            color = self._theme.color

        if texture is False:
            texture = None

        if culling is True:
            culling = 'backface'

        rgb = kwargs.pop('rgba', rgb)

        # account for legacy behavior
        if 'stitle' in kwargs:  # pragma: no cover
            warnings.warn(USE_SCALAR_BAR_ARGS, PyvistaDeprecationWarning)
            scalar_bar_args.setdefault('title', kwargs.pop('stitle'))

        if "scalar" in kwargs:
            raise TypeError(
                "`scalar` is an invalid keyword argument for `add_mesh`. Perhaps you mean `scalars` with an s?"
>>>>>>> 8887b854
            )

        # Parse arguments
        (
            scalar_bar_args,
            split_sharp_edges,
            show_scalar_bar,
            feature_angle,
            render_points_as_spheres,
            smooth_shading,
            clim,
            cmap,
            culling,
            name,
            nan_color,
            color,
            texture,
            rgb,
            interpolation,
        ) = _common_arg_parser(
            mesh,
            self._theme,
            n_colors,
            scalar_bar_args,
            split_sharp_edges,
            show_scalar_bar,
            render_points_as_spheres,
            smooth_shading,
            pbr,
            clim,
            cmap,
            culling,
            name,
            nan_color,
            nan_opacity,
            color,
            texture,
            rgb,
            **kwargs,
        )

        if silhouette:
            if isinstance(silhouette, dict):
                self.add_silhouette(mesh, silhouette)
            else:
                self.add_silhouette(mesh)

        # Try to plot something if no preference given
        if scalars is None and color is None and texture is None:
            # Prefer texture first
            if len(list(mesh.textures.keys())) > 0:
                texture = True
            # If no texture, plot any active scalar
            else:
                # Make sure scalars components are not vectors/tuples
                scalars = mesh.active_scalars_name
                # Don't allow plotting of string arrays by default
                if scalars is not None:  # and np.issubdtype(mesh.active_scalars.dtype, np.number):
                    scalar_bar_args.setdefault('title', scalars)
                else:
                    scalars = None

        # Make sure scalars is a numpy array after this point
        original_scalar_name = None
        scalars_name = 'Data'
        if isinstance(scalars, str):
            self.mapper.SetArrayName(scalars)

            # enable rgb if the scalars name ends with rgb or rgba
            if rgb is None:
                if scalars.endswith('_rgb') or scalars.endswith('_rgba'):
                    rgb = True

            original_scalar_name = scalars
            scalars = get_array(mesh, scalars, preference=preference, err=True)
            scalar_bar_args.setdefault('title', original_scalar_name)
            scalars_name = original_scalar_name

            # Set the active scalars name here. If the name already exists in
            # the input mesh, it may not be set as the active scalars within
            # the mapper. This should be refactored by 0.36.0
            field = get_array_association(mesh, original_scalar_name, preference=preference)
            if field == FieldAssociation.POINT:
                mesh.point_data.active_scalars_name = original_scalar_name
                self.mapper.SetScalarModeToUsePointData()
            elif field == FieldAssociation.CELL:
                mesh.cell_data.active_scalars_name = original_scalar_name
                self.mapper.SetScalarModeToUseCellData()

        # Compute surface normals if using smooth shading
        if smooth_shading:
            mesh, scalars = prepare_smooth_shading(
                mesh, scalars, texture, split_sharp_edges, feature_angle, preference
            )

        if mesh.n_points < 1:
            raise ValueError('Empty meshes cannot be plotted. Input mesh has zero points.')

        # set main values
        self.mesh = mesh
        self.mapper.SetInputData(self.mesh)
        self.mapper.GetLookupTable().SetNumberOfTableValues(n_colors)
        if interpolate_before_map:
            self.mapper.InterpolateScalarsBeforeMappingOn()

        actor = _vtk.vtkActor()
        actor.SetMapper(self.mapper)

        if texture is True or isinstance(texture, (str, int)):
            texture = mesh._activate_texture(texture)

        if texture:

            if isinstance(texture, np.ndarray):
                texture = numpy_to_texture(texture)
            if not isinstance(texture, (_vtk.vtkTexture, _vtk.vtkOpenGLTexture)):
                raise TypeError(f'Invalid texture type ({type(texture)})')
            if mesh.GetPointData().GetTCoords() is None:
                raise ValueError(
                    'Input mesh does not have texture coordinates to support the texture.'
                )
            actor.SetTexture(texture)
            # Set color to white by default when using a texture
            if color is None:
                color = 'white'
            if scalars is None:
                show_scalar_bar = False
            self.mapper.SetScalarModeToUsePointFieldData()

            # see https://github.com/pyvista/pyvista/issues/950
            mesh.set_active_scalars(None)

        # Handle making opacity array
        custom_opac, opacity = process_opacity(
            mesh, opacity, preference, n_colors, scalars, use_transparency
        )

        # Scalars formatting ==================================================
        if scalars is not None:
            show_scalar_bar, n_colors, clim = self.mapper.set_scalars(
                mesh,
                scalars,
                scalars_name,
                scalar_bar_args,
                rgb,
                component,
                preference,
                interpolate_before_map,
                custom_opac,
                annotations,
                log_scale,
                nan_color,
                above_color,
                below_color,
                cmap,
                flip_scalars,
                opacity,
                categories,
                n_colors,
                clim,
                self._theme,
                show_scalar_bar,
            )
        elif custom_opac:  # no scalars but custom opacity
            self.mapper.set_custom_opacity(
                opacity,
                color,
                mesh,
                n_colors,
                preference,
                interpolate_before_map,
                rgb,
                self._theme,
            )
        else:
            self.mapper.SetScalarModeToUseFieldData()

        # Set actor properties ================================================
        prop = Property(
            self._theme,
            interpolation=interpolation,
            metallic=metallic,
            roughness=roughness,
            point_size=point_size,
            ambient=ambient,
            diffuse=diffuse,
            specular=specular,
            specular_power=specular_power,
            show_edges=show_edges,
            color=color,
            style=style,
            edge_color=edge_color,
            render_points_as_spheres=render_points_as_spheres,
            render_lines_as_tubes=render_lines_as_tubes,
            lighting=lighting,
            line_width=line_width,
            culling=culling,
        )
        if isinstance(opacity, (float, int)):
            prop.opacity = opacity
        actor.SetProperty(prop)

        # legend label
        if label is not None:
            self._add_legend_label(actor, label, scalars, prop.color)

        self.add_actor(
            actor,
            reset_camera=reset_camera,
            name=name,
            pickable=pickable,
            render=render,
        )

        # hide scalar bar if using special scalars
        if scalar_bar_args.get('title') == '__custom_rgba':
            show_scalar_bar = False

        # Only show scalar bar if there are scalars
        if show_scalar_bar and scalars is not None:
            self.add_scalar_bar(**scalar_bar_args)

        self.renderer.Modified()
        return actor

    def _add_legend_label(self, actor, label, scalars, color):
        """Add a legend label based on an actor and its scalars."""
        if not isinstance(label, str):
            raise TypeError('Label must be a string')
        geom = pyvista.Triangle()
        if scalars is not None:
            geom = pyvista.Box()
            color = Color('black')
        geom.points -= geom.center
        addr = actor.GetAddressAsString("")
        self.renderer._labels[addr] = [geom, label, color]

    def add_volume(
        self,
        volume,
        scalars=None,
        clim=None,
        resolution=None,
        opacity='linear',
        n_colors=256,
        cmap=None,
        flip_scalars=False,
        reset_camera=None,
        name=None,
        ambient=0.0,
        categories=False,
        culling=False,
        multi_colors=False,
        blending='composite',
        mapper=None,
        scalar_bar_args=None,
        show_scalar_bar=None,
        annotations=None,
        pickable=True,
        preference="point",
        opacity_unit_distance=None,
        shade=False,
        diffuse=0.7,
        specular=0.2,
        specular_power=10.0,
        render=True,
        **kwargs,
    ):
        """Add a volume, rendered using a smart mapper by default.

        Requires a 3D :class:`numpy.ndarray` or :class:`pyvista.UniformGrid`.

        Parameters
        ----------
        volume : 3D numpy.ndarray or pyvista.UniformGrid
            The input volume to visualize. 3D numpy arrays are accepted.

        scalars : str or numpy.ndarray, optional
            Scalars used to "color" the mesh.  Accepts a string name of an
            array that is present on the mesh or an array equal
            to the number of cells or the number of points in the
            mesh.  Array should be sized as a single vector. If ``scalars`` is
            ``None``, then the active scalars are used.

        clim : 2 item list, optional
            Color bar range for scalars.  Defaults to minimum and
            maximum of scalars array.  Example: ``[-1, 2]``. ``rng``
            is also an accepted alias for this.

        resolution : list, optional
            Block resolution.

        opacity : str or numpy.ndarray, optional
            Opacity mapping for the scalars array.
            A string can also be specified to map the scalars range to a
            predefined opacity transfer function (options include: 'linear',
            'linear_r', 'geom', 'geom_r'). Or you can pass a custom made
            transfer function that is an array either ``n_colors`` in length or
            shorter.

        n_colors : int, optional
            Number of colors to use when displaying scalars. Defaults to 256.
            The scalar bar will also have this many colors.

        cmap : str, optional
            Name of the Matplotlib colormap to us when mapping the ``scalars``.
            See available Matplotlib colormaps.  Only applicable for when
            displaying ``scalars``. Requires Matplotlib to be installed.
            ``colormap`` is also an accepted alias for this. If ``colorcet`` or
            ``cmocean`` are installed, their colormaps can be specified by name.

        flip_scalars : bool, optional
            Flip direction of cmap. Most colormaps allow ``*_r`` suffix to do
            this as well.

        reset_camera : bool, optional
            Reset the camera after adding this mesh to the scene.

        name : str, optional
            The name for the added actor so that it can be easily
            updated.  If an actor of this name already exists in the
            rendering window, it will be replaced by the new actor.

        ambient : float, optional
            When lighting is enabled, this is the amount of light from
            0 to 1 that reaches the actor when not directed at the
            light source emitted from the viewer.  Default 0.0.

        categories : bool, optional
            If set to ``True``, then the number of unique values in the scalar
            array will be used as the ``n_colors`` argument.

        culling : str, optional
            Does not render faces that are culled. Options are ``'front'`` or
            ``'back'``. This can be helpful for dense surface meshes,
            especially when edges are visible, but can cause flat
            meshes to be partially displayed.  Defaults ``False``.

        multi_colors : bool, optional
            Whether or not to use multiple colors when plotting MultiBlock
            object. Blocks will be colored sequentially as 'Reds', 'Greens',
            'Blues', and 'Grays'.

        blending : str, optional
            Blending mode for visualisation of the input object(s). Can be
            one of 'additive', 'maximum', 'minimum', 'composite', or
            'average'. Defaults to 'additive'.

        mapper : str, optional
            Volume mapper to use given by name. Options include:
            ``'fixed_point'``, ``'gpu'``, ``'open_gl'``, and
            ``'smart'``.  If ``None`` the ``"volume_mapper"`` in the
            ``self._theme`` is used.

        scalar_bar_args : dict, optional
            Dictionary of keyword arguments to pass when adding the
            scalar bar to the scene. For options, see
            :func:`pyvista.BasePlotter.add_scalar_bar`.

        show_scalar_bar : bool
            If ``False``, a scalar bar will not be added to the
            scene. Defaults to ``True``.

        annotations : dict, optional
            Pass a dictionary of annotations. Keys are the float
            values in the scalars range to annotate on the scalar bar
            and the values are the the string annotations.

        pickable : bool, optional
            Set whether this mesh is pickable.

        preference : str, optional
            When ``mesh.n_points == mesh.n_cells`` and setting
            scalars, this parameter sets how the scalars will be
            mapped to the mesh.  Default ``'point'``, causes the
            scalars will be associated with the mesh points.  Can be
            either ``'point'`` or ``'cell'``.

        opacity_unit_distance : float
            Set/Get the unit distance on which the scalar opacity
            transfer function is defined. Meaning that over that
            distance, a given opacity (from the transfer function) is
            accumulated. This is adjusted for the actual sampling
            distance during rendering. By default, this is the length
            of the diagonal of the bounding box of the volume divided
            by the dimensions.

        shade : bool
            Default off. If shading is turned on, the mapper may
            perform shading calculations - in some cases shading does
            not apply (for example, in a maximum intensity projection)
            and therefore shading will not be performed even if this
            flag is on.

        diffuse : float, optional
            The diffuse lighting coefficient. Default ``1.0``.

        specular : float, optional
            The specular lighting coefficient. Default ``0.0``.

        specular_power : float, optional
            The specular power. Between ``0.0`` and ``128.0``.

        render : bool, optional
            Force a render when True.  Default ``True``.

        **kwargs : dict, optional
            Optional keyword arguments.

        Returns
        -------
        vtk.vtkActor
            VTK actor of the volume.

        Examples
        --------
        Show a built-in volume example with the coolwarm colormap.

        >>> from pyvista import examples
        >>> import pyvista as pv
        >>> bolt_nut = examples.download_bolt_nut()
        >>> pl = pv.Plotter()
        >>> _ = pl.add_volume(bolt_nut, cmap="coolwarm")
        >>> pl.show()

        """
        # Handle default arguments

        # Supported aliases
        clim = kwargs.pop('rng', clim)
        cmap = kwargs.pop('colormap', cmap)
        culling = kwargs.pop("backface_culling", culling)

        if "scalar" in kwargs:
            raise TypeError(
                "`scalar` is an invalid keyword argument for `add_mesh`. Perhaps you mean `scalars` with an s?"
            )
        assert_empty_kwargs(**kwargs)

        # Avoid mutating input
        if scalar_bar_args is None:
            scalar_bar_args = {}
        else:
            scalar_bar_args = scalar_bar_args.copy()
        # account for legacy behavior
        if 'stitle' in kwargs:  # pragma: no cover
            warnings.warn(USE_SCALAR_BAR_ARGS, PyvistaDeprecationWarning)
            scalar_bar_args.setdefault('title', kwargs.pop('stitle'))

        if show_scalar_bar is None:
            show_scalar_bar = self._theme.show_scalar_bar

        if culling is True:
            culling = 'backface'

        if mapper is None:
            mapper = self._theme.volume_mapper

        # only render when the plotter has already been shown
        if render is None:
            render = not self._first_time

        # Convert the VTK data object to a pyvista wrapped object if necessary
        if not is_pyvista_dataset(volume):
            if isinstance(volume, np.ndarray):
                volume = wrap(volume)
                if resolution is None:
                    resolution = [1, 1, 1]
                elif len(resolution) != 3:
                    raise ValueError('Invalid resolution dimensions.')
                volume.spacing = resolution
            else:
                volume = wrap(volume)
                if not is_pyvista_dataset(volume):
                    raise TypeError(
                        f'Object type ({type(volume)}) not supported for plotting in PyVista.'
                    )
        else:
            # HACK: Make a copy so the original object is not altered.
            #       Also, place all data on the nodes as issues arise when
            #       volume rendering on the cells.
            volume = volume.cell_data_to_point_data()

        if name is None:
            name = f'{type(volume).__name__}({volume.memory_address})'

        if isinstance(volume, pyvista.MultiBlock):
            from itertools import cycle

            cycler = cycle(['Reds', 'Greens', 'Blues', 'Greys', 'Oranges', 'Purples'])
            # Now iteratively plot each element of the multiblock dataset
            actors = []
            for idx in range(volume.GetNumberOfBlocks()):
                if volume[idx] is None:
                    continue
                # Get a good name to use
                next_name = f'{name}-{idx}'
                # Get the data object
                block = wrap(volume.GetBlock(idx))
                if resolution is None:
                    try:
                        block_resolution = block.GetSpacing()
                    except AttributeError:
                        block_resolution = resolution
                else:
                    block_resolution = resolution
                if multi_colors:
                    color = next(cycler)
                else:
                    color = cmap

                a = self.add_volume(
                    block,
                    resolution=block_resolution,
                    opacity=opacity,
                    n_colors=n_colors,
                    cmap=color,
                    flip_scalars=flip_scalars,
                    reset_camera=reset_camera,
                    name=next_name,
                    ambient=ambient,
                    categories=categories,
                    culling=culling,
                    clim=clim,
                    mapper=mapper,
                    pickable=pickable,
                    opacity_unit_distance=opacity_unit_distance,
                    shade=shade,
                    diffuse=diffuse,
                    specular=specular,
                    specular_power=specular_power,
                    render=render,
                )

                actors.append(a)
            return actors

        if not isinstance(volume, pyvista.UniformGrid):
            raise TypeError(
                f'Type {type(volume)} not supported for volume rendering at this time. Use `pyvista.UniformGrid`.'
            )

        if opacity_unit_distance is None:
            opacity_unit_distance = volume.length / (np.mean(volume.dimensions) - 1)

        if scalars is None:
            # Make sure scalars components are not vectors/tuples
            scalars = volume.active_scalars
            # Don't allow plotting of string arrays by default
            if scalars is not None and np.issubdtype(scalars.dtype, np.number):
                scalar_bar_args.setdefault('title', volume.active_scalars_info[1])
            else:
                raise ValueError('No scalars to use for volume rendering.')
        elif isinstance(scalars, str):
            pass

        ##############

        title = 'Data'
        if isinstance(scalars, str):
            title = scalars
            scalars = get_array(volume, scalars, preference=preference, err=True)
            scalar_bar_args.setdefault('title', title)

        if not isinstance(scalars, np.ndarray):
            scalars = np.asarray(scalars)

        if not np.issubdtype(scalars.dtype, np.number):
            raise TypeError('Non-numeric scalars are currently not supported for volume rendering.')
        if scalars.ndim != 1:
            scalars = scalars.ravel()

        if scalars.dtype == np.bool_ or scalars.dtype == np.uint8:
            scalars = scalars.astype(np.float_)

        # Define mapper, volume, and add the correct properties
        mappers = {
            'fixed_point': _vtk.vtkFixedPointVolumeRayCastMapper,
            'gpu': _vtk.vtkGPUVolumeRayCastMapper,
            'open_gl': _vtk.vtkOpenGLGPUVolumeRayCastMapper,
            'smart': _vtk.vtkSmartVolumeMapper,
        }
        if not isinstance(mapper, str) or mapper not in mappers.keys():
            raise TypeError(
                f"Mapper ({mapper}) unknown. Available volume mappers include: {', '.join(mappers.keys())}"
            )
        self.mapper = make_mapper(mappers[mapper])

        # Scalars interpolation approach
        if scalars.shape[0] == volume.n_points:
            volume.point_data.set_array(scalars, title, True)
            self.mapper.SetScalarModeToUsePointData()
        elif scalars.shape[0] == volume.n_cells:
            volume.cell_data.set_array(scalars, title, True)
            self.mapper.SetScalarModeToUseCellData()
        else:
            raise_not_matching(scalars, volume)

        # Set scalars range
        if clim is None:
            clim = [np.nanmin(scalars), np.nanmax(scalars)]
        elif isinstance(clim, float) or isinstance(clim, int):
            clim = [-clim, clim]

        ###############

        scalars = scalars.astype(np.float_)
        with np.errstate(invalid='ignore'):
            idxs0 = scalars < clim[0]
            idxs1 = scalars > clim[1]
        scalars[idxs0] = clim[0]
        scalars[idxs1] = clim[1]
        scalars = ((scalars - np.nanmin(scalars)) / (np.nanmax(scalars) - np.nanmin(scalars))) * 255
        # scalars = scalars.astype(np.uint8)
        volume[title] = scalars

        self.mapper.scalar_range = clim

        # Set colormap and build lookup table
        table = _vtk.vtkLookupTable()
        # table.SetNanColor(nan_color) # NaN's are chopped out with current implementation
        # above/below colors not supported with volume rendering

        if isinstance(annotations, dict):
            for val, anno in annotations.items():
                table.SetAnnotation(float(val), str(anno))

        if cmap is None:  # Set default map if matplotlib is available
            if _has_matplotlib():
                cmap = self._theme.cmap

        if cmap is not None:
            if not _has_matplotlib():
                raise ImportError('Please install matplotlib for volume rendering.')

            cmap = get_cmap_safe(cmap)
            if categories:
                if categories is True:
                    n_colors = len(np.unique(scalars))
                elif isinstance(categories, int):
                    n_colors = categories
        if flip_scalars:
            cmap = cmap.reversed()

        color_tf = _vtk.vtkColorTransferFunction()
        for ii in range(n_colors):
            color_tf.AddRGBPoint(ii, *cmap(ii)[:-1])

        # Set opacities
        if isinstance(opacity, (float, int)):
            opacity_values = [opacity] * n_colors
        elif isinstance(opacity, str):
            opacity_values = pyvista.opacity_transfer_function(opacity, n_colors)
        elif isinstance(opacity, (np.ndarray, list, tuple)):
            opacity = np.array(opacity)
            opacity_values = opacity_transfer_function(opacity, n_colors)

        opacity_tf = _vtk.vtkPiecewiseFunction()
        for ii in range(n_colors):
            opacity_tf.AddPoint(ii, opacity_values[ii] / n_colors)

        # Now put color tf and opacity tf into a lookup table for the scalar bar
        table.SetNumberOfTableValues(n_colors)
        lut = cmap(np.array(range(n_colors))) * 255
        lut[:, 3] = opacity_values
        lut = lut.astype(np.uint8)
        table.SetTable(_vtk.numpy_to_vtk(lut))
        table.SetRange(*clim)
        self.mapper.lookup_table = table

        self.mapper.SetInputData(volume)

        blending = blending.lower()
        if blending in ['additive', 'add', 'sum']:
            self.mapper.SetBlendModeToAdditive()
        elif blending in ['average', 'avg', 'average_intensity']:
            self.mapper.SetBlendModeToAverageIntensity()
        elif blending in ['composite', 'comp']:
            self.mapper.SetBlendModeToComposite()
        elif blending in ['maximum', 'max', 'maximum_intensity']:
            self.mapper.SetBlendModeToMaximumIntensity()
        elif blending in ['minimum', 'min', 'minimum_intensity']:
            self.mapper.SetBlendModeToMinimumIntensity()
        else:
            raise ValueError(
                f'Blending mode {blending!r} invalid. '
                'Please choose one of "additive", '
                '"composite", "minimum" or "maximum".'
            )
        self.mapper.Update()

        self.volume = _vtk.vtkVolume()
        self.volume.SetMapper(self.mapper)

        prop = _vtk.vtkVolumeProperty()
        prop.SetColor(color_tf)
        prop.SetScalarOpacity(opacity_tf)
        prop.SetAmbient(ambient)
        prop.SetScalarOpacityUnitDistance(opacity_unit_distance)
        prop.SetShade(shade)
        prop.SetDiffuse(diffuse)
        prop.SetSpecular(specular)
        prop.SetSpecularPower(specular_power)
        self.volume.SetProperty(prop)

        actor, prop = self.add_actor(
            self.volume,
            reset_camera=reset_camera,
            name=name,
            culling=culling,
            pickable=pickable,
            render=render,
        )

        # Add scalar bar if scalars are available
        if show_scalar_bar and scalars is not None:
            self.add_scalar_bar(**scalar_bar_args)

        self.renderer.Modified()

        return actor

    def add_silhouette(self, mesh, params=None):
        """Add a silhouette of a PyVista or VTK dataset to the scene.

        A silhouette can also be generated directly in
        :func:`add_mesh <pyvista.Plotter.add_mesh>`. See also
        :ref:`silhouette_example`.

        Parameters
        ----------
        mesh : pyvista.PolyData
            Mesh for generating silhouette to plot.

        params : dict, optional

            * If not supplied, the default theme values will be used.
            * ``color``: ``color_like``, color of the silhouette
            * ``line_width``: ``float``, edge width
            * ``opacity``: ``float`` between 0 and 1, edge transparency
            * ``feature_angle``: If a ``float``, display sharp edges
              exceeding that angle in degrees.
            * ``decimate``: ``float`` between 0 and 1, level of decimation

        Returns
        -------
        vtk.vtkActor
            VTK actor of the silhouette.

        Examples
        --------
        >>> import pyvista
        >>> from pyvista import examples
        >>> bunny = examples.download_bunny()
        >>> plotter = pyvista.Plotter()
        >>> _ = plotter.add_mesh(bunny, color='tan')
        >>> _ = plotter.add_silhouette(bunny,
        ...     params={'color': 'red', 'line_width': 8.0})
        >>> plotter.view_xy()
        >>> plotter.show()

        """
        silhouette_params = self._theme.silhouette.to_dict()
        if params:
            silhouette_params.update(params)

        if not is_pyvista_dataset(mesh):
            mesh = wrap(mesh)
        if not isinstance(mesh, pyvista.PolyData):
            raise TypeError(f"Expected type is `PolyData` but {type(mesh)} was given.")

        if isinstance(silhouette_params["decimate"], float):
            silhouette_mesh = mesh.decimate(silhouette_params["decimate"])
        else:
            silhouette_mesh = mesh
        alg = _vtk.vtkPolyDataSilhouette()
        alg.SetInputData(silhouette_mesh)
        alg.SetCamera(self.renderer.camera)
        if silhouette_params["feature_angle"] is not None:
            alg.SetEnableFeatureAngle(True)
            alg.SetFeatureAngle(silhouette_params["feature_angle"])
        else:
            alg.SetEnableFeatureAngle(False)
        mapper = make_mapper(_vtk.vtkDataSetMapper)
        mapper.SetInputConnection(alg.GetOutputPort())
        actor, prop = self.add_actor(mapper)
        prop.SetColor(Color(silhouette_params["color"]).float_rgb)
        prop.SetOpacity(silhouette_params["opacity"])
        prop.SetLineWidth(silhouette_params["line_width"])

        return actor

    def update_scalar_bar_range(self, clim, name=None):
        """Update the value range of the active or named scalar bar.

        Parameters
        ----------
        clim : sequence
            The new range of scalar bar. Two item list (e.g. ``[-1, 2]``).

        name : str, optional
            The title of the scalar bar to update.

        """
        if isinstance(clim, float) or isinstance(clim, int):
            clim = [-clim, clim]
        if len(clim) != 2:
            raise TypeError('clim argument must be a length 2 iterable of values: (min, max).')
        if name is None:
            if not hasattr(self, 'mapper'):
                raise AttributeError('This plotter does not have an active mapper.')
            self.mapper.scalar_range = clim
            return

        # Use the name to find the desired actor
        def update_mapper(mapper_helper):
            mapper_helper.scalar_range = clim
            return

        try:
            for mh in self._scalar_bar_mappers[name]:
                update_mapper(mh)
        except KeyError:
            raise KeyError('Name ({}) not valid/not found in this plotter.')
        return

    def clear(self):
        """Clear plot by removing all actors and properties.

        Examples
        --------
        >>> import pyvista
        >>> plotter = pyvista.Plotter()
        >>> actor = plotter.add_mesh(pyvista.Sphere())
        >>> plotter.clear()
        >>> plotter.renderer.actors
        {}

        """
        self.renderers.clear()
        self.scalar_bars.clear()
        self.mesh = None
        self.mapper = None

    def link_views(self, views=0):
        """Link the views' cameras.

        Parameters
        ----------
        views : int | tuple or list
            If ``views`` is int, link the views to the given view
            index or if ``views`` is a tuple or a list, link the given
            views cameras.

        Examples
        ---------
        Not linked view case.

        >>> import pyvista
        >>> from pyvista import demos
        >>> ocube = demos.orientation_cube()
        >>> pl = pyvista.Plotter(shape=(1, 2))
        >>> pl.subplot(0, 0)
        >>> _ = pl.add_mesh(ocube['cube'], show_edges=True)
        >>> _ = pl.add_mesh(ocube['x_p'], color='blue')
        >>> _ = pl.add_mesh(ocube['x_n'], color='blue')
        >>> _ = pl.add_mesh(ocube['y_p'], color='green')
        >>> _ = pl.add_mesh(ocube['y_n'], color='green')
        >>> _ = pl.add_mesh(ocube['z_p'], color='red')
        >>> _ = pl.add_mesh(ocube['z_n'], color='red')
        >>> pl.camera_position = 'yz'
        >>> pl.subplot(0, 1)
        >>> _ = pl.add_mesh(ocube['cube'], show_edges=True)
        >>> _ = pl.add_mesh(ocube['x_p'], color='blue')
        >>> _ = pl.add_mesh(ocube['x_n'], color='blue')
        >>> _ = pl.add_mesh(ocube['y_p'], color='green')
        >>> _ = pl.add_mesh(ocube['y_n'], color='green')
        >>> _ = pl.add_mesh(ocube['z_p'], color='red')
        >>> _ = pl.add_mesh(ocube['z_n'], color='red')
        >>> pl.show_axes()
        >>> pl.show()

        Linked view case.


        >>> pl = pyvista.Plotter(shape=(1, 2))
        >>> pl.subplot(0, 0)
        >>> _ = pl.add_mesh(ocube['cube'], show_edges=True)
        >>> _ = pl.add_mesh(ocube['x_p'], color='blue')
        >>> _ = pl.add_mesh(ocube['x_n'], color='blue')
        >>> _ = pl.add_mesh(ocube['y_p'], color='green')
        >>> _ = pl.add_mesh(ocube['y_n'], color='green')
        >>> _ = pl.add_mesh(ocube['z_p'], color='red')
        >>> _ = pl.add_mesh(ocube['z_n'], color='red')
        >>> pl.camera_position = 'yz'
        >>> pl.subplot(0, 1)
        >>> _ = pl.add_mesh(ocube['cube'], show_edges=True)
        >>> _ = pl.add_mesh(ocube['x_p'], color='blue')
        >>> _ = pl.add_mesh(ocube['x_n'], color='blue')
        >>> _ = pl.add_mesh(ocube['y_p'], color='green')
        >>> _ = pl.add_mesh(ocube['y_n'], color='green')
        >>> _ = pl.add_mesh(ocube['z_p'], color='red')
        >>> _ = pl.add_mesh(ocube['z_n'], color='red')
        >>> pl.show_axes()
        >>> pl.link_views()
        >>> pl.show()
        """
        if isinstance(views, (int, np.integer)):
            for renderer in self.renderers:
                renderer.camera = self.renderers[views].camera
            return
        views = np.asarray(views)
        if np.issubdtype(views.dtype, np.integer):
            for view_index in views:
                self.renderers[view_index].camera = self.renderers[views[0]].camera
        else:
            raise TypeError(f'Expected type is int, list or tuple: {type(views)} is given')

    def unlink_views(self, views=None):
        """Unlink the views' cameras.

        Parameters
        ----------
        views : None, int, tuple or list
            If ``views`` is None unlink all the views, if ``views``
            is int unlink the selected view's camera or if ``views``
            is a tuple or a list, unlink the given views cameras.

        """
        if views is None:
            for renderer in self.renderers:
                renderer.camera = Camera()
                renderer.reset_camera()
        elif isinstance(views, int):
            self.renderers[views].camera = Camera()
            self.renderers[views].reset_camera()
        elif isinstance(views, collections.abc.Iterable):
            for view_index in views:
                self.renderers[view_index].camera = Camera()
                self.renderers[view_index].reset_camera()
        else:
            raise TypeError(f'Expected type is None, int, list or tuple: {type(views)} is given')

    @wraps(ScalarBars.add_scalar_bar)
    def add_scalar_bar(self, *args, **kwargs):
        """Wrap for ``ScalarBars.add_scalar_bar``."""
        # only render when the plotter has already been shown
        render = kwargs.get('render', None)
        if render is None:
            kwargs['render'] = not self._first_time

        # check if maper exists
        mapper = kwargs.get('mapper', None)
        if mapper is None:
            if not hasattr(self, 'mapper') or self.mapper is None:
                raise AttributeError('Mapper does not exist.  Add a mesh with scalars first.')
            kwargs['mapper'] = self.mapper

        # title can be the first and only arg
        if len(args):
            title = args[0]
        else:
            title = kwargs.get('title', '')
        if title is None:
            title = ''
        kwargs['title'] = title

        interactive = kwargs.get('interactive', None)
        if interactive is None:
            interactive = self._theme.interactive
            if self.shape != (1, 1):
                interactive = False
        elif interactive and self.shape != (1, 1):
            raise ValueError('Interactive scalar bars disabled for multi-renderer plots')
        # by default, use the plotter local theme
        kwargs.setdefault('theme', self._theme)
        return self.scalar_bars.add_scalar_bar(**kwargs)

    def update_scalars(self, scalars, mesh=None, render=True):
        """Update scalars of an object in the plotter.

        Parameters
        ----------
        scalars : np.ndarray
            Scalars to replace existing scalars.

        mesh : vtk.PolyData or vtk.UnstructuredGrid, optional
            Object that has already been added to the Plotter.  If
            None, uses last added mesh.

        render : bool, optional
            Force a render when True.  Default ``True``.
        """
        if mesh is None:
            mesh = self.mesh

        if isinstance(mesh, (collections.abc.Iterable, pyvista.MultiBlock)):
            # Recursive if need to update scalars on many meshes
            for m in mesh:
                self.update_scalars(scalars, mesh=m, render=False)
            if render:
                self.render()
            return

        if isinstance(scalars, str):
            # Grab scalars array if name given
            scalars = get_array(mesh, scalars)

        if scalars is None:
            if render:
                self.render()
            return

        if scalars.shape[0] == mesh.GetNumberOfPoints():
            data = mesh.GetPointData()
        elif scalars.shape[0] == mesh.GetNumberOfCells():
            data = mesh.GetCellData()
        else:
            raise_not_matching(scalars, mesh)

        vtk_scalars = data.GetScalars()
        if vtk_scalars is None:
            raise ValueError('No active scalars')
        s = convert_array(vtk_scalars)
        s[:] = scalars
        data.Modified()
        try:
            # Why are the points updated here? Not all datasets have points
            # and only the scalars array is modified by this function...
            mesh.GetPoints().Modified()
        except:
            pass

        if render:
            self.render()

    def update_coordinates(self, points, mesh=None, render=True):
        """Update the points of an object in the plotter.

        Parameters
        ----------
        points : np.ndarray
            Points to replace existing points.

        mesh : vtk.PolyData or vtk.UnstructuredGrid, optional
            Object that has already been added to the Plotter.  If
            None, uses last added mesh.

        render : bool, optional
            Force a render when True.  Default ``True``.
        """
        if mesh is None:
            mesh = self.mesh

        mesh.points = points

        # only render when the plotter has already been shown
        if render is None:
            render = not self._first_time

        if render:
            self.render()

    def _clear_ren_win(self):
        """Clear the render window."""
        if hasattr(self, 'ren_win'):
            self.ren_win.Finalize()
            del self.ren_win

    def close(self, render=False):
        """Close the render window.

        Parameters
        ----------
        render : bool
            Unused argument.

        """
        # optionally run just prior to exiting the plotter
        if self._before_close_callback is not None:
            self._before_close_callback(self)
            self._before_close_callback = None

        # must close out widgets first
        super().close()
        # Renderer has an axes widget, so close it
        self.renderers.close()
        self.renderers.remove_all_lights()

        # Grab screenshots of last render
        if self._store_image:
            self.last_image = self.screenshot(None, return_img=True)
            self.last_image_depth = self.get_image_depth()

        # reset scalar bars
        self.clear()

        # grab the display id before clearing the window
        # this is an experimental feature
        if KILL_DISPLAY:  # pragma: no cover
            disp_id = None
            if hasattr(self, 'ren_win'):
                disp_id = self.ren_win.GetGenericDisplayId()
        self._clear_ren_win()

        if self.iren is not None:
            self.iren.remove_observers()
            self.iren.terminate_app()
            if KILL_DISPLAY:  # pragma: no cover
                _kill_display(disp_id)
            self.iren = None

        if hasattr(self, 'textActor'):
            del self.textActor

        # end movie
        if hasattr(self, 'mwriter'):
            try:
                self.mwriter.close()
            except BaseException:
                pass

        # this helps managing closed plotters
        self._closed = True

    def deep_clean(self):
        """Clean the plotter of the memory."""
        self.disable_picking()
        if hasattr(self, 'renderers'):
            self.renderers.deep_clean()
        self.mesh = None
        if getattr(self, 'mapper', None) is not None:
            self.mapper.lookup_table = None
        self.mapper = None
        self.volume = None
        self.textActor = None

    def add_text(
        self,
        text,
        position='upper_left',
        font_size=18,
        color=None,
        font=None,
        shadow=False,
        name=None,
        viewport=False,
        orientation=0.0,
        *,
        render=True,
    ):
        """Add text to plot object in the top left corner by default.

        Parameters
        ----------
        text : str
            The text to add the rendering.

        position : str, tuple(float), optional
            Position to place the bottom left corner of the text box.
            If tuple is used, the position of the text uses the pixel
            coordinate system (default). In this case,
            it returns a more general `vtkOpenGLTextActor`.
            If string name is used, it returns a `vtkCornerAnnotation`
            object normally used for fixed labels (like title or xlabel).
            Default is to find the top left corner of the rendering window
            and place text box up there. Available position: ``'lower_left'``,
            ``'lower_right'``, ``'upper_left'``, ``'upper_right'``,
            ``'lower_edge'``, ``'upper_edge'``, ``'right_edge'``, and
            ``'left_edge'``.

        font_size : float, optional
            Sets the size of the title font.  Defaults to 18.

        color : color_like, optional
            Either a string, RGB list, or hex color string.  For example:

            * ``color='white'``
            * ``color='w'``
            * ``color=[1.0, 1.0, 1.0]``
            * ``color='#FFFFFF'``

            Defaults to :attr:`pyvista.global_theme.font.color <pyvista.themes._Font.color>`.

        font : str, optional
            Font name may be ``'courier'``, ``'times'``, or ``'arial'``.

        shadow : bool, optional
            Adds a black shadow to the text.  Defaults to ``False``.

        name : str, optional
            The name for the added actor so that it can be easily updated.
            If an actor of this name already exists in the rendering window, it
            will be replaced by the new actor.

        viewport : bool, optional
            If ``True`` and position is a tuple of float, uses the
            normalized viewport coordinate system (values between 0.0
            and 1.0 and support for HiDPI).

        orientation : float, optional
            Angle orientation of text counterclockwise in degrees.  The text
            is rotated around an anchor point that may be on the edge or
            corner of the text.  The default is 0 degrees, which is horizontal.

        render : bool, optional
            Force a render when ``True`` (default).

        Returns
        -------
        vtk.vtkTextActor
            Text actor added to plot.

        Examples
        --------
        >>> import pyvista
        >>> pl = pyvista.Plotter()
        >>> actor = pl.add_text('Sample Text', position='upper_right', color='blue',
        ...                     shadow=True, font_size=26)
        >>> pl.show()

        """
        if font is None:
            font = self._theme.font.family
        if font_size is None:
            font_size = self._theme.font.size
        if position is None:
            # Set the position of the text to the top left corner
            window_size = self.window_size
            x = (window_size[0] * 0.02) / self.shape[0]
            y = (window_size[1] * 0.85) / self.shape[0]
            position = [x, y]

        corner_mappings = {
            'lower_left': _vtk.vtkCornerAnnotation.LowerLeft,
            'lower_right': _vtk.vtkCornerAnnotation.LowerRight,
            'upper_left': _vtk.vtkCornerAnnotation.UpperLeft,
            'upper_right': _vtk.vtkCornerAnnotation.UpperRight,
            'lower_edge': _vtk.vtkCornerAnnotation.LowerEdge,
            'upper_edge': _vtk.vtkCornerAnnotation.UpperEdge,
            'left_edge': _vtk.vtkCornerAnnotation.LeftEdge,
            'right_edge': _vtk.vtkCornerAnnotation.RightEdge,
        }
        corner_mappings['ll'] = corner_mappings['lower_left']
        corner_mappings['lr'] = corner_mappings['lower_right']
        corner_mappings['ul'] = corner_mappings['upper_left']
        corner_mappings['ur'] = corner_mappings['upper_right']
        corner_mappings['top'] = corner_mappings['upper_edge']
        corner_mappings['bottom'] = corner_mappings['lower_edge']
        corner_mappings['right'] = corner_mappings['right_edge']
        corner_mappings['r'] = corner_mappings['right_edge']
        corner_mappings['left'] = corner_mappings['left_edge']
        corner_mappings['l'] = corner_mappings['left_edge']

        if isinstance(position, (int, str, bool)):
            if isinstance(position, str):
                position = corner_mappings[position]
            elif position is True:
                position = corner_mappings['upper_left']
            self.textActor = _vtk.vtkCornerAnnotation()
            # This is how you set the font size with this actor
            self.textActor.SetLinearFontScaleFactor(font_size // 2)
            self.textActor.SetText(position, text)
        else:
            self.textActor = _vtk.vtkTextActor()
            self.textActor.SetInput(text)
            self.textActor.SetPosition(position)
            if viewport:
                self.textActor.GetActualPositionCoordinate().SetCoordinateSystemToNormalizedViewport()
                self.textActor.GetActualPosition2Coordinate().SetCoordinateSystemToNormalizedViewport()
            self.textActor.GetTextProperty().SetFontSize(int(font_size * 2))

        text_prop = self.textActor.GetTextProperty()
        text_prop.SetColor(Color(color, default_color=self._theme.font.color).float_rgb)
        text_prop.SetFontFamily(FONTS[font].value)
        text_prop.SetShadow(shadow)
        text_prop.SetOrientation(orientation)

        self.add_actor(self.textActor, reset_camera=False, name=name, pickable=False, render=render)
        return self.textActor

    def open_movie(self, filename, framerate=24, quality=5, **kwargs):
        """Establish a connection to the ffmpeg writer.

        Parameters
        ----------
        filename : str
            Filename of the movie to open.  Filename should end in mp4,
            but other filetypes may be supported.  See :func:`imageio.get_writer()
            <imageio.v2.get_writer>`.

        framerate : int, optional
            Frames per second.

        quality : int, optional
            Quality 10 is the top possible quality for any codec. The
            range is ``0 - 10``.  Higher quality leads to a larger file.

        **kwargs : dict, optional
            See the documentation for :func:`imageio.get_writer()
            <imageio.v2.get_writer>` for additional kwargs.

        Notes
        -----
        See the documentation for :func:`imageio.get_writer() <imageio.v2.get_writer>`.

        Examples
        --------
        Open a MP4 movie and set the quality to maximum.

        >>> import pyvista
        >>> pl = pyvista.Plotter
        >>> pl.open_movie('movie.mp4', quality=10)  # doctest:+SKIP

        """
        from imageio import get_writer

        if isinstance(pyvista.FIGURE_PATH, str) and not os.path.isabs(filename):
            filename = os.path.join(pyvista.FIGURE_PATH, filename)
        self.mwriter = get_writer(filename, fps=framerate, quality=quality, **kwargs)

    def open_gif(self, filename, loop=0, fps=10, palettesize=256, subrectangles=False, **kwargs):
        """Open a gif file.

        Parameters
        ----------
        filename : str
            Filename of the gif to open.  Filename must end in ``"gif"``.

        loop : int, optional
            The number of iterations. Default 0 (meaning loop indefinitely).

        fps : float, optional
            The number of frames per second. If duration is not given, the
            duration for each frame is set to 1/fps. Default 10.

        palettesize : int, optional
            The number of colors to quantize the image to. Is rounded to the
            nearest power of two. Must be between 2 and 256. Default 256.

        subrectangles : bool, optional
            If ``True``, will try and optimize the GIF by storing only the rectangular
            parts of each frame that change with respect to the previous. Default
            ``False``.

            .. note::
               Setting this to ``True`` may help reduce jitter in colorbars.

        **kwargs : dict, optional
            See the documentation for :func:`imageio.get_writer() <imageio.v2.get_writer>`
            for additional kwargs.

        Notes
        -----
        Consider using `pygifsicle
        <https://github.com/LucaCappelletti94/pygifsicle>`_ to reduce the final
        size of the gif. See `Optimizing a GIF using pygifsicle
        <https://imageio.readthedocs.io/en/stable/examples.html#optimizing-a-gif-using-pygifsicle>`_.

        Examples
        --------
        Open a gif file, setting the framerate to 8 frames per second and
        reducing the colorspace to 64.

        >>> import pyvista
        >>> pl = pyvista.Plotter()
        >>> pl.open_gif('movie.gif', fps=8, palettesize=64)  # doctest:+SKIP

        See :ref:`gif_movie_example` for a full example using this method.

        """
        from imageio import get_writer

        if filename[-3:] != 'gif':
            raise ValueError('Unsupported filetype.  Must end in .gif')
        if isinstance(pyvista.FIGURE_PATH, str) and not os.path.isabs(filename):
            filename = os.path.join(pyvista.FIGURE_PATH, filename)
        self._gif_filename = os.path.abspath(filename)
        self.mwriter = get_writer(
            filename,
            mode='I',
            loop=loop,
            fps=fps,
            palettesize=palettesize,
            subrectangles=subrectangles,
            **kwargs,
        )

    def write_frame(self):
        """Write a single frame to the movie file.

        Examples
        --------
        >>> import pyvista
        >>> plotter = pyvista.Plotter()
        >>> plotter.open_movie(filename)  # doctest:+SKIP
        >>> plotter.add_mesh(pyvista.Sphere())  # doctest:+SKIP
        >>> plotter.write_frame()  # doctest:+SKIP

        See :ref:`movie_example` for a full example using this method.

        """
        # if off screen, show has not been called and we must render
        # before extracting an image
        if self._first_time:
            self._on_first_render_request()
            self.render()

        if not hasattr(self, 'mwriter'):
            raise RuntimeError('This plotter has not opened a movie or GIF file.')
        self.update()
        self.mwriter.append_data(self.image)

    def _run_image_filter(self, ifilter):
        # Update filter and grab pixels
        ifilter.Modified()
        ifilter.Update()
        image = pyvista.wrap(ifilter.GetOutput())
        img_size = image.dimensions
        img_array = pyvista.utilities.point_array(image, 'ImageScalars')

        # Reshape and write
        tgt_size = (img_size[1], img_size[0], -1)
        return img_array.reshape(tgt_size)[::-1]

    def get_image_depth(self, fill_value=np.nan, reset_camera_clipping_range=True):
        """Return a depth image representing current render window.

        Parameters
        ----------
        fill_value : float, optional
            Fill value for points in image that do not include objects
            in scene.  To not use a fill value, pass ``None``.

        reset_camera_clipping_range : bool, optional
            Reset the camera clipping range to include data in view.

        Returns
        -------
        numpy.ndarray
            Image of depth values from camera orthogonal to image
            plane.

        Notes
        -----
        Values in image_depth are negative to adhere to a
        right-handed coordinate system.

        Examples
        --------
        >>> import pyvista
        >>> plotter = pyvista.Plotter()
        >>> actor = plotter.add_mesh(pyvista.Sphere())
        >>> plotter.store_image = True
        >>> plotter.show()
        >>> zval = plotter.get_image_depth()

        """
        # allow no render window
        if not hasattr(self, 'ren_win') and self.last_image_depth is not None:
            zval = self.last_image_depth.copy()
            if fill_value is not None:
                zval[self._image_depth_null] = fill_value
            return zval

        self._check_rendered()
        self._check_has_ren_win()

        # Ensure points in view are within clipping range of renderer?
        if reset_camera_clipping_range:
            self.renderer.ResetCameraClippingRange()

        # Get the z-buffer image
        ifilter = _vtk.vtkWindowToImageFilter()
        ifilter.SetInput(self.ren_win)
        ifilter.ReadFrontBufferOff()
        ifilter.SetInputBufferTypeToZBuffer()
        zbuff = self._run_image_filter(ifilter)[:, :, 0]

        # Convert z-buffer values to depth from camera
        with warnings.catch_warnings():
            warnings.filterwarnings('ignore')
            near, far = self.camera.clipping_range
            if self.camera.parallel_projection:
                zval = (zbuff - near) / (far - near)
            else:
                zval = 2 * near * far / ((zbuff - 0.5) * 2 * (far - near) - near - far)

            # Consider image values outside clipping range as nans
            self._image_depth_null = np.logical_or(zval < -far, np.isclose(zval, -far))

        if fill_value is not None:
            zval[self._image_depth_null] = fill_value

        return zval

    def add_lines(self, lines, color='w', width=5, label=None, name=None):
        """Add lines to the plotting object.

        Parameters
        ----------
        lines : np.ndarray or pyvista.PolyData
            Points representing line segments.  For example, two line
            segments would be represented as ``np.array([[0, 0, 0],
            [1, 0, 0], [1, 0, 0], [1, 1, 0]])``.

        color : color_like, optional
            Either a string, rgb list, or hex color string.  For example:

            * ``color='white'``
            * ``color='w'``
            * ``color=[1.0, 1.0, 1.0]``
            * ``color='#FFFFFF'``

        width : float, optional
            Thickness of lines.

        label : str, optional
            String label to use when adding a legend to the scene with
            :func:`pyvista.BasePlotter.add_legend`.

        name : str, optional
            The name for the added actor so that it can be easily updated.
            If an actor of this name already exists in the rendering window, it
            will be replaced by the new actor.

        Returns
        -------
        vtk.vtkActor
            Lines actor.

        Examples
        --------
        >>> import numpy as np
        >>> import pyvista
        >>> pl = pyvista.Plotter()
        >>> points = np.array([[0, 1, 0], [1, 0, 0], [1, 1, 0], [2, 0, 0]])
        >>> actor = pl.add_lines(points, color='yellow', width=3)
        >>> pl.camera_position = 'xy'
        >>> pl.show()

        """
        if not isinstance(lines, np.ndarray):
            raise TypeError('Input should be an array of point segments')

        lines = pyvista.lines_from_points(lines)

        # Create mapper and add lines
        mapper = _vtk.vtkDataSetMapper()
        mapper.SetInputData(lines)

        rgb_color = Color(color)

        # Create actor
        actor = _vtk.vtkActor()
        actor.SetMapper(mapper)
        actor.GetProperty().SetLineWidth(width)
        actor.GetProperty().EdgeVisibilityOn()
        actor.GetProperty().SetEdgeColor(rgb_color.float_rgb)
        actor.GetProperty().SetColor(rgb_color.float_rgb)
        actor.GetProperty().LightingOff()

        # legend label
        if label:
            if not isinstance(label, str):
                raise TypeError('Label must be a string')
            addr = actor.GetAddressAsString("")
            self.renderer._labels[addr] = [lines, label, rgb_color]

        # Add to renderer
        self.add_actor(actor, reset_camera=False, name=name, pickable=False)
        return actor

    @wraps(ScalarBars.remove_scalar_bar)
    def remove_scalar_bar(self, *args, **kwargs):
        """Remove the active scalar bar."""
        self.scalar_bars.remove_scalar_bar(*args, **kwargs)

    def add_point_labels(
        self,
        points,
        labels,
        italic=False,
        bold=True,
        font_size=None,
        text_color=None,
        font_family=None,
        shadow=False,
        show_points=True,
        point_color=None,
        point_size=5,
        name=None,
        shape_color='grey',
        shape='rounded_rect',
        fill_shape=True,
        margin=3,
        shape_opacity=1.0,
        pickable=False,
        render_points_as_spheres=False,
        tolerance=0.001,
        reset_camera=None,
        always_visible=False,
        render=True,
    ):
        """Create a point actor with one label from list labels assigned to each point.

        Parameters
        ----------
        points : sequence or pyvista.DataSet
            An ``n x 3`` sequence points or pyvista dataset with points.

        labels : list or str
            List of labels.  Must be the same length as points. If a
            string name is given with a :class:`pyvista.DataSet` input for
            points, then these are fetched.

        italic : bool, optional
            Italicises title and bar labels.  Default ``False``.

        bold : bool, optional
            Bolds title and bar labels.  Default ``True``.

        font_size : float, optional
            Sets the size of the title font.  Defaults to 16.

        text_color : color_like, optional
            Color of text. Either a string, RGB sequence, or hex color string.

            * ``text_color='white'``
            * ``text_color='w'``
            * ``text_color=[1.0, 1.0, 1.0]``
            * ``text_color='#FFFFFF'``

        font_family : str, optional
            Font family.  Must be either ``'courier'``, ``'times'``,
            or ``'arial``.

        shadow : bool, optional
            Adds a black shadow to the text.  Defaults to ``False``.

        show_points : bool, optional
            Controls if points are visible.  Default ``True``.

        point_color : color_like, optional
            Either a string, rgb list, or hex color string.  One of
            the following.

            * ``point_color='white'``
            * ``point_color='w'``
            * ``point_color=[1.0, 1.0, 1.0]``
            * ``point_color='#FFFFFF'``

        point_size : float, optional
            Size of points if visible.

        name : str, optional
            The name for the added actor so that it can be easily
            updated.  If an actor of this name already exists in the
            rendering window, it will be replaced by the new actor.

        shape_color : color_like, optional
            Color of points (if visible).  Either a string, rgb
            sequence, or hex color string.

        shape : str, optional
            The string name of the shape to use. Options are ``'rect'`` or
            ``'rounded_rect'``. If you want no shape, pass ``None``.

        fill_shape : bool, optional
            Fill the shape with the ``shape_color``. Outlines if ``False``.

        margin : int, optional
            The size of the margin on the label background shape. Default is 3.

        shape_opacity : float, optional
            The opacity of the shape in the range of ``[0, 1]``.

        pickable : bool, optional
            Set whether this actor is pickable.

        render_points_as_spheres : bool, optional
            Render points as spheres rather than dots.

        tolerance : float, optional
            A tolerance to use to determine whether a point label is
            visible.  A tolerance is usually required because the
            conversion from world space to display space during
            rendering introduces numerical round-off.

        reset_camera : bool, optional
            Reset the camera after adding the points to the scene.

        always_visible : bool, optional
            Skip adding the visibility filter. Default False.

        render : bool, optional
            Force a render when ``True`` (default).

        Returns
        -------
        vtk.vtkActor2D
            VTK label actor.  Can be used to change properties of the labels.

        Examples
        --------
        >>> import numpy as np
        >>> import pyvista
        >>> pl = pyvista.Plotter()
        >>> points = np.array([[0.0, 0.0, 0.0],
        ...                    [1.0, 1.0, 0.0],
        ...                    [2.0, 0.0, 0.0]])
        >>> labels = ['Point A', 'Point B', 'Point C']
        >>> actor = pl.add_point_labels(points, labels, italic=True, font_size=20,
        ...                             point_color='red', point_size=20,
        ...                             render_points_as_spheres=True,
        ...                             always_visible=True, shadow=True)
        >>> pl.camera_position = 'xy'
        >>> pl.show()

        """
        if font_family is None:
            font_family = self._theme.font.family
        if font_size is None:
            font_size = self._theme.font.size
        point_color = Color(point_color, default_color=self._theme.color)

        if isinstance(points, (list, tuple)):
            points = np.array(points)

        if isinstance(points, np.ndarray):
            vtkpoints = pyvista.PolyData(points)  # Cast to poly data
        elif is_pyvista_dataset(points):
            vtkpoints = pyvista.PolyData(points.points)
            if isinstance(labels, str):
                labels = points.point_data[labels]
        else:
            raise TypeError(f'Points type not usable: {type(points)}')

        if len(vtkpoints.points) != len(labels):
            raise ValueError('There must be one label for each point')

        if name is None:
            name = f'{type(vtkpoints).__name__}({vtkpoints.memory_address})'

        vtklabels = _vtk.vtkStringArray()
        vtklabels.SetName('labels')
        for item in labels:
            vtklabels.InsertNextValue(str(item))
        vtkpoints.GetPointData().AddArray(vtklabels)

        # Create hierarchy
        hier = _vtk.vtkPointSetToLabelHierarchy()
        hier.SetLabelArrayName('labels')

        if always_visible:
            hier.SetInputData(vtkpoints)
        else:
            # Only show visible points
            vis_points = _vtk.vtkSelectVisiblePoints()
            vis_points.SetInputData(vtkpoints)
            vis_points.SetRenderer(self.renderer)
            vis_points.SetTolerance(tolerance)

            hier.SetInputConnection(vis_points.GetOutputPort())

        # create label mapper
        labelMapper = _vtk.vtkLabelPlacementMapper()
        labelMapper.SetInputConnection(hier.GetOutputPort())
        if not isinstance(shape, str):
            labelMapper.SetShapeToNone()
        elif shape.lower() in 'rect':
            labelMapper.SetShapeToRect()
        elif shape.lower() in 'rounded_rect':
            labelMapper.SetShapeToRoundedRect()
        else:
            raise ValueError(f'Shape ({shape}) not understood')
        if fill_shape:
            labelMapper.SetStyleToFilled()
        else:
            labelMapper.SetStyleToOutline()
        labelMapper.SetBackgroundColor(Color(shape_color).float_rgb)
        labelMapper.SetBackgroundOpacity(shape_opacity)
        labelMapper.SetMargin(margin)

        textprop = hier.GetTextProperty()
        textprop.SetItalic(italic)
        textprop.SetBold(bold)
        textprop.SetFontSize(font_size)
        textprop.SetFontFamily(parse_font_family(font_family))
        textprop.SetColor(Color(text_color, default_color=self._theme.font.color).float_rgb)
        textprop.SetShadow(shadow)

        self.remove_actor(f'{name}-points', reset_camera=False)
        self.remove_actor(f'{name}-labels', reset_camera=False)

        # add points
        if show_points:
            self.add_mesh(
                vtkpoints,
                color=point_color,
                point_size=point_size,
                name=f'{name}-points',
                pickable=pickable,
                render_points_as_spheres=render_points_as_spheres,
                reset_camera=reset_camera,
                render=render,
            )

        label_actor = _vtk.vtkActor2D()
        label_actor.SetMapper(labelMapper)
        self.add_actor(label_actor, reset_camera=False, name=f'{name}-labels', pickable=False)
        return label_actor

    def add_point_scalar_labels(self, points, labels, fmt=None, preamble='', **kwargs):
        """Label the points from a dataset with the values of their scalars.

        Wrapper for :func:`pyvista.BasePlotter.add_point_labels`.

        Parameters
        ----------
        points : numpy.ndarray or pyvista.DataSet
            An ``n x 3`` numpy.ndarray or pyvista dataset with points.

        labels : str, optional
            String name of the point data array to use.

        fmt : str, optional
            String formatter used to format numerical data.

        preamble : str, optional
            Text before the start of each label.

        **kwargs : dict, optional
            Keyword arguments passed to
            :func:`pyvista.BasePlotter.add_point_labels`.

        Returns
        -------
        vtk.vtkActor2D
            VTK label actor.  Can be used to change properties of the labels.

        """
        if not is_pyvista_dataset(points):
            raise TypeError(f'input points must be a pyvista dataset, not: {type(points)}')
        if not isinstance(labels, str):
            raise TypeError('labels must be a string name of the scalars array to use')
        if fmt is None:
            fmt = self._theme.font.fmt
        if fmt is None:
            fmt = '%.6e'
        scalars = points.point_data[labels]
        phrase = f'{preamble} %.3e'
        labels = [phrase % val for val in scalars]
        return self.add_point_labels(points, labels, **kwargs)

    def add_points(self, points, **kwargs):
        """Add points to a mesh.

        Parameters
        ----------
        points : numpy.ndarray or pyvista.DataSet
            Array of points or the points from a pyvista object.

        **kwargs : dict, optional
            See :func:`pyvista.BasePlotter.add_mesh` for optional
            keyword arguments.

        Returns
        -------
        vtk.vtkActor
            Actor of the mesh.

        Examples
        --------
        Add a numpy array of points to a mesh.

        >>> import numpy as np
        >>> import pyvista
        >>> points = np.random.random((10, 3))
        >>> pl = pyvista.Plotter()
        >>> actor = pl.add_points(points, render_points_as_spheres=True,
        ...                       point_size=100.0)
        >>> pl.show()

        """
        kwargs['style'] = 'points'
        return self.add_mesh(points, **kwargs)

    def add_arrows(self, cent, direction, mag=1, **kwargs):
        """Add arrows to the plotter.

        Parameters
        ----------
        cent : np.ndarray
            Array of centers.

        direction : np.ndarray
            Array of direction vectors.

        mag : float, optional
            Amount to scale the direction vectors.

        **kwargs : dict, optional
            See :func:`pyvista.BasePlotter.add_mesh` for optional
            keyword arguments.

        Returns
        -------
        vtk.vtkActor
            VTK actor of the arrows.

        Examples
        --------
        Plot a random field of vectors and save a screenshot of it.

        >>> import numpy as np
        >>> import pyvista
        >>> cent = np.random.random((10, 3))
        >>> direction = np.random.random((10, 3))
        >>> plotter = pyvista.Plotter()
        >>> _ = plotter.add_arrows(cent, direction, mag=2)
        >>> plotter.show()

        """
        if cent.shape != direction.shape:  # pragma: no cover
            raise ValueError('center and direction arrays must have the same shape')

        direction = direction.copy()
        if cent.ndim != 2:
            cent = cent.reshape((-1, 3))

        if direction.ndim != 2:
            direction = direction.reshape((-1, 3))

        if mag != 1:
            direction = direction * mag

        pdata = pyvista.vector_poly_data(cent, direction)
        # Create arrow object
        arrow = _vtk.vtkArrowSource()
        arrow.Update()
        glyph3D = _vtk.vtkGlyph3D()
        glyph3D.SetSourceData(arrow.GetOutput())
        glyph3D.SetInputData(pdata)
        glyph3D.SetVectorModeToUseVector()
        glyph3D.Update()

        arrows = wrap(glyph3D.GetOutput())
        return self.add_mesh(arrows, **kwargs)

    @staticmethod
    def _save_image(image, filename, return_img):
        """Save to file and/or return a NumPy image array.

        This is an internal helper.

        """
        if not image.size:
            raise ValueError('Empty image. Have you run plot() first?')
        # write screenshot to file if requested
        if isinstance(filename, (str, pathlib.Path, io.BytesIO)):
            from PIL import Image

            if isinstance(filename, (str, pathlib.Path)):
                filename = pathlib.Path(filename)
                if isinstance(pyvista.FIGURE_PATH, str) and not filename.is_absolute():
                    filename = pathlib.Path(os.path.join(pyvista.FIGURE_PATH, filename))
                if not filename.suffix:
                    filename = filename.with_suffix('.png')
                elif filename.suffix not in SUPPORTED_FORMATS:
                    raise ValueError(
                        f'Unsupported extension {filename.suffix}\n'
                        f'Must be one of the following: {SUPPORTED_FORMATS}'
                    )
                filename = os.path.abspath(os.path.expanduser(str(filename)))
                Image.fromarray(image).save(filename)
            else:
                Image.fromarray(image).save(filename, format="PNG")
        # return image array if requested
        if return_img:
            return image

    def save_graphic(self, filename, title='PyVista Export', raster=True, painter=True):
        """Save a screenshot of the rendering window as a graphic file.

        This can be helpful for publication documents.

        The supported formats are:

        * ``'.svg'``
        * ``'.eps'``
        * ``'.ps'``
        * ``'.pdf'``
        * ``'.tex'``

        Parameters
        ----------
        filename : str
            Path to fsave the graphic file to.

        title : str, optional
            Title to use within the file properties.

        raster : bool, optional
            Attempt to write 3D properties as a raster image.

        painter : bool, optional
            Configure the exporter to expect a painter-ordered 2D
            rendering, that is, a rendering at a fixed depth where
            primitives are drawn from the bottom up.

        Examples
        --------
        >>> import pyvista
        >>> from pyvista import examples
        >>> pl = pyvista.Plotter()
        >>> _ = pl.add_mesh(examples.load_airplane(), smooth_shading=True)
        >>> _ = pl.add_background_image(examples.mapfile)
        >>> pl.save_graphic("img.svg")  # doctest:+SKIP

        """
        if not hasattr(self, 'ren_win'):
            raise AttributeError('This plotter is closed and unable to save a screenshot.')
        if isinstance(pyvista.FIGURE_PATH, str) and not os.path.isabs(filename):
            filename = os.path.join(pyvista.FIGURE_PATH, filename)
        filename = os.path.abspath(os.path.expanduser(filename))
        extension = pyvista.fileio.get_ext(filename)

        writer = _vtk.lazy_vtkGL2PSExporter()
        modes = {
            '.svg': writer.SetFileFormatToSVG,
            '.eps': writer.SetFileFormatToEPS,
            '.ps': writer.SetFileFormatToPS,
            '.pdf': writer.SetFileFormatToPDF,
            '.tex': writer.SetFileFormatToTeX,
        }
        if extension not in modes:
            raise ValueError(
                f"Extension ({extension}) is an invalid choice.\n\n"
                f"Valid options include: {', '.join(modes.keys())}"
            )
        writer.CompressOff()
        writer.SetFilePrefix(filename.replace(extension, ''))
        writer.SetInput(self.ren_win)
        modes[extension]()
        writer.SetTitle(title)
        writer.SetWrite3DPropsAsRasterImage(raster)
        if painter:
            writer.UsePainterSettings()
        writer.Update()

    def screenshot(
        self, filename=None, transparent_background=None, return_img=True, window_size=None
    ):
        """Take screenshot at current camera position.

        Parameters
        ----------
        filename : str, pathlib.Path, BytesIO, optional
            Location to write image to.  If ``None``, no image is written.

        transparent_background : bool, optional
            Whether to make the background transparent.  The default is
            looked up on the plotter's theme.

        return_img : bool, optional
            If ``True`` (the default), a NumPy array of the image will
            be returned.

        window_size : 2-length tuple, optional
            Set the plotter's size to this ``(width, height)`` before
            taking the screenshot.

        Returns
        -------
        numpy.ndarray
            Array containing pixel RGB and alpha.  Sized:

            * [Window height x Window width x 3] if
              ``transparent_background`` is set to ``False``.
            * [Window height x Window width x 4] if
              ``transparent_background`` is set to ``True``.

        Examples
        --------
        >>> import pyvista
        >>> sphere = pyvista.Sphere()
        >>> plotter = pyvista.Plotter(off_screen=True)
        >>> actor = plotter.add_mesh(sphere)
        >>> plotter.screenshot('screenshot.png')  # doctest:+SKIP

        """
        if window_size is not None:
            self.window_size = window_size

        # configure image filter
        if transparent_background is None:
            transparent_background = self._theme.transparent_background
        self.image_transparent_background = transparent_background

        # This if statement allows you to save screenshots of closed plotters
        # This is needed for the sphinx-gallery to work
        if not hasattr(self, 'ren_win'):
            # If plotter has been closed...
            # check if last_image exists
            if self.last_image is not None:
                # Save last image
                return self._save_image(self.last_image, filename, return_img)
            # Plotter hasn't been rendered or was improperly closed
            raise RuntimeError('This plotter is closed and unable to save a screenshot.')

        if self._first_time and not self.off_screen:
            raise RuntimeError(
                "Nothing to screenshot - call .show first or use the off_screen argument"
            )

        # if off screen, show has not been called and we must render
        # before extracting an image
        if self._first_time:
            self._on_first_render_request()
            self.render()

        return self._save_image(self.image, filename, return_img)

    @wraps(Renderers.set_background)
    def set_background(self, *args, **kwargs):
        """Wrap ``Renderers.set_background``."""
        self.renderers.set_background(*args, **kwargs)

    def generate_orbital_path(self, factor=3.0, n_points=20, viewup=None, shift=0.0):
        """Generate an orbital path around the data scene.

        Parameters
        ----------
        factor : float, optional
            A scaling factor when building the orbital extent.

        n_points : int, optional
            Number of points on the orbital path.

        viewup : list(float), optional
            The normal to the orbital plane.

        shift : float, optional
            Shift the plane up/down from the center of the scene by
            this amount.

        Returns
        -------
        pyvista.PolyData
            PolyData containing the orbital path.

        Examples
        --------
        Generate an orbital path around a sphere.

        >>> import pyvista
        >>> plotter = pyvista.Plotter()
        >>> _ = plotter.add_mesh(pyvista.Sphere())
        >>> viewup = [0, 0, 1]
        >>> orbit = plotter.generate_orbital_path(factor=2.0, n_points=50,
        ...                                       shift=0.0, viewup=viewup)

        See :ref:`orbiting_example` for a full example using this method.

        """
        if viewup is None:
            viewup = self._theme.camera['viewup']
        center = np.array(self.center)
        bnds = np.array(self.bounds)
        radius = (bnds[1] - bnds[0]) * factor
        y = (bnds[3] - bnds[2]) * factor
        if y > radius:
            radius = y
        center += np.array(viewup) * shift
        return pyvista.Polygon(center=center, radius=radius, normal=viewup, n_sides=n_points)

    def fly_to(self, point):
        """Move the current camera's focal point to a position point.

        The movement is animated over the number of frames specified in
        NumberOfFlyFrames. The LOD desired frame rate is used.

        Parameters
        ----------
        point : sequence
            Point to fly to in the form of ``(x, y, z)``.

        """
        self.iren.fly_to(self.renderer, point)

    def orbit_on_path(
        self,
        path=None,
        focus=None,
        step=0.5,
        viewup=None,
        write_frames=False,
        threaded=False,
        progress_bar=False,
    ):
        """Orbit on the given path focusing on the focus point.

        Parameters
        ----------
        path : pyvista.PolyData
            Path of orbital points. The order in the points is the order of
            travel.

        focus : list(float) of length 3, optional
            The point of focus the camera.

        step : float, optional
            The timestep between flying to each camera position.

        viewup : list(float), optional
            The normal to the orbital plane.

        write_frames : bool, optional
            Assume a file is open and write a frame on each camera
            view during the orbit.

        threaded : bool, optional
            Run this as a background thread.  Generally used within a
            GUI (i.e. PyQt).

        progress_bar : bool, optional
            Show the progress bar when proceeding through the path.
            This can be helpful to show progress when generating
            movies with ``off_screen=True``.

        Examples
        --------
        Plot an orbit around the earth.  Save the gif as a temporary file.

        >>> import os
        >>> from tempfile import mkdtemp
        >>> import pyvista
        >>> from pyvista import examples
        >>> filename = os.path.join(mkdtemp(), 'orbit.gif')
        >>> plotter = pyvista.Plotter(window_size=[300, 300])
        >>> _ = plotter.add_mesh(examples.load_globe(), smooth_shading=True)
        >>> plotter.open_gif(filename)
        >>> viewup = [0, 0, 1]
        >>> orbit = plotter.generate_orbital_path(factor=2.0, n_points=24,
        ...                                       shift=0.0, viewup=viewup)
        >>> plotter.orbit_on_path(orbit, write_frames=True, viewup=viewup,
        ...                       step=0.02)

        See :ref:`orbiting_example` for a full example using this method.

        """
        if focus is None:
            focus = self.center
        if viewup is None:
            viewup = self._theme.camera['viewup']
        if path is None:
            path = self.generate_orbital_path(viewup=viewup)
        if not is_pyvista_dataset(path):
            path = pyvista.PolyData(path)
        points = path.points

        # Make sure the whole scene is visible
        self.camera.thickness = path.length

        if progress_bar:
            try:
                from tqdm import tqdm
            except ImportError:  # pragma: no cover
                raise ImportError("Please install `tqdm` to use ``progress_bar=True``")

        def orbit():
            """Define the internal thread for running the orbit."""
            if progress_bar:
                points_seq = tqdm(points)
            else:
                points_seq = points

            for point in points_seq:
                tstart = time.time()  # include the render time in the step time
                self.set_position(point, render=False)
                self.set_focus(focus, render=False)
                self.set_viewup(viewup, render=False)
                self.renderer.ResetCameraClippingRange()
                if write_frames:
                    self.write_frame()
                else:
                    self.render()
                sleep_time = step - (time.time() - tstart)
                if sleep_time > 0:
                    time.sleep(sleep_time)
            if write_frames:
                self.mwriter.close()

        if threaded:
            thread = Thread(target=orbit)
            thread.start()
        else:
            orbit()

    def export_vtkjs(self, filename, compress_arrays=False):
        """Export the current rendering scene as a VTKjs scene.

        It can be used for rendering in a web browser.

        Parameters
        ----------
        filename : str
            Filename to export the scene to.  A filename extension of
            ``'.vtkjs'`` will be added.

        compress_arrays : bool, optional
            Enable array compression.

        Examples
        --------
        >>> import pyvista
        >>> from pyvista import examples
        >>> pl = pyvista.Plotter()
        >>> _ = pl.add_mesh(examples.load_hexbeam())
        >>> pl.export_vtkjs("sample")  # doctest:+SKIP

        """
        if not hasattr(self, 'ren_win'):
            raise RuntimeError('Export must be called before showing/closing the scene.')
        if isinstance(pyvista.FIGURE_PATH, str) and not os.path.isabs(filename):
            filename = os.path.join(pyvista.FIGURE_PATH, filename)
        else:
            filename = os.path.abspath(os.path.expanduser(filename))

        export_plotter_vtkjs(self, filename, compress_arrays=compress_arrays)

    def export_obj(self, filename):
        """Export scene to OBJ format.

        Parameters
        ----------
        filename : str
            Filename to export the scene to.  Must end in ``'.obj'``.

        Examples
        --------
        Export the scene to "scene.obj"

        >>> import pyvista as pv
        >>> pl = pv.Plotter()
        >>> _ = pl.add_mesh(pv.Sphere())
        >>> pl.export_obj('scene.obj')  # doctest:+SKIP

        """
        if pyvista.vtk_version_info <= (8, 1, 2):
            raise pyvista.core.errors.VTKVersionError()

        if not hasattr(self, "ren_win"):
            raise RuntimeError("This plotter must still have a render window open.")
        if isinstance(pyvista.FIGURE_PATH, str) and not os.path.isabs(filename):
            filename = os.path.join(pyvista.FIGURE_PATH, filename)
        else:
            filename = os.path.abspath(os.path.expanduser(filename))

        if not filename.endswith('.obj'):
            raise ValueError('`filename` must end with ".obj"')

        exporter = _vtk.lazy_vtkOBJExporter()
        # remove the extension as VTK always adds it in
        exporter.SetFilePrefix(filename[:-4])
        exporter.SetRenderWindow(self.ren_win)
        exporter.Write()

    @property
    def _datasets(self):
        """Return a list of all datasets associated with this plotter."""
        datasets = []
        for renderer in self.renderers:
            for actor in renderer.actors.values():
                mapper = actor.GetMapper()

                # ignore any mappers whose inputs are not datasets
                if hasattr(mapper, 'GetInputAsDataSet'):
                    datasets.append(mapper.GetInputAsDataSet())

        return datasets

    def __del__(self):
        """Delete the plotter."""
        # We have to check here if it has the closed attribute as it
        # may not exist should the plotter have failed to initialize.
        if hasattr(self, '_closed'):
            if not self._closed:
                self.close()
        self.deep_clean()
        if hasattr(self, 'renderers'):
            del self.renderers

    def add_background_image(self, image_path, scale=1, auto_resize=True, as_global=True):
        """Add a background image to a plot.

        Parameters
        ----------
        image_path : str
            Path to an image file.

        scale : float, optional
            Scale the image larger or smaller relative to the size of
            the window.  For example, a scale size of 2 will make the
            largest dimension of the image twice as large as the
            largest dimension of the render window.  Defaults to 1.

        auto_resize : bool, optional
            Resize the background when the render window changes size.

        as_global : bool, optional
            When multiple render windows are present, setting
            ``as_global=False`` will cause the background to only
            appear in one window.

        Examples
        --------
        >>> import pyvista
        >>> from pyvista import examples
        >>> plotter = pyvista.Plotter()
        >>> actor = plotter.add_mesh(pyvista.Sphere())
        >>> plotter.add_background_image(examples.mapfile)
        >>> plotter.show()

        """
        if self.renderers.has_active_background_renderer:
            raise RuntimeError(
                'A background image already exists.  '
                'Remove it with ``remove_background_image`` '
                'before adding one'
            )

        # Need to change the number of layers to support an additional
        # background layer
        if not self._has_background_layer:
            self.ren_win.SetNumberOfLayers(3)
        renderer = self.renderers.add_background_renderer(image_path, scale, as_global)
        self.ren_win.AddRenderer(renderer)

        # set up autoscaling of the image
        if auto_resize:  # pragma: no cover
            self.iren.add_observer('ModifiedEvent', renderer.resize)

    @wraps(Renderers.remove_background_image)
    def remove_background_image(self):
        """Wrap ``Renderers.remove_background_image``."""
        self.renderers.remove_background_image()

        # return the active renderer to the top, otherwise flat background
        # will not be rendered
        self.renderer.layer = 0

    def _on_first_render_request(self, cpos=None):
        """Once an image or render is officially requested, run this routine.

        For example on the show call or any screenshot producing code.
        """
        # reset unless camera for the first render unless camera is set
        if self._first_time:  # and not self.camera_set:
            for renderer in self.renderers:
                if not renderer.camera_set and cpos is None:
                    renderer.camera_position = renderer.get_default_cam_pos()
                    renderer.ResetCamera()
                elif cpos is not None:
                    renderer.camera_position = cpos
            self._first_time = False

    def reset_camera_clipping_range(self):
        """Reset camera clipping planes."""
        self.renderer.ResetCameraClippingRange()

    def add_light(self, light, only_active=False):
        """Add a Light to the scene.

        Parameters
        ----------
        light : Light or vtkLight
            The light to be added.

        only_active : bool, optional
            If ``True``, only add the light to the active
            renderer. The default is that every renderer adds the
            light. To add the light to an arbitrary renderer, see
            :func:`pyvista.plotting.renderer.Renderer.add_light`.

        Examples
        --------
        Create a plotter that we initialize with no lights, and add a
        cube and a single headlight to it.

        >>> import pyvista as pv
        >>> plotter = pv.Plotter(lighting='none')
        >>> _ = plotter.add_mesh(pv.Cube())
        >>> light = pv.Light(color='cyan', light_type='headlight')
        >>> plotter.add_light(light)
        >>> plotter.show()

        """
        renderers = [self.renderer] if only_active else self.renderers
        for renderer in renderers:
            renderer.add_light(light)

    def remove_all_lights(self, only_active=False):
        """Remove all lights from the scene.

        Parameters
        ----------
        only_active : bool
            If ``True``, only remove lights from the active
            renderer. The default is that lights are stripped from
            every renderer.

        Examples
        --------
        Create a plotter and remove all lights after initialization.
        Note how the mesh rendered is completely flat

        >>> import pyvista as pv
        >>> plotter = pv.Plotter()
        >>> plotter.remove_all_lights()
        >>> plotter.renderer.lights
        []
        >>> _ = plotter.add_mesh(pv.Sphere(), show_edges=True)
        >>> plotter.show()

        Note how this differs from a plot with default lighting

        >>> pv.Sphere().plot(show_edges=True, lighting=True)

        """
        renderers = [self.renderer] if only_active else self.renderers
        for renderer in renderers:
            renderer.remove_all_lights()

    def where_is(self, name):
        """Return the subplot coordinates of a given actor.

        Parameters
        ----------
        name : str
            Actor's name.

        Returns
        -------
        list(tuple(int))
            A list with the subplot coordinates of the actor.

        Examples
        --------
        >>> import pyvista as pv
        >>> plotter = pv.Plotter(shape=(2, 2))
        >>> plotter.subplot(0, 0)
        >>> _ = plotter.add_mesh(pv.Box(), name='box')
        >>> plotter.subplot(0, 1)
        >>> _ = plotter.add_mesh(pv.Sphere(), name='sphere')
        >>> plotter.subplot(1, 0)
        >>> _ = plotter.add_mesh(pv.Box(), name='box')
        >>> plotter.subplot(1, 1)
        >>> _ = plotter.add_mesh(pv.Cone(), name='cone')
        >>> plotter.where_is('box')
        [(0, 0), (1, 0)]

        >>> plotter.show()
        """
        places = []
        for index in range(len(self.renderers)):
            if name in self.renderers[index]._actors:
                places.append(tuple(self.renderers.index_to_loc(index)))
        return places

    def add_ruler(
        self,
        pointa,
        pointb,
        flip_range=False,
        number_labels=5,
        show_labels=True,
        font_size_factor=0.6,
        label_size_factor=1.0,
        label_format=None,
        title="Distance",
        number_minor_ticks=0,
        tick_length=5,
        minor_tick_length=3,
        show_ticks=True,
        tick_label_offset=2,
    ):
        """Add ruler.

        The ruler is a 2D object that is not occluded by 3D objects.
        To avoid issues with perspective, it is recommended to use
        parallel projection, i.e. :func:`Plotter.enable_parallel_projection`,
        and place the ruler orthogonal to the viewing direction.

        The title and labels are placed to the right of ruler moving from
        ``pointa`` to ``pointb``. Use ``flip_range`` to flip the ``0`` location,
        if needed.

        Since the ruler is placed in an overlay on the viewing scene, the camera
        does not automatically reset to include the ruler in the view.

        Parameters
        ----------
        pointa : Sequence
            Starting point for ruler.

        pointb : Sequence
            Ending point for ruler.

        flip_range : bool
            If ``True``, the distance range goes from ``pointb`` to ``pointa``.

        number_labels : int
            Number of labels to place on ruler.

        show_labels : bool, optional
            Whether to show labels.

        font_size_factor : float
            Factor to scale font size overall.

        label_size_factor : float
            Factor to scale label size relative to title size.

        label_format : str, optional
            A printf style format for labels, e.g. '%E'.

        title : str, optional
            The title to display.

        number_minor_ticks : int, optional
            Number of minor ticks between major ticks.

        tick_length : int
            Length of ticks in pixels.

        minor_tick_length : int
            Length of minor ticks in pixels.

        show_ticks : bool, optional
            Whether to show the ticks.

        tick_label_offset : int
            Offset between tick and label in pixels.

        Returns
        -------
        vtk.vtkActor
            VTK actor of the ruler.

        Examples
        --------
        >>> import pyvista
        >>> cone = pyvista.Cone(height=2.0, radius=0.5)
        >>> plotter = pyvista.Plotter()
        >>> _ = plotter.add_mesh(cone)

        Measure x direction of cone and place ruler slightly below.

        >>> _ = plotter.add_ruler(
        ...     pointa=[cone.bounds[0], cone.bounds[2] - 0.1, 0.0],
        ...     pointb=[cone.bounds[1], cone.bounds[2] - 0.1, 0.0],
        ...     title="X Distance"
        ... )

        Measure y direction of cone and place ruler slightly to left.
        The title and labels are placed to the right of the ruler when
        traveling from ``pointa`` to ``pointb``.

        >>> _ = plotter.add_ruler(
        ...     pointa=[cone.bounds[0] - 0.1, cone.bounds[3], 0.0],
        ...     pointb=[cone.bounds[0] - 0.1, cone.bounds[2], 0.0],
        ...     flip_range=True,
        ...     title="Y Distance"
        ... )
        >>> plotter.enable_parallel_projection()
        >>> plotter.view_xy()
        >>> plotter.show()

        """
        ruler = _vtk.vtkAxisActor2D()

        ruler.GetPositionCoordinate().SetCoordinateSystemToWorld()
        ruler.GetPosition2Coordinate().SetCoordinateSystemToWorld()
        ruler.GetPositionCoordinate().SetReferenceCoordinate(None)
        ruler.GetPositionCoordinate().SetValue(pointa[0], pointa[1], pointa[2])
        ruler.GetPosition2Coordinate().SetValue(pointb[0], pointb[1], pointb[2])

        distance = np.linalg.norm(np.asarray(pointa) - np.asarray(pointb))
        if flip_range:
            ruler.SetRange(distance, 0)
        else:
            ruler.SetRange(0, distance)

        ruler.SetTitle(title)
        ruler.SetFontFactor(font_size_factor)
        ruler.SetLabelFactor(label_size_factor)
        ruler.SetNumberOfLabels(number_labels)
        ruler.SetLabelVisibility(show_labels)
        if label_format:
            ruler.SetLabelFormat(label_format)

        ruler.SetNumberOfMinorTicks(number_minor_ticks)
        ruler.SetTickVisibility(show_ticks)
        ruler.SetTickLength(tick_length)
        ruler.SetMinorTickLength(minor_tick_length)
        ruler.SetTickOffset(tick_label_offset)

        self.add_actor(ruler, reset_camera=True, pickable=False)
        return ruler


class Plotter(BasePlotter):
    """Plotting object to display vtk meshes or numpy arrays.

    Parameters
    ----------
    off_screen : bool, optional
        Renders off screen when ``True``.  Useful for automated
        screenshots.

    notebook : bool, optional
        When ``True``, the resulting plot is placed inline a jupyter
        notebook.  Assumes a jupyter console is active.  Automatically
        enables ``off_screen``.

    shape : list or tuple, optional
        Number of sub-render windows inside of the main window.
        Specify two across with ``shape=(2, 1)`` and a two by two grid
        with ``shape=(2, 2)``.  By default there is only one render
        window.  Can also accept a string descriptor as shape. E.g.:

        * ``shape="3|1"`` means 3 plots on the left and 1 on the right,
        * ``shape="4/2"`` means 4 plots on top and 2 at the bottom.

    border : bool, optional
        Draw a border around each render window.  Default ``False``.

    border_color : color_like, optional
        Either a string, rgb list, or hex color string.  For example:

            * ``color='white'``
            * ``color='w'``
            * ``color=[1.0, 1.0, 1.0]``
            * ``color='#FFFFFF'``

    window_size : list, optional
        Window size in pixels.  Defaults to ``[1024, 768]``, unless
        set differently in the relevant theme's ``window_size``
        property.

    multi_samples : int, optional
        The number of multi-samples used to mitigate aliasing. 4 is a
        good default but 8 will have better results with a potential
        impact on performance.

    line_smoothing : bool, optional
        If ``True``, enable line smoothing.

    polygon_smoothing : bool, optional
        If ``True``, enable polygon smoothing.

    lighting : str, optional
        What lighting to set up for the plotter.
        Accepted options:

            * ``'light_kit'``: a vtk Light Kit composed of 5 lights.
            * ``'three lights'``: illumination using 3 lights.
            * ``'none'``: no light sources at instantiation.

        The default is a ``'light_kit'`` (to be precise, 5 separate
        lights that act like a Light Kit).

    theme : pyvista.themes.DefaultTheme, optional
        Plot-specific theme.

    Examples
    --------
    >>> import pyvista
    >>> from pyvista import examples
    >>> mesh = examples.load_hexbeam()
    >>> another_mesh = examples.load_uniform()
    >>> plotter = pyvista.Plotter()
    >>> actor = plotter.add_mesh(mesh, color='red')
    >>> actor = plotter.add_mesh(another_mesh, color='blue')
    >>> plotter.show()

    """

    last_update_time = 0.0
    right_timer_id = -1

    def __init__(
        self,
        off_screen=None,
        notebook=None,
        shape=(1, 1),
        groups=None,
        row_weights=None,
        col_weights=None,
        border=None,
        border_color='k',
        border_width=2.0,
        window_size=None,
        multi_samples=None,
        line_smoothing=False,
        point_smoothing=False,
        polygon_smoothing=False,
        splitting_position=None,
        title=None,
        lighting='light kit',
        theme=None,
    ):
        """Initialize a vtk plotting object."""
        super().__init__(
            shape=shape,
            border=border,
            border_color=border_color,
            border_width=border_width,
            groups=groups,
            row_weights=row_weights,
            col_weights=col_weights,
            splitting_position=splitting_position,
            title=title,
            lighting=lighting,
            theme=theme,
        )

        log.debug('Plotter init start')

        # check if a plotting backend is enabled
        _warn_xserver()

        def on_timer(iren, event_id):
            """Exit application if interactive renderer stops."""
            if event_id == 'TimerEvent' and self.iren._style != "Context":
                self.iren.terminate_app()

        if off_screen is None:
            off_screen = pyvista.OFF_SCREEN

        if notebook is None:
            if self._theme.notebook is not None:
                notebook = self._theme.notebook
            else:
                notebook = scooby.in_ipykernel()

        self.notebook = notebook
        if self.notebook:
            off_screen = True
        self.off_screen = off_screen

        self._window_size_unset = False
        if window_size is None:
            self._window_size_unset = True
            window_size = self._theme.window_size
        self.__prior_window_size = window_size

        if multi_samples is None:
            multi_samples = self._theme.multi_samples

        # initialize render window
        self.ren_win = _vtk.vtkRenderWindow()
        self.ren_win.SetMultiSamples(multi_samples)
        self.ren_win.SetBorders(True)
        if line_smoothing:
            self.ren_win.LineSmoothingOn()
        if point_smoothing:
            self.ren_win.PointSmoothingOn()
        if polygon_smoothing:
            self.ren_win.PolygonSmoothingOn()

        for renderer in self.renderers:
            self.ren_win.AddRenderer(renderer)

        # Add the shadow renderer to allow us to capture interactions within
        # a given viewport
        # https://vtk.org/pipermail/vtkusers/2018-June/102030.html
        number_or_layers = self.ren_win.GetNumberOfLayers()
        current_layer = self.renderer.GetLayer()
        self.ren_win.SetNumberOfLayers(number_or_layers + 1)
        self.ren_win.AddRenderer(self.renderers.shadow_renderer)
        self.renderers.shadow_renderer.SetLayer(current_layer + 1)
        self.renderers.shadow_renderer.SetInteractive(False)  # never needs to capture

        if self.off_screen:
            self.ren_win.SetOffScreenRendering(1)
            # vtkGenericRenderWindowInteractor has no event loop and
            # allows the display client to close on Linux when
            # off_screen.  We still want an interactor for off screen
            # plotting since there are some widgets (like the axes
            # widget) that need an interactor
            interactor = _vtk.vtkGenericRenderWindowInteractor()
        else:
            interactor = None

        # Add ren win and interactor
        self.iren = RenderWindowInteractor(self, light_follow_camera=False, interactor=interactor)
        self.iren.set_render_window(self.ren_win)
        self.enable_trackball_style()  # internally calls update_style()
        self.iren.add_observer("KeyPressEvent", self.key_press_event)

        # Set camera widget based on theme. This requires that an
        # interactor be present.
        if self.theme._enable_camera_orientation_widget:
            self.add_camera_orientation_widget()

        # Set background
        self.set_background(self._theme.background)

        # Set window size
        self.window_size = window_size

        # add timer event if interactive render exists
        self.iren.add_observer(_vtk.vtkCommand.TimerEvent, on_timer)

        if self._theme.depth_peeling.enabled:
            if self.enable_depth_peeling():
                for renderer in self.renderers:
                    renderer.enable_depth_peeling()
        log.debug('Plotter init stop')

    def show(
        self,
        title=None,
        window_size=None,
        interactive=True,
        auto_close=None,
        interactive_update=False,
        full_screen=None,
        screenshot=False,
        return_img=False,
        cpos=None,
        use_ipyvtk=None,
        jupyter_backend=None,
        return_viewer=False,
        return_cpos=None,
        **kwargs,
    ):
        """Display the plotting window.

        Parameters
        ----------
        title : str, optional
            Title of plotting window.  Defaults to
            :attr:`pyvista.global_theme.title <pyvista.themes.DefaultTheme.title>`.

        window_size : list, optional
            Window size in pixels.  Defaults to
            :attr:`pyvista.global_theme.window_size <pyvista.themes.DefaultTheme.window_size>`.

        interactive : bool, optional
            Enabled by default.  Allows user to pan and move figure.
            Defaults to
            :attr:`pyvista.global_theme.interactive <pyvista.themes.DefaultTheme.interactive>`.

        auto_close : bool, optional
            Exits plotting session when user closes the window when
            interactive is ``True``.  Defaults to
            :attr:`pyvista.global_theme.auto_close <pyvista.themes.DefaultTheme.auto_close>`.

        interactive_update : bool, optional
            Disabled by default.  Allows user to non-blocking draw,
            user should call :func:`BasePlotter.update` in each iteration.

        full_screen : bool, optional
            Opens window in full screen.  When enabled, ignores
            ``window_size``.  Defaults to
            :attr:`pyvista.global_theme.full_screen <pyvista.themes.DefaultTheme.full_screen>`.

        screenshot : str, pathlib.Path, BytesIO or bool, optional
            Take a screenshot of the initial state of the plot.
            If a string, it specifies the path to which the screenshot
            is saved. If ``True``, the screenshot is returned as an
            array. Defaults to ``False``. For interactive screenshots
            it's recommended to first call ``show()`` with
            ``auto_close=False`` to set the scene, then save the
            screenshot in a separate call to ``show()`` or
            :func:`Plotter.screenshot`.

        return_img : bool
            Returns a numpy array representing the last image along
            with the camera position.

        cpos : list(tuple(floats))
            The camera position.  You can also set this with
            :attr:`Plotter.camera_position`.

        use_ipyvtk : bool, optional
            Deprecated.  Instead, set the backend either globally with
            ``pyvista.set_jupyter_backend('ipyvtklink')`` or with
            ``backend='ipyvtklink'``.

        jupyter_backend : str, optional
            Jupyter notebook plotting backend to use.  One of the
            following:

            * ``'none'`` : Do not display in the notebook.
            * ``'pythreejs'`` : Show a ``pythreejs`` widget
            * ``'static'`` : Display a static figure.
            * ``'ipygany'`` : Show a ``ipygany`` widget
            * ``'panel'`` : Show a ``panel`` widget.

            This can also be set globally with
            :func:`pyvista.set_jupyter_backend`.

        return_viewer : bool, optional
            Return the jupyterlab viewer, scene, or display object
            when plotting with jupyter notebook.

        return_cpos : bool, optional
            Return the last camera position from the render window
            when enabled.  Default based on theme setting.  See
            :attr:`pyvista.themes.DefaultTheme.return_cpos`.

        **kwargs : dict, optional
            Developer keyword arguments.

        Returns
        -------
        cpos : list
            List of camera position, focal point, and view up.
            Returned only when ``return_cpos=True`` or set in the
            default global or plot theme.  Not returned when in a
            jupyter notebook and ``return_viewer=True``.

        image : np.ndarray
            Numpy array of the last image when either ``return_img=True``
            or ``screenshot=True`` is set. Not returned when in a
            jupyter notebook with ``return_viewer=True``. Optionally
            contains alpha values. Sized:

            * [Window height x Window width x 3] if the theme sets
              ``transparent_background=False``.
            * [Window height x Window width x 4] if the theme sets
              ``transparent_background=True``.

        widget
            IPython widget when ``return_viewer=True``.

        Notes
        -----
        Please use the ``q``-key to close the plotter as some
        operating systems (namely Windows) will experience issues
        saving a screenshot if the exit button in the GUI is pressed.

        Examples
        --------
        Simply show the plot of a mesh.

        >>> import pyvista as pv
        >>> pl = pv.Plotter()
        >>> _ = pl.add_mesh(pv.Cube())
        >>> pl.show()

        Take a screenshot interactively.  Screenshot will be of the
        first image shown, so use the first call with
        ``auto_close=False`` to set the scene before taking the
        screenshot.

        >>> pl = pv.Plotter()
        >>> _ = pl.add_mesh(pv.Cube())
        >>> pl.show(auto_close=False)  # doctest:+SKIP
        >>> pl.show(screenshot='my_image.png')  # doctest:+SKIP

        Display a ``pythreejs`` scene within a jupyter notebook

        >>> pl.show(jupyter_backend='pythreejs')  # doctest:+SKIP

        Return a ``pythreejs`` scene.

        >>> pl.show(jupyter_backend='pythreejs', return_viewer=True)  # doctest:+SKIP

        Obtain the camera position when using ``show``.

        >>> pl = pv.Plotter()
        >>> _ = pl.add_mesh(pv.Sphere())
        >>> pl.show(return_cpos=True)   # doctest:+SKIP
        [(2.223005211686484, -0.3126909484828709, 2.4686209867735065),
        (0.0, 0.0, 0.0),
        (-0.6839951597283509, -0.47207319712073137, 0.5561452310578585)]

        """
        # developer keyword argument: runs a function immediately prior to ``close``
        self._before_close_callback = kwargs.pop('before_close_callback', None)
        jupyter_kwargs = kwargs.pop('jupyter_kwargs', {})
        assert_empty_kwargs(**kwargs)

        if interactive_update and auto_close is None:
            auto_close = False
        elif interactive_update and auto_close:
            warnings.warn(
                textwrap.dedent(
                    """
                    The plotter will close immediately automatically since ``auto_close=True``.
                    Either, do not specify ``auto_close``, or set it to ``False`` if you want to
                    interact with the plotter interactively.
                    """
                ).strip()
            )
        elif auto_close is None:
            auto_close = self._theme.auto_close

        if use_ipyvtk:
            txt = textwrap.dedent(
                """
                use_ipyvtk is deprecated.  Set the backend
                globally with ``pyvista.set_jupyter_backend("ipyvtklink")
                or with ``backend="ipyvtklink"``
                """
            ).strip()
            from pyvista.core.errors import DeprecationError

            raise DeprecationError(txt)

        if not hasattr(self, "ren_win"):
            raise RuntimeError("This plotter has been closed and cannot be shown.")

        if full_screen is None:
            full_screen = self._theme.full_screen

        if full_screen:
            self.ren_win.SetFullScreen(True)
            self.ren_win.BordersOn()  # super buggy when disabled
        else:
            if window_size is None:
                window_size = self.window_size
            else:
                self._window_size_unset = False
            self.ren_win.SetSize(window_size[0], window_size[1])

        # reset unless camera for the first render unless camera is set
        self._on_first_render_request(cpos)

        # handle plotter notebook
        if jupyter_backend and not self.notebook:
            warnings.warn(
                'Not within a jupyter notebook environment.\nIgnoring ``jupyter_backend``.'
            )

        if self.notebook:
            from ..jupyter.notebook import handle_plotter

            if jupyter_backend is None:
                jupyter_backend = self._theme.jupyter_backend

            if jupyter_backend != 'none':
                if screenshot:
                    warnings.warn(
                        '\nSet `jupyter_backend` backend to `"none"` to take a screenshot'
                        ' within a notebook environment.'
                    )

                disp = handle_plotter(
                    self, backend=jupyter_backend, return_viewer=return_viewer, **jupyter_kwargs
                )
                return disp

        self.render()

        # This has to be after the first render for some reason
        if title is None:
            title = self.title
        if title:
            self.ren_win.SetWindowName(title)
            self.title = title

        # Keep track of image for sphinx-gallery
        if pyvista.BUILDING_GALLERY or screenshot:
            # always save screenshots for sphinx_gallery
            self.last_image = self.screenshot(screenshot, return_img=True)
            self.last_image_depth = self.get_image_depth()

        # See: https://github.com/pyvista/pyvista/issues/186#issuecomment-550993270
        if interactive and not self.off_screen:
            try:  # interrupts will be caught here
                log.debug('Starting iren')
                self.iren.update_style()
                if not interactive_update:

                    # Resolves #1260
                    if os.name == 'nt':
                        if _vtk.VTK9:
                            self.iren.process_events()
                        else:
                            global VERY_FIRST_RENDER
                            if not VERY_FIRST_RENDER:
                                self.iren.start()
                            VERY_FIRST_RENDER = False

                    self.iren.start()
                self.iren.initialize()
            except KeyboardInterrupt:
                log.debug('KeyboardInterrupt')
                self.close()
                raise KeyboardInterrupt
        # In the event that the user hits the exit-button on the GUI  (on
        # Windows OS) then it must be finalized and deleted as accessing it
        # will kill the kernel.
        # Here we check for that and clean it up before moving on to any of
        # the closing routines that might try to still access that
        # render window.
        if not self.ren_win.IsCurrent():
            self._clear_ren_win()  # The ren_win is deleted
            # proper screenshots cannot be saved if this happens
            if not auto_close:
                warnings.warn(
                    "`auto_close` ignored: by clicking the exit button, "
                    "you have destroyed the render window and we have to "
                    "close it out."
                )
                auto_close = True
        # NOTE: after this point, nothing from the render window can be accessed
        #       as if a user pressed the close button, then it destroys the
        #       the render view and a stream of errors will kill the Python
        #       kernel if code here tries to access that renderer.
        #       See issues #135 and #186 for insight before editing the
        #       remainder of this function.

        # Close the render window if requested
        if auto_close:
            self.close()

        # If user asked for screenshot, return as numpy array after camera
        # position
        if return_img or screenshot is True:
            if return_cpos:
                return self.camera_position, self.last_image

        if return_cpos:
            return self.camera_position

    def add_title(self, title, font_size=18, color=None, font=None, shadow=False):
        """Add text to the top center of the plot.

        This is merely a convenience method that calls ``add_text``
        with ``position='upper_edge'``.

        Parameters
        ----------
        title : str
            The text to add the rendering.

        font_size : float, optional
            Sets the size of the title font.  Defaults to 16 or the
            value of the global theme if set.

        color : color_like, optional,
            Either a string, rgb list, or hex color string.  Defaults
            to white or the value of the global theme if set.  For
            example:

            * ``color='white'``
            * ``color='w'``
            * ``color=[1.0, 1.0, 1.0]``
            * ``color='#FFFFFF'``

        font : str, optional
            Font name may be ``'courier'``, ``'times'``, or ``'arial'``.

        shadow : bool, optional
            Adds a black shadow to the text.  Defaults to ``False``.

        Returns
        -------
        vtk.vtkTextActor
            Text actor added to plot.

        Examples
        --------
        >>> import pyvista
        >>> pl = pyvista.Plotter()
        >>> pl.background_color = 'grey'
        >>> actor = pl.add_title('Plot Title', font='courier', color='k',
        ...                      font_size=40)
        >>> pl.show()

        """
        # add additional spacing from the top of the figure by default
        title = '\n' + title
        return self.add_text(
            title,
            position='upper_edge',
            font_size=font_size,
            color=color,
            font=font,
            shadow=shadow,
            name='title',
            viewport=False,
        )

    def add_cursor(
        self,
        bounds=(-1.0, 1.0, -1.0, 1.0, -1.0, 1.0),
        focal_point=(0.0, 0.0, 0.0),
        color=None,
    ):
        """Add a cursor of a PyVista or VTK dataset to the scene.

        Parameters
        ----------
        bounds : length 6 sequence
            Specify the bounds in the format of:

            - ``(xmin, xmax, ymin, ymax, zmin, zmax)``

            Defaults to ``(-1.0, 1.0, -1.0, 1.0, -1.0, 1.0)``.

        focal_point : list or tuple, optional
            The focal point of the cursor.

            Defaults to ``(0.0, 0.0, 0.0)``.

        color : color_like, optional
            Either a string, RGB sequence, or hex color string.  For one
            of the following.

            * ``color='white'``
            * ``color='w'``
            * ``color=[1.0, 1.0, 1.0]``
            * ``color='#FFFFFF'``

        Returns
        -------
        vtk.vtkActor
            VTK actor of the 2D cursor.

        Examples
        --------
        >>> import pyvista
        >>> sphere = pyvista.Sphere()
        >>> plotter = pyvista.Plotter()
        >>> _ = plotter.add_mesh(sphere)
        >>> _ = plotter.add_cursor()
        >>> plotter.show()

        """
        alg = _vtk.vtkCursor3D()
        alg.SetModelBounds(bounds)
        alg.SetFocalPoint(focal_point)
        alg.AllOn()
        mapper = make_mapper(_vtk.vtkDataSetMapper)
        mapper.SetInputConnection(alg.GetOutputPort())
        actor, prop = self.add_actor(mapper)
        prop.SetColor(Color(color).float_rgb)

        return actor


# Tracks created plotters.  At the end of the file as we need to
# define ``BasePlotter`` before including it in the type definition.
_ALL_PLOTTERS: Dict[str, BasePlotter] = {}


def _kill_display(disp_id):  # pragma: no cover
    """Forcibly close the display on Linux.

    See: https://gitlab.kitware.com/vtk/vtk/-/issues/17917#note_783584

    And more details into why...
    https://stackoverflow.com/questions/64811503

    Notes
    -----
    This is to be used experimentally and is known to cause issues
    on `pyvistaqt`

    """
    if platform.system() != 'Linux':
        raise OSError('This method only works on Linux')

    if disp_id:
        cdisp_id = int(disp_id[1:].split('_')[0], 16)

        # this is unsafe as events might be queued, but sometimes the
        # window fails to close if we don't just close it
        Thread(target=X11.XCloseDisplay, args=(cdisp_id,)).start()<|MERGE_RESOLUTION|>--- conflicted
+++ resolved
@@ -2389,7 +2389,6 @@
         elif isinstance(mesh, pyvista.PointSet):
             # cast to PointSet to PolyData
             mesh = mesh.cast_to_polydata(deep=False)
-<<<<<<< HEAD
         elif isinstance(mesh, pyvista.MultiBlock):
             return self.add_composite(
                 mesh,
@@ -2435,73 +2434,11 @@
                 roughness=roughness,
                 render=render,
                 **kwargs,
-=======
+            )
         else:
             # A shallow copy of `mesh` is here so when we set (or add) scalars
             # active, it doesn't modify the original input mesh.
             mesh = mesh.copy(deep=False)
-
-        ##### Parse arguments to be used for all meshes #####
-
-        # Avoid mutating input
-        if scalar_bar_args is None:
-            scalar_bar_args = {'n_colors': n_colors}
-        else:
-            scalar_bar_args = scalar_bar_args.copy()
-
-        # theme based parameters
-        if show_edges is None:
-            show_edges = self._theme.show_edges
-        if split_sharp_edges is None:
-            split_sharp_edges = self._theme.split_sharp_edges
-        if show_scalar_bar is None:
-            show_scalar_bar = self._theme.show_scalar_bar
-        if lighting is None:
-            lighting = self._theme.lighting
-        feature_angle = kwargs.pop('feature_angle', self._theme.sharp_edges_feature_angle)
-
-        if smooth_shading is None:
-            if pbr:
-                smooth_shading = True
-            else:
-                smooth_shading = self._theme.smooth_shading
-
-        # supported aliases
-        clim = kwargs.pop('rng', clim)
-        cmap = kwargs.pop('colormap', cmap)
-        culling = kwargs.pop("backface_culling", culling)
-
-        if render_points_as_spheres is None:
-            render_points_as_spheres = self._theme.render_points_as_spheres
-
-        if name is None:
-            name = f'{type(mesh).__name__}({mesh.memory_address})'
-
-        nan_color = Color(
-            nan_color, default_opacity=nan_opacity, default_color=self._theme.nan_color
-        )
-
-        if color is True:
-            color = self._theme.color
-
-        if texture is False:
-            texture = None
-
-        if culling is True:
-            culling = 'backface'
-
-        rgb = kwargs.pop('rgba', rgb)
-
-        # account for legacy behavior
-        if 'stitle' in kwargs:  # pragma: no cover
-            warnings.warn(USE_SCALAR_BAR_ARGS, PyvistaDeprecationWarning)
-            scalar_bar_args.setdefault('title', kwargs.pop('stitle'))
-
-        if "scalar" in kwargs:
-            raise TypeError(
-                "`scalar` is an invalid keyword argument for `add_mesh`. Perhaps you mean `scalars` with an s?"
->>>>>>> 8887b854
-            )
 
         # Parse arguments
         (
