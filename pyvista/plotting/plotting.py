--- conflicted
+++ resolved
@@ -1,16 +1,8 @@
 """PyVista plotting module."""
-<<<<<<< HEAD
-import io
-import platform
-import ctypes
-import sys
-import pathlib
-=======
-
->>>>>>> 363bca63
 import collections.abc
 import ctypes
 from functools import wraps
+import io
 import logging
 import os
 import pathlib
