"""PyVista plotting module."""
import collections.abc
from copy import deepcopy
import ctypes
from functools import wraps
import io
import logging
import os
import pathlib
import platform
import textwrap
from threading import Thread
import time
from typing import Dict
import warnings
import weakref

import numpy as np
import scooby

import pyvista
from pyvista import _vtk
from pyvista.utilities import (
    FieldAssociation,
    abstract_class,
    assert_empty_kwargs,
    convert_array,
    get_array,
    get_array_association,
    is_pyvista_dataset,
    numpy_to_texture,
    raise_not_matching,
    wrap,
)

from ..utilities.misc import PyVistaDeprecationWarning, has_module, uses_egl
from ..utilities.regression import image_from_window
from ._plotting import (
    USE_SCALAR_BAR_ARGS,
    _common_arg_parser,
    prepare_smooth_shading,
    process_opacity,
)
from ._property import Property
from .actor import Actor
from .colors import Color, get_cmap_safe
from .composite_mapper import CompositePolyDataMapper
from .export_vtkjs import export_plotter_vtkjs
from .mapper import (
    DataSetMapper,
    FixedPointVolumeRayCastMapper,
    GPUVolumeRayCastMapper,
    OpenGLGPUVolumeRayCastMapper,
    SmartVolumeMapper,
)
from .picking import PickingHelper
from .render_window_interactor import RenderWindowInteractor
from .renderer import Camera, Renderer
from .renderers import Renderers
from .scalar_bars import ScalarBars
from .tools import FONTS, normalize, opacity_transfer_function, parse_font_family  # noqa
from .widgets import WidgetHelper

SUPPORTED_FORMATS = [".png", ".jpeg", ".jpg", ".bmp", ".tif", ".tiff"]
VERY_FIRST_RENDER = True  # windows plotter helper


# EXPERIMENTAL: permit pyvista to kill the render window
KILL_DISPLAY = platform.system() == 'Linux' and os.environ.get('PYVISTA_KILL_DISPLAY')
if KILL_DISPLAY:  # pragma: no cover
    # this won't work under wayland
    try:
        X11 = ctypes.CDLL("libX11.so")
        X11.XCloseDisplay.argtypes = [ctypes.c_void_p]
    except OSError:
        warnings.warn('PYVISTA_KILL_DISPLAY: Unable to load X11.\nProbably using wayland')
        KILL_DISPLAY = False


def close_all():
    """Close all open/active plotters and clean up memory.

    Returns
    -------
    bool
        ``True`` when all plotters have been closed.

    """
    for pl in list(_ALL_PLOTTERS.values()):
        if not pl._closed:
            pl.close()
    _ALL_PLOTTERS.clear()
    return True


log = logging.getLogger(__name__)
log.setLevel('CRITICAL')
log.addHandler(logging.StreamHandler())


def _warn_xserver():  # pragma: no cover
    """Check if plotting is supported and persist this state.

    Check once and cache this value between calls.  Warn the user if
    plotting is not supported.  Configured to check on Linux and Mac
    OS since the Windows check is not quick.

    """
    # disable windows check until we can get a fast way of verifying
    # if windows has a windows manager (which it generally does)
    if os.name == 'nt':
        return

    if not hasattr(_warn_xserver, 'has_support'):
        _warn_xserver.has_support = pyvista.system_supports_plotting()

    if not _warn_xserver.has_support:
        # check if a display has been set
        if 'DISPLAY' in os.environ:
            return

        # finally, check if using a backend that doesn't require an xserver
        if pyvista.global_theme.jupyter_backend in ['ipygany', 'pythreejs']:
            return

        # Check if VTK has EGL support
        if uses_egl():
            return

        warnings.warn(
            '\n'
            'This system does not appear to be running an xserver.\n'
            'PyVista will likely segfault when rendering.\n\n'
            'Try starting a virtual frame buffer with xvfb, or using\n '
            ' ``pyvista.start_xvfb()``\n'
        )


@abstract_class
class BasePlotter(PickingHelper, WidgetHelper):
    """To be used by the Plotter and pyvistaqt.QtInteractor classes.

    Parameters
    ----------
    shape : list or tuple, optional
        Number of sub-render windows inside of the main window.
        Specify two across with ``shape=(2, 1)`` and a two by two grid
        with ``shape=(2, 2)``.  By default there is only one renderer.
        Can also accept a string descriptor as shape. E.g.:

            * ``shape="3|1"`` means 3 plots on the left and 1 on the right,
            * ``shape="4/2"`` means 4 plots on top and 2 at the bottom.

    border : bool, optional
        Draw a border around each render window.  Default ``False``.

    border_color : color_like, optional
        Either a string, rgb list, or hex color string.  For example:

            * ``color='white'``
            * ``color='w'``
            * ``color=[1.0, 1.0, 1.0]``
            * ``color='#FFFFFF'``

    border_width : float, optional
        Width of the border in pixels when enabled.

    title : str, optional
        Window title of the scalar bar

    lighting : str, optional
        What lighting to set up for the plotter.
        Accepted options:

            * ``'light_kit'``: a vtk Light Kit composed of 5 lights.
            * ``'three lights'``: illumination using 3 lights.
            * ``'none'``: no light sources at instantiation.

        The default is a Light Kit (to be precise, 5 separate lights
        that act like a Light Kit).

    theme : pyvista.themes.DefaultTheme, optional
        Plot-specific theme.

    """

    mouse_position = None
    click_position = None

    def __init__(
        self,
        shape=(1, 1),
        border=None,
        border_color='k',
        border_width=2.0,
        title=None,
        splitting_position=None,
        groups=None,
        row_weights=None,
        col_weights=None,
        lighting='light kit',
        theme=None,
        **kwargs,
    ):
        """Initialize base plotter."""
        super().__init__(**kwargs)  # cooperative multiple inheritance
        log.debug('BasePlotter init start')
        self._initialized = False

        self._theme = pyvista.themes.DefaultTheme()
        if theme is None:
            # copy global theme to ensure local plot theme is fixed
            # after creation.
            self._theme.load_theme(pyvista.global_theme)
        else:
            if not isinstance(theme, pyvista.themes.DefaultTheme):
                raise TypeError(
                    'Expected ``pyvista.themes.DefaultTheme`` for '
                    f'``theme``, not {type(theme).__name__}.'
                )
            self._theme.load_theme(theme)

        self.image_transparent_background = self._theme.transparent_background

        # optional function to be called prior to closing
        self.__before_close_callback = None
        self._store_image = False
        self.mesh = None
        if title is None:
            title = self._theme.title
        self.title = str(title)

        # add renderers
        self.renderers = Renderers(
            self,
            shape,
            splitting_position,
            row_weights,
            col_weights,
            groups,
            border,
            border_color,
            border_width,
        )

        # This keeps track of scalars names already plotted and their ranges
        self._scalar_bars = ScalarBars(self)

        # track if the camera has been set up
        self._first_time = True
        # Keep track of the scale

        # track if render window has ever been rendered
        self._rendered = False

        # this helps managing closed plotters
        self._closed = False

        # lighting style; be forgiving with input (accept underscores
        # and ignore case)
        lighting_normalized = str(lighting).replace('_', ' ').lower()
        if lighting_normalized == 'light kit':
            self.enable_lightkit()
        elif lighting_normalized == 'three lights':
            self.enable_3_lights()
        elif lighting_normalized != 'none':
            raise ValueError(f'Invalid lighting option "{lighting}".')

        # Track all active plotters. This has the side effect of ensuring that plotters are not
        # collected until `close()`. See https://github.com//pull/3216
        self._id_name = f"{hex(id(self))}-{len(_ALL_PLOTTERS)}"
        _ALL_PLOTTERS[self._id_name] = self

        # Key bindings
        self.reset_key_events()
        log.debug('BasePlotter init stop')

        self._image_depth_null = None
        self.last_image_depth = None
        self.last_image = None
        self._has_background_layer = False

        # set hidden line removal based on theme
        if self.theme.hidden_line_removal:
            self.enable_hidden_line_removal()

        self._initialized = True

    @property
    def theme(self):
        """Return or set the theme used for this plotter.

        Examples
        --------
        Use the dark theme for a plotter.

        >>> import pyvista
        >>> from pyvista import themes
        >>> pl = pyvista.Plotter()
        >>> pl.theme = themes.DarkTheme()
        >>> actor = pl.add_mesh(pyvista.Sphere())
        >>> pl.show()

        """
        return self._theme

    @theme.setter
    def theme(self, theme):
        if not isinstance(theme, pyvista.themes.DefaultTheme):
            raise TypeError(
                'Expected a pyvista theme like '
                '``pyvista.themes.DefaultTheme``, '
                f'not {type(theme).__name__}.'
            )
        self._theme.load_theme(theme)

    def import_gltf(self, filename, set_camera=True):
        """Import a glTF file into the plotter.

        See https://www.khronos.org/gltf/ for more information.

        Parameters
        ----------
        filename : str
            Path to the glTF file.

        set_camera : bool, optional
            Set the camera viewing angle to one compatible with the
            default three.js perspective (``'xy'``).

        Examples
        --------
        >>> import pyvista
        >>> from pyvista import examples
        >>> helmet_file = examples.gltf.download_damaged_helmet()  # doctest:+SKIP
        >>> texture = examples.hdr.download_dikhololo_night()  # doctest:+SKIP
        >>> pl = pyvista.Plotter()  # doctest:+SKIP
        >>> pl.import_gltf(helmet_file)  # doctest:+SKIP
        >>> pl.set_environment_texture(cubemap)  # doctest:+SKIP
        >>> pl.camera.zoom(1.8)  # doctest:+SKIP
        >>> pl.show()  # doctest:+SKIP

        See :ref:`load_gltf` for a full example using this method.

        """
        if not _vtk.VTK9:  # pragma: no cover
            from pyvista.core.errors import VTKVersionError

            raise VTKVersionError('Support for glTF requires VTK v9 or newer')

        filename = os.path.abspath(os.path.expanduser(str(filename)))
        if not os.path.isfile(filename):
            raise FileNotFoundError(f'Unable to locate {filename}')

        # lazy import here to avoid importing unused modules
        from vtkmodules.vtkIOImport import vtkGLTFImporter

        importer = vtkGLTFImporter()
        importer.SetFileName(filename)
        importer.SetRenderWindow(self.ren_win)
        importer.Update()

        # register last actor in actors
        actor = self.renderer.GetActors().GetLastItem()
        name = actor.GetAddressAsString("")
        self.renderer._actors[name] = actor

        # set camera position to a three.js viewing perspective
        if set_camera:
            self.camera_position = 'xy'

    def import_vrml(self, filename):
        """Import a VRML file into the plotter.

        Parameters
        ----------
        filename : str
            Path to the VRML file.

        Examples
        --------
        >>> import pyvista
        >>> from pyvista import examples
        >>> sextant_file = examples.vrml.download_sextant()  # doctest:+SKIP
        >>> pl = pyvista.Plotter()  # doctest:+SKIP
        >>> pl.import_vrml(sextant_file)  # doctest:+SKIP
        >>> pl.show()  # doctest:+SKIP

        See :ref:`load_vrml_example` for a full example using this method.

        """
        filename = os.path.abspath(os.path.expanduser(str(filename)))
        if not os.path.isfile(filename):
            raise FileNotFoundError(f'Unable to locate {filename}')

        # lazy import here to avoid importing unused modules
        importer = _vtk.lazy_vtkVRMLImporter()
        importer.SetFileName(filename)
        importer.SetRenderWindow(self.ren_win)
        importer.Update()

    def export_html(self, filename, backend='pythreejs'):
        """Export this plotter as an interactive scene to a HTML file.

        You have the option of exposing the scene using either vtk.js (using
        ``panel``) or three.js (using ``pythreejs``), both of which are
        excellent JavaScript libraries to visualize small to moderately complex
        scenes for scientific visualization.

        Parameters
        ----------
        filename : str
            Path to export the html file to.

        backend : str, optional
            One of the following:

            - ``'pythreejs'``
            - ``'panel'``

            For more details about the advantages and disadvantages of each
            backend, see :ref:`jupyter_plotting`.

        Notes
        -----
        You will need ``ipywidgets`` and ``pythreejs`` installed if you
        wish to export using the ``'pythreejs'`` backend, or ``'panel'``
        installed to export using ``'panel'``.

        Examples
        --------
        Export as a three.js scene using the pythreejs backend.

        >>> import pyvista
        >>> from pyvista import examples
        >>> mesh = examples.load_uniform()
        >>> pl = pyvista.Plotter(shape=(1,2))
        >>> _ = pl.add_mesh(mesh, scalars='Spatial Point Data', show_edges=True)
        >>> pl.subplot(0,1)
        >>> _ = pl.add_mesh(mesh, scalars='Spatial Cell Data', show_edges=True)
        >>> pl.export_html('pyvista.html')  # doctest:+SKIP

        Export as a vtk.js scene using the panel backend.

        >>> pl.export_html('pyvista_panel.html', backend='panel')  # doctest:+SKIP

        """
        if backend == 'pythreejs':
            widget = self.to_pythreejs()
        elif backend == 'panel':
            self._save_panel(filename)
            return
        else:
            raise ValueError(f"Invalid backend {backend}. Should be either 'panel' or 'pythreejs'")

        # import after converting as we check for pythreejs import first
        try:
            from ipywidgets.embed import dependency_state, embed_minimal_html
        except ImportError:  # pragma: no cover
            raise ImportError('Please install ipywidgets with:\n\n\tpip install ipywidgets')

        # Garbage collection for embedded html output:
        # https://github.com/jupyter-widgets/pythreejs/issues/217
        state = dependency_state(widget)

        # convert and write to file
        embed_minimal_html(filename, None, title=self.title, state=state)

    def _save_panel(self, filename):
        """Save the render window as a ``panel.pane.vtk`` html file.

        See https://panel.holoviz.org/api/panel.pane.vtk.html

        Parameters
        ----------
        filename : str
            Path to export the plotter as a panel scene to.

        """
        from ..jupyter.notebook import handle_plotter

        pane = handle_plotter(self, backend='panel', return_viewer=True, title=self.title)
        pane.save(filename)

    def to_pythreejs(self):
        """Convert this plotting scene to a pythreejs widget.

        Returns
        -------
        ipywidgets.Widget
            Widget containing pythreejs renderer.

        """
        self._on_first_render_request()  # set up camera
        from pyvista.jupyter.pv_pythreejs import convert_plotter

        return convert_plotter(self)

    def export_gltf(self, filename, inline_data=True, rotate_scene=True, save_normals=True):
        """Export the current rendering scene as a glTF file.

        Visit https://gltf-viewer.donmccurdy.com/ for an online viewer.

        See https://vtk.org/doc/nightly/html/classvtkGLTFExporter.html
        for limitations regarding the exporter.

        Parameters
        ----------
        filename : str
            Path to export the gltf file to.

        inline_data : bool, optional
            Sets if the binary data be included in the json file as a
            base64 string.  When ``True``, only one file is exported.

        rotate_scene : bool, optional
            Rotate scene to be compatible with the glTF specifications.

        save_normals : bool, optional
            Saves the point array ``'Normals'`` as ``'NORMAL'`` in
            the outputted scene.

        Notes
        -----
        The VTK exporter only supports :class:`pyvista.PolyData` datasets. If
        the plotter contains any non-PolyData datasets, these will be converted
        in the plotter, leading to a copy of the data internally.

        Examples
        --------
        Output a simple point cloud represented as balls.

        >>> import numpy as np
        >>> import pyvista
        >>> point_cloud = np.random.random((100, 3))
        >>> pdata = pyvista.PolyData(point_cloud)
        >>> pdata['orig_sphere'] = np.arange(100)
        >>> sphere = pyvista.Sphere(radius=0.02)
        >>> pc = pdata.glyph(scale=False, geom=sphere, orient=False)
        >>> pl = pyvista.Plotter()
        >>> _ = pl.add_mesh(pc, cmap='reds', smooth_shading=True,
        ...                 show_scalar_bar=False)
        >>> pl.export_gltf('balls.gltf')  # doctest:+SKIP
        >>> pl.show()

        Output the orientation plotter.

        >>> from pyvista import demos
        >>> pl = demos.orientation_plotter()
        >>> pl.export_gltf('orientation_plotter.gltf')  # doctest:+SKIP
        >>> pl.show()

        """
        if not _vtk.VTK9:  # pragma: no cover
            from pyvista.core.errors import VTKVersionError

            raise VTKVersionError('Support for glTF requires VTK v9 or newer')

        if not hasattr(self, "ren_win"):
            raise RuntimeError('This plotter has been closed and is unable to export the scene.')

        from vtkmodules.vtkIOExport import vtkGLTFExporter

        # rotate scene to gltf compatible view
        renamed_arrays = []  # any renamed normal arrays
        if rotate_scene:
            for renderer in self.renderers:
                for actor in renderer.actors.values():
                    if hasattr(actor, 'RotateX'):
                        actor.RotateX(-90)
                        actor.RotateZ(-90)

                    if save_normals:
                        try:
                            mapper = actor.GetMapper()
                            if mapper is None:
                                continue
                            dataset = mapper.dataset
                            if not isinstance(dataset, pyvista.PolyData):
                                warnings.warn(
                                    'Plotter contains non-PolyData datasets. These have been '
                                    'overwritten with PolyData surfaces and are internally '
                                    'copies of the original datasets.'
                                )

                                try:
                                    dataset = dataset.extract_surface()
                                    mapper.SetInputData(dataset)
                                except:  # pragma: no cover
                                    warnings.warn(
                                        'During gLTF export, failed to convert some '
                                        'datasets to PolyData. Exported scene will not have '
                                        'all datasets.'
                                    )

                            if 'Normals' in dataset.point_data:
                                # By default VTK uses the 'Normals' point data for normals
                                # but gLTF uses NORMAL.
                                point_data = dataset.GetPointData()
                                array = point_data.GetArray('Normals')
                                array.SetName('NORMAL')
                                renamed_arrays.append(array)

                        except:  # noqa: E722
                            pass

        exporter = vtkGLTFExporter()
        exporter.SetRenderWindow(self.ren_win)
        exporter.SetFileName(filename)
        exporter.SetInlineData(inline_data)
        exporter.SetSaveNormal(save_normals)
        exporter.Update()

        # rotate back if applicable
        if rotate_scene:
            for renderer in self.renderers:
                for actor in renderer.actors.values():
                    if hasattr(actor, 'RotateX'):
                        actor.RotateZ(90)
                        actor.RotateX(90)

        # revert any renamed arrays
        for array in renamed_arrays:
            array.SetName('Normals')

    def export_vrml(self, filename):
        """Export the current rendering scene as a VRML file.

        See `vtk.VRMLExporter <https://vtk.org/doc/nightly/html/classvtkVRMLExporter.html>`_
        for limitations regarding the exporter.

        Parameters
        ----------
        filename : str
            Filename to export the scene to.

        Examples
        --------
        >>> import pyvista
        >>> from pyvista import examples
        >>> pl = pyvista.Plotter()
        >>> _ = pl.add_mesh(examples.load_hexbeam())
        >>> pl.export_vrml("sample")  # doctest:+SKIP

        """
        if not hasattr(self, "ren_win"):
            raise RuntimeError("This plotter has been closed and cannot be shown.")

        exporter = _vtk.lazy_vtkVRMLExporter()
        exporter.SetFileName(filename)
        exporter.SetRenderWindow(self.ren_win)
        exporter.Write()

    def enable_hidden_line_removal(self, all_renderers=True):
        """Enable hidden line removal.

        Wireframe geometry will be drawn using hidden line removal if
        the rendering engine supports it.

        Disable this with :func:`disable_hidden_line_removal
        <BasePlotter.disable_hidden_line_removal>`

        Parameters
        ----------
        all_renderers : bool
            If ``True``, applies to all renderers in subplots. If
            ``False``, then only applies to the active renderer.

        Examples
        --------
        Create a side-by-side plotter and render a sphere in wireframe
        with hidden line removal enabled on the left and disabled on
        the right.

        >>> import pyvista
        >>> sphere = pyvista.Sphere(theta_resolution=20, phi_resolution=20)
        >>> pl = pyvista.Plotter(shape=(1, 2))
        >>> _ = pl.add_mesh(sphere, line_width=3, style='wireframe')
        >>> _ = pl.add_text("With hidden line removal")
        >>> pl.enable_hidden_line_removal(all_renderers=False)
        >>> pl.subplot(0, 1)
        >>> pl.disable_hidden_line_removal(all_renderers=False)
        >>> _ = pl.add_mesh(sphere, line_width=3, style='wireframe')
        >>> _ = pl.add_text("Without hidden line removal")
        >>> pl.show()

        """
        if all_renderers:
            for renderer in self.renderers:
                renderer.enable_hidden_line_removal()
        else:
            self.renderer.enable_hidden_line_removal()

    def disable_hidden_line_removal(self, all_renderers=True):
        """Disable hidden line removal.

        Enable again with :func:`enable_hidden_line_removal
        <BasePlotter.enable_hidden_line_removal>`

        Parameters
        ----------
        all_renderers : bool
            If ``True``, applies to all renderers in subplots. If
            ``False``, then only applies to the active renderer.

        Examples
        --------
        Enable and then disable hidden line removal.

        >>> import pyvista
        >>> pl = pyvista.Plotter()
        >>> pl.enable_hidden_line_removal()
        >>> pl.disable_hidden_line_removal()

        """
        if all_renderers:
            for renderer in self.renderers:
                renderer.disable_hidden_line_removal()
        else:
            self.renderer.disable_hidden_line_removal()

    @property
    def scalar_bar(self):
        """First scalar bar.  Kept for backwards compatibility."""
        return list(self.scalar_bars.values())[0]

    @property
    def scalar_bars(self):
        """Scalar bars.

        Examples
        --------
        >>> import pyvista
        >>> sphere = pyvista.Sphere()
        >>> sphere['Data'] = sphere.points[:, 2]
        >>> plotter = pyvista.Plotter()
        >>> _ = plotter.add_mesh(sphere)
        >>> plotter.scalar_bars
        Scalar Bar Title     Interactive
        "Data"               False

        Select a scalar bar actor based on the title of the bar.

        >>> plotter.scalar_bars['Data']  # doctest:+SKIP
        (vtkmodules.vtkRenderingAnnotation.vtkScalarBarActor)0x7fcd3567ca00

        """
        return self._scalar_bars

    @property
    def _before_close_callback(self):
        """Return the cached function (expecting a reference)."""
        if self.__before_close_callback is not None:
            return self.__before_close_callback()

    @_before_close_callback.setter
    def _before_close_callback(self, func):
        """Store a weakref.ref of the function being called."""
        if func is not None:
            self.__before_close_callback = weakref.ref(func)
        else:
            self.__before_close_callback = None

    @property
    def shape(self):
        """Shape of the plotter.

        Examples
        --------
        Return the plotter shape.

        >>> import pyvista
        >>> plotter = pyvista.Plotter(shape=(2, 2))
        >>> plotter.shape
        (2, 2)
        """
        return self.renderers._shape

    @property
    def renderer(self):
        """Return the active renderer.

        Examples
        --------
        >>> import pyvista
        >>> pl = pyvista.Plotter()
        >>> pl.renderer  # doctest:+SKIP
        (Renderer)0x7f916129bfa0

        """
        return self.renderers.active_renderer

    @property
    def store_image(self):
        """Store last rendered frame on close.

        This is normally disabled to avoid caching the image, and is
        enabled by default by setting:

        ``pyvista.BUILDING_GALLERY = True``

        Examples
        --------
        >>> import pyvista
        >>> pl = pyvista.Plotter(off_screen=True)
        >>> pl.store_image = True
        >>> _ = pl.add_mesh(pyvista.Cube())
        >>> pl.show()
        >>> image = pl.last_image
        >>> type(image)  # doctest:+SKIP
        <class 'numpy.ndarray'>

        """
        return self._store_image

    @store_image.setter
    def store_image(self, value):
        """Store last rendered frame on close."""
        self._store_image = bool(value)

    def subplot(self, index_row, index_column=None):
        """Set the active subplot.

        Parameters
        ----------
        index_row : int
            Index of the subplot to activate along the rows.

        index_column : int
            Index of the subplot to activate along the columns.

        Examples
        --------
        Create a 2 wide plot and set the background of right-hand plot
        to orange.  Add a cube to the left plot and a sphere to the
        right.

        >>> import pyvista
        >>> pl = pyvista.Plotter(shape=(1, 2))
        >>> actor = pl.add_mesh(pyvista.Cube())
        >>> pl.subplot(0, 1)
        >>> actor = pl.add_mesh(pyvista.Sphere())
        >>> pl.set_background('orange', all_renderers=False)
        >>> pl.show()

        """
        self.renderers.set_active_renderer(index_row, index_column)

    @wraps(Renderer.add_legend)
    def add_legend(self, *args, **kwargs):
        """Wrap ``Renderer.add_legend``."""
        return self.renderer.add_legend(*args, **kwargs)

    @wraps(Renderer.remove_legend)
    def remove_legend(self, *args, **kwargs):
        """Wrap ``Renderer.remove_legend``."""
        return self.renderer.remove_legend(*args, **kwargs)

    @property
    def legend(self):
        """Legend actor.

        There can only be one legend actor per renderer.  If
        ``legend`` is ``None``, there is no legend actor.

        """
        return self.renderer.legend

    @wraps(Renderer.add_floor)
    def add_floor(self, *args, **kwargs):
        """Wrap ``Renderer.add_floor``."""
        return self.renderer.add_floor(*args, **kwargs)

    @wraps(Renderer.remove_floors)
    def remove_floors(self, *args, **kwargs):
        """Wrap ``Renderer.remove_floors``."""
        return self.renderer.remove_floors(*args, **kwargs)

    def enable_3_lights(self, only_active=False):
        """Enable 3-lights illumination.

        This will replace all pre-existing lights in the scene.

        Parameters
        ----------
        only_active : bool
            If ``True``, only change the active renderer. The default
            is that every renderer is affected.

        Examples
        --------
        >>> from pyvista import demos
        >>> pl = demos.orientation_plotter()
        >>> pl.enable_3_lights()
        >>> pl.show()

        Note how this varies from the default plotting.

        >>> pl = demos.orientation_plotter()
        >>> pl.show()

        """

        def _to_pos(elevation, azimuth):
            theta = azimuth * np.pi / 180.0
            phi = (90.0 - elevation) * np.pi / 180.0
            x = np.sin(theta) * np.sin(phi)
            y = np.cos(phi)
            z = np.cos(theta) * np.sin(phi)
            return x, y, z

        renderers = [self.renderer] if only_active else self.renderers
        for renderer in renderers:
            renderer.remove_all_lights()

        # Inspired from Mayavi's version of Raymond Maple 3-lights illumination
        intensities = [1, 0.6, 0.5]
        all_angles = [(45.0, 45.0), (-30.0, -60.0), (-30.0, 60.0)]
        for intensity, angles in zip(intensities, all_angles):
            light = pyvista.Light(light_type='camera light')
            light.intensity = intensity
            light.position = _to_pos(*angles)
            for renderer in renderers:
                renderer.add_light(light)

    def disable_3_lights(self):
        """Please use ``enable_lightkit``, this method has been depreciated."""
        from pyvista.core.errors import DeprecationError

        raise DeprecationError('DEPRECATED: Please use ``enable_lightkit``')

    def enable_lightkit(self, only_active=False):
        """Enable the default light-kit lighting.

        See:
        https://www.researchgate.net/publication/2926068_LightKit_A_lighting_system_for_effective_visualization

        This will replace all pre-existing lights in the renderer.

        Parameters
        ----------
        only_active : bool
            If ``True``, only change the active renderer. The default is that
            every renderer is affected.

        Examples
        --------
        Create a plotter without any lights and then enable the
        default light kit.

        >>> import pyvista
        >>> pl = pyvista.Plotter(lighting=None)
        >>> pl.enable_lightkit()
        >>> actor = pl.add_mesh(pyvista.Cube(), show_edges=True)
        >>> pl.show()

        """
        renderers = [self.renderer] if only_active else self.renderers

        light_kit = _vtk.vtkLightKit()
        for renderer in renderers:
            renderer.remove_all_lights()
            # Use the renderer as a vtkLightKit parser.
            # Feed it the LightKit, pop off the vtkLights, put back
            # pyvista Lights. This is the price we must pay for using
            # inheritance rather than composition.
            light_kit.AddLightsToRenderer(renderer)
            vtk_lights = renderer.lights
            renderer.remove_all_lights()
            for vtk_light in vtk_lights:
                light = pyvista.Light.from_vtk(vtk_light)
                renderer.add_light(light)
            renderer.LightFollowCameraOn()

    def enable_anti_aliasing(self, aa_type='fxaa', multi_samples=None, all_renderers=True):
        """Enable anti-aliasing.

        This tends to make edges appear softer and less pixelated.

        Parameters
        ----------
        aa_type : str, optional
            Anti-aliasing type. See the notes below. One of the following:

            * ``"ssaa"`` - Super-Sample Anti-Aliasing
            * ``"msaa"`` - Multi-Sample Anti-Aliasing
            * ``"fxaa"`` - Fast Approximate Anti-Aliasing

        multi_samples : int, optional
            The number of multi-samples when ``aa_type`` is ``"msaa"``. Note
            that using this setting automatically enables this for all
            renderers. Defaults to the theme multi_samples.

        all_renderers : bool
            If ``True``, applies to all renderers in subplots. If
            ``False``, then only applies to the active renderer.

        Notes
        -----
        SSAA, or Super-Sample Anti-Aliasing is a brute force method of
        anti-aliasing. It results in the best image quality but comes at a
        tremendous resource cost. SSAA works by rendering the scene at a higher
        resolution. The final image is produced by downsampling the
        massive source image using an averaging filter. This acts as a low pass
        filter which removes the high frequency components that would cause
        jaggedness.

        MSAA, or Multi-Sample Anti-Aliasing is an optimization of SSAA that
        reduces the amount of pixel shader evaluations that need to be computed
        by focusing on overlapping regions of the scene. The result is
        anti-aliasing along edges that is on par with SSAA and less
        anti-aliasing along surfaces as these make up the bulk of SSAA
        computations. MSAA is substantially less computationally expensive than
        SSAA and results in comparable image quality.

        FXAA, or Fast Approximate Anti-Aliasing is an Anti-Aliasing technique
        that is performed entirely in post processing. FXAA operates on the
        rasterized image rather than the scene geometry. As a consequence,
        forcing FXAA or using FXAA incorrectly can result in the FXAA filter
        smoothing out parts of the visual overlay that are usually kept sharp
        for reasons of clarity as well as smoothing out textures. FXAA is
        inferior to MSAA but is almost free computationally and is thus
        desirable on low end platforms.

        Examples
        --------
        Enable super-sample anti-aliasing (SSAA).

        >>> import pyvista
        >>> pl = pyvista.Plotter()
        >>> pl.enable_anti_aliasing('ssaa')
        >>> _ = pl.add_mesh(pyvista.Sphere(), show_edges=True)
        >>> pl.show()

        See :ref:`anti_aliasing_example` for a full example demonstrating
        VTK's anti-aliasing approaches.

        """
        # apply MSAA to entire render window
        if aa_type == 'msaa':
            if not hasattr(self, 'ren_win'):
                raise AttributeError('The render window has been closed.')
            if multi_samples is None:
                multi_samples = self._theme.multi_samples
            self.ren_win.SetMultiSamples(multi_samples)
            return
        elif aa_type not in ['ssaa', 'fxaa']:
            raise ValueError(
                f'Invalid `aa_type` "{aa_type}". Should be either "fxaa", "ssaa", or "msaa"'
            )

        if all_renderers:
            for renderer in self.renderers:
                renderer.enable_anti_aliasing(aa_type)
        else:
            self.renderer.enable_anti_aliasing(aa_type)

    def disable_anti_aliasing(self, all_renderers=True):
        """Disable anti-aliasing.

        Parameters
        ----------
        all_renderers : bool
            If ``True``, applies to all renderers in subplots. If ``False``,
            then only applies to the active renderer.

        Examples
        --------
        >>> import pyvista
        >>> pl = pyvista.Plotter()
        >>> pl.disable_anti_aliasing()
        >>> _ = pl.add_mesh(pyvista.Sphere(), show_edges=True)
        >>> pl.show()

        See :ref:`anti_aliasing_example` for a full example demonstrating
        VTK's anti-aliasing approaches.

        """
        self.ren_win.SetMultiSamples(0)

        if all_renderers:
            for renderer in self.renderers:
                renderer.disable_anti_aliasing()
        else:
            self.renderer.disable_anti_aliasing()

    @wraps(Renderer.set_focus)
    def set_focus(self, *args, render=True, **kwargs):
        """Wrap ``Renderer.set_focus``."""
        log.debug('set_focus: %s, %s', str(args), str(kwargs))
        self.renderer.set_focus(*args, **kwargs)
        if render:
            self.render()

    @wraps(Renderer.set_position)
    def set_position(self, *args, render=True, **kwargs):
        """Wrap ``Renderer.set_position``."""
        self.renderer.set_position(*args, **kwargs)
        if render:
            self.render()

    @wraps(Renderer.set_viewup)
    def set_viewup(self, *args, render=True, **kwargs):
        """Wrap ``Renderer.set_viewup``."""
        self.renderer.set_viewup(*args, **kwargs)
        if render:
            self.render()

    @wraps(Renderer.add_orientation_widget)
    def add_orientation_widget(self, *args, **kwargs):
        """Wrap ``Renderer.add_orientation_widget``."""
        return self.renderer.add_orientation_widget(*args, **kwargs)

    @wraps(Renderer.add_axes)
    def add_axes(self, *args, **kwargs):
        """Wrap ``Renderer.add_axes``."""
        return self.renderer.add_axes(*args, **kwargs)

    @wraps(Renderer.hide_axes)
    def hide_axes(self, *args, **kwargs):
        """Wrap ``Renderer.hide_axes``."""
        return self.renderer.hide_axes(*args, **kwargs)

    @wraps(Renderer.show_axes)
    def show_axes(self, *args, **kwargs):
        """Wrap ``Renderer.show_axes``."""
        return self.renderer.show_axes(*args, **kwargs)

    @wraps(Renderer.update_bounds_axes)
    def update_bounds_axes(self, *args, **kwargs):
        """Wrap ``Renderer.update_bounds_axes``."""
        return self.renderer.update_bounds_axes(*args, **kwargs)

    @wraps(Renderer.add_chart)
    def add_chart(self, *args, **kwargs):
        """Wrap ``Renderer.add_chart``."""
        return self.renderer.add_chart(*args, **kwargs)

    @wraps(Renderer.remove_chart)
    def remove_chart(self, *args, **kwargs):
        """Wrap ``Renderer.remove_chart``."""
        return self.renderer.remove_chart(*args, **kwargs)

    @wraps(Renderer.add_actor)
    def add_actor(self, *args, **kwargs):
        """Wrap ``Renderer.add_actor``."""
        return self.renderer.add_actor(*args, **kwargs)

    @wraps(Renderer.enable_parallel_projection)
    def enable_parallel_projection(self, *args, **kwargs):
        """Wrap ``Renderer.enable_parallel_projection``."""
        return self.renderer.enable_parallel_projection(*args, **kwargs)

    @wraps(Renderer.disable_parallel_projection)
    def disable_parallel_projection(self, *args, **kwargs):
        """Wrap ``Renderer.disable_parallel_projection``."""
        return self.renderer.disable_parallel_projection(*args, **kwargs)

    @wraps(Renderer.enable_ssao)
    def enable_ssao(self, *args, **kwargs):
        """Wrap ``Renderer.enable_ssao``."""
        return self.renderer.enable_ssao(*args, **kwargs)

    @wraps(Renderer.disable_ssao)
    def disable_ssao(self, *args, **kwargs):
        """Wrap ``Renderer.disable_ssao``."""
        return self.renderer.disable_ssao(*args, **kwargs)

    @wraps(Renderer.enable_shadows)
    def enable_shadows(self, *args, **kwargs):
        """Wrap ``Renderer.enable_shadows``."""
        return self.renderer.enable_shadows(*args, **kwargs)

    @wraps(Renderer.disable_shadows)
    def disable_shadows(self, *args, **kwargs):
        """Wrap ``Renderer.disable_shadows``."""
        return self.renderer.disable_shadows(*args, **kwargs)

    @property
    def parallel_projection(self):
        """Return parallel projection state of active render window."""
        return self.renderer.parallel_projection

    @parallel_projection.setter
    def parallel_projection(self, state):
        """Set parallel projection state of all active render windows."""
        self.renderer.parallel_projection = state

    @property
    def parallel_scale(self):
        """Return parallel scale of active render window."""
        return self.renderer.parallel_scale

    @parallel_scale.setter
    def parallel_scale(self, value):
        """Set parallel scale of all active render windows."""
        self.renderer.parallel_scale = value

    @wraps(Renderer.add_axes_at_origin)
    def add_axes_at_origin(self, *args, **kwargs):
        """Wrap ``Renderer.add_axes_at_origin``."""
        return self.renderer.add_axes_at_origin(*args, **kwargs)

    @wraps(Renderer.show_bounds)
    def show_bounds(self, *args, **kwargs):
        """Wrap ``Renderer.show_bounds``."""
        return self.renderer.show_bounds(*args, **kwargs)

    @wraps(Renderer.add_bounding_box)
    def add_bounding_box(self, *args, **kwargs):
        """Wrap ``Renderer.add_bounding_box``."""
        return self.renderer.add_bounding_box(*args, **kwargs)

    @wraps(Renderer.remove_bounding_box)
    def remove_bounding_box(self, *args, **kwargs):
        """Wrap ``Renderer.remove_bounding_box``."""
        return self.renderer.remove_bounding_box(*args, **kwargs)

    @wraps(Renderer.remove_bounds_axes)
    def remove_bounds_axes(self, *args, **kwargs):
        """Wrap ``Renderer.remove_bounds_axes``."""
        return self.renderer.remove_bounds_axes(*args, **kwargs)

    @wraps(Renderer.show_grid)
    def show_grid(self, *args, **kwargs):
        """Wrap ``Renderer.show_grid``."""
        return self.renderer.show_grid(*args, **kwargs)

    @wraps(Renderer.set_scale)
    def set_scale(self, *args, **kwargs):
        """Wrap ``Renderer.set_scale``."""
        return self.renderer.set_scale(*args, **kwargs)

    @wraps(Renderer.enable_depth_of_field)
    def enable_depth_of_field(self, *args, **kwargs):
        """Wrap ``Renderer.enable_depth_of_field``."""
        return self.renderer.enable_depth_of_field(*args, **kwargs)

    @wraps(Renderer.disable_depth_of_field)
    def disable_depth_of_field(self, *args, **kwargs):
        """Wrap ``Renderer.disable_depth_of_field``."""
        return self.renderer.disable_depth_of_field(*args, **kwargs)

    @wraps(Renderer.add_blurring)
    def add_blurring(self, *args, **kwargs):
        """Wrap ``Renderer.add_blurring``."""
        return self.renderer.add_blurring(*args, **kwargs)

    @wraps(Renderer.remove_blurring)
    def remove_blurring(self, *args, **kwargs):
        """Wrap ``Renderer.remove_blurring``."""
        return self.renderer.remove_blurring(*args, **kwargs)

    @wraps(Renderer.enable_eye_dome_lighting)
    def enable_eye_dome_lighting(self, *args, **kwargs):
        """Wrap ``Renderer.enable_eye_dome_lighting``."""
        return self.renderer.enable_eye_dome_lighting(*args, **kwargs)

    @wraps(Renderer.disable_eye_dome_lighting)
    def disable_eye_dome_lighting(self, *args, **kwargs):
        """Wrap ``Renderer.disable_eye_dome_lighting``."""
        self.renderer.disable_eye_dome_lighting(*args, **kwargs)

    @wraps(Renderer.reset_camera)
    def reset_camera(self, *args, **kwargs):
        """Wrap ``Renderer.reset_camera``."""
        self.renderer.reset_camera(*args, **kwargs)
        self.render()

    @wraps(Renderer.isometric_view)
    def isometric_view(self, *args, **kwargs):
        """Wrap ``Renderer.isometric_view``."""
        self.renderer.isometric_view(*args, **kwargs)

    @wraps(Renderer.view_isometric)
    def view_isometric(self, *args, **kwarg):
        """Wrap ``Renderer.view_isometric``."""
        self.renderer.view_isometric(*args, **kwarg)

    @wraps(Renderer.view_vector)
    def view_vector(self, *args, **kwarg):
        """Wrap ``Renderer.view_vector``."""
        self.renderer.view_vector(*args, **kwarg)

    @wraps(Renderer.view_xy)
    def view_xy(self, *args, **kwarg):
        """Wrap ``Renderer.view_xy``."""
        self.renderer.view_xy(*args, **kwarg)

    @wraps(Renderer.view_yx)
    def view_yx(self, *args, **kwarg):
        """Wrap ``Renderer.view_yx``."""
        self.renderer.view_yx(*args, **kwarg)

    @wraps(Renderer.view_xz)
    def view_xz(self, *args, **kwarg):
        """Wrap ``Renderer.view_xz``."""
        self.renderer.view_xz(*args, **kwarg)

    @wraps(Renderer.view_zx)
    def view_zx(self, *args, **kwarg):
        """Wrap ``Renderer.view_zx``."""
        self.renderer.view_zx(*args, **kwarg)

    @wraps(Renderer.view_yz)
    def view_yz(self, *args, **kwarg):
        """Wrap ``Renderer.view_yz``."""
        self.renderer.view_yz(*args, **kwarg)

    @wraps(Renderer.view_zy)
    def view_zy(self, *args, **kwarg):
        """Wrap ``Renderer.view_zy``."""
        self.renderer.view_zy(*args, **kwarg)

    @wraps(Renderer.disable)
    def disable(self, *args, **kwarg):
        """Wrap ``Renderer.disable``."""
        self.renderer.disable(*args, **kwarg)

    @wraps(Renderer.enable)
    def enable(self, *args, **kwarg):
        """Wrap ``Renderer.enable``."""
        self.renderer.enable(*args, **kwarg)

    @wraps(Renderer.enable_depth_peeling)
    def enable_depth_peeling(self, *args, **kwargs):
        """Wrap ``Renderer.enable_depth_peeling``."""
        if hasattr(self, 'ren_win'):
            result = self.renderer.enable_depth_peeling(*args, **kwargs)
            if result:
                self.ren_win.AlphaBitPlanesOn()
        return result

    @wraps(Renderer.disable_depth_peeling)
    def disable_depth_peeling(self):
        """Wrap ``Renderer.disable_depth_peeling``."""
        if hasattr(self, 'ren_win'):
            self.ren_win.AlphaBitPlanesOff()
            return self.renderer.disable_depth_peeling()

    @wraps(Renderer.get_default_cam_pos)
    def get_default_cam_pos(self, *args, **kwargs):
        """Wrap ``Renderer.get_default_cam_pos``."""
        return self.renderer.get_default_cam_pos(*args, **kwargs)

    @wraps(Renderer.remove_actor)
    def remove_actor(self, *args, **kwargs):
        """Wrap ``Renderer.remove_actor``."""
        for renderer in self.renderers:
            renderer.remove_actor(*args, **kwargs)
        return True

    @wraps(Renderer.set_environment_texture)
    def set_environment_texture(self, *args, **kwargs):
        """Wrap ``Renderer.set_environment_texture``."""
        return self.renderer.set_environment_texture(*args, **kwargs)

    @wraps(Renderer.remove_environment_texture)
    def remove_environment_texture(self, *args, **kwargs):
        """Wrap ``Renderer.remove_environment_texture``."""
        return self.renderer.remove_environment_texture(*args, **kwargs)

    #### Properties from Renderer ####

    @property
    def camera(self):
        """Return the active camera of the active renderer."""
        if not self.camera_set:
            self.camera_position = self.get_default_cam_pos()
            self.reset_camera()
            self.camera_set = True
        return self.renderer.camera

    @camera.setter
    def camera(self, camera):
        """Set the active camera for the rendering scene."""
        self.renderer.camera = camera

    @property
    def camera_set(self):
        """Return if the camera of the active renderer has been set."""
        return self.renderer.camera_set

    @camera_set.setter
    def camera_set(self, is_set):
        """Set if the camera has been set on the active renderer."""
        self.renderer.camera_set = is_set

    @property
    def bounds(self):
        """Return the bounds of the active renderer.

        Returns
        -------
        list
            Bounds of the active renderer.

        Examples
        --------
        >>> import pyvista
        >>> pl = pyvista.Plotter()
        >>> _ = pl.add_mesh(pyvista.Cube())
        >>> pl.bounds
        [-0.5, 0.5, -0.5, 0.5, -0.5, 0.5]

        """
        return self.renderer.bounds

    @property
    def length(self):
        """Return the length of the diagonal of the bounding box of the scene."""
        return self.renderer.length

    @property
    def center(self):
        """Return the center of the active renderer."""
        return self.renderer.center

    @property
    def _scalar_bar_slots(self):
        """Return the scalar bar slots of the active renderer."""
        return self.renderer._scalar_bar_slots

    @_scalar_bar_slots.setter
    def _scalar_bar_slots(self, value):
        """Set the scalar bar slots of the active renderer."""
        self.renderer._scalar_bar_slots = value

    @property
    def _scalar_bar_slot_lookup(self):
        """Return the scalar bar slot lookup of the active renderer."""
        return self.renderer._scalar_bar_slot_lookup

    @_scalar_bar_slot_lookup.setter
    def _scalar_bar_slot_lookup(self, value):
        """Set the scalar bar slot lookup of the active renderer."""
        self.renderer._scalar_bar_slot_lookup = value

    @property
    def scale(self):
        """Return the scaling of the active renderer."""
        return self.renderer.scale

    @scale.setter
    def scale(self, scale):
        """Set the scaling of the active renderer."""
        self.renderer.set_scale(*scale)

    @property
    def camera_position(self):
        """Return camera position of the active render window.

        Examples
        --------
        Return camera's position and then reposition it via a list of tuples.

        >>> import pyvista as pv
        >>> from pyvista import examples
        >>> mesh = examples.download_bunny_coarse()
        >>> pl = pv.Plotter()
        >>> _ = pl.add_mesh(mesh, show_edges=True, reset_camera=True)
        >>> pl.camera_position
        [(0.02430, 0.0336, 0.9446),
         (0.02430, 0.0336, -0.02225),
         (0.0, 1.0, 0.0)]
        >>> pl.camera_position = [
        ...     (0.3914, 0.4542, 0.7670),
        ...     (0.0243, 0.0336, -0.0222),
        ...     (-0.2148, 0.8998, -0.3796),
        ... ]
        >>> pl.show()

        Set the camera position using a string and look at the ``'xy'`` plane.

        >>> pl = pv.Plotter()
        >>> _ = pl.add_mesh(mesh, show_edges=True)
        >>> pl.camera_position = 'xy'
        >>> pl.show()

        Set the camera position using a string and look at the ``'zy'`` plane.

        >>> pl = pv.Plotter()
        >>> _ = pl.add_mesh(mesh, show_edges=True)
        >>> pl.camera_position = 'zy'
        >>> pl.show()

        For more examples, see :ref:`cameras_api`.

        """
        return self.renderer.camera_position

    @camera_position.setter
    def camera_position(self, camera_location):
        """Set camera position of the active render window."""
        self.renderer.camera_position = camera_location

    @property
    def background_color(self):
        """Return the background color of the active render window.

        Examples
        --------
        Set the background color to ``"pink"`` and plot it.

        >>> import pyvista as pv
        >>> pl = pv.Plotter()
        >>> _ = pl.add_mesh(pv.Cube(), show_edges=True)
        >>> pl.background_color = "pink"
        >>> pl.background_color
        Color(name='pink', hex='#ffc0cbff')
        >>> pl.show()

        """
        return self.renderers.active_renderer.background_color

    @background_color.setter
    def background_color(self, color):
        """Set the background color of all the render windows."""
        self.set_background(color)

    @property
    def window_size(self):
        """Return the render window size in ``(width, height)``.

        Examples
        --------
        Change the window size from ``200 x 200`` to ``400 x 400``.

        >>> import pyvista
        >>> pl = pyvista.Plotter(window_size=[200, 200])
        >>> pl.window_size
        [200, 200]
        >>> pl.window_size = [400, 400]
        >>> pl.window_size
        [400, 400]

        """
        return list(self.ren_win.GetSize())

    @window_size.setter
    def window_size(self, window_size):
        """Set the render window size."""
        self.ren_win.SetSize(window_size[0], window_size[1])

    @property
    def image_depth(self):
        """Return a depth image representing current render window.

        Helper attribute for ``get_image_depth``.

        """
        return self.get_image_depth()

    def _check_rendered(self):
        """Check if the render window has been shown and raise an exception if not."""
        if not self._rendered:
            raise AttributeError(
                '\nThis plotter has not yet been set up and rendered '
                'with ``show()``.\n'
                'Consider setting ``off_screen=True`` '
                'for off screen rendering.\n'
            )

    def _check_has_ren_win(self):
        """Check if render window attribute exists and raise an exception if not."""
        if not hasattr(self, 'ren_win'):
            raise AttributeError(
                '\n\nTo retrieve an image after the render window '
                'has been closed, set:\n\n'
                ' ``plotter.store_image = True``\n\n'
                'before closing the plotter.'
            )

    @property
    def image(self):
        """Return an image array of current render window.

        To retrieve an image after the render window has been closed,
        set: ``plotter.store_image = True`` before closing the plotter.
        """
        if not hasattr(self, 'ren_win') and self.last_image is not None:
            return self.last_image

        self._check_rendered()
        self._check_has_ren_win()

        data = image_from_window(self.ren_win)
        if self.image_transparent_background:
            return data

        # ignore alpha channel
        return data[:, :, :-1]

    def render(self):
        """Render the main window.

        Does nothing until ``show`` has been called.
        """
        if hasattr(self, 'ren_win') and not self._first_time:
            log.debug('Rendering')
            self.ren_win.Render()
            self._rendered = True

    @wraps(RenderWindowInteractor.add_key_event)
    def add_key_event(self, *args, **kwargs):
        """Wrap RenderWindowInteractor.add_key_event."""
        if hasattr(self, 'iren'):
            self.iren.add_key_event(*args, **kwargs)

    def clear_events_for_key(self, key):
        """Remove the callbacks associated to the key.

        Parameters
        ----------
        key : str
            Key to clear events for.

        """
        self.iren.clear_events_for_key(key)

    def store_mouse_position(self, *args):
        """Store mouse position."""
        if not hasattr(self, "iren"):
            raise AttributeError("This plotting window is not interactive.")
        self.mouse_position = self.iren.get_event_position()

    def store_click_position(self, *args):
        """Store click position in viewport coordinates."""
        if not hasattr(self, "iren"):
            raise AttributeError("This plotting window is not interactive.")
        self.click_position = self.iren.get_event_position()
        self.mouse_position = self.click_position

    def track_mouse_position(self):
        """Keep track of the mouse position.

        This will potentially slow down the interactor. No callbacks
        supported here - use
        :func:`pyvista.BasePlotter.track_click_position` instead.

        """
        self.iren.track_mouse_position(self.store_mouse_position)

    def untrack_mouse_position(self):
        """Stop tracking the mouse position."""
        self.iren.untrack_mouse_position()

    @wraps(RenderWindowInteractor.track_click_position)
    def track_click_position(self, *args, **kwargs):
        """Wrap RenderWindowInteractor.track_click_position."""
        self.iren.track_click_position(*args, **kwargs)

    @wraps(RenderWindowInteractor.untrack_click_position)
    def untrack_click_position(self, *args, **kwargs):
        """Stop tracking the click position."""
        self.iren.untrack_click_position(*args, **kwargs)

    @property
    def pickable_actors(self):
        """Return or set the pickable actors.

        When setting, this will be the list of actors to make
        pickable. All actors not in the list will be made unpickable.
        If ``actors`` is ``None``, all actors will be made unpickable.

        Returns
        -------
        list of vtk.vtkActors

        Examples
        --------
        Add two actors to a :class:`pyvista.Plotter`, make one
        pickable, and then list the pickable actors.

        >>> import pyvista as pv
        >>> pl = pv.Plotter()
        >>> sphere_actor = pl.add_mesh(pv.Sphere())
        >>> cube_actor = pl.add_mesh(pv.Cube(), pickable=False, style='wireframe')
        >>> len(pl.pickable_actors)
        1

        Set the pickable actors to both actors.

        >>> pl.pickable_actors = [sphere_actor, cube_actor]
        >>> len(pl.pickable_actors)
        2

        Set the pickable actors to ``None``.

        >>> pl.pickable_actors = None
        >>> len(pl.pickable_actors)
        0

        """
        pickable = []
        for renderer in self.renderers:
            for actor in renderer.actors.values():
                if actor.GetPickable():
                    pickable.append(actor)
        return pickable

    @pickable_actors.setter
    def pickable_actors(self, actors=None):
        """Set the pickable actors."""
        actors = [] if actors is None else actors
        if isinstance(actors, _vtk.vtkActor):
            actors = [actors]

        if not all([isinstance(actor, _vtk.vtkActor) for actor in actors]):
            raise TypeError(
                f'Expected a vtkActor instance or a list of vtkActors, got '
                f'{[type(actor) for actor in actors]} instead.'
            )

        for renderer in self.renderers:
            for actor in renderer.actors.values():
                actor.SetPickable(actor in actors)

    def _prep_for_close(self):
        """Make sure a screenshot is acquired before closing.

        This doesn't actually close anything! It just preps the plotter for
        closing.
        """
        # Grab screenshot right before renderer closes
        self.last_image = self.screenshot(True, return_img=True)
        self.last_image_depth = self.get_image_depth()

    def increment_point_size_and_line_width(self, increment):
        """Increment point size and line width of all actors.

        For every actor in the scene, increment both its point size
        and line width by the given value.

        Parameters
        ----------
        increment : float
            Amount to increment point size and line width.

        """
        for renderer in self.renderers:
            for actor in renderer._actors.values():
                if hasattr(actor, "GetProperty"):
                    prop = actor.GetProperty()
                    if hasattr(prop, "SetPointSize"):
                        prop.SetPointSize(prop.GetPointSize() + increment)
                    if hasattr(prop, "SetLineWidth"):
                        prop.SetLineWidth(prop.GetLineWidth() + increment)
        self.render()
        return

    def reset_key_events(self):
        """Reset all of the key press events to their defaults."""
        if hasattr(self, 'iren'):
            self.iren.clear_key_event_callbacks()

        self.add_key_event('q', self._prep_for_close)  # Add no matter what
        b_left_down_callback = lambda: self.iren.add_observer(
            'LeftButtonPressEvent', self.left_button_down
        )
        self.add_key_event('b', b_left_down_callback)
        self.add_key_event('v', lambda: self.isometric_view_interactive())
        self.add_key_event('C', lambda: self.enable_cell_picking())
        self.add_key_event('Up', lambda: self.camera.Zoom(1.05))
        self.add_key_event('Down', lambda: self.camera.Zoom(0.95))
        self.add_key_event('plus', lambda: self.increment_point_size_and_line_width(1))
        self.add_key_event('minus', lambda: self.increment_point_size_and_line_width(-1))

    @wraps(RenderWindowInteractor.key_press_event)
    def key_press_event(self, *args, **kwargs):
        """Wrap RenderWindowInteractor.key_press_event."""
        self.iren.key_press_event(*args, **kwargs)

    def left_button_down(self, obj, event_type):
        """Register the event for a left button down click."""
        if hasattr(self.ren_win, 'GetOffScreenFramebuffer'):
            if not self.ren_win.GetOffScreenFramebuffer().GetFBOIndex():
                # must raise a runtime error as this causes a segfault on VTK9
                raise ValueError('Invoking helper with no framebuffer')
        # Get 2D click location on window
        click_pos = self.iren.get_event_position()

        # Get corresponding click location in the 3D plot
        picker = _vtk.vtkWorldPointPicker()
        picker.Pick(click_pos[0], click_pos[1], 0, self.renderer)
        self.pickpoint = np.asarray(picker.GetPickPosition()).reshape((-1, 3))
        if np.any(np.isnan(self.pickpoint)):
            self.pickpoint[:] = 0

    @wraps(RenderWindowInteractor.enable_trackball_style)
    def enable_trackball_style(self):
        """Wrap RenderWindowInteractor.enable_trackball_style."""
        self.iren.enable_trackball_style()

    @wraps(RenderWindowInteractor.enable_trackball_actor_style)
    def enable_trackball_actor_style(self):
        """Wrap RenderWindowInteractor.enable_trackball_actor_style."""
        self.iren.enable_trackball_actor_style()

    @wraps(RenderWindowInteractor.enable_image_style)
    def enable_image_style(self):
        """Wrap RenderWindowInteractor.enable_image_style."""
        self.iren.enable_image_style()

    @wraps(RenderWindowInteractor.enable_joystick_style)
    def enable_joystick_style(self):
        """Wrap RenderWindowInteractor.enable_joystick_style."""
        self.iren.enable_joystick_style()

    @wraps(RenderWindowInteractor.enable_joystick_actor_style)
    def enable_joystick_actor_style(self):
        """Wrap RenderWindowInteractor.enable_joystick_actor_style."""
        self.iren.enable_joystick_actor_style()

    @wraps(RenderWindowInteractor.enable_zoom_style)
    def enable_zoom_style(self):
        """Wrap RenderWindowInteractor.enable_zoom_style."""
        self.iren.enable_zoom_style()

    @wraps(RenderWindowInteractor.enable_terrain_style)
    def enable_terrain_style(self, *args, **kwargs):
        """Wrap RenderWindowInteractor.enable_terrain_style."""
        self.iren.enable_terrain_style(*args, **kwargs)

    @wraps(RenderWindowInteractor.enable_rubber_band_style)
    def enable_rubber_band_style(self):
        """Wrap RenderWindowInteractor.enable_rubber_band_style."""
        self.iren.enable_rubber_band_style()

    @wraps(RenderWindowInteractor.enable_rubber_band_2d_style)
    def enable_rubber_band_2d_style(self):
        """Wrap RenderWindowInteractor.enable_rubber_band_2d_style."""
        self.iren.enable_rubber_band_2d_style()

    def enable_stereo_render(self):
        """Enable stereo rendering.

        Disable this with :func:`disable_stereo_render
        <BasePlotter.disable_stereo_render>`

        Examples
        --------
        Enable stereo rendering to show a cube as an anaglyph image.

        >>> import pyvista as pv
        >>> pl = pv.Plotter()
        >>> _ = pl.add_mesh(pv.Cube())
        >>> pl.enable_stereo_render()
        >>> pl.show()

        """
        if hasattr(self, 'ren_win'):
            self.ren_win.StereoRenderOn()
            self.ren_win.SetStereoTypeToAnaglyph()

    def disable_stereo_render(self):
        """Disable stereo rendering.

        Enable again with :func:`enable_stereo_render
        <BasePlotter.enable_stereo_render>`

        Examples
        --------
        Enable and then disable stereo rendering. It should show a simple cube.

        >>> import pyvista as pv
        >>> pl = pv.Plotter()
        >>> _ = pl.add_mesh(pv.Cube())
        >>> pl.enable_stereo_render()
        >>> pl.disable_stereo_render()
        >>> pl.show()

        """
        if hasattr(self, 'ren_win'):
            self.ren_win.StereoRenderOff()

    def hide_axes_all(self):
        """Hide the axes orientation widget in all renderers."""
        for renderer in self.renderers:
            renderer.hide_axes()

    def show_axes_all(self):
        """Show the axes orientation widget in all renderers.

        Examples
        --------
        >>> import pyvista
        >>> from pyvista import examples
        >>>
        >>> # create multi-window plot (1 row, 2 columns)
        >>> pl = pyvista.Plotter(shape=(1, 2))
        >>>
        >>> # activate subplot 1 and add a mesh
        >>> pl.subplot(0, 0)
        >>> _ = pl.add_mesh(examples.load_globe())
        >>>
        >>> # activate subplot 2 and add a mesh
        >>> pl.subplot(0, 1)
        >>> _ = pl.add_mesh(examples.load_airplane())
        >>>
        >>> # show the axes orientation widget in all subplots
        >>> pl.show_axes_all()
        >>>
        >>> # display the window
        >>> pl.show()

        """
        for renderer in self.renderers:
            renderer.show_axes()

    def isometric_view_interactive(self):
        """Set the current interactive render window to isometric view."""
        interactor = self.iren.get_interactor_style()
        renderer = interactor.GetCurrentRenderer()
        if renderer is None:
            renderer = self.renderer
        renderer.view_isometric()

    def update(self, stime=1, force_redraw=True):
        """Update window, redraw, process messages query.

        Parameters
        ----------
        stime : int, optional
            Duration of timer that interrupt vtkRenderWindowInteractor
            in milliseconds.

        force_redraw : bool, optional
            Call ``render`` immediately.

        """
        if stime <= 0:
            stime = 1

        curr_time = time.time()
        if Plotter.last_update_time > curr_time:
            Plotter.last_update_time = curr_time

        if self.iren is not None:
            update_rate = self.iren.get_desired_update_rate()
            if (curr_time - Plotter.last_update_time) > (1.0 / update_rate):
                self.right_timer_id = self.iren.create_repeating_timer(stime)
                self.render()
                Plotter.last_update_time = curr_time
                return

        if force_redraw:
            self.render()

    def add_composite(
        self,
        dataset,
        color=None,
        style=None,
        scalars=None,
        clim=None,
        show_edges=None,
        edge_color=None,
        point_size=5.0,
        line_width=None,
        opacity=1.0,
        flip_scalars=False,
        lighting=None,
        n_colors=256,
        interpolate_before_map=True,
        cmap=None,
        label=None,
        reset_camera=None,
        scalar_bar_args=None,
        show_scalar_bar=None,
        multi_colors=False,
        name=None,
        render_points_as_spheres=None,
        render_lines_as_tubes=False,
        smooth_shading=None,
        split_sharp_edges=None,
        ambient=0.0,
        diffuse=1.0,
        specular=0.0,
        specular_power=100.0,
        nan_color=None,
        nan_opacity=1.0,
        culling=None,
        rgb=None,
        categories=None,
        below_color=None,
        above_color=None,
        annotations=None,
        pickable=True,
        preference="point",
        log_scale=False,
        pbr=False,
        metallic=0.0,
        roughness=0.5,
        render=True,
        component=None,
        color_missing_with_nan=False,
        copy_mesh=False,
        **kwargs,
    ):
        """Add a composite dataset to the plotter.

        Parameters
        ----------
        dataset : pyvista.MultiBlock
            A :class:`pyvista.MultiBlock` dataset.

        color : color_like, default: :attr:`pyvista.themes.DefaultTheme.color`
            Use to make the entire mesh have a single solid color.
            Either a string, RGB list, or hex color string.  For example:
            ``color='white'``, ``color='w'``, ``color=[1.0, 1.0, 1.0]``, or
            ``color='#FFFFFF'``. Color will be overridden if scalars are
            specified.

        style : str, default='wireframe'
            Visualization style of the mesh.  One of the following:
            ``style='surface'``, ``style='wireframe'``, ``style='points'``.
            Defaults to ``'surface'``. Note that ``'wireframe'`` only shows a
            wireframe of the outer geometry.

        scalars : str, optional
            Scalars used to "color" the points or cells of the dataset.
            Accepts only a string name of an array that is present on the
            composite dataset.

        clim : 2 item list, optional
            Color bar range for scalars.  Defaults to minimum and
            maximum of scalars array.  Example: ``[-1, 2]``. ``rng``
            is also an accepted alias for this.

        show_edges : bool, default: :attr:`pyvista.global_theme.show_edges`
            Shows the edges of a mesh.  Does not apply to a wireframe
            representation.

        edge_color : color_like, default: :attr:`pyvista.global_theme.edge_color`
            The solid color to give the edges when ``show_edges=True``.
            Either a string, RGB list, or hex color string.

            Defaults to :attr:`pyvista.global_theme.edge_color`
            <pyvista.themes.DefaultTheme.edge_color>`.

        point_size : float, default: 5.0
            Point size of any points in the dataset plotted. Also
            applicable when style='points'. Default ``5.0``.

        line_width : float, optional
            Thickness of lines.  Only valid for wireframe and surface
            representations.

        opacity : float, default: 1.0
            Opacity of the mesh. A single float value that will be applied
            globally opacity of the mesh and uniformly
            applied everywhere - should be between 0 and 1.

        flip_scalars : bool, default: False
            Flip direction of cmap. Most colormaps allow ``*_r``
            suffix to do this as well.

        lighting : bool, default: True
            Enable or disable view direction lighting.

        n_colors : int, default: 256
            Number of colors to use when displaying scalars.  The scalar bar
            will also have this many colors.

        interpolate_before_map : bool, default: True
            Enabling makes for a smoother scalars display.  When ``False``,
            OpenGL will interpolate the mapped colors which can result in
            showing colors that are not present in the color map.

        cmap : str or list, default :attr:`pyvista.themes.DefaultTheme.cmap`
            Name of the Matplotlib colormap to use when mapping the
            ``scalars``.  See available Matplotlib colormaps.  Only
            applicable for when displaying ``scalars``. Requires
            Matplotlib to be installed.  ``colormap`` is also an
            accepted alias for this. If ``colorcet`` or ``cmocean``
            are installed, their colormaps can be specified by name.

            You can also specify a list of colors to override an
            existing colormap with a custom one.  For example, to
            create a three color colormap you might specify
            ``['green', 'red', 'blue']``.

        label : str, optional
            String label to use when adding a legend to the scene with
            :func:`pyvista.BasePlotter.add_legend`.

        reset_camera : bool, optional
            Reset the camera after adding this mesh to the scene. The default
            setting is ``None``, where the camera is only reset if this plotter
            has already been shown. If ``False``, the camera is not reset
            regardless of the state of the ``Plotter``. When ``True``, the
            camera is always reset.

        scalar_bar_args : dict, optional
            Dictionary of keyword arguments to pass when adding the
            scalar bar to the scene. For options, see
            :func:`pyvista.BasePlotter.add_scalar_bar`.

        show_scalar_bar : bool
            If ``False``, a scalar bar will not be added to the
            scene. Defaults to ``True`` unless ``rgba=True``.

        multi_colors : bool, default: False
            Color each block by a solid color using matplotlib's color cycler.

        name : str, optional
            The name for the added mesh/actor so that it can be easily
            updated.  If an actor of this name already exists in the
            rendering window, it will be replaced by the new actor.

        render_points_as_spheres : bool, default: False
            Render points as spheres rather than dots.

        render_lines_as_tubes : bool, default: False
            Show lines as thick tubes rather than flat lines.  Control
            the width with ``line_width``.

        smooth_shading : bool, default: :attr`pyvista.themes.DefaultTheme.smooth_shading`
            Enable smooth shading when ``True`` using the Phong shading
            algorithm.  When ``False``, uses flat shading.  Automatically
            enabled when ``pbr=True``.  See :ref:`shading_example`.

        split_sharp_edges : bool, default: False
            Split sharp edges exceeding 30 degrees when plotting with smooth
            shading.  Control the angle with the optional keyword argument
            ``feature_angle``.  By default this is ``False`` unless overridden
            by the global or plotter theme.  Note that enabling this will
            create a copy of the input mesh within the plotter.  See
            :ref:`shading_example`.

        ambient : float, default: 0.0
            When lighting is enabled, this is the amount of light in
            the range of 0 to 1 (default 0.0) that reaches the actor
            when not directed at the light source emitted from the
            viewer.

        diffuse : float, default: 1.0
            The diffuse lighting coefficient.

        specular : float, default: 0.0
            The specular lighting coefficient.

        specular_power : float, default: 1.0
            The specular power. Between 0.0 and 128.0.

        nan_color : color_like, default: :attr:`pyvista.themes.DefaultTheme.nan_color`
            The color to use for all ``NaN`` values in the plotted
            scalar array.

        nan_opacity : float, default: 1.0
            Opacity of ``NaN`` values.  Should be between 0 and 1.

        culling : str, bool, default: False
            Does not render faces that are culled. This can be helpful for
            dense surface meshes, especially when edges are visible, but can
            cause flat meshes to be partially displayed. One of the following:

            * ``True`` - Enable backface culling
            * ``"b"`` - Enable backface culling
            * ``"back"`` - Enable backface culling
            * ``"backface"`` - Enable backface culling
            * ``"f"`` - Enable frontface culling
            * ``"front"`` - Enable frontface culling
            * ``"frontface"`` - Enable frontface culling
            * ``False`` - Disable both backface and frontface culling

        rgb : bool, default: False
            If an 2 dimensional array is passed as the scalars, plot
            those values as RGB(A) colors. ``rgba`` is also an
            accepted alias for this.  Opacity (the A) is optional.  If
            a scalars array ending with ``"_rgba"`` is passed, the default
            becomes ``True``.  This can be overridden by setting this
            parameter to ``False``.

        categories : bool, optional
            If set to ``True``, then the number of unique values in
            the scalar array will be used as the ``n_colors``
            argument.

        below_color : color_like, optional
            Solid color for values below the scalars range
            (``clim``). This will automatically set the scalar bar
            ``below_label`` to ``'Below'``.

        above_color : color_like, optional
            Solid color for values below the scalars range
            (``clim``). This will automatically set the scalar bar
            ``above_label`` to ``'Above'``.

        annotations : dict, optional
            Pass a dictionary of annotations. Keys are the float
            values in the scalars range to annotate on the scalar bar
            and the values are the the string annotations.

        pickable : bool, default: True
            Set whether this actor is pickable.

        preference : str, default: 'point'
            For each block, when ``block.n_points == block.n_cells`` and
            setting scalars, this parameter sets how the scalars will be mapped
            to the mesh.  For example, when ``'point'`` the scalars will be
            associated with the mesh points if available.  Can be either
            ``'point'`` or ``'cell'``.

        log_scale : bool, default: False
            Use log scale when mapping data to colors. Scalars less
            than zero are mapped to the smallest representable
            positive float.

        pbr : bool, default: False
            Enable physics based rendering (PBR) if the mesh is
            ``PolyData``.  Use the ``color`` argument to set the base
            color. This is only available in VTK>=9.

        metallic : float, default: 0.0
            Usually this value is either 0 or 1 for a real material
            but any value in between is valid. This parameter is only
            used by PBR interpolation.

        roughness : float, default: 0.5
            This value has to be between 0 (glossy) and 1 (rough). A
            glossy material has reflections and a high specular
            part. This parameter is only used by PBR
            interpolation.

        render : bool, default: True
            Force a render when ``True``.

        component : int, optional
            Set component of vector valued scalars to plot.  Must be
            nonnegative, if supplied. If ``None``, the magnitude of
            the vector is plotted.

        color_missing_with_nan : bool, default: False
            Color any missing values with the ``nan_color``. This is useful
            when not all blocks of the composite dataset have the specified
            ``scalars``.

        copy_mesh : bool, optional
            If ``True``, a copy of the mesh will be made before adding it to
            the plotter.  This is useful if e.g. you would like to add the same
            mesh to a plotter multiple times and display different
            scalars. Setting ``copy_mesh`` to ``False`` is necessary if you
            would like to update the mesh after adding it to the plotter and
            have these updates rendered, e.g. by changing the active scalars or
            through an interactive widget.  Defaults to ``False``.

        **kwargs : dict, optional
            Optional developer keyword arguments.

        Returns
        -------
        pyvista.Actor
            Actor of the composite dataset.

        pyvista.CompositePolyDataMapper
            Composite PolyData mapper.

        Examples
        --------
        Add a sphere and a cube as a multiblock dataset to a plotter and then
        change the visibility and color of the blocks.

        Note index ``1`` and ``2`` are used to access the individual blocks of
        the composite dataset. This is because the :class:`pyvista.MultiBlock`
        is the root node of the "tree" and is index ``0``. This allows you to
        access individual blocks or the entire composite dataset itself in the
        case of multiple nested composite datasets.

        >>> import pyvista as pv
        >>> dataset = pv.MultiBlock([pv.Cube(), pv.Sphere(center=(0, 0, 1))])
        >>> pl = pv.Plotter()
        >>> actor, mapper = pl.add_composite(dataset)
        >>> mapper.block_attr[1].color = 'b'
        >>> mapper.block_attr[1].opacity = 0.5
        >>> mapper.block_attr[2].color = 'r'
        >>> pl.show()

        """
        if not isinstance(dataset, _vtk.vtkCompositeDataSet):
            raise TypeError(f'Invalid type ({type(dataset)}). Must be a composite dataset.')
        # always convert
        dataset = dataset.as_polydata_blocks(copy_mesh)
        self.mesh = dataset  # for legacy behavior

        # Parse arguments
        (
            scalar_bar_args,
            split_sharp_edges,
            show_scalar_bar,
            feature_angle,
            render_points_as_spheres,
            smooth_shading,
            clim,
            cmap,
            culling,
            name,
            nan_color,
            color,
            texture,
            rgb,
            interpolation,
            remove_existing_actor,
        ) = _common_arg_parser(
            dataset,
            self._theme,
            n_colors,
            scalar_bar_args,
            split_sharp_edges,
            show_scalar_bar,
            render_points_as_spheres,
            smooth_shading,
            pbr,
            clim,
            cmap,
            culling,
            name,
            nan_color,
            nan_opacity,
            color,
            None,
            rgb,
            **kwargs,
        )

        # Compute surface normals if using smooth shading
        if smooth_shading:
            dataset = dataset._compute_normals(
                cell_normals=False,
                split_vertices=True,
                feature_angle=feature_angle,
            )

        self.mapper = CompositePolyDataMapper(
            dataset,
            theme=self._theme,
            color_missing_with_nan=color_missing_with_nan,
            interpolate_before_map=interpolate_before_map,
        )

        actor, _ = self.add_actor(self.mapper)

        prop = Property(
            self._theme,
            interpolation=interpolation,
            metallic=metallic,
            roughness=roughness,
            point_size=point_size,
            ambient=ambient,
            diffuse=diffuse,
            specular=specular,
            specular_power=specular_power,
            show_edges=show_edges,
            color=color,
            style=style,
            edge_color=edge_color,
            render_points_as_spheres=render_points_as_spheres,
            render_lines_as_tubes=render_lines_as_tubes,
            lighting=lighting,
            line_width=line_width,
            opacity=opacity,
            culling=culling,
        )
        actor.SetProperty(prop)

        if label is not None:
            self._add_legend_label(actor, label, None, prop.color)

        # check if there are any consistent active scalars
        if color is not None:
            self.mapper.scalar_visibility = False
        elif multi_colors:
            self.mapper.set_unique_colors()
        else:
            if scalars is None:
                point_name, cell_name = dataset._get_consistent_active_scalars()
                if point_name and cell_name:
                    if preference == 'point':
                        scalars = point_name
                    else:
                        scalars = cell_name
                else:
                    scalars = point_name if point_name is not None else cell_name

            elif not isinstance(scalars, str):
                raise TypeError(
                    f'`scalars` must be a string for `add_composite`, not ({type(scalars)})'
                )

            if categories:
                if not isinstance(categories, int):
                    raise TypeError('Categories must be an integer for a composite dataset.')
                n_colors = categories

            if scalars is not None:
                scalar_bar_args = self.mapper.set_scalars(
                    scalars,
                    preference,
                    component,
                    annotations,
                    rgb,
                    scalar_bar_args,
                    n_colors,
                    nan_color,
                    above_color,
                    below_color,
                    clim,
                    cmap,
                    flip_scalars,
                    categories,
                    log_scale,
                )
            else:
                self.mapper.scalar_visibility = False

        # Only show scalar bar if there are scalars
        if show_scalar_bar and scalars is not None:
            self.add_scalar_bar(**scalar_bar_args)

        # by default reset the camera if the plotting window has been rendered
        if reset_camera is None:
            reset_camera = not self._first_time and not self.camera_set

        self.add_actor(
            actor,
            reset_camera=reset_camera,
            name=name,
            pickable=pickable,
            render=render,
            remove_existing_actor=remove_existing_actor,
        )

        return actor, self.mapper

    def add_mesh(
        self,
        mesh,
        color=None,
        style=None,
        scalars=None,
        clim=None,
        show_edges=None,
        edge_color=None,
        point_size=5.0,
        line_width=None,
        opacity=1.0,
        flip_scalars=False,
        lighting=None,
        n_colors=256,
        interpolate_before_map=True,
        cmap=None,
        label=None,
        reset_camera=None,
        scalar_bar_args=None,
        show_scalar_bar=None,
        multi_colors=False,
        name=None,
        texture=None,
        render_points_as_spheres=None,
        render_lines_as_tubes=False,
        smooth_shading=None,
        split_sharp_edges=None,
        ambient=0.0,
        diffuse=1.0,
        specular=0.0,
        specular_power=100.0,
        nan_color=None,
        nan_opacity=1.0,
        culling=None,
        rgb=None,
        categories=False,
        silhouette=False,
        use_transparency=False,
        below_color=None,
        above_color=None,
        annotations=None,
        pickable=True,
        preference="point",
        log_scale=False,
        pbr=False,
        metallic=0.0,
        roughness=0.5,
        render=True,
        component=None,
        copy_mesh=False,
        backface_params=None,
        **kwargs,
    ):
        """Add any PyVista/VTK mesh or dataset that PyVista can wrap to the scene.

        This method is using a mesh representation to view the surfaces
        and/or geometry of datasets. For volume rendering, see
        :func:`pyvista.BasePlotter.add_volume`.

        To see the what most of the following parameters look like in action,
        please refer to :class:`pyvista.Property`.

        Parameters
        ----------
        mesh : pyvista.DataSet or pyvista.MultiBlock
            Any PyVista or VTK mesh is supported. Also, any dataset
            that :func:`pyvista.wrap` can handle including NumPy
            arrays of XYZ points.

        color : color_like, optional
            Use to make the entire mesh have a single solid color.
            Either a string, RGB list, or hex color string.  For example:
            ``color='white'``, ``color='w'``, ``color=[1.0, 1.0, 1.0]``, or
            ``color='#FFFFFF'``. Color will be overridden if scalars are
            specified.

            Defaults to :attr:`pyvista.global_theme.color
            <pyvista.themes.DefaultTheme.color>`.

        style : str, optional
            Visualization style of the mesh.  One of the following:
            ``style='surface'``, ``style='wireframe'``, ``style='points'``.
            Defaults to ``'surface'``. Note that ``'wireframe'`` only shows a
            wireframe of the outer geometry.

        scalars : str or numpy.ndarray, optional
            Scalars used to "color" the mesh.  Accepts a string name
            of an array that is present on the mesh or an array equal
            to the number of cells or the number of points in the
            mesh.  Array should be sized as a single vector. If both
            ``color`` and ``scalars`` are ``None``, then the active
            scalars are used.

        clim : 2 item list, optional
            Color bar range for scalars.  Defaults to minimum and
            maximum of scalars array.  Example: ``[-1, 2]``. ``rng``
            is also an accepted alias for this.

        show_edges : bool, optional
            Shows the edges of a mesh.  Does not apply to a wireframe
            representation.

        edge_color : color_like, optional
            The solid color to give the edges when ``show_edges=True``.
            Either a string, RGB list, or hex color string.

            Defaults to :attr:`pyvista.global_theme.edge_color
            <pyvista.themes.DefaultTheme.edge_color>`.

        point_size : float, optional
            Point size of any nodes in the dataset plotted. Also
            applicable when style='points'. Default ``5.0``.

        line_width : float, optional
            Thickness of lines.  Only valid for wireframe and surface
            representations.  Default ``None``.

        opacity : float, str, array-like
            Opacity of the mesh. If a single float value is given, it
            will be the global opacity of the mesh and uniformly
            applied everywhere - should be between 0 and 1. A string
            can also be specified to map the scalars range to a
            predefined opacity transfer function (options include:
            ``'linear'``, ``'linear_r'``, ``'geom'``, ``'geom_r'``).
            A string could also be used to map a scalars array from
            the mesh to the opacity (must have same number of elements
            as the ``scalars`` argument). Or you can pass a custom
            made transfer function that is an array either
            ``n_colors`` in length or shorter.

        flip_scalars : bool, optional
            Flip direction of cmap. Most colormaps allow ``*_r``
            suffix to do this as well.

        lighting : bool, optional
            Enable or disable view direction lighting. Default ``False``.

        n_colors : int, optional
            Number of colors to use when displaying scalars. Defaults to 256.
            The scalar bar will also have this many colors.

        interpolate_before_map : bool, optional
            Enabling makes for a smoother scalars display.  Default is
            ``True``.  When ``False``, OpenGL will interpolate the
            mapped colors which can result is showing colors that are
            not present in the color map.

        cmap : str, list, optional
            Name of the Matplotlib colormap to use when mapping the
            ``scalars``.  See available Matplotlib colormaps.  Only
            applicable for when displaying ``scalars``. Requires
            Matplotlib to be installed.  ``colormap`` is also an
            accepted alias for this. If ``colorcet`` or ``cmocean``
            are installed, their colormaps can be specified by name.

            You can also specify a list of colors to override an
            existing colormap with a custom one.  For example, to
            create a three color colormap you might specify
            ``['green', 'red', 'blue']``.

        label : str, optional
            String label to use when adding a legend to the scene with
            :func:`pyvista.BasePlotter.add_legend`.

        reset_camera : bool, optional
            Reset the camera after adding this mesh to the scene. The default
            setting is ``None``, where the camera is only reset if this plotter
            has already been shown. If ``False``, the camera is not reset
            regardless of the state of the ``Plotter``. When ``True``, the
            camera is always reset.

        scalar_bar_args : dict, optional
            Dictionary of keyword arguments to pass when adding the
            scalar bar to the scene. For options, see
            :func:`pyvista.BasePlotter.add_scalar_bar`.

        show_scalar_bar : bool
            If ``False``, a scalar bar will not be added to the
            scene. Defaults to ``True``.

        multi_colors : bool, optional
            If a :class:`pyvista.MultiBlock` dataset is given this will color
            each block by a solid color using matplotlib's color cycler.

        name : str, optional
            The name for the added mesh/actor so that it can be easily
            updated.  If an actor of this name already exists in the
            rendering window, it will be replaced by the new actor.

        texture : vtk.vtkTexture or np.ndarray or bool or str, optional
            A texture to apply if the input mesh has texture
            coordinates.  This will not work with MultiBlock
            datasets. If set to ``True``, the first available texture
            on the object will be used. If a string name is given, it
            will pull a texture with that name associated to the input
            mesh.

        render_points_as_spheres : bool, optional
            Render points as spheres rather than dots.

        render_lines_as_tubes : bool, optional
            Show lines as thick tubes rather than flat lines.  Control
            the width with ``line_width``.

        smooth_shading : bool, optional
            Enable smooth shading when ``True`` using the Phong
            shading algorithm.  When ``False``, use flat shading.
            Automatically enabled when ``pbr=True``.  See
            :ref:`shading_example`.

        split_sharp_edges : bool, optional
            Split sharp edges exceeding 30 degrees when plotting with smooth
            shading.  Control the angle with the optional keyword argument
            ``feature_angle``.  By default this is ``False`` unless overridden
            by the global or plotter theme.  Note that enabling this will
            create a copy of the input mesh within the plotter.  See
            :ref:`shading_example`.

        ambient : float, optional
            When lighting is enabled, this is the amount of light in
            the range of 0 to 1 (default 0.0) that reaches the actor
            when not directed at the light source emitted from the
            viewer.

        diffuse : float, optional
            The diffuse lighting coefficient. Default 1.0.

        specular : float, optional
            The specular lighting coefficient. Default 0.0.

        specular_power : float, optional
            The specular power. Between 0.0 and 128.0.

        nan_color : color_like, optional, defaults to gray
            The color to use for all ``NaN`` values in the plotted
            scalar array.

        nan_opacity : float, optional
            Opacity of ``NaN`` values.  Should be between 0 and 1.
            Default 1.0.

        culling : str, optional
            Does not render faces that are culled. Options are
            ``'front'`` or ``'back'``. This can be helpful for dense
            surface meshes, especially when edges are visible, but can
            cause flat meshes to be partially displayed.  Defaults to
            ``False``.

        rgb : bool, optional
            If an 2 dimensional array is passed as the scalars, plot
            those values as RGB(A) colors. ``rgba`` is also an
            accepted alias for this.  Opacity (the A) is optional.  If
            a scalars array ending with ``"_rgba"`` is passed, the default
            becomes ``True``.  This can be overridden by setting this
            parameter to ``False``.

        categories : bool, optional
            If set to ``True``, then the number of unique values in
            the scalar array will be used as the ``n_colors``
            argument.

        silhouette : dict, bool, optional
            If set to ``True``, plot a silhouette highlight for the
            mesh. This feature is only available for a triangulated
            ``PolyData``.  As a ``dict``, it contains the properties
            of the silhouette to display:

                * ``color``: ``color_like``, color of the silhouette
                * ``line_width``: ``float``, edge width
                * ``opacity``: ``float`` between 0 and 1, edge transparency
                * ``feature_angle``: If a ``float``, display sharp edges
                  exceeding that angle in degrees.
                * ``decimate``: ``float`` between 0 and 1, level of decimation

        use_transparency : bool, optional
            Invert the opacity mappings and make the values correspond
            to transparency.

        below_color : color_like, optional
            Solid color for values below the scalars range
            (``clim``). This will automatically set the scalar bar
            ``below_label`` to ``'Below'``.

        above_color : color_like, optional
            Solid color for values below the scalars range
            (``clim``). This will automatically set the scalar bar
            ``above_label`` to ``'Above'``.

        annotations : dict, optional
            Pass a dictionary of annotations. Keys are the float
            values in the scalars range to annotate on the scalar bar
            and the values are the the string annotations.

        pickable : bool, optional
            Set whether this actor is pickable.

        preference : str, optional
            When ``mesh.n_points == mesh.n_cells`` and setting
            scalars, this parameter sets how the scalars will be
            mapped to the mesh.  Default ``'point'``, causes the
            scalars will be associated with the mesh points.  Can be
            either ``'point'`` or ``'cell'``.

        log_scale : bool, optional
            Use log scale when mapping data to colors. Scalars less
            than zero are mapped to the smallest representable
            positive float. Default ``False``.

        pbr : bool, optional
            Enable physics based rendering (PBR) if the mesh is
            ``PolyData``.  Use the ``color`` argument to set the base
            color. This is only available in VTK>=9.

        metallic : float, optional
            Usually this value is either 0 or 1 for a real material
            but any value in between is valid. This parameter is only
            used by PBR interpolation. Default value is 0.0.

        roughness : float, optional
            This value has to be between 0 (glossy) and 1 (rough). A
            glossy material has reflections and a high specular
            part. This parameter is only used by PBR
            interpolation. Default value is 0.5.

        render : bool, optional
            Force a render when ``True``.  Default ``True``.

        component :  int, optional
            Set component of vector valued scalars to plot.  Must be
            nonnegative, if supplied. If ``None``, the magnitude of
            the vector is plotted.

        copy_mesh : bool, optional
            If ``True``, a copy of the mesh will be made before adding it to the plotter.
            This is useful if e.g. you would like to add the same mesh to a plotter multiple
            times and display different scalars. Setting ``copy_mesh`` to ``False`` is necessary
            if you would like to update the mesh after adding it to the plotter and have these
            updates rendered, e.g. by changing the active scalars or through an interactive widget.
            Defaults to ``False``.

        backface_params : dict or pyvista.Property, optional
            A :class:`pyvista.Property` or a dict of parameters to use for backface rendering. This
            is useful for instance when the inside of oriented surfaces has a different color than
            the outside. When a :class:`pyvista.Property`, this is directly used for backface
            rendering. When a dict, valid keys are :class:`pyvista.Property` attributes, and values
            are corresponding values to use for the given property. Omitted keys (or the default of
            ``backface_params=None``) default to the corresponding frontface properties.

        **kwargs : dict, optional
            Optional developer keyword arguments.

        Returns
        -------
        pyvista.plotting.actor.Actor
            Actor of the mesh.

        Examples
        --------
        Add a sphere to the plotter and show it with a custom scalar
        bar title.

        >>> import pyvista
        >>> sphere = pyvista.Sphere()
        >>> sphere['Data'] = sphere.points[:, 2]
        >>> plotter = pyvista.Plotter()
        >>> _ = plotter.add_mesh(sphere,
        ...                      scalar_bar_args={'title': 'Z Position'})
        >>> plotter.show()

        Plot using RGB on a single cell.  Note that since the number of
        points and the number of cells are identical, we have to pass
        ``preference='cell'``.

        >>> import pyvista
        >>> import numpy as np
        >>> vertices = np.array([[0, 0, 0], [1, 0, 0], [.5, .667, 0], [0.5, .33, 0.667]])
        >>> faces = np.hstack([[3, 0, 1, 2], [3, 0, 3, 2], [3, 0, 1, 3], [3, 1, 2, 3]])
        >>> mesh = pyvista.PolyData(vertices, faces)
        >>> mesh.cell_data['colors'] = [[255, 255, 255],
        ...                               [0, 255, 0],
        ...                               [0, 0, 255],
        ...                               [255, 0, 0]]
        >>> plotter = pyvista.Plotter()
        >>> _ = plotter.add_mesh(mesh, scalars='colors', lighting=False,
        ...                      rgb=True, preference='cell')
        >>> plotter.camera_position='xy'
        >>> plotter.show()

        Note how this varies from ``preference=='point'``.  This is
        because each point is now being individually colored, versus
        in ``preference=='point'``, each cell face is individually
        colored.

        >>> plotter = pyvista.Plotter()
        >>> _ = plotter.add_mesh(mesh, scalars='colors', lighting=False,
        ...                      rgb=True, preference='point')
        >>> plotter.camera_position='xy'
        >>> plotter.show()

        Plot a plane with a constant color and vary its opacity by point.

        >>> plane = pyvista.Plane()
        >>> plane.plot(color='b', opacity=np.linspace(0, 1, plane.n_points),
        ...            show_edges=True)

        """
        self.mapper = DataSetMapper(theme=self.theme)

        # Convert the VTK data object to a pyvista wrapped object if necessary
        if not is_pyvista_dataset(mesh):
            mesh = wrap(mesh)
            if not is_pyvista_dataset(mesh):
                raise TypeError(
                    f'Object type ({type(mesh)}) not supported for plotting in PyVista.'
                )
        if isinstance(mesh, pyvista.PointSet):
            # cast to PointSet to PolyData
            mesh = mesh.cast_to_polydata(deep=False)
        elif isinstance(mesh, pyvista.MultiBlock):
            return self.add_composite(
                mesh,
                color=color,
                style=style,
                scalars=scalars,
                clim=clim,
                show_edges=show_edges,
                edge_color=edge_color,
                point_size=point_size,
                line_width=line_width,
                opacity=opacity,
                flip_scalars=flip_scalars,
                lighting=lighting,
                n_colors=n_colors,
                interpolate_before_map=interpolate_before_map,
                cmap=cmap,
                label=label,
                reset_camera=reset_camera,
                scalar_bar_args=scalar_bar_args,
                show_scalar_bar=show_scalar_bar,
                multi_colors=multi_colors,
                name=name,
                render_points_as_spheres=render_points_as_spheres,
                render_lines_as_tubes=render_lines_as_tubes,
                smooth_shading=smooth_shading,
                split_sharp_edges=split_sharp_edges,
                ambient=ambient,
                diffuse=diffuse,
                specular=specular,
                specular_power=specular_power,
                nan_color=nan_color,
                nan_opacity=nan_opacity,
                culling=culling,
                rgb=rgb,
                categories=categories,
                below_color=below_color,
                above_color=above_color,
                pickable=pickable,
                preference=preference,
                log_scale=log_scale,
                pbr=pbr,
                metallic=metallic,
                roughness=roughness,
                render=render,
                **kwargs,
            )
        elif copy_mesh:
            # A shallow copy of `mesh` is made here so when we set (or add) scalars
            # active, it doesn't modify the original input mesh.
            mesh = mesh.copy(deep=False)

        # Parse arguments
        (
            scalar_bar_args,
            split_sharp_edges,
            show_scalar_bar,
            feature_angle,
            render_points_as_spheres,
            smooth_shading,
            clim,
            cmap,
            culling,
            name,
            nan_color,
            color,
            texture,
            rgb,
            interpolation,
            remove_existing_actor,
        ) = _common_arg_parser(
            mesh,
            self._theme,
            n_colors,
            scalar_bar_args,
            split_sharp_edges,
            show_scalar_bar,
            render_points_as_spheres,
            smooth_shading,
            pbr,
            clim,
            cmap,
            culling,
            name,
            nan_color,
            nan_opacity,
            color,
            texture,
            rgb,
            **kwargs,
        )

        if silhouette:
            if isinstance(silhouette, dict):
                self.add_silhouette(mesh, silhouette)
            else:
                self.add_silhouette(mesh)

        # Try to plot something if no preference given
        if scalars is None and color is None and texture is None:
            # Prefer texture first
            if len(list(mesh.textures.keys())) > 0:
                texture = True
            # If no texture, plot any active scalar
            else:
                # Make sure scalars components are not vectors/tuples
                scalars = mesh.active_scalars_name
                # Don't allow plotting of string arrays by default
                if scalars is not None:  # and np.issubdtype(mesh.active_scalars.dtype, np.number):
                    scalar_bar_args.setdefault('title', scalars)
                else:
                    scalars = None

        # Make sure scalars is a numpy array after this point
        original_scalar_name = None
        scalars_name = 'Data'
        if isinstance(scalars, str):
            self.mapper.array_name = scalars

            # enable rgb if the scalars name ends with rgb or rgba
            if rgb is None:
                if scalars.endswith('_rgb') or scalars.endswith('_rgba'):
                    rgb = True

            original_scalar_name = scalars
            scalars = get_array(mesh, scalars, preference=preference, err=True)
            scalar_bar_args.setdefault('title', original_scalar_name)
            scalars_name = original_scalar_name

            # Set the active scalars name here. If the name already exists in
            # the input mesh, it may not be set as the active scalars within
            # the mapper. This should be refactored by 0.36.0
            field = get_array_association(mesh, original_scalar_name, preference=preference)
            if field == FieldAssociation.POINT:
                mesh.point_data.active_scalars_name = original_scalar_name
                self.mapper.scalar_map_mode = 'point'
            elif field == FieldAssociation.CELL:
                mesh.cell_data.active_scalars_name = original_scalar_name
                self.mapper.scalar_map_mode = 'cell'

        # Compute surface normals if using smooth shading
        if smooth_shading:
            mesh, scalars = prepare_smooth_shading(
                mesh, scalars, texture, split_sharp_edges, feature_angle, preference
            )

        if rgb:
            show_scalar_bar = False
            if scalars.ndim != 2 or scalars.shape[1] < 3 or scalars.shape[1] > 4:
                raise ValueError('RGB array must be n_points/n_cells by 3/4 in shape.')

        if mesh.n_points < 1:
            raise ValueError('Empty meshes cannot be plotted. Input mesh has zero points.')

        # set main values
        self.mesh = mesh
        self.mapper.dataset = self.mesh
        self.mapper.interpolate_before_map = interpolate_before_map

        actor = Actor(mapper=self.mapper)

        if texture is True or isinstance(texture, (str, int)):
            texture = mesh._activate_texture(texture)

        if texture:

            if isinstance(texture, np.ndarray):
                texture = numpy_to_texture(texture)
            if not isinstance(texture, (_vtk.vtkTexture, _vtk.vtkOpenGLTexture)):
                raise TypeError(f'Invalid texture type ({type(texture)})')
            if mesh.GetPointData().GetTCoords() is None:
                raise ValueError(
                    'Input mesh does not have texture coordinates to support the texture.'
                )
            actor.texture = texture
            # Set color to white by default when using a texture
            if color is None:
                color = 'white'
            if scalars is None:
                show_scalar_bar = False
            self.mapper.scalar_visibility = False

            # see https://github.com/pyvista/pyvista/issues/950
            mesh.set_active_scalars(None)

        # Handle making opacity array
        custom_opac, opacity = process_opacity(
            mesh, opacity, preference, n_colors, scalars, use_transparency
        )

        # Scalars formatting ==================================================
        if scalars is not None:
            self.mapper.set_scalars(
                scalars,
                scalars_name,
                n_colors,
                scalar_bar_args,
                rgb,
                component,
                preference,
                custom_opac,
                annotations,
                log_scale,
                nan_color,
                above_color,
                below_color,
                cmap,
                flip_scalars,
                opacity,
                categories,
                clim,
            )
            self.mapper.scalar_visibility = True
        elif custom_opac:  # no scalars but custom opacity
            self.mapper.set_custom_opacity(
                opacity,
                color,
                n_colors,
                preference,
            )
            self.mapper.scalar_visibility = True
        else:
            self.mapper.scalar_visibility = False

        # Set actor properties ================================================
<<<<<<< HEAD
        prop_kwargs = dict(
            theme=self._theme,
=======
        actor.prop = Property(
            self._theme,
>>>>>>> 39ef4492
            interpolation=interpolation,
            metallic=metallic,
            roughness=roughness,
            point_size=point_size,
            ambient=ambient,
            diffuse=diffuse,
            specular=specular,
            specular_power=specular_power,
            show_edges=show_edges,
            color=color,
            style=style,
            edge_color=edge_color,
            render_points_as_spheres=render_points_as_spheres,
            render_lines_as_tubes=render_lines_as_tubes,
            lighting=lighting,
            line_width=line_width,
            culling=culling,
        )
        if isinstance(opacity, (float, int)):
<<<<<<< HEAD
            prop_kwargs['opacity'] = opacity
        prop = Property(**prop_kwargs)
        actor.SetProperty(prop)
=======
            actor.prop.opacity = opacity
>>>>>>> 39ef4492

        if backface_params is not None:
            if isinstance(backface_params, Property):
                backface_prop = backface_params
            elif isinstance(backface_params, dict):
                # preserve omitted kwargs from frontface
                backface_kwargs = deepcopy(prop_kwargs)
                backface_kwargs.update(backface_params)
                backface_prop = Property(**backface_kwargs)
            else:
                raise TypeError(
                    'Backface params must be a pyvista.Property or a dict, '
                    f'not {type(backface_params).__name__}.'
                )
            actor.SetBackfaceProperty(backface_prop)

        # legend label
        if label is not None:
            self._add_legend_label(actor, label, scalars, actor.prop.color)

        # by default reset the camera if the plotting window has been rendered
        if reset_camera is None:
            reset_camera = not self._first_time and not self.camera_set

        self.add_actor(
            actor,
            reset_camera=reset_camera,
            name=name,
            pickable=pickable,
            render=render,
            remove_existing_actor=remove_existing_actor,
        )

        # hide scalar bar if using special scalars
        if scalar_bar_args.get('title') == '__custom_rgba':
            show_scalar_bar = False

        # Only show scalar bar if there are scalars
        if show_scalar_bar and scalars is not None:
            self.add_scalar_bar(**scalar_bar_args)

        self.renderer.Modified()
        return actor

    def _add_legend_label(self, actor, label, scalars, color):
        """Add a legend label based on an actor and its scalars."""
        if not isinstance(label, str):
            raise TypeError('Label must be a string')
        geom = pyvista.Triangle()
        if scalars is not None:
            geom = pyvista.Box()
            color = Color('black')
        geom.points -= geom.center
        addr = actor.GetAddressAsString("")
        self.renderer._labels[addr] = [geom, label, color]

    def add_volume(
        self,
        volume,
        scalars=None,
        clim=None,
        resolution=None,
        opacity='linear',
        n_colors=256,
        cmap=None,
        flip_scalars=False,
        reset_camera=None,
        name=None,
        ambient=0.0,
        categories=False,
        culling=False,
        multi_colors=False,
        blending='composite',
        mapper=None,
        scalar_bar_args=None,
        show_scalar_bar=None,
        annotations=None,
        pickable=True,
        preference="point",
        opacity_unit_distance=None,
        shade=False,
        diffuse=0.7,
        specular=0.2,
        specular_power=10.0,
        render=True,
        **kwargs,
    ):
        """Add a volume, rendered using a smart mapper by default.

        Requires a 3D :class:`numpy.ndarray` or :class:`pyvista.UniformGrid`.

        Parameters
        ----------
        volume : 3D numpy.ndarray or pyvista.UniformGrid
            The input volume to visualize. 3D numpy arrays are accepted.

        scalars : str or numpy.ndarray, optional
            Scalars used to "color" the mesh.  Accepts a string name of an
            array that is present on the mesh or an array equal
            to the number of cells or the number of points in the
            mesh.  Array should be sized as a single vector. If ``scalars`` is
            ``None``, then the active scalars are used.

        clim : 2 item list, optional
            Color bar range for scalars.  Defaults to minimum and
            maximum of scalars array.  Example: ``[-1, 2]``. ``rng``
            is also an accepted alias for this.

        resolution : list, optional
            Block resolution.

        opacity : str or numpy.ndarray, optional
            Opacity mapping for the scalars array.
            A string can also be specified to map the scalars range to a
            predefined opacity transfer function (options include: 'linear',
            'linear_r', 'geom', 'geom_r'). Or you can pass a custom made
            transfer function that is an array either ``n_colors`` in length or
            shorter.

        n_colors : int, optional
            Number of colors to use when displaying scalars. Defaults to 256.
            The scalar bar will also have this many colors.

        cmap : str, optional
            Name of the Matplotlib colormap to us when mapping the ``scalars``.
            See available Matplotlib colormaps.  Only applicable for when
            displaying ``scalars``. Requires Matplotlib to be installed.
            ``colormap`` is also an accepted alias for this. If ``colorcet`` or
            ``cmocean`` are installed, their colormaps can be specified by name.

        flip_scalars : bool, optional
            Flip direction of cmap. Most colormaps allow ``*_r`` suffix to do
            this as well.

        reset_camera : bool, optional
            Reset the camera after adding this mesh to the scene.

        name : str, optional
            The name for the added actor so that it can be easily
            updated.  If an actor of this name already exists in the
            rendering window, it will be replaced by the new actor.

        ambient : float, optional
            When lighting is enabled, this is the amount of light from
            0 to 1 that reaches the actor when not directed at the
            light source emitted from the viewer.  Default 0.0.

        categories : bool, optional
            If set to ``True``, then the number of unique values in the scalar
            array will be used as the ``n_colors`` argument.

        culling : str, optional
            Does not render faces that are culled. Options are ``'front'`` or
            ``'back'``. This can be helpful for dense surface meshes,
            especially when edges are visible, but can cause flat
            meshes to be partially displayed.  Defaults ``False``.

        multi_colors : bool, optional
            Whether or not to use multiple colors when plotting MultiBlock
            object. Blocks will be colored sequentially as 'Reds', 'Greens',
            'Blues', and 'Grays'.

        blending : str, optional
            Blending mode for visualisation of the input object(s). Can be
            one of 'additive', 'maximum', 'minimum', 'composite', or
            'average'. Defaults to 'additive'.

        mapper : str, optional
            Volume mapper to use given by name. Options include:
            ``'fixed_point'``, ``'gpu'``, ``'open_gl'``, and
            ``'smart'``.  If ``None`` the ``"volume_mapper"`` in the
            ``self._theme`` is used.

        scalar_bar_args : dict, optional
            Dictionary of keyword arguments to pass when adding the
            scalar bar to the scene. For options, see
            :func:`pyvista.BasePlotter.add_scalar_bar`.

        show_scalar_bar : bool
            If ``False``, a scalar bar will not be added to the
            scene. Defaults to ``True``.

        annotations : dict, optional
            Pass a dictionary of annotations. Keys are the float
            values in the scalars range to annotate on the scalar bar
            and the values are the the string annotations.

        pickable : bool, optional
            Set whether this mesh is pickable.

        preference : str, optional
            When ``mesh.n_points == mesh.n_cells`` and setting
            scalars, this parameter sets how the scalars will be
            mapped to the mesh.  Default ``'point'``, causes the
            scalars will be associated with the mesh points.  Can be
            either ``'point'`` or ``'cell'``.

        opacity_unit_distance : float
            Set/Get the unit distance on which the scalar opacity
            transfer function is defined. Meaning that over that
            distance, a given opacity (from the transfer function) is
            accumulated. This is adjusted for the actual sampling
            distance during rendering. By default, this is the length
            of the diagonal of the bounding box of the volume divided
            by the dimensions.

        shade : bool
            Default off. If shading is turned on, the mapper may
            perform shading calculations - in some cases shading does
            not apply (for example, in a maximum intensity projection)
            and therefore shading will not be performed even if this
            flag is on.

        diffuse : float, optional
            The diffuse lighting coefficient. Default ``1.0``.

        specular : float, optional
            The specular lighting coefficient. Default ``0.0``.

        specular_power : float, optional
            The specular power. Between ``0.0`` and ``128.0``.

        render : bool, optional
            Force a render when True.  Default ``True``.

        **kwargs : dict, optional
            Optional keyword arguments.

        Returns
        -------
        pyvista.Actor
            Actor of the volume.

        Examples
        --------
        Show a built-in volume example with the coolwarm colormap.

        >>> from pyvista import examples
        >>> import pyvista as pv
        >>> bolt_nut = examples.download_bolt_nut()
        >>> pl = pv.Plotter()
        >>> _ = pl.add_volume(bolt_nut, cmap="coolwarm")
        >>> pl.show()

        """
        # Handle default arguments

        # Supported aliases
        clim = kwargs.pop('rng', clim)
        cmap = kwargs.pop('colormap', cmap)
        culling = kwargs.pop('backface_culling', culling)

        if "scalar" in kwargs:
            raise TypeError(
                "`scalar` is an invalid keyword argument for `add_mesh`. Perhaps you mean `scalars` with an s?"
            )
        assert_empty_kwargs(**kwargs)

        # Avoid mutating input
        if scalar_bar_args is None:
            scalar_bar_args = {}
        else:
            scalar_bar_args = scalar_bar_args.copy()
        # account for legacy behavior
        if 'stitle' in kwargs:  # pragma: no cover
            warnings.warn(USE_SCALAR_BAR_ARGS, PyVistaDeprecationWarning)
            scalar_bar_args.setdefault('title', kwargs.pop('stitle'))

        if show_scalar_bar is None:
            show_scalar_bar = self._theme.show_scalar_bar

        if culling is True:
            culling = 'backface'

        if mapper is None:
            mapper = self._theme.volume_mapper

        # only render when the plotter has already been shown
        if render is None:
            render = not self._first_time

        # Convert the VTK data object to a pyvista wrapped object if necessary
        if not is_pyvista_dataset(volume):
            if isinstance(volume, np.ndarray):
                volume = wrap(volume)
                if resolution is None:
                    resolution = [1, 1, 1]
                elif len(resolution) != 3:
                    raise ValueError('Invalid resolution dimensions.')
                volume.spacing = resolution
            else:
                volume = wrap(volume)
                if not is_pyvista_dataset(volume):
                    raise TypeError(
                        f'Object type ({type(volume)}) not supported for plotting in PyVista.'
                    )
        else:
            # HACK: Make a copy so the original object is not altered.
            #       Also, place all data on the nodes as issues arise when
            #       volume rendering on the cells.
            volume = volume.cell_data_to_point_data()

        if name is None:
            name = f'{type(volume).__name__}({volume.memory_address})'

        if isinstance(volume, pyvista.MultiBlock):
            from itertools import cycle

            cycler = cycle(['Reds', 'Greens', 'Blues', 'Greys', 'Oranges', 'Purples'])
            # Now iteratively plot each element of the multiblock dataset
            actors = []
            for idx in range(volume.GetNumberOfBlocks()):
                if volume[idx] is None:
                    continue
                # Get a good name to use
                next_name = f'{name}-{idx}'
                # Get the data object
                block = wrap(volume.GetBlock(idx))
                if resolution is None:
                    try:
                        block_resolution = block.GetSpacing()
                    except AttributeError:
                        block_resolution = resolution
                else:
                    block_resolution = resolution
                if multi_colors:
                    color = next(cycler)
                else:
                    color = cmap

                a = self.add_volume(
                    block,
                    resolution=block_resolution,
                    opacity=opacity,
                    n_colors=n_colors,
                    cmap=color,
                    flip_scalars=flip_scalars,
                    reset_camera=reset_camera,
                    name=next_name,
                    ambient=ambient,
                    categories=categories,
                    culling=culling,
                    clim=clim,
                    mapper=mapper,
                    pickable=pickable,
                    opacity_unit_distance=opacity_unit_distance,
                    shade=shade,
                    diffuse=diffuse,
                    specular=specular,
                    specular_power=specular_power,
                    render=render,
                )

                actors.append(a)
            return actors

        if not isinstance(volume, pyvista.UniformGrid):
            raise TypeError(
                f'Type {type(volume)} not supported for volume rendering at this time. Use `pyvista.UniformGrid`.'
            )

        if opacity_unit_distance is None:
            opacity_unit_distance = volume.length / (np.mean(volume.dimensions) - 1)

        if scalars is None:
            # Make sure scalars components are not vectors/tuples
            scalars = volume.active_scalars.copy()
            # Don't allow plotting of string arrays by default
            if scalars is not None and np.issubdtype(scalars.dtype, np.number):
                scalar_bar_args.setdefault('title', volume.active_scalars_info[1])
            else:
                raise ValueError('No scalars to use for volume rendering.')

        title = 'Data'
        if isinstance(scalars, str):
            title = scalars
            scalars = get_array(volume, scalars, preference=preference, err=True)
            scalar_bar_args.setdefault('title', title)

        if not isinstance(scalars, np.ndarray):
            scalars = np.asarray(scalars)

        if not np.issubdtype(scalars.dtype, np.number):
            raise TypeError('Non-numeric scalars are currently not supported for volume rendering.')
        if scalars.ndim != 1:
            scalars = scalars.ravel()

        # Define mapper, volume, and add the correct properties
        mappers_lookup = {
            'fixed_point': FixedPointVolumeRayCastMapper,
            'gpu': GPUVolumeRayCastMapper,
            'open_gl': OpenGLGPUVolumeRayCastMapper,
            'smart': SmartVolumeMapper,
        }
        if not isinstance(mapper, str) or mapper not in mappers_lookup.keys():
            raise TypeError(
                f"Mapper ({mapper}) unknown. Available volume mappers include: {', '.join(mappers_lookup.keys())}"
            )
        self.mapper = mappers_lookup[mapper](self._theme)

        # Scalars interpolation approach
        if scalars.shape[0] == volume.n_points:
            volume.point_data.set_array(scalars, title, True)
            self.mapper.scalar_mode = 'point'
        elif scalars.shape[0] == volume.n_cells:
            volume.cell_data.set_array(scalars, title, True)
            self.mapper.scalar_mode = 'cell'
        else:
            raise_not_matching(scalars, volume)

        # Set scalars range
        if clim is None:
            clim = [np.nanmin(scalars), np.nanmax(scalars)]
        elif isinstance(clim, float) or isinstance(clim, int):
            clim = [-clim, clim]

        # convert the scalars to np.uint8 and scale between 0 and 255 within clim
        clim = np.asarray(clim, dtype=scalars.dtype)
        scalars.clip(clim[0], clim[1], out=scalars)
        min_ = np.nanmin(scalars)
        max_ = np.nanmax(scalars)
        np.true_divide((scalars - min_), (max_ - min_) / 255, out=scalars, casting='unsafe')
        volume[title] = np.array(scalars, dtype=np.uint8)

        self.mapper.scalar_range = clim

        # Set colormap and build lookup table
        table = _vtk.vtkLookupTable()
        # table.SetNanColor(nan_color) # NaN's are chopped out with current implementation
        # above/below colors not supported with volume rendering

        if isinstance(annotations, dict):
            for val, anno in annotations.items():
                table.SetAnnotation(float(val), str(anno))

        if cmap is None:  # Set default map if matplotlib is available
            if has_module('matplotlib'):
                cmap = self._theme.cmap

        if cmap is not None:
            if not has_module('matplotlib'):
                raise ImportError('Please install matplotlib for volume rendering.')

            cmap = get_cmap_safe(cmap)
            if categories:
                if categories is True:
                    n_colors = len(np.unique(scalars))
                elif isinstance(categories, int):
                    n_colors = categories
        if flip_scalars:
            cmap = cmap.reversed()

        color_tf = _vtk.vtkColorTransferFunction()
        for ii in range(n_colors):
            color_tf.AddRGBPoint(ii, *cmap(ii)[:-1])

        # Set opacities
        if isinstance(opacity, (float, int)):
            opacity_values = [opacity] * n_colors
        elif isinstance(opacity, str):
            opacity_values = pyvista.opacity_transfer_function(opacity, n_colors)
        elif isinstance(opacity, (np.ndarray, list, tuple)):
            opacity = np.array(opacity)
            opacity_values = opacity_transfer_function(opacity, n_colors)

        opacity_tf = _vtk.vtkPiecewiseFunction()
        for ii in range(n_colors):
            opacity_tf.AddPoint(ii, opacity_values[ii] / n_colors)

        # Now put color tf and opacity tf into a lookup table for the scalar bar
        table.SetNumberOfTableValues(n_colors)
        lut = cmap(np.array(range(n_colors))) * 255
        lut[:, 3] = opacity_values
        lut = lut.astype(np.uint8)
        table.SetTable(_vtk.numpy_to_vtk(lut))
        table.SetRange(*clim)
        self.mapper.lookup_table = table

        self.mapper.dataset = volume

        blending = blending.lower()
        if blending in ['additive', 'add', 'sum']:
            self.mapper.SetBlendModeToAdditive()
        elif blending in ['average', 'avg', 'average_intensity']:
            self.mapper.SetBlendModeToAverageIntensity()
        elif blending in ['composite', 'comp']:
            self.mapper.SetBlendModeToComposite()
        elif blending in ['maximum', 'max', 'maximum_intensity']:
            self.mapper.SetBlendModeToMaximumIntensity()
        elif blending in ['minimum', 'min', 'minimum_intensity']:
            self.mapper.SetBlendModeToMinimumIntensity()
        else:
            raise ValueError(
                f'Blending mode {blending!r} invalid. '
                'Please choose one of "additive", '
                '"composite", "minimum" or "maximum".'
            )
        self.mapper.update()

        self.volume = _vtk.vtkVolume()
        self.volume.SetMapper(self.mapper)

        prop = _vtk.vtkVolumeProperty()
        prop.SetColor(color_tf)
        prop.SetScalarOpacity(opacity_tf)
        prop.SetAmbient(ambient)
        prop.SetScalarOpacityUnitDistance(opacity_unit_distance)
        prop.SetShade(shade)
        prop.SetDiffuse(diffuse)
        prop.SetSpecular(specular)
        prop.SetSpecularPower(specular_power)
        self.volume.SetProperty(prop)

        actor, prop = self.add_actor(
            self.volume,
            reset_camera=reset_camera,
            name=name,
            culling=culling,
            pickable=pickable,
            render=render,
        )

        # Add scalar bar if scalars are available
        if show_scalar_bar and scalars is not None:
            self.add_scalar_bar(**scalar_bar_args)

        self.renderer.Modified()

        return actor

    def add_silhouette(self, mesh, params=None):
        """Add a silhouette of a PyVista or VTK dataset to the scene.

        A silhouette can also be generated directly in
        :func:`add_mesh <pyvista.Plotter.add_mesh>`. See also
        :ref:`silhouette_example`.

        Parameters
        ----------
        mesh : pyvista.PolyData
            Mesh for generating silhouette to plot.

        params : dict, optional

            * If not supplied, the default theme values will be used.
            * ``color``: ``color_like``, color of the silhouette
            * ``line_width``: ``float``, edge width
            * ``opacity``: ``float`` between 0 and 1, edge transparency
            * ``feature_angle``: If a ``float``, display sharp edges
              exceeding that angle in degrees.
            * ``decimate``: ``float`` between 0 and 1, level of decimation

        Returns
        -------
        vtk.vtkActor
            VTK actor of the silhouette.

        Examples
        --------
        >>> import pyvista
        >>> from pyvista import examples
        >>> bunny = examples.download_bunny()
        >>> plotter = pyvista.Plotter()
        >>> _ = plotter.add_mesh(bunny, color='tan')
        >>> _ = plotter.add_silhouette(bunny,
        ...     params={'color': 'red', 'line_width': 8.0})
        >>> plotter.view_xy()
        >>> plotter.show()

        """
        silhouette_params = self._theme.silhouette.to_dict()
        if params:
            silhouette_params.update(params)

        if not is_pyvista_dataset(mesh):
            mesh = wrap(mesh)
        if not isinstance(mesh, pyvista.PolyData):
            raise TypeError(f"Expected type is `PolyData` but {type(mesh)} was given.")

        if isinstance(silhouette_params["decimate"], float):
            silhouette_mesh = mesh.decimate(silhouette_params["decimate"])
        else:
            silhouette_mesh = mesh
        alg = _vtk.vtkPolyDataSilhouette()
        alg.SetInputData(silhouette_mesh)
        alg.SetCamera(self.renderer.camera)
        if silhouette_params["feature_angle"] is not None:
            alg.SetEnableFeatureAngle(True)
            alg.SetFeatureAngle(silhouette_params["feature_angle"])
        else:
            alg.SetEnableFeatureAngle(False)
        mapper = DataSetMapper()
        mapper.SetInputConnection(alg.GetOutputPort())
        actor, prop = self.add_actor(mapper)
        prop.SetColor(Color(silhouette_params["color"]).float_rgb)
        prop.SetOpacity(silhouette_params["opacity"])
        prop.SetLineWidth(silhouette_params["line_width"])

        return actor

    def update_scalar_bar_range(self, clim, name=None):
        """Update the value range of the active or named scalar bar.

        Parameters
        ----------
        clim : sequence
            The new range of scalar bar. Two item list (e.g. ``[-1, 2]``).

        name : str, optional
            The title of the scalar bar to update.

        """
        if isinstance(clim, float) or isinstance(clim, int):
            clim = [-clim, clim]
        if len(clim) != 2:
            raise TypeError('clim argument must be a length 2 iterable of values: (min, max).')
        if name is None:
            if not hasattr(self, 'mapper'):
                raise AttributeError('This plotter does not have an active mapper.')
            self.mapper.scalar_range = clim
            return

        # Use the name to find the desired actor
        def update_mapper(mapper_helper):
            mapper_helper.scalar_range = clim
            return

        try:
            for mh in self._scalar_bar_mappers[name]:
                update_mapper(mh)
        except KeyError:
            raise KeyError('Name ({}) not valid/not found in this plotter.')
        return

    def clear(self):
        """Clear plot by removing all actors and properties.

        Examples
        --------
        >>> import pyvista
        >>> plotter = pyvista.Plotter()
        >>> actor = plotter.add_mesh(pyvista.Sphere())
        >>> plotter.clear()
        >>> plotter.renderer.actors
        {}

        """
        self.renderers.clear()
        self.scalar_bars.clear()
        self.mesh = None
        self.mapper = None

    def link_views(self, views=0):
        """Link the views' cameras.

        Parameters
        ----------
        views : int | tuple or list
            If ``views`` is int, link the views to the given view
            index or if ``views`` is a tuple or a list, link the given
            views cameras.

        Examples
        --------
        Not linked view case.

        >>> import pyvista
        >>> from pyvista import demos
        >>> ocube = demos.orientation_cube()
        >>> pl = pyvista.Plotter(shape=(1, 2))
        >>> pl.subplot(0, 0)
        >>> _ = pl.add_mesh(ocube['cube'], show_edges=True)
        >>> _ = pl.add_mesh(ocube['x_p'], color='blue')
        >>> _ = pl.add_mesh(ocube['x_n'], color='blue')
        >>> _ = pl.add_mesh(ocube['y_p'], color='green')
        >>> _ = pl.add_mesh(ocube['y_n'], color='green')
        >>> _ = pl.add_mesh(ocube['z_p'], color='red')
        >>> _ = pl.add_mesh(ocube['z_n'], color='red')
        >>> pl.camera_position = 'yz'
        >>> pl.subplot(0, 1)
        >>> _ = pl.add_mesh(ocube['cube'], show_edges=True)
        >>> _ = pl.add_mesh(ocube['x_p'], color='blue')
        >>> _ = pl.add_mesh(ocube['x_n'], color='blue')
        >>> _ = pl.add_mesh(ocube['y_p'], color='green')
        >>> _ = pl.add_mesh(ocube['y_n'], color='green')
        >>> _ = pl.add_mesh(ocube['z_p'], color='red')
        >>> _ = pl.add_mesh(ocube['z_n'], color='red')
        >>> pl.show_axes()
        >>> pl.show()

        Linked view case.

        >>> pl = pyvista.Plotter(shape=(1, 2))
        >>> pl.subplot(0, 0)
        >>> _ = pl.add_mesh(ocube['cube'], show_edges=True)
        >>> _ = pl.add_mesh(ocube['x_p'], color='blue')
        >>> _ = pl.add_mesh(ocube['x_n'], color='blue')
        >>> _ = pl.add_mesh(ocube['y_p'], color='green')
        >>> _ = pl.add_mesh(ocube['y_n'], color='green')
        >>> _ = pl.add_mesh(ocube['z_p'], color='red')
        >>> _ = pl.add_mesh(ocube['z_n'], color='red')
        >>> pl.camera_position = 'yz'
        >>> pl.subplot(0, 1)
        >>> _ = pl.add_mesh(ocube['cube'], show_edges=True)
        >>> _ = pl.add_mesh(ocube['x_p'], color='blue')
        >>> _ = pl.add_mesh(ocube['x_n'], color='blue')
        >>> _ = pl.add_mesh(ocube['y_p'], color='green')
        >>> _ = pl.add_mesh(ocube['y_n'], color='green')
        >>> _ = pl.add_mesh(ocube['z_p'], color='red')
        >>> _ = pl.add_mesh(ocube['z_n'], color='red')
        >>> pl.show_axes()
        >>> pl.link_views()
        >>> pl.show()

        """
        if isinstance(views, (int, np.integer)):
            for renderer in self.renderers:
                renderer.camera = self.renderers[views].camera
            return
        views = np.asarray(views)
        if np.issubdtype(views.dtype, np.integer):
            for view_index in views:
                self.renderers[view_index].camera = self.renderers[views[0]].camera
        else:
            raise TypeError(f'Expected type is int, list or tuple: {type(views)} is given')

    def unlink_views(self, views=None):
        """Unlink the views' cameras.

        Parameters
        ----------
        views : None, int, tuple or list
            If ``views`` is None unlink all the views, if ``views``
            is int unlink the selected view's camera or if ``views``
            is a tuple or a list, unlink the given views cameras.

        """
        if views is None:
            for renderer in self.renderers:
                renderer.camera = Camera()
                renderer.reset_camera()
        elif isinstance(views, int):
            self.renderers[views].camera = Camera()
            self.renderers[views].reset_camera()
        elif isinstance(views, collections.abc.Iterable):
            for view_index in views:
                self.renderers[view_index].camera = Camera()
                self.renderers[view_index].reset_camera()
        else:
            raise TypeError(f'Expected type is None, int, list or tuple: {type(views)} is given')

    @wraps(ScalarBars.add_scalar_bar)
    def add_scalar_bar(self, *args, **kwargs):
        """Wrap for ``ScalarBars.add_scalar_bar``."""
        # only render when the plotter has already been shown
        render = kwargs.get('render', None)
        if render is None:
            kwargs['render'] = not self._first_time

        # check if maper exists
        mapper = kwargs.get('mapper', None)
        if mapper is None:
            if not hasattr(self, 'mapper') or self.mapper is None:
                raise AttributeError('Mapper does not exist.  Add a mesh with scalars first.')
            kwargs['mapper'] = self.mapper

        # title can be the first and only arg
        if len(args):
            title = args[0]
        else:
            title = kwargs.get('title', '')
        if title is None:
            title = ''
        kwargs['title'] = title

        interactive = kwargs.get('interactive', None)
        if interactive is None:
            interactive = self._theme.interactive
            if self.shape != (1, 1):
                interactive = False
        elif interactive and self.shape != (1, 1):
            raise ValueError('Interactive scalar bars disabled for multi-renderer plots')
        # by default, use the plotter local theme
        kwargs.setdefault('theme', self._theme)
        return self.scalar_bars.add_scalar_bar(**kwargs)

    def update_scalars(self, scalars, mesh=None, render=True):
        """Update scalars of an object in the plotter.

        Parameters
        ----------
        scalars : np.ndarray
            Scalars to replace existing scalars.

        mesh : vtk.PolyData or vtk.UnstructuredGrid, optional
            Object that has already been added to the Plotter.  If
            None, uses last added mesh.

        render : bool, optional
            Force a render when True.  Default ``True``.
        """
        if mesh is None:
            mesh = self.mesh

        if isinstance(mesh, (collections.abc.Iterable, pyvista.MultiBlock)):
            # Recursive if need to update scalars on many meshes
            for m in mesh:
                self.update_scalars(scalars, mesh=m, render=False)
            if render:
                self.render()
            return

        if isinstance(scalars, str):
            # Grab scalars array if name given
            scalars = get_array(mesh, scalars)

        if scalars is None:
            if render:
                self.render()
            return

        if scalars.shape[0] == mesh.GetNumberOfPoints():
            data = mesh.GetPointData()
        elif scalars.shape[0] == mesh.GetNumberOfCells():
            data = mesh.GetCellData()
        else:
            raise_not_matching(scalars, mesh)

        vtk_scalars = data.GetScalars()
        if vtk_scalars is None:
            raise ValueError('No active scalars')
        s = convert_array(vtk_scalars)
        s[:] = scalars
        data.Modified()
        try:
            # Why are the points updated here? Not all datasets have points
            # and only the scalars array is modified by this function...
            mesh.GetPoints().Modified()
        except:
            pass

        if render:
            self.render()

    def update_coordinates(self, points, mesh=None, render=True):
        """Update the points of an object in the plotter.

        Parameters
        ----------
        points : np.ndarray
            Points to replace existing points.

        mesh : vtk.PolyData or vtk.UnstructuredGrid, optional
            Object that has already been added to the Plotter.  If
            None, uses last added mesh.

        render : bool, optional
            Force a render when True.  Default ``True``.
        """
        if mesh is None:
            mesh = self.mesh

        mesh.points = points

        # only render when the plotter has already been shown
        if render is None:
            render = not self._first_time

        if render:
            self.render()

    def _clear_ren_win(self):
        """Clear the render window."""
        if hasattr(self, 'ren_win'):
            self.ren_win.Finalize()
            del self.ren_win

    def close(self, render=False):
        """Close the render window.

        Parameters
        ----------
        render : bool
            Unused argument.

        """
        # optionally run just prior to exiting the plotter
        if self._before_close_callback is not None:
            self._before_close_callback(self)
            self._before_close_callback = None

        # must close out widgets first
        super().close()
        # Renderer has an axes widget, so close it
        self.renderers.close()
        self.renderers.remove_all_lights()

        # Grab screenshots of last render
        if self._store_image:
            self.last_image = self.screenshot(None, return_img=True)
            self.last_image_depth = self.get_image_depth()

        # reset scalar bars
        self.scalar_bars.clear()
        self.mesh = None
        self.mapper = None

        # grab the display id before clearing the window
        # this is an experimental feature
        if KILL_DISPLAY:  # pragma: no cover
            disp_id = None
            if hasattr(self, 'ren_win'):
                disp_id = self.ren_win.GetGenericDisplayId()
        self._clear_ren_win()

        if self.iren is not None:
            self.iren.close()
            if KILL_DISPLAY:  # pragma: no cover
                _kill_display(disp_id)
            self.iren = None

        if hasattr(self, 'textActor'):
            del self.textActor

        # end movie
        if hasattr(self, 'mwriter'):
            try:
                self.mwriter.close()
            except BaseException:
                pass

        # Remove the global reference to this plotter unless building the
        # gallery to allow it to collect.
        if not pyvista.BUILDING_GALLERY:
            if _ALL_PLOTTERS is not None:
                _ALL_PLOTTERS.pop(self._id_name, None)

        # this helps managing closed plotters
        self._closed = True

    def deep_clean(self):
        """Clean the plotter of the memory."""
        self.disable_picking()
        if hasattr(self, 'renderers'):
            self.renderers.deep_clean()
        self.mesh = None
        self.mapper = None
        self.volume = None
        self.textActor = None

    def add_text(
        self,
        text,
        position='upper_left',
        font_size=18,
        color=None,
        font=None,
        shadow=False,
        name=None,
        viewport=False,
        orientation=0.0,
        *,
        render=True,
    ):
        """Add text to plot object in the top left corner by default.

        Parameters
        ----------
        text : str
            The text to add the rendering.

        position : str, tuple(float), optional
            Position to place the bottom left corner of the text box.
            If tuple is used, the position of the text uses the pixel
            coordinate system (default). In this case,
            it returns a more general `vtkOpenGLTextActor`.
            If string name is used, it returns a `vtkCornerAnnotation`
            object normally used for fixed labels (like title or xlabel).
            Default is to find the top left corner of the rendering window
            and place text box up there. Available position: ``'lower_left'``,
            ``'lower_right'``, ``'upper_left'``, ``'upper_right'``,
            ``'lower_edge'``, ``'upper_edge'``, ``'right_edge'``, and
            ``'left_edge'``.

        font_size : float, optional
            Sets the size of the title font.  Defaults to 18.

        color : color_like, optional
            Either a string, RGB list, or hex color string.  For example:

            * ``color='white'``
            * ``color='w'``
            * ``color=[1.0, 1.0, 1.0]``
            * ``color='#FFFFFF'``

            Defaults to :attr:`pyvista.global_theme.font.color <pyvista.themes._Font.color>`.

        font : str, optional
            Font name may be ``'courier'``, ``'times'``, or ``'arial'``.

        shadow : bool, optional
            Adds a black shadow to the text.  Defaults to ``False``.

        name : str, optional
            The name for the added actor so that it can be easily updated.
            If an actor of this name already exists in the rendering window, it
            will be replaced by the new actor.

        viewport : bool, optional
            If ``True`` and position is a tuple of float, uses the
            normalized viewport coordinate system (values between 0.0
            and 1.0 and support for HiDPI).

        orientation : float, optional
            Angle orientation of text counterclockwise in degrees.  The text
            is rotated around an anchor point that may be on the edge or
            corner of the text.  The default is 0 degrees, which is horizontal.

        render : bool, optional
            Force a render when ``True`` (default).

        Returns
        -------
        vtk.vtkTextActor
            Text actor added to plot.

        Examples
        --------
        >>> import pyvista
        >>> pl = pyvista.Plotter()
        >>> actor = pl.add_text('Sample Text', position='upper_right', color='blue',
        ...                     shadow=True, font_size=26)
        >>> pl.show()

        """
        if font is None:
            font = self._theme.font.family
        if font_size is None:
            font_size = self._theme.font.size
        if position is None:
            # Set the position of the text to the top left corner
            window_size = self.window_size
            x = (window_size[0] * 0.02) / self.shape[0]
            y = (window_size[1] * 0.85) / self.shape[0]
            position = [x, y]

        corner_mappings = {
            'lower_left': _vtk.vtkCornerAnnotation.LowerLeft,
            'lower_right': _vtk.vtkCornerAnnotation.LowerRight,
            'upper_left': _vtk.vtkCornerAnnotation.UpperLeft,
            'upper_right': _vtk.vtkCornerAnnotation.UpperRight,
            'lower_edge': _vtk.vtkCornerAnnotation.LowerEdge,
            'upper_edge': _vtk.vtkCornerAnnotation.UpperEdge,
            'left_edge': _vtk.vtkCornerAnnotation.LeftEdge,
            'right_edge': _vtk.vtkCornerAnnotation.RightEdge,
        }
        corner_mappings['ll'] = corner_mappings['lower_left']
        corner_mappings['lr'] = corner_mappings['lower_right']
        corner_mappings['ul'] = corner_mappings['upper_left']
        corner_mappings['ur'] = corner_mappings['upper_right']
        corner_mappings['top'] = corner_mappings['upper_edge']
        corner_mappings['bottom'] = corner_mappings['lower_edge']
        corner_mappings['right'] = corner_mappings['right_edge']
        corner_mappings['r'] = corner_mappings['right_edge']
        corner_mappings['left'] = corner_mappings['left_edge']
        corner_mappings['l'] = corner_mappings['left_edge']

        if isinstance(position, (int, str, bool)):
            if isinstance(position, str):
                position = corner_mappings[position]
            elif position is True:
                position = corner_mappings['upper_left']
            self.textActor = _vtk.vtkCornerAnnotation()
            # This is how you set the font size with this actor
            self.textActor.SetLinearFontScaleFactor(font_size // 2)
            self.textActor.SetText(position, text)
        else:
            self.textActor = _vtk.vtkTextActor()
            self.textActor.SetInput(text)
            self.textActor.SetPosition(position)
            if viewport:
                self.textActor.GetActualPositionCoordinate().SetCoordinateSystemToNormalizedViewport()
                self.textActor.GetActualPosition2Coordinate().SetCoordinateSystemToNormalizedViewport()
            self.textActor.GetTextProperty().SetFontSize(int(font_size * 2))

        text_prop = self.textActor.GetTextProperty()
        text_prop.SetColor(Color(color, default_color=self._theme.font.color).float_rgb)
        text_prop.SetFontFamily(FONTS[font].value)
        text_prop.SetShadow(shadow)
        text_prop.SetOrientation(orientation)

        self.add_actor(self.textActor, reset_camera=False, name=name, pickable=False, render=render)
        return self.textActor

    def open_movie(self, filename, framerate=24, quality=5, **kwargs):
        """Establish a connection to the ffmpeg writer.

        Parameters
        ----------
        filename : str
            Filename of the movie to open.  Filename should end in mp4,
            but other filetypes may be supported.  See :func:`imageio.get_writer()
            <imageio.v2.get_writer>`.

        framerate : int, optional
            Frames per second.

        quality : int, optional
            Quality 10 is the top possible quality for any codec. The
            range is ``0 - 10``.  Higher quality leads to a larger file.

        **kwargs : dict, optional
            See the documentation for :func:`imageio.get_writer()
            <imageio.v2.get_writer>` for additional kwargs.

        Notes
        -----
        See the documentation for :func:`imageio.get_writer() <imageio.v2.get_writer>`.

        Examples
        --------
        Open a MP4 movie and set the quality to maximum.

        >>> import pyvista
        >>> pl = pyvista.Plotter
        >>> pl.open_movie('movie.mp4', quality=10)  # doctest:+SKIP

        """
        from imageio import get_writer

        if isinstance(pyvista.FIGURE_PATH, str) and not os.path.isabs(filename):
            filename = os.path.join(pyvista.FIGURE_PATH, filename)
        self.mwriter = get_writer(filename, fps=framerate, quality=quality, **kwargs)

    def open_gif(self, filename, loop=0, fps=10, palettesize=256, subrectangles=False, **kwargs):
        """Open a gif file.

        Parameters
        ----------
        filename : str
            Filename of the gif to open.  Filename must end in ``"gif"``.

        loop : int, optional
            The number of iterations. Default 0 (meaning loop indefinitely).

        fps : float, optional
            The number of frames per second. If duration is not given, the
            duration for each frame is set to 1/fps. Default 10.

        palettesize : int, optional
            The number of colors to quantize the image to. Is rounded to the
            nearest power of two. Must be between 2 and 256. Default 256.

        subrectangles : bool, optional
            If ``True``, will try and optimize the GIF by storing only the rectangular
            parts of each frame that change with respect to the previous. Default
            ``False``.

            .. note::
               Setting this to ``True`` may help reduce jitter in colorbars.

        **kwargs : dict, optional
            See the documentation for :func:`imageio.get_writer() <imageio.v2.get_writer>`
            for additional kwargs.

        Notes
        -----
        Consider using `pygifsicle
        <https://github.com/LucaCappelletti94/pygifsicle>`_ to reduce the final
        size of the gif. See `Optimizing a GIF using pygifsicle
        <https://imageio.readthedocs.io/en/stable/examples.html#optimizing-a-gif-using-pygifsicle>`_.

        Examples
        --------
        Open a gif file, setting the framerate to 8 frames per second and
        reducing the colorspace to 64.

        >>> import pyvista
        >>> pl = pyvista.Plotter()
        >>> pl.open_gif('movie.gif', fps=8, palettesize=64)  # doctest:+SKIP

        See :ref:`gif_movie_example` for a full example using this method.

        """
        from imageio import get_writer

        if filename[-3:] != 'gif':
            raise ValueError('Unsupported filetype.  Must end in .gif')
        if isinstance(pyvista.FIGURE_PATH, str) and not os.path.isabs(filename):
            filename = os.path.join(pyvista.FIGURE_PATH, filename)
        self._gif_filename = os.path.abspath(filename)
        self.mwriter = get_writer(
            filename,
            mode='I',
            loop=loop,
            fps=fps,
            palettesize=palettesize,
            subrectangles=subrectangles,
            **kwargs,
        )

    def write_frame(self):
        """Write a single frame to the movie file.

        Examples
        --------
        >>> import pyvista
        >>> plotter = pyvista.Plotter()
        >>> plotter.open_movie(filename)  # doctest:+SKIP
        >>> plotter.add_mesh(pyvista.Sphere())  # doctest:+SKIP
        >>> plotter.write_frame()  # doctest:+SKIP

        See :ref:`movie_example` for a full example using this method.

        """
        # if off screen, show has not been called and we must render
        # before extracting an image
        if self._first_time:
            self._on_first_render_request()
            self.render()

        if not hasattr(self, 'mwriter'):
            raise RuntimeError('This plotter has not opened a movie or GIF file.')
        self.update()
        self.mwriter.append_data(self.image)

    def _run_image_filter(self, ifilter):
        # Update filter and grab pixels
        ifilter.Modified()
        ifilter.Update()
        image = pyvista.wrap(ifilter.GetOutput())
        img_size = image.dimensions
        img_array = pyvista.utilities.point_array(image, 'ImageScalars')

        # Reshape and write
        tgt_size = (img_size[1], img_size[0], -1)
        return img_array.reshape(tgt_size)[::-1]

    def get_image_depth(self, fill_value=np.nan, reset_camera_clipping_range=True):
        """Return a depth image representing current render window.

        Parameters
        ----------
        fill_value : float, optional
            Fill value for points in image that do not include objects
            in scene.  To not use a fill value, pass ``None``.

        reset_camera_clipping_range : bool, optional
            Reset the camera clipping range to include data in view.

        Returns
        -------
        numpy.ndarray
            Image of depth values from camera orthogonal to image
            plane.

        Notes
        -----
        Values in image_depth are negative to adhere to a
        right-handed coordinate system.

        Examples
        --------
        >>> import pyvista
        >>> plotter = pyvista.Plotter()
        >>> actor = plotter.add_mesh(pyvista.Sphere())
        >>> plotter.store_image = True
        >>> plotter.show()
        >>> zval = plotter.get_image_depth()

        """
        # allow no render window
        if not hasattr(self, 'ren_win') and self.last_image_depth is not None:
            zval = self.last_image_depth.copy()
            if fill_value is not None:
                zval[self._image_depth_null] = fill_value
            return zval

        self._check_rendered()
        self._check_has_ren_win()

        # Ensure points in view are within clipping range of renderer?
        if reset_camera_clipping_range:
            self.renderer.ResetCameraClippingRange()

        # Get the z-buffer image
        ifilter = _vtk.vtkWindowToImageFilter()
        ifilter.SetInput(self.ren_win)
        ifilter.ReadFrontBufferOff()
        ifilter.SetInputBufferTypeToZBuffer()
        zbuff = self._run_image_filter(ifilter)[:, :, 0]

        # Convert z-buffer values to depth from camera
        with warnings.catch_warnings():
            warnings.filterwarnings('ignore')
            near, far = self.camera.clipping_range
            if self.camera.parallel_projection:
                zval = (zbuff - near) / (far - near)
            else:
                zval = 2 * near * far / ((zbuff - 0.5) * 2 * (far - near) - near - far)

            # Consider image values outside clipping range as nans
            self._image_depth_null = np.logical_or(zval < -far, np.isclose(zval, -far))

        if fill_value is not None:
            zval[self._image_depth_null] = fill_value

        return zval

    def add_lines(self, lines, color='w', width=5, label=None, name=None):
        """Add lines to the plotting object.

        Parameters
        ----------
        lines : np.ndarray or pyvista.PolyData
            Points representing line segments.  For example, two line
            segments would be represented as ``np.array([[0, 0, 0],
            [1, 0, 0], [1, 0, 0], [1, 1, 0]])``.

        color : color_like, optional
            Either a string, rgb list, or hex color string.  For example:

            * ``color='white'``
            * ``color='w'``
            * ``color=[1.0, 1.0, 1.0]``
            * ``color='#FFFFFF'``

        width : float, optional
            Thickness of lines.

        label : str, optional
            String label to use when adding a legend to the scene with
            :func:`pyvista.BasePlotter.add_legend`.

        name : str, optional
            The name for the added actor so that it can be easily updated.
            If an actor of this name already exists in the rendering window, it
            will be replaced by the new actor.

        Returns
        -------
        vtk.vtkActor
            Lines actor.

        Examples
        --------
        >>> import numpy as np
        >>> import pyvista
        >>> pl = pyvista.Plotter()
        >>> points = np.array([[0, 1, 0], [1, 0, 0], [1, 1, 0], [2, 0, 0]])
        >>> actor = pl.add_lines(points, color='yellow', width=3)
        >>> pl.camera_position = 'xy'
        >>> pl.show()

        """
        if not isinstance(lines, np.ndarray):
            raise TypeError('Input should be an array of point segments')

        lines = pyvista.lines_from_points(lines)

        actor = Actor(mapper=DataSetMapper(lines))
        actor.prop.line_width = width
        actor.prop.show_edges = True
        actor.prop.edge_color = color
        actor.prop.color = color
        actor.prop.lighting = False

        # legend label
        if label:
            if not isinstance(label, str):
                raise TypeError('Label must be a string')
            addr = actor.GetAddressAsString("")
            self.renderer._labels[addr] = [lines, label, Color(color)]

        # Add to renderer
        self.add_actor(actor, reset_camera=False, name=name, pickable=False)
        return actor

    @wraps(ScalarBars.remove_scalar_bar)
    def remove_scalar_bar(self, *args, **kwargs):
        """Remove the active scalar bar."""
        self.scalar_bars.remove_scalar_bar(*args, **kwargs)

    def add_point_labels(
        self,
        points,
        labels,
        italic=False,
        bold=True,
        font_size=None,
        text_color=None,
        font_family=None,
        shadow=False,
        show_points=True,
        point_color=None,
        point_size=5,
        name=None,
        shape_color='grey',
        shape='rounded_rect',
        fill_shape=True,
        margin=3,
        shape_opacity=1.0,
        pickable=False,
        render_points_as_spheres=False,
        tolerance=0.001,
        reset_camera=None,
        always_visible=False,
        render=True,
    ):
        """Create a point actor with one label from list labels assigned to each point.

        Parameters
        ----------
        points : sequence or pyvista.DataSet
            An ``n x 3`` sequence points or pyvista dataset with points.

        labels : list or str
            List of labels.  Must be the same length as points. If a
            string name is given with a :class:`pyvista.DataSet` input for
            points, then these are fetched.

        italic : bool, optional
            Italicises title and bar labels.  Default ``False``.

        bold : bool, optional
            Bolds title and bar labels.  Default ``True``.

        font_size : float, optional
            Sets the size of the title font.  Defaults to 16.

        text_color : color_like, optional
            Color of text. Either a string, RGB sequence, or hex color string.

            * ``text_color='white'``
            * ``text_color='w'``
            * ``text_color=[1.0, 1.0, 1.0]``
            * ``text_color='#FFFFFF'``

        font_family : str, optional
            Font family.  Must be either ``'courier'``, ``'times'``,
            or ``'arial``.

        shadow : bool, optional
            Adds a black shadow to the text.  Defaults to ``False``.

        show_points : bool, optional
            Controls if points are visible.  Default ``True``.

        point_color : color_like, optional
            Either a string, rgb list, or hex color string.  One of
            the following.

            * ``point_color='white'``
            * ``point_color='w'``
            * ``point_color=[1.0, 1.0, 1.0]``
            * ``point_color='#FFFFFF'``

        point_size : float, optional
            Size of points if visible.

        name : str, optional
            The name for the added actor so that it can be easily
            updated.  If an actor of this name already exists in the
            rendering window, it will be replaced by the new actor.

        shape_color : color_like, optional
            Color of points (if visible).  Either a string, rgb
            sequence, or hex color string.

        shape : str, optional
            The string name of the shape to use. Options are ``'rect'`` or
            ``'rounded_rect'``. If you want no shape, pass ``None``.

        fill_shape : bool, optional
            Fill the shape with the ``shape_color``. Outlines if ``False``.

        margin : int, optional
            The size of the margin on the label background shape. Default is 3.

        shape_opacity : float, optional
            The opacity of the shape in the range of ``[0, 1]``.

        pickable : bool, optional
            Set whether this actor is pickable.

        render_points_as_spheres : bool, optional
            Render points as spheres rather than dots.

        tolerance : float, optional
            A tolerance to use to determine whether a point label is
            visible.  A tolerance is usually required because the
            conversion from world space to display space during
            rendering introduces numerical round-off.

        reset_camera : bool, optional
            Reset the camera after adding the points to the scene.

        always_visible : bool, optional
            Skip adding the visibility filter. Default False.

        render : bool, optional
            Force a render when ``True`` (default).

        Returns
        -------
        vtk.vtkActor2D
            VTK label actor.  Can be used to change properties of the labels.

        Examples
        --------
        >>> import numpy as np
        >>> import pyvista
        >>> pl = pyvista.Plotter()
        >>> points = np.array([[0.0, 0.0, 0.0],
        ...                    [1.0, 1.0, 0.0],
        ...                    [2.0, 0.0, 0.0]])
        >>> labels = ['Point A', 'Point B', 'Point C']
        >>> actor = pl.add_point_labels(points, labels, italic=True, font_size=20,
        ...                             point_color='red', point_size=20,
        ...                             render_points_as_spheres=True,
        ...                             always_visible=True, shadow=True)
        >>> pl.camera_position = 'xy'
        >>> pl.show()

        """
        if font_family is None:
            font_family = self._theme.font.family
        if font_size is None:
            font_size = self._theme.font.size
        point_color = Color(point_color, default_color=self._theme.color)

        if isinstance(points, (list, tuple)):
            points = np.array(points)

        if isinstance(points, np.ndarray):
            vtkpoints = pyvista.PolyData(points)  # Cast to poly data
        elif is_pyvista_dataset(points):
            vtkpoints = pyvista.PolyData(points.points)
            if isinstance(labels, str):
                labels = points.point_data[labels]
        else:
            raise TypeError(f'Points type not usable: {type(points)}')

        if len(vtkpoints.points) != len(labels):
            raise ValueError('There must be one label for each point')

        if name is None:
            name = f'{type(vtkpoints).__name__}({vtkpoints.memory_address})'

        vtklabels = _vtk.vtkStringArray()
        vtklabels.SetName('labels')
        for item in labels:
            vtklabels.InsertNextValue(str(item))
        vtkpoints.GetPointData().AddArray(vtklabels)

        # Create hierarchy
        hier = _vtk.vtkPointSetToLabelHierarchy()
        hier.SetLabelArrayName('labels')

        if always_visible:
            hier.SetInputData(vtkpoints)
        else:
            # Only show visible points
            vis_points = _vtk.vtkSelectVisiblePoints()
            vis_points.SetInputData(vtkpoints)
            vis_points.SetRenderer(self.renderer)
            vis_points.SetTolerance(tolerance)

            hier.SetInputConnection(vis_points.GetOutputPort())

        # create label mapper
        labelMapper = _vtk.vtkLabelPlacementMapper()
        labelMapper.SetInputConnection(hier.GetOutputPort())
        if not isinstance(shape, str):
            labelMapper.SetShapeToNone()
        elif shape.lower() in 'rect':
            labelMapper.SetShapeToRect()
        elif shape.lower() in 'rounded_rect':
            labelMapper.SetShapeToRoundedRect()
        else:
            raise ValueError(f'Shape ({shape}) not understood')
        if fill_shape:
            labelMapper.SetStyleToFilled()
        else:
            labelMapper.SetStyleToOutline()
        labelMapper.SetBackgroundColor(Color(shape_color).float_rgb)
        labelMapper.SetBackgroundOpacity(shape_opacity)
        labelMapper.SetMargin(margin)

        textprop = hier.GetTextProperty()
        textprop.SetItalic(italic)
        textprop.SetBold(bold)
        textprop.SetFontSize(font_size)
        textprop.SetFontFamily(parse_font_family(font_family))
        textprop.SetColor(Color(text_color, default_color=self._theme.font.color).float_rgb)
        textprop.SetShadow(shadow)

        self.remove_actor(f'{name}-points', reset_camera=False)
        self.remove_actor(f'{name}-labels', reset_camera=False)

        # add points
        if show_points:
            self.add_mesh(
                vtkpoints,
                color=point_color,
                point_size=point_size,
                name=f'{name}-points',
                pickable=pickable,
                render_points_as_spheres=render_points_as_spheres,
                reset_camera=reset_camera,
                render=render,
            )

        label_actor = _vtk.vtkActor2D()
        label_actor.SetMapper(labelMapper)
        self.add_actor(label_actor, reset_camera=False, name=f'{name}-labels', pickable=False)
        return label_actor

    def add_point_scalar_labels(self, points, labels, fmt=None, preamble='', **kwargs):
        """Label the points from a dataset with the values of their scalars.

        Wrapper for :func:`pyvista.BasePlotter.add_point_labels`.

        Parameters
        ----------
        points : numpy.ndarray or pyvista.DataSet
            An ``n x 3`` numpy.ndarray or pyvista dataset with points.

        labels : str, optional
            String name of the point data array to use.

        fmt : str, optional
            String formatter used to format numerical data.

        preamble : str, optional
            Text before the start of each label.

        **kwargs : dict, optional
            Keyword arguments passed to
            :func:`pyvista.BasePlotter.add_point_labels`.

        Returns
        -------
        vtk.vtkActor2D
            VTK label actor.  Can be used to change properties of the labels.

        """
        if not is_pyvista_dataset(points):
            raise TypeError(f'input points must be a pyvista dataset, not: {type(points)}')
        if not isinstance(labels, str):
            raise TypeError('labels must be a string name of the scalars array to use')
        if fmt is None:
            fmt = self._theme.font.fmt
        if fmt is None:
            fmt = '%.6e'
        scalars = points.point_data[labels]
        phrase = f'{preamble} %.3e'
        labels = [phrase % val for val in scalars]
        return self.add_point_labels(points, labels, **kwargs)

    def add_points(self, points, **kwargs):
        """Add points to a mesh.

        Parameters
        ----------
        points : numpy.ndarray or pyvista.DataSet
            Array of points or the points from a pyvista object.

        **kwargs : dict, optional
            See :func:`pyvista.BasePlotter.add_mesh` for optional
            keyword arguments.

        Returns
        -------
        pyvista.Actor
            Actor of the mesh.

        Examples
        --------
        Add a numpy array of points to a mesh.

        >>> import numpy as np
        >>> import pyvista
        >>> points = np.random.random((10, 3))
        >>> pl = pyvista.Plotter()
        >>> actor = pl.add_points(points, render_points_as_spheres=True,
        ...                       point_size=100.0)
        >>> pl.show()

        """
        kwargs['style'] = 'points'
        return self.add_mesh(points, **kwargs)

    def add_arrows(self, cent, direction, mag=1, **kwargs):
        """Add arrows to the plotter.

        Parameters
        ----------
        cent : np.ndarray
            Array of centers.

        direction : np.ndarray
            Array of direction vectors.

        mag : float, optional
            Amount to scale the direction vectors.

        **kwargs : dict, optional
            See :func:`pyvista.BasePlotter.add_mesh` for optional
            keyword arguments.

        Returns
        -------
        pyvista.Actor
            Actor of the arrows.

        Examples
        --------
        Plot a random field of vectors and save a screenshot of it.

        >>> import numpy as np
        >>> import pyvista
        >>> cent = np.random.random((10, 3))
        >>> direction = np.random.random((10, 3))
        >>> plotter = pyvista.Plotter()
        >>> _ = plotter.add_arrows(cent, direction, mag=2)
        >>> plotter.show()

        """
        if cent.shape != direction.shape:  # pragma: no cover
            raise ValueError('center and direction arrays must have the same shape')

        direction = direction.copy()
        if cent.ndim != 2:
            cent = cent.reshape((-1, 3))

        if direction.ndim != 2:
            direction = direction.reshape((-1, 3))

        if mag != 1:
            direction = direction * mag

        pdata = pyvista.vector_poly_data(cent, direction)
        # Create arrow object
        arrow = _vtk.vtkArrowSource()
        arrow.Update()
        glyph3D = _vtk.vtkGlyph3D()
        glyph3D.SetSourceData(arrow.GetOutput())
        glyph3D.SetInputData(pdata)
        glyph3D.SetVectorModeToUseVector()
        glyph3D.Update()

        arrows = wrap(glyph3D.GetOutput())
        return self.add_mesh(arrows, **kwargs)

    @staticmethod
    def _save_image(image, filename, return_img):
        """Save to file and/or return a NumPy image array.

        This is an internal helper.

        """
        if not image.size:
            raise ValueError('Empty image. Have you run plot() first?')
        # write screenshot to file if requested
        if isinstance(filename, (str, pathlib.Path, io.BytesIO)):
            from PIL import Image

            if isinstance(filename, (str, pathlib.Path)):
                filename = pathlib.Path(filename)
                if isinstance(pyvista.FIGURE_PATH, str) and not filename.is_absolute():
                    filename = pathlib.Path(os.path.join(pyvista.FIGURE_PATH, filename))
                if not filename.suffix:
                    filename = filename.with_suffix('.png')
                elif filename.suffix not in SUPPORTED_FORMATS:
                    raise ValueError(
                        f'Unsupported extension {filename.suffix}\n'
                        f'Must be one of the following: {SUPPORTED_FORMATS}'
                    )
                filename = os.path.abspath(os.path.expanduser(str(filename)))
                Image.fromarray(image).save(filename)
            else:
                Image.fromarray(image).save(filename, format="PNG")
        # return image array if requested
        if return_img:
            return image

    def save_graphic(self, filename, title='PyVista Export', raster=True, painter=True):
        """Save a screenshot of the rendering window as a graphic file.

        This can be helpful for publication documents.

        The supported formats are:

        * ``'.svg'``
        * ``'.eps'``
        * ``'.ps'``
        * ``'.pdf'``
        * ``'.tex'``

        Parameters
        ----------
        filename : str
            Path to fsave the graphic file to.

        title : str, optional
            Title to use within the file properties.

        raster : bool, optional
            Attempt to write 3D properties as a raster image.

        painter : bool, optional
            Configure the exporter to expect a painter-ordered 2D
            rendering, that is, a rendering at a fixed depth where
            primitives are drawn from the bottom up.

        Examples
        --------
        >>> import pyvista
        >>> from pyvista import examples
        >>> pl = pyvista.Plotter()
        >>> _ = pl.add_mesh(examples.load_airplane(), smooth_shading=True)
        >>> _ = pl.add_background_image(examples.mapfile)
        >>> pl.save_graphic("img.svg")  # doctest:+SKIP

        """
        if not hasattr(self, 'ren_win'):
            raise AttributeError('This plotter is closed and unable to save a screenshot.')
        if isinstance(pyvista.FIGURE_PATH, str) and not os.path.isabs(filename):
            filename = os.path.join(pyvista.FIGURE_PATH, filename)
        filename = os.path.abspath(os.path.expanduser(filename))
        extension = pyvista.fileio.get_ext(filename)

        writer = _vtk.lazy_vtkGL2PSExporter()
        modes = {
            '.svg': writer.SetFileFormatToSVG,
            '.eps': writer.SetFileFormatToEPS,
            '.ps': writer.SetFileFormatToPS,
            '.pdf': writer.SetFileFormatToPDF,
            '.tex': writer.SetFileFormatToTeX,
        }
        if extension not in modes:
            raise ValueError(
                f"Extension ({extension}) is an invalid choice.\n\n"
                f"Valid options include: {', '.join(modes.keys())}"
            )
        writer.CompressOff()
        writer.SetFilePrefix(filename.replace(extension, ''))
        writer.SetInput(self.ren_win)
        modes[extension]()
        writer.SetTitle(title)
        writer.SetWrite3DPropsAsRasterImage(raster)
        if painter:
            writer.UsePainterSettings()
        writer.Update()

    def screenshot(
        self, filename=None, transparent_background=None, return_img=True, window_size=None
    ):
        """Take screenshot at current camera position.

        Parameters
        ----------
        filename : str, pathlib.Path, BytesIO, optional
            Location to write image to.  If ``None``, no image is written.

        transparent_background : bool, optional
            Whether to make the background transparent.  The default is
            looked up on the plotter's theme.

        return_img : bool, optional
            If ``True`` (the default), a NumPy array of the image will
            be returned.

        window_size : 2-length tuple, optional
            Set the plotter's size to this ``(width, height)`` before
            taking the screenshot.

        Returns
        -------
        numpy.ndarray
            Array containing pixel RGB and alpha.  Sized:

            * [Window height x Window width x 3] if
              ``transparent_background`` is set to ``False``.
            * [Window height x Window width x 4] if
              ``transparent_background`` is set to ``True``.

        Examples
        --------
        >>> import pyvista
        >>> sphere = pyvista.Sphere()
        >>> plotter = pyvista.Plotter(off_screen=True)
        >>> actor = plotter.add_mesh(sphere)
        >>> plotter.screenshot('screenshot.png')  # doctest:+SKIP

        """
        if window_size is not None:
            self.window_size = window_size

        # configure image filter
        if transparent_background is None:
            transparent_background = self._theme.transparent_background
        self.image_transparent_background = transparent_background

        # This if statement allows you to save screenshots of closed plotters
        # This is needed for the sphinx-gallery to work
        if not hasattr(self, 'ren_win'):
            # If plotter has been closed...
            # check if last_image exists
            if self.last_image is not None:
                # Save last image
                return self._save_image(self.last_image, filename, return_img)
            # Plotter hasn't been rendered or was improperly closed
            raise RuntimeError('This plotter is closed and unable to save a screenshot.')

        if self._first_time and not self.off_screen:
            raise RuntimeError(
                "Nothing to screenshot - call .show first or use the off_screen argument"
            )

        # if off screen, show has not been called and we must render
        # before extracting an image
        if self._first_time:
            self._on_first_render_request()
            self.render()

        return self._save_image(self.image, filename, return_img)

    @wraps(Renderers.set_background)
    def set_background(self, *args, **kwargs):
        """Wrap ``Renderers.set_background``."""
        self.renderers.set_background(*args, **kwargs)

    def generate_orbital_path(self, factor=3.0, n_points=20, viewup=None, shift=0.0):
        """Generate an orbital path around the data scene.

        Parameters
        ----------
        factor : float, optional
            A scaling factor when building the orbital extent.

        n_points : int, optional
            Number of points on the orbital path.

        viewup : list(float), optional
            The normal to the orbital plane.

        shift : float, optional
            Shift the plane up/down from the center of the scene by
            this amount.

        Returns
        -------
        pyvista.PolyData
            PolyData containing the orbital path.

        Examples
        --------
        Generate an orbital path around a sphere.

        >>> import pyvista
        >>> plotter = pyvista.Plotter()
        >>> _ = plotter.add_mesh(pyvista.Sphere())
        >>> viewup = [0, 0, 1]
        >>> orbit = plotter.generate_orbital_path(factor=2.0, n_points=50,
        ...                                       shift=0.0, viewup=viewup)

        See :ref:`orbiting_example` for a full example using this method.

        """
        if viewup is None:
            viewup = self._theme.camera['viewup']
        center = np.array(self.center)
        bnds = np.array(self.bounds)
        radius = (bnds[1] - bnds[0]) * factor
        y = (bnds[3] - bnds[2]) * factor
        if y > radius:
            radius = y
        center += np.array(viewup) * shift
        return pyvista.Polygon(center=center, radius=radius, normal=viewup, n_sides=n_points)

    def fly_to(self, point):
        """Move the current camera's focal point to a position point.

        The movement is animated over the number of frames specified in
        NumberOfFlyFrames. The LOD desired frame rate is used.

        Parameters
        ----------
        point : sequence
            Point to fly to in the form of ``(x, y, z)``.

        """
        self.iren.fly_to(self.renderer, point)

    def orbit_on_path(
        self,
        path=None,
        focus=None,
        step=0.5,
        viewup=None,
        write_frames=False,
        threaded=False,
        progress_bar=False,
    ):
        """Orbit on the given path focusing on the focus point.

        Parameters
        ----------
        path : pyvista.PolyData
            Path of orbital points. The order in the points is the order of
            travel.

        focus : list(float) of length 3, optional
            The point of focus the camera.

        step : float, optional
            The timestep between flying to each camera position.

        viewup : list(float), optional
            The normal to the orbital plane.

        write_frames : bool, optional
            Assume a file is open and write a frame on each camera
            view during the orbit.

        threaded : bool, optional
            Run this as a background thread.  Generally used within a
            GUI (i.e. PyQt).

        progress_bar : bool, optional
            Show the progress bar when proceeding through the path.
            This can be helpful to show progress when generating
            movies with ``off_screen=True``.

        Examples
        --------
        Plot an orbit around the earth.  Save the gif as a temporary file.

        >>> import os
        >>> from tempfile import mkdtemp
        >>> import pyvista
        >>> from pyvista import examples
        >>> filename = os.path.join(mkdtemp(), 'orbit.gif')
        >>> plotter = pyvista.Plotter(window_size=[300, 300])
        >>> _ = plotter.add_mesh(examples.load_globe(), smooth_shading=True)
        >>> plotter.open_gif(filename)
        >>> viewup = [0, 0, 1]
        >>> orbit = plotter.generate_orbital_path(factor=2.0, n_points=24,
        ...                                       shift=0.0, viewup=viewup)
        >>> plotter.orbit_on_path(orbit, write_frames=True, viewup=viewup,
        ...                       step=0.02)

        See :ref:`orbiting_example` for a full example using this method.

        """
        if focus is None:
            focus = self.center
        if viewup is None:
            viewup = self._theme.camera['viewup']
        if path is None:
            path = self.generate_orbital_path(viewup=viewup)
        if not is_pyvista_dataset(path):
            path = pyvista.PolyData(path)
        points = path.points

        # Make sure the whole scene is visible
        self.camera.thickness = path.length

        if progress_bar:
            try:
                from tqdm import tqdm
            except ImportError:  # pragma: no cover
                raise ImportError("Please install `tqdm` to use ``progress_bar=True``")

        def orbit():
            """Define the internal thread for running the orbit."""
            if progress_bar:
                points_seq = tqdm(points)
            else:
                points_seq = points

            for point in points_seq:
                tstart = time.time()  # include the render time in the step time
                self.set_position(point, render=False)
                self.set_focus(focus, render=False)
                self.set_viewup(viewup, render=False)
                self.renderer.ResetCameraClippingRange()
                if write_frames:
                    self.write_frame()
                else:
                    self.render()
                sleep_time = step - (time.time() - tstart)
                if sleep_time > 0:
                    time.sleep(sleep_time)
            if write_frames:
                self.mwriter.close()

        if threaded:
            thread = Thread(target=orbit)
            thread.start()
        else:
            orbit()

    def export_vtkjs(self, filename, compress_arrays=False):
        """Export the current rendering scene as a VTKjs scene.

        It can be used for rendering in a web browser.

        Parameters
        ----------
        filename : str
            Filename to export the scene to.  A filename extension of
            ``'.vtkjs'`` will be added.

        compress_arrays : bool, optional
            Enable array compression.

        Examples
        --------
        >>> import pyvista
        >>> from pyvista import examples
        >>> pl = pyvista.Plotter()
        >>> _ = pl.add_mesh(examples.load_hexbeam())
        >>> pl.export_vtkjs("sample")  # doctest:+SKIP

        """
        if not hasattr(self, 'ren_win'):
            raise RuntimeError('Export must be called before showing/closing the scene.')
        if isinstance(pyvista.FIGURE_PATH, str) and not os.path.isabs(filename):
            filename = os.path.join(pyvista.FIGURE_PATH, filename)
        else:
            filename = os.path.abspath(os.path.expanduser(filename))

        export_plotter_vtkjs(self, filename, compress_arrays=compress_arrays)

    def export_obj(self, filename):
        """Export scene to OBJ format.

        Parameters
        ----------
        filename : str
            Filename to export the scene to.  Must end in ``'.obj'``.

        Examples
        --------
        Export the scene to "scene.obj"

        >>> import pyvista as pv
        >>> pl = pv.Plotter()
        >>> _ = pl.add_mesh(pv.Sphere())
        >>> pl.export_obj('scene.obj')  # doctest:+SKIP

        """
        if pyvista.vtk_version_info <= (8, 1, 2):
            raise pyvista.core.errors.VTKVersionError()

        if not hasattr(self, "ren_win"):
            raise RuntimeError("This plotter must still have a render window open.")
        if isinstance(pyvista.FIGURE_PATH, str) and not os.path.isabs(filename):
            filename = os.path.join(pyvista.FIGURE_PATH, filename)
        else:
            filename = os.path.abspath(os.path.expanduser(filename))

        if not filename.endswith('.obj'):
            raise ValueError('`filename` must end with ".obj"')

        exporter = _vtk.lazy_vtkOBJExporter()
        # remove the extension as VTK always adds it in
        exporter.SetFilePrefix(filename[:-4])
        exporter.SetRenderWindow(self.ren_win)
        exporter.Write()

    @property
    def _datasets(self):
        """Return a list of all datasets associated with this plotter."""
        datasets = []
        for renderer in self.renderers:
            for actor in renderer.actors.values():
                mapper = actor.GetMapper()

                # ignore any mappers whose inputs are not datasets
                if hasattr(mapper, 'GetInputAsDataSet'):
                    datasets.append(mapper.GetInputAsDataSet())

        return datasets

    def __del__(self):
        """Delete the plotter."""
        # We have to check here if the plotter was only partially initialized
        if self._initialized:
            if not self._closed:
                self.close()
        self.deep_clean()
        if self._initialized:
            del self.renderers

    def add_background_image(self, image_path, scale=1, auto_resize=True, as_global=True):
        """Add a background image to a plot.

        Parameters
        ----------
        image_path : str
            Path to an image file.

        scale : float, optional
            Scale the image larger or smaller relative to the size of
            the window.  For example, a scale size of 2 will make the
            largest dimension of the image twice as large as the
            largest dimension of the render window.  Defaults to 1.

        auto_resize : bool, optional
            Resize the background when the render window changes size.

        as_global : bool, optional
            When multiple render windows are present, setting
            ``as_global=False`` will cause the background to only
            appear in one window.

        Examples
        --------
        >>> import pyvista
        >>> from pyvista import examples
        >>> plotter = pyvista.Plotter()
        >>> actor = plotter.add_mesh(pyvista.Sphere())
        >>> plotter.add_background_image(examples.mapfile)
        >>> plotter.show()

        """
        if self.renderers.has_active_background_renderer:
            raise RuntimeError(
                'A background image already exists.  '
                'Remove it with ``remove_background_image`` '
                'before adding one'
            )

        # Need to change the number of layers to support an additional
        # background layer
        if not self._has_background_layer:
            self.ren_win.SetNumberOfLayers(3)
        renderer = self.renderers.add_background_renderer(image_path, scale, as_global)
        self.ren_win.AddRenderer(renderer)

        # set up autoscaling of the image
        if auto_resize:  # pragma: no cover
            self.iren.add_observer('ModifiedEvent', renderer.resize)

    @wraps(Renderers.remove_background_image)
    def remove_background_image(self):
        """Wrap ``Renderers.remove_background_image``."""
        self.renderers.remove_background_image()

        # return the active renderer to the top, otherwise flat background
        # will not be rendered
        self.renderer.layer = 0

    def _on_first_render_request(self, cpos=None):
        """Once an image or render is officially requested, run this routine.

        For example on the show call or any screenshot producing code.
        """
        # reset unless camera for the first render unless camera is set
        if self._first_time:  # and not self.camera_set:
            for renderer in self.renderers:
                if not renderer.camera_set and cpos is None:
                    renderer.camera_position = renderer.get_default_cam_pos()
                    renderer.ResetCamera()
                elif cpos is not None:
                    renderer.camera_position = cpos
            self._first_time = False

    def reset_camera_clipping_range(self):
        """Reset camera clipping planes."""
        self.renderer.ResetCameraClippingRange()

    def add_light(self, light, only_active=False):
        """Add a Light to the scene.

        Parameters
        ----------
        light : Light or vtkLight
            The light to be added.

        only_active : bool, optional
            If ``True``, only add the light to the active
            renderer. The default is that every renderer adds the
            light. To add the light to an arbitrary renderer, see
            :func:`pyvista.plotting.renderer.Renderer.add_light`.

        Examples
        --------
        Create a plotter that we initialize with no lights, and add a
        cube and a single headlight to it.

        >>> import pyvista as pv
        >>> plotter = pv.Plotter(lighting='none')
        >>> _ = plotter.add_mesh(pv.Cube())
        >>> light = pv.Light(color='cyan', light_type='headlight')
        >>> plotter.add_light(light)
        >>> plotter.show()

        """
        renderers = [self.renderer] if only_active else self.renderers
        for renderer in renderers:
            renderer.add_light(light)

    def remove_all_lights(self, only_active=False):
        """Remove all lights from the scene.

        Parameters
        ----------
        only_active : bool
            If ``True``, only remove lights from the active
            renderer. The default is that lights are stripped from
            every renderer.

        Examples
        --------
        Create a plotter and remove all lights after initialization.
        Note how the mesh rendered is completely flat

        >>> import pyvista as pv
        >>> plotter = pv.Plotter()
        >>> plotter.remove_all_lights()
        >>> plotter.renderer.lights
        []
        >>> _ = plotter.add_mesh(pv.Sphere(), show_edges=True)
        >>> plotter.show()

        Note how this differs from a plot with default lighting

        >>> pv.Sphere().plot(show_edges=True, lighting=True)

        """
        renderers = [self.renderer] if only_active else self.renderers
        for renderer in renderers:
            renderer.remove_all_lights()

    def where_is(self, name):
        """Return the subplot coordinates of a given actor.

        Parameters
        ----------
        name : str
            Actor's name.

        Returns
        -------
        list(tuple(int))
            A list with the subplot coordinates of the actor.

        Examples
        --------
        >>> import pyvista as pv
        >>> plotter = pv.Plotter(shape=(2, 2))
        >>> plotter.subplot(0, 0)
        >>> _ = plotter.add_mesh(pv.Box(), name='box')
        >>> plotter.subplot(0, 1)
        >>> _ = plotter.add_mesh(pv.Sphere(), name='sphere')
        >>> plotter.subplot(1, 0)
        >>> _ = plotter.add_mesh(pv.Box(), name='box')
        >>> plotter.subplot(1, 1)
        >>> _ = plotter.add_mesh(pv.Cone(), name='cone')
        >>> plotter.where_is('box')
        [(0, 0), (1, 0)]

        >>> plotter.show()
        """
        places = []
        for index in range(len(self.renderers)):
            if name in self.renderers[index]._actors:
                places.append(tuple(self.renderers.index_to_loc(index)))
        return places

    def add_ruler(
        self,
        pointa,
        pointb,
        flip_range=False,
        number_labels=5,
        show_labels=True,
        font_size_factor=0.6,
        label_size_factor=1.0,
        label_format=None,
        title="Distance",
        number_minor_ticks=0,
        tick_length=5,
        minor_tick_length=3,
        show_ticks=True,
        tick_label_offset=2,
    ):
        """Add ruler.

        The ruler is a 2D object that is not occluded by 3D objects.
        To avoid issues with perspective, it is recommended to use
        parallel projection, i.e. :func:`Plotter.enable_parallel_projection`,
        and place the ruler orthogonal to the viewing direction.

        The title and labels are placed to the right of ruler moving from
        ``pointa`` to ``pointb``. Use ``flip_range`` to flip the ``0`` location,
        if needed.

        Since the ruler is placed in an overlay on the viewing scene, the camera
        does not automatically reset to include the ruler in the view.

        Parameters
        ----------
        pointa : Sequence
            Starting point for ruler.

        pointb : Sequence
            Ending point for ruler.

        flip_range : bool
            If ``True``, the distance range goes from ``pointb`` to ``pointa``.

        number_labels : int
            Number of labels to place on ruler.

        show_labels : bool, optional
            Whether to show labels.

        font_size_factor : float
            Factor to scale font size overall.

        label_size_factor : float
            Factor to scale label size relative to title size.

        label_format : str, optional
            A printf style format for labels, e.g. '%E'.

        title : str, optional
            The title to display.

        number_minor_ticks : int, optional
            Number of minor ticks between major ticks.

        tick_length : int
            Length of ticks in pixels.

        minor_tick_length : int
            Length of minor ticks in pixels.

        show_ticks : bool, optional
            Whether to show the ticks.

        tick_label_offset : int
            Offset between tick and label in pixels.

        Returns
        -------
        vtk.vtkActor
            VTK actor of the ruler.

        Examples
        --------
        >>> import pyvista
        >>> cone = pyvista.Cone(height=2.0, radius=0.5)
        >>> plotter = pyvista.Plotter()
        >>> _ = plotter.add_mesh(cone)

        Measure x direction of cone and place ruler slightly below.

        >>> _ = plotter.add_ruler(
        ...     pointa=[cone.bounds[0], cone.bounds[2] - 0.1, 0.0],
        ...     pointb=[cone.bounds[1], cone.bounds[2] - 0.1, 0.0],
        ...     title="X Distance"
        ... )

        Measure y direction of cone and place ruler slightly to left.
        The title and labels are placed to the right of the ruler when
        traveling from ``pointa`` to ``pointb``.

        >>> _ = plotter.add_ruler(
        ...     pointa=[cone.bounds[0] - 0.1, cone.bounds[3], 0.0],
        ...     pointb=[cone.bounds[0] - 0.1, cone.bounds[2], 0.0],
        ...     flip_range=True,
        ...     title="Y Distance"
        ... )
        >>> plotter.enable_parallel_projection()
        >>> plotter.view_xy()
        >>> plotter.show()

        """
        ruler = _vtk.vtkAxisActor2D()

        ruler.GetPositionCoordinate().SetCoordinateSystemToWorld()
        ruler.GetPosition2Coordinate().SetCoordinateSystemToWorld()
        ruler.GetPositionCoordinate().SetReferenceCoordinate(None)
        ruler.GetPositionCoordinate().SetValue(pointa[0], pointa[1], pointa[2])
        ruler.GetPosition2Coordinate().SetValue(pointb[0], pointb[1], pointb[2])

        distance = np.linalg.norm(np.asarray(pointa) - np.asarray(pointb))
        if flip_range:
            ruler.SetRange(distance, 0)
        else:
            ruler.SetRange(0, distance)

        ruler.SetTitle(title)
        ruler.SetFontFactor(font_size_factor)
        ruler.SetLabelFactor(label_size_factor)
        ruler.SetNumberOfLabels(number_labels)
        ruler.SetLabelVisibility(show_labels)
        if label_format:
            ruler.SetLabelFormat(label_format)

        ruler.SetNumberOfMinorTicks(number_minor_ticks)
        ruler.SetTickVisibility(show_ticks)
        ruler.SetTickLength(tick_length)
        ruler.SetMinorTickLength(minor_tick_length)
        ruler.SetTickOffset(tick_label_offset)

        self.add_actor(ruler, reset_camera=True, pickable=False)
        return ruler


class Plotter(BasePlotter):
    """Plotting object to display vtk meshes or numpy arrays.

    Parameters
    ----------
    off_screen : bool, optional
        Renders off screen when ``True``.  Useful for automated
        screenshots.

    notebook : bool, optional
        When ``True``, the resulting plot is placed inline a jupyter
        notebook.  Assumes a jupyter console is active.  Automatically
        enables ``off_screen``.

    shape : list or tuple, optional
        Number of sub-render windows inside of the main window.
        Specify two across with ``shape=(2, 1)`` and a two by two grid
        with ``shape=(2, 2)``.  By default there is only one render
        window.  Can also accept a string descriptor as shape. E.g.:

        * ``shape="3|1"`` means 3 plots on the left and 1 on the right,
        * ``shape="4/2"`` means 4 plots on top and 2 at the bottom.

    border : bool, optional
        Draw a border around each render window.  Default ``False``.

    border_color : color_like, optional
        Either a string, rgb list, or hex color string.  For example:

            * ``color='white'``
            * ``color='w'``
            * ``color=[1.0, 1.0, 1.0]``
            * ``color='#FFFFFF'``

    window_size : list, optional
        Window size in pixels.  Defaults to ``[1024, 768]``, unless
        set differently in the relevant theme's ``window_size``
        property.

    multi_samples : int, optional
        The number of multi-samples used to mitigate aliasing. 4 is a
        good default but 8 will have better results with a potential
        impact on performance.

    line_smoothing : bool, optional
        If ``True``, enable line smoothing.

    polygon_smoothing : bool, optional
        If ``True``, enable polygon smoothing.

    lighting : str, optional
        What lighting to set up for the plotter.
        Accepted options:

            * ``'light_kit'``: a vtk Light Kit composed of 5 lights.
            * ``'three lights'``: illumination using 3 lights.
            * ``'none'``: no light sources at instantiation.

        The default is a ``'light_kit'`` (to be precise, 5 separate
        lights that act like a Light Kit).

    theme : pyvista.themes.DefaultTheme, optional
        Plot-specific theme.

    Examples
    --------
    >>> import pyvista
    >>> from pyvista import examples
    >>> mesh = examples.load_hexbeam()
    >>> another_mesh = examples.load_uniform()
    >>> plotter = pyvista.Plotter()
    >>> actor = plotter.add_mesh(mesh, color='red')
    >>> actor = plotter.add_mesh(another_mesh, color='blue')
    >>> plotter.show()

    """

    last_update_time = 0.0
    right_timer_id = -1

    def __init__(
        self,
        off_screen=None,
        notebook=None,
        shape=(1, 1),
        groups=None,
        row_weights=None,
        col_weights=None,
        border=None,
        border_color='k',
        border_width=2.0,
        window_size=None,
        multi_samples=None,
        line_smoothing=False,
        point_smoothing=False,
        polygon_smoothing=False,
        splitting_position=None,
        title=None,
        lighting='light kit',
        theme=None,
    ):
        """Initialize a vtk plotting object."""
        super().__init__(
            shape=shape,
            border=border,
            border_color=border_color,
            border_width=border_width,
            groups=groups,
            row_weights=row_weights,
            col_weights=col_weights,
            splitting_position=splitting_position,
            title=title,
            lighting=lighting,
            theme=theme,
        )
        # reset partial initialization flag
        self._initialized = False

        log.debug('Plotter init start')

        # check if a plotting backend is enabled
        _warn_xserver()

        def on_timer(iren, event_id):
            """Exit application if interactive renderer stops."""
            if event_id == 'TimerEvent' and self.iren._style != "Context":
                self.iren.terminate_app()

        if off_screen is None:
            off_screen = pyvista.OFF_SCREEN

        if notebook is None:
            if self._theme.notebook is not None:
                notebook = self._theme.notebook
            else:
                notebook = scooby.in_ipykernel()

        self.notebook = notebook
        if self.notebook:
            off_screen = True
        self.off_screen = off_screen

        self._window_size_unset = False
        if window_size is None:
            self._window_size_unset = True
            window_size = self._theme.window_size
        self.__prior_window_size = window_size

        # initialize render window
        self.ren_win = _vtk.vtkRenderWindow()
        self.ren_win.SetMultiSamples(0)
        self.ren_win.SetBorders(True)
        if line_smoothing:
            self.ren_win.LineSmoothingOn()
        if point_smoothing:
            self.ren_win.PointSmoothingOn()
        if polygon_smoothing:
            self.ren_win.PolygonSmoothingOn()

        for renderer in self.renderers:
            self.ren_win.AddRenderer(renderer)

        # Add the shadow renderer to allow us to capture interactions within
        # a given viewport
        # https://vtk.org/pipermail/vtkusers/2018-June/102030.html
        number_or_layers = self.ren_win.GetNumberOfLayers()
        current_layer = self.renderer.GetLayer()
        self.ren_win.SetNumberOfLayers(number_or_layers + 1)
        self.ren_win.AddRenderer(self.renderers.shadow_renderer)
        self.renderers.shadow_renderer.SetLayer(current_layer + 1)
        self.renderers.shadow_renderer.SetInteractive(False)  # never needs to capture

        if self.off_screen:
            self.ren_win.SetOffScreenRendering(1)
            # vtkGenericRenderWindowInteractor has no event loop and
            # allows the display client to close on Linux when
            # off_screen.  We still want an interactor for off screen
            # plotting since there are some widgets (like the axes
            # widget) that need an interactor
            interactor = _vtk.vtkGenericRenderWindowInteractor()
        else:
            interactor = None

        # Add ren win and interactor
        self.iren = RenderWindowInteractor(self, light_follow_camera=False, interactor=interactor)
        self.iren.set_render_window(self.ren_win)
        self.enable_trackball_style()  # internally calls update_style()
        self.iren.add_observer("KeyPressEvent", self.key_press_event)

        # Set camera widget based on theme. This requires that an
        # interactor be present.
        if self.theme._enable_camera_orientation_widget:
            self.add_camera_orientation_widget()

        # Set background
        self.set_background(self._theme.background)

        # Set window size
        self.window_size = window_size

        # add timer event if interactive render exists
        self.iren.add_observer(_vtk.vtkCommand.TimerEvent, on_timer)

        if self._theme.depth_peeling.enabled:
            if self.enable_depth_peeling():
                for renderer in self.renderers:
                    renderer.enable_depth_peeling()

        # set anti_aliasing based on theme
        if self.theme.anti_aliasing:
            self.enable_anti_aliasing(self.theme.anti_aliasing)

        # some cleanup only necessary for fully initialized plotters
        self._initialized = True
        log.debug('Plotter init stop')

    def show(
        self,
        title=None,
        window_size=None,
        interactive=True,
        auto_close=None,
        interactive_update=False,
        full_screen=None,
        screenshot=False,
        return_img=False,
        cpos=None,
        use_ipyvtk=None,
        jupyter_backend=None,
        return_viewer=False,
        return_cpos=None,
        **kwargs,
    ):
        """Display the plotting window.

        Parameters
        ----------
        title : str, optional
            Title of plotting window.  Defaults to
            :attr:`pyvista.global_theme.title <pyvista.themes.DefaultTheme.title>`.

        window_size : list, optional
            Window size in pixels.  Defaults to
            :attr:`pyvista.global_theme.window_size <pyvista.themes.DefaultTheme.window_size>`.

        interactive : bool, optional
            Enabled by default.  Allows user to pan and move figure.
            Defaults to
            :attr:`pyvista.global_theme.interactive <pyvista.themes.DefaultTheme.interactive>`.

        auto_close : bool, optional
            Exits plotting session when user closes the window when
            interactive is ``True``.  Defaults to
            :attr:`pyvista.global_theme.auto_close <pyvista.themes.DefaultTheme.auto_close>`.

        interactive_update : bool, optional
            Disabled by default.  Allows user to non-blocking draw,
            user should call :func:`BasePlotter.update` in each iteration.

        full_screen : bool, optional
            Opens window in full screen.  When enabled, ignores
            ``window_size``.  Defaults to
            :attr:`pyvista.global_theme.full_screen <pyvista.themes.DefaultTheme.full_screen>`.

        screenshot : str, pathlib.Path, BytesIO or bool, optional
            Take a screenshot of the initial state of the plot.
            If a string, it specifies the path to which the screenshot
            is saved. If ``True``, the screenshot is returned as an
            array. Defaults to ``False``. For interactive screenshots
            it's recommended to first call ``show()`` with
            ``auto_close=False`` to set the scene, then save the
            screenshot in a separate call to ``show()`` or
            :func:`Plotter.screenshot`.

        return_img : bool
            Returns a numpy array representing the last image along
            with the camera position.

        cpos : list(tuple(floats))
            The camera position.  You can also set this with
            :attr:`Plotter.camera_position`.

        use_ipyvtk : bool, optional
            Deprecated.  Instead, set the backend either globally with
            ``pyvista.set_jupyter_backend('ipyvtklink')`` or with
            ``backend='ipyvtklink'``.

        jupyter_backend : str, optional
            Jupyter notebook plotting backend to use.  One of the
            following:

            * ``'none'`` : Do not display in the notebook.
            * ``'pythreejs'`` : Show a ``pythreejs`` widget
            * ``'static'`` : Display a static figure.
            * ``'ipygany'`` : Show a ``ipygany`` widget
            * ``'panel'`` : Show a ``panel`` widget.

            This can also be set globally with
            :func:`pyvista.set_jupyter_backend`.

        return_viewer : bool, optional
            Return the jupyterlab viewer, scene, or display object
            when plotting with jupyter notebook.

        return_cpos : bool, optional
            Return the last camera position from the render window
            when enabled.  Default based on theme setting.  See
            :attr:`pyvista.themes.DefaultTheme.return_cpos`.

        **kwargs : dict, optional
            Developer keyword arguments.

        Returns
        -------
        cpos : list
            List of camera position, focal point, and view up.
            Returned only when ``return_cpos=True`` or set in the
            default global or plot theme.  Not returned when in a
            jupyter notebook and ``return_viewer=True``.

        image : np.ndarray
            Numpy array of the last image when either ``return_img=True``
            or ``screenshot=True`` is set. Not returned when in a
            jupyter notebook with ``return_viewer=True``. Optionally
            contains alpha values. Sized:

            * [Window height x Window width x 3] if the theme sets
              ``transparent_background=False``.
            * [Window height x Window width x 4] if the theme sets
              ``transparent_background=True``.

        widget
            IPython widget when ``return_viewer=True``.

        Notes
        -----
        Please use the ``q``-key to close the plotter as some
        operating systems (namely Windows) will experience issues
        saving a screenshot if the exit button in the GUI is pressed.

        Examples
        --------
        Simply show the plot of a mesh.

        >>> import pyvista as pv
        >>> pl = pv.Plotter()
        >>> _ = pl.add_mesh(pv.Cube())
        >>> pl.show()

        Take a screenshot interactively.  Screenshot will be of the
        first image shown, so use the first call with
        ``auto_close=False`` to set the scene before taking the
        screenshot.

        >>> pl = pv.Plotter()
        >>> _ = pl.add_mesh(pv.Cube())
        >>> pl.show(auto_close=False)  # doctest:+SKIP
        >>> pl.show(screenshot='my_image.png')  # doctest:+SKIP

        Display a ``pythreejs`` scene within a jupyter notebook

        >>> pl.show(jupyter_backend='pythreejs')  # doctest:+SKIP

        Return a ``pythreejs`` scene.

        >>> pl.show(jupyter_backend='pythreejs', return_viewer=True)  # doctest:+SKIP

        Obtain the camera position when using ``show``.

        >>> pl = pv.Plotter()
        >>> _ = pl.add_mesh(pv.Sphere())
        >>> pl.show(return_cpos=True)   # doctest:+SKIP
        [(2.223005211686484, -0.3126909484828709, 2.4686209867735065),
        (0.0, 0.0, 0.0),
        (-0.6839951597283509, -0.47207319712073137, 0.5561452310578585)]

        """
        # developer keyword argument: runs a function immediately prior to ``close``
        self._before_close_callback = kwargs.pop('before_close_callback', None)
        jupyter_kwargs = kwargs.pop('jupyter_kwargs', {})
        assert_empty_kwargs(**kwargs)

        if interactive_update and auto_close is None:
            auto_close = False
        elif interactive_update and auto_close:
            warnings.warn(
                textwrap.dedent(
                    """
                    The plotter will close immediately automatically since ``auto_close=True``.
                    Either, do not specify ``auto_close``, or set it to ``False`` if you want to
                    interact with the plotter interactively.
                    """
                ).strip()
            )
        elif auto_close is None:
            auto_close = self._theme.auto_close

        if use_ipyvtk:
            txt = textwrap.dedent(
                """
                use_ipyvtk is deprecated.  Set the backend
                globally with ``pyvista.set_jupyter_backend("ipyvtklink")
                or with ``backend="ipyvtklink"``
                """
            ).strip()
            from pyvista.core.errors import DeprecationError

            raise DeprecationError(txt)

        if not hasattr(self, "ren_win"):
            raise RuntimeError("This plotter has been closed and cannot be shown.")

        if full_screen is None:
            full_screen = self._theme.full_screen

        if full_screen:
            self.ren_win.SetFullScreen(True)
            self.ren_win.BordersOn()  # super buggy when disabled
        else:
            if window_size is None:
                window_size = self.window_size
            else:
                self._window_size_unset = False
            self.ren_win.SetSize(window_size[0], window_size[1])

        # reset unless camera for the first render unless camera is set
        self._on_first_render_request(cpos)

        # handle plotter notebook
        if jupyter_backend and not self.notebook:
            warnings.warn(
                'Not within a jupyter notebook environment.\nIgnoring ``jupyter_backend``.'
            )

        if self.notebook:
            from ..jupyter.notebook import handle_plotter

            if jupyter_backend is None:
                jupyter_backend = self._theme.jupyter_backend

            if jupyter_backend != 'none':
                if screenshot:
                    warnings.warn(
                        '\nSet `jupyter_backend` backend to `"none"` to take a screenshot'
                        ' within a notebook environment.'
                    )

                disp = handle_plotter(
                    self, backend=jupyter_backend, return_viewer=return_viewer, **jupyter_kwargs
                )
                return disp

        self.render()

        # initial double render needed for certain passes when offscreen
        if self.off_screen and 'vtkDepthOfFieldPass' in self.renderer._render_passes._passes:
            self.render()

        # This has to be after the first render for some reason
        if title is None:
            title = self.title
        if title:
            self.ren_win.SetWindowName(title)
            self.title = title

        # Keep track of image for sphinx-gallery
        if pyvista.BUILDING_GALLERY or screenshot:
            # always save screenshots for sphinx_gallery

            self.last_image = self.screenshot(screenshot, return_img=True)
            self.last_image_depth = self.get_image_depth()

        # See: https://github.com/pyvista/pyvista/issues/186#issuecomment-550993270
        if interactive and not self.off_screen:
            try:  # interrupts will be caught here
                log.debug('Starting iren')
                self.iren.update_style()
                if not interactive_update:

                    # Resolves #1260
                    if os.name == 'nt':
                        if _vtk.VTK9:
                            self.iren.process_events()
                        else:
                            global VERY_FIRST_RENDER
                            if not VERY_FIRST_RENDER:
                                self.iren.start()
                            VERY_FIRST_RENDER = False

                    self.iren.start()
                self.iren.initialize()
            except KeyboardInterrupt:
                log.debug('KeyboardInterrupt')
                self.close()
                raise KeyboardInterrupt
        # In the event that the user hits the exit-button on the GUI  (on
        # Windows OS) then it must be finalized and deleted as accessing it
        # will kill the kernel.
        # Here we check for that and clean it up before moving on to any of
        # the closing routines that might try to still access that
        # render window.
        if not self.ren_win.IsCurrent():
            self._clear_ren_win()  # The ren_win is deleted
            # proper screenshots cannot be saved if this happens
            if not auto_close:
                warnings.warn(
                    "`auto_close` ignored: by clicking the exit button, "
                    "you have destroyed the render window and we have to "
                    "close it out."
                )
                auto_close = True
        # NOTE: after this point, nothing from the render window can be accessed
        #       as if a user pressed the close button, then it destroys the
        #       the render view and a stream of errors will kill the Python
        #       kernel if code here tries to access that renderer.
        #       See issues #135 and #186 for insight before editing the
        #       remainder of this function.

        # Close the render window if requested
        if auto_close:
            self.close()

        # If user asked for screenshot, return as numpy array after camera
        # position
        if return_img or screenshot is True:
            if return_cpos:
                return self.camera_position, self.last_image

        if return_cpos:
            return self.camera_position

    def add_title(self, title, font_size=18, color=None, font=None, shadow=False):
        """Add text to the top center of the plot.

        This is merely a convenience method that calls ``add_text``
        with ``position='upper_edge'``.

        Parameters
        ----------
        title : str
            The text to add the rendering.

        font_size : float, optional
            Sets the size of the title font.  Defaults to 16 or the
            value of the global theme if set.

        color : color_like, optional,
            Either a string, rgb list, or hex color string.  Defaults
            to white or the value of the global theme if set.  For
            example:

            * ``color='white'``
            * ``color='w'``
            * ``color=[1.0, 1.0, 1.0]``
            * ``color='#FFFFFF'``

        font : str, optional
            Font name may be ``'courier'``, ``'times'``, or ``'arial'``.

        shadow : bool, optional
            Adds a black shadow to the text.  Defaults to ``False``.

        Returns
        -------
        vtk.vtkTextActor
            Text actor added to plot.

        Examples
        --------
        >>> import pyvista
        >>> pl = pyvista.Plotter()
        >>> pl.background_color = 'grey'
        >>> actor = pl.add_title('Plot Title', font='courier', color='k',
        ...                      font_size=40)
        >>> pl.show()

        """
        # add additional spacing from the top of the figure by default
        title = '\n' + title
        return self.add_text(
            title,
            position='upper_edge',
            font_size=font_size,
            color=color,
            font=font,
            shadow=shadow,
            name='title',
            viewport=False,
        )

    def add_cursor(
        self,
        bounds=(-1.0, 1.0, -1.0, 1.0, -1.0, 1.0),
        focal_point=(0.0, 0.0, 0.0),
        color=None,
    ):
        """Add a cursor of a PyVista or VTK dataset to the scene.

        Parameters
        ----------
        bounds : length 6 sequence
            Specify the bounds in the format of:

            - ``(xmin, xmax, ymin, ymax, zmin, zmax)``

            Defaults to ``(-1.0, 1.0, -1.0, 1.0, -1.0, 1.0)``.

        focal_point : list or tuple, optional
            The focal point of the cursor.

            Defaults to ``(0.0, 0.0, 0.0)``.

        color : color_like, optional
            Either a string, RGB sequence, or hex color string.  For one
            of the following.

            * ``color='white'``
            * ``color='w'``
            * ``color=[1.0, 1.0, 1.0]``
            * ``color='#FFFFFF'``

        Returns
        -------
        vtk.vtkActor
            VTK actor of the 2D cursor.

        Examples
        --------
        >>> import pyvista
        >>> sphere = pyvista.Sphere()
        >>> plotter = pyvista.Plotter()
        >>> _ = plotter.add_mesh(sphere)
        >>> _ = plotter.add_cursor()
        >>> plotter.show()

        """
        alg = _vtk.vtkCursor3D()
        alg.SetModelBounds(bounds)
        alg.SetFocalPoint(focal_point)
        alg.AllOn()
        mapper = DataSetMapper()
        mapper.SetInputConnection(alg.GetOutputPort())
        actor, prop = self.add_actor(mapper)
        prop.SetColor(Color(color).float_rgb)

        return actor


# Tracks created plotters.  This is the end of the module as we need to
# define ``BasePlotter`` before including it in the type definition.
#
# When pyvista.BUILDING_GALLERY = False, the objects will be ProxyType, and
# when True, BasePlotter.
_ALL_PLOTTERS: Dict[str, BasePlotter] = {}


def _kill_display(disp_id):  # pragma: no cover
    """Forcibly close the display on Linux.

    See: https://gitlab.kitware.com/vtk/vtk/-/issues/17917#note_783584

    And more details into why...
    https://stackoverflow.com/questions/64811503

    Notes
    -----
    This is to be used experimentally and is known to cause issues
    on `pyvistaqt`

    """
    if platform.system() != 'Linux':
        raise OSError('This method only works on Linux')

    if disp_id:
        cdisp_id = int(disp_id[1:].split('_')[0], 16)

        # this is unsafe as events might be queued, but sometimes the
        # window fails to close if we don't just close it
        Thread(target=X11.XCloseDisplay, args=(cdisp_id,)).start()<|MERGE_RESOLUTION|>--- conflicted
+++ resolved
@@ -2775,12 +2775,15 @@
             Defaults to ``False``.
 
         backface_params : dict or pyvista.Property, optional
-            A :class:`pyvista.Property` or a dict of parameters to use for backface rendering. This
-            is useful for instance when the inside of oriented surfaces has a different color than
-            the outside. When a :class:`pyvista.Property`, this is directly used for backface
-            rendering. When a dict, valid keys are :class:`pyvista.Property` attributes, and values
-            are corresponding values to use for the given property. Omitted keys (or the default of
-            ``backface_params=None``) default to the corresponding frontface properties.
+            A :class:`pyvista.Property` or a dict of parameters to use for
+            backface rendering. This is useful for instance when the inside of
+            oriented surfaces has a different color than the outside. When a
+            :class:`pyvista.Property`, this is directly used for backface
+            rendering. When a dict, valid keys are :class:`pyvista.Property`
+            attributes, and values are corresponding values to use for the
+            given property. Omitted keys (or the default of
+            ``backface_params=None``) default to the corresponding frontface
+            properties.
 
         **kwargs : dict, optional
             Optional developer keyword arguments.
@@ -3077,13 +3080,8 @@
             self.mapper.scalar_visibility = False
 
         # Set actor properties ================================================
-<<<<<<< HEAD
         prop_kwargs = dict(
             theme=self._theme,
-=======
-        actor.prop = Property(
-            self._theme,
->>>>>>> 39ef4492
             interpolation=interpolation,
             metallic=metallic,
             roughness=roughness,
@@ -3103,13 +3101,9 @@
             culling=culling,
         )
         if isinstance(opacity, (float, int)):
-<<<<<<< HEAD
             prop_kwargs['opacity'] = opacity
         prop = Property(**prop_kwargs)
         actor.SetProperty(prop)
-=======
-            actor.prop.opacity = opacity
->>>>>>> 39ef4492
 
         if backface_params is not None:
             if isinstance(backface_params, Property):
@@ -3124,7 +3118,7 @@
                     'Backface params must be a pyvista.Property or a dict, '
                     f'not {type(backface_params).__name__}.'
                 )
-            actor.SetBackfaceProperty(backface_prop)
+            actor.backface_prop = backface_prop
 
         # legend label
         if label is not None:
