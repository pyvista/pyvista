"""
pyvista plotting module
"""
import collections
import logging
import os
import time
from threading import Thread

import imageio
import numpy as np
import scooby
import vtk
from vtk.util import numpy_support as VN

import pyvista
from pyvista.utilities import (convert_array, get_scalar, is_pyvista_obj,
                               numpy_to_texture, raise_not_matching, wrap)

from .colors import get_cmap_safe
from .export_vtkjs import export_plotter_vtkjs
from .mapper import make_mapper
from .theme import *
from .tools import *

_ALL_PLOTTERS = {}

def close_all():
    """Close all open/active plotters"""
    for key, p in _ALL_PLOTTERS.items():
        p.close()
    _ALL_PLOTTERS.clear()
    return True


log = logging.getLogger(__name__)
log.setLevel('CRITICAL')



class BasePlotter(object):
    """
    To be used by the Plotter and QtInteractor classes.

    Parameters
    ----------
    shape : list or tuple, optional
        Number of sub-render windows inside of the main window.
        Specify two across with ``shape=(2, 1)`` and a two by two grid
        with ``shape=(2, 2)``.  By default there is only one renderer.

    border : bool, optional
        Draw a border around each render window.  Default False.

    border_color : string or 3 item list, optional, defaults to white
        Either a string, rgb list, or hex color string.  For example:
            color='white'
            color='w'
            color=[1, 1, 1]
            color='#FFFFFF'

    border_width : float, optional
        Width of the border in pixels when enabled.

    """

    def __new__(cls, *args, **kwargs):
        if cls is BasePlotter:
            raise TypeError("pyvista.BasePlotter is an abstract class and may not be instantiated.")
        return object.__new__(cls)

    def __init__(self, shape=(1, 1), border=None, border_color='k',
                 border_width=1.0, title=None):
        """ Initialize base plotter """
        self.image_transparent_background = rcParams['transparent_background']

        if title is None:
            title = rcParams['title']
        self.title = str(title)

        # by default add border for multiple plots
        if border is None:
            if shape != (1, 1):
                border = True
            else:
                border = False

        # add render windows
        self.renderers = []
        self._active_renderer_index = 0
        assert_str = '"shape" should be a list or tuple'
        assert isinstance(shape, collections.Iterable), assert_str
        assert shape[0] > 0, '"shape" must be positive'
        assert shape[1] > 0, '"shape" must be positive'
        self.shape = shape
        for i in reversed(range(shape[0])):
            for j in range(shape[1]):
                renderer = pyvista.Renderer(self, border, border_color, border_width)
                x0 = i/shape[0]
                y0 = j/shape[1]
                x1 = (i+1)/shape[0]
                y1 = (j+1)/shape[1]
                renderer.SetViewport(y0, x0, y1, x1)
                self.renderers.append(renderer)


        # This keeps track of scalar names already plotted and their ranges
        self._scalar_bar_ranges = {}
        self._scalar_bar_mappers = {}
        self._scalar_bar_actors = {}
        self._scalar_bar_widgets = {}
        self._actors = {}
        # track if the camera has been setup
        # self.camera_set = False
        self._first_time = True
        # Keep track of the scale
        self._labels = []
        # Set default style
        self._style = vtk.vtkInteractorStyleRubberBandPick()

        # Add self to open plotters
        _ALL_PLOTTERS[str(hex(id(self)))] = self

        # lighting style
        self.lighting = vtk.vtkLightKit()
        # self.lighting.SetHeadLightWarmth(1.0)
        # self.lighting.SetHeadLightWarmth(1.0)
        for renderer in self.renderers:
            self.lighting.AddLightsToRenderer(renderer)
            renderer.LightFollowCameraOn()

    def update_style(self):
        if not hasattr(self, '_style'):
            self._style = vtk.vtkInteractorStyleTrackballCamera()
        if hasattr(self, 'iren'):
            return self.iren.SetInteractorStyle(self._style)

    def enable_trackball_style(self):
        """ sets the interactive style to trackball - the default syle """
        self._style = vtk.vtkInteractorStyleTrackballCamera()
        return self.update_style()

    def enable_image_style(self):
        """ sets the interactive style to image

        Controls:
         - Left Mouse button triggers window level events
         - CTRL Left Mouse spins the camera around its view plane normal
         - SHIFT Left Mouse pans the camera
         - CTRL SHIFT Left Mouse dollys (a positional zoom) the camera
         - Middle mouse button pans the camera
         - Right mouse button dollys the camera.
         - SHIFT Right Mouse triggers pick events
        """
        self._style = vtk.vtkInteractorStyleImage()
        return self.update_style()

    def enable_joystick_style(self):
        """ sets the interactive style to joystick

        allows the user to move (rotate, pan, etc.) the camera, the point of
        view for the scene.  The position of the mouse relative to the center of
        the scene determines the speed at which the camera moves, and the speed
        of the mouse movement determines the acceleration of the camera, so the
        camera continues to move even if the mouse if not moving.

        For a 3-button mouse, the left button is for rotation, the right button
        for zooming, the middle button for panning, and ctrl + left button for
        spinning.  (With fewer mouse buttons, ctrl + shift + left button is
        for zooming, and shift + left button is for panning.)
        """
        self._style = vtk.vtkInteractorStyleJoystickCamera()
        return self.update_style()

    def enable_zoom_style(self):
        """ sets the interactive style to rubber band zoom

        This interactor style allows the user to draw a rectangle in the render
        window using the left mouse button.  When the mouse button is released,
        the current camera zooms by an amount determined from the shorter side
        of the drawn rectangle.
        """
        self._style = vtk.vtkInteractorStyleRubberBandZoom()
        return self.update_style()

    def enable_terrain_style(self):
        """ sets the interactive style to terrain

        Used to manipulate a camera which is viewing a scene with a natural
        view up, e.g., terrain. The camera in such a scene is manipulated by
        specifying azimuth (angle around the view up vector) and elevation
        (the angle from the horizon).
        """
        self._style = vtk.vtkInteractorStyleTerrain()
        return self.update_style()

    def enable_rubber_band_style(self):
        """ sets the interactive style to rubber band picking

        This interactor style allows the user to draw a rectangle in the render
        window by hitting 'r' and then using the left mouse button.
        When the mouse button is released, the attached picker operates on the
        pixel in the center of the selection rectangle. If the picker happens to
        be a vtkAreaPicker it will operate on the entire selection rectangle.
        When the 'p' key is hit the above pick operation occurs on a 1x1
        rectangle. In other respects it behaves the same as its parent class.
        """
        self._style = vtk.vtkInteractorStyleRubberBandPick()
        return self.update_style()

    def set_focus(self, point):
        """ sets focus to a point """
        if isinstance(point, np.ndarray):
            if point.ndim != 1:
                point = point.ravel()
        self.camera.SetFocalPoint(point)
        self._render()

    def set_position(self, point, reset=False):
        """ sets camera position to a point """
        if isinstance(point, np.ndarray):
            if point.ndim != 1:
                point = point.ravel()
        self.camera.SetPosition(point)
        if reset:
            self.reset_camera()
        self.camera_set = True
        self._render()

    def set_viewup(self, vector):
        """ sets camera viewup vector """
        if isinstance(vector, np.ndarray):
            if vector.ndim != 1:
                vector = vector.ravel()
        self.camera.SetViewUp(vector)
        self._render()

    def _render(self):
        """ redraws render window if the render window exists """
        if hasattr(self, 'ren_win'):
            if hasattr(self, 'render_trigger'):
                self.render_trigger.emit()
            elif not self._first_time:
                self.render()

    def add_axes(self, interactive=None, color=None, x_color=None,
                 y_color=None, z_color=None,
                 x_label='X', y_label='Y', z_label='Z',
                 box=False, box_arguments=None):
        """ Add an interactive axes widget """
        if interactive is None:
            interactive = rcParams['interactive']
        if hasattr(self, 'axes_widget'):
            self.axes_widget.SetInteractive(interactive)
            self._update_axes_color(color)
            return
        if x_color is None:
            x_color = rcParams['axes']['x_color']
        if y_color is None:
            y_color = rcParams['axes']['y_color']
        if z_color is None:
            z_color = rcParams['axes']['z_color']
        # Chose widget type
        if box:
            if box_arguments is None:
                box_arguments = {}
            prop_assembly = create_axes_orientation_box(x_color=x_color,
                y_color=y_color, z_color=z_color, x_label=x_label,
                y_label=y_label, z_label=z_label, **box_arguments)
            self.axes_actor = prop_assembly
        else:
            self.axes_actor = vtk.vtkAxesActor()
            self.axes_actor.GetXAxisShaftProperty().SetColor(parse_color(x_color))
            self.axes_actor.GetXAxisTipProperty().SetColor(parse_color(x_color))
            self.axes_actor.GetYAxisShaftProperty().SetColor(parse_color(y_color))
            self.axes_actor.GetYAxisTipProperty().SetColor(parse_color(y_color))
            self.axes_actor.GetZAxisShaftProperty().SetColor(parse_color(z_color))
            self.axes_actor.GetZAxisTipProperty().SetColor(parse_color(z_color))
            # Set labels
            self.axes_actor.SetXAxisLabelText(x_label)
            self.axes_actor.SetYAxisLabelText(y_label)
            self.axes_actor.SetZAxisLabelText(z_label)
            # Set Line width
            self.axes_actor.GetXAxisShaftProperty().SetLineWidth(2)
            self.axes_actor.GetYAxisShaftProperty().SetLineWidth(2)
            self.axes_actor.GetZAxisShaftProperty().SetLineWidth(2)
        self.axes_widget = vtk.vtkOrientationMarkerWidget()
        self.axes_widget.SetOrientationMarker(self.axes_actor)
        if hasattr(self, 'iren'):
            self.axes_widget.SetInteractor(self.iren)
            self.axes_widget.SetEnabled(1)
            self.axes_widget.SetInteractive(interactive)
        # Set the color
        self._update_axes_color(color)

    def hide_axes(self):
        """Hide the axes orientation widget"""
        if hasattr(self, 'axes_widget'):
            self.axes_widget.EnabledOff()

    def show_axes(self):
        """Show the axes orientation widget"""
        if hasattr(self, 'axes_widget'):
            self.axes_widget.EnabledOn()
        else:
            self.add_axes()

    def key_press_event(self, obj, event):
        """ Listens for key press event """
        key = self.iren.GetKeySym()
        log.debug('Key %s pressed' % key)
        if key == 'q':
            self.q_pressed = True
            # Grab screenshot right before renderer closes
            self.last_image = self.screenshot(True, return_img=True)
        elif key == 'b':
            self.observer = self.iren.AddObserver('LeftButtonPressEvent',
                                                  self.left_button_down)
        elif key == 'v':
            self.isometric_view_interactive()

    def left_button_down(self, obj, event_type):
        """Register the event for a left button down click"""
        # Get 2D click location on window
        click_pos = self.iren.GetEventPosition()

        # Get corresponding click location in the 3D plot
        picker = vtk.vtkWorldPointPicker()
        picker.Pick(click_pos[0], click_pos[1], 0, self.renderer)
        self.pickpoint = np.asarray(picker.GetPickPosition()).reshape((-1, 3))
        if np.any(np.isnan(self.pickpoint)):
            self.pickpoint[:] = 0

    def isometric_view_interactive(self):
        """ sets the current interactive render window to isometric view """
        interactor = self.iren.GetInteractorStyle()
        renderer = interactor.GetCurrentRenderer()
        renderer.view_isometric()

    def update(self, stime=1, force_redraw=True):
        """
        Update window, redraw, process messages query

        Parameters
        ----------
        stime : int, optional
            Duration of timer that interrupt vtkRenderWindowInteractor in
            milliseconds.

        force_redraw : bool, optional
            Call vtkRenderWindowInteractor.Render() immediately.
        """

        if stime <= 0:
            stime = 1

        curr_time = time.time()
        if Plotter.last_update_time > curr_time:
            Plotter.last_update_time = curr_time

        if not hasattr(self, 'iren'):
            return

        update_rate = self.iren.GetDesiredUpdateRate()
        if (curr_time - Plotter.last_update_time) > (1.0/update_rate):
            self.right_timer_id = self.iren.CreateRepeatingTimer(stime)

            self.iren.Start()
            self.iren.DestroyTimer(self.right_timer_id)

            self._render()
            Plotter.last_update_time = curr_time
        else:
            if force_redraw:
                self.iren.Render()

    def add_mesh(self, mesh, color=None, style=None, scalars=None,
                 clim=None, show_edges=None, edge_color=None,
                 point_size=5.0, line_width=None, opacity=1.0,
                 flip_scalars=False, lighting=None, n_colors=256,
                 interpolate_before_map=False, cmap=None, label=None,
<<<<<<< HEAD
                 reset_camera=None, scalar_bar_args=None,
                 multi_colors=False, name=None, texture=None,
                 render_points_as_spheres=None, smooth_shading=False,
                 render_lines_as_tubes=False, edge_color=None,
                 ambient=0.0, show_scalar_bar=None, nan_color=None,
                 nan_opacity=1.0, loc=None, culling=None,
                 rgb=False, categories=False, **kwargs):
=======
                 reset_camera=None, scalar_bar_args=None, show_scalar_bar=None,
                 stitle=None, multi_colors=False, name=None, texture=None,
                 render_points_as_spheres=None, render_lines_as_tubes=False,
                 smooth_shading=False, ambient=0.0, nan_color=None,
                 nan_opacity=1.0, loc=None, backface_culling=False,
                 rgb=False, categories=False, use_transparency=False, **kwargs):
>>>>>>> 89efacab
        """
        Adds any PyVista/VTK mesh or dataset that PyVista can wrap to the
        scene. This method using a mesh representation to view the surfaces
        and/or geometry of datasets. For volume rendering, see
        :func:`pyvista.BasePlotter.add_volume`.

        Parameters
        ----------
        mesh : pyvista.Common or pyvista.MultiBlock
            Any PyVista or VTK mesh is supported. Also, any dataset
            that :func:`pyvista.wrap` can handle including NumPy arrays of XYZ
            points.

        color : string or 3 item list, optional, defaults to white
            Use to make the entire mesh have a single solid color.
            Either a string, RGB list, or hex color string.  For example:
            ``color='white'``, ``color='w'``, ``color=[1, 1, 1]``, or
            ``color='#FFFFFF'``. Color will be overridden if scalars are
            specified.

        style : string, optional
            Visualization style of the mesh.  One of the following:
            ``style='surface'``, ``style='wireframe'``, ``style='points'``.
            Defaults to ``'surface'``. Note that ``'wireframe'`` only shows a
            wireframe of the outer geometry.

        scalars : str or numpy.ndarray, optional
            Scalars used to "color" the mesh.  Accepts a string name of an
            array that is present on the mesh or an array equal
            to the number of cells or the number of points in the
            mesh.  Array should be sized as a single vector. If both
            ``color`` and ``scalars`` are ``None``, then the active scalars are
            used.

        clim : 2 item list, optional
            Color bar range for scalars.  Defaults to minimum and
            maximum of scalars array.  Example: ``[-1, 2]``. ``rng``
            is also an accepted alias for this.

        show_edges : bool, optional
            Shows the edges of a mesh.  Does not apply to a wireframe
            representation.

        edge_color : string or 3 item list, optional, defaults to black
            The solid color to give the edges when ``show_edges=True``.
            Either a string, RGB list, or hex color string.

        point_size : float, optional
            Point size of any nodes in the dataset plotted. Also applicable
            when style='points'. Default ``5.0``

        line_width : float, optional
            Thickness of lines.  Only valid for wireframe and surface
            representations.  Default None.

        opacity : float, str, array-like
            Opacity of the mesh. If a siblge float value is given, it will be
            the global opacity of the mesh and uniformly applied everywhere -
            should be between 0 and 1. A string can also be specified to map
            the scalar range to a predefined opacity transfer function
            (options include: 'linear', 'linear_r', 'geom', 'geom_r').
            A string could also be used to map a scalar array from the mesh to
            the the opacity (must have same number of elements as the
            ``scalars`` argument). Or you can pass a custum made trasfer
            function that is an aray either ``n_colors`` in length or shorter.

        flip_scalars : bool, optional
            Flip direction of cmap. Most colormaps allow ``*_r`` suffix to do
            this as well.

        lighting : bool, optional
            Enable or disable view direction lighting. Default False.

        n_colors : int, optional
            Number of colors to use when displaying scalars. Defaults to 256.
            The scalar bar will also have this many colors.

        interpolate_before_map : bool, optional
            Enabling makes for a smoother scalar display.  Default
            False

        cmap : str, optional
           Name of the Matplotlib colormap to us when mapping the ``scalars``.
           See available Matplotlib colormaps.  Only applicable for when
           displaying ``scalars``. Requires Matplotlib to be installed.
           ``colormap`` is also an accepted alias for this. If ``colorcet`` or
           ``cmocean`` are installed, their colormaps can be specified by name.

        label : str, optional
            String label to use when adding a legend to the scene with
            :func:`pyvista.BasePlotter.add_legend`

        reset_camera : bool, optional
            Reset the camera after adding this mesh to the scene

        scalar_bar_args : dict, optional
            Dictionary of keyword arguments to pass when adding the scalar bar
            to the scene. For options, see
            :func:`pyvista.BasePlotter.add_scalar_bar`.

        show_scalar_bar : bool
            If False, a scalar bar will not be added to the scene. Defaults
            to ``True``.

        stitle : string, optional
            Scalar bar title. By default the scalar bar is given a title of the
            the scalar array used to color the mesh.
            To create a bar with no title, use an empty string (i.e. '').

        multi_colors : bool, optional
            If a ``MultiBlock`` dataset is given this will color each
            block by a solid color using matplotlib's color cycler.

        name : str, optional
            The name for the added mesh/actor so that it can be easily
            updated.  If an actor of this name already exists in the
            rendering window, it will be replaced by the new actor.

        texture : vtk.vtkTexture or np.ndarray or boolean, optional
            A texture to apply if the input mesh has texture
            coordinates.  This will not work with MultiBlock
            datasets. If set to ``True``, the first avaialble texture
            on the object will be used. If a string name is given, it
            will pull a texture with that name associated to the input
            mesh.

        render_points_as_spheres : bool, optional

        render_lines_as_tubes : bool, optional

        smooth_shading : bool, optional

        ambient : float, optional
            When lighting is enabled, this is the amount of light from
            0 to 1 that reaches the actor when not directed at the
            light source emitted from the viewer.  Default 0.0.

        nan_color : string or 3 item list, optional, defaults to gray
            The color to use for all ``NaN`` values in the plotted scalar
            array.

        nan_opacity : float, optional
            Opacity of ``NaN`` values.  Should be between 0 and 1.
            Default 1.0

<<<<<<< HEAD
        culling : str, optional
            Does not render faces that are culled. Options are ``'front'`` or
            ``'back'``. This can be helpful for dense surface meshes,
=======
        loc : int, tuple, or list
            Index of the renderer to add the actor to.  For example,
            ``loc=2`` or ``loc=(1, 1)``.  If None, selects the last
            active Renderer.

        backface_culling : bool optional
            Does not render faces that should not be visible to the
            plotter.  This can be helpful for dense surface meshes,
>>>>>>> 89efacab
            especially when edges are visible, but can cause flat
            meshes to be partially displayed.  Defaults ``False``.

        rgb : bool, optional
            If an 2 dimensional array is passed as the scalars, plot those
            values as RGB(A) colors! ``rgba`` is also accepted alias for this.
            Opacity (the A) is optional.

        categories : bool, optional
            If set to ``True``, then the number of unique values in the scalar
            array will be used as the ``n_colors`` argument.

        use_transparency : bool, optional
            Invert the opacity mappings and make the values correspond to
            transperency.

        Returns
        -------
        actor: vtk.vtkActor
            VTK actor of the mesh.
        """
        # Convert the VTK data object to a pyvista wrapped object if neccessary
        if not is_pyvista_obj(mesh):
            mesh = wrap(mesh)

        ##### Parse arguments to be used for all meshes #####

        if scalar_bar_args is None:
            scalar_bar_args = {}

        if show_edges is None:
            show_edges = rcParams['show_edges']

        if edge_color is None:
            edge_color = rcParams['edge_color']

        if show_scalar_bar is None:
            show_scalar_bar = rcParams['show_scalar_bar']

        if lighting is None:
            lighting = rcParams['lighting']

        if clim is None:
            clim = kwargs.get('rng', None)

        if render_points_as_spheres is None:
            render_points_as_spheres = rcParams['render_points_as_spheres']

        if name is None:
            name = '{}({})'.format(type(mesh).__name__, str(hex(id(mesh))))

<<<<<<< HEAD
        if culling is None:
            culling = kwargs.get("backface_culling", False)
            if culling is True:
                culling = 'backface'
=======
        if nan_color is None:
            nan_color = rcParams['nan_color']
        nanr, nanb, nang = parse_color(nan_color)
        nan_color = nanr, nanb, nang, nan_opacity
        if color is True:
            color = rcParams['color']

        if texture == False:
            texture = None
>>>>>>> 89efacab

        ##### Handle composite datasets #####

        if isinstance(mesh, pyvista.MultiBlock):
            self.remove_actor(name, reset_camera=reset_camera)
            # frist check the scalars
            if clim is None and scalars is not None:
                # Get the data range across the array for all blocks
                # if scalar specified
                if isinstance(scalars, str):
                    clim = mesh.get_data_range(scalars)
                else:
                    # TODO: an array was given... how do we deal with
                    #       that? Possibly a 2D arrays or list of
                    #       arrays where first index corresponds to
                    #       the block? This could get complicated real
                    #       quick.
                    raise RuntimeError('Scalar array must be given as a string name for multiblock datasets.')
            if multi_colors:
                # Compute unique colors for each index of the block
                try:
                    import matplotlib as mpl
                    from itertools import cycle
                    cycler = mpl.rcParams['axes.prop_cycle']
                    colors = cycle(cycler)
                except ImportError:
                    multi_colors = False
                    logging.warning('Please install matplotlib for color cycles')
            # Now iteratively plot each element of the multiblock dataset
            actors = []
            for idx in range(mesh.GetNumberOfBlocks()):
                if mesh[idx] is None:
                    continue
                # Get a good name to use
                next_name = '{}-{}'.format(name, idx)
                # Get the data object
                if not is_pyvista_obj(mesh[idx]):
                    data = wrap(mesh.GetBlock(idx))
                    if not is_pyvista_obj(mesh[idx]):
                        continue # move on if we can't plot it
                else:
                    data = mesh.GetBlock(idx)
                if data is None or (not isinstance(data, pyvista.MultiBlock) and data.n_points < 1):
                    # Note that a block can exist but be None type
                    # or it could have zeros points (be empty) after filtering
                    continue
                # Now check that scalars is available for this dataset
                if isinstance(data, vtk.vtkMultiBlockDataSet) or get_scalar(data, scalars) is None:
                    ts = None
                else:
                    ts = scalars
                if multi_colors:
                    color = next(colors)['color']
                a = self.add_mesh(data, color=color, style=style,
                                  scalars=ts, clim=clim, stitle=stitle,
                                  show_edges=show_edges,
                                  point_size=point_size, opacity=opacity,
                                  line_width=line_width,
                                  flip_scalars=flip_scalars,
                                  lighting=lighting, n_colors=n_colors,
                                  interpolate_before_map=interpolate_before_map,
                                  cmap=cmap, label=label,
                                  scalar_bar_args=scalar_bar_args,
                                  reset_camera=reset_camera, name=next_name,
                                  texture=None,
                                  render_points_as_spheres=render_points_as_spheres,
                                  render_lines_as_tubes=render_lines_as_tubes,
                                  edge_color=edge_color,
                                  show_scalar_bar=show_scalar_bar, nan_color=nan_color,
                                  nan_opacity=nan_opacity,
                                  loc=loc, rgb=rgb, **kwargs)
                actors.append(a)
                if (reset_camera is None and not self.camera_set) or reset_camera:
                    cpos = self.get_default_cam_pos()
                    self.camera_position = cpos
                    self.camera_set = False
                    self.reset_camera()
            return actors

        ##### Plot a single PyVista mesh #####

        # Compute surface normals if using smooth shading
        if smooth_shading:
            # extract surface if mesh is exterior
            if not isinstance(mesh, pyvista.PolyData):
                grid = mesh
                mesh = grid.extract_surface()
                ind = mesh.point_arrays['vtkOriginalPointIds']
                # remap scalars
                if isinstance(scalars, np.ndarray):
                    scalars = scalars[ind]

            mesh.compute_normals(cell_normals=False, inplace=True)

        if mesh.n_points < 1:
            raise RuntimeError('Empty meshes cannot be plotted. Input mesh has zero points.')

<<<<<<< HEAD
        # set main values
        self.mesh = mesh
        self.mapper = make_mapper(vtk.vtkDataSetMapper)
        self.mapper.SetInputData(self.mesh)
        if isinstance(scalars, str):
            self.mapper.SetArrayName(scalars)

        actor, prop = self.add_actor(self.mapper,
                                     reset_camera=reset_camera,
                                     name=name, loc=loc, culling=culling)

=======
>>>>>>> 89efacab
        # Try to plot something if no preference given
        if scalars is None and color is None and texture is None:
            # Prefer texture first
            if len(list(mesh.textures.keys())) > 0:
                texture = True
            # If no texture, plot any active scalar
            else:
                # Make sure scalar components are not vectors/tuples
                scalars = mesh.active_scalar_name
                # Don't allow plotting of string arrays by default
                if scalars is not None and np.issubdtype(mesh.active_scalar.dtype, np.number):
                    if stitle is None:
                        stitle = scalars
                else:
                    scalars = None

        # set main values
        self.mesh = mesh
        self.mapper = make_mapper(vtk.vtkDataSetMapper)
        self.mapper.SetInputData(self.mesh)
        self.mapper.GetLookupTable().SetNumberOfTableValues(n_colors)
        if interpolate_before_map:
            self.mapper.InterpolateScalarsBeforeMappingOn()

        actor, prop = self.add_actor(self.mapper,
                                     reset_camera=reset_camera,
                                     name=name, loc=loc, culling=backface_culling)

        # Make sure scalars is a numpy array after this point
        original_scalar_name = None
        if isinstance(scalars, str):
            self.mapper.SetArrayName(scalars)
            original_scalar_name = scalars
            scalars = get_scalar(mesh, scalars,
                    preference=kwargs.get('preference', 'cell'), err=True)
            if stitle is None:
                stitle = original_scalar_name


        if texture == True or isinstance(texture, (str, int)):
            texture = mesh._activate_texture(texture)

        if texture:
            if isinstance(texture, np.ndarray):
                texture = numpy_to_texture(texture)
            if not isinstance(texture, (vtk.vtkTexture, vtk.vtkOpenGLTexture)):
                raise TypeError('Invalid texture type ({})'.format(type(texture)))
            if mesh.GetPointData().GetTCoords() is None:
                raise AssertionError('Input mesh does not have texture coordinates to support the texture.')
            actor.SetTexture(texture)
            # Set color to white by default when using a texture
            if color is None:
                color = 'white'
            if scalars is None:
                show_scalar_bar = False
            self.mapper.SetScalarModeToUsePointFieldData()

        # Handle making opacity array =========================================

        _custom_opac = False
        if isinstance(opacity, str):
            try:
                # Get array from mesh
                opacity = get_scalar(mesh, opacity,
                        preference=kwargs.get('preference', 'cell'), err=True)
                opacity = normalize(opacity)
                _custom_opac = True
            except:
                # Or get opacity trasfer function
                opacity = opacity_transfer_function(opacity, n_colors)
            else:
                if scalars.shape[0] != opacity.shape[0]:
                    raise RuntimeError('Opacity array and scalars array must have the same number of elements.')
        elif isinstance(opacity, (np.ndarray, list, tuple)):
            opacity = np.array(opacity)
            if scalars.shape[0] == opacity.shape[0]:
                # User could pass an array of opacities for every point/cell
                pass
            else:
                opacity = opacity_transfer_function(opacity, n_colors)

        if use_transparency and np.max(opacity) <=1.0:
            opacity = 1 - opacity
        elif use_transparency and isinstance(opacity, np.ndarray):
            opacity = 255 - opacity

        # Scalar formatting ===================================================
        if cmap is None: # grab alias for cmaps: colormap
            cmap = kwargs.get('colormap', None)
        if cmap is None: # Set default map if matplotlib is avaialble
            try:
                import matplotlib
                cmap = rcParams['cmap']
            except ImportError:
                pass
        # Set the array title for when it is added back to the mesh
        if _custom_opac:
            title = '__custom_rgba'
        elif stitle is None:
            title = 'Data'
        else:
            title = stitle
        if scalars is not None:
            # if scalars is a string, then get the first array found with that name
            set_active = True

            if not isinstance(scalars, np.ndarray):
                scalars = np.asarray(scalars)

            if not np.issubdtype(scalars.dtype, np.number):
                raise TypeError('Non-numeric scalars are currently not supported for plotting.')

            if rgb is False or rgb is None:
                rgb = kwargs.get('rgba', False)
            if rgb:
                if scalars.ndim != 2 or scalars.shape[1] < 3 or scalars.shape[1] > 4:
                    raise ValueError('RGB array must be n_points/n_cells by 3/4 in shape.')

            if scalars.ndim != 1:
                if rgb:
                    pass
                elif scalars.ndim == 2 and (scalars.shape[0] == mesh.n_points or scalars.shape[0] == mesh.n_cells):
                    scalars = np.linalg.norm(scalars.copy(), axis=1)
                    title = '{}-normed'.format(title)
                else:
                    scalars = scalars.ravel()

            if scalars.dtype == np.bool or (scalars.dtype == np.uint8 and not rgb):
                scalars = scalars.astype(np.float)

            def prepare_mapper(scalars):
                # Scalar interpolation approach
                if scalars.shape[0] == mesh.n_points:
                    self.mesh._add_point_scalar(scalars, title, set_active)
                    self.mapper.SetScalarModeToUsePointData()
                elif scalars.shape[0] == mesh.n_cells:
                    self.mesh._add_cell_scalar(scalars, title, set_active)
                    self.mapper.SetScalarModeToUseCellData()
                else:
                    raise_not_matching(scalars, mesh)
                # Common tasks
                self.mapper.GetLookupTable().SetNumberOfTableValues(n_colors)
                if interpolate_before_map:
                    self.mapper.InterpolateScalarsBeforeMappingOn()
                if rgb or _custom_opac:
                    self.mapper.SetColorModeToDirectScalars()
                return


            prepare_mapper(scalars)

            # Set scalar range
            if clim is None:
                clim = [np.nanmin(scalars), np.nanmax(scalars)]
            elif isinstance(clim, float) or isinstance(clim, int):
                clim = [-clim, clim]

            if np.any(clim) and not rgb:
                self.mapper.scalar_range = clim[0], clim[1]

            table = self.mapper.GetLookupTable()
            table.SetNanColor(nan_color)
            if cmap is not None:
                try:
                    from matplotlib.cm import get_cmap
                except ImportError:
                    cmap = None
                    logging.warning('Please install matplotlib for color maps.')
            if cmap is not None:
                cmap = get_cmap_safe(cmap)
                if categories:
                    if categories is True:
                        n_colors = len(np.unique(scalars))
                    elif isinstance(categories, int):
                        n_colors = categories
                ctable = cmap(np.linspace(0, 1, n_colors))*255
                ctable = ctable.astype(np.uint8)
                # Set opactities
                if isinstance(opacity, np.ndarray) and not _custom_opac:
                    ctable[:,-1] = opacity
                if flip_scalars:
                    ctable = np.ascontiguousarray(ctable[::-1])
                table.SetTable(VN.numpy_to_vtk(ctable))
                if _custom_opac:
                    hue = normalize(scalars, minimum=clim[0], maximum=clim[1])
                    scalars = cmap(hue)[:, :3]
                    # combine colors and alpha into a Nx4 matrix
                    scalars = np.concatenate((scalars, opacity[:, None]), axis=1)
                    scalars = (scalars * 255).astype(np.uint8)
                    prepare_mapper(scalars)

            else:  # no cmap specified
                if flip_scalars:
                    table.SetHueRange(0.0, 0.66667)
                else:
                    table.SetHueRange(0.66667, 0.0)
        else:
            self.mapper.SetScalarModeToUseFieldData()


        # Set actor properties ================================================

        # select view style
        if not style:
            style = 'surface'
        style = style.lower()
        if style == 'wireframe':
            prop.SetRepresentationToWireframe()
            if color is None:
                color = rcParams['outline_color']
        elif style == 'points':
            prop.SetRepresentationToPoints()
        elif style == 'surface':
            prop.SetRepresentationToSurface()
        else:
            raise Exception('Invalid style.  Must be one of the following:\n' +
                            '\t"surface"\n' +
                            '\t"wireframe"\n' +
                            '\t"points"\n')

        prop.SetPointSize(point_size)
        prop.SetAmbient(ambient)
        if smooth_shading:
            prop.SetInterpolationToPhong()
        else:
            prop.SetInterpolationToFlat()
        # edge display style
        if show_edges:
            prop.EdgeVisibilityOn()

        rgb_color = parse_color(color)
        prop.SetColor(rgb_color)
        if isinstance(opacity, (float, int)):
            prop.SetOpacity(opacity)
        prop.SetEdgeColor(parse_color(edge_color))

        if render_points_as_spheres:
            prop.SetRenderPointsAsSpheres(render_points_as_spheres)
        if render_lines_as_tubes:
            prop.SetRenderLinesAsTubes(render_lines_as_tubes)

        # legend label
        if label:
            if not isinstance(label, str):
                raise AssertionError('Label must be a string')
            geom = pyvista.single_triangle()
            if scalars is not None:
                geom = pyvista.Box()
                rgb_color = parse_color('black')
            self._labels.append([geom, label, rgb_color])

        # lighting display style
        if not lighting:
            prop.LightingOff()

        # set line thickness
        if line_width:
            prop.SetLineWidth(line_width)

        # Add scalar bar if available
        if stitle is not None and show_scalar_bar and (not rgb or _custom_opac):
            self.add_scalar_bar(stitle, **scalar_bar_args)

        return actor


    def add_volume(self, volume, scalars=None, clim=None, resolution=None,
                   opacity='linear', n_colors=256, cmap=None, flip_scalars=False,
                   reset_camera=None, name=None, ambient=0.0, categories=False,
<<<<<<< HEAD
                   loc=None, culling=None, multi_colors=False,
                   blending='additive', mapper='fixed_point', rng=None,
=======
                   loc=None, backface_culling=False, multi_colors=False,
                   blending='composite', mapper='fixed_point',
>>>>>>> 89efacab
                   stitle=None, scalar_bar_args=None,
                   show_scalar_bar=None, **kwargs):
        """
        Adds a volume, rendered using a fixed point ray cast mapper by default.

        Requires a 3D :class:`numpy.ndarray` or :class:`pyvista.UniformGrid`.

        Parameters
        ----------
        volume : 3D numpy.ndarray or pyvista.UnformGrid
            The input volume to visualize. 3D numpy arrays are accepted.

        scalars : str or numpy.ndarray, optional
            Scalars used to "color" the mesh.  Accepts a string name of an
            array that is present on the mesh or an array equal
            to the number of cells or the number of points in the
            mesh.  Array should be sized as a single vector. If both
            ``color`` and ``scalars`` are ``None``, then the active scalars are
            used.

        clim : 2 item list, optional
            Color bar range for scalars.  Defaults to minimum and
            maximum of scalars array.  Example: ``[-1, 2]``. ``rng``
            is also an accepted alias for this.

        opacity : string or numpy.ndarray, optional
            Opacity mapping for the scalars array.
            A string can also be specified to map the scalar range to a
            predefined opacity transfer function (options include: 'linear',
            'linear_r', 'geom', 'geom_r'). Or you can pass a custum made
            trasfer function that is an aray either ``n_colors`` in length or
            shorter.

        n_colors : int, optional
            Number of colors to use when displaying scalars. Defaults to 256.
            The scalar bar will also have this many colors.

        flip_scalars : bool, optional
            Flip direction of cmap.

        n_colors : int, optional
            Number of colors to use when displaying scalars.  Default
            256.

        cmap : str, optional
           Name of the Matplotlib colormap to us when mapping the ``scalars``.
           See available Matplotlib colormaps.  Only applicable for when
           displaying ``scalars``. Requires Matplotlib to be installed.
           ``colormap`` is also an accepted alias for this. If ``colorcet`` or
           ``cmocean`` are installed, their colormaps can be specified by name.

        flip_scalars : bool, optional
            Flip direction of cmap. Most colormaps allow ``*_r`` suffix to do
            this as well.

        reset_camera : bool, optional
            Reset the camera after adding this mesh to the scene

        name : str, optional
            The name for the added actor so that it can be easily
            updated.  If an actor of this name already exists in the
            rendering window, it will be replaced by the new actor.

        ambient : float, optional
            When lighting is enabled, this is the amount of light from
            0 to 1 that reaches the actor when not directed at the
            light source emitted from the viewer.  Default 0.0.

        loc : int, tuple, or list
            Index of the renderer to add the actor to.  For example,
            ``loc=2`` or ``loc=(1, 1)``.  If None, selects the last
            active Renderer.

        culling : str, optional
            Does not render faces that are culled. Options are ``'front'`` or
            ``'back'``. This can be helpful for dense surface meshes,
            especially when edges are visible, but can cause flat
            meshes to be partially displayed.  Default False.

        categories : bool, optional
            If set to ``True``, then the number of unique values in the scalar
            array will be used as the ``n_colors`` argument.

        multi_colors : bool, optional
            Whether or not to use multiple colors when plotting MultiBlock
            object. Blocks will be colored sequentially as 'Reds', 'Greens',
            'Blues', and 'Grays'.

        blending : str, optional
            Blending mode for visualisation of the input object(s). Can be
            one of 'additive', 'maximum', 'minimum', 'composite', or
            'average'. Defaults to 'additive'.

        mapper : str, optional
            Volume mapper to use given by name. Options include:
            ``'fixed_point'``, ``'gpu'``, ``'open_gl'``, and ``'smart'``.

        scalar_bar_args : dict, optional
            Dictionary of keyword arguments to pass when adding the scalar bar
            to the scene. For options, see
            :func:`pyvista.BasePlotter.add_scalar_bar`.

        show_scalar_bar : bool
            If False, a scalar bar will not be added to the scene. Defaults
            to ``True``.

        stitle : string, optional
            Scalar bar title. By default the scalar bar is given a title of the
            the scalar array used to color the mesh.
            To create a bar with no title, use an empty string (i.e. '').

        Returns
        -------
        actor: vtk.vtkVolume
            VTK volume of the input data.
        """

        # Handle default arguments

        if name is None:
            name = '{}({})'.format(type(volume).__name__, str(hex(id(volume))))

        if clim is None:
            clim = kwargs.get('rng', None)

        if scalar_bar_args is None:
            scalar_bar_args = {}

        if show_scalar_bar is None:
            show_scalar_bar = rcParams['show_scalar_bar']

        if culling is None:
            culling = kwargs.get("backface_culling", False)
            if culling is True:
                culling = 'backface'

        # Convert the VTK data object to a pyvista wrapped object if neccessary
        if not is_pyvista_obj(volume):
            if isinstance(volume, np.ndarray):
                volume = wrap(volume)
                if resolution is None:
                    resolution = [1,1,1]
                elif len(resolution) != 3:
                    raise ValueError('Invalid resolution dimensions.')
                volume.spacing = resolution
            else:
                volume = wrap(volume)
        else:
            # HACK: Make a copy so the original object is not altered
            volume = volume.copy()


        if isinstance(volume, pyvista.MultiBlock):
            from itertools import cycle
            cycler = cycle(['Reds', 'Greens', 'Blues', 'Greys', 'Oranges', 'Purples'])
            # Now iteratively plot each element of the multiblock dataset
            actors = []
            for idx in range(volume.GetNumberOfBlocks()):
                if volume[idx] is None:
                    continue
                # Get a good name to use
                next_name = '{}-{}'.format(name, idx)
                # Get the data object
                block = wrap(volume.GetBlock(idx))
                if resolution is None:
                    try:
                        block_resolution = block.GetSpacing()
                    except:
                        block_resolution = resolution
                else:
                    block_resolution = resolution
                if multi_colors:
                    color = next(cycler)
                else:
                    color = cmap

                a = self.add_volume(block, resolution=block_resolution, opacity=opacity,
                                    n_colors=n_colors, cmap=color, flip_scalars=flip_scalars,
                                    reset_camera=reset_camera, name=next_name,
                                    ambient=ambient, categories=categories, loc=loc,
<<<<<<< HEAD
                                    culling=culling, rng=rng,
=======
                                    backface_culling=backface_culling, clim=clim,
>>>>>>> 89efacab
                                    mapper=mapper, **kwargs)

                actors.append(a)
            return actors

        if not isinstance(volume, pyvista.UniformGrid):
            raise TypeError('Type ({}) not supported for volume rendering at this time. Use `pyvista.UniformGrid`.')


        if scalars is None:
            # Make sure scalar components are not vectors/tuples
            scalars = volume.active_scalar
            # Don't allow plotting of string arrays by default
            if scalars is not None and np.issubdtype(scalars.dtype, np.number):
                if stitle is None:
                    stitle = volume.active_scalar_info[1]
            else:
                raise RuntimeError('No scalars to use for volume rendering.')
        elif isinstance(scalars, str):
            pass

        ##############

        title = 'Data' if stitle is None else stitle
        set_active = False
        if isinstance(scalars, str):
            title = scalars
            scalars = get_scalar(volume, scalars,
                    preference=kwargs.get('preference', 'point'), err=True)
            if stitle is None:
                stitle = title
        else:
            set_active = True

        if not isinstance(scalars, np.ndarray):
            scalars = np.asarray(scalars)

        if not np.issubdtype(scalars.dtype, np.number):
            raise TypeError('Non-numeric scalars are currently not supported for plotting.')


        if scalars.ndim != 1:
            scalars = scalars.ravel()

        if scalars.dtype == np.bool or scalars.dtype == np.uint8:
            scalars = scalars.astype(np.float)

        # Define mapper, volume, and add the correct properties
        mappers = {
            'fixed_point' : vtk.vtkFixedPointVolumeRayCastMapper,
            'gpu' : vtk.vtkGPUVolumeRayCastMapper,
            'open_gl' : vtk.vtkOpenGLGPUVolumeRayCastMapper,
            'smart' : vtk.vtkSmartVolumeMapper,
        }
        if not isinstance(mapper, str) or mapper not in mappers.keys():
            raise RuntimeError('Mapper ({}) unknown. Available volume mappers include: {}'.format(mapper, ', '.join(mappers.keys())))
        self.mapper = make_mapper(mappers[mapper])

        # Scalar interpolation approach
        if scalars.shape[0] == volume.n_points:
            volume._add_point_scalar(scalars, title, set_active)
            self.mapper.SetScalarModeToUsePointData()
        elif scalars.shape[0] == volume.n_cells:
            volume._add_cell_scalar(scalars, title, set_active)
            self.mapper.SetScalarModeToUseCellData()
        else:
            raise_not_matching(scalars, volume)

        # Set scalar range
        if clim is None:
            clim = [np.nanmin(scalars), np.nanmax(scalars)]
        elif isinstance(clim, float) or isinstance(clim, int):
            clim = [-clim, clim]

        ###############

        scalars = scalars.astype(np.float)
        idxs0 = scalars < clim[0]
        idxs1 = scalars > clim[1]
        scalars[idxs0] = np.nan
        scalars[idxs1] = np.nan
        scalars = ((scalars - np.nanmin(scalars)) / (np.nanmax(scalars) - np.nanmin(scalars))) * 255
        # scalars = scalars.astype(np.uint8)
        volume[title] = scalars

        self.mapper.scalar_range = clim

        # Set colormap and build lookup table
        table = vtk.vtkLookupTable()
        # table.SetNanColor(nan_color) # NaN's are chopped out with current implementation
        if cmap is None: # grab alias for cmaps: colormap
            cmap = kwargs.get('colormap', None)
            if cmap is None: # Set default map if matplotlib is avaialble
                try:
                    import matplotlib
                    cmap = rcParams['cmap']
                except ImportError:
                    pass
        if cmap is not None:
            try:
                from matplotlib.cm import get_cmap
            except ImportError:
                cmap = None
                raise RuntimeError('Please install matplotlib for volume rendering.')
        if cmap is not None:
            cmap = get_cmap_safe(cmap)
            if categories:
                if categories is True:
                    n_colors = len(np.unique(scalars))
                elif isinstance(categories, int):
                    n_colors = categories
        if flip_scalars:
            cmap = cmap.reversed()


        color_tf = vtk.vtkColorTransferFunction()
        for ii in range(n_colors):
            color_tf.AddRGBPoint(ii, *cmap(ii)[:-1])

        # Set opacities
        if isinstance(opacity, (float, int)):
            opacity_values = [opacity] * n_colors
        elif isinstance(opacity, str):
            opacity_values = pyvista.opacity_transfer_function(opacity, n_colors)
        elif isinstance(opacity, (np.ndarray, list, tuple)):
            opacity = np.array(opacity)
            opacity_values = opacity_transfer_function(opacity, n_colors)

        opacity_tf = vtk.vtkPiecewiseFunction()
        for ii in range(n_colors):
            opacity_tf.AddPoint(ii, opacity_values[ii] / n_colors)


        # Now put color tf and opacity tf into a lookup table for the scalar bar
        table.SetNumberOfTableValues(n_colors)
        lut = cmap(np.array(range(n_colors))) * 255
        lut[:,3] = opacity_values
        lut = lut.astype(np.uint8)
        table.SetTable(VN.numpy_to_vtk(lut))
        table.SetRange(*clim)
        self.mapper.lookup_table = table

        self.mapper.SetInputData(volume)

        blending = blending.lower()
        if blending in ['additive', 'add', 'sum']:
            self.mapper.SetBlendModeToAdditive()
        elif blending in ['average', 'avg', 'average_intensity']:
            self.mapper.SetBlendModeToAverageIntensity()
        elif blending in ['composite', 'comp']:
            self.mapper.SetBlendModeToComposite()
        elif blending in ['maximum', 'max', 'maximum_intensity']:
            self.mapper.SetBlendModeToMaximumIntensity()
        elif blending in ['minimum', 'min', 'minimum_intensity']:
            self.mapper.SetBlendModeToMinimumIntensity()
        else:
            raise ValueError('Blending mode \'{}\' invalid. '.format(blending) +
                             'Please choose one ' + 'of \'additive\', ' +
                             '\'composite\', \'minimum\' or ' + '\'maximum\'.')
        self.mapper.Update()

        self.volume = vtk.vtkVolume()
        self.volume.SetMapper(self.mapper)

        prop = vtk.vtkVolumeProperty()
        prop.SetColor(color_tf)
        prop.SetScalarOpacity(opacity_tf)
        prop.SetAmbient(ambient)
        self.volume.SetProperty(prop)

        actor, prop = self.add_actor(self.volume, reset_camera=reset_camera,
                                     name=name, loc=loc, culling=culling)


        # Add scalar bar
        if stitle is not None and show_scalar_bar:
            self.add_scalar_bar(stitle, **scalar_bar_args)


        return actor


    def update_scalar_bar_range(self, clim, name=None):
        """Update the value range of the active or named scalar bar.

        Parameters
        ----------
        2 item list
            The new range of scalar bar. Example: ``[-1, 2]``.

        name : str, optional
            The title of the scalar bar to update
        """
        if isinstance(clim, float) or isinstance(clim, int):
            clim = [-clim, clim]
        if len(clim) != 2:
            raise TypeError('clim argument must be a length 2 iterable of values: (min, max).')
        if name is None:
            if not hasattr(self, 'mapper'):
                raise RuntimeError('This plotter does not have an active mapper.')
            self.mapper.scalar_range = clim
            return

        # Use the name to find the desired actor
        def update_mapper(mapper_helper):
            mapper_helper.scalar_range = clim
            return

        try:
            for mh in self._scalar_bar_mappers[name]:
                update_mapper(mh)
        except KeyError:
            raise KeyError('Name ({}) not valid/not found in this plotter.')
        return


    @property
    def camera_set(self):
        """ Returns if the camera of the active renderer has been set """
        return self.renderer.camera_set

    def get_default_cam_pos(self):
        """ Return the default camera position of the active renderer """
        return self.renderer.get_default_cam_pos()

    @camera_set.setter
    def camera_set(self, is_set):
        """ Sets if the camera has been set on the active renderer"""
        self.renderer.camera_set = is_set

    @property
    def renderer(self):
        """ simply returns the active renderer """
        return self.renderers[self._active_renderer_index]

    @property
    def bounds(self):
        """ Returns the bounds of the active renderer """
        return self.renderer.bounds

    @property
    def length(self):
        """Returns the length of the diagonal of the bounding box of the scene
        """
        return pyvista.Box(self.bounds).length

    @property
    def center(self):
        """ Returns the center of the active renderer """
        return self.renderer.center

    def update_bounds_axes(self):
        """ Update the bounds of the active renderer """
        return self.renderer.update_bounds_axes()

    @property
    def _scalar_bar_slots(self):
        return self.renderer._scalar_bar_slots

    @property
    def _scalar_bar_slot_lookup(self):
        return self.renderer._scalar_bar_slot_lookup

    @_scalar_bar_slots.setter
    def _scalar_bar_slots(self, value):
        self.renderer._scalar_bar_slots = value

    @_scalar_bar_slot_lookup.setter
    def _scalar_bar_slot_lookup(self, value):
        self.renderer._scalar_bar_slot_lookup = value

    def clear(self):
        """ Clears plot by removing all actors and properties """
        for renderer in self.renderers:
            renderer.RemoveAllViewProps()
        self._scalar_bar_slots = set(range(MAX_N_COLOR_BARS))
        self._scalar_bar_slot_lookup = {}
        self._scalar_bar_ranges = {}
        self._scalar_bar_mappers = {}
        self._scalar_bar_actors = {}
        self._scalar_bar_widgets = {}

    def remove_actor(self, actor, reset_camera=False):
        """
        Removes an actor from the Plotter.

        Parameters
        ----------
        actor : vtk.vtkActor
            Actor that has previously added to the Renderer.

        reset_camera : bool, optional
            Resets camera so all actors can be seen.

        Returns
        -------
        success : bool
            True when actor removed.  False when actor has not been
            removed.
        """
        for renderer in self.renderers:
            renderer.remove_actor(actor, reset_camera)
        return True

    def add_actor(self, uinput, reset_camera=False, name=None, loc=None,
                  culling=False):
        """
        Adds an actor to render window.  Creates an actor if input is
        a mapper.

        Parameters
        ----------
        uinput : vtk.vtkMapper or vtk.vtkActor
            vtk mapper or vtk actor to be added.

        reset_camera : bool, optional
            Resets the camera when true.

        loc : int, tuple, or list
            Index of the renderer to add the actor to.  For example,
            ``loc=2`` or ``loc=(1, 1)``.  If None, selects the last
            active Renderer.

        culling : str, optional
            Does not render faces that are culled. Options are ``'front'`` or
            ``'back'``. This can be helpful for dense surface meshes,
            especially when edges are visible, but can cause flat
            meshes to be partially displayed.  Default False.

        Returns
        -------
        actor : vtk.vtkActor
            The actor.

        actor_properties : vtk.Properties
            Actor properties.

        """
        # add actor to the correct render window
        self._active_renderer_index = self.loc_to_index(loc)
        renderer = self.renderers[self._active_renderer_index]
        return renderer.add_actor(uinput, reset_camera=reset_camera, name=name,
                                  culling=culling)

    def loc_to_index(self, loc):
        """
        Return index of the render window given a location index.

        Parameters
        ----------
        loc : int, tuple, or list
            Index of the renderer to add the actor to.  For example,
            ``loc=2`` or ``loc=(1, 1)``.

        Returns
        -------
        idx : int
            Index of the render window.

        """
        if loc is None:
            return self._active_renderer_index
        elif isinstance(loc, int):
            return loc
        elif isinstance(loc, collections.Iterable):
            assert len(loc) == 2, '"loc" must contain two items'
            return loc[0]*self.shape[0] + loc[1]

    def index_to_loc(self, index):
        """Convert a 1D index location to the 2D location on the plotting grid
        """
        sz = int(self.shape[0] * self.shape[1])
        idxs = np.array([i for i in range(sz)], dtype=int).reshape(self.shape)
        args = np.argwhere(idxs == index)
        if len(args) < 1:
            raise RuntimeError('Index ({}) is out of range.')
        return args[0]


    @property
    def camera(self):
        """ The active camera of the active renderer """
        return self.renderer.camera

    def add_axes_at_origin(self, loc=None):
        """
        Add axes actor at the origin of a render window.

        Parameters
        ----------
        loc : int, tuple, or list
            Index of the renderer to add the actor to.  For example,
            ``loc=2`` or ``loc=(1, 1)``.  When None, defaults to the
            active render window.

        Returns
        --------
        marker_actor : vtk.vtkAxesActor
            vtkAxesActor actor
        """
        self._active_renderer_index = self.loc_to_index(loc)
        return self.renderers[self._active_renderer_index].add_axes_at_origin()

    def show_bounds(self, mesh=None, bounds=None, show_xaxis=True,
                        show_yaxis=True, show_zaxis=True, show_xlabels=True,
                        show_ylabels=True, show_zlabels=True, italic=False,
                        bold=True, shadow=False, font_size=None,
                        font_family=None, color=None,
                        xlabel='X Axis', ylabel='Y Axis', zlabel='Z Axis',
                        use_2d=False, grid=None, location='closest', ticks=None,
                        all_edges=False, corner_factor=0.5, fmt=None,
                        minor_ticks=False, loc=None, padding=0.0):
        """
        Adds bounds axes.  Shows the bounds of the most recent input
        mesh unless mesh is specified.

        Parameters
        ----------
        mesh : vtkPolydata or unstructured grid, optional
            Input mesh to draw bounds axes around

        bounds : list or tuple, optional
            Bounds to override mesh bounds.
            [xmin, xmax, ymin, ymax, zmin, zmax]

        show_xaxis : bool, optional
            Makes x axis visible.  Default True.

        show_yaxis : bool, optional
            Makes y axis visible.  Default True.

        show_zaxis : bool, optional
            Makes z axis visible.  Default True.

        show_xlabels : bool, optional
            Shows x labels.  Default True.

        show_ylabels : bool, optional
            Shows y labels.  Default True.

        show_zlabels : bool, optional
            Shows z labels.  Default True.

        italic : bool, optional
            Italicises axis labels and numbers.  Default False.

        bold : bool, optional
            Bolds axis labels and numbers.  Default True.

        shadow : bool, optional
            Adds a black shadow to the text.  Default False.

        font_size : float, optional
            Sets the size of the label font.  Defaults to 16.

        font_family : string, optional
            Font family.  Must be either courier, times, or arial.

        color : string or 3 item list, optional
            Color of all labels and axis titles.  Default white.
            Either a string, rgb list, or hex color string.  For example:

                color='white'
                color='w'
                color=[1, 1, 1]
                color='#FFFFFF'

        xlabel : string, optional
            Title of the x axis.  Default "X Axis"

        ylabel : string, optional
            Title of the y axis.  Default "Y Axis"

        zlabel : string, optional
            Title of the z axis.  Default "Z Axis"

        use_2d : bool, optional
            A bug with vtk 6.3 in Windows seems to cause this function
            to crash this can be enabled for smoother plotting for
            other enviornments.

        grid : bool or str, optional
            Add grid lines to the backface (``True``, ``'back'``, or
            ``'backface'``) or to the frontface (``'front'``,
            ``'frontface'``) of the axes actor.

        location : str, optional
            Set how the axes are drawn: either static (``'all'``),
            closest triad (``front``), furthest triad (``'back'``),
            static closest to the origin (``'origin'``), or outer
            edges (``'outer'``) in relation to the camera
            position. Options include: ``'all', 'front', 'back',
            'origin', 'outer'``

        ticks : str, optional
            Set how the ticks are drawn on the axes grid. Options include:
            ``'inside', 'outside', 'both'``

        all_edges : bool, optional
            Adds an unlabeled and unticked box at the boundaries of
            plot. Useful for when wanting to plot outer grids while
            still retaining all edges of the boundary.

        corner_factor : float, optional
            If ``all_edges````, this is the factor along each axis to
            draw the default box. Dafuault is 0.5 to show the full box.

        loc : int, tuple, or list
            Index of the renderer to add the actor to.  For example,
            ``loc=2`` or ``loc=(1, 1)``.  If None, selects the last
            active Renderer.

        padding : float, optional
            An optional percent padding along each axial direction to cushion
            the datasets in the scene from the axes annotations. Defaults to
            have no padding

        Returns
        -------
        cube_axes_actor : vtk.vtkCubeAxesActor
            Bounds actor

        Examples
        --------
        >>> import pyvista
        >>> from pyvista import examples
        >>> mesh = pyvista.Sphere()
        >>> plotter = pyvista.Plotter()
        >>> _ = plotter.add_mesh(mesh)
        >>> _ = plotter.show_bounds(grid='front', location='outer', all_edges=True)
        >>> plotter.show() # doctest:+SKIP
        """
        kwargs = locals()
        _ = kwargs.pop('self')
        _ = kwargs.pop('loc')
        self._active_renderer_index = self.loc_to_index(loc)
        renderer = self.renderers[self._active_renderer_index]
        renderer.show_bounds(**kwargs)

    def add_bounds_axes(self, *args, **kwargs):
        """Deprecated"""
        logging.warning('`add_bounds_axes` is deprecated. Use `show_bounds` or `show_grid`.')
        return self.show_bounds(*args, **kwargs)

    def add_bounding_box(self, color=None, corner_factor=0.5, line_width=None,
                         opacity=1.0, render_lines_as_tubes=False,
                         lighting=None, reset_camera=None, outline=True,
                         culling='front', loc=None):
        """
        Adds an unlabeled and unticked box at the boundaries of
        plot.  Useful for when wanting to plot outer grids while
        still retaining all edges of the boundary.

        Parameters
        ----------
        corner_factor : float, optional
            If ``all_edges``, this is the factor along each axis to
            draw the default box. Dafuault is 0.5 to show the full
            box.

        corner_factor : float, optional
            This is the factor along each axis to draw the default
            box. Dafuault is 0.5 to show the full box.

        line_width : float, optional
            Thickness of lines.

        opacity : float, optional
            Opacity of mesh.  Should be between 0 and 1.  Default 1.0

        outline : bool
            Default is ``True``. when False, a box with faces is shown with
            the specified culling

        culling : str, optional
            Does not render faces that are culled. Options are ``'front'`` or
            ``'back'``. Default is ``'front'`` for bounding box.

        loc : int, tuple, or list
            Index of the renderer to add the actor to.  For example,
            ``loc=2`` or ``loc=(1, 1)``.  If None, selects the last
            active Renderer.

        """
        kwargs = locals()
        _ = kwargs.pop('self')
        _ = kwargs.pop('loc')
        self._active_renderer_index = self.loc_to_index(loc)
        renderer = self.renderers[self._active_renderer_index]
        return renderer.add_bounding_box(**kwargs)

    def remove_bounding_box(self, loc=None):
        """
        Removes bounding box from the active renderer.

        Parameters
        ----------
        loc : int, tuple, or list
            Index of the renderer to add the actor to.  For example,
            ``loc=2`` or ``loc=(1, 1)``.  If None, selects the last
            active Renderer.
        """
        self._active_renderer_index = self.loc_to_index(loc)
        renderer = self.renderers[self._active_renderer_index]
        renderer.remove_bounding_box()

    def remove_bounds_axes(self, loc=None):
        """
        Removes bounds axes from the active renderer.

        Parameters
        ----------
        loc : int, tuple, or list
            Index of the renderer to add the actor to.  For example,
            ``loc=2`` or ``loc=(1, 1)``.  If None, selects the last
            active Renderer.
        """
        self._active_renderer_index = self.loc_to_index(loc)
        renderer = self.renderers[self._active_renderer_index]
        renderer.remove_bounds_axes()

    def subplot(self, index_x, index_y):
        """
        Sets the active subplot.

        Parameters
        ----------
        index_x : int
            Index of the subplot to activate in the x direction.

        index_y : int
            Index of the subplot to activate in the y direction.

        """
        self._active_renderer_index = self.loc_to_index((index_x, index_y))

    def link_views(self, views=0):
        """
        Links the views' cameras.

        Parameters
        ----------
        views : int | tuple or list
            If ``views`` is int, link the views to the given view
            index or if ``views`` is a tuple or a list, link the given
            views cameras.

        """
        if isinstance(views, int):
            for renderer in self.renderers:
                renderer.camera = self.renderers[views].camera
        elif isinstance(views, collections.Iterable):
            for view_index in views:
                self.renderers[view_index].camera = \
                    self.renderers[views[0]].camera
        else:
            raise TypeError('Expected type is int, list or tuple:'
                            '{} is given'.format(type(views)))

    def unlink_views(self, views=None):
        """
        Unlinks the views' cameras.

        Parameters
        ----------
        views : None | int | tuple or list
            If ``views`` is None unlink all the views, if ``views``
            is int unlink the selected view's camera or if ``views``
            is a tuple or a list, unlink the given views cameras.

        """
        if views is None:
            for renderer in self.renderers:
                renderer.camera = vtk.vtkCamera()
                renderer.reset_camera()
        elif isinstance(views, int):
            self.renderers[views].camera = vtk.vtkCamera()
            self.renderers[views].reset_camera()
        elif isinstance(views, collections.Iterable):
            for view_index in views:
                self.renderers[view_index].camera = vtk.vtkCamera()
                self.renderers[view_index].reset_camera()
        else:
            raise TypeError('Expected type is None, int, list or tuple:'
                            '{} is given'.format(type(views)))

    def show_grid(self, **kwargs):
        """
        A wrapped implementation of ``show_bounds`` to change default
        behaviour to use gridlines and showing the axes labels on the outer
        edges. This is intended to be silimar to ``matplotlib``'s ``grid``
        function.
        """
        kwargs.setdefault('grid', 'back')
        kwargs.setdefault('location', 'outer')
        kwargs.setdefault('ticks', 'both')
        return self.show_bounds(**kwargs)

    def set_scale(self, xscale=None, yscale=None, zscale=None, reset_camera=True):
        """
        Scale all the datasets in the scene of the active renderer.

        Scaling in performed independently on the X, Y and Z axis.
        A scale of zero is illegal and will be replaced with one.

        Parameters
        ----------
        xscale : float, optional
            Scaling of the x axis.  Must be greater than zero.

        yscale : float, optional
            Scaling of the y axis.  Must be greater than zero.

        zscale : float, optional
            Scaling of the z axis.  Must be greater than zero.

        reset_camera : bool, optional
            Resets camera so all actors can be seen.

        """
        self.renderer.set_scale(xscale, yscale, zscale, reset_camera)

    @property
    def scale(self):
        """ The scaling of the active renderer. """
        return self.renderer.scale

    def _update_axes_color(self, color):
        """Internal helper to set the axes label color"""
        if color is None:
            color = rcParams['font']['color']
        color = parse_color(color)
        if isinstance(self.axes_actor, vtk.vtkAxesActor):
            prop_x = self.axes_actor.GetXAxisCaptionActor2D().GetCaptionTextProperty()
            prop_y = self.axes_actor.GetYAxisCaptionActor2D().GetCaptionTextProperty()
            prop_z = self.axes_actor.GetZAxisCaptionActor2D().GetCaptionTextProperty()
            for prop in [prop_x, prop_y, prop_z]:
                prop.SetColor(color[0], color[1], color[2])
                prop.SetShadow(False)
        elif isinstance(self.axes_actor, vtk.vtkAnnotatedCubeActor):
            self.axes_actor.GetTextEdgesProperty().SetColor(color)

        return

    def add_scalar_bar(self, title=None, n_labels=5, italic=False,
                       bold=True, title_font_size=None,
                       label_font_size=None, color=None,
                       font_family=None, shadow=False, mapper=None,
                       width=None, height=None, position_x=None,
                       position_y=None, vertical=None,
                       interactive=False, fmt=None, use_opacity=True,
                       outline=False):
        """
        Creates scalar bar using the ranges as set by the last input
        mesh.

        Parameters
        ----------
        title : string, optional
            Title of the scalar bar.  Default None

        n_labels : int, optional
            Number of labels to use for the scalar bar.

        italic : bool, optional
            Italicises title and bar labels.  Default False.

        bold  : bool, optional
            Bolds title and bar labels.  Default True

        title_font_size : float, optional
            Sets the size of the title font.  Defaults to None and is sized
            automatically.

        label_font_size : float, optional
            Sets the size of the title font.  Defaults to None and is sized
            automatically.

        color : string or 3 item list, optional, defaults to white
            Either a string, rgb list, or hex color string.  For example:
                color='white'
                color='w'
                color=[1, 1, 1]
                color='#FFFFFF'

        font_family : string, optional
            Font family.  Must be either courier, times, or arial.

        shadow : bool, optional
            Adds a black shadow to the text.  Defaults to False

        width : float, optional
            The percentage (0 to 1) width of the window for the colorbar

        height : float, optional
            The percentage (0 to 1) height of the window for the colorbar

        position_x : float, optional
            The percentage (0 to 1) along the windows's horizontal
            direction to place the bottom left corner of the colorbar

        position_y : float, optional
            The percentage (0 to 1) along the windows's vertical
            direction to place the bottom left corner of the colorbar

        interactive : bool, optional
            Use a widget to control the size and location of the scalar bar.

        use_opacity : bool, optional
            Optionally disply the opacity mapping on the scalar bar

        outline : bool, optional
            Optionally outline the scalar bar to make opacity mappings more
            obvious.

        Notes
        -----
        Setting title_font_size, or label_font_size disables automatic font
        sizing for both the title and label.


        """
        if font_family is None:
            font_family = rcParams['font']['family']
        if label_font_size is None:
            label_font_size = rcParams['font']['label_size']
        if title_font_size is None:
            title_font_size = rcParams['font']['title_size']
        if color is None:
            color = rcParams['font']['color']
        if fmt is None:
            fmt = rcParams['font']['fmt']
        if vertical is None:
            if rcParams['colorbar_orientation'].lower() == 'vertical':
                vertical = True
        # Automatically choose size if not specified
        if width is None:
            if vertical:
                width = rcParams['colorbar_vertical']['width']
            else:
                width = rcParams['colorbar_horizontal']['width']
        if height is None:
            if vertical:
                height = rcParams['colorbar_vertical']['height']
            else:
                height = rcParams['colorbar_horizontal']['height']

        # check if maper exists
        if mapper is None:
            if not hasattr(self, 'mapper') or self.mapper is None:
                raise Exception('Mapper does not exist.  ' +
                                'Add a mesh with scalars first.')
            mapper = self.mapper

        if title:
            # Check that this data hasn't already been plotted
            if title in list(self._scalar_bar_ranges.keys()):
                clim = list(self._scalar_bar_ranges[title])
                newrng = mapper.scalar_range
                oldmappers = self._scalar_bar_mappers[title]
                # get max for range and reset everything
                if newrng[0] < clim[0]:
                    clim[0] = newrng[0]
                if newrng[1] > clim[1]:
                    clim[1] = newrng[1]
                for mh in oldmappers:
                    mh.scalar_range = clim[0], clim[1]
                mapper.scalar_range = clim[0], clim[1]
                self._scalar_bar_mappers[title].append(mapper)
                self._scalar_bar_ranges[title] = clim
                # Color bar already present and ready to be used so returning
                return

        # Automatically choose location if not specified
        if position_x is None or position_y is None:
            try:
                slot = min(self._scalar_bar_slots)
                self._scalar_bar_slots.remove(slot)
                self._scalar_bar_slot_lookup[title] = slot
            except:
                raise RuntimeError('Maximum number of color bars reached.')
            if position_x is None:
                if vertical:
                    position_x = rcParams['colorbar_vertical']['position_x']
                    position_x -= slot * (width + 0.2 * width)
                else:
                    position_x = rcParams['colorbar_horizontal']['position_x']

            if position_y is None:
                if vertical:
                    position_y = rcParams['colorbar_vertical']['position_y']
                else:
                    position_y = rcParams['colorbar_horizontal']['position_y']
                    position_y += slot * height
        # Adjust to make sure on the screen
        if position_x + width > 1:
            position_x -= width
        if position_y + height > 1:
            position_y -= height

        # parse color
        color = parse_color(color)

        # Create scalar bar
        self.scalar_bar = vtk.vtkScalarBarActor()
        self.scalar_bar.SetLookupTable(mapper.lookup_table)
        self.scalar_bar.SetNumberOfLabels(n_labels)

        # edit the size of the colorbar
        self.scalar_bar.SetHeight(height)
        self.scalar_bar.SetWidth(width)
        self.scalar_bar.SetPosition(position_x, position_y)

        if fmt is not None:
            self.scalar_bar.SetLabelFormat(fmt)

        if vertical:
            self.scalar_bar.SetOrientationToVertical()
        else:
            self.scalar_bar.SetOrientationToHorizontal()

        if label_font_size is None or title_font_size is None:
            self.scalar_bar.UnconstrainedFontSizeOn()

        if n_labels:
            label_text = self.scalar_bar.GetLabelTextProperty()
            label_text.SetColor(color)
            label_text.SetShadow(shadow)

            # Set font
            label_text.SetFontFamily(parse_font_family(font_family))
            label_text.SetItalic(italic)
            label_text.SetBold(bold)
            if label_font_size:
                label_text.SetFontSize(label_font_size)

        # Set properties
        if title:
            clim = mapper.scalar_range
            self._scalar_bar_ranges[title] = clim
            self._scalar_bar_mappers[title] = [mapper]

            self.scalar_bar.SetTitle(title)
            title_text = self.scalar_bar.GetTitleTextProperty()

            title_text.SetJustificationToCentered()

            title_text.SetItalic(italic)
            title_text.SetBold(bold)
            title_text.SetShadow(shadow)
            if title_font_size:
                title_text.SetFontSize(title_font_size)

            # Set font
            title_text.SetFontFamily(parse_font_family(font_family))

            # set color
            title_text.SetColor(color)

            self._scalar_bar_actors[title] = self.scalar_bar

        if interactive is None:
            interactive = rcParams['interactive']
            if shape != (1, 1):
                interactive = False
        elif interactive and self.shape != (1, 1):
            err_str = 'Interactive scalar bars disabled for multi-renderer plots'
            raise Exception(err_str)

        if interactive and hasattr(self, 'iren'):
            self.scalar_widget = vtk.vtkScalarBarWidget()
            self.scalar_widget.SetScalarBarActor(self.scalar_bar)
            self.scalar_widget.SetInteractor(self.iren)
            self.scalar_widget.SetEnabled(1)
            rep = self.scalar_widget.GetRepresentation()
            # self.scalar_widget.On()
            if vertical is True or vertical is None:
                rep.SetOrientation(1)  # 0 = Horizontal, 1 = Vertical
            else:
                rep.SetOrientation(0)  # 0 = Horizontal, 1 = Vertical
            self._scalar_bar_widgets[title] = self.scalar_widget

        if use_opacity:
            self.scalar_bar.SetUseOpacity(True)

        if outline:
            self.scalar_bar.SetDrawFrame(True)
            frame_prop = self.scalar_bar.GetFrameProperty()
            frame_prop.SetColor(color)
        else:
            self.scalar_bar.SetDrawFrame(False)

        self.add_actor(self.scalar_bar, reset_camera=False)

    def update_scalars(self, scalars, mesh=None, render=True):
        """
        Updates scalars of the an object in the plotter.

        Parameters
        ----------
        scalars : np.ndarray
            Scalars to replace existing scalars.

        mesh : vtk.PolyData or vtk.UnstructuredGrid, optional
            Object that has already been added to the Plotter.  If
            None, uses last added mesh.

        render : bool, optional
            Forces an update to the render window.  Default True.

        """
        if mesh is None:
            mesh = self.mesh

        if isinstance(mesh, (collections.Iterable, pyvista.MultiBlock)):
            # Recursive if need to update scalars on many meshes
            for m in mesh:
                self.update_scalars(scalars, mesh=m, render=False)
            if render:
                self.ren_win.Render()
            return

        if isinstance(scalars, str):
            # Grab scalar array if name given
            scalars = get_scalar(mesh, scalars)

        if scalars is None:
            if render:
                self.ren_win.Render()
            return

        if scalars.shape[0] == mesh.GetNumberOfPoints():
            data = mesh.GetPointData()
        elif scalars.shape[0] == mesh.GetNumberOfCells():
            data = mesh.GetCellData()
        else:
            raise_not_matching(scalars, mesh)

        vtk_scalars = data.GetScalars()
        if vtk_scalars is None:
            raise Exception('No active scalars')
        s = convert_array(vtk_scalars)
        s[:] = scalars
        data.Modified()
        try:
            # Why are the points updated here? Not all datasets have points
            # and only the scalar array is modified by this function...
            mesh.GetPoints().Modified()
        except:
            pass

        if render:
            self.ren_win.Render()

    def update_coordinates(self, points, mesh=None, render=True):
        """
        Updates the points of the an object in the plotter.

        Parameters
        ----------
        points : np.ndarray
            Points to replace existing points.

        mesh : vtk.PolyData or vtk.UnstructuredGrid, optional
            Object that has already been added to the Plotter.  If
            None, uses last added mesh.

        render : bool, optional
            Forces an update to the render window.  Default True.

        """
        if mesh is None:
            mesh = self.mesh

        mesh.points = points

        if render:
            self._render()

    def close(self):
        """ closes render window """
        # must close out widgets first
        if hasattr(self, 'axes_widget'):
            del self.axes_widget

        if hasattr(self, 'scalar_widget'):
            del self.scalar_widget

        # reset scalar bar stuff
        self._scalar_bar_slots = set(range(MAX_N_COLOR_BARS))
        self._scalar_bar_slot_lookup = {}
        self._scalar_bar_ranges = {}
        self._scalar_bar_mappers = {}
        self._scalar_bar_actors = {}
        self._scalar_bar_widgets = {}

        if hasattr(self, 'ren_win'):
            self.ren_win.Finalize()
            del self.ren_win

        if hasattr(self, '_style'):
            del self._style

        if hasattr(self, 'iren'):
            self.iren.RemoveAllObservers()
            del self.iren

        if hasattr(self, 'textActor'):
            del self.textActor

        # end movie
        if hasattr(self, 'mwriter'):
            try:
                self.mwriter.close()
            except BaseException:
                pass

    def add_text(self, text, position='upper_left', font_size=18, color=None,
                 font=None, shadow=False, name=None, loc=None):
        """
        Adds text to plot object in the top left corner by default

        Parameters
        ----------
        text : str
            The text to add the the rendering

        position : str, tuple(float)
            String name of the position or length 2 tuple of the pixelwise
            position to place the bottom left corner of the text box.
            If string name is used, returns a `vtkCornerAnnotation` object
            normally used for fixed labels (like title or xlabel).
            If tuple is used, returns a more general `vtkOpenGLTextActor`.
            Default is to find the top left corner of the renderering window
            and place text box up there. Available position: ``'lower_left'``,
            ``'lower_right'``, ``'upper_left'``, ``'upper_right'``,
            ``'lower_edge'``, ``'upper_edge'``, ``'right_edge'``, and
            ``'left_edge'``

        font : string, optional
            Font name may be courier, times, or arial

        shadow : bool, optional
            Adds a black shadow to the text.  Defaults to False

        name : str, optional
            The name for the added actor so that it can be easily updated.
            If an actor of this name already exists in the rendering window, it
            will be replaced by the new actor.

        loc : int, tuple, or list
            Index of the renderer to add the actor to.  For example,
            ``loc=2`` or ``loc=(1, 1)``.

        Returns
        -------
        textActor : vtk.vtkTextActor
            Text actor added to plot

        """
        if font is None:
            font = rcParams['font']['family']
        if font_size is None:
            font_size = rcParams['font']['size']
        if color is None:
            color = rcParams['font']['color']
        if position is None:
            # Set the position of the text to the top left corner
            window_size = self.window_size
            x = (window_size[0] * 0.02) / self.shape[0]
            y = (window_size[1] * 0.85) / self.shape[0]
            position = [x, y]

        corner_mappings = {
            'lower_left' : vtk.vtkCornerAnnotation.LowerLeft,
            'lower_right' : vtk.vtkCornerAnnotation.LowerRight,
            'upper_left' : vtk.vtkCornerAnnotation.UpperLeft,
            'upper_right' : vtk.vtkCornerAnnotation.UpperRight,
            'lower_edge' : vtk.vtkCornerAnnotation.LowerEdge,
            'upper_edge' : vtk.vtkCornerAnnotation.UpperEdge,
            'left_edge' : vtk.vtkCornerAnnotation.LeftEdge,
            'right_edge' : vtk.vtkCornerAnnotation.RightEdge,

        }
        corner_mappings['ll'] = corner_mappings['lower_left']
        corner_mappings['lr'] = corner_mappings['lower_right']
        corner_mappings['ul'] = corner_mappings['upper_left']
        corner_mappings['ur'] = corner_mappings['upper_right']
        corner_mappings['top'] = corner_mappings['upper_edge']
        corner_mappings['bottom'] = corner_mappings['lower_edge']
        corner_mappings['right'] = corner_mappings['right_edge']
        corner_mappings['r'] = corner_mappings['right_edge']
        corner_mappings['left'] = corner_mappings['left_edge']
        corner_mappings['l'] = corner_mappings['left_edge']

        if isinstance(position, (int, str, bool)):
            if isinstance(position, str):
                position = corner_mappings[position]
            elif position == True:
                position = corner_mappings['upper_left']
            self.textActor = vtk.vtkCornerAnnotation()
            # This is how you set the font size with this actor
            self.textActor.SetLinearFontScaleFactor(font_size // 2)
            self.textActor.SetText(position, text)
        else:
            self.textActor = vtk.vtkTextActor()
            self.textActor.SetInput(text)
            self.textActor.SetPosition(position)
            self.textActor.GetTextProperty().SetFontSize(int(font_size * 2))

        self.textActor.GetTextProperty().SetColor(parse_color(color))
        self.textActor.GetTextProperty().SetFontFamily(FONT_KEYS[font])
        self.textActor.GetTextProperty().SetShadow(shadow)

        self.add_actor(self.textActor, reset_camera=False, name=name, loc=loc)
        return self.textActor

    def open_movie(self, filename, framerate=24):
        """
        Establishes a connection to the ffmpeg writer

        Parameters
        ----------
        filename : str
            Filename of the movie to open.  Filename should end in mp4,
            but other filetypes may be supported.  See "imagio.get_writer"

        framerate : int, optional
            Frames per second.

        """
        if isinstance(pyvista.FIGURE_PATH, str) and not os.path.isabs(filename):
            filename = os.path.join(pyvista.FIGURE_PATH, filename)
        self.mwriter = imageio.get_writer(filename, fps=framerate)

    def open_gif(self, filename):
        """
        Open a gif file.

        Parameters
        ----------
        filename : str
            Filename of the gif to open.  Filename must end in gif.

        """
        if filename[-3:] != 'gif':
            raise Exception('Unsupported filetype.  Must end in .gif')
        if isinstance(pyvista.FIGURE_PATH, str) and not os.path.isabs(filename):
            filename = os.path.join(pyvista.FIGURE_PATH, filename)
        self._gif_filename = os.path.abspath(filename)
        self.mwriter = imageio.get_writer(filename, mode='I')

    def write_frame(self):
        """ Writes a single frame to the movie file """
        if not hasattr(self, 'mwriter'):
            raise AssertionError('This plotter has not opened a movie or GIF file.')
        self.mwriter.append_data(self.image)

    @property
    def window_size(self):
        """ returns render window size """
        return list(self.ren_win.GetSize())


    @window_size.setter
    def window_size(self, window_size):
        """ set the render window size """
        self.ren_win.SetSize(window_size[0], window_size[1])

    def _run_image_filter(self, ifilter):
        # Update filter and grab pixels
        ifilter.Modified()
        ifilter.Update()
        image = pyvista.wrap(ifilter.GetOutput())
        img_size = image.dimensions
        img_array = pyvista.utilities.point_scalar(image, 'ImageScalars')

        # Reshape and write
        tgt_size = (img_size[1], img_size[0], -1)
        return img_array.reshape(tgt_size)[::-1]

    @property
    def image_depth(self):
        """ Returns an image array of current render window """
        ifilter = vtk.vtkWindowToImageFilter()
        ifilter.SetInput(self.ren_win)
        ifilter.ReadFrontBufferOff()
        ifilter.SetInputBufferTypeToZBuffer()
        return self._run_image_filter(ifilter)

    @property
    def image(self):
        """ Returns an image array of current render window """
        if not hasattr(self, 'ren_win') and hasattr(self, 'last_image'):
            return self.last_image
        ifilter = vtk.vtkWindowToImageFilter()
        ifilter.SetInput(self.ren_win)
        ifilter.ReadFrontBufferOff()
        if self.image_transparent_background:
            ifilter.SetInputBufferTypeToRGBA()
        else:
            ifilter.SetInputBufferTypeToRGB()
        return self._run_image_filter(ifilter)

    def enable_eye_dome_lighting(self):
        """Enable eye dome lighting (EDL) for active renderer"""
        return self.renderer.enable_eye_dome_lighting()

    def disable_eye_dome_lighting(self):
        """Disable eye dome lighting (EDL) for active renderer"""
        return self.renderer.disable_eye_dome_lighting()

    def add_lines(self, lines, color=(1, 1, 1), width=5, label=None, name=None):
        """
        Adds lines to the plotting object.

        Parameters
        ----------
        lines : np.ndarray or pyvista.PolyData
            Points representing line segments.  For example, two line segments
            would be represented as:

            np.array([[0, 0, 0], [1, 0, 0], [1, 0, 0], [1, 1, 0]])

        color : string or 3 item list, optional, defaults to white
            Either a string, rgb list, or hex color string.  For example:
                color='white'
                color='w'
                color=[1, 1, 1]
                color='#FFFFFF'

        width : float, optional
            Thickness of lines

        name : str, optional
            The name for the added actor so that it can be easily updated.
            If an actor of this name already exists in the rendering window, it
            will be replaced by the new actor.

        Returns
        -------
        actor : vtk.vtkActor
            Lines actor.

        """
        if not isinstance(lines, np.ndarray):
            raise Exception('Input should be an array of point segments')

        lines = pyvista.lines_from_points(lines)

        # Create mapper and add lines
        mapper = vtk.vtkDataSetMapper()
        mapper.SetInputData(lines)

        rgb_color = parse_color(color)

        # legend label
        if label:
            if not isinstance(label, str):
                raise AssertionError('Label must be a string')
            self._labels.append([lines, label, rgb_color])

        # Create actor
        self.scalar_bar = vtk.vtkActor()
        self.scalar_bar.SetMapper(mapper)
        self.scalar_bar.GetProperty().SetLineWidth(width)
        self.scalar_bar.GetProperty().EdgeVisibilityOn()
        self.scalar_bar.GetProperty().SetEdgeColor(rgb_color)
        self.scalar_bar.GetProperty().SetColor(rgb_color)
        self.scalar_bar.GetProperty().LightingOff()

        # Add to renderer
        self.add_actor(self.scalar_bar, reset_camera=False, name=name)
        return self.scalar_bar

    def remove_scalar_bar(self):
        """ Removes scalar bar """
        if hasattr(self, 'scalar_bar'):
            self.remove_actor(self.scalar_bar, reset_camera=False)


    def add_point_labels(self, points, labels, italic=False, bold=True,
                         font_size=None, text_color=None,
                         font_family=None, shadow=False,
                         show_points=True, point_color=None, point_size=5,
                         name=None, shape_color='grey', shape='rounded_rect',
                         fill_shape=True, margin=3, shape_opacity=1.0, **kwargs):
        """
        Creates a point actor with one label from list labels assigned to
        each point.

        Parameters
        ----------
        points : np.ndarray or pyvista.Common
            n x 3 numpy array of points or pyvista dataset with points

        labels : list or str
            List of labels.  Must be the same length as points. If a string name
            is given with a pyvista.Common input for points, then these are fetched.

        italic : bool, optional
            Italicises title and bar labels.  Default False.

        bold : bool, optional
            Bolds title and bar labels.  Default True

        font_size : float, optional
            Sets the size of the title font.  Defaults to 16.

        text_color : string or 3 item list, optional
            Color of text. Either a string, rgb list, or hex color string.

                text_color='white'
                text_color='w'
                text_color=[1, 1, 1]
                text_color='#FFFFFF'

        font_family : string, optional
            Font family.  Must be either courier, times, or arial.

        shadow : bool, optional
            Adds a black shadow to the text.  Defaults to False

        show_points : bool, optional
            Controls if points are visible.  Default True

        point_color : string or 3 item list, optional. Color of points (if visible).
            Either a string, rgb list, or hex color string.  For example:

                text_color='white'
                text_color='w'
                text_color=[1, 1, 1]
                text_color='#FFFFFF'

        point_size : float, optional
            Size of points (if visible)

        name : str, optional
            The name for the added actor so that it can be easily updated.
            If an actor of this name already exists in the rendering window, it
            will be replaced by the new actor.


        shape_color : string or 3 item list, optional. Color of points (if visible).
            Either a string, rgb list, or hex color string.  For example:

        shape : str, optional
            The string name of the shape to use. Options are ``'rect'`` or
            ``'rounded_rect'``. If you want no shape, pass ``None``

        fill_shape : bool, optional
            Fill the shape with the ``shape_color``. Outlines if ``False``.

        margin : int, optional
            The size of the margin on the label background shape. Default is 3.

        shape_opacity : flaot
            The opacity of the shape between zero and one.

        Returns
        -------
        labelMapper : vtk.vtkvtkLabeledDataMapper
            VTK label mapper.  Can be used to change properties of the labels.

        """
        if font_family is None:
            font_family = rcParams['font']['family']
        if font_size is None:
            font_size = rcParams['font']['size']
        if point_color is None and text_color is None and kwargs.get('color', None) is not None:
            point_color = kwargs.get('color', None)
            text_color = kwargs.get('color', None)
        if point_color is None:
            point_color = rcParams['color']
        if text_color is None:
            text_color = rcParams['font']['color']

        if isinstance(points, (list, tuple)):
            points = np.array(points)

        if isinstance(points, np.ndarray):
            vtkpoints = pyvista.PolyData(points) # Cast to poly data
        elif is_pyvista_obj(points):
            vtkpoints = pyvista.PolyData(points.points)
            if isinstance(labels, str):
                labels = points.point_arrays[labels].astype(str)
        else:
            raise TypeError('Points type not useable: {}'.format(type(points)))

        if len(vtkpoints.points) != len(labels):
            raise Exception('There must be one label for each point')

        vtklabels = vtk.vtkStringArray()
        vtklabels.SetName('labels')
        for item in labels:
            vtklabels.InsertNextValue(str(item))
        vtkpoints.GetPointData().AddArray(vtklabels)

        # Create heirarchy
        hier = vtk.vtkPointSetToLabelHierarchy()
        hier.SetInputData(vtkpoints)
        # hier.SetOrientationArrayName('orientation')
        hier.SetLabelArrayName('labels')

        # create label mapper
        labelMapper = vtk.vtkLabelPlacementMapper()
        labelMapper.SetInputConnection(hier.GetOutputPort())
        if not isinstance(shape, str):
            labelMapper.SetShapeToNone()
        elif shape.lower() in 'rect':
            labelMapper.SetShapeToRect()
        elif shape.lower() in 'rounded_rect':
            labelMapper.SetShapeToRoundedRect()
        else:
            raise RuntimeError('Shape ({}) not understood'.format(shape))
        if fill_shape:
            labelMapper.SetStyleToFilled()
        else:
            labelMapper.SetStyleToOutline()
        labelMapper.SetBackgroundColor(parse_color(shape_color))
        labelMapper.SetBackgroundOpacity(shape_opacity)
        labelMapper.SetMargin(margin)

        textprop = hier.GetTextProperty()
        textprop.SetItalic(italic)
        textprop.SetBold(bold)
        textprop.SetFontSize(font_size)
        textprop.SetFontFamily(parse_font_family(font_family))
        textprop.SetColor(parse_color(text_color))
        textprop.SetShadow(shadow)

        self.remove_actor('{}-points'.format(name), reset_camera=False)
        self.remove_actor('{}-labels'.format(name), reset_camera=False)

        # add points
        if show_points:
            style = 'points'
        else:
            style = 'surface'
        self.add_mesh(vtkpoints, style=style, color=point_color,
                      point_size=point_size, name='{}-points'.format(name))

        labelActor = vtk.vtkActor2D()
        labelActor.SetMapper(labelMapper)
        self.add_actor(labelActor, reset_camera=False, name='{}-lables'.format(name))

        return labelMapper


    def add_point_scalar_labels(self, points, labels, fmt=None, preamble='', **kwargs):
        """Wrapper for :func:`pyvista.BasePlotter.add_point_labels` that will label
        points from a dataset with their scalar values.

        Parameters
        ----------
        points : np.ndarray or pyvista.Common
            n x 3 numpy array of points or pyvista dataset with points

        labels : str
            String name of the point data array to use.

        fmt : str
            String formatter used to format numerical data
        """
        if not is_pyvista_obj(points):
            raise TypeError('input points must be a pyvista dataset, not: {}'.format(type(points)))
        if not isinstance(labels, str):
            raise TypeError('labels must be a string name of the scalar array to use')
        if fmt is None:
            fmt = rcParams['font']['fmt']
        if fmt is None:
            fmt = '%.6e'
        scalars = points.point_arrays[labels]
        phrase = '{} {}'.format(preamble, '%.3e')
        labels = [phrase % val for val in scalars]
        return self.add_point_labels(points, labels, **kwargs)


    def add_points(self, points, **kwargs):
        """ Add points to a mesh """
        kwargs['style'] = 'points'
        self.add_mesh(points, **kwargs)

    def add_arrows(self, cent, direction, mag=1, **kwargs):
        """ Adds arrows to plotting object """
        direction = direction.copy()
        if cent.ndim != 2:
            cent = cent.reshape((-1, 3))

        if direction.ndim != 2:
            direction = direction.reshape((-1, 3))

        direction[:,0] *= mag
        direction[:,1] *= mag
        direction[:,2] *= mag

        pdata = pyvista.vector_poly_data(cent, direction)
        # Create arrow object
        arrow = vtk.vtkArrowSource()
        arrow.Update()
        glyph3D = vtk.vtkGlyph3D()
        glyph3D.SetSourceData(arrow.GetOutput())
        glyph3D.SetInputData(pdata)
        glyph3D.SetVectorModeToUseVector()
        glyph3D.Update()

        arrows = wrap(glyph3D.GetOutput())

        return self.add_mesh(arrows, **kwargs)


    @staticmethod
    def _save_image(image, filename, return_img=None):
        """Internal helper for saving a NumPy image array"""
        if not image.size:
            raise Exception('Empty image.  Have you run plot() first?')

        # write screenshot to file
        if isinstance(filename, str):
            if isinstance(pyvista.FIGURE_PATH, str) and not os.path.isabs(filename):
                filename = os.path.join(pyvista.FIGURE_PATH, filename)
            if not return_img:
                return imageio.imwrite(filename, image)
            imageio.imwrite(filename, image)

        return image

    def screenshot(self, filename=None, transparent_background=None,
                   return_img=None, window_size=None):
        """
        Takes screenshot at current camera position

        Parameters
        ----------
        filename : str, optional
            Location to write image to.  If None, no image is written.

        transparent_background : bool, optional
            Makes the background transparent.  Default False.

        return_img : bool, optional
            If a string filename is given and this is true, a NumPy array of
            the image will be returned.

        Returns
        -------
        img :  numpy.ndarray
            Array containing pixel RGB and alpha.  Sized:
            [Window height x Window width x 3] for transparent_background=False
            [Window height x Window width x 4] for transparent_background=True

        Examples
        --------
        >>> import pyvista
        >>> sphere = pyvista.Sphere()
        >>> plotter = pyvista.Plotter()
        >>> actor = plotter.add_mesh(sphere)
        >>> plotter.screenshot('screenshot.png') # doctest:+SKIP
        """
        if window_size is not None:
            self.window_size = window_size

        # configure image filter
        if transparent_background is None:
            transparent_background = rcParams['transparent_background']
        self.image_transparent_background = transparent_background

        # This if statement allows you to save screenshots of closed plotters
        # This is needed for the sphinx-gallery work
        if not hasattr(self, 'ren_win'):
            # If plotter has been closed...
            # check if last_image exists
            if hasattr(self, 'last_image'):
                # Save last image
                return self._save_image(self.last_image, filename, return_img)
            # Plotter hasn't been rendered or was improperly closed
            raise AttributeError('This plotter is unable to save a screenshot.')

        if isinstance(self, Plotter):
            # TODO: we need a consistent rendering function
            self.render()
        else:
            self._render()

        # debug: this needs to be called twice for some reason,
        img = self.image
        img = self.image

        return self._save_image(img, filename, return_img)

    def add_legend(self, labels=None, bcolor=(0.5, 0.5, 0.5), border=False,
                   size=None, name=None):
        """
        Adds a legend to render window.  Entries must be a list
        containing one string and color entry for each item.

        Parameters
        ----------
        labels : list, optional
            When set to None, uses existing labels as specified by

            - add_mesh
            - add_lines
            - add_points

            List contianing one entry for each item to be added to the
            legend.  Each entry must contain two strings, [label,
            color], where label is the name of the item to add, and
            color is the color of the label to add.

        bcolor : list or string, optional
            Background color, either a three item 0 to 1 RGB color
            list, or a matplotlib color string (e.g. 'w' or 'white'
            for a white color).  If None, legend background is
            disabled.

        border : bool, optional
            Controls if there will be a border around the legend.
            Default False.

        size : list, optional
            Two float list, each float between 0 and 1.  For example
            [0.1, 0.1] would make the legend 10% the size of the
            entire figure window.

        name : str, optional
            The name for the added actor so that it can be easily updated.
            If an actor of this name already exists in the rendering window, it
            will be replaced by the new actor.

        Returns
        -------
        legend : vtk.vtkLegendBoxActor
            Actor for the legend.

        Examples
        --------
        >>> import pyvista
        >>> from pyvista import examples
        >>> mesh = examples.load_hexbeam()
        >>> othermesh = examples.load_uniform()
        >>> plotter = pyvista.Plotter()
        >>> _ = plotter.add_mesh(mesh, label='My Mesh')
        >>> _ = plotter.add_mesh(othermesh, 'k', label='My Other Mesh')
        >>> _ = plotter.add_legend()
        >>> plotter.show() # doctest:+SKIP

        Alternative manual example

        >>> import pyvista
        >>> from pyvista import examples
        >>> mesh = examples.load_hexbeam()
        >>> othermesh = examples.load_uniform()
        >>> legend_entries = []
        >>> legend_entries.append(['My Mesh', 'w'])
        >>> legend_entries.append(['My Other Mesh', 'k'])
        >>> plotter = pyvista.Plotter()
        >>> _ = plotter.add_mesh(mesh)
        >>> _ = plotter.add_mesh(othermesh, 'k')
        >>> _ = plotter.add_legend(legend_entries)
        >>> plotter.show() # doctest:+SKIP
        """
        self.legend = vtk.vtkLegendBoxActor()

        if labels is None:
            # use existing labels
            if not self._labels:
                raise Exception('No labels input.\n\n' +
                                'Add labels to individual items when adding them to' +
                                'the plotting object with the "label=" parameter.  ' +
                                'or enter them as the "labels" parameter.')

            self.legend.SetNumberOfEntries(len(self._labels))
            for i, (vtk_object, text, color) in enumerate(self._labels):
                self.legend.SetEntry(i, vtk_object, text, parse_color(color))

        else:
            self.legend.SetNumberOfEntries(len(labels))
            legendface = pyvista.single_triangle()
            for i, (text, color) in enumerate(labels):
                self.legend.SetEntry(i, legendface, text, parse_color(color))

        if size:
            self.legend.SetPosition2(size[0], size[1])

        if bcolor is None:
            self.legend.UseBackgroundOff()
        else:
            self.legend.UseBackgroundOn()
            self.legend.SetBackgroundColor(bcolor)

        if border:
            self.legend.BorderOn()
        else:
            self.legend.BorderOff()

        # Add to renderer
        self.add_actor(self.legend, reset_camera=False, name=name)
        return self.legend

    @property
    def camera_position(self):
        """ Returns camera position of the active render window """
        return self.renderers[self._active_renderer_index].camera_position

    @camera_position.setter
    def camera_position(self, camera_location):
        """ Set camera position of the active render window """
        self.renderers[self._active_renderer_index].camera_position = camera_location

    def reset_camera(self):
        """
        Reset camera so it slides along the vector defined from camera
        position to focal point until all of the actors can be seen.
        """
        self.renderers[self._active_renderer_index].reset_camera()
        self._render()

    def isometric_view(self):
        """DEPRECATED: Please use ``view_isometric``"""
        return self.view_isometric()

    def view_isometric(self):
        """
        Resets the camera to a default isometric view showing all the
        actors in the scene.
        """
        return self.renderer.view_isometric()

    def view_vector(self, vector, viewup=None):
        return self.renderer.view_vector(vector, viewup=viewup)

    def view_xy(self, negative=False):
        """View the XY plane"""
        return self.renderer.view_xy(negative=negative)

    def view_xz(self, negative=False):
        """View the XZ plane"""
        return self.renderer.view_xz(negative=negative)

    def view_yz(self, negative=False):
        """View the YZ plane"""
        return self.renderer.view_yz(negative=negative)

    def disable(self):
        """Disable this renderer's camera from being interactive"""
        return self.renderer.disable()

    def enable(self):
        """Enable this renderer's camera to be interactive"""
        return self.renderer.enable()

    def set_background(self, color, loc='all'):
        """
        Sets background color

        Parameters
        ----------
        color : string or 3 item list, optional, defaults to white
            Either a string, rgb list, or hex color string.  For example:
                color='white'
                color='w'
                color=[1, 1, 1]
                color='#FFFFFF'

        loc : int, tuple, list, or str, optional
            Index of the renderer to add the actor to.  For example,
            ``loc=2`` or ``loc=(1, 1)``.  If ``loc='all'`` then all
            render windows will have their background set.

        """
        if color is None:
            color = rcParams['background']
        if isinstance(color, str):
            if color.lower() in 'paraview' or color.lower() in 'pv':
                # Use the default ParaView background color
                color = PV_BACKGROUND
            else:
                color = pyvista.string_to_rgb(color)

        if loc =='all':
            for renderer in self.renderers:
                renderer.SetBackground(color)
        else:
            renderer = self.renderers[self.loc_to_index(loc)]
            renderer.SetBackground(color)

    @property
    def background_color(self):
        """ Returns background color of the first render window """
        return self.renderers[0].GetBackground()

    @background_color.setter
    def background_color(self, color):
        """ Sets the background color of all the render windows """
        self.set_background(color)

    def remove_legend(self):
        """ Removes legend actor """
        if hasattr(self, 'legend'):
            self.remove_actor(self.legend, reset_camera=False)
            self._render()

    def get_pick_position(self):
        """Get the pick position/area as x0, y0, x1, y1"""
        return self.renderer.get_pick_position()

    def enable_cell_picking(self, mesh=None, callback=None, through=True,
                            show=True, show_message=True, style='wireframe',
                            line_width=5, color='pink', font_size=18, **kwargs):
        """
        Enables picking of cells.  Press r to enable retangle based
        selection.  Press "r" again to turn it off.  Selection will be
        saved to self.picked_cells.
        Uses last input mesh for input

        Warning
        -------
        Visible cell picking (``through=False``) is known to not perfrom well
        and produce incorrect selections on non-triangulated meshes if using
        any grpahics card other than NVIDIA. A warning will be thrown if the
        mesh is not purely triangles when using visible cell selection.

        Parameters
        ----------
        mesh : vtk.UnstructuredGrid, optional
            UnstructuredGrid grid to select cells from.  Uses last
            input grid by default.
        callback : function, optional
            When input, calls this function after a selection is made.
            The picked_cells are input as the first parameter to this function.
        through : bool, optional
            When True (default) the picker will select all cells through the
            mesh. When False, the picker will select only visible cells on the
            mesh's surface.
        show : bool
            Show the selection interactively
        show_message : bool, str
            Show the message about how to use the cell picking tool. If this
            is a string, that will be the message shown.
        kwargs : optional
            All remaining keyword arguments are used to control how the
            selection is intereactively displayed
        """
        if hasattr(self, 'notebook') and self.notebook:
            raise AssertionError('Cell picking not available in notebook plotting')
        if mesh is None:
            if not hasattr(self, 'mesh'):
                raise Exception('Input a mesh into the Plotter class first or '
                                + 'or set it in this function')
            mesh = self.mesh


        def end_pick_helper(picker, event_id):
            if show:
                # Use try incase selection is empty
                try:
                    self.add_mesh(self.picked_cells, name='_cell_picking_selection',
                        style=style, color=color, line_width=line_width, **kwargs)
                except RuntimeError:
                    pass

            if callback is not None and self.picked_cells.n_cells > 0:
                callback(self.picked_cells)

            # TODO: Deactivate selection tool
            return


        def through_pick_call_back(picker, event_id):
            extract = vtk.vtkExtractGeometry()
            mesh.cell_arrays['orig_extract_id'] = np.arange(mesh.n_cells)
            extract.SetInputData(mesh)
            extract.SetImplicitFunction(picker.GetFrustum())
            extract.Update()
            self.picked_cells = pyvista.wrap(extract.GetOutput())
            return end_pick_helper(picker, event_id)


        def visible_pick_call_back(picker, event_id):
            x0,y0,x1,y1 = self.get_pick_position()
            selector = vtk.vtkOpenGLHardwareSelector()
            selector.SetFieldAssociation(vtk.vtkDataObject.FIELD_ASSOCIATION_CELLS)
            selector.SetRenderer(self.renderer)
            selector.SetArea(x0,y0,x1,y1)
            cellids = selector.Select().GetNode(0)
            if cellids is None:
                # No selection
                return
            selection = vtk.vtkSelection()
            selection.AddNode(cellids)
            extract = vtk.vtkExtractSelectedIds()
            extract.SetInputData(0, mesh)
            extract.SetInputData(1, selection)
            extract.Update()
            self.picked_cells = pyvista.wrap(extract.GetOutput())
            return end_pick_helper(picker, event_id)


        area_picker = vtk.vtkRenderedAreaPicker()
        if through:
            area_picker.AddObserver(vtk.vtkCommand.EndPickEvent, through_pick_call_back)
        else:
            # check if mesh is triangulated or not
            # Reference:
            #     https://github.com/pyvista/pyvista/issues/277
            #     https://github.com/pyvista/pyvista/pull/281
            message = "Surface picking non-triangulated meshes is known to "\
                      "not work properly with non-NVIDIA GPUs. Please "\
                      "consider triangulating your mesh:\n"\
                      "\t`.extract_geometry().tri_filter()`"
            if (not isinstance(mesh, pyvista.PolyData) or
                    mesh.faces.size % 4 or
                    not np.all(mesh.faces.reshape(-1, 4)[:,0] == 3)):
                logging.warning(message)
            area_picker.AddObserver(vtk.vtkCommand.EndPickEvent, visible_pick_call_back)

        self.enable_rubber_band_style()
        self.iren.SetPicker(area_picker)

        # Now add text about cell-selection
        if show_message:
            if show_message == True:
                show_message = "Press R to toggle selection tool"
            self.add_text(str(show_message), font_size=font_size, name='_cell_picking_message')
        return


    def generate_orbital_path(self, factor=3., n_points=20, viewup=None, shift=0.0):
        """Genrates an orbital path around the data scene

        Parameters
        ----------
        facotr : float
            A scaling factor when biulding the orbital extent

        n_points : int
            number of points on the orbital path

        viewup : list(float)
            the normal to the orbital plane

        shift : float, optional
            shift the plane up/down from the center of the scene by this amount
        """
        if viewup is None:
            viewup = rcParams['camera']['viewup']
        center = np.array(self.center)
        bnds = np.array(self.bounds)
        radius = (bnds[1] - bnds[0]) * factor
        y = (bnds[3] - bnds[2]) * factor
        if y > radius:
            radius = y
        center += np.array(viewup) * shift
        return pyvista.Polygon(center=center, radius=radius, normal=viewup, n_sides=n_points)


    def fly_to(point):
        """Given a position point, move the current camera's focal point to that
        point. The movement is animated over the number of frames specified in
        NumberOfFlyFrames. The LOD desired frame rate is used.
        """
        return self.iren.FlyTo(self.renderer, *point)


    def orbit_on_path(self, path=None, focus=None, step=0.5, viewup=None,
                      bkg=True, write_frames=False):
        """Orbit on the given path focusing on the focus point

        Parameters
        ----------
        path : pyvista.PolyData
            Path of orbital points. The order in the points is the order of
            travel

        focus : list(float) of length 3, optional
            The point ot focus the camera.

        step : float, optional
            The timestep between flying to each camera position

        viewup : list(float)
            the normal to the orbital plane

        write_frames : bool
            Assume a file is open and write a frame on each camera view during
            the orbit.
        """
        if focus is None:
            focus = self.center
        if viewup is None:
            viewup = rcParams['camera']['viewup']
        if path is None:
            path = self.generate_orbital_path(viewup=viewup)
        if not is_pyvista_obj(path):
            path = pyvista.PolyData(path)
        points = path.points

        # Make sure the whole scene is visible
        self.camera.SetThickness(path.length)

        def orbit():
            """Internal thread for running the orbit"""
            for point in points:
                self.set_position(point)
                self.set_focus(focus)
                self.set_viewup(viewup)
                if bkg:
                    time.sleep(step)
                if write_frames:
                    self.write_frame()


        if bkg and isinstance(self, pyvista.BackgroundPlotter):
            thread = Thread(target=orbit)
            thread.start()
        else:
            bkg = False
            orbit()
        return


    def export_vtkjs(self, filename, compress_arrays=False):
        """
        Export the current rendering scene as a VTKjs scene for
        rendering in a web browser
        """
        if not hasattr(self, 'ren_win'):
            raise RuntimeError('Export must be called before showing/closing the scene.')
        if isinstance(pyvista.FIGURE_PATH, str) and not os.path.isabs(filename):
            filename = os.path.join(pyvista.FIGURE_PATH, filename)
        return export_plotter_vtkjs(self, filename, compress_arrays=compress_arrays)


class Plotter(BasePlotter):
    """ Plotting object to display vtk meshes or numpy arrays.

    Example
    -------
    >>> import pyvista
    >>> from pyvista import examples
    >>> mesh = examples.load_hexbeam()
    >>> another_mesh = examples.load_uniform()
    >>> plotter = pyvista.Plotter()
    >>> _ = plotter.add_mesh(mesh, color='red')
    >>> _ = plotter.add_mesh(another_mesh, color='blue')
    >>> plotter.show() # doctest:+SKIP

    Parameters
    ----------
    off_screen : bool, optional
        Renders off screen when False.  Useful for automated screenshots.

    notebook : bool, optional
        When True, the resulting plot is placed inline a jupyter notebook.
        Assumes a jupyter console is active.  Automatically enables off_screen.

    shape : list or tuple, optional
        Number of sub-render windows inside of the main window.
        Specify two across with ``shape=(2, 1)`` and a two by two grid
        with ``shape=(2, 2)``.  By default there is only one render
        window.

    border : bool, optional
        Draw a border around each render window.  Default False.

    border_color : string or 3 item list, optional, defaults to white
        Either a string, rgb list, or hex color string.  For example:
            color='white'
            color='w'
            color=[1, 1, 1]
            color='#FFFFFF'

    window_size : list, optional
        Window size in pixels.  Defaults to [1024, 768]

    """
    last_update_time = 0.0
    q_pressed = False
    right_timer_id = -1

    def __init__(self, off_screen=None, notebook=None, shape=(1, 1),
                 border=None, border_color='k', border_width=1.0,
                 window_size=None):
        """
        Initialize a vtk plotting object
        """
        super(Plotter, self).__init__(shape=shape, border=border,
                                      border_color=border_color,
                                      border_width=border_width)
        log.debug('Initializing')

        def on_timer(iren, event_id):
            """ Exit application if interactive renderer stops """
            if event_id == 'TimerEvent':
                self.iren.TerminateApp()

        if off_screen is None:
            off_screen = pyvista.OFF_SCREEN

        if notebook is None:
            notebook = scooby.in_ipykernel()

        self.notebook = notebook
        if self.notebook:
            off_screen = True
        self.off_screen = off_screen

        if window_size is None:
            window_size = pyvista.rcParams['window_size']

        # initialize render window
        self.ren_win = vtk.vtkRenderWindow()
        self.ren_win.SetBorders(True)
        for renderer in self.renderers:
            self.ren_win.AddRenderer(renderer)

        if self.off_screen:
            self.ren_win.SetOffScreenRendering(1)
        else:  # Allow user to interact
            self.iren = vtk.vtkRenderWindowInteractor()
            self.iren.LightFollowCameraOff()
            self.iren.SetDesiredUpdateRate(30.0)
            self.iren.SetRenderWindow(self.ren_win)
            self.enable_trackball_style()
            self.iren.AddObserver("KeyPressEvent", self.key_press_event)
            self.update_style()

            # for renderer in self.renderers:
            #     self.iren.SetRenderWindow(renderer)

        # Set background
        self.set_background(rcParams['background'])

        # Set window size
        self.window_size = window_size

        # add timer event if interactive render exists
        if hasattr(self, 'iren'):
            self.iren.AddObserver(vtk.vtkCommand.TimerEvent, on_timer)

    def show(self, title=None, window_size=None, interactive=True,
             auto_close=True, interactive_update=False, full_screen=False,
             screenshot=False, return_img=False, use_panel=None, cpos=None,
             height=400):
        """
        Creates plotting window

        Parameters
        ----------
        title : string, optional
            Title of plotting window.

        window_size : list, optional
            Window size in pixels.  Defaults to [1024, 768]

        interactive : bool, optional
            Enabled by default.  Allows user to pan and move figure.

        auto_close : bool, optional
            Enabled by default.  Exits plotting session when user
            closes the window when interactive is True.

        interactive_update: bool, optional
            Disabled by default.  Allows user to non-blocking draw,
            user should call Update() in each iteration.

        full_screen : bool, optional
            Opens window in full screen.  When enabled, ignores
            window_size.  Default False.

        use_panel : bool, optional
            If False, the interactive rendering from panel will not be used in
            notebooks

        cpos : list(tuple(floats))
            The camera position to use

        height : int, optional
            height for panel pane. Only used with panel.

        Returns
        -------
        cpos : list
            List of camera position, focal point, and view up

        """
        if use_panel is None:
            use_panel = rcParams['use_panel']
        # reset unless camera for the first render unless camera is set
        if self._first_time:  # and not self.camera_set:
            for renderer in self.renderers:
                if not renderer.camera_set and cpos is None:
                    renderer.camera_position = renderer.get_default_cam_pos()
                    renderer.ResetCamera()
                elif cpos is not None:
                    renderer.camera_position = cpos
            self._first_time = False


        # if full_screen:
        if full_screen:
            self.ren_win.SetFullScreen(True)
            self.ren_win.BordersOn()  # super buggy when disabled
        else:
            if window_size is None:
                window_size = self.window_size
            self.ren_win.SetSize(window_size[0], window_size[1])

        # Render
        log.debug('Rendering')
        self.ren_win.Render()

        # This has to be after the first render for some reason
        if title is None:
            title = self.title
        if title:
            self.ren_win.SetWindowName(title)
            self.title = title

        # Keep track of image for sphinx-gallery
        self.last_image = self.screenshot(screenshot, return_img=True)
        disp = None

        if interactive and (not self.off_screen):
            try:  # interrupts will be caught here
                log.debug('Starting iren')
                self.update_style()
                self.iren.Initialize()
                if not interactive_update:
                    self.iren.Start()
            except KeyboardInterrupt:
                log.debug('KeyboardInterrupt')
                self.close()
                raise KeyboardInterrupt
        elif self.notebook and use_panel and not hasattr(self, 'volume'):
            try:
                from panel.pane import VTK as panel_display
                disp = panel_display(self.ren_win, sizing_mode='stretch_width',
                                     height=height)
            except:
                pass
        # NOTE: after this point, nothing from the render window can be accessed
        #       as if a user presed the close button, then it destroys the
        #       the render view and a stream of errors will kill the Python
        #       kernel if code here tries to access that renderer.
        #       See issues #135 and #186 for insight before editing the
        #       remainder of this function.

        # Get camera position before closing
        cpos = self.camera_position

        # NOTE: our conversion to panel currently does not support mult-view
        #       so we should display the static screenshot in notebooks for
        #       multi-view plots until we implement this feature
        # If notebook is true and panel display failed:
        if self.notebook and (disp is None or self.shape != (1,1)):
            import PIL.Image
            # sanity check
            try:
                import IPython
            except ImportError:
                raise Exception('Install IPython to display image in a notebook')
            disp = IPython.display.display(PIL.Image.fromarray(self.last_image))

        # Cleanup
        if auto_close:
            self.close()

        # Return the notebook display: either panel object or image display
        if self.notebook:
            return disp

        # If user asked for screenshot, return as numpy array after camera
        # position
        if return_img or screenshot == True:
            return cpos, self.last_image

        # default to returning last used camera position
        return cpos

    def plot(self, *args, **kwargs):
        """ Present for backwards compatibility. Use `show()` instead """
        logging.warning("`.plot()` is deprecated. Please use `.show()` instead.")
        return self.show(*args, **kwargs)

    def render(self):
        """ renders main window """
        self.ren_win.Render()<|MERGE_RESOLUTION|>--- conflicted
+++ resolved
@@ -379,22 +379,12 @@
                  point_size=5.0, line_width=None, opacity=1.0,
                  flip_scalars=False, lighting=None, n_colors=256,
                  interpolate_before_map=False, cmap=None, label=None,
-<<<<<<< HEAD
-                 reset_camera=None, scalar_bar_args=None,
-                 multi_colors=False, name=None, texture=None,
-                 render_points_as_spheres=None, smooth_shading=False,
-                 render_lines_as_tubes=False, edge_color=None,
-                 ambient=0.0, show_scalar_bar=None, nan_color=None,
-                 nan_opacity=1.0, loc=None, culling=None,
-                 rgb=False, categories=False, **kwargs):
-=======
                  reset_camera=None, scalar_bar_args=None, show_scalar_bar=None,
                  stitle=None, multi_colors=False, name=None, texture=None,
                  render_points_as_spheres=None, render_lines_as_tubes=False,
                  smooth_shading=False, ambient=0.0, nan_color=None,
-                 nan_opacity=1.0, loc=None, backface_culling=False,
+                 nan_opacity=1.0, loc=None, culling=None,
                  rgb=False, categories=False, use_transparency=False, **kwargs):
->>>>>>> 89efacab
         """
         Adds any PyVista/VTK mesh or dataset that PyVista can wrap to the
         scene. This method using a mesh representation to view the surfaces
@@ -540,20 +530,14 @@
             Opacity of ``NaN`` values.  Should be between 0 and 1.
             Default 1.0
 
-<<<<<<< HEAD
-        culling : str, optional
-            Does not render faces that are culled. Options are ``'front'`` or
-            ``'back'``. This can be helpful for dense surface meshes,
-=======
         loc : int, tuple, or list
             Index of the renderer to add the actor to.  For example,
             ``loc=2`` or ``loc=(1, 1)``.  If None, selects the last
             active Renderer.
 
-        backface_culling : bool optional
-            Does not render faces that should not be visible to the
-            plotter.  This can be helpful for dense surface meshes,
->>>>>>> 89efacab
+        culling : str, optional
+            Does not render faces that are culled. Options are ``'front'`` or
+            ``'back'``. This can be helpful for dense surface meshes,
             especially when edges are visible, but can cause flat
             meshes to be partially displayed.  Defaults ``False``.
 
@@ -605,12 +589,6 @@
         if name is None:
             name = '{}({})'.format(type(mesh).__name__, str(hex(id(mesh))))
 
-<<<<<<< HEAD
-        if culling is None:
-            culling = kwargs.get("backface_culling", False)
-            if culling is True:
-                culling = 'backface'
-=======
         if nan_color is None:
             nan_color = rcParams['nan_color']
         nanr, nanb, nang = parse_color(nan_color)
@@ -620,7 +598,11 @@
 
         if texture == False:
             texture = None
->>>>>>> 89efacab
+
+        if culling is None:
+            culling = kwargs.get("backface_culling", False)
+            if culling is True:
+                culling = 'backface'
 
         ##### Handle composite datasets #####
 
@@ -718,7 +700,6 @@
         if mesh.n_points < 1:
             raise RuntimeError('Empty meshes cannot be plotted. Input mesh has zero points.')
 
-<<<<<<< HEAD
         # set main values
         self.mesh = mesh
         self.mapper = make_mapper(vtk.vtkDataSetMapper)
@@ -730,8 +711,6 @@
                                      reset_camera=reset_camera,
                                      name=name, loc=loc, culling=culling)
 
-=======
->>>>>>> 89efacab
         # Try to plot something if no preference given
         if scalars is None and color is None and texture is None:
             # Prefer texture first
@@ -1001,13 +980,8 @@
     def add_volume(self, volume, scalars=None, clim=None, resolution=None,
                    opacity='linear', n_colors=256, cmap=None, flip_scalars=False,
                    reset_camera=None, name=None, ambient=0.0, categories=False,
-<<<<<<< HEAD
-                   loc=None, culling=None, multi_colors=False,
-                   blending='additive', mapper='fixed_point', rng=None,
-=======
-                   loc=None, backface_culling=False, multi_colors=False,
+                   loc=None, culling=False, multi_colors=False,
                    blending='composite', mapper='fixed_point',
->>>>>>> 89efacab
                    stitle=None, scalar_bar_args=None,
                    show_scalar_bar=None, **kwargs):
         """
@@ -1085,7 +1059,7 @@
             Does not render faces that are culled. Options are ``'front'`` or
             ``'back'``. This can be helpful for dense surface meshes,
             especially when edges are visible, but can cause flat
-            meshes to be partially displayed.  Default False.
+            meshes to be partially displayed.  Defaults ``False``.
 
         categories : bool, optional
             If set to ``True``, then the number of unique values in the scalar
@@ -1188,11 +1162,7 @@
                                     n_colors=n_colors, cmap=color, flip_scalars=flip_scalars,
                                     reset_camera=reset_camera, name=next_name,
                                     ambient=ambient, categories=categories, loc=loc,
-<<<<<<< HEAD
-                                    culling=culling, rng=rng,
-=======
-                                    backface_culling=backface_culling, clim=clim,
->>>>>>> 89efacab
+                                    culling=backface_culling, clim=clim,
                                     mapper=mapper, **kwargs)
 
                 actors.append(a)
