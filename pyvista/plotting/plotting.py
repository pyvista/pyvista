--- conflicted
+++ resolved
@@ -366,16 +366,10 @@
                  reset_camera=None, scalar_bar_args=None, show_scalar_bar=None,
                  stitle=None, multi_colors=False, name=None, texture=None,
                  render_points_as_spheres=None, render_lines_as_tubes=False,
-<<<<<<< HEAD
-                 smooth_shading=False, ambient=0.0, nan_color=None,
-                 nan_opacity=1.0, loc=None, culling=None,
-                 rgb=False, categories=False, use_transparency=False, **kwargs):
-=======
                  smooth_shading=False, ambient=0.0, diffuse=1.0, specular=0.0,
                  specular_power=100.0, nan_color=None, nan_opacity=1.0,
-                 loc=None, backface_culling=False, rgb=False, categories=False,
+                 loc=None, culling=None, rgb=False, categories=False,
                  use_transparency=False, **kwargs):
->>>>>>> 06eaae22
         """
         Adds any PyVista/VTK mesh or dataset that PyVista can wrap to the
         scene. This method using a mesh representation to view the surfaces
