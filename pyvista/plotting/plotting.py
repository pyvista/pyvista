--- conflicted
+++ resolved
@@ -5933,12 +5933,8 @@
 
         # Add ren win and interactor
         self.iren = RenderWindowInteractor(self, light_follow_camera=False, interactor=interactor)
-<<<<<<< HEAD
         self.iren.set_render_window(self.render_window)
-=======
-        self.iren.set_render_window(self.ren_win)
         self.reset_key_events()
->>>>>>> ff6939af
         self.enable_trackball_style()  # internally calls update_style()
         self.iren.add_observer("KeyPressEvent", self.key_press_event)
 
