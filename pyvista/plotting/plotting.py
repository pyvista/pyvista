"""Pyvista plotting module."""

import sys
import pathlib
import collections.abc
from functools import partial
from typing import Sequence
import logging
import os
import textwrap
import time
import warnings
import weakref
from functools import wraps
from threading import Thread

import numpy as np
import scooby
from typing import Dict

import pyvista
from pyvista import _vtk
from pyvista.utilities import (assert_empty_kwargs, convert_array,
                               convert_string_array, get_array,
                               is_pyvista_dataset, abstract_class,
                               numpy_to_texture,
                               raise_not_matching, try_callback, wrap)
from pyvista.utilities.regression import image_from_window
from .background_renderer import BackgroundRenderer
from .colors import get_cmap_safe
from .export_vtkjs import export_plotter_vtkjs
from .mapper import make_mapper
from .picking import PickingHelper
from .renderer import Renderer, Camera
from .theme import (FONT_KEYS, MAX_N_COLOR_BARS, parse_color,
                    parse_font_family, rcParams)
from .tools import normalize, opacity_transfer_function
from .widgets import WidgetHelper
from .scalar_bars import ScalarBars


def _has_matplotlib():
    try:
        import matplotlib
        return True
    except ImportError:
        return False


SUPPORTED_FORMATS = [".png", ".jpeg", ".jpg", ".bmp", ".tif", ".tiff"]


def close_all():
    """Close all open/active plotters and clean up memory."""
    for key, p in _ALL_PLOTTERS.items():
        if not p._closed:
            p.close()
        p.deep_clean()
    _ALL_PLOTTERS.clear()
    return True

log = logging.getLogger(__name__)
log.setLevel('CRITICAL')
log.addHandler(logging.StreamHandler())


<<<<<<< HEAD
def _warn_xserver():
    """Check if plotting is supported and persist this state.

    Check once and cache this value between calls.  Warn the user if
    plotting is not supported.  This only works on Linux, but
    this is probably fine since most headless servers are Linux.

    """
    if not hasattr(_warn_xserver, 'has_support'):
        if os.name != 'nt':
            _warn_xserver.has_support = pyvista.system_supports_plotting()
        else:
            # assume system supports plotting until we can find a
            # better way of checking that this works in NT.
            _warn_xserver.has_support = True

    if not _warn_xserver.has_support:
        # check if a display has been set
        if 'DISPLAY' in os.environ:
            return

        # finally, check if using a backend that doesn't require an xserver
        if rcParams['jupyter_backend'] in ['ipygany']:
            return

        warnings.warn('\n'
                      'This system does not appear to be running an xserver.\n'
                      'PyVista will likely segfault when rendering.\n\n'
                      'Try starting a virtual frame buffer with xvfb, or using\n '
                      ' ``pyvista.start_xvfb()``\n')
=======
USE_SCALAR_BAR_ARGS = """
"stitle" is a depreciated keyword and will be removed in a future release.

Use ``scalar_bar_args`` instead.  For example:

scalar_bar_args={'title': 'Scalar Bar Title'}
"""
>>>>>>> 6e96f667


@abstract_class
class BasePlotter(PickingHelper, WidgetHelper):
    """To be used by the Plotter and pyvistaqt.QtInteractor classes.

    Parameters
    ----------
    shape : list or tuple, optional
        Number of sub-render windows inside of the main window.
        Specify two across with ``shape=(2, 1)`` and a two by two grid
        with ``shape=(2, 2)``.  By default there is only one renderer.
        Can also accept a string descriptor as shape. E.g.:

            * ``shape="3|1"`` means 3 plots on the left and 1 on the right,
            * ``shape="4/2"`` means 4 plots on top and 2 at the bottom.

    border : bool, optional
        Draw a border around each render window.  Default False.

    border_color : string or 3 item list, optional, defaults to white
        Either a string, rgb list, or hex color string.  For example:

            * ``color='white'``
            * ``color='w'``
            * ``color=[1, 1, 1]``
            * ``color='#FFFFFF'``

    border_width : float, optional
        Width of the border in pixels when enabled.

    title : str, optional
        Window title of the scalar bar

    lighting : str, optional
        What lighting to set up for the plotter.
        Accepted options:

            * ``'light_kit'``: a vtk Light Kit composed of 5 lights.
            * ``'three lights'``: illumination using 3 lights.
            * ``'none'``: no light sources at instantiation.

        The default is a Light Kit (to be precise, 5 separate lights
        that act like a Light Kit).

    """

    mouse_position = None
    click_position = None

    def __init__(self, shape=(1, 1), border=None, border_color='k',
                 border_width=2.0, title=None, splitting_position=None,
                 groups=None, row_weights=None, col_weights=None,
                 lighting='light kit'):
        """Initialize base plotter."""
        log.debug('BasePlotter init start')
        self.image_transparent_background = rcParams['transparent_background']

        # optional function to be called prior to closing
        self.__before_close_callback = None
        self._store_image = False
        self.mesh = None
        if title is None:
            title = rcParams['title']
        self.title = str(title)

        # by default add border for multiple plots
        if border is None:
            if shape != (1, 1):
                border = True
            else:
                border = False

        # add render windows
        self._active_renderer_index = 0
        self.renderers = []

        self.groups = np.empty((0,4),dtype=int)

        if isinstance(shape, str):

            if '|' in shape:
                n = int(shape.split('|')[0])
                m = int(shape.split('|')[1])
                rangen = reversed(range(n))
                rangem = reversed(range(m))
            else:
                m = int(shape.split('/')[0])
                n = int(shape.split('/')[1])
                rangen = range(n)
                rangem = range(m)

            if splitting_position is None:
                splitting_position = rcParams['multi_rendering_splitting_position']

            if splitting_position is None:
                if n >= m:
                    xsplit = m/(n+m)
                else:
                    xsplit = 1-n/(n+m)
            else:
                xsplit = splitting_position

            for i in rangen:
                arenderer = Renderer(self, border, border_color, border_width)
                if '|' in shape:
                    arenderer.SetViewport(0, i/n, xsplit, (i+1)/n)
                else:
                    arenderer.SetViewport(i/n, 0, (i+1)/n, xsplit)
                self.renderers.append(arenderer)
            for i in rangem:
                arenderer = Renderer(self, border, border_color, border_width)
                if '|' in shape:
                    arenderer.SetViewport(xsplit, i/m, 1, (i+1)/m)
                else:
                    arenderer.SetViewport(i/m, xsplit, (i+1)/m, 1)
                self.renderers.append(arenderer)

            self.shape = (n+m,)
            self._render_idxs = np.arange(n+m)

        else:

            if not isinstance(shape, (np.ndarray, collections.abc.Sequence)):
                raise TypeError('"shape" should be a list, tuple or string descriptor')
            if len(shape) != 2:
                raise ValueError('"shape" must have length 2.')
            shape = np.asarray(shape)
            if not np.issubdtype(shape.dtype, np.integer) or (shape <= 0).any():
                raise ValueError('"shape" must contain only positive integers.')
            # always assign shape as a tuple
            self.shape = tuple(shape)
            self._render_idxs = np.empty(self.shape,dtype=int)
            # Check if row and col weights correspond to given shape, or initialize them to defaults (equally weighted)
            # and convert to normalized offsets
            if row_weights is None:
                row_weights = np.ones(shape[0])
            if col_weights is None:
                col_weights = np.ones(shape[1])
            assert(np.array(row_weights).size==shape[0])
            assert(np.array(col_weights).size==shape[1])
            row_off = np.cumsum(np.abs(row_weights))/np.sum(np.abs(row_weights))
            row_off = 1-np.concatenate(([0],row_off))
            col_off = np.cumsum(np.abs(col_weights))/np.sum(np.abs(col_weights))
            col_off = np.concatenate(([0],col_off))
            # Check and convert groups to internal format (Nx4 matrix where every row contains the row and col index of the top left cell
            # together with the row and col index of the bottom right cell)
            if groups is not None:
                assert isinstance(groups, collections.abc.Sequence), '"groups" should be a list or tuple'
                for group in groups:
                    assert isinstance(group, collections.abc.Sequence) and len(group)==2, 'each group entry should be a list or tuple of 2 elements'
                    rows = group[0]
                    if isinstance(rows,slice):
                        rows = np.arange(self.shape[0],dtype=int)[rows]
                    cols = group[1]
                    if isinstance(cols,slice):
                        cols = np.arange(self.shape[1],dtype=int)[cols]
                    # Get the normalized group, i.e. extract top left corner and bottom right corner from the given rows and cols
                    norm_group = [np.min(rows),np.min(cols),np.max(rows),np.max(cols)]
                    # Check for overlap with already defined groups:
                    for i in range(norm_group[0],norm_group[2]+1):
                        for j in range(norm_group[1],norm_group[3]+1):
                            assert self.loc_to_group((i,j)) is None, 'groups cannot overlap'
                    self.groups = np.concatenate((self.groups,np.array([norm_group],dtype=int)),axis=0)
            # Create subplot renderers
            for row in range(shape[0]):
                for col in range(shape[1]):
                    group = self.loc_to_group((row,col))
                    nb_rows = None
                    nb_cols = None
                    if group is not None:
                        if row==self.groups[group,0] and col==self.groups[group,1]:
                            # Only add renderer for first location of the group
                            nb_rows = 1+self.groups[group,2]-self.groups[group,0]
                            nb_cols = 1+self.groups[group,3]-self.groups[group,1]
                    else:
                        nb_rows = 1
                        nb_cols = 1
                    if nb_rows is not None:
                        renderer = Renderer(self, border, border_color, border_width)
                        x0 = col_off[col]
                        y0 = row_off[row+nb_rows]
                        x1 = col_off[col+nb_cols]
                        y1 = row_off[row]
                        renderer.SetViewport(x0, y0, x1, y1)
                        self._render_idxs[row,col] = len(self.renderers)
                        self.renderers.append(renderer)
                    else:
                        self._render_idxs[row,col] = self._render_idxs[self.groups[group,0],self.groups[group,1]]

        # each render will also have an associated background renderer
        self._background_renderers = [None for _ in range(len(self.renderers))]

        # create a shadow renderer that lives on top of all others
        self._shadow_renderer = Renderer(
            self, border, border_color, border_width)
        self._shadow_renderer.SetViewport(0, 0, 1, 1)
        self._shadow_renderer.SetDraw(False)

        # This keeps track of scalars names already plotted and their ranges
        self._scalar_bars = ScalarBars(self)

        # track if the camera has been setup
        # self.camera_set = False
        self._first_time = True
        # Keep track of the scale
        self._labels = []
        # Set default style
        self._style = 'RubberBandPick'
        self._style_class = None
        # this helps managing closed plotters
        self._closed = False

        # lighting style; be forgiving with input (accept underscores and ignore case)
        if lighting is None:
            lighting = 'none'
        lighting_normalized = lighting.replace('_', ' ').lower()
        if lighting_normalized == 'light kit':
            self.enable_lightkit()
        elif lighting_normalized == 'three lights':
            self.enable_3_lights()
        elif lighting_normalized != 'none':
            raise ValueError(f'Invalid lighting option "{lighting}".')

        # Add self to open plotters
        self._id_name = f"{hex(id(self))}-{len(_ALL_PLOTTERS)}"
        _ALL_PLOTTERS[self._id_name] = self

        # Key bindings
        self.reset_key_events()
        log.debug('BasePlotter init stop')

    @property
    def scalar_bars(self):
        """Scalar bars.

        Examples
        --------
        >>> import pyvista
        >>> sphere = pyvista.Sphere()
        >>> sphere['Data'] = sphere.points[:, 2]
        >>> plotter = pyvista.Plotter()
        >>> _ = plotter.add_mesh(sphere)
        >>> plotter.scalar_bars
        Scalar Bar Title     Interactive
        "Data"               False

        Select a scalar bar actor based on the title of the bar.

        >>> plotter.scalar_bars['Data']  # doctest:+SKIP
        (vtkmodules.vtkRenderingAnnotation.vtkScalarBarActor)0x7fcd3567ca00

        """
        return self._scalar_bars

    @property
    def _before_close_callback(self):
        """Return the cached function (expecting a reference)."""
        if self.__before_close_callback is not None:
            return self.__before_close_callback()

    @_before_close_callback.setter
    def _before_close_callback(self, func):
        """Store a weakref.ref of the function being called."""
        if func is not None:
            self.__before_close_callback = weakref.ref(func)
        else:
            self.__before_close_callback = None

    #### Manage the active Renderer ####

    def loc_to_group(self, loc):
        """Return group id of the given location index. Or None if this location is not part of any group."""
        group_idxs = np.arange(self.groups.shape[0])
        I = (loc[0]>=self.groups[:,0]) & (loc[0]<=self.groups[:,2]) & (loc[1]>=self.groups[:,1]) & (loc[1]<=self.groups[:,3])
        group = group_idxs[I]
        return None if group.size==0 else group[0]

    def loc_to_index(self, loc):
        """Return index of the render window given a location index.

        Parameters
        ----------
        loc : int, tuple, or list
            Index of the renderer to add the actor to.  For example,
            ``loc=2`` or ``loc=(1, 1)``.

        Returns
        -------
        idx : int
            Index of the render window.

        """
        if loc is None:
            return self._active_renderer_index
        elif isinstance(loc, (int, np.integer)):
            return loc
        elif isinstance(loc, (np.ndarray, collections.abc.Sequence)):
            if not len(loc) == 2:
                raise ValueError('"loc" must contain two items')
            index_row = loc[0]
            index_column = loc[1]
            if index_row < 0 or index_row >= self.shape[0]:
                raise IndexError(f'Row index is out of range ({self.shape[0]})')
            if index_column < 0 or index_column >= self.shape[1]:
                raise IndexError(f'Column index is out of range ({self.shape[1]})')
            return self._render_idxs[index_row,index_column]
        else:
            raise TypeError('"loc" must be an integer or a sequence.')

    def index_to_loc(self, index):
        """Convert a 1D index location to the 2D location on the plotting grid."""
        if not isinstance(index, (int, np.integer)):
            raise TypeError('"index" must be a scalar integer.')
        if len(self.shape) == 1:
            return index
        args = np.argwhere(self._render_idxs == index)
        if len(args) < 1:
            raise IndexError('Index ({}) is out of range.')
        return args[0]

    @property
    def renderer(self):
        """Return the active renderer."""
        return self.renderers[self._active_renderer_index]

    @property
    def store_image(self):
        """Return if an image will be saved on close."""
        return self._store_image

    @store_image.setter
    def store_image(self, value):
        """Store last rendered frame on close."""
        self._store_image = bool(value)

    def subplot(self, index_row, index_column=None):
        """Set the active subplot.

        Parameters
        ----------
        index_row : int
            Index of the subplot to activate along the rows.

        index_column : int
            Index of the subplot to activate along the columns.

        """
        if len(self.shape) == 1:
            self._active_renderer_index = index_row
            return

        if index_row < 0 or index_row >= self.shape[0]:
            raise IndexError(f'Row index is out of range ({self.shape[0]})')
        if index_column < 0 or index_column >= self.shape[1]:
            raise IndexError(f'Column index is out of range ({self.shape[1]})')
        self._active_renderer_index = self.loc_to_index((index_row, index_column))

    #### Wrap Renderer methods ####
    @wraps(Renderer.add_floor)
    def add_floor(self, *args, **kwargs):
        """Wrap ``Renderer.add_floor``."""
        return self.renderer.add_floor(*args, **kwargs)

    @wraps(Renderer.remove_floors)
    def remove_floors(self, *args, **kwargs):
        """Wrap ``Renderer.remove_floors``."""
        return self.renderer.remove_floors(*args, **kwargs)

    def enable_3_lights(self, only_active=False):
        """Enable 3-lights illumination.

        This will replace all pre-existing lights in the scene.

        Parameters
        ----------
        only_active : bool
            If ``True``, only change the active renderer. The default is that
            every renderer is affected.

        """
        def _to_pos(elevation, azimuth):
            theta = azimuth * np.pi / 180.0
            phi = (90.0 - elevation) * np.pi / 180.0
            x = np.sin(theta) * np.sin(phi)
            y = np.cos(phi)
            z = np.cos(theta) * np.sin(phi)
            return x, y, z

        renderers = [self.renderer] if only_active else self.renderers
        for renderer in renderers:
            renderer.remove_all_lights()

        # Inspired from Mayavi's version of Raymond Maple 3-lights illumination
        intensities = [1, 0.6, 0.5]
        all_angles = [(45.0, 45.0), (-30.0, -60.0), (-30.0, 60.0)]
        for intensity, angles in zip(intensities, all_angles):
            light = pyvista.Light(light_type='camera light')
            light.intensity = intensity
            light.position = _to_pos(*angles)
            for renderer in renderers:
                renderer.add_light(light)

    def disable_3_lights(self):
        """Please use ``enable_lightkit``, this method has been depreciated."""
        from pyvista.core.errors import DeprecationError
        raise DeprecationError('DEPRECATED: Please use ``enable_lightkit``')

    def enable_lightkit(self, only_active=False):
        """Enable the default light-kit lighting.

        See:
        https://www.researchgate.net/publication/2926068

        This will replace all pre-existing lights in the renderer.

        Parameters
        ----------
        only_active : bool
            If ``True``, only change the active renderer. The default is that
            every renderer is affected.

        """
        renderers = [self.renderer] if only_active else self.renderers

        light_kit = _vtk.vtkLightKit()
        for renderer in renderers:
            renderer.remove_all_lights()
            # Use the renderer as a vtkLightKit parser.
            # Feed it the LightKit, pop off the vtkLights, put back
            # pyvista Lights. This is the price we must pay for using
            # inheritance rather than composition.
            light_kit.AddLightsToRenderer(renderer)
            vtk_lights = renderer.lights
            renderer.remove_all_lights()
            for vtk_light in vtk_lights:
                light = pyvista.Light.from_vtk(vtk_light)
                renderer.add_light(light)
            renderer.LightFollowCameraOn()

    @wraps(Renderer.enable_anti_aliasing)
    def enable_anti_aliasing(self, *args, **kwargs):
        """Wrap ``Renderer.enable_anti_aliasing``."""
        self.renderer.enable_anti_aliasing(*args, **kwargs)

    @wraps(Renderer.disable_anti_aliasing)
    def disable_anti_aliasing(self, *args, **kwargs):
        """Wrap ``Renderer.disable_anti_aliasing``."""
        self.renderer.disable_anti_aliasing(*args, **kwargs)

    @wraps(Renderer.set_focus)
    def set_focus(self, *args, **kwargs):
        """Wrap ``Renderer.set_focus``."""
        log.debug('set_focus: %s, %s', str(args), str(kwargs))
        self.renderer.set_focus(*args, **kwargs)
        self.render()

    @wraps(Renderer.set_position)
    def set_position(self, *args, **kwargs):
        """Wrap ``Renderer.set_position``."""
        self.renderer.set_position(*args, **kwargs)
        self.render()

    @wraps(Renderer.set_viewup)
    def set_viewup(self, *args, **kwargs):
        """Wrap ``Renderer.set_viewup``."""
        self.renderer.set_viewup(*args, **kwargs)
        self.render()

    @wraps(Renderer.add_orientation_widget)
    def add_orientation_widget(self, *args, **kwargs):
        """Wrap ``Renderer.add_orientation_widget``."""
        return self.renderer.add_orientation_widget(*args, **kwargs)

    @wraps(Renderer.add_axes)
    def add_axes(self, *args, **kwargs):
        """Wrap ``Renderer.add_axes``."""
        return self.renderer.add_axes(*args, **kwargs)

    @wraps(Renderer.hide_axes)
    def hide_axes(self, *args, **kwargs):
        """Wrap ``Renderer.hide_axes``."""
        return self.renderer.hide_axes(*args, **kwargs)

    @wraps(Renderer.show_axes)
    def show_axes(self, *args, **kwargs):
        """Wrap ``Renderer.show_axes``."""
        return self.renderer.show_axes(*args, **kwargs)

    @wraps(Renderer.update_bounds_axes)
    def update_bounds_axes(self, *args, **kwargs):
        """Wrap ``Renderer.update_bounds_axes``."""
        return self.renderer.update_bounds_axes(*args, **kwargs)

    @wraps(Renderer.add_actor)
    def add_actor(self, *args, **kwargs):
        """Wrap ``Renderer.add_actor``."""
        return self.renderer.add_actor(*args, **kwargs)

    @wraps(Renderer.enable_parallel_projection)
    def enable_parallel_projection(self, *args, **kwargs):
        """Wrap ``Renderer.enable_parallel_projection``."""
        return self.renderer.enable_parallel_projection(*args, **kwargs)

    @wraps(Renderer.disable_parallel_projection)
    def disable_parallel_projection(self, *args, **kwargs):
        """Wrap ``Renderer.disable_parallel_projection``."""
        return self.renderer.disable_parallel_projection(*args, **kwargs)

    @property
    def parallel_projection(self):
        """Return parallel projection state of active render window."""
        return self.renderer.parallel_projection

    @parallel_projection.setter
    def parallel_projection(self, state):
        """Set parallel projection state of all active render windows."""
        self.renderer.parallel_projection = state

    @property
    def parallel_scale(self):
        """Return parallel scale of active render window."""
        return self.renderer.parallel_scale

    @parallel_scale.setter
    def parallel_scale(self, value):
        """Set parallel scale of all active render windows."""
        self.renderer.parallel_scale = value

    @wraps(Renderer.add_axes_at_origin)
    def add_axes_at_origin(self, *args, **kwargs):
        """Wrap ``Renderer.add_axes_at_origin``."""
        return self.renderer.add_axes_at_origin(*args, **kwargs)

    @wraps(Renderer.show_bounds)
    def show_bounds(self, *args, **kwargs):
        """Wrap ``Renderer.show_bounds``."""
        return self.renderer.show_bounds(*args, **kwargs)

    @wraps(Renderer.add_bounding_box)
    def add_bounding_box(self, *args, **kwargs):
        """Wrap ``Renderer.add_bounding_box``."""
        return self.renderer.add_bounding_box(*args, **kwargs)

    @wraps(Renderer.remove_bounding_box)
    def remove_bounding_box(self, *args, **kwargs):
        """Wrap ``Renderer.remove_bounding_box``."""
        return self.renderer.remove_bounding_box(*args, **kwargs)

    @wraps(Renderer.remove_bounds_axes)
    def remove_bounds_axes(self, *args, **kwargs):
        """Wrap ``Renderer.remove_bounds_axes``."""
        return self.renderer.remove_bounds_axes(*args, **kwargs)

    @wraps(Renderer.show_grid)
    def show_grid(self, *args, **kwargs):
        """Wrap ``Renderer.show_grid``."""
        return self.renderer.show_grid(*args, **kwargs)

    @wraps(Renderer.set_scale)
    def set_scale(self, *args, **kwargs):
        """Wrap ``Renderer.set_scale``."""
        return self.renderer.set_scale(*args, **kwargs)

    @wraps(Renderer.enable_eye_dome_lighting)
    def enable_eye_dome_lighting(self, *args, **kwargs):
        """Wrap ``Renderer.enable_eye_dome_lighting``."""
        return self.renderer.enable_eye_dome_lighting(*args, **kwargs)

    @wraps(Renderer.disable_eye_dome_lighting)
    def disable_eye_dome_lighting(self, *args, **kwargs):
        """Wrap ``Renderer.disable_eye_dome_lighting``."""
        return self.renderer.disable_eye_dome_lighting(*args, **kwargs)

    @wraps(Renderer.reset_camera)
    def reset_camera(self, *args, **kwargs):
        """Wrap ``Renderer.reset_camera``."""
        self.renderer.reset_camera(*args, **kwargs)
        self.render()

    @wraps(Renderer.isometric_view)
    def isometric_view(self, *args, **kwargs):
        """Wrap ``Renderer.isometric_view``."""
        return self.renderer.isometric_view(*args, **kwargs)

    @wraps(Renderer.view_isometric)
    def view_isometric(self, *args, **kwarg):
        """Wrap ``Renderer.view_isometric``."""
        return self.renderer.view_isometric(*args, **kwarg)

    @wraps(Renderer.view_vector)
    def view_vector(self, *args, **kwarg):
        """Wrap ``Renderer.view_vector``."""
        return self.renderer.view_vector(*args, **kwarg)

    @wraps(Renderer.view_xy)
    def view_xy(self, *args, **kwarg):
        """Wrap ``Renderer.view_xy``."""
        return self.renderer.view_xy(*args, **kwarg)

    @wraps(Renderer.view_yx)
    def view_yx(self, *args, **kwarg):
        """Wrap ``Renderer.view_yx``."""
        return self.renderer.view_yx(*args, **kwarg)

    @wraps(Renderer.view_xz)
    def view_xz(self, *args, **kwarg):
        """Wrap ``Renderer.view_xz``."""
        return self.renderer.view_xz(*args, **kwarg)

    @wraps(Renderer.view_zx)
    def view_zx(self, *args, **kwarg):
        """Wrap ``Renderer.view_zx``."""
        return self.renderer.view_zx(*args, **kwarg)

    @wraps(Renderer.view_yz)
    def view_yz(self, *args, **kwarg):
        """Wrap ``Renderer.view_yz``."""
        return self.renderer.view_yz(*args, **kwarg)

    @wraps(Renderer.view_zy)
    def view_zy(self, *args, **kwarg):
        """Wrap ``Renderer.view_zy``."""
        return self.renderer.view_zy(*args, **kwarg)

    @wraps(Renderer.disable)
    def disable(self, *args, **kwarg):
        """Wrap ``Renderer.disable``."""
        return self.renderer.disable(*args, **kwarg)

    @wraps(Renderer.enable)
    def enable(self, *args, **kwarg):
        """Wrap ``Renderer.enable``."""
        return self.renderer.enable(*args, **kwarg)

    @wraps(Renderer.enable_depth_peeling)
    def enable_depth_peeling(self, *args, **kwargs):
        """Wrap ``Renderer.enable_depth_peeling``."""
        if hasattr(self, 'ren_win'):
            result = self.renderer.enable_depth_peeling(*args, **kwargs)
            if result:
                self.ren_win.AlphaBitPlanesOn()

        return result

    @wraps(Renderer.disable_depth_peeling)
    def disable_depth_peeling(self):
        """Wrap ``Renderer.disable_depth_peeling``."""
        if hasattr(self, 'ren_win'):
            self.ren_win.AlphaBitPlanesOff()
            return self.renderer.disable_depth_peeling()

    @wraps(Renderer.get_default_cam_pos)
    def get_default_cam_pos(self, *args, **kwargs):
        """Wrap ``Renderer.get_default_cam_pos``."""
        return self.renderer.get_default_cam_pos(*args, **kwargs)

    @wraps(Renderer.remove_actor)
    def remove_actor(self, *args, **kwargs):
        """Wrap ``Renderer.remove_actor``."""
        for renderer in self.renderers:
            renderer.remove_actor(*args, **kwargs)
        return True

    #### Properties from Renderer ####

    @property
    def camera(self):
        """Return the active camera of the active renderer."""
        if not self.camera_set:
            self.camera_position = self.get_default_cam_pos()
            self.reset_camera()
            self.camera_set = True
        return self.renderer.camera

    @camera.setter
    def camera(self, camera):
        """Set the active camera for the rendering scene."""
        self.renderer.camera = camera

    @property
    def camera_set(self):
        """Return if the camera of the active renderer has been set."""
        return self.renderer.camera_set

    @camera_set.setter
    def camera_set(self, is_set):
        """Set if the camera has been set on the active renderer."""
        self.renderer.camera_set = is_set

    @property
    def bounds(self):
        """Return the bounds of the active renderer."""
        return self.renderer.bounds

    @property
    def length(self):
        """Return the length of the diagonal of the bounding box of the scene."""
        return self.renderer.length

    @property
    def center(self):
        """Return the center of the active renderer."""
        return self.renderer.center

    @property
    def _scalar_bar_slots(self):
        """Return the scalar bar slots of the active renderer."""
        return self.renderer._scalar_bar_slots

    @_scalar_bar_slots.setter
    def _scalar_bar_slots(self, value):
        """Set the scalar bar slots of the active renderer."""
        self.renderer._scalar_bar_slots = value

    @property
    def _scalar_bar_slot_lookup(self):
        """Return the scalar bar slot lookup of the active renderer."""
        return self.renderer._scalar_bar_slot_lookup

    @_scalar_bar_slot_lookup.setter
    def _scalar_bar_slot_lookup(self, value):
        """Set the scalar bar slot lookup of the active renderer."""
        self.renderer._scalar_bar_slot_lookup = value

    @property
    def scale(self):
        """Return the scaling of the active renderer."""
        return self.renderer.scale

    @scale.setter
    def scale(self, scale):
        """Set the scaling of the active renderer."""
        self.renderer.set_scale(*scale)

    @property
    def camera_position(self):
        """Return camera position of the active render window."""
        return self.renderer.camera_position

    @camera_position.setter
    def camera_position(self, camera_location):
        """Set camera position of the active render window."""
        self.renderer.camera_position = camera_location

    @property
    def background_color(self):
        """Return the background color of the first render window."""
        return self.renderers[0].GetBackground()

    @background_color.setter
    def background_color(self, color):
        """Set the background color of all the render windows."""
        self.set_background(color)

    #### Properties of the BasePlotter ####

    @property
    def window_size(self):
        """Return the render window size."""
        return list(self.ren_win.GetSize())

    @window_size.setter
    def window_size(self, window_size):
        """Set the render window size."""
        self.ren_win.SetSize(window_size[0], window_size[1])

    @property
    def image_depth(self):
        """Return a depth image representing current render window.

        Helper attribute for ``get_image_depth``.

        """
        return self.get_image_depth()

    @property
    def image(self):
        """Return an image array of current render window.

        To retrieve an image after the render window has been closed,
        set: `plotter.store_image = True` before closing the plotter.
        """
        if not hasattr(self, 'ren_win') and hasattr(self, 'last_image'):
            return self.last_image

        data = image_from_window(self.ren_win)
        if self.image_transparent_background:
            return data
        else:  # ignore alpha channel
            return data[:, :, :-1]

    def render(self):
        """Render the main window.

        Does nothing until ``show`` has been called.
        """
        if hasattr(self, 'ren_win') and not self._first_time:
            log.debug('Rendering')
            self.ren_win.Render()

    def add_key_event(self, key, callback):
        """Add a function to callback when the given key is pressed.

        These are non-unique - thus a key could map to many callback
        functions. The callback function must not have any arguments.

        Parameters
        ----------
        key : str
            The key to trigger the event

        callback : callable
            A callable that takes no arguments

        """
        if not hasattr(callback, '__call__'):
            raise TypeError('callback must be callable.')
        self._key_press_event_callbacks[key].append(callback)

    def _add_observer(self, event, call):
        call = partial(try_callback, call)
        self._observers[event] = self.iren.AddObserver(event, call)

    def _remove_observer(self, event):
        if event in self._observers:
            self.iren.RemoveObserver(event)
            del self._observers[event]

    def clear_events_for_key(self, key):
        """Remove the callbacks associated to the key."""
        self._key_press_event_callbacks.pop(key)

    def store_mouse_position(self, *args):
        """Store mouse position."""
        if not hasattr(self, "iren"):
            raise AttributeError("This plotting window is not interactive.")
        self.mouse_position = self.iren.GetEventPosition()

    def store_click_position(self, *args):
        """Store click position in viewport coordinates."""
        if not hasattr(self, "iren"):
            raise AttributeError("This plotting window is not interactive.")
        self.click_position = self.iren.GetEventPosition()
        self.mouse_position = self.click_position

    def track_mouse_position(self):
        """Keep track of the mouse position.

        This will potentially slow down the interactor. No callbacks supported
        here - use :func:`pyvista.BasePlotter.track_click_position` instead.

        """
        if hasattr(self, "iren"):
            self._add_observer(_vtk.vtkCommand.MouseMoveEvent,
                               self.store_mouse_position)

    def untrack_mouse_position(self):
        """Stop tracking the mouse position."""
        self._remove_observer(_vtk.vtkCommand.MouseMoveEvent)

    def track_click_position(self, callback=None, side="right",
                             viewport=False):
        """Keep track of the click position.

        By default, it only tracks right clicks.

        Parameters
        ----------
        callback : callable
            A callable method that will use the click position. Passes the
            click position as a length two tuple.

        side : str
            The side of the mouse for the button to track (left or right).
            Default is left. Also accepts ``'r'`` or ``'l'``.

        viewport: bool
            If ``True``, uses the normalized viewport coordinate system
            (values between 0.0 and 1.0 and support for HiDPI) when passing the
            click position to the callback

        """
        if not hasattr(self, "iren"):
            return

        side = str(side).lower()
        if side in ["right", "r"]:
            event = _vtk.vtkCommand.RightButtonPressEvent
        elif side in ["left", "l"]:
            event = _vtk.vtkCommand.LeftButtonPressEvent
        else:
            raise TypeError(f"Side ({side}) not supported. Try `left` or `right`")

        def _click_callback(obj, event):
            self.store_click_position()
            if hasattr(callback, '__call__'):
                if viewport:
                    callback(self.click_position)
                else:
                    callback(self.pick_click_position())

        self._add_observer(event, _click_callback)

    def untrack_click_position(self):
        """Stop tracking the click position."""
        if hasattr(self, "_click_observer"):
            self.iren.RemoveObserver(self._click_observer)
            del self._click_observer

    def _prep_for_close(self):
        """Make sure a screenshot is acquired before closing.

        This doesn't actually close anything! It just preps the plotter for
        closing.
        """
        # Grab screenshot right before renderer closes
        self.last_image = self.screenshot(True, return_img=True)
        self.last_image_depth = self.get_image_depth()

    def increment_point_size_and_line_width(self, increment):
        """Increment point size and line width of all actors.

        For every actor in the scene, increment both its point size and
        line width by the given value.

        """
        for renderer in self.renderers:
            for actor in renderer._actors.values():
                if hasattr(actor, "GetProperty"):
                    prop = actor.GetProperty()
                    if hasattr(prop, "SetPointSize"):
                        prop.SetPointSize(prop.GetPointSize() + increment)
                    if hasattr(prop, "SetLineWidth"):
                        prop.SetLineWidth(prop.GetLineWidth() + increment)
        self.render()
        return

    def reset_key_events(self):
        """Reset all of the key press events to their defaults."""
        self._key_press_event_callbacks = collections.defaultdict(list)

        self.add_key_event('q', self._prep_for_close) # Add no matter what
        b_left_down_callback = lambda: self._add_observer('LeftButtonPressEvent', self.left_button_down)
        self.add_key_event('b', b_left_down_callback)
        self.add_key_event('v', lambda: self.isometric_view_interactive())
        self.add_key_event('C', lambda: self.enable_cell_picking())
        self.add_key_event('Up', lambda: self.camera.Zoom(1.05))
        self.add_key_event('Down', lambda: self.camera.Zoom(0.95))
        self.add_key_event('plus', lambda: self.increment_point_size_and_line_width(1))
        self.add_key_event('minus', lambda: self.increment_point_size_and_line_width(-1))

    def key_press_event(self, obj, event):
        """Listen for key press event."""
        key = self.iren.GetKeySym()
        log.debug(f'Key {key} pressed')
        self._last_key = key
        if key in self._key_press_event_callbacks.keys():
            # Note that defaultdict's will never throw a key error
            callbacks = self._key_press_event_callbacks[key]
            for func in callbacks:
                func()

    def left_button_down(self, obj, event_type):
        """Register the event for a left button down click."""
        if hasattr(self.ren_win, 'GetOffScreenFramebuffer'):
            if not self.ren_win.GetOffScreenFramebuffer().GetFBOIndex():
                # must raise a runtime error as this causes a segfault on VTK9
                raise ValueError('Invoking helper with no framebuffer')
        # Get 2D click location on window
        click_pos = self.iren.GetEventPosition()

        # Get corresponding click location in the 3D plot
        picker = _vtk.vtkWorldPointPicker()
        picker.Pick(click_pos[0], click_pos[1], 0, self.renderer)
        self.pickpoint = np.asarray(picker.GetPickPosition()).reshape((-1, 3))
        if np.any(np.isnan(self.pickpoint)):
            self.pickpoint[:] = 0

    def update_style(self):
        """Update the camera interactor style."""
        if self._style_class is None:
            # We need an actually custom style to handle button up events
            self._style_class = _style_factory(self._style)(self)
        return self.iren.SetInteractorStyle(self._style_class)

    def enable_trackball_style(self):
        """Set the interactive style to trackball camera.

        The trackball camera is the default interactor style.

        """
        self._style = 'TrackballCamera'
        self._style_class = None
        return self.update_style()

    def enable_trackball_actor_style(self):
        """Set the interactive style to trackball actor.

        This allows to rotate actors around the scene.

        """
        self._style = 'TrackballActor'
        self._style_class = None
        return self.update_style()

    def enable_image_style(self):
        """Set the interactive style to image.

        Controls:
         - Left Mouse button triggers window level events
         - CTRL Left Mouse spins the camera around its view plane normal
         - SHIFT Left Mouse pans the camera
         - CTRL SHIFT Left Mouse dollys (a positional zoom) the camera
         - Middle mouse button pans the camera
         - Right mouse button dollys the camera.
         - SHIFT Right Mouse triggers pick events

        """
        self._style = 'Image'
        self._style_class = None
        return self.update_style()

    def enable_joystick_style(self):
        """Set the interactive style to joystick.

        It allows the user to move (rotate, pan, etc.) the camera, the point of
        view for the scene.  The position of the mouse relative to the center of
        the scene determines the speed at which the camera moves, and the speed
        of the mouse movement determines the acceleration of the camera, so the
        camera continues to move even if the mouse if not moving.

        For a 3-button mouse, the left button is for rotation, the right button
        for zooming, the middle button for panning, and ctrl + left button for
        spinning.  (With fewer mouse buttons, ctrl + shift + left button is
        for zooming, and shift + left button is for panning.)

        """
        self._style = 'JoystickCamera'
        self._style_class = None
        return self.update_style()

    def enable_zoom_style(self):
        """Set the interactive style to rubber band zoom.

        This interactor style allows the user to draw a rectangle in the render
        window using the left mouse button.  When the mouse button is released,
        the current camera zooms by an amount determined from the shorter side
        of the drawn rectangle.

        """
        self._style = 'RubberBandZoom'
        self._style_class = None
        return self.update_style()

    def enable_terrain_style(self):
        """Set the interactive style to terrain.

        Used to manipulate a camera which is viewing a scene with a natural
        view up, e.g., terrain. The camera in such a scene is manipulated by
        specifying azimuth (angle around the view up vector) and elevation
        (the angle from the horizon).

        """
        self._style = 'Terrain'
        self._style_class = None
        return self.update_style()

    def enable_rubber_band_style(self):
        """Set the interactive style to rubber band picking.

        This interactor style allows the user to draw a rectangle in the render
        window by hitting 'r' and then using the left mouse button.
        When the mouse button is released, the attached picker operates on the
        pixel in the center of the selection rectangle. If the picker happens to
        be a vtkAreaPicker it will operate on the entire selection rectangle.
        When the 'p' key is hit the above pick operation occurs on a 1x1
        rectangle. In other respects it behaves the same as its parent class.

        """
        self._style = 'RubberBandPick'
        self._style_class = None
        return self.update_style()

    def enable_rubber_band_2d_style(self):
        """Set the interactive style to rubber band 2d.

        Camera rotation is not allowed with this interactor style. Zooming
        affects the camera's parallel scale only, and assumes that the camera
        is in parallel projection mode. The style also allows draws a rubber
        band using the left button. All camera changes invoke
        StartInteractionEvent when the button is pressed, InteractionEvent
        when the mouse (or wheel) is moved, and EndInteractionEvent when the
        button is released. The bindings are as follows: Left mouse - Select
        (invokes a SelectionChangedEvent). Right mouse - Zoom.
        Middle mouse - Pan. Scroll wheel - Zoom.

        """
        self._style = 'RubberBand2D'
        self._style_class = None
        return self.update_style()

    def hide_axes_all(self):
        """Hide the axes orientation widget in all renderers."""
        for renderer in self.renderers:
            renderer.hide_axes()
        return

    def show_axes_all(self):
        """Show the axes orientation widget in all renderers."""
        for renderer in self.renderers:
            renderer.show_axes()
        return

    def isometric_view_interactive(self):
        """Set the current interactive render window to isometric view."""
        interactor = self.iren.GetInteractorStyle()
        renderer = interactor.GetCurrentRenderer()
        if renderer is None:
            renderer = self.renderer
        renderer.view_isometric()

    def update(self, stime=1, force_redraw=True):
        """Update window, redraw, process messages query.

        Parameters
        ----------
        stime : int, optional
            Duration of timer that interrupt vtkRenderWindowInteractor in
            milliseconds.

        force_redraw : bool, optional
            Call ``render`` immediately.

        """
        if self.off_screen:
            return

        if stime <= 0:
            stime = 1

        curr_time = time.time()
        if Plotter.last_update_time > curr_time:
            Plotter.last_update_time = curr_time

        update_rate = self.iren.GetDesiredUpdateRate()
        if (curr_time - Plotter.last_update_time) > (1.0/update_rate):
            self.right_timer_id = self.iren.CreateRepeatingTimer(stime)

            self.iren.Start()
            self.iren.DestroyTimer(self.right_timer_id)

            self.render()
            Plotter.last_update_time = curr_time
        elif force_redraw:
            self.render()

    def add_mesh(self, mesh, color=None, style=None, scalars=None,
                 clim=None, show_edges=None, edge_color=None,
                 point_size=5.0, line_width=None, opacity=1.0,
                 flip_scalars=False, lighting=None, n_colors=256,
                 interpolate_before_map=True, cmap=None, label=None,
                 reset_camera=None, scalar_bar_args=None, show_scalar_bar=None,
                 multi_colors=False, name=None, texture=None,
                 render_points_as_spheres=None, render_lines_as_tubes=False,
                 smooth_shading=None, ambient=0.0, diffuse=1.0, specular=0.0,
                 specular_power=100.0, nan_color=None, nan_opacity=1.0,
                 culling=None, rgb=False, categories=False, silhouette=False,
                 use_transparency=False, below_color=None, above_color=None,
                 annotations=None, pickable=True, preference="point",
                 log_scale=False, render=True, **kwargs):
        """Add any PyVista/VTK mesh or dataset that PyVista can wrap to the scene.

        This method is using a mesh representation to view the surfaces
        and/or geometry of datasets. For volume rendering, see
        :func:`pyvista.BasePlotter.add_volume`.

        Parameters
        ----------
        mesh : pyvista.DataSet or pyvista.MultiBlock
            Any PyVista or VTK mesh is supported. Also, any dataset
            that :func:`pyvista.wrap` can handle including NumPy arrays of XYZ
            points.

        color : string or 3 item list, optional, defaults to white
            Use to make the entire mesh have a single solid color.
            Either a string, RGB list, or hex color string.  For example:
            ``color='white'``, ``color='w'``, ``color=[1, 1, 1]``, or
            ``color='#FFFFFF'``. Color will be overridden if scalars are
            specified.

        style : string, optional
            Visualization style of the mesh.  One of the following:
            ``style='surface'``, ``style='wireframe'``, ``style='points'``.
            Defaults to ``'surface'``. Note that ``'wireframe'`` only shows a
            wireframe of the outer geometry.

        scalars : str or numpy.ndarray, optional
            Scalars used to "color" the mesh.  Accepts a string name of an
            array that is present on the mesh or an array equal
            to the number of cells or the number of points in the
            mesh.  Array should be sized as a single vector. If both
            ``color`` and ``scalars`` are ``None``, then the active scalars are
            used.

        clim : 2 item list, optional
            Color bar range for scalars.  Defaults to minimum and
            maximum of scalars array.  Example: ``[-1, 2]``. ``rng``
            is also an accepted alias for this.

        show_edges : bool, optional
            Shows the edges of a mesh.  Does not apply to a wireframe
            representation.

        edge_color : string or 3 item list, optional, defaults to black
            The solid color to give the edges when ``show_edges=True``.
            Either a string, RGB list, or hex color string.

        point_size : float, optional
            Point size of any nodes in the dataset plotted. Also applicable
            when style='points'. Default ``5.0``

        line_width : float, optional
            Thickness of lines.  Only valid for wireframe and surface
            representations.  Default None.

        opacity : float, str, array-like
            Opacity of the mesh. If a single float value is given, it will be
            the global opacity of the mesh and uniformly applied everywhere -
            should be between 0 and 1. A string can also be specified to map
            the scalars range to a predefined opacity transfer function
            (options include: 'linear', 'linear_r', 'geom', 'geom_r').
            A string could also be used to map a scalars array from the mesh to
            the opacity (must have same number of elements as the
            ``scalars`` argument). Or you can pass a custom made transfer
            function that is an array either ``n_colors`` in length or shorter.

        flip_scalars : bool, optional
            Flip direction of cmap. Most colormaps allow ``*_r`` suffix to do
            this as well.

        lighting : bool, optional
            Enable or disable view direction lighting. Default False.

        n_colors : int, optional
            Number of colors to use when displaying scalars. Defaults to 256.
            The scalar bar will also have this many colors.

        interpolate_before_map : bool, optional
            Enabling makes for a smoother scalars display.  Default is True.
            When False, OpenGL will interpolate the mapped colors which can
            result is showing colors that are not present in the color map.

        cmap : str, list, optional
            Name of the Matplotlib colormap to us when mapping the ``scalars``.
            See available Matplotlib colormaps.  Only applicable for when
            displaying ``scalars``. Requires Matplotlib to be installed.
            ``colormap`` is also an accepted alias for this. If ``colorcet`` or
            ``cmocean`` are installed, their colormaps can be specified by name.

            You can also specify a list of colors to override an
            existing colormap with a custom one.  For example, to
            create a three color colormap you might specify
            ``['green', 'red', 'blue']``

        label : str, optional
            String label to use when adding a legend to the scene with
            :func:`pyvista.BasePlotter.add_legend`

        reset_camera : bool, optional
            Reset the camera after adding this mesh to the scene

        scalar_bar_args : dict, optional
            Dictionary of keyword arguments to pass when adding the scalar bar
            to the scene. For options, see
            :func:`pyvista.BasePlotter.add_scalar_bar`.

        show_scalar_bar : bool
            If False, a scalar bar will not be added to the scene. Defaults
            to ``True``.

        multi_colors : bool, optional
            If a ``MultiBlock`` dataset is given this will color each
            block by a solid color using matplotlib's color cycler.

        name : str, optional
            The name for the added mesh/actor so that it can be easily
            updated.  If an actor of this name already exists in the
            rendering window, it will be replaced by the new actor.

        texture : vtk.vtkTexture or np.ndarray or boolean, optional
            A texture to apply if the input mesh has texture
            coordinates.  This will not work with MultiBlock
            datasets. If set to ``True``, the first available texture
            on the object will be used. If a string name is given, it
            will pull a texture with that name associated to the input
            mesh.

        render_points_as_spheres : bool, optional

        render_lines_as_tubes : bool, optional

        smooth_shading : bool, optional

        ambient : float, optional
            When lighting is enabled, this is the amount of light from
            0 to 1 that reaches the actor when not directed at the
            light source emitted from the viewer.  Default 0.0

        diffuse : float, optional
            The diffuse lighting coefficient. Default 1.0

        specular : float, optional
            The specular lighting coefficient. Default 0.0

        specular_power : float, optional
            The specular power. Between 0.0 and 128.0

        nan_color : string or 3 item list, optional, defaults to gray
            The color to use for all ``NaN`` values in the plotted scalar
            array.

        nan_opacity : float, optional
            Opacity of ``NaN`` values.  Should be between 0 and 1.
            Default 1.0

        culling : str, optional
            Does not render faces that are culled. Options are ``'front'`` or
            ``'back'``. This can be helpful for dense surface meshes,
            especially when edges are visible, but can cause flat
            meshes to be partially displayed.  Defaults ``False``.

        rgb : bool, optional
            If an 2 dimensional array is passed as the scalars, plot those
            values as RGB(A) colors! ``rgba`` is also accepted alias for this.
            Opacity (the A) is optional.

        categories : bool, optional
            If set to ``True``, then the number of unique values in the scalar
            array will be used as the ``n_colors`` argument.

        silhouette : dict, bool, optional
            If set to ``True``, plot a silhouette highlight for the mesh. This
            feature is only available for a triangulated ``PolyData``.
            As a ``dict``, it contains the properties of the silhouette to display:

                * ``color``: ``str`` or 3-item ``list``, color of the silhouette
                * ``line_width``: ``float``, edge width
                * ``opacity``: ``float`` between 0 and 1, edge transparency
                * ``feature_angle``: If ``True``, display sharp edges
                * ``decimate``: ``float`` between 0 and 1, level of decimation

        use_transparency : bool, optional
            Invert the opacity mappings and make the values correspond to
            transparency.

        below_color : string or 3 item list, optional
            Solid color for values below the scalars range (``clim``). This
            will automatically set the scalar bar ``below_label`` to
            ``'Below'``

        above_color : string or 3 item list, optional
            Solid color for values below the scalars range (``clim``). This
            will automatically set the scalar bar ``above_label`` to
            ``'Above'``

        annotations : dict, optional
            Pass a dictionary of annotations. Keys are the float values in the
            scalars range to annotate on the scalar bar and the values are the
            the string annotations.

        pickable : bool
            Set whether this mesh is pickable

        log_scale : bool, optional
            Use log scale when mapping data to colors. Scalars less than zero
            are mapped to the smallest representable positive float. Default:
            ``True``.

        render : bool, optional
            Force a render when True.  Default ``True``.

        Returns
        -------
        actor: vtk.vtkActor
            VTK actor of the mesh.

        Examples
        --------
        Add a sphere to the plotter and show it with a custom scalar
        bar title.

        >>> import pyvista
        >>> sphere = pyvista.Sphere()
        >>> sphere['Data'] = sphere.points[:, 2]
        >>> plotter = pyvista.Plotter()
        >>> _ = plotter.add_mesh(sphere, 
        ...                      scalar_bar_args={'title': 'Z Position'})
        >>> plotter.show()  # doctest:+SKIP

        """
        # Convert the VTK data object to a pyvista wrapped object if necessary
        if not is_pyvista_dataset(mesh):
            mesh = wrap(mesh)
            if not is_pyvista_dataset(mesh):
                raise TypeError(f'Object type ({type(mesh)}) not supported for plotting in PyVista.')
        ##### Parse arguments to be used for all meshes #####

        if scalar_bar_args is None:
            scalar_bar_args = {'n_colors': n_colors}

        if show_edges is None:
            show_edges = rcParams['show_edges']

        if edge_color is None:
            edge_color = rcParams['edge_color']

        if show_scalar_bar is None:
            show_scalar_bar = rcParams['show_scalar_bar']

        if lighting is None:
            lighting = rcParams['lighting']

        if smooth_shading is None:
            smooth_shading = rcParams['smooth_shading']

        # supported aliases
        clim = kwargs.pop('rng', clim)
        cmap = kwargs.pop('colormap', cmap)
        culling = kwargs.pop("backface_culling", culling)

        if render_points_as_spheres is None:
            render_points_as_spheres = rcParams['render_points_as_spheres']

        if name is None:
            name = f'{type(mesh).__name__}({mesh.memory_address})'

        if nan_color is None:
            nan_color = rcParams['nan_color']
        nan_color = list(parse_color(nan_color))
        nan_color.append(nan_opacity)
        if color is True:
            color = rcParams['color']

        if texture is False:
            texture = None

        if culling is True:
            culling = 'backface'

        rgb = kwargs.pop('rgba', rgb)

        # account for legacy behavior
        if 'stitle' in kwargs:  # pragma: no cover
            warnings.warn(DeprecationWarning(USE_SCALAR_BAR_ARGS))
            scalar_bar_args.setdefault('title', kwargs.pop('stitle'))

        if "scalar" in kwargs:
            raise TypeError("`scalar` is an invalid keyword argument for `add_mesh`. Perhaps you mean `scalars` with an s?")
        assert_empty_kwargs(**kwargs)

        ##### Handle composite datasets #####

        if isinstance(mesh, pyvista.MultiBlock):
            # first check the scalars
            if clim is None and scalars is not None:
                # Get the data range across the array for all blocks
                # if scalars specified
                if isinstance(scalars, str):
                    clim = mesh.get_data_range(scalars)
                else:
                    # TODO: an array was given... how do we deal with
                    #       that? Possibly a 2D arrays or list of
                    #       arrays where first index corresponds to
                    #       the block? This could get complicated real
                    #       quick.
                    raise TypeError('scalars array must be given as a string name for multiblock datasets.')

            the_arguments = locals()
            the_arguments.pop('self')
            the_arguments.pop('mesh')
            the_arguments.pop('kwargs')

            if multi_colors:
                # Compute unique colors for each index of the block
                if _has_matplotlib():
                    import matplotlib
                    from itertools import cycle
                    cycler = matplotlib.rcParams['axes.prop_cycle']
                    colors = cycle(cycler)
                else:
                    multi_colors = False
                    logging.warning('Please install matplotlib for color cycles')

            # Now iteratively plot each element of the multiblock dataset
            actors = []
            for idx in range(mesh.GetNumberOfBlocks()):
                if mesh[idx] is None:
                    continue
                # Get a good name to use
                next_name = f'{name}-{idx}'
                # Get the data object
                if not is_pyvista_dataset(mesh[idx]):
                    data = wrap(mesh.GetBlock(idx))
                    if not is_pyvista_dataset(mesh[idx]):
                        continue # move on if we can't plot it
                else:
                    data = mesh.GetBlock(idx)
                if data is None or (not isinstance(data, pyvista.MultiBlock) and data.n_points < 1):
                    # Note that a block can exist but be None type
                    # or it could have zeros points (be empty) after filtering
                    continue
                # Now check that scalars is available for this dataset
                if isinstance(data, _vtk.vtkMultiBlockDataSet) or get_array(data, scalars) is None:
                    ts = None
                else:
                    ts = scalars
                if multi_colors:
                    color = next(colors)['color']

                ## Add to the scene
                the_arguments['color'] = color
                the_arguments['scalars'] = ts
                the_arguments['name'] = next_name
                the_arguments['texture'] = None
                a = self.add_mesh(data, **the_arguments)
                actors.append(a)

                if (reset_camera is None and not self.camera_set) or reset_camera:
                    cpos = self.get_default_cam_pos()
                    self.camera_position = cpos
                    self.camera_set = False
                    self.reset_camera()
            return actors

        ##### Plot a single PyVista mesh #####

        silhouette_params = dict(rcParams['silhouette'])
        if isinstance(silhouette, dict):
            silhouette_params.update(silhouette)
            silhouette = True
        if silhouette:
            if not isinstance(mesh, pyvista.PolyData):
                raise TypeError(f"Expected type is `PolyData` but {type(mesh)} was given.")
            if isinstance(silhouette_params["decimate"], float):
                silhouette_mesh = mesh.decimate(silhouette_params["decimate"])
            else:
                silhouette_mesh = mesh
            alg = _vtk.vtkPolyDataSilhouette()
            alg.SetInputData(silhouette_mesh)
            alg.SetCamera(self.renderer.camera)
            alg.SetEnableFeatureAngle(silhouette_params["feature_angle"])
            mapper = make_mapper(_vtk.vtkDataSetMapper)
            mapper.SetInputConnection(alg.GetOutputPort())
            _, prop = self.add_actor(mapper)
            prop.SetColor(parse_color(silhouette_params["color"]))
            prop.SetOpacity(silhouette_params["opacity"])
            prop.SetLineWidth(silhouette_params["line_width"])

        # Compute surface normals if using smooth shading
        if smooth_shading:
            # extract surface if mesh is exterior
            if not isinstance(mesh, pyvista.PolyData):
                grid = mesh
                mesh = grid.extract_surface()
                ind = mesh.point_arrays['vtkOriginalPointIds']
                # remap scalars
                if isinstance(scalars, np.ndarray):
                    scalars = scalars[ind]
            if texture:
                _tcoords = mesh.t_coords
            mesh.compute_normals(cell_normals=False, inplace=True)
            if texture:
                mesh.t_coords = _tcoords

        if mesh.n_points < 1:
            raise ValueError('Empty meshes cannot be plotted. Input mesh has zero points.')

        # Try to plot something if no preference given
        if scalars is None and color is None and texture is None:
            # Prefer texture first
            if len(list(mesh.textures.keys())) > 0:
                texture = True
            # If no texture, plot any active scalar
            else:
                # Make sure scalars components are not vectors/tuples
                scalars = mesh.active_scalars_name
                # Don't allow plotting of string arrays by default
                if scalars is not None:# and np.issubdtype(mesh.active_scalars.dtype, np.number):
                    scalar_bar_args.setdefault('title', scalars)
                else:
                    scalars = None

        # set main values
        self.mesh = mesh
        self.mapper = make_mapper(_vtk.vtkDataSetMapper)
        self.mapper.SetInputData(self.mesh)
        self.mapper.GetLookupTable().SetNumberOfTableValues(n_colors)
        if interpolate_before_map:
            self.mapper.InterpolateScalarsBeforeMappingOn()

        actor = _vtk.vtkActor()
        prop = _vtk.vtkProperty()
        actor.SetMapper(self.mapper)
        actor.SetProperty(prop)

        # Make sure scalars is a numpy array after this point
        original_scalar_name = None
        if isinstance(scalars, str):
            self.mapper.SetArrayName(scalars)
            original_scalar_name = scalars
            scalars = get_array(mesh, scalars,
                                preference=preference, err=True)
            scalar_bar_args.setdefault('title', original_scalar_name)

        if texture is True or isinstance(texture, (str, int)):
            texture = mesh._activate_texture(texture)

        if texture:

            if isinstance(texture, np.ndarray):
                texture = numpy_to_texture(texture)
            if not isinstance(texture, (_vtk.vtkTexture, _vtk.vtkOpenGLTexture)):
                raise TypeError(f'Invalid texture type ({type(texture)})')
            if mesh.GetPointData().GetTCoords() is None:
                raise ValueError('Input mesh does not have texture coordinates to support the texture.')
            actor.SetTexture(texture)
            # Set color to white by default when using a texture
            if color is None:
                color = 'white'
            if scalars is None:
                show_scalar_bar = False
            self.mapper.SetScalarModeToUsePointFieldData()

            # see https://github.com/pyvista/pyvista/issues/950
            mesh.set_active_scalars(None)

        # Handle making opacity array =========================================

        _custom_opac = False
        if isinstance(opacity, str):
            try:
                # Get array from mesh
                opacity = get_array(mesh, opacity,
                                    preference=preference, err=True)
                if np.any(opacity > 1):
                    warnings.warn("Opacity scalars contain values over 1")
                if np.any(opacity < 0):
                    warnings.warn("Opacity scalars contain values less than 0")
                _custom_opac = True
            except:
                # Or get opacity transfer function
                opacity = opacity_transfer_function(opacity, n_colors)
            else:
                if scalars.shape[0] != opacity.shape[0]:
                    raise ValueError('Opacity array and scalars array must have the same number of elements.')
        elif isinstance(opacity, (np.ndarray, list, tuple)):
            opacity = np.array(opacity)
            if scalars.shape[0] == opacity.shape[0]:
                # User could pass an array of opacities for every point/cell
                _custom_opac = True
            else:
                opacity = opacity_transfer_function(opacity, n_colors)

        if use_transparency and np.max(opacity) <= 1.0:
            opacity = 1 - opacity
        elif use_transparency and isinstance(opacity, np.ndarray):
            opacity = 255 - opacity

        # Scalars formatting ==================================================
        if cmap is None:  # Set default map if matplotlib is available
            if _has_matplotlib():
                cmap = rcParams['cmap']
        # Set the array title for when it is added back to the mesh
        if _custom_opac:
            title = '__custom_rgba'
        else:
            title = scalar_bar_args.get('title', 'Data')
        if scalars is not None:
            # if scalars is a string, then get the first array found with that name

            if not isinstance(scalars, np.ndarray):
                scalars = np.asarray(scalars)

            _using_labels = False
            if not np.issubdtype(scalars.dtype, np.number):
                # raise TypeError('Non-numeric scalars are currently not supported for plotting.')
                # TODO: If str array, digitive and annotate
                cats, scalars = np.unique(scalars.astype('|S'), return_inverse=True)
                values = np.unique(scalars)
                clim = [np.min(values) - 0.5, np.max(values) + 0.5]
                title = f'{title}-digitized'
                n_colors = len(cats)
                scalar_bar_args.setdefault('n_labels', 0)
                _using_labels = True

            if rgb:
                show_scalar_bar = False
                if scalars.ndim != 2 or scalars.shape[1] < 3 or scalars.shape[1] > 4:
                    raise ValueError('RGB array must be n_points/n_cells by 3/4 in shape.')

            if scalars.ndim != 1:
                if rgb:
                    pass
                elif scalars.ndim == 2 and (scalars.shape[0] == mesh.n_points or scalars.shape[0] == mesh.n_cells):
                    scalars = np.linalg.norm(scalars.copy(), axis=1)
                    title = f'{title}-normed'
                else:
                    scalars = scalars.ravel()

            if scalars.dtype == np.bool_:
                scalars = scalars.astype(np.float_)

            def prepare_mapper(scalars):
                # Scalars interpolation approach
                if scalars.shape[0] == mesh.n_points:
                    self.mesh.point_arrays.append(scalars, title, True)
                    self.mapper.SetScalarModeToUsePointData()
                elif scalars.shape[0] == mesh.n_cells:
                    self.mesh.cell_arrays.append(scalars, title, True)
                    self.mapper.SetScalarModeToUseCellData()
                else:
                    raise_not_matching(scalars, mesh)
                # Common tasks
                self.mapper.GetLookupTable().SetNumberOfTableValues(n_colors)
                if interpolate_before_map:
                    self.mapper.InterpolateScalarsBeforeMappingOn()
                if rgb or _custom_opac:
                    self.mapper.SetColorModeToDirectScalars()
                else:
                    self.mapper.SetColorModeToMapScalars()
                return

            prepare_mapper(scalars)
            table = self.mapper.GetLookupTable()

            if _using_labels:
                table.SetAnnotations(convert_array(values), convert_string_array(cats))

            if isinstance(annotations, dict):
                for val, anno in annotations.items():
                    table.SetAnnotation(float(val), str(anno))

            # Set scalars range
            if clim is None:
                clim = [np.nanmin(scalars), np.nanmax(scalars)]
            elif isinstance(clim, float) or isinstance(clim, int):
                clim = [-clim, clim]

            if log_scale:
                if clim[0] <= 0:
                    clim = [sys.float_info.min, clim[1]]
                table.SetScaleToLog10()

            if np.any(clim) and not rgb:
                self.mapper.scalar_range = clim[0], clim[1]

            table.SetNanColor(nan_color)
            if above_color:
                table.SetUseAboveRangeColor(True)
                table.SetAboveRangeColor(*parse_color(above_color, opacity=1))
                scalar_bar_args.setdefault('above_label', 'Above')
            if below_color:
                table.SetUseBelowRangeColor(True)
                table.SetBelowRangeColor(*parse_color(below_color, opacity=1))
                scalar_bar_args.setdefault('below_label', 'Below')

            if cmap is not None:
                # ipygany uses different colormaps
                if rcParams['jupyter_backend'] == 'ipygany':
                    from ..jupyter.pv_ipygany import check_colormap
                    check_colormap(cmap)
                    # have to add the attribute to pass it to ipygany
                    self.mapper.cmap = cmap
                else:
                    if not _has_matplotlib():
                        cmap = None
                        logging.warning('Please install matplotlib for color maps.')

                    cmap = get_cmap_safe(cmap)
                    if categories:
                        if categories is True:
                            n_colors = len(np.unique(scalars))
                        elif isinstance(categories, int):
                            n_colors = categories
                    ctable = cmap(np.linspace(0, 1, n_colors))*255
                    ctable = ctable.astype(np.uint8)
                    # Set opactities
                    if isinstance(opacity, np.ndarray) and not _custom_opac:
                        ctable[:,-1] = opacity
                    if flip_scalars:
                        ctable = np.ascontiguousarray(ctable[::-1])
                    table.SetTable(_vtk.numpy_to_vtk(ctable))
                    if _custom_opac:
                        # need to round the colors here since we're
                        # directly displaying the colors
                        hue = normalize(scalars, minimum=clim[0], maximum=clim[1])
                        scalars = np.round(hue*n_colors)/n_colors
                        scalars = cmap(scalars)*255
                        scalars[:, -1] *= opacity
                        scalars = scalars.astype(np.uint8)
                        prepare_mapper(scalars)

            else:  # no cmap specified
                if flip_scalars:
                    table.SetHueRange(0.0, 0.66667)
                else:
                    table.SetHueRange(0.66667, 0.0)
        else:
            self.mapper.SetScalarModeToUseFieldData()

        # Set actor properties ================================================

        # select view style
        if not style:
            style = 'surface'
        style = style.lower()
        if style == 'wireframe':
            prop.SetRepresentationToWireframe()
            if color is None:
                color = rcParams['outline_color']
        elif style == 'points':
            prop.SetRepresentationToPoints()
        elif style == 'surface':
            prop.SetRepresentationToSurface()
        else:
            raise ValueError('Invalid style.  Must be one of the following:\n'
                             '\t"surface"\n'
                             '\t"wireframe"\n'
                             '\t"points"\n')

        prop.SetPointSize(point_size)
        prop.SetAmbient(ambient)
        prop.SetDiffuse(diffuse)
        prop.SetSpecular(specular)
        prop.SetSpecularPower(specular_power)

        if smooth_shading:
            prop.SetInterpolationToPhong()
        else:
            prop.SetInterpolationToFlat()
        # edge display style
        if show_edges:
            prop.EdgeVisibilityOn()

        rgb_color = parse_color(color)
        prop.SetColor(rgb_color)
        if isinstance(opacity, (float, int)):
            prop.SetOpacity(opacity)
        prop.SetEdgeColor(parse_color(edge_color))

        if render_points_as_spheres:
            prop.SetRenderPointsAsSpheres(render_points_as_spheres)
        if render_lines_as_tubes:
            prop.SetRenderLinesAsTubes(render_lines_as_tubes)

        # legend label
        if label:
            if not isinstance(label, str):
                raise TypeError('Label must be a string')
            geom = pyvista.single_triangle()
            if scalars is not None:
                geom = pyvista.Box()
                rgb_color = parse_color('black')
            geom.points -= geom.center
            self._labels.append([geom, label, rgb_color])

        # lighting display style
        if not lighting:
            prop.LightingOff()

        # set line thickness
        if line_width:
            prop.SetLineWidth(line_width)

        self.add_actor(actor, reset_camera=reset_camera, name=name, culling=culling,
                       pickable=pickable, render=render)

        # hide scalar bar if using special scalars
        if scalar_bar_args.get('title', None) == '__custom_rgba':
            show_scalar_bar = False

        # Only show scalar bar if there are scalars
        if show_scalar_bar and scalars is not None:
            self.add_scalar_bar(**scalar_bar_args)

        self.renderer.Modified()

        return actor

    def add_volume(self, volume, scalars=None, clim=None, resolution=None,
                   opacity='linear', n_colors=256, cmap=None, flip_scalars=False,
                   reset_camera=None, name=None, ambient=0.0, categories=False,
                   culling=False, multi_colors=False,
                   blending='composite', mapper=None,
                   scalar_bar_args=None, show_scalar_bar=None,
                   annotations=None, pickable=True, preference="point",
                   opacity_unit_distance=None, shade=False,
                   diffuse=0.7, specular=0.2, specular_power=10.0,
                   render=True, **kwargs):
        """Add a volume, rendered using a smart mapper by default.

        Requires a 3D :class:`numpy.ndarray` or :class:`pyvista.UniformGrid`.

        Parameters
        ----------
        volume : 3D numpy.ndarray or pyvista.UniformGrid
            The input volume to visualize. 3D numpy arrays are accepted.

        scalars : str or numpy.ndarray, optional
            Scalars used to "color" the mesh.  Accepts a string name of an
            array that is present on the mesh or an array equal
            to the number of cells or the number of points in the
            mesh.  Array should be sized as a single vector. If ``scalars`` is
            ``None``, then the active scalars are used.

        clim : 2 item list, optional
            Color bar range for scalars.  Defaults to minimum and
            maximum of scalars array.  Example: ``[-1, 2]``. ``rng``
            is also an accepted alias for this.

        opacity : string or numpy.ndarray, optional
            Opacity mapping for the scalars array.
            A string can also be specified to map the scalars range to a
            predefined opacity transfer function (options include: 'linear',
            'linear_r', 'geom', 'geom_r'). Or you can pass a custom made
            transfer function that is an array either ``n_colors`` in length or
            shorter.

        n_colors : int, optional
            Number of colors to use when displaying scalars. Defaults to 256.
            The scalar bar will also have this many colors.

        cmap : str, optional
            Name of the Matplotlib colormap to us when mapping the ``scalars``.
            See available Matplotlib colormaps.  Only applicable for when
            displaying ``scalars``. Requires Matplotlib to be installed.
            ``colormap`` is also an accepted alias for this. If ``colorcet`` or
            ``cmocean`` are installed, their colormaps can be specified by name.

        flip_scalars : bool, optional
            Flip direction of cmap. Most colormaps allow ``*_r`` suffix to do
            this as well.

        reset_camera : bool, optional
            Reset the camera after adding this mesh to the scene

        name : str, optional
            The name for the added actor so that it can be easily
            updated.  If an actor of this name already exists in the
            rendering window, it will be replaced by the new actor.

        ambient : float, optional
            When lighting is enabled, this is the amount of light from
            0 to 1 that reaches the actor when not directed at the
            light source emitted from the viewer.  Default 0.0.

        culling : str, optional
            Does not render faces that are culled. Options are ``'front'`` or
            ``'back'``. This can be helpful for dense surface meshes,
            especially when edges are visible, but can cause flat
            meshes to be partially displayed.  Defaults ``False``.

        categories : bool, optional
            If set to ``True``, then the number of unique values in the scalar
            array will be used as the ``n_colors`` argument.

        multi_colors : bool, optional
            Whether or not to use multiple colors when plotting MultiBlock
            object. Blocks will be colored sequentially as 'Reds', 'Greens',
            'Blues', and 'Grays'.

        blending : str, optional
            Blending mode for visualisation of the input object(s). Can be
            one of 'additive', 'maximum', 'minimum', 'composite', or
            'average'. Defaults to 'additive'.

        mapper : str, optional
            Volume mapper to use given by name. Options include:
            ``'fixed_point'``, ``'gpu'``, ``'open_gl'``, and ``'smart'``.
            If ``None`` the ``"volume_mapper"`` in the ``rcParams`` is used.

        scalar_bar_args : dict, optional
            Dictionary of keyword arguments to pass when adding the scalar bar
            to the scene. For options, see
            :func:`pyvista.BasePlotter.add_scalar_bar`.

        show_scalar_bar : bool
            If False, a scalar bar will not be added to the scene. Defaults
            to ``True``.

        annotations : dict, optional
            Pass a dictionary of annotations. Keys are the float values in the
            scalars range to annotate on the scalar bar and the values are the
            the string annotations.

        opacity_unit_distance : float
            Set/Get the unit distance on which the scalar opacity transfer
            function is defined. Meaning that over that distance, a given
            opacity (from the transfer function) is accumulated. This is
            adjusted for the actual sampling distance during rendering. By
            default, this is the length of the diagonal of the bounding box of
            the volume divided by the dimensions.

        shade : bool
            Default off. If shading is turned on, the mapper may perform
            shading calculations - in some cases shading does not apply
            (for example, in a maximum intensity projection) and therefore
            shading will not be performed even if this flag is on.

        diffuse : float, optional
            The diffuse lighting coefficient. Default 1.0

        specular : float, optional
            The specular lighting coefficient. Default 0.0

        specular_power : float, optional
            The specular power. Between 0.0 and 128.0

        render : bool, optional
            Force a render when True.  Default ``True``.

        Returns
        -------
        actor: vtk.vtkVolume
            VTK volume of the input data.

        """
        # Handle default arguments

        # Supported aliases
        clim = kwargs.pop('rng', clim)
        cmap = kwargs.pop('colormap', cmap)
        culling = kwargs.pop("backface_culling", culling)

        # account for legacy behavior
        if 'stitle' in kwargs:  # pragma: no cover
            warnings.warn(DeprecationWarning(USE_SCALAR_BAR_ARGS))
            scalar_bar_args.setdefault('title', kwargs.pop('stitle'))

        if "scalar" in kwargs:
            raise TypeError("`scalar` is an invalid keyword argument for `add_mesh`. Perhaps you mean `scalars` with an s?")
        assert_empty_kwargs(**kwargs)

        if scalar_bar_args is None:
            scalar_bar_args = {}

        if show_scalar_bar is None:
            show_scalar_bar = rcParams['show_scalar_bar']

        if culling is True:
            culling = 'backface'

        if mapper is None:
            mapper = rcParams["volume_mapper"]

        # only render when the plotter has already been shown
        if render is None:
            render = not self._first_time

        # Convert the VTK data object to a pyvista wrapped object if necessary
        if not is_pyvista_dataset(volume):
            if isinstance(volume, np.ndarray):
                volume = wrap(volume)
                if resolution is None:
                    resolution = [1,1,1]
                elif len(resolution) != 3:
                    raise ValueError('Invalid resolution dimensions.')
                volume.spacing = resolution
            else:
                volume = wrap(volume)
                if not is_pyvista_dataset(volume):
                    raise TypeError(f'Object type ({type(volume)}) not supported for plotting in PyVista.')
        else:
            # HACK: Make a copy so the original object is not altered.
            #       Also, place all data on the nodes as issues arise when
            #       volume rendering on the cells.
            volume = volume.cell_data_to_point_data()

        if name is None:
            name = f'{type(volume).__name__}({volume.memory_address})'

        if isinstance(volume, pyvista.MultiBlock):
            from itertools import cycle
            cycler = cycle(['Reds', 'Greens', 'Blues', 'Greys', 'Oranges', 'Purples'])
            # Now iteratively plot each element of the multiblock dataset
            actors = []
            for idx in range(volume.GetNumberOfBlocks()):
                if volume[idx] is None:
                    continue
                # Get a good name to use
                next_name = f'{name}-{idx}'
                # Get the data object
                block = wrap(volume.GetBlock(idx))
                if resolution is None:
                    try:
                        block_resolution = block.GetSpacing()
                    except AttributeError:
                        block_resolution = resolution
                else:
                    block_resolution = resolution
                if multi_colors:
                    color = next(cycler)
                else:
                    color = cmap

                a = self.add_volume(block, resolution=block_resolution, opacity=opacity,
                                    n_colors=n_colors, cmap=color, flip_scalars=flip_scalars,
                                    reset_camera=reset_camera, name=next_name,
                                    ambient=ambient, categories=categories,
                                    culling=culling, clim=clim,
                                    mapper=mapper, pickable=pickable,
                                    opacity_unit_distance=opacity_unit_distance,
                                    shade=shade, diffuse=diffuse, specular=specular,
                                    specular_power=specular_power, render=render)

                actors.append(a)
            return actors

        if not isinstance(volume, pyvista.UniformGrid):
            raise TypeError(f'Type {type(volume)} not supported for volume rendering at this time. Use `pyvista.UniformGrid`.')

        if opacity_unit_distance is None:
            opacity_unit_distance = volume.length / (np.mean(volume.dimensions) - 1)

        if scalars is None:
            # Make sure scalars components are not vectors/tuples
            scalars = volume.active_scalars
            # Don't allow plotting of string arrays by default
            if scalars is not None and np.issubdtype(scalars.dtype, np.number):
                scalar_bar_args.setdefault('title', volume.active_scalars_info[1])
            else:
                raise ValueError('No scalars to use for volume rendering.')
        elif isinstance(scalars, str):
            pass

        ##############

        title = 'Data'
        if isinstance(scalars, str):
            title = scalars
            scalars = get_array(volume, scalars,
                                preference=preference, err=True)
            scalar_bar_args.setdefault('title', title)

        if not isinstance(scalars, np.ndarray):
            scalars = np.asarray(scalars)

        if not np.issubdtype(scalars.dtype, np.number):
            raise TypeError('Non-numeric scalars are currently not supported for volume rendering.')

        if scalars.ndim != 1:
            scalars = scalars.ravel()

        if scalars.dtype == np.bool_ or scalars.dtype == np.uint8:
            scalars = scalars.astype(np.float_)

        # Define mapper, volume, and add the correct properties
        mappers = {
            'fixed_point': _vtk.vtkFixedPointVolumeRayCastMapper,
            'gpu': _vtk.vtkGPUVolumeRayCastMapper,
            'open_gl': _vtk.vtkOpenGLGPUVolumeRayCastMapper,
            'smart': _vtk.vtkSmartVolumeMapper,
        }
        if not isinstance(mapper, str) or mapper not in mappers.keys():
            raise TypeError(f"Mapper ({mapper}) unknown. Available volume mappers include: {', '.join(mappers.keys())}")
        self.mapper = make_mapper(mappers[mapper])

        # Scalars interpolation approach
        if scalars.shape[0] == volume.n_points:
            volume.point_arrays.append(scalars, title, True)
            self.mapper.SetScalarModeToUsePointData()
        elif scalars.shape[0] == volume.n_cells:
            volume.cell_arrays.append(scalars, title, True)
            self.mapper.SetScalarModeToUseCellData()
        else:
            raise_not_matching(scalars, volume)

        # Set scalars range
        if clim is None:
            clim = [np.nanmin(scalars), np.nanmax(scalars)]
        elif isinstance(clim, float) or isinstance(clim, int):
            clim = [-clim, clim]

        ###############

        scalars = scalars.astype(np.float_)
        with np.errstate(invalid='ignore'):
            idxs0 = scalars < clim[0]
            idxs1 = scalars > clim[1]
        scalars[idxs0] = clim[0]
        scalars[idxs1] = clim[1]
        scalars = ((scalars - np.nanmin(scalars)) / (np.nanmax(scalars) - np.nanmin(scalars))) * 255
        # scalars = scalars.astype(np.uint8)
        volume[title] = scalars

        self.mapper.scalar_range = clim

        # Set colormap and build lookup table
        table = _vtk.vtkLookupTable()
        # table.SetNanColor(nan_color) # NaN's are chopped out with current implementation
        # above/below colors not supported with volume rendering

        if isinstance(annotations, dict):
            for val, anno in annotations.items():
                table.SetAnnotation(float(val), str(anno))

        if cmap is None:  # Set default map if matplotlib is available
            if _has_matplotlib():
                cmap = rcParams['cmap']

        if cmap is not None:
            if not _has_matplotlib():
                raise ImportError('Please install matplotlib for volume rendering.')

            cmap = get_cmap_safe(cmap)
            if categories:
                if categories is True:
                    n_colors = len(np.unique(scalars))
                elif isinstance(categories, int):
                    n_colors = categories
        if flip_scalars:
            cmap = cmap.reversed()

        color_tf = _vtk.vtkColorTransferFunction()
        for ii in range(n_colors):
            color_tf.AddRGBPoint(ii, *cmap(ii)[:-1])

        # Set opacities
        if isinstance(opacity, (float, int)):
            opacity_values = [opacity] * n_colors
        elif isinstance(opacity, str):
            opacity_values = pyvista.opacity_transfer_function(opacity, n_colors)
        elif isinstance(opacity, (np.ndarray, list, tuple)):
            opacity = np.array(opacity)
            opacity_values = opacity_transfer_function(opacity, n_colors)

        opacity_tf = _vtk.vtkPiecewiseFunction()
        for ii in range(n_colors):
            opacity_tf.AddPoint(ii, opacity_values[ii] / n_colors)

        # Now put color tf and opacity tf into a lookup table for the scalar bar
        table.SetNumberOfTableValues(n_colors)
        lut = cmap(np.array(range(n_colors))) * 255
        lut[:,3] = opacity_values
        lut = lut.astype(np.uint8)
        table.SetTable(_vtk.numpy_to_vtk(lut))
        table.SetRange(*clim)
        self.mapper.lookup_table = table

        self.mapper.SetInputData(volume)

        blending = blending.lower()
        if blending in ['additive', 'add', 'sum']:
            self.mapper.SetBlendModeToAdditive()
        elif blending in ['average', 'avg', 'average_intensity']:
            self.mapper.SetBlendModeToAverageIntensity()
        elif blending in ['composite', 'comp']:
            self.mapper.SetBlendModeToComposite()
        elif blending in ['maximum', 'max', 'maximum_intensity']:
            self.mapper.SetBlendModeToMaximumIntensity()
        elif blending in ['minimum', 'min', 'minimum_intensity']:
            self.mapper.SetBlendModeToMinimumIntensity()
        else:
            raise ValueError(f'Blending mode \'{blending}\' invalid. ' +
                             'Please choose one ' + 'of \'additive\', '
                             '\'composite\', \'minimum\' or ' + '\'maximum\'.')
        self.mapper.Update()

        self.volume = _vtk.vtkVolume()
        self.volume.SetMapper(self.mapper)

        prop = _vtk.vtkVolumeProperty()
        prop.SetColor(color_tf)
        prop.SetScalarOpacity(opacity_tf)
        prop.SetAmbient(ambient)
        prop.SetScalarOpacityUnitDistance(opacity_unit_distance)
        prop.SetShade(shade)
        prop.SetDiffuse(diffuse)
        prop.SetSpecular(specular)
        prop.SetSpecularPower(specular_power)
        self.volume.SetProperty(prop)

        actor, prop = self.add_actor(self.volume, reset_camera=reset_camera,
                                     name=name, culling=culling,
                                     pickable=pickable, render=render)

        # Add scalar bar if scalars are available
        if show_scalar_bar and scalars is not None:
            self.add_scalar_bar(**scalar_bar_args)

        self.renderer.Modified()

        return actor

    def update_scalar_bar_range(self, clim, name=None):
        """Update the value range of the active or named scalar bar.

        Parameters
        ----------
        2 item list
            The new range of scalar bar. Example: ``[-1, 2]``.

        name : str, optional
            The title of the scalar bar to update

        """
        if isinstance(clim, float) or isinstance(clim, int):
            clim = [-clim, clim]
        if len(clim) != 2:
            raise TypeError('clim argument must be a length 2 iterable of values: (min, max).')
        if name is None:
            if not hasattr(self, 'mapper'):
                raise AttributeError('This plotter does not have an active mapper.')
            self.mapper.scalar_range = clim
            return

        # Use the name to find the desired actor
        def update_mapper(mapper_helper):
            mapper_helper.scalar_range = clim
            return

        try:
            for mh in self._scalar_bar_mappers[name]:
                update_mapper(mh)
        except KeyError:
            raise KeyError('Name ({}) not valid/not found in this plotter.')
        return

    def clear(self):
        """Clear plot by removing all actors and properties."""
        for renderer in self.renderers:
            renderer.clear()
        self._shadow_renderer.clear()
        for renderer in self._background_renderers:
            if renderer is not None:
                renderer.clear()

        self.scalar_bars.clear()
        self.mesh = None

    def link_views(self, views=0):
        """Link the views' cameras.

        Parameters
        ----------
        views : int | tuple or list
            If ``views`` is int, link the views to the given view
            index or if ``views`` is a tuple or a list, link the given
            views cameras.

        """
        if isinstance(views, (int, np.integer)):
            for renderer in self.renderers:
                renderer.camera = self.renderers[views].camera
            return
        views = np.asarray(views)
        if np.issubdtype(views.dtype, np.integer):
            for view_index in views:
                self.renderers[view_index].camera = \
                    self.renderers[views[0]].camera
        else:
            raise TypeError('Expected type is int, list or tuple:'
                            f'{type(views)} is given')

    def unlink_views(self, views=None):
        """Unlink the views' cameras.

        Parameters
        ----------
        views : None | int | tuple or list
            If ``views`` is None unlink all the views, if ``views``
            is int unlink the selected view's camera or if ``views``
            is a tuple or a list, unlink the given views cameras.

        """
        if views is None:
            for renderer in self.renderers:
                renderer.camera = Camera()
                renderer.reset_camera()
        elif isinstance(views, int):
            self.renderers[views].camera = Camera()
            self.renderers[views].reset_camera()
        elif isinstance(views, collections.abc.Iterable):
            for view_index in views:
                self.renderers[view_index].camera = Camera()
                self.renderers[view_index].reset_camera()
        else:
            raise TypeError('Expected type is None, int, list or tuple:'
                            f'{type(views)} is given')

    @wraps(ScalarBars.add_scalar_bar)
    def add_scalar_bar(self, *args, **kwargs):
        """Wrap for ``ScalarBars.add_scalar_bar``."""
        # only render when the plotter has already been shown
        render = kwargs.get('render', None)
        if render is None:
            kwargs['render'] = not self._first_time

        # check if maper exists
        mapper = kwargs.get('mapper', None)
        if mapper is None:
            if not hasattr(self, 'mapper') or self.mapper is None:
                raise AttributeError('Mapper does not exist.  '
                                     'Add a mesh with scalars first.')
            kwargs['mapper'] = self.mapper

        # title can be the first and only arg
        if len(args):
            title = args[0]
        else:
            title = kwargs.get('title', '')
        if title is None:
            title = ''
        kwargs['title'] = title

        interactive = kwargs.get('interactive', None)
        if interactive is None:
            interactive = rcParams['interactive']
            if self.shape != (1, 1):
                interactive = False
        elif interactive and self.shape != (1, 1):
            raise ValueError('Interactive scalar bars disabled for multi-renderer plots')

        return self.scalar_bars.add_scalar_bar(**kwargs)


    def update_scalars(self, scalars, mesh=None, render=True):
        """Update scalars of an object in the plotter.

        Parameters
        ----------
        scalars : np.ndarray
            Scalars to replace existing scalars.

        mesh : vtk.PolyData or vtk.UnstructuredGrid, optional
            Object that has already been added to the Plotter.  If
            None, uses last added mesh.

        render : bool, optional
            Force a render when True.  Default ``True``.
        """
        if mesh is None:
            mesh = self.mesh

        if isinstance(mesh, (collections.abc.Iterable, pyvista.MultiBlock)):
            # Recursive if need to update scalars on many meshes
            for m in mesh:
                self.update_scalars(scalars, mesh=m, render=False)
            if render:
                self.render()
            return

        if isinstance(scalars, str):
            # Grab scalars array if name given
            scalars = get_array(mesh, scalars)

        if scalars is None:
            if render:
                self.render()
            return

        if scalars.shape[0] == mesh.GetNumberOfPoints():
            data = mesh.GetPointData()
        elif scalars.shape[0] == mesh.GetNumberOfCells():
            data = mesh.GetCellData()
        else:
            raise_not_matching(scalars, mesh)

        vtk_scalars = data.GetScalars()
        if vtk_scalars is None:
            raise ValueError('No active scalars')
        s = convert_array(vtk_scalars)
        s[:] = scalars
        data.Modified()
        try:
            # Why are the points updated here? Not all datasets have points
            # and only the scalars array is modified by this function...
            mesh.GetPoints().Modified()
        except:
            pass

        if render:
            self.render()

    def update_coordinates(self, points, mesh=None, render=True):
        """Update the points of an object in the plotter.

        Parameters
        ----------
        points : np.ndarray
            Points to replace existing points.

        mesh : vtk.PolyData or vtk.UnstructuredGrid, optional
            Object that has already been added to the Plotter.  If
            None, uses last added mesh.

        render : bool, optional
            Force a render when True.  Default ``True``.
        """
        if mesh is None:
            mesh = self.mesh

        mesh.points = points

        # only render when the plotter has already been shown
        if render is None:
            render = not self._first_time

        if render:
            self.render()

    def _clear_ren_win(self):
        """Clear the render window."""
        if hasattr(self, 'ren_win'):
            self.ren_win.Finalize()
            del self.ren_win

    def close(self, render=False):
        """Close the render window."""
        # optionally run just prior to exiting the plotter
        if self._before_close_callback is not None:
            self._before_close_callback(self)
            self._before_close_callback = None

        # must close out widgets first
        super().close()
        # Renderer has an axes widget, so close it
        for renderer in self.renderers:
            renderer.close()
        self._shadow_renderer.close()

        # Turn off the lights
        for renderer in self.renderers:
            renderer.remove_all_lights()

        # Grab screenshots of last render
        if self._store_image:
            self.last_image = self.screenshot(None, return_img=True)
            self.last_image_depth = self.get_image_depth()

        # reset scalar bars
        self.clear()

        self._clear_ren_win()

        self._style_class = None

        if hasattr(self, '_observers'):
            for obs in self._observers.values():
                self.iren.RemoveObservers(obs)
            del self._observers

        if self.iren is not None:
            self.iren.TerminateApp()
            self.iren = None

        if hasattr(self, 'textActor'):
            del self.textActor

        # end movie
        if hasattr(self, 'mwriter'):
            try:
                self.mwriter.close()
            except BaseException:
                pass

        # this helps managing closed plotters
        self._closed = True

    def deep_clean(self):
        """Clean the plotter of the memory."""
        for renderer in self.renderers:
            renderer.deep_clean()
        if hasattr(self, '_shadow_renderer'):
            self._shadow_renderer.deep_clean()
        if hasattr(self, '_background_renderers'):
            for renderer in self._background_renderers:
                if renderer is not None:
                    renderer.deep_clean()
        # Do not remove the renderers on the clean
        if getattr(self, 'mesh', None) is not None:
            self.mesh.point_arrays = None
            self.mesh.cell_arrays = None
        self.mesh = None
        if getattr(self, 'mapper', None) is not None:
            self.mapper.lookup_table = None
        self.mapper = None
        self.volume = None
        self.textactor = None

    def add_text(self, text, position='upper_left', font_size=18, color=None,
                 font=None, shadow=False, name=None, viewport=False):
        """Add text to plot object in the top left corner by default.

        Parameters
        ----------
        text : str
            The text to add the rendering

        position : str, tuple(float)
            Position to place the bottom left corner of the text box.
            If tuple is used, the position of the text uses the pixel
            coordinate system (default). In this case,
            it returns a more general `vtkOpenGLTextActor`.
            If string name is used, it returns a `vtkCornerAnnotation`
            object normally used for fixed labels (like title or xlabel).
            Default is to find the top left corner of the rendering window
            and place text box up there. Available position: ``'lower_left'``,
            ``'lower_right'``, ``'upper_left'``, ``'upper_right'``,
            ``'lower_edge'``, ``'upper_edge'``, ``'right_edge'``, and
            ``'left_edge'``

        font : string, optional
            Font name may be courier, times, or arial

        shadow : bool, optional
            Adds a black shadow to the text.  Defaults to False

        name : str, optional
            The name for the added actor so that it can be easily updated.
            If an actor of this name already exists in the rendering window, it
            will be replaced by the new actor.

        viewport: bool
            If True and position is a tuple of float, uses
            the normalized viewport coordinate system (values between 0.0
            and 1.0 and support for HiDPI).

        Returns
        -------
        textActor : vtk.vtkTextActor
            Text actor added to plot

        """
        if font is None:
            font = rcParams['font']['family']
        if font_size is None:
            font_size = rcParams['font']['size']
        if color is None:
            color = rcParams['font']['color']
        if position is None:
            # Set the position of the text to the top left corner
            window_size = self.window_size
            x = (window_size[0] * 0.02) / self.shape[0]
            y = (window_size[1] * 0.85) / self.shape[0]
            position = [x, y]

        corner_mappings = {
            'lower_left': _vtk.vtkCornerAnnotation.LowerLeft,
            'lower_right': _vtk.vtkCornerAnnotation.LowerRight,
            'upper_left': _vtk.vtkCornerAnnotation.UpperLeft,
            'upper_right': _vtk.vtkCornerAnnotation.UpperRight,
            'lower_edge': _vtk.vtkCornerAnnotation.LowerEdge,
            'upper_edge': _vtk.vtkCornerAnnotation.UpperEdge,
            'left_edge': _vtk.vtkCornerAnnotation.LeftEdge,
            'right_edge': _vtk.vtkCornerAnnotation.RightEdge,

        }
        corner_mappings['ll'] = corner_mappings['lower_left']
        corner_mappings['lr'] = corner_mappings['lower_right']
        corner_mappings['ul'] = corner_mappings['upper_left']
        corner_mappings['ur'] = corner_mappings['upper_right']
        corner_mappings['top'] = corner_mappings['upper_edge']
        corner_mappings['bottom'] = corner_mappings['lower_edge']
        corner_mappings['right'] = corner_mappings['right_edge']
        corner_mappings['r'] = corner_mappings['right_edge']
        corner_mappings['left'] = corner_mappings['left_edge']
        corner_mappings['l'] = corner_mappings['left_edge']

        if isinstance(position, (int, str, bool)):
            if isinstance(position, str):
                position = corner_mappings[position]
            elif position is True:
                position = corner_mappings['upper_left']
            self.textActor = _vtk.vtkCornerAnnotation()
            # This is how you set the font size with this actor
            self.textActor.SetLinearFontScaleFactor(font_size // 2)
            self.textActor.SetText(position, text)
        else:
            self.textActor = _vtk.vtkTextActor()
            self.textActor.SetInput(text)
            self.textActor.SetPosition(position)
            if viewport:
                self.textActor.GetActualPositionCoordinate().SetCoordinateSystemToNormalizedViewport()
                self.textActor.GetActualPosition2Coordinate().SetCoordinateSystemToNormalizedViewport()
            self.textActor.GetTextProperty().SetFontSize(int(font_size * 2))

        self.textActor.GetTextProperty().SetColor(parse_color(color))
        self.textActor.GetTextProperty().SetFontFamily(FONT_KEYS[font])
        self.textActor.GetTextProperty().SetShadow(shadow)

        self.add_actor(self.textActor, reset_camera=False, name=name, pickable=False)
        return self.textActor

    def open_movie(self, filename, framerate=24):
        """Establish a connection to the ffmpeg writer.

        Parameters
        ----------
        filename : str
            Filename of the movie to open.  Filename should end in mp4,
            but other filetypes may be supported.  See "imagio.get_writer"

        framerate : int, optional
            Frames per second.

        """
        from imageio import get_writer
        if isinstance(pyvista.FIGURE_PATH, str) and not os.path.isabs(filename):
            filename = os.path.join(pyvista.FIGURE_PATH, filename)
        self.mwriter = get_writer(filename, fps=framerate)

    def open_gif(self, filename):
        """Open a gif file.

        Parameters
        ----------
        filename : str
            Filename of the gif to open.  Filename must end in gif.

        """
        from imageio import get_writer
        if filename[-3:] != 'gif':
            raise ValueError('Unsupported filetype.  Must end in .gif')
        if isinstance(pyvista.FIGURE_PATH, str) and not os.path.isabs(filename):
            filename = os.path.join(pyvista.FIGURE_PATH, filename)
        self._gif_filename = os.path.abspath(filename)
        self.mwriter = get_writer(filename, mode='I')

    def write_frame(self):
        """Write a single frame to the movie file."""
        if not hasattr(self, 'mwriter'):
            raise RuntimeError('This plotter has not opened a movie or GIF file.')
        self.update()
        self.mwriter.append_data(self.image)

    def _run_image_filter(self, ifilter):
        # Update filter and grab pixels
        ifilter.Modified()
        ifilter.Update()
        image = pyvista.wrap(ifilter.GetOutput())
        img_size = image.dimensions
        img_array = pyvista.utilities.point_array(image, 'ImageScalars')

        # Reshape and write
        tgt_size = (img_size[1], img_size[0], -1)
        return img_array.reshape(tgt_size)[::-1]

    def get_image_depth(self,
                        fill_value=np.nan,
                        reset_camera_clipping_range=True):
        """Return a depth image representing current render window.

        Parameters
        ----------
        fill_value : float
            Fill value for points in image that don't include objects in scene.
            To not use a fill value, pass ``None``.

        reset_camera_clipping_range : bool
            Reset the camera clipping range to include data in view?

        Returns
        -------
        image_depth : numpy.ndarray
            Image of depth values from camera orthogonal to image plane

        Notes
        -----
        Values in image_depth are negative to adhere to a
        right-handed coordinate system.

        """
        if not hasattr(self, 'ren_win') and hasattr(self, 'last_image_depth'):
            zval = self.last_image_depth.copy()
            if fill_value is not None:
                zval[self._image_depth_null] = fill_value
            return zval

        # Ensure points in view are within clipping range of renderer?
        if reset_camera_clipping_range:
            self.renderer.ResetCameraClippingRange()

        # Get the z-buffer image
        ifilter = _vtk.vtkWindowToImageFilter()
        ifilter.SetInput(self.ren_win)
        ifilter.ReadFrontBufferOff()
        ifilter.SetInputBufferTypeToZBuffer()
        zbuff = self._run_image_filter(ifilter)[:, :, 0]

        # Convert z-buffer values to depth from camera
        with warnings.catch_warnings():
            warnings.filterwarnings('ignore')
            near, far = self.camera.clipping_range
            if self.camera.is_parallel_projection:
                zval = (zbuff - near) / (far - near)
            else:
                zval = 2 * near * far / ((zbuff - 0.5) * 2 * (far - near) - near - far)

            # Consider image values outside clipping range as nans
            args = np.logical_or(zval < -far, np.isclose(zval, -far))
        self._image_depth_null = args
        if fill_value is not None:
            zval[args] = fill_value

        return zval

    def add_lines(self, lines, color=(1, 1, 1), width=5, label=None, name=None):
        """Add lines to the plotting object.

        Parameters
        ----------
        lines : np.ndarray or pyvista.PolyData
            Points representing line segments.  For example, two line segments
            would be represented as:

            np.array([[0, 0, 0], [1, 0, 0], [1, 0, 0], [1, 1, 0]])

        color : string or 3 item list, optional, defaults to white
            Either a string, rgb list, or hex color string.  For example:

            * ``color='white'``
            * ``color='w'``
            * ``color=[1, 1, 1]``
            * ``color='#FFFFFF'``

        width : float, optional
            Thickness of lines

        name : str, optional
            The name for the added actor so that it can be easily updated.
            If an actor of this name already exists in the rendering window, it
            will be replaced by the new actor.

        Returns
        -------
        actor : vtk.vtkActor
            Lines actor.

        """
        if not isinstance(lines, np.ndarray):
            raise TypeError('Input should be an array of point segments')

        lines = pyvista.lines_from_points(lines)

        # Create mapper and add lines
        mapper = _vtk.vtkDataSetMapper()
        mapper.SetInputData(lines)

        rgb_color = parse_color(color)

        # legend label
        if label:
            if not isinstance(label, str):
                raise TypeError('Label must be a string')
            self._labels.append([lines, label, rgb_color])

        # Create actor
        actor = _vtk.vtkActor()
        actor.SetMapper(mapper)
        actor.GetProperty().SetLineWidth(width)
        actor.GetProperty().EdgeVisibilityOn()
        actor.GetProperty().SetEdgeColor(rgb_color)
        actor.GetProperty().SetColor(rgb_color)
        actor.GetProperty().LightingOff()

        # Add to renderer
        self.add_actor(actor, reset_camera=False, name=name, pickable=False)
        return actor

    @wraps(ScalarBars.remove_scalar_bar)
    def remove_scalar_bar(self, *args, **kwargs):
        """Remove the active scalar bar."""
        self.scalar_bars.remove_scalar_bar(*args, **kwargs)

    def add_point_labels(self, points, labels, italic=False, bold=True,
                         font_size=None, text_color=None,
                         font_family=None, shadow=False,
                         show_points=True, point_color=None, point_size=5,
                         name=None, shape_color='grey', shape='rounded_rect',
                         fill_shape=True, margin=3, shape_opacity=1.0,
                         pickable=False, render_points_as_spheres=False,
                         tolerance=0.001, reset_camera=None, always_visible=False,
                         render=True):
        """Create a point actor with one label from list labels assigned to each point.

        Parameters
        ----------
        points : np.ndarray or pyvista.DataSet
            n x 3 numpy array of points or pyvista dataset with points

        labels : list or str
            List of labels.  Must be the same length as points. If a string name
            is given with a pyvista.DataSet input for points, then these are fetched.

        italic : bool, optional
            Italicises title and bar labels.  Default False.

        bold : bool, optional
            Bolds title and bar labels.  Default True

        font_size : float, optional
            Sets the size of the title font.  Defaults to 16.

        text_color : string or 3 item list, optional
            Color of text. Either a string, rgb list, or hex color string.

                text_color='white'
                text_color='w'
                text_color=[1, 1, 1]
                text_color='#FFFFFF'

        font_family : string, optional
            Font family.  Must be either courier, times, or arial.

        shadow : bool, optional
            Adds a black shadow to the text.  Defaults to False

        show_points : bool, optional
            Controls if points are visible.  Default True

        point_color : string or 3 item list, optional. Color of points (if visible).
            Either a string, rgb list, or hex color string.  For example:

            * ``color='white'``
            * ``color='w'``
            * ``color=[1, 1, 1]``
            * ``color='#FFFFFF'``

        point_size : float, optional
            Size of points (if visible)

        name : str, optional
            The name for the added actor so that it can be easily updated.
            If an actor of this name already exists in the rendering window, it
            will be replaced by the new actor.

        shape_color : string or 3 item list, optional. Color of points (if visible).
            Either a string, rgb list, or hex color string.  For example:

        shape : str, optional
            The string name of the shape to use. Options are ``'rect'`` or
            ``'rounded_rect'``. If you want no shape, pass ``None``

        fill_shape : bool, optional
            Fill the shape with the ``shape_color``. Outlines if ``False``.

        margin : int, optional
            The size of the margin on the label background shape. Default is 3.

        shape_opacity : float
            The opacity of the shape between zero and one.

        tolerance : float
            a tolerance to use to determine whether a point label is visible.
            A tolerance is usually required because the conversion from world
            space to display space during rendering introduces numerical
            round-off.

        reset_camera : bool, optional
            Reset the camera after adding the points to the scene.

        always_visible : bool, optional
            Skip adding the visibility filter. Default False.

        render : bool, optional
            Force a render when ``True`` (default).

        Returns
        -------
        labelActor : vtk.vtkActor2D
            VTK label actor.  Can be used to change properties of the labels.

        """
        if font_family is None:
            font_family = rcParams['font']['family']
        if font_size is None:
            font_size = rcParams['font']['size']
        if point_color is None:
            point_color = rcParams['color']
        if text_color is None:
            text_color = rcParams['font']['color']

        if isinstance(points, (list, tuple)):
            points = np.array(points)

        if isinstance(points, np.ndarray):
            vtkpoints = pyvista.PolyData(points) # Cast to poly data
        elif is_pyvista_dataset(points):
            vtkpoints = pyvista.PolyData(points.points)
            if isinstance(labels, str):
                labels = points.point_arrays[labels]
        else:
            raise TypeError(f'Points type not usable: {type(points)}')

        if len(vtkpoints.points) != len(labels):
            raise ValueError('There must be one label for each point')

        if name is None:
            name = f'{type(vtkpoints).__name__}({vtkpoints.memory_address})'

        vtklabels = _vtk.vtkStringArray()
        vtklabels.SetName('labels')
        for item in labels:
            vtklabels.InsertNextValue(str(item))
        vtkpoints.GetPointData().AddArray(vtklabels)

        # Create hierarchy
        hier = _vtk.vtkPointSetToLabelHierarchy()
        hier.SetLabelArrayName('labels')

        if always_visible:
            hier.SetInputData(vtkpoints)
        else:
            # Only show visible points
            vis_points = _vtk.vtkSelectVisiblePoints()
            vis_points.SetInputData(vtkpoints)
            vis_points.SetRenderer(self.renderer)
            vis_points.SetTolerance(tolerance)

            hier.SetInputConnection(vis_points.GetOutputPort())

        # create label mapper
        labelMapper = _vtk.vtkLabelPlacementMapper()
        labelMapper.SetInputConnection(hier.GetOutputPort())
        if not isinstance(shape, str):
            labelMapper.SetShapeToNone()
        elif shape.lower() in 'rect':
            labelMapper.SetShapeToRect()
        elif shape.lower() in 'rounded_rect':
            labelMapper.SetShapeToRoundedRect()
        else:
            raise ValueError(f'Shape ({shape}) not understood')
        if fill_shape:
            labelMapper.SetStyleToFilled()
        else:
            labelMapper.SetStyleToOutline()
        labelMapper.SetBackgroundColor(parse_color(shape_color))
        labelMapper.SetBackgroundOpacity(shape_opacity)
        labelMapper.SetMargin(margin)

        textprop = hier.GetTextProperty()
        textprop.SetItalic(italic)
        textprop.SetBold(bold)
        textprop.SetFontSize(font_size)
        textprop.SetFontFamily(parse_font_family(font_family))
        textprop.SetColor(parse_color(text_color))
        textprop.SetShadow(shadow)

        self.remove_actor(f'{name}-points', reset_camera=False)
        self.remove_actor(f'{name}-labels', reset_camera=False)

        # add points
        if show_points:
            self.add_mesh(vtkpoints, color=point_color, point_size=point_size,
                          name=f'{name}-points', pickable=pickable,
                          render_points_as_spheres=render_points_as_spheres,
                          reset_camera=reset_camera, render=render)

        labelActor = _vtk.vtkActor2D()
        labelActor.SetMapper(labelMapper)
        self.add_actor(labelActor, reset_camera=False,
                       name=f'{name}-labels', pickable=False)

        return labelActor

    def add_point_scalar_labels(self, points, labels, fmt=None, preamble='', **kwargs):
        """Label the points from a dataset with the values of their scalars.

        Wrapper for :func:`pyvista.BasePlotter.add_point_labels`.

        Parameters
        ----------
        points : np.ndarray or pyvista.DataSet
            n x 3 numpy array of points or pyvista dataset with points

        labels : str
            String name of the point data array to use.

        fmt : str
            String formatter used to format numerical data

        """
        if not is_pyvista_dataset(points):
            raise TypeError(f'input points must be a pyvista dataset, not: {type(points)}')
        if not isinstance(labels, str):
            raise TypeError('labels must be a string name of the scalars array to use')
        if fmt is None:
            fmt = rcParams['font']['fmt']
        if fmt is None:
            fmt = '%.6e'
        scalars = points.point_arrays[labels]
        phrase = f'{preamble} %.3e'
        labels = [phrase % val for val in scalars]
        return self.add_point_labels(points, labels, **kwargs)

    def add_points(self, points, **kwargs):
        """Add points to a mesh."""
        kwargs['style'] = 'points'
        return self.add_mesh(points, **kwargs)

    def add_arrows(self, cent, direction, mag=1, **kwargs):
        """Add arrows to the plotter.

        Parameters
        ----------
        cent : np.ndarray
            Array of centers.

        direction : np.ndarray
            Array of direction vectors.

        mag : float, optional
            Amount to scale the direction vectors.

        Examples
        --------
        Plot a random field of vectors and save a screenshot of it.

        >>> import numpy as np
        >>> import pyvista
        >>> cent = np.random.random((10, 3))
        >>> direction = np.random.random((10, 3))
        >>> plotter = pyvista.Plotter()
        >>> _ = plotter.add_arrows(cent, direction, mag=2)
        >>> plotter.show()  # doctest:+SKIP

        """
        if cent.shape != direction.shape:  # pragma: no cover
            raise ValueError('center and direction arrays must have the same shape')

        direction = direction.copy()
        if cent.ndim != 2:
            cent = cent.reshape((-1, 3))

        if direction.ndim != 2:
            direction = direction.reshape((-1, 3))

        if mag != 1:
            direction = direction*mag

        pdata = pyvista.vector_poly_data(cent, direction)
        # Create arrow object
        arrow = _vtk.vtkArrowSource()
        arrow.Update()
        glyph3D = _vtk.vtkGlyph3D()
        glyph3D.SetSourceData(arrow.GetOutput())
        glyph3D.SetInputData(pdata)
        glyph3D.SetVectorModeToUseVector()
        glyph3D.Update()

        arrows = wrap(glyph3D.GetOutput())
        return self.add_mesh(arrows, **kwargs)

    @staticmethod
    def _save_image(image, filename, return_img=None):
        """Save a NumPy image array.

        This is an internal helper.

        """
        if not image.size:
            raise ValueError('Empty image. Have you run plot() first?')
        # write screenshot to file
        if isinstance(filename, (str, pathlib.Path)):
            from PIL import Image
            filename = pathlib.Path(filename)
            if isinstance(pyvista.FIGURE_PATH, str) and not filename.is_absolute():
                filename = pathlib.Path(os.path.join(pyvista.FIGURE_PATH, filename))
            if not filename.suffix:
                filename = filename.with_suffix('.png')
            elif filename.suffix not in SUPPORTED_FORMATS:
                raise ValueError(f'Unsupported extension {filename.suffix}\n' +
                                 f'Must be one of the following: {SUPPORTED_FORMATS}')
            image_path = os.path.abspath(os.path.expanduser(str(filename)))
            Image.fromarray(image).save(image_path)
            if not return_img:
                return image
        return image

    def save_graphic(self, filename, title='PyVista Export', raster=True, painter=True):
        """Save a screenshot of the rendering window as a graphic file.

        The supported formats are: '.svg', '.eps', '.ps', '.pdf', '.tex'

        """
        if not hasattr(self, 'ren_win'):
            raise AttributeError('This plotter is closed and unable to save a screenshot.')
        if isinstance(pyvista.FIGURE_PATH, str) and not os.path.isabs(filename):
            filename = os.path.join(pyvista.FIGURE_PATH, filename)
        filename = os.path.abspath(os.path.expanduser(filename))
        extension = pyvista.fileio.get_ext(filename)
        valid = ['.svg', '.eps', '.ps', '.pdf', '.tex']
        if extension not in valid:
            raise ValueError(f"Extension ({extension}) is an invalid choice. Valid options include: {', '.join(valid)}")
        writer = _vtk.lazy_vtkGL2PSExporter()
        modes = {
            '.svg': writer.SetFileFormatToSVG,
            '.eps': writer.SetFileFormatToEPS,
            '.ps': writer.SetFileFormatToPS,
            '.pdf': writer.SetFileFormatToPDF,
            '.tex': writer.SetFileFormatToTeX,
        }
        writer.CompressOff()
        writer.SetFilePrefix(filename.replace(extension, ''))
        writer.SetInput(self.ren_win)
        modes[extension]()
        writer.SetTitle(title)
        writer.SetWrite3DPropsAsRasterImage(raster)
        if painter:
            writer.UsePainterSettings()
        writer.Update()
        return

    def screenshot(self, filename=None, transparent_background=None,
                   return_img=None, window_size=None):
        """Take screenshot at current camera position.

        Parameters
        ----------
        filename : str, optional
            Location to write image to.  If None, no image is written.

        transparent_background : bool, optional
            Makes the background transparent.  Default False.

        return_img : bool, optional
            If a string filename is given and this is true, a NumPy array of
            the image will be returned.

        Returns
        -------
        img :  numpy.ndarray
            Array containing pixel RGB and alpha.  Sized:
            [Window height x Window width x 3] for transparent_background=False
            [Window height x Window width x 4] for transparent_background=True

        Examples
        --------
        >>> import pyvista
        >>> sphere = pyvista.Sphere()
        >>> plotter = pyvista.Plotter(off_screen=True)
        >>> actor = plotter.add_mesh(sphere)
        >>> plotter.screenshot('screenshot.png') # doctest:+SKIP

        """
        if window_size is not None:
            self.window_size = window_size

        # configure image filter
        if transparent_background is None:
            transparent_background = rcParams['transparent_background']
        self.image_transparent_background = transparent_background

        # This if statement allows you to save screenshots of closed plotters
        # This is needed for the sphinx-gallery work
        if not hasattr(self, 'ren_win'):
            # If plotter has been closed...
            # check if last_image exists
            if hasattr(self, 'last_image'):
                # Save last image
                return self._save_image(self.last_image, filename, return_img)
            # Plotter hasn't been rendered or was improperly closed
            raise AttributeError('This plotter is closed and unable to save a screenshot.')

        if self._first_time and not self.off_screen:
            raise RuntimeError("Nothing to screenshot - call .show first or "
                               "use the off_screen argument")

        # if off screen, show has not been called and we must render
        # before extracting an image
        if self._first_time:
            self._on_first_render_request()
            self.render()
        return self._save_image(self.image, filename, return_img)

    def add_legend(self, labels=None, bcolor=(0.5, 0.5, 0.5), border=False,
                   size=None, name=None, origin=None):
        """Add a legend to render window.

        Entries must be a list containing one string and color entry for each
        item.

        Parameters
        ----------
        labels : list, optional
            When set to None, uses existing labels as specified by

            - add_mesh
            - add_lines
            - add_points

            List containing one entry for each item to be added to the
            legend.  Each entry must contain two strings, [label,
            color], where label is the name of the item to add, and
            color is the color of the label to add.

        bcolor : list or string, optional
            Background color, either a three item 0 to 1 RGB color
            list, or a matplotlib color string (e.g. 'w' or 'white'
            for a white color).  If None, legend background is
            disabled.

        border : bool, optional
            Controls if there will be a border around the legend.
            Default False.

        size : list, optional
            Two float list, each float between 0 and 1.  For example
            [0.1, 0.1] would make the legend 10% the size of the
            entire figure window.

        name : str, optional
            The name for the added actor so that it can be easily updated.
            If an actor of this name already exists in the rendering window, it
            will be replaced by the new actor.

        origin : list, optional
            If used, specifies the x and y position of the lower left corner
            of the legend.

        Returns
        -------
        legend : vtk.vtkLegendBoxActor
            Actor for the legend.

        Examples
        --------
        >>> import pyvista
        >>> from pyvista import examples
        >>> mesh = examples.load_hexbeam()
        >>> othermesh = examples.load_uniform()
        >>> plotter = pyvista.Plotter()
        >>> _ = plotter.add_mesh(mesh, label='My Mesh')
        >>> _ = plotter.add_mesh(othermesh, 'k', label='My Other Mesh')
        >>> _ = plotter.add_legend()
        >>> plotter.show() # doctest:+SKIP

        Alternative manual example

        >>> import pyvista
        >>> from pyvista import examples
        >>> mesh = examples.load_hexbeam()
        >>> othermesh = examples.load_uniform()
        >>> legend_entries = []
        >>> legend_entries.append(['My Mesh', 'w'])
        >>> legend_entries.append(['My Other Mesh', 'k'])
        >>> plotter = pyvista.Plotter()
        >>> _ = plotter.add_mesh(mesh)
        >>> _ = plotter.add_mesh(othermesh, 'k')
        >>> _ = plotter.add_legend(legend_entries)
        >>> plotter.show() # doctest:+SKIP

        """
        self.legend = _vtk.vtkLegendBoxActor()

        if labels is None:
            # use existing labels
            if not self._labels:
                raise ValueError('No labels input.\n\n'
                                 'Add labels to individual items when adding them to'
                                 'the plotting object with the "label=" parameter.  '
                                 'or enter them as the "labels" parameter.')

            self.legend.SetNumberOfEntries(len(self._labels))
            for i, (vtk_object, text, color) in enumerate(self._labels):
                self.legend.SetEntry(i, vtk_object, text, parse_color(color))

        else:
            self.legend.SetNumberOfEntries(len(labels))
            legendface = pyvista.single_triangle()
            for i, (text, color) in enumerate(labels):
                self.legend.SetEntry(i, legendface, text, parse_color(color))

        if origin is not None:
            if not isinstance(origin, Sequence) or len(origin) != 2:
                raise ValueError(
                    '`origin` must be a list of length 2. Passed value is {}'
                    .format(origin)
                )
            self.legend.SetPosition(origin[0], origin[1])

        if size is not None:
            if not isinstance(size, Sequence) or len(size) != 2:
                raise ValueError(
                    '`size` must be a list of length 2. Passed value is {}'
                    .format(size)
                )
            self.legend.SetPosition2(size[0], size[1])

        if bcolor is None:
            self.legend.UseBackgroundOff()
        else:
            self.legend.UseBackgroundOn()
            self.legend.SetBackgroundColor(bcolor)

        if border:
            self.legend.BorderOn()
        else:
            self.legend.BorderOff()

        # Add to renderer
        self.add_actor(self.legend, reset_camera=False, name=name, pickable=False)
        return self.legend

    def set_background(self, color, top=None, all_renderers=True):
        """Set the background color.

        Parameters
        ----------
        color : string or 3 item list, optional, defaults to white
            Either a string, rgb list, or hex color string.  For example:

            * ``color='white'``
            * ``color='w'``
            * ``color=[1, 1, 1]``
            * ``color='#FFFFFF'``

        top : string or 3 item list, optional, defaults to None
            If given, this will enable a gradient background where the
            ``color`` argument is at the bottom and the color given in ``top``
            will be the color at the top of the renderer.

        all_renderers : bool
            If True, applies to all renderers in subplots. If False, then
            only applies to the active renderer.

        """
        if all_renderers:
            for renderer in self.renderers:
                renderer.set_background(color, top=top)
            self._shadow_renderer.set_background(color)
        else:
            self.renderer.set_background(color, top=top)

    def remove_legend(self):
        """Remove the legend actor."""
        if hasattr(self, 'legend'):
            self.remove_actor(self.legend, reset_camera=False)
            self.render()

    def generate_orbital_path(self, factor=3., n_points=20, viewup=None, shift=0.0):
        """Generate an orbital path around the data scene.

        Parameters
        ----------
        factor : float
            A scaling factor when biulding the orbital extent

        n_points : int
            number of points on the orbital path

        viewup : list(float)
            the normal to the orbital plane

        shift : float, optional
            shift the plane up/down from the center of the scene by this amount

        """
        if viewup is None:
            viewup = rcParams['camera']['viewup']
        center = np.array(self.center)
        bnds = np.array(self.bounds)
        radius = (bnds[1] - bnds[0]) * factor
        y = (bnds[3] - bnds[2]) * factor
        if y > radius:
            radius = y
        center += np.array(viewup) * shift
        return pyvista.Polygon(center=center, radius=radius, normal=viewup, n_sides=n_points)

    def fly_to(self, point):
        """Move the current camera's focal point to a position point.

        The movement is animated over the number of frames specified in
        NumberOfFlyFrames. The LOD desired frame rate is used.

        """
        return self.iren.FlyTo(self.renderer, *point)

    def orbit_on_path(self, path=None, focus=None, step=0.5, viewup=None,
                      write_frames=False, threaded=False):
        """Orbit on the given path focusing on the focus point.

        Parameters
        ----------
        path : pyvista.PolyData
            Path of orbital points. The order in the points is the order of
            travel

        focus : list(float) of length 3, optional
            The point of focus the camera.

        step : float, optional
            The timestep between flying to each camera position

        viewup : list(float)
            the normal to the orbital plane

        write_frames : bool
            Assume a file is open and write a frame on each camera view during
            the orbit.

        threaded : bool, optional
            Run this as a background thread.  Generally used within a
            GUI (i.e. PyQt).

        """
        if focus is None:
            focus = self.center
        if viewup is None:
            viewup = rcParams['camera']['viewup']
        if path is None:
            path = self.generate_orbital_path(viewup=viewup)
        if not is_pyvista_dataset(path):
            path = pyvista.PolyData(path)
        points = path.points

        # Make sure the whole scene is visible
        self.camera.thickness = path.length

        def orbit():
            """Define the internal thread for running the orbit."""
            for point in points:
                self.set_position(point)
                self.set_focus(focus)
                self.set_viewup(viewup)
                self.renderer.ResetCameraClippingRange()
                self.render()
                time.sleep(step)
                if write_frames:
                    self.write_frame()

        if threaded:
            thread = Thread(target=orbit)
            thread.start()
        else:
            orbit()

        return

    def export_vtkjs(self, filename, compress_arrays=False):
        """Export the current rendering scene as a VTKjs scene.

        It can be used for rendering in a web browser.

        """
        if not hasattr(self, 'ren_win'):
            raise RuntimeError('Export must be called before showing/closing the scene.')
        if isinstance(pyvista.FIGURE_PATH, str) and not os.path.isabs(filename):
            filename = os.path.join(pyvista.FIGURE_PATH, filename)
        else:
            filename = os.path.abspath(os.path.expanduser(filename))
        return export_plotter_vtkjs(self, filename, compress_arrays=compress_arrays)

    def export_obj(self, filename):
        """Export scene to OBJ format."""
        # lazy import vtkOBJExporter here as it takes a long time to
        # load and is not always used
        try:
            from vtkmodules.vtkIOExport import vtkOBJExporter
        except:
            from vtk import vtkOBJExporter

        if not hasattr(self, "ren_win"):
            raise RuntimeError("This plotter must still have a render window open.")
        if isinstance(pyvista.FIGURE_PATH, str) and not os.path.isabs(filename):
            filename = os.path.join(pyvista.FIGURE_PATH, filename)
        else:
            filename = os.path.abspath(os.path.expanduser(filename))
        exporter = vtkOBJExporter()
        exporter.SetFilePrefix(filename)
        exporter.SetRenderWindow(self.ren_win)
        return exporter.Write()

    def __del__(self):
        """Delete the plotter."""
        # We have to check here if it has the closed attribute as it
        # may not exist should the plotter failed to initialize.
        if hasattr(self, '_closed'):
            if not self._closed:
                self.close()
        self.deep_clean()
        del self.renderers
        if hasattr(self, '_shadow_renderer'):
            del self._shadow_renderer

    def add_background_image(self, image_path, scale=1, auto_resize=True,
                             as_global=True):
        """Add a background image to a plot.

        Parameters
        ----------
        image_path : str
            Path to an image file.

        scale : float, optional
            Scale the image larger or smaller relative to the size of
            the window.  For example, a scale size of 2 will make the
            largest dimension of the image twice as large as the
            largest dimension of the render window.  Defaults to 1.

        auto_resize : bool, optional
            Resize the background when the render window changes size.

        as_global : bool, optional
            When multiple render windows are present, setting
            ``as_global=False`` will cause the background to only
            appear in one window.

        Examples
        --------
        >>> import pyvista
        >>> from pyvista import examples
        >>> plotter = pyvista.Plotter()
        >>> actor = plotter.add_mesh(pyvista.Sphere())
        >>> plotter.add_background_image(examples.mapfile)
        >>> plotter.show() # doctest:+SKIP

        """
        # verify no render exists
        if self._background_renderers[self._active_renderer_index] is not None:
            raise RuntimeError('A background image already exists.  '
                               'Remove it with remove_background_image '
                               'before adding one')

        # Need to change the number of layers to support an additional
        # background layer
        self.ren_win.SetNumberOfLayers(3)
        if as_global:
            for renderer in self.renderers:
                renderer.SetLayer(2)
            view_port = None
        else:
            self.renderer.SetLayer(2)
            view_port = self.renderer.GetViewport()

        renderer = BackgroundRenderer(self, image_path, scale, view_port)
        renderer.SetLayer(1)
        self.ren_win.AddRenderer(renderer)
        self._background_renderers[self._active_renderer_index] = renderer

        # setup autoscaling of the image
        if auto_resize:  # pragma: no cover
            self._add_observer('ModifiedEvent', renderer.resize)

    def remove_background_image(self):
        """Remove the background image from the current subplot."""
        renderer = self._background_renderers[self._active_renderer_index]
        if renderer is None:
            raise RuntimeError('No background image to remove at this subplot')
        renderer.deep_clean()
        self._background_renderers[self._active_renderer_index] = None

    def _on_first_render_request(self, cpos=None):
        """Once an image or render is officially requested, run this routine.

        For example on the show call or any screenshot producing code.
        """
        # reset unless camera for the first render unless camera is set
        if self._first_time:  # and not self.camera_set:
            for renderer in self.renderers:
                if not renderer.camera_set and cpos is None:
                    renderer.camera_position = renderer.get_default_cam_pos()
                    renderer.ResetCamera()
                elif cpos is not None:
                    renderer.camera_position = cpos
            self._first_time = False

    def reset_camera_clipping_range(self):
        """Reset camera clipping planes."""
        self.renderer.ResetCameraClippingRange()

    def add_light(self, light, only_active=False):
        """Add a Light to the scene.

        Parameters
        ----------
        light : Light or vtkLight
            The light to be added.

        only_active : bool
            If ``True``, only add the light to the active renderer. The default
            is that every renderer adds the light. To add the light to an arbitrary
            renderer, see the ``add_light`` method of the Renderer class.

        Examples
        --------
        Create a plotter that we initialize with no lights, and add a cube and a
        single headlight to it.

        >>> import pyvista as pv
        >>> plotter = pv.Plotter(lighting='none')
        >>> _ = plotter.add_mesh(pv.Cube())
        >>> light = pv.Light(color='cyan', light_type='headlight')
        >>> plotter.add_light(light)
        >>> plotter.show()  # doctest:+SKIP

        """
        renderers = [self.renderer] if only_active else self.renderers
        for renderer in renderers:
            renderer.add_light(light)

    def remove_all_lights(self, only_active=False):
        """Remove all lights from the scene.

        Parameters
        ----------
        only_active : bool
            If ``True``, only remove lights from the active renderer. The default
            is that lights are stripped from every renderer.

        Examples
        --------
        Create a plotter, forget to initialize it without default lighting,
        correct the mistake after instantiation.

        >>> import pyvista as pv
        >>> plotter = pv.Plotter()
        >>> plotter.remove_all_lights()
        >>> plotter.renderer.lights
        []

        """
        renderers = [self.renderer] if only_active else self.renderers
        for renderer in renderers:
            renderer.remove_all_lights()

    def where_is(self, name):
        """Return the subplot coordinates of a given actor.

        Parameters
        ----------
        name : str
            Actor's name.

        Returns
        -------
        places : list(tuple(int))
            A list with the subplot coordinates of the actor.

        Examples
        --------
        >>> import pyvista as pv
        >>> plotter = pv.Plotter(shape=(2, 2))
        >>> plotter.subplot(0, 0)
        >>> _ = plotter.add_mesh(pv.Box(), name='box')
        >>> plotter.subplot(0, 1)
        >>> _ = plotter.add_mesh(pv.Sphere(), name='sphere')
        >>> plotter.subplot(1, 0)
        >>> _ = plotter.add_mesh(pv.Box(), name='box')
        >>> plotter.subplot(1, 1)
        >>> _ = plotter.add_mesh(pv.Cone(), name='cone')
        >>> plotter.where_is('box')
        [(0, 0), (1, 0)]

        """
        places = []
        for index in range(len(self.renderers)):
            if name in self.renderers[index]._actors:
                places.append(tuple(self.index_to_loc(index)))
        return places


class Plotter(BasePlotter):
    """Plotting object to display vtk meshes or numpy arrays.

    Example
    -------
    >>> import pyvista
    >>> from pyvista import examples
    >>> mesh = examples.load_hexbeam()
    >>> another_mesh = examples.load_uniform()
    >>> plotter = pyvista.Plotter()
    >>> _ = plotter.add_mesh(mesh, color='red')
    >>> _ = plotter.add_mesh(another_mesh, color='blue')
    >>> plotter.show() # doctest:+SKIP

    Parameters
    ----------
    off_screen : bool, optional
        Renders off screen when True.  Useful for automated screenshots.

    notebook : bool, optional
        When True, the resulting plot is placed inline a jupyter notebook.
        Assumes a jupyter console is active.  Automatically enables off_screen.

    shape : list or tuple, optional
        Number of sub-render windows inside of the main window.
        Specify two across with ``shape=(2, 1)`` and a two by two grid
        with ``shape=(2, 2)``.  By default there is only one render window.
        Can also accept a string descriptor as shape. E.g.:

            * ``shape="3|1"`` means 3 plots on the left and 1 on the right,
            * ``shape="4/2"`` means 4 plots on top and 2 at the bottom.

    border : bool, optional
        Draw a border around each render window.  Default False.

    border_color : string or 3 item list, optional, defaults to white
        Either a string, rgb list, or hex color string.  For example:

            * ``color='white'``
            * ``color='w'``
            * ``color=[1, 1, 1]``
            * ``color='#FFFFFF'``

    window_size : list, optional
        Window size in pixels.  Defaults to [1024, 768]

    multi_samples : int
        The number of multi-samples used to mitigate aliasing. 4 is a good
        default but 8 will have better results with a potential impact on
        performance.

    line_smoothing : bool
        If True, enable line smothing

    point_smoothing : bool
        If True, enable point smothing

    polygon_smoothing : bool
        If True, enable polygon smothing

    lighting : str, optional
        What lighting to set up for the plotter.
        Accepted options:

            * ``'light_kit'``: a vtk Light Kit composed of 5 lights.
            * ``'three lights'``: illumination using 3 lights.
            * ``'none'``: no light sources at instantiation.

        The default is a Light Kit (to be precise, 5 separate lights
        that act like a Light Kit).

    """

    last_update_time = 0.0
    right_timer_id = -1

    def __init__(self, off_screen=None, notebook=None, shape=(1, 1),
                 groups=None, row_weights=None, col_weights=None,
                 border=None, border_color='k', border_width=2.0,
                 window_size=None, multi_samples=None, line_smoothing=False,
                 point_smoothing=False, polygon_smoothing=False,
                 splitting_position=None, title=None, lighting='light kit'):
        """Initialize a vtk plotting object."""
        super().__init__(shape=shape, border=border,
                         border_color=border_color,
                         border_width=border_width,
                         groups=groups, row_weights=row_weights,
                         col_weights=col_weights,
                         splitting_position=splitting_position,
                         title=title, lighting=lighting)

        log.debug('Plotter init start')

        # check if a plotting backend is enabled
        _warn_xserver()

        def on_timer(iren, event_id):
            """Exit application if interactive renderer stops."""
            if event_id == 'TimerEvent':
                self.iren.TerminateApp()

        if off_screen is None:
            off_screen = pyvista.OFF_SCREEN

        if notebook is None:
            if rcParams['notebook'] is not None:
                notebook = rcParams['notebook']
            else:
                notebook = scooby.in_ipykernel()

        self.notebook = notebook
        if self.notebook:
            off_screen = True
        self.off_screen = off_screen

        if window_size is None:
            window_size = rcParams['window_size']
        self.__prior_window_size = window_size

        if multi_samples is None:
            multi_samples = rcParams['multi_samples']

        # initialize render window
        self.ren_win = _vtk.vtkRenderWindow()
        self.ren_win.SetMultiSamples(multi_samples)
        self.ren_win.SetBorders(True)
        if line_smoothing:
            self.ren_win.LineSmoothingOn()
        if point_smoothing:
            self.ren_win.PointSmoothingOn()
        if polygon_smoothing:
            self.ren_win.PolygonSmoothingOn()

        for renderer in self.renderers:
            self.ren_win.AddRenderer(renderer)

        # Add the shadow renderer to allow us to capture interactions within
        # a given viewport
        # https://vtk.org/pipermail/vtkusers/2018-June/102030.html
        number_or_layers = self.ren_win.GetNumberOfLayers()
        current_layer = self.renderer.GetLayer()
        self.ren_win.SetNumberOfLayers(number_or_layers + 1)
        self.ren_win.AddRenderer(self._shadow_renderer)
        self._shadow_renderer.SetLayer(current_layer + 1)
        self._shadow_renderer.SetInteractive(False)  # never needs to capture

        if self.off_screen:
            self.ren_win.SetOffScreenRendering(1)

        # Add ren win and interactor no matter what - necessary for ipyvtk_simple
        self.iren = _vtk.vtkRenderWindowInteractor()
        self.iren.LightFollowCameraOff()
        self.iren.SetDesiredUpdateRate(30.0)
        self.iren.SetRenderWindow(self.ren_win)
        self.enable_trackball_style()  # internally calls update_style()
        self._observers = {}    # Map of events to observers of self.iren
        self._add_observer("KeyPressEvent", self.key_press_event)
        self.update_style()

        # Set background
        self.set_background(rcParams['background'])

        # Set window size
        self.window_size = window_size

        # add timer event if interactive render exists
        self._add_observer(_vtk.vtkCommand.TimerEvent, on_timer)

        if rcParams["depth_peeling"]["enabled"]:
            if self.enable_depth_peeling():
                for renderer in self.renderers:
                    renderer.enable_depth_peeling()
        log.debug('Plotter init stop')

    def show(self, title=None, window_size=None, interactive=True,
             auto_close=None, interactive_update=False, full_screen=None,
             screenshot=False, return_img=False, cpos=None, use_ipyvtk=None,
             jupyter_backend=None, return_viewer=False, **kwargs):
        """Display the plotting window.

        Notes
        -----
        Please use the ``q``-key to close the plotter as some
        operating systems (namely Windows) will experience issues
        saving a screenshot if the exit button in the GUI is pressed.

        Parameters
        ----------
        title : string, optional
            Title of plotting window.

        window_size : list, optional
            Window size in pixels.  Defaults to ``[1024, 768]``

        interactive : bool, optional
            Enabled by default.  Allows user to pan and move figure.

        auto_close : bool, optional
            Enabled by default.  Exits plotting session when user
            closes the window when interactive is ``True``.

        interactive_update: bool, optional
            Disabled by default.  Allows user to non-blocking draw,
            user should call ``Update()`` in each iteration.

        full_screen : bool, optional
            Opens window in full screen.  When enabled, ignores
            ``window_size``.  Default ``False``.

        cpos : list(tuple(floats))
            The camera position.  You can also set this with
            ``Plotter.camera_position``.

        return_img : bool
            Returns a numpy array representing the last image along
            with the camera position.

        use_ipyvtk : bool, optional
            Deprecated.  Instead, set the backend either globally with
            ``pyvista.set_jupyter_backend('ipyvtk_simple')`` or with
            ``backend='ipyvtk_simple'``.

        jupyter_backend : str, optional
            Jupyter notebook plotting backend to use.  One of the
            following:

            * ``'none'`` : Do not display in the notebook.
            * ``'static'`` : Display a static figure.
            * ``'ipygany'`` : Show a ``ipygany`` widget
            * ``'panel'`` : Show a ``panel`` widget.

            This can also be set globally with
            ``pyvista.set_jupyter_backend``

        return_viewer : bool, optional
            Return the jupyterlab viewer, scene, or display object
            when plotting with jupyter notebook.

        Returns
        -------
        cpos : list
            List of camera position, focal point, and view up.

        image : np.ndarray
            Numpy array of the last image when either ``return_img=True``
            or ``screenshot`` is set.

        widget
            IPython widget when ``return_viewer==True``.

        Examples
        --------
        Simply show the plot.

        >>> pl.show()  # doctest:+SKIP

        Take a screenshot interactively.  Screenshot will be of the
        last image shown.

        >>> pl.show(screenshot='my_image.png')  # doctest:+SKIP

        Display an ``ipygany`` scene within a jupyter notebook

        >>> pl.show(jupyter_backend='ipygany')  # doctest:+SKIP

        Return an ``ipygany`` scene.

        >>> pl.show(jupyter_backend='ipygany', return_viewer=True)  # doctest:+SKIP

        """
        # developer keyword argument: runs a function immediately prior to ``close``
        self._before_close_callback = kwargs.pop('before_close_callback', None)
        assert_empty_kwargs(**kwargs)

        if interactive_update and auto_close is None:
            auto_close = False
        elif interactive_update and auto_close:
            warnings.warn(textwrap.dedent("""\
                The plotter will close immediately automatically since ``auto_close=True``.
                Either, do not specify ``auto_close``, or set it to ``False`` if you want to
                interact with the plotter interactively.\
                """)
            )
        elif auto_close is None:
            auto_close = rcParams['auto_close']

        if use_ipyvtk:
            txt = textwrap.dedent("""\
            use_ipyvtk is deprecated.  Set the backend
            globally with ``pyvista.set_jupyter_backend("ipyvtk_simple"
            or with ``backend="ipyvtk_simple"``)
            """)
            from pyvista.core.errors import DeprecationError
            raise DeprecationError(txt)

        if not hasattr(self, "ren_win"):
            raise RuntimeError("This plotter has been closed and cannot be shown.")

        if full_screen is None:
            full_screen = rcParams['full_screen']

        if full_screen:
            self.ren_win.SetFullScreen(True)
            self.ren_win.BordersOn()  # super buggy when disabled
        else:
            if window_size is None:
                window_size = self.window_size
            self.ren_win.SetSize(window_size[0], window_size[1])

        # reset unless camera for the first render unless camera is set
        self._on_first_render_request(cpos)

        # Render
        # For Windows issues. Resolves #186, #1018 and #1078
        if os.name == 'nt' and pyvista.IS_INTERACTIVE and not pyvista.VERY_FIRST_RENDER:
            if interactive and (not self.off_screen):
                self.iren.Start()
        pyvista.VERY_FIRST_RENDER = False
        # for some reason iren needs to start before rendering on
        # Windows when running in interactive mode (python console,
        # Ipython console, Jupyter notebook) but only after the very
        # first render window

        # handle plotter notebook
        if self.notebook:
            from ..jupyter.notebook import handle_plotter
            if jupyter_backend is None:
                jupyter_backend = rcParams['jupyter_backend']

            if jupyter_backend != 'none':
                disp = handle_plotter(self, backend=jupyter_backend,
                                      return_viewer=return_viewer)
                return disp

        self.render()

        # This has to be after the first render for some reason
        if title is None:
            title = self.title
        if title:
            self.ren_win.SetWindowName(title)
            self.title = title

        # Keep track of image for sphinx-gallery
        if pyvista.BUILDING_GALLERY or screenshot:
            # always save screenshots for sphinx_gallery
            self.last_image = self.screenshot(screenshot, return_img=True)
            self.last_image_depth = self.get_image_depth()

        # See: https://github.com/pyvista/pyvista/issues/186#issuecomment-550993270
        if interactive and (not self.off_screen):
            try:  # interrupts will be caught here
                log.debug('Starting iren')
                self.update_style()
                if not interactive_update:
                    self.iren.Start()
                self.iren.Initialize()
            except KeyboardInterrupt:
                log.debug('KeyboardInterrupt')
                self.close()
                raise KeyboardInterrupt
        # In the event that the user hits the exit-button on the GUI  (on
        # Windows OS) then it must be finalized and deleted as accessing it
        # will kill the kernel.
        # Here we check for that and clean it up before moving on to any of
        # the closing routines that might try to still access that
        # render window.
        if not self.ren_win.IsCurrent():
            self._clear_ren_win()  # The ren_win is deleted
            # proper screenshots cannot be saved if this happens
            if not auto_close:
                warnings.warn("`auto_close` ignored: by clicking the exit button, "
                              "you have destroyed the render window and we have to "
                              "close it out.")
                auto_close = True
        # NOTE: after this point, nothing from the render window can be accessed
        #       as if a user presed the close button, then it destroys the
        #       the render view and a stream of errors will kill the Python
        #       kernel if code here tries to access that renderer.
        #       See issues #135 and #186 for insight before editing the
        #       remainder of this function.

        # Get camera position before closing
        cpos = self.camera_position

        # Cleanup
        if auto_close:
            self.close()

        # If user asked for screenshot, return as numpy array after camera
        # position
        if return_img or screenshot is True:
            return cpos, self.last_image

        # default to returning last used camera position
        return cpos

    def add_title(self, title, font_size=18, color=None, font=None,
                  shadow=False):
        """Add text to the top center of the plot.

        This is merely a convenience method that calls ``add_text``
        with ``position='upper_edge'``.

        Parameters
        ----------
        text : str
            The text to add the rendering.

        font : string, optional
            Font name may be courier, times, or arial.

        shadow : bool, optional
            Adds a black shadow to the text.  Defaults to False

        name : str, optional
            The name for the added actor so that it can be easily
            updated.  If an actor of this name already exists in the
            rendering window, it will be replaced by the new actor.

        Returns
        -------
        textActor : vtk.vtkTextActor
            Text actor added to plot.

        """
        # add additional spacing from the top of the figure by default
        title = '\n' + title
        return self.add_text(title, position='upper_edge',
                             font_size=font_size, color=color, font=font,
                             shadow=shadow, name='title', viewport=False)


def _style_factory(klass):
    """Create a subclass with capturing ability, return it."""
    # We have to use a custom subclass for this because the default ones
    # swallow the release events
    # http://vtk.1045678.n5.nabble.com/Mouse-button-release-event-is-still-broken-in-VTK-6-0-0-td5724762.html  # noqa

    try:
        from vtkmodules import vtkInteractionStyle
    except ImportError:
        import vtk as vtkInteractionStyle

    class CustomStyle(getattr(vtkInteractionStyle, 'vtkInteractorStyle' + klass)):

        def __init__(self, parent):
            super().__init__()
            self._parent = weakref.ref(parent)
            self.AddObserver(
                "LeftButtonPressEvent",
                partial(try_callback, self._press))
            self.AddObserver(
                "LeftButtonReleaseEvent",
                partial(try_callback, self._release))

        def _press(self, obj, event):
            # Figure out which renderer has the event and disable the
            # others
            super().OnLeftButtonDown()
            parent = self._parent()
            if len(parent.renderers) > 1:
                click_pos = parent.iren.GetEventPosition()
                for renderer in parent.renderers:
                    interact = renderer.IsInViewport(*click_pos)
                    renderer.SetInteractive(interact)

        def _release(self, obj, event):
            super().OnLeftButtonUp()
            parent = self._parent()
            if len(parent.renderers) > 1:
                for renderer in parent.renderers:
                    renderer.SetInteractive(True)

    return CustomStyle


# Tracks created plotters.  At the end of the file as we need to
# define ``BasePlotter`` before including it in the type definition.
_ALL_PLOTTERS: Dict[str, BasePlotter] = {}<|MERGE_RESOLUTION|>--- conflicted
+++ resolved
@@ -64,7 +64,6 @@
 log.addHandler(logging.StreamHandler())
 
 
-<<<<<<< HEAD
 def _warn_xserver():
     """Check if plotting is supported and persist this state.
 
@@ -95,7 +94,7 @@
                       'PyVista will likely segfault when rendering.\n\n'
                       'Try starting a virtual frame buffer with xvfb, or using\n '
                       ' ``pyvista.start_xvfb()``\n')
-=======
+
 USE_SCALAR_BAR_ARGS = """
 "stitle" is a depreciated keyword and will be removed in a future release.
 
@@ -103,7 +102,7 @@
 
 scalar_bar_args={'title': 'Scalar Bar Title'}
 """
->>>>>>> 6e96f667
+
 
 
 @abstract_class
