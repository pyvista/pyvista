--- conflicted
+++ resolved
@@ -3833,13 +3833,9 @@
         if not isinstance(mesh, pyvista.PolyData):
             raise TypeError(f"Expected type is `PolyData` but {type(mesh)} was given.")
 
-<<<<<<< HEAD
-        if isinstance(silhouette_params["decimate"], float):
+        if silhouette_params["decimate"]:
             if algo is not None:
                 raise TypeError('Cannot decimate when an algorithm is passed at this time.')
-=======
-        if silhouette_params["decimate"]:
->>>>>>> 880d1729
             silhouette_mesh = mesh.decimate(silhouette_params["decimate"])
         else:
             silhouette_mesh = mesh
