--- conflicted
+++ resolved
@@ -52,6 +52,7 @@
     FixedPointVolumeRayCastMapper,
     GPUVolumeRayCastMapper,
     OpenGLGPUVolumeRayCastMapper,
+    PointGaussianMapper,
     SmartVolumeMapper,
 )
 from .picking import PickingHelper
@@ -2487,13 +2488,10 @@
         roughness=0.5,
         render=True,
         component=None,
-<<<<<<< HEAD
         emissive=False,
         gaussian_radius=None,
-=======
         copy_mesh=False,
         backface_params=None,
->>>>>>> 37889a89
         **kwargs,
     ):
         """Add any PyVista/VTK mesh or dataset that PyVista can wrap to the scene.
@@ -2780,7 +2778,6 @@
             nonnegative, if supplied. If ``None``, the magnitude of
             the vector is plotted.
 
-<<<<<<< HEAD
         gaussian_radius : float, optional
             The radius of the gaussian blur for each point when using a ``style='points_gaussian'`` representation. A scale factor of
             ``0.0`` indicates that the splats should be rendered as simple
@@ -2789,7 +2786,7 @@
         emissive : bool, optional
             Treat the points/splats as emissive light sources. The default is
             False. Only valid for ``style='points_gaussian'`` representation.
-=======
+
         copy_mesh : bool, optional
             If ``True``, a copy of the mesh will be made before adding it to
             the plotter.  This is useful if you would like to add the same
@@ -2810,7 +2807,6 @@
             given property. Omitted keys (or the default of
             ``backface_params=None``) default to the corresponding frontface
             properties.
->>>>>>> 37889a89
 
         **kwargs : dict, optional
             Optional developer keyword arguments.
@@ -2870,11 +2866,11 @@
         ...            show_edges=True)
 
         """
-<<<<<<< HEAD
-=======
-        self.mapper = DataSetMapper(theme=self.theme)
-
->>>>>>> 37889a89
+        if style == 'points_gaussian':
+            self.mapper = PointGaussianMapper(theme=self.theme)
+        else:
+            self.mapper = DataSetMapper(theme=self.theme)
+
         # Convert the VTK data object to a pyvista wrapped object if necessary
         if not is_pyvista_dataset(mesh):
             mesh = wrap(mesh)
@@ -2885,71 +2881,6 @@
         if isinstance(mesh, pyvista.PointSet):
             # cast to PointSet to PolyData
             mesh = mesh.cast_to_polydata(deep=False)
-<<<<<<< HEAD
-
-        ##### Parse arguments to be used for all meshes #####
-
-        # Avoid mutating input
-        if scalar_bar_args is None:
-            scalar_bar_args = {'n_colors': n_colors}
-        else:
-            scalar_bar_args = scalar_bar_args.copy()
-
-        # theme based parameters
-        if show_edges is None:
-            show_edges = self._theme.show_edges
-        if split_sharp_edges is None:
-            split_sharp_edges = self._theme.split_sharp_edges
-        if show_scalar_bar is None:
-            show_scalar_bar = self._theme.show_scalar_bar
-        if lighting is None:
-            lighting = self._theme.lighting
-        feature_angle = kwargs.pop('feature_angle', self._theme.sharp_edges_feature_angle)
-
-        if smooth_shading is None:
-            if pbr:
-                smooth_shading = True
-            else:
-                smooth_shading = self._theme.smooth_shading
-
-        # supported aliases
-        clim = kwargs.pop('rng', clim)
-        cmap = kwargs.pop('colormap', cmap)
-        culling = kwargs.pop("backface_culling", culling)
-
-        if render_points_as_spheres is None:
-            if style == 'points_gaussian':
-                render_points_as_spheres = True
-            else:
-                render_points_as_spheres = self._theme.render_points_as_spheres
-
-        if name is None:
-            name = f'{type(mesh).__name__}({mesh.memory_address})'
-
-        nan_color = Color(
-            nan_color, default_opacity=nan_opacity, default_color=self._theme.nan_color
-        )
-
-        if color is True:
-            color = self._theme.color
-
-        if texture is False:
-            texture = None
-
-        if culling is True:
-            culling = 'backface'
-
-        rgb = kwargs.pop('rgba', rgb)
-
-        # account for legacy behavior
-        if 'stitle' in kwargs:  # pragma: no cover
-            warnings.warn(USE_SCALAR_BAR_ARGS, PyvistaDeprecationWarning)
-            scalar_bar_args.setdefault('title', kwargs.pop('stitle'))
-
-        if "scalar" in kwargs:
-            raise TypeError(
-                "`scalar` is an invalid keyword argument for `add_mesh`. Perhaps you mean `scalars` with an s?"
-=======
         elif isinstance(mesh, pyvista.MultiBlock):
             return self.add_composite(
                 mesh,
@@ -2996,7 +2927,6 @@
                 roughness=roughness,
                 render=render,
                 **kwargs,
->>>>>>> 37889a89
             )
         elif copy_mesh:
             # A shallow copy of `mesh` is made here so when we set (or add) scalars
@@ -3043,10 +2973,6 @@
             **kwargs,
         )
 
-        self.mapper = make_mapper(
-            _vtk.vtkPointGaussianMapper if style == 'points_gaussian' else _vtk.vtkDataSetMapper
-        )
-
         if silhouette:
             if isinstance(silhouette, dict):
                 self.add_silhouette(mesh, silhouette)
@@ -3179,58 +3105,6 @@
         else:
             self.mapper.scalar_visibility = False
 
-        # Set actor properties ================================================
-<<<<<<< HEAD
-
-        # select view style
-        if not style:
-            style = 'surface'
-        style = style.lower()
-        if style == 'wireframe':
-            prop.SetRepresentationToWireframe()
-            if color is None:
-                color = self._theme.outline_color
-        elif style == 'points' or style == 'points_gaussian':
-            prop.SetRepresentationToPoints()
-        elif style == 'surface':
-            prop.SetRepresentationToSurface()
-        else:
-            raise ValueError(
-                'Invalid style.  Must be one of the following:\n'
-                '\t"surface"\n'
-                '\t"wireframe"\n'
-                '\t"points"\n'
-            )
-
-        if style == 'points_gaussian':
-            self.mapper.SetEmissive(emissive)
-            if gaussian_radius is None:
-                gaussian_radius = 0.7 / mesh.length
-            self.mapper.SetScaleFactor(gaussian_radius)
-
-        prop.SetPointSize(point_size)
-        prop.SetAmbient(ambient)
-        prop.SetDiffuse(diffuse)
-        prop.SetSpecular(specular)
-        prop.SetSpecularPower(specular_power)
-
-        if pbr:
-            if not _vtk.VTK9:  # pragma: no cover
-                raise RuntimeError('Physically based rendering requires VTK 9 ' 'or newer')
-            prop.SetInterpolationToPBR()
-            prop.SetMetallic(metallic)
-            prop.SetRoughness(roughness)
-        elif smooth_shading:
-            prop.SetInterpolationToPhong()
-        else:
-            prop.SetInterpolationToFlat()
-        # edge display style
-        if show_edges:
-            prop.EdgeVisibilityOn()
-
-        rgb_color = Color(color, default_color=self._theme.color)
-        prop.SetColor(rgb_color.float_rgb)
-=======
         prop_kwargs = dict(
             theme=self._theme,
             interpolation=interpolation,
@@ -3243,7 +3117,7 @@
             specular_power=specular_power,
             show_edges=show_edges,
             color=color,
-            style=style,
+            style=style if style != 'points_gaussian' else 'points',
             edge_color=edge_color,
             render_points_as_spheres=render_points_as_spheres,
             render_lines_as_tubes=render_lines_as_tubes,
@@ -3251,13 +3125,18 @@
             line_width=line_width,
             culling=culling,
         )
->>>>>>> 37889a89
+
+        if style == 'points_gaussian':
+            self.mapper.SetEmissive(emissive)
+            if gaussian_radius is None:
+                gaussian_radius = 0.7 / mesh.length
+            self.mapper.SetScaleFactor(gaussian_radius)
+
         if isinstance(opacity, (float, int)):
             prop_kwargs['opacity'] = opacity
         prop = Property(**prop_kwargs)
         actor.SetProperty(prop)
 
-<<<<<<< HEAD
         if render_points_as_spheres:
             if style == 'points_gaussian':
                 self.mapper.SetSplatShaderCode(
@@ -3273,9 +3152,7 @@
                 )
             else:
                 prop.SetRenderPointsAsSpheres(render_points_as_spheres)
-        if render_lines_as_tubes:
-            prop.SetRenderLinesAsTubes(render_lines_as_tubes)
-=======
+
         if backface_params is not None:
             if isinstance(backface_params, Property):
                 backface_prop = backface_params
@@ -3290,7 +3167,6 @@
                     f'not {type(backface_params).__name__}.'
                 )
             actor.backface_prop = backface_prop
->>>>>>> 37889a89
 
         # legend label
         if label is not None:
