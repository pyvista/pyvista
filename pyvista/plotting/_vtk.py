--- conflicted
+++ resolved
@@ -62,26 +62,12 @@
     vtkImageItem,
     vtkPen,
 )
-<<<<<<< HEAD
-
-from pyvista.core._vtk_core import *
-
-try:
-    # Necessary for displaying charts, otherwise crashes on rendering
-    import vtkmodules.vtkRenderingContextOpenGL2
-
-    _has_vtkRenderingContextOpenGL2 = True
-except ImportError:  # pragma: no cover
-    _has_vtkRenderingContextOpenGL2 = False
 
 try:
     from vtkmodules.vtkRenderingCore import vtkHardwarePicker
 except ImportError:  # pragma: no cover
     # VTK < 9.2 is missing this class
     vtkHardwarePicker = None
-
-=======
->>>>>>> 0e8df552
 from vtkmodules.vtkRenderingCore import (
     vtkAbstractMapper,
     vtkActor,
