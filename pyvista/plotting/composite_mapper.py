"""Module containing composite data mapper."""

from itertools import cycle
import sys
from typing import Optional
import weakref

import numpy as np

import pyvista
from pyvista.core.utilities.arrays import convert_array, convert_string_array
from pyvista.core.utilities.misc import _check_range
from pyvista.report import vtk_version_info

from . import _vtk
from .colors import Color, get_cycler
from .mapper import _BaseMapper


class BlockAttributes:
    """Block attributes used to set the attributes of a block.

    Parameters
    ----------
    block : pyvista.DataObject
        PyVista data object.

    attr : pyvista.plotting.composite_mapper.CompositeAttributes
        Parent attributes.

    Notes
    -----
    This class employs VTK's flat indexing and allows for accessing both
    the blocks of a composite dataset as well as the entire composite
    dataset. If there is only one composite dataset, ``A``, which contains
    datasets ``[b, c]``, the indexing would be ``[A, b, c]``.

    If there are two composite datasets ``[B, C]`` in one composite
    dataset, ``A``, each of which containing three additional datasets
    ``[d, e, f]``, and ``[g, h, i]``, respectively, then the head node,
    ``A``, would be the zero index, followed by the first child, ``B``,
    followed by all the children of ``B``, ``[d, e, f]``. In data
    structures, this flat indexing would be known as "Depth-first search"
    and the entire indexing would be::

       [A, B, d, e, f, C, g, h, i]

    Note how the composite datasets themselves are capitalized and are
    accessible in the flat indexing, and not just the datasets.

    Examples
    --------
    Add a sphere and a cube as a multiblock dataset to a plotter and then
    change the visibility and color of the blocks. Note how the index of the
    cube is ``1`` as the index of the entire multiblock is ``0``.

    >>> import pyvista as pv
    >>> dataset = pv.MultiBlock([pv.Cube(), pv.Sphere(center=(0, 0, 1))])
    >>> pl = pv.Plotter()
    >>> actor, mapper = pl.add_composite(dataset)
    >>> mapper.block_attr[1].color = 'b'
    >>> mapper.block_attr[1].opacity = 0.1
    >>> mapper.block_attr[1]
    Composite Block Addr=... Attributes
    Visible:   None
    Opacity:   0.1
    Color:     Color(name='blue', hex='#0000ffff', opacity=255)
    Pickable   None

    """

    def __init__(self, block, attr):
        """Initialize the block attributes class."""
        self._block = block
        self.__attr = weakref.ref(attr)

    @property
    def _attr(self):
        """Return the CompositeAttributes."""
        return self.__attr()

    @property
    def _has_color(self):
        """Return if a block has its color set."""
        return self._attr.HasBlockColor(self._block)

    @property
    def _has_visibility(self):
        """Return if a block has its visibility set."""
        return self._attr.HasBlockVisibility(self._block)

    @property
    def _has_opacity(self):
        """Return if a block has its opacity set."""
        return self._attr.HasBlockOpacity(self._block)

    @property
    def _has_pickable(self):
        """Return if a block has its pickability set."""
        return self._attr.HasBlockPickability(self._block)

    @property
    def color(self):  # numpydoc ignore=RT01
        """Get or set the color of a block.

        Examples
        --------
        Set the colors of a composite dataset to red and blue.

        Note how the zero index is the entire multiblock, so we have to add 1
        to our indexing to access the right block.

        >>> import pyvista as pv
        >>> dataset = pv.MultiBlock(
        ...     [pv.Cube(), pv.Sphere(center=(0, 0, 1))]
        ... )
        >>> pl = pv.Plotter()
        >>> actor, mapper = pl.add_composite(dataset)
        >>> mapper.block_attr[1].color = 'r'
        >>> mapper.block_attr[2].color = 'b'
        >>> pl.show()

        """
        if not self._has_color:
            return None
        return Color(tuple(self._attr.GetBlockColor(self._block)))

    @color.setter
    def color(self, new_color):  # numpydoc ignore=GL08
        if new_color is None:
            self._attr.RemoveBlockColor(self._block)
            self._attr.Modified()
            return
        self._attr.SetBlockColor(self._block, Color(new_color).float_rgb)

    @property
    def visible(self) -> Optional[bool]:  # numpydoc ignore=RT01
        """Get or set the visibility of a block.

        Examples
        --------
        Hide the first block of a composite dataset.

        Note how the zero index is the entire multiblock, so we have to add 1
        to our indexing to access the right block.

        >>> import pyvista as pv
        >>> dataset = pv.MultiBlock(
        ...     [pv.Cube(), pv.Sphere(center=(0, 0, 1))]
        ... )
        >>> pl = pv.Plotter()
        >>> actor, mapper = pl.add_composite(dataset)
        >>> mapper.block_attr[1].visible = False
        >>> pl.show()

        """
        if not self._has_visibility:
            return None
        return self._attr.GetBlockVisibility(self._block)

    @visible.setter
    def visible(self, new_visible: bool):  # numpydoc ignore=GL08
        if new_visible is None:
            self._attr.RemoveBlockVisibility(self._block)
            self._attr.Modified()
            return
        self._attr.SetBlockVisibility(self._block, new_visible)

    @property
    def opacity(self) -> Optional[float]:  # numpydoc ignore=RT01
        """Get or set the opacity of a block.

        If opacity has not been set this will be ``None``.

        Warnings
        --------
        VTK 9.0.3 has a bug where changing the opacity to less than 1.0 also
        changes the edge visibility on the block that is partially transparent.

        Examples
        --------
        Change the opacity of the second block of the dataset.

        Note how the zero index is the entire multiblock, so we have to add 1
        to our indexing to access the right block.

        >>> import pyvista as pv
        >>> dataset = pv.MultiBlock(
        ...     [pv.Cube(), pv.Sphere(center=(0, 0, 1))]
        ... )
        >>> pl = pv.Plotter()
        >>> actor, mapper = pl.add_composite(dataset)
        >>> mapper.block_attr[2].opacity = 0.5
        >>> pl.show()

        """
        if not self._has_opacity:
            return None
        return self._attr.GetBlockOpacity(self._block)

    @opacity.setter
    def opacity(self, new_opacity: float):  # numpydoc ignore=GL08
        if new_opacity is None:
            self._attr.RemoveBlockOpacity(self._block)
            self._attr.Modified()
            return

        _check_range(new_opacity, (0, 1), 'opacity')
        self._attr.SetBlockOpacity(self._block, new_opacity)

    @property
    def pickable(self) -> Optional[bool]:  # numpydoc ignore=RT01
        """Get or set the pickability of a block.

        Examples
        --------
        Make the cube of a multiblock dataset pickable and the sphere unpickable.

        Note how the zero index is the entire multiblock, so we have to add 1
        to our indexing to access the right block.

        >>> import pyvista as pv
        >>> dataset = pv.MultiBlock(
        ...     [pv.Cube(), pv.Sphere(center=(0, 0, 1))]
        ... )
        >>> pl = pv.Plotter()
        >>> actor, mapper = pl.add_composite(dataset)
        >>> mapper.block_attr[1].pickable = True
        >>> mapper.block_attr[2].pickable = False
        >>> pl.close()

        See :ref:`composite_picking_example` for a full example using block
        picking.

        """
        if not self._has_pickable:
            return None
        return self._attr.GetBlockPickability(self._block)

    @pickable.setter
    def pickable(self, new_pickable: bool):  # numpydoc ignore=GL08
        if new_pickable is None:
            self._attr.RemoveBlockPickability(self._block)
            self._attr.Modified()
            return
        self._attr.SetBlockPickability(self._block, new_pickable)

    def __repr__(self):
        """Representation of block properties."""
        return '\n'.join(
            [
                f'Composite Block {self._block.memory_address} Attributes',
                f'Visible:   {self.visible}',
                f'Opacity:   {self.opacity}',
                f'Color:     {self.color}',
                f'Pickable   {self.pickable}',
            ]
        )


class CompositeAttributes(_vtk.vtkCompositeDataDisplayAttributes):
    """Block attributes.

    Parameters
    ----------
    mapper : pyvista.plotting.composite_mapper.CompositePolyDataMapper
        Parent mapper.

    dataset : pyvista.MultiBlock
        Multiblock dataset.

    Notes
    -----
    This class employs VTK's flat indexing and allows for accessing both
    the blocks of a composite dataset as well as the entire composite
    dataset. If there is only one composite dataset, ``A``, which contains
    datasets ``[b, c]``, the indexing would be ``[A, b, c]``.

    If there are two composite datasets ``[B, C]`` in one composite
    dataset, ``A``, each of which containing three additional datasets
    ``[d, e, f]``, and ``[g, h, i]``, respectively, then the head node,
    ``A``, would be the zero index, followed by the first child, ``B``,
    followed by all the children of ``B``, ``[d, e, f]``. In data
    structures, this flat indexing would be known as "Depth-first search"
    and the entire indexing would be::

       [A, B, d, e, f, C, g, h, i]

    Note how the composite datasets themselves are capitalized and are
    accessible in the flat indexing, and not just the datasets.

    Examples
    --------
    Add a sphere and a cube as a multiblock dataset to a plotter and then
    change the visibility and color of the blocks. Note how the index of the
    cube is ``1`` as the index of the entire multiblock is ``0``.

    >>> import pyvista as pv
    >>> dataset = pv.MultiBlock([pv.Cube(), pv.Sphere(center=(0, 0, 1))])
    >>> pl = pv.Plotter()
    >>> actor, mapper = pl.add_composite(dataset)
    >>> mapper.block_attr[1].color = 'b'
    >>> mapper.block_attr[1].opacity = 0.1
    >>> mapper.block_attr[1]
    Composite Block Addr=... Attributes
    Visible:   None
    Opacity:   0.1
    Color:     Color(name='blue', hex='#0000ffff', opacity=255)
    Pickable   None

    """

    def __init__(self, mapper, dataset):
        """Initialize CompositeAttributes."""
        super().__init__()
        mapper.SetCompositeDataDisplayAttributes(self)
        self._dataset = dataset

    def reset_visibilities(self):
        """Reset the visibility of all blocks.

        Examples
        --------
        Hide the first block of a composite dataset and then show all by
        resetting visibilities.

        Note how the zero index is the entire multiblock, so we have to add 1
        to our indexing to access the right block.

        >>> import pyvista as pv
        >>> dataset = pv.MultiBlock(
        ...     [pv.Cube(), pv.Sphere(center=(0, 0, 1))]
        ... )
        >>> pl = pv.Plotter()
        >>> actor, mapper = pl.add_composite(dataset)
        >>> mapper.block_attr[1].visible = False
        >>> mapper.block_attr.reset_visibilities()
        >>> pl.show()

        """
        self.RemoveBlockVisibilities()

    def reset_pickabilities(self):
        """Reset the pickability of all blocks.

        Examples
        --------
        Make the cube of a multiblock dataset pickable and the sphere
        unpickable, then reset it.

        Note how the zero index is the entire multiblock, so we have to add 1
        to our indexing to access the right block.

        >>> import pyvista as pv
        >>> dataset = pv.MultiBlock(
        ...     [pv.Cube(), pv.Sphere(center=(0, 0, 1))]
        ... )
        >>> pl = pv.Plotter()
        >>> actor, mapper = pl.add_composite(dataset)
        >>> mapper.block_attr[1].pickable = True
        >>> mapper.block_attr[2].pickable = False
        >>> mapper.block_attr.reset_pickabilities()
        >>> [
        ...     mapper.block_attr[1].pickable,
        ...     mapper.block_attr[2].pickable,
        ... ]
        [None, None]
        >>> pl.close()

        """
        self.RemoveBlockPickabilities()

    def reset_colors(self):
        """Reset the color of all blocks.

        Examples
        --------
        Set individual block colors and then reset them.

        >>> import pyvista as pv
        >>> dataset = pv.MultiBlock(
        ...     [pv.Cube(), pv.Sphere(center=(0, 0, 1))]
        ... )
        >>> pl = pv.Plotter()
        >>> actor, mapper = pl.add_composite(dataset, color='w')
        >>> mapper.block_attr[1].color = 'r'
        >>> mapper.block_attr[2].color = 'b'
        >>> mapper.block_attr.reset_colors()
        >>> pl.show()

        """
        self.RemoveBlockColors()

    def reset_opacities(self):
        """Reset the opacities of all blocks.

        Examples
        --------
        Change the opacity of the second block of the dataset then reset all
        opacities.

        Note how the zero index is the entire multiblock, so we have to add 1
        to our indexing to access the right block.

        >>> import pyvista as pv
        >>> dataset = pv.MultiBlock(
        ...     [pv.Cube(), pv.Sphere(center=(0, 0, 1))]
        ... )
        >>> pl = pv.Plotter()
        >>> actor, mapper = pl.add_composite(dataset)
        >>> mapper.block_attr[2].opacity = 0.5
        >>> mapper.block_attr.reset_opacities()
        >>> pl.show()

        """
        self.RemoveBlockOpacities()

    def get_block(self, index):
        """Return a block by its flat index.

        Parameters
        ----------
        index : int
            Flat index of the block to retrieve.

        Returns
        -------
        pyvista.DataObject
            PyVista data object.

        Notes
        -----
        This method employs VTK's flat indexing and allows for accessing both
        the blocks of a composite dataset as well as the entire composite
        dataset. If there is only one composite dataset, ``A``, which contains
        datasets ``[b, c]``, the indexing would be ``[A, b, c]``.

        If there are two composite datasets ``[B, C]`` in one composite
        dataset, ``A``, each of which containing three additional datasets
        ``[d, e, f]``, and ``[g, h, i]``, respectively, then the head node,
        ``A``, would be the zero index, followed by the first child, ``B``,
        followed by all the children of ``B``, ``[d, e, f]``. In data
        structures, this flat indexing would be known as "Depth-first search"
        and the entire indexing would be::

           [A, B, d, e, f, C, g, h, i]

        Note how the composite datasets themselves are capitalized and are
        accessible in the flat indexing, and not just the datasets.

        Examples
        --------
        Add a composite dataset to a plotter and access its block attributes.
        Note how the zero index is the entire multiblock and you can use ``1``
        and ``2`` to access the individual sub-blocks.

        >>> import pyvista as pv
        >>> dataset = pv.MultiBlock(
        ...     [pv.Cube(), pv.Sphere(center=(0, 0, 1))]
        ... )
        >>> pl = pv.Plotter()
        >>> actor, mapper = pl.add_composite(dataset)
        >>> mapper.block_attr.get_block(0)
        MultiBlock (...)
          N Blocks    2
          X Bounds    -0.500, 0.500
          Y Bounds    -0.500, 0.500
          Z Bounds    -0.500, 1.500

        Note this is the same as using ``__getitem__``

        >>> mapper.block_attr[0]
        Composite Block Addr=... Attributes
        Visible:   None
        Opacity:   None
        Color:     None
        Pickable   None

        """
        try:
            if vtk_version_info <= (9, 0, 3):  # pragma: no cover
                vtk_ref = _vtk.reference(0)  # needed for <=9.0.3
                block = self.DataObjectFromIndex(index, self._dataset, vtk_ref)
            else:
                block = self.DataObjectFromIndex(index, self._dataset)
        except OverflowError:
            raise KeyError(f'Invalid block key: {index}') from None
        if block is None:
            if index > len(self) - 1:
                raise KeyError(
                    f'index {index} is out of bounds. There are only {len(self)} blocks.'
                ) from None
        return block

    def __getitem__(self, index):
        """Return a block attribute by its flat index."""
        return BlockAttributes(self.get_block(index), self)

    def __len__(self):
        """Return the number of blocks in this dataset."""
        from pyvista import MultiBlock  # avoid circular

        # start with 1 as there is always a composite dataset and this is the
        # root of the tree
        cc = 1
        for dataset in self._dataset:
            if isinstance(dataset, MultiBlock):
                cc += len(dataset) + 1  # include the block itself
            else:
                cc += 1
        return cc

    def __iter__(self):
        """Return an iterator of all the block attributes."""
        for ii in range(len(self)):
            yield self[ii]


class CompositePolyDataMapper(
<<<<<<< HEAD
    _vtk.vtkCompositePolyDataMapper  # type: ignore
    if vtk_version_info >= (9, 3)
    else _vtk.vtkCompositePolyDataMapper2,
=======
    (
        _vtk.vtkCompositePolyDataMapper  # type: ignore
        if vtk_version_info >= (9, 3)
        else _vtk.vtkCompositePolyDataMapper2
    ),  # type: ignore
>>>>>>> 02c5b276
    _BaseMapper,
):
    """Composite PolyData mapper.

    Parameters
    ----------
    dataset : pyvista.MultiBlock, optional
        Multiblock dataset.

    theme : pyvista.plotting.themes.Theme, optional
        Plot-specific theme.

    color_missing_with_nan : bool, optional
        Color any missing values with the ``nan_color``. This is useful
        when not all blocks of the composite dataset have the specified
        ``scalars``.

    interpolate_before_map : bool, optional
        Enabling makes for a smoother scalars display.  Default is
        ``True``.  When ``False``, OpenGL will interpolate the
        mapped colors which can result is showing colors that are
        not present in the color map.

    """

    def __init__(
        self, dataset=None, theme=None, color_missing_with_nan=None, interpolate_before_map=None
    ):
        """Initialize this composite mapper."""
        super().__init__(theme=theme)
        # this must be added to set the color, opacity, and visibility of
        # individual blocks
        self._attr = CompositeAttributes(self, dataset)
        self.dataset = dataset

        if color_missing_with_nan is not None:
            self.color_missing_with_nan = color_missing_with_nan
        if interpolate_before_map is not None:
            self.interpolate_before_map = interpolate_before_map

    @property
    def dataset(self) -> 'pyvista.MultiBlock':  # numpydoc ignore=RT01
        """Return the composite dataset assigned to this mapper.

        Examples
        --------
        >>> import pyvista as pv
        >>> dataset = pv.MultiBlock(
        ...     [pv.Cube(), pv.Sphere(center=(0, 0, 1))]
        ... )
        >>> pl = pv.Plotter()
        >>> actor, mapper = pl.add_composite(dataset)
        >>> mapper.dataset
        MultiBlock (...)
          N Blocks    2
          X Bounds    -0.500, 0.500
          Y Bounds    -0.500, 0.500
          Z Bounds    -0.500, 1.500

        """
        return self._dataset

    @dataset.setter
    def dataset(self, obj: 'pyvista.MultiBlock'):  # numpydoc ignore=GL08
        self.SetInputDataObject(obj)
        self._dataset = obj
        self._attr._dataset = obj

    @property
    def block_attr(self) -> CompositeAttributes:  # numpydoc ignore=RT01
        """Return the block attributes.

        Notes
        -----
        ``block_attr`` employs VTK's flat indexing and allows for accessing
        both the blocks of a composite dataset as well as the entire composite
        dataset. If there is only one composite dataset, ``A``, which contains
        datasets ``[b, c]``, the indexing would be ``[A, b, c]``.

        If there are two composite datasets ``[B, C]`` in one composite
        dataset, ``A``, each of which containing three additional datasets
        ``[d, e, f]``, and ``[g, h, i]``, respectively, then the head node,
        ``A``, would be the zero index, followed by the first child, ``B``,
        followed by all the children of ``B``, ``[d, e, f]``. In data
        structures, this flat indexing would be known as "Depth-first search"
        and the entire indexing would be::

           [A, B, d, e, f, C, g, h, i]

        Examples
        --------
        Add a sphere and a cube as a multiblock dataset to a plotter and then
        change the visibility and color of the blocks.

        >>> import pyvista as pv
        >>> dataset = pv.MultiBlock(
        ...     [pv.Cube(), pv.Sphere(center=(0, 0, 1))]
        ... )
        >>> pl = pv.Plotter()
        >>> actor, mapper = pl.add_composite(dataset)
        >>> mapper.block_attr[1].color = 'b'
        >>> mapper.block_attr[1].opacity = 0.1
        >>> mapper.block_attr[1]
        Composite Block Addr=... Attributes
        Visible:   None
        Opacity:   0.1
        Color:     Color(name='blue', hex='#0000ffff', opacity=255)
        Pickable   None

        """
        return self._attr

    @property
    def color_missing_with_nan(self) -> bool:  # numpydoc ignore=RT01
        """Color missing arrays with the NaN color.

        Examples
        --------
        Enable coloring missing values with NaN.

        >>> import pyvista as pv
        >>> dataset = pv.MultiBlock(
        ...     [pv.Cube(), pv.Sphere(center=(0, 0, 1))]
        ... )
        >>> dataset[0].point_data['data'] = dataset[0].points[:, 2]
        >>> pl = pv.Plotter()
        >>> actor, mapper = pl.add_composite(
        ...     dataset, scalars='data', show_scalar_bar=False
        ... )
        >>> mapper.nan_color = 'r'
        >>> mapper.color_missing_with_nan = True
        >>> pl.show()

        """
        return self.GetColorMissingArraysWithNanColor()

    @color_missing_with_nan.setter
    def color_missing_with_nan(self, value: bool):  # numpydoc ignore=GL08
        self.SetColorMissingArraysWithNanColor(value)

    def set_unique_colors(self, color_cycler=True):
        """Set each block of the dataset to a unique color.

        This uses ``matplotlib``'s color cycler by default.

        When a custom color cycler, or a sequence of
        color-like objects, is passed it sets the blocks
        to the corresponding colors.

        Parameters
        ----------
        color_cycler : bool | str | cycler.Cycler | sequence[ColorLike]
            The sequence of colors to cycle through,
            if ``True``, uses matplotlib cycler.

        Examples
        --------
        Set each block of the composite dataset to a unique color.

        >>> import pyvista as pv
        >>> dataset = pv.MultiBlock(
        ...     [pv.Cube(), pv.Sphere(center=(0, 0, 1))]
        ... )
        >>> pl = pv.Plotter()
        >>> actor, mapper = pl.add_composite(dataset)
        >>> mapper.set_unique_colors()
        >>> mapper.block_attr[1].color
        Color(name='tab:orange', hex='#ff7f0eff', opacity=255)
        >>> mapper.block_attr[2].color
        Color(name='tab:green', hex='#2ca02cff', opacity=255)
        """
        self.scalar_visibility = False

        if isinstance(color_cycler, bool):
            colors = cycle(get_cycler("matplotlib"))
        else:
            colors = cycle(get_cycler(color_cycler))

        for attr in self.block_attr:
            attr.color = next(colors)['color']

    def set_scalars(
        self,
        scalars_name,
        preference,
        component,
        annotations,
        rgb,
        scalar_bar_args,
        n_colors,
        nan_color,
        above_color,
        below_color,
        clim,
        cmap,
        flip_scalars,
        log_scale,
    ):
        """Set the scalars of the mapper.

        Parameters
        ----------
        scalars_name : str
            Name of the scalars in the dataset. Must already exist in at least
            of the blocks.

        preference : str
            For each block, when ``block.n_points == block.n_cells`` and
            setting scalars, this parameter sets how the scalars will be mapped
            to the mesh.  Default ``'point'``, causes the scalars will be
            associated with the mesh points.  Can be either ``'point'`` or
            ``'cell'``.

        component : int
            Set component of vector valued scalars to plot.  Must be
            nonnegative, if supplied. If ``None``, the magnitude of
            the vector is plotted.

        annotations : dict
            Pass a dictionary of annotations. Keys are the float
            values in the scalars range to annotate on the scalar bar
            and the values are the string annotations.

        rgb : bool
            If the ``scalars_name`` corresponds to a 2 dimensional array, plot
            those values as RGB(A) colors.

        scalar_bar_args : dict
            Dictionary of keyword arguments to pass when adding the
            scalar bar to the scene. For options, see
            :func:`pyvista.Plotter.add_scalar_bar`.

        n_colors : int
            Number of colors to use when displaying scalars.

        nan_color : ColorLike
            The color to use for all ``NaN`` values in the plotted
            scalar array.

        above_color : ColorLike
            Solid color for values below the scalars range
            (``clim``). This will automatically set the scalar bar
            ``above_label`` to ``'above'``.

        below_color : ColorLike
            Solid color for values below the scalars range
            (``clim``). This will automatically set the scalar bar
            ``below_label`` to ``'below'``.

        clim : Sequence
            Color bar range for scalars.  Defaults to minimum and
            maximum of scalars array.  Example: ``[-1, 2]``. ``rng``
            is also an accepted alias for this.

        cmap : str, list, or pyvista.LookupTable
            Name of the Matplotlib colormap to use when mapping the
            ``scalars``.  See available Matplotlib colormaps.  Only applicable
            for when displaying ``scalars``.
            ``colormap`` is also an accepted alias for this. If
            ``colorcet`` or ``cmocean`` are installed, their colormaps can be
            specified by name.

            You can also specify a list of colors to override an existing
            colormap with a custom one.  For example, to create a three color
            colormap you might specify ``['green', 'red', 'blue']``.

            This parameter also accepts a :class:`pyvista.LookupTable`. If this
            is set, all parameters controlling the color map like ``n_colors``
            will be ignored.
            are installed, their colormaps can be specified by name.

        flip_scalars : bool
            Flip direction of cmap. Most colormaps allow ``*_r``
            suffix to do this as well.

        log_scale : bool
            Use log scale when mapping data to colors. Scalars less
            than zero are mapped to the smallest representable
            positive float.

        Returns
        -------
        dict
            Dictionary of scalar bar arguments.

        """
        self._orig_scalars_name = scalars_name

        field, scalars_name, dtype = self._dataset._activate_plotting_scalars(
            scalars_name, preference, component, rgb
        )

        self.scalar_visibility = True
        if rgb:
            self.scalar_mode = 'direct'
            return scalar_bar_args
        else:
            self.scalar_map_mode = field.name.lower()

        scalar_bar_args.setdefault('title', scalars_name)

        if clim is None:
            clim = self._dataset.get_data_range(scalars_name, allow_missing=True)
        self.scalar_range = clim

        if log_scale:
            if clim[0] <= 0:
                clim = [sys.float_info.min, clim[1]]

        if isinstance(cmap, pyvista.LookupTable):
            self.lookup_table = cmap
        else:
            if dtype == np.bool_:
                cats = np.array([b'False', b'True'], dtype='|S5')
                values = np.array([0, 1])
                n_colors = 2
                scalar_bar_args.setdefault('n_labels', 0)
                self.lookup_table.SetAnnotations(convert_array(values), convert_string_array(cats))
                clim = [-0.5, 1.5]

            self.lookup_table.log_scale = log_scale

            if isinstance(annotations, dict):
                self.lookup_table.annotations = annotations

            # self.lookup_table.SetNumberOfTableValues(n_colors)
            if nan_color:
                self.lookup_table.nan_color = nan_color
            if above_color:
                self.lookup_table.above_range_color = above_color
                scalar_bar_args.setdefault('above_label', 'above')
            if below_color:
                self.lookup_table.below_range_color = below_color
                scalar_bar_args.setdefault('below_label', 'below')

            if cmap is None:
                if self._theme is None:
                    cmap = pyvista.global_theme.cmap
                else:
                    cmap = self._theme.cmap

            if cmap is not None:
                self.lookup_table.apply_cmap(cmap, n_colors, flip_scalars)
            else:  # pragma: no cover
                if flip_scalars:
                    self.lookup_table.SetHueRange(0.0, 0.66667)
                else:
                    self.lookup_table.SetHueRange(0.66667, 0.0)

        return scalar_bar_args<|MERGE_RESOLUTION|>--- conflicted
+++ resolved
@@ -517,17 +517,9 @@
 
 
 class CompositePolyDataMapper(
-<<<<<<< HEAD
     _vtk.vtkCompositePolyDataMapper  # type: ignore
     if vtk_version_info >= (9, 3)
     else _vtk.vtkCompositePolyDataMapper2,
-=======
-    (
-        _vtk.vtkCompositePolyDataMapper  # type: ignore
-        if vtk_version_info >= (9, 3)
-        else _vtk.vtkCompositePolyDataMapper2
-    ),  # type: ignore
->>>>>>> 02c5b276
     _BaseMapper,
 ):
     """Composite PolyData mapper.
