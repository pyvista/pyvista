"""Axes assembly module."""

from __future__ import annotations

from typing import TYPE_CHECKING
from typing import TypedDict

import numpy as np

import pyvista as pv
from pyvista.core import _validation
from pyvista.core.utilities.arrays import array_from_vtkmatrix
from pyvista.core.utilities.geometric_sources import AxesGeometrySource
from pyvista.core.utilities.geometric_sources import _AxisEnum
from pyvista.core.utilities.transformations import apply_transformation_to_points
from pyvista.plotting.actor import Actor
from pyvista.plotting.assembly import Assembly
from pyvista.plotting.colors import Color
from pyvista.plotting.text import Label

if TYPE_CHECKING:  # pragma: no cover
    import sys
    from typing import Sequence

    from pyvista.core._typing_core import BoundsLike
    from pyvista.core._typing_core import MatrixLike
    from pyvista.core._typing_core import NumpyArray
    from pyvista.core._typing_core import TransformLike
    from pyvista.core._typing_core import VectorLike
    from pyvista.core.dataset import DataSet
    from pyvista.plotting._typing import ColorLike

    if sys.version_info >= (3, 11):
        from typing import Unpack
    else:
        from typing_extensions import Unpack


class _AxesGeometryKwargs(TypedDict):
    shaft_type: AxesGeometrySource.GeometryTypes | DataSet
    shaft_radius: float
    shaft_length: float | VectorLike[float]
    tip_type: AxesGeometrySource.GeometryTypes | DataSet
    tip_radius: float
    tip_length: float | VectorLike[float]
    symmetric: bool


class AxesAssembly(Assembly):
    """Assembly of arrow-style axes parts.

    The axes may be used as a widget or added to a scene.

    Parameters
    ----------
    x_label : str, default: 'X'
        Text label for the x-axis. Alternatively, set the label with :attr:`labels`.

    y_label : str, default: 'Y'
        Text label for the y-axis. Alternatively, set the label with :attr:`labels`.

    z_label : str, default: 'Z'
        Text label for the z-axis. Alternatively, set the label with :attr:`labels`.

    labels : Sequence[str], optional,
        Text labels for the axes. This is an alternative parameter to using
        :attr:`x_label`, :attr:`y_label`, and :attr:`z_label` separately.

    label_color : ColorLike, default: 'black'
        Color of the text labels.

    show_labels : bool, default: True
        Show or hide the text labels.

    label_position : float | VectorLike[float], optional
        Position of the text labels along each axis. By default, the labels are
        positioned at the ends of the shafts.

    label_size : int, default: 50
        Size of the text labels.

    x_color : ColorLike | Sequence[ColorLike], optional
        Color of the x-axis shaft and tip.
        Defaults to :attr:`pyvista.plotting.themes._AxesConfig.x_color`.

    y_color : ColorLike | Sequence[ColorLike], optional
        Color of the y-axis shaft and tip.
        Defaults to :attr:`pyvista.plotting.themes._AxesConfig.y_color`.

    z_color : ColorLike | Sequence[ColorLike], optional
        Color of the z-axis shaft and tip.
        Defaults to :attr:`pyvista.plotting.themes._AxesConfig.z_color`.

    position : VectorLike[float], default: (0.0, 0.0, 0.0)
        Position of the axes in space.

    orientation : VectorLike[float], default: (0, 0, 0)
        Orientation angles of the axes which define rotations about the
        world's x-y-z axes. The angles are specified in degrees and in
        x-y-z order. However, the actual rotations are applied in the
        around the y-axis first, then the x-axis, and finally the z-axis.

    origin : VectorLike[float], default: (0.0, 0.0, 0.0)
        Origin of the axes. This is the point about which all rotations take place. The
        rotations are defined by the :attr:`orientation`.

    scale : VectorLike[float], default: (1.0, 1.0, 1.0)
        Scaling factor applied to the axes.

    user_matrix : MatrixLike[float], optional
        A 4x4 transformation matrix applied to the axes. Defaults to the identity matrix.
        The user matrix is the last transformation applied to the actor.

    position : VectorLike[float], default: (0.0, 0.0, 0.0)
        Position of the axes in space.

    orientation : VectorLike[float], default: (0, 0, 0)
        Orientation angles of the axes which define rotations about the
        world's x-y-z axes. The angles are specified in degrees and in
        x-y-z order. However, the actual rotations are applied in the
        around the y-axis first, then the x-axis, and finally the z-axis.

    origin : VectorLike[float], default: (0.0, 0.0, 0.0)
        Origin of the axes. This is the point about which all rotations take place. The
        rotations are defined by the :attr:`orientation`.

    scale : VectorLike[float], default: (1.0, 1.0, 1.0)
        Scaling factor applied to the axes.

    user_matrix : MatrixLike[float], optional
        A 4x4 transformation matrix applied to the axes. Defaults to the identity matrix.
        The user matrix is the last transformation applied to the actor.

    **kwargs
        Keyword arguments passed to :class:`pyvista.AxesGeometrySource`.

    Examples
    --------
    Add axes to a plot.

    >>> import pyvista as pv
    >>> axes = pv.AxesAssembly()
    >>> pl = pv.Plotter()
    >>> _ = pl.add_actor(axes)
    >>> pl.show()

    Customize the axes colors. Set each axis to a single color, or set the colors of
    each shaft and tip separately with two colors.

    >>> axes.x_color = ['cyan', 'blue']
    >>> axes.y_color = ['magenta', 'red']
    >>> axes.z_color = 'yellow'

    Customize the label color too.

    >>> axes.label_color = 'brown'

    >>> pl = pv.Plotter()
    >>> _ = pl.add_actor(axes)
    >>> pl.show()

    Create axes with custom geometry. Use pyramid shafts and hemisphere tips and
    modify the lengths.

    >>> axes = pv.AxesAssembly(
    ...     shaft_type='pyramid',
    ...     tip_type='hemisphere',
    ...     tip_length=0.1,
    ...     shaft_length=(0.5, 1.0, 1.5),
    ... )
    >>> pl = pv.Plotter()
    >>> _ = pl.add_actor(axes)
    >>> pl.show()

    Position and orient the axes in space.

    >>> axes = pv.AxesAssembly(
    ...     position=(1.0, 2.0, 3.0), orientation=(10, 20, 30)
    ... )
    >>> pl = pv.Plotter()
    >>> _ = pl.add_actor(axes)
    >>> pl.show()
    """

    def __init__(
        self,
        *,
        x_label: str | None = None,
        y_label: str | None = None,
        z_label: str | None = None,
        labels: Sequence[str] | None = None,
        label_color: ColorLike = 'black',
        show_labels: bool = True,
        label_position: float | VectorLike[float] | None = None,
        label_size: int = 50,
        x_color: ColorLike | Sequence[ColorLike] | None = None,
        y_color: ColorLike | Sequence[ColorLike] | None = None,
        z_color: ColorLike | Sequence[ColorLike] | None = None,
        position: VectorLike[float] = (0.0, 0.0, 0.0),
        orientation: VectorLike[float] = (0.0, 0.0, 0.0),
        origin: VectorLike[float] = (0.0, 0.0, 0.0),
        scale: VectorLike[float] = (1.0, 1.0, 1.0),
        user_matrix: MatrixLike[float] | None = None,
        **kwargs: Unpack[_AxesGeometryKwargs],
    ):
        super().__init__()

        # Add dummy prop3d for calculating transformations
        self._prop3d = Actor()

        # Init shaft and tip actors
        self._shaft_actors = (Actor(), Actor(), Actor())
        self._tip_actors = (Actor(), Actor(), Actor())
        self._shaft_and_tip_actors = (*self._shaft_actors, *self._tip_actors)

        # Init shaft and tip datasets
        self._shaft_and_tip_geometry_source = AxesGeometrySource(**kwargs)
        shaft_tip_datasets = self._shaft_and_tip_geometry_source.output
        for actor, dataset in zip(self._shaft_and_tip_actors, shaft_tip_datasets):
            actor.mapper = pv.DataSetMapper(dataset=dataset)

        # Add actors to assembly
        self.add_parts(self._shaft_and_tip_actors)

        # Init label actors and add to assembly
        self._label_actors = (Label(), Label(), Label())
        self.add_parts(self._label_actors)

        # Init label actors and add to assembly
        self._label_actors = (Label(), Label(), Label())
        [self.AddPart(actor) for actor in self._label_actors]

        # Set colors
        if x_color is None:
            x_color = pv.global_theme.axes.x_color
        if y_color is None:
            y_color = pv.global_theme.axes.y_color
        if z_color is None:
            z_color = pv.global_theme.axes.z_color

        self.x_color = x_color  # type: ignore[assignment]
        self.y_color = y_color  # type: ignore[assignment]
        self.z_color = z_color  # type: ignore[assignment]

        # Set text labels
        if labels is None:
            self.x_label = 'X' if x_label is None else x_label
            self.y_label = 'Y' if y_label is None else y_label
            self.z_label = 'Z' if z_label is None else z_label
        else:
            msg = "Cannot initialize '{}' and 'labels' properties together. Specify one or the other, not both."
            if x_label is not None:
                raise ValueError(msg.format('x_label'))
            if y_label is not None:
                raise ValueError(msg.format('y_label'))
            if z_label is not None:
                raise ValueError(msg.format('z_label'))
            self.labels = labels  # type: ignore[assignment]
        self.show_labels = show_labels
        self.label_color = label_color  # type: ignore[assignment]
        self.label_size = label_size
        self.label_position = label_position  # type: ignore[assignment]

        # Set default text properties
        for actor in self._label_actors:
            prop = actor.prop
            prop.bold = True
            prop.italic = True

        self.position = position  # type: ignore[assignment]
        self.orientation = orientation  # type: ignore[assignment]
        self.scale = scale  # type: ignore[assignment]
        self.origin = origin  # type: ignore[assignment]
        self.user_matrix = user_matrix  # type: ignore[assignment]

    def __repr__(self):
        """Representation of the axes assembly."""
        if self.user_matrix is None or np.array_equal(self.user_matrix, np.eye(4)):
            mat_info = 'Identity'
        else:
            mat_info = 'Set'
        bnds = self.bounds

        geometry_repr = repr(self._shaft_and_tip_geometry_source).splitlines()[1:]

        attr = [
            f"{type(self).__name__} ({hex(id(self))})",
            *geometry_repr,
            f"  X label:                    '{self.x_label}'",
            f"  Y label:                    '{self.y_label}'",
            f"  Z label:                    '{self.z_label}'",
            f"  Label color:                {self.label_color}",
            f"  Show labels:                {self.show_labels}",
            f"  Label position:             {self.label_position}",
            "  X Color:                                     ",
            f"      Shaft                   {self.x_color[0]}",
            f"      Tip                     {self.x_color[1]}",
            "  Y Color:                                     ",
            f"      Shaft                   {self.y_color[0]}",
            f"      Tip                     {self.y_color[1]}",
            "  Z Color:                                     ",
            f"      Shaft                   {self.z_color[0]}",
            f"      Tip                     {self.z_color[1]}",
            f"  Position:                   {self.position}",
            f"  Orientation:                {self.orientation}",
            f"  Origin:                     {self.origin}",
            f"  Scale:                      {self.scale}",
            f"  User matrix:                {mat_info}",
<<<<<<< HEAD
            f"  Visible:                    {self.visibility}",
=======
>>>>>>> 3af738f1
            f"  X Bounds                    {bnds[0]:.3E}, {bnds[1]:.3E}",
            f"  Y Bounds                    {bnds[2]:.3E}, {bnds[3]:.3E}",
            f"  Z Bounds                    {bnds[4]:.3E}, {bnds[5]:.3E}",
        ]
        return '\n'.join(attr)

    @property
    def visibility(self) -> bool:  # numpydoc ignore=RT01
        """Enable or disable the visibility of the axes.

        Examples
        --------
        Create an AxesAssembly and check its visibility

        >>> import pyvista as pv
        >>> axes_actor = pv.AxesAssembly()
        >>> axes_actor.visibility
        True

        """
        return bool(self.GetVisibility())

    @visibility.setter
    def visibility(self, value: bool):  # numpydoc ignore=GL08
        self.SetVisibility(value)

    @property
    def symmetric_bounds(self) -> bool:  # numpydoc ignore=RT01
        """Enable or disable symmetry in the axes bounds calculation.

        Calculate the axes bounds as though the axes were symmetric,
        i.e. extended along -X, -Y, and -Z directions. Setting this
        parameter primarily affects camera positioning in a scene.

        - If ``True``, the axes :attr:`bounds` are symmetric about
          its :attr:`position`. Symmetric bounds allow for the axes to rotate
          about its origin, which is useful in cases where the actor
          is used as an orientation widget.

        - If ``False``, the axes :attr:`bounds` are calculated as-is.
          Asymmetric bounds are useful in cases where the axes are
          placed in a scene with other actors, since the symmetry
          could otherwise lead to undesirable camera positioning
          (e.g. camera may be positioned further away than necessary).

        Examples
        --------
        Get the symmetric bounds of the axes.

        >>> import pyvista as pv
        >>> axes_actor = pv.AxesActor(symmetric_bounds=True)
        >>> axes_actor.bounds
        (-1.0, 1.0, -1.0, 1.0, -1.0, 1.0)
        >>> axes_actor.center
        (0.0, 0.0, 0.0)

        Get the asymmetric bounds.

        >>> axes_actor.symmetric_bounds = False
        >>> axes_actor.bounds  # doctest:+SKIP
        (-0.08, 1.0, -0.08, 1.0, -0.08, 1.0)
        >>> axes_actor.center  # doctest:+SKIP
        (0.46, 0.46, 0.46)

        Show the difference in camera positioning with and without
        symmetric bounds. Orientation is added for visualization.

        >>> # Create actors
        >>> axes_actor_sym = pv.AxesActor(
        ...     orientation=(90, 0, 0), symmetric_bounds=True
        ... )
        >>> axes_actor_asym = pv.AxesActor(
        ...     orientation=(90, 0, 0), symmetric_bounds=False
        ... )
        >>>
        >>> # Show multi-window plot
        >>> pl = pv.Plotter(shape=(1, 2))
        >>> pl.subplot(0, 0)
        >>> _ = pl.add_text("Symmetric axes")
        >>> _ = pl.add_actor(axes_actor_sym)
        >>> pl.subplot(0, 1)
        >>> _ = pl.add_text("Asymmetric axes")
        >>> _ = pl.add_actor(axes_actor_asym)
        >>> pl.show()

        """
        return self._symmetric_bounds

    @symmetric_bounds.setter
    def symmetric_bounds(self, value: bool):  # numpydoc ignore=GL08
        self._symmetric_bounds = bool(value)

    @property
    def labels(self) -> tuple[str, str, str]:  # numpydoc ignore=RT01
        """Return or set the axes labels.

        This property may be used as an alternative to using :attr:`x_label`,
        :attr:`y_label`, and :attr:`z_label` separately.

        Examples
        --------
        >>> import pyvista as pv
        >>> axes_actor = pv.AxesActor()
        >>> axes_actor.labels = ['X Axis', 'Y Axis', 'Z Axis']
        >>> axes_actor.labels
        ('X Axis', 'Y Axis', 'Z Axis')
        """
        return self.x_label, self.y_label, self.z_label

    @labels.setter
    def labels(self, labels: list[str] | tuple[str, str, str]):  # numpydoc ignore=GL08
        _validation.check_instance(labels, (list, tuple))
        _validation.check_iterable_items(labels, str, name='labels')
        _validation.check_length(labels, exact_length=3, name='labels')
        self.x_label = labels[0]
        self.y_label = labels[1]
        self.z_label = labels[2]

    @property
    def x_label(self) -> str:  # numpydoc ignore=RT01
        """Text label for the x-axis.

        Examples
        --------
        >>> import pyvista as pv
        >>> axes_actor = pv.AxesAssembly()
        >>> axes_actor.x_label = 'This axis'
        >>> axes_actor.x_label
        'This axis'

        """
        return self._label_actors[0].input

    @x_label.setter
    def x_label(self, label: str):  # numpydoc ignore=GL08
        self._label_actors[0].input = label

    @property
    def y_label(self) -> str:  # numpydoc ignore=RT01
        """Text label for the y-axis.

        Examples
        --------
        >>> import pyvista as pv
        >>> axes_actor = pv.AxesAssembly()
        >>> axes_actor.y_label = 'This axis'
        >>> axes_actor.y_label
        'This axis'

        """
        return self._label_actors[1].input

    @y_label.setter
    def y_label(self, label: str):  # numpydoc ignore=GL08
        self._label_actors[1].input = label

    @property
    def z_label(self) -> str:  # numpydoc ignore=RT01
        """Text label for the z-axis.

        Examples
        --------
        >>> import pyvista as pv
        >>> axes_actor = pv.AxesAssembly()
        >>> axes_actor.z_label = 'This axis'
        >>> axes_actor.z_label
        'This axis'

        """
        return self._label_actors[2].input

    @z_label.setter
    def z_label(self, label: str):  # numpydoc ignore=GL08
        self._label_actors[2].input = label

    @property
    def show_labels(self) -> bool:  # numpydoc ignore=RT01
        """Show or hide the text labels for the axes."""
        return self._show_labels

    @show_labels.setter
    def show_labels(self, value: bool):  # numpydoc ignore=GL08
        self._show_labels = value
        self._label_actors[0].SetVisibility(value)
        self._label_actors[1].SetVisibility(value)
        self._label_actors[2].SetVisibility(value)

    @property
    def label_size(self) -> int:  # numpydoc ignore=RT01
        """Size of the text labels.

        Must be a positive integer.
        """
        return self._label_size

    @label_size.setter
    def label_size(self, size: int):  # numpydoc ignore=GL08
        self._label_size = size
        self._label_actors[0].size = size
        self._label_actors[1].size = size
        self._label_actors[2].size = size

    @property
    def label_position(self) -> tuple[float, float, float]:  # numpydoc ignore=RT01
        """Position of the text label along each axis.

        By default, the labels are positioned at the ends of the shafts.

        Values must be non-negative.

        Examples
        --------
        >>> import pyvista as pv
        >>> axes_actor = pv.AxesAssembly()
        >>> axes_actor.label_position
        (0.8, 0.8, 0.8)
        >>> axes_actor.label_position = 0.3
        >>> axes_actor.label_position
        (0.3, 0.3, 0.3)
        >>> axes_actor.label_position = (0.1, 0.4, 0.2)
        >>> axes_actor.label_position
        (0.1, 0.4, 0.2)

        """
        position = self._label_position
        return self._shaft_and_tip_geometry_source.shaft_length if position is None else position

    @label_position.setter
    def label_position(self, position: float | VectorLike[float] | None):  # numpydoc ignore=GL08
        self._label_position = (
            None
            if position is None
            else _validation.validate_array3(
                position,
                broadcast=True,
                must_be_in_range=[0, np.inf],
                name='Label position',
                dtype_out=float,
                to_tuple=True,
            )
        )
        self._apply_transformation_to_labels()

    @property
    def label_color(self) -> Color:  # numpydoc ignore=RT01
        """Color of the text labels."""
        return self._label_color

    @label_color.setter
    def label_color(self, color: ColorLike):  # numpydoc ignore=GL08
        valid_color = Color(color)
        self._label_color = valid_color
        self._label_actors[0].prop.color = valid_color
        self._label_actors[1].prop.color = valid_color
        self._label_actors[2].prop.color = valid_color

    def _set_axis_color(self, axis: _AxisEnum, color: ColorLike | tuple[ColorLike, ColorLike]):
        shaft_color, tip_color = _validate_color_sequence(color, n_colors=2)
        self._shaft_actors[axis].prop.color = shaft_color
        self._tip_actors[axis].prop.color = tip_color

    def _get_axis_color(self, axis: _AxisEnum) -> tuple[Color, Color]:
        return (
            self._shaft_actors[axis].prop.color,
            self._tip_actors[axis].prop.color,
        )

    @property
    def x_color(self) -> tuple[Color, Color]:  # numpydoc ignore=RT01
        """Color of the x-axis shaft and tip."""
        return self._get_axis_color(_AxisEnum.x)

    @x_color.setter
    def x_color(self, color: ColorLike | Sequence[ColorLike]):  # numpydoc ignore=GL08
        self._set_axis_color(_AxisEnum.x, color)

    @property
    def y_color(self) -> tuple[Color, Color]:  # numpydoc ignore=RT01
        """Color of the y-axis shaft and tip."""
        return self._get_axis_color(_AxisEnum.y)

    @y_color.setter
    def y_color(self, color: ColorLike | Sequence[ColorLike]):  # numpydoc ignore=GL08
        self._set_axis_color(_AxisEnum.y, color)

    @property
    def z_color(self) -> tuple[Color, Color]:  # numpydoc ignore=RT01
        """Color of the z-axis shaft and tip."""
        return self._get_axis_color(_AxisEnum.z)

    @z_color.setter
    def z_color(self, color: ColorLike | Sequence[ColorLike]):  # numpydoc ignore=GL08
        self._set_axis_color(_AxisEnum.z, color)

    def _get_transformed_label_positions(self):
        # Create position vectors
        position_vectors = np.diag(self.label_position)

        # Offset label positions radially by the tip radius
        tip_radius = self._shaft_and_tip_geometry_source.tip_radius
        offset_array = np.diag([tip_radius] * 3)
        radial_offset1 = np.roll(offset_array, shift=1, axis=1)
        radial_offset2 = np.roll(offset_array, shift=-1, axis=1)

        position_vectors += radial_offset1 + radial_offset2

        # Transform positions
        matrix = array_from_vtkmatrix(self._prop3d.GetMatrix())
        return apply_transformation_to_points(matrix, position_vectors)

    def _apply_transformation_to_labels(self):
        x_pos, y_pos, z_pos = self._get_transformed_label_positions()
        self._label_actors[0].position = x_pos
        self._label_actors[1].position = y_pos
        self._label_actors[2].position = z_pos

    def _set_prop3d_attr(self, name, value):
        # Set props for shaft and tip actors
        # Validate input by setting then getting from prop3d
        setattr(self._prop3d, name, value)
        valid_value = getattr(self._prop3d, name)
        [setattr(actor, name, valid_value) for actor in self._shaft_and_tip_actors]

        # Update labels
        self._apply_transformation_to_labels()

    @property
    def scale(self) -> tuple[float, float, float]:  # numpydoc ignore=RT01
        """Return or set the scaling factor applied to the axes.

        Examples
        --------
        >>> import pyvista as pv
        >>> axes = pv.AxesAssembly()
        >>> axes.scale = (2.0, 2.0, 2.0)
        >>> axes.scale
        (2.0, 2.0, 2.0)
        """
        return self._prop3d.scale

    @scale.setter
    def scale(self, scale: VectorLike[float]):  # numpydoc ignore=GL08
        self._set_prop3d_attr('scale', scale)

    @property
    def position(self) -> tuple[float, float, float]:  # numpydoc ignore=RT01
        """Return or set the position of the axes.

        Examples
        --------
        >>> import pyvista as pv
        >>> axes = pv.AxesAssembly()
        >>> axes.position = (1.0, 2.0, 3.0)
        >>> axes.position
        (1.0, 2.0, 3.0)
        """
        return self._prop3d.position

    @position.setter
    def position(self, position: VectorLike[float]):  # numpydoc ignore=GL08
        self._set_prop3d_attr('position', position)

    @property
    def orientation(self) -> tuple[float, float, float]:  # numpydoc ignore=RT01
        """Return or set the axes orientation angles.

        Orientation angles of the axes which define rotations about the
        world's x-y-z axes. The angles are specified in degrees and in
        x-y-z order. However, the actual rotations are applied in the
        following order: :func:`~rotate_y` first, then :func:`~rotate_x`
        and finally :func:`~rotate_z`.

        Rotations are applied about the specified :attr:`~origin`.

        Examples
        --------
        Create axes positioned above the origin and set its orientation.

        >>> import pyvista as pv
        >>> axes = pv.AxesAssembly(
        ...     position=(0, 0, 2), orientation=(45, 0, 0)
        ... )

        Create default non-oriented axes as well for reference.

        >>> reference_axes = pv.AxesAssembly(
        ...     x_color='black', y_color='black', z_color='black'
        ... )

        Plot the axes. Note how the axes are rotated about the origin ``(0, 0, 0)`` by
        default, such that the rotated axes appear directly above the reference axes.

        >>> pl = pv.Plotter()
        >>> _ = pl.add_actor(axes)
        >>> _ = pl.add_actor(reference_axes)
        >>> pl.show()

        Now change the origin of the axes and plot the result. Since the rotation
        is performed about a different point, the final position of the axes changes.

        >>> axes.origin = (2, 2, 2)
        >>> pl = pv.Plotter()
        >>> _ = pl.add_actor(axes)
        >>> _ = pl.add_actor(reference_axes)
        >>> pl.show()
        """
        return self._prop3d.orientation

    @orientation.setter
    def orientation(self, orientation: tuple[float, float, float]):  # numpydoc ignore=GL08
        self._set_prop3d_attr('orientation', orientation)

    @property
    def origin(self) -> tuple[float, float, float]:  # numpydoc ignore=RT01
        """Return or set the origin of the axes.

        This is the point about which all rotations take place.

        See :attr:`~orientation` for examples.

        """
        return self._prop3d.origin

    @origin.setter
    def origin(self, origin: tuple[float, float, float]):  # numpydoc ignore=GL08
        self._set_prop3d_attr('origin', origin)

    @property
    def user_matrix(self) -> NumpyArray[float]:  # numpydoc ignore=RT01
        """Return or set the user matrix.

        In addition to the instance variables such as position and orientation, the user
        can add a transformation to the actor.

        This matrix is concatenated with the actor's internal transformation that is
        implicitly created when the actor is created. The user matrix is the last
        transformation applied to the actor before rendering.

        Returns
        -------
        np.ndarray
            A 4x4 transformation matrix.

        Examples
        --------
        Apply a 4x4 transformation to the axes. This effectively translates the actor
        by one unit in the Z direction, rotates the actor about the z-axis by
        approximately 45 degrees, and shrinks the actor by a factor of 0.5.

        >>> import numpy as np
        >>> import pyvista as pv
        >>> axes = pv.AxesAssembly()
        >>> array = np.array(
        ...     [
        ...         [0.35355339, -0.35355339, 0.0, 0.0],
        ...         [0.35355339, 0.35355339, 0.0, 0.0],
        ...         [0.0, 0.0, 0.5, 1.0],
        ...         [0.0, 0.0, 0.0, 1.0],
        ...     ]
        ... )
        >>> axes.user_matrix = array

        >>> pl = pv.Plotter()
        >>> _ = pl.add_actor(axes)
        >>> pl.show()

        """
        return self._prop3d.user_matrix

    @user_matrix.setter
    def user_matrix(self, matrix: TransformLike):  # numpydoc ignore=GL08
        self._set_prop3d_attr('user_matrix', matrix)

    @property
    def bounds(self) -> BoundsLike:  # numpydoc ignore=RT01
        """Return the bounds of the axes.

        Bounds are ``(-X, +X, -Y, +Y, -Z, +Z)``

        Examples
        --------
        >>> import pyvista as pv
        >>> axes = pv.AxesAssembly()
        >>> axes.bounds
        (-0.10000000149011612, 1.0, -0.10000000149011612, 1.0, -0.10000000149011612, 1.0)
        """
        return self.GetBounds()

    @property
    def center(self) -> tuple[float, float, float]:  # numpydoc ignore=RT01
        """Return the center of the axes.

        Examples
        --------
        >>> import pyvista as pv
        >>> axes = pv.AxesAssembly()
        >>> axes.center
        (0.44999999925494194, 0.44999999925494194, 0.44999999925494194)
        """
        bnds = self.bounds
        return (bnds[0] + bnds[1]) / 2, (bnds[1] + bnds[2]) / 2, (bnds[4] + bnds[5]) / 2

    @property
    def length(self) -> float:  # numpydoc ignore=RT01
        """Return the length of the axes.

        Examples
        --------
        >>> import pyvista as pv
        >>> axes = pv.AxesAssembly()
        >>> axes.length
        1.9052558909067219
        """
        bnds = self.bounds
        min_bnds = np.array((bnds[0], bnds[2], bnds[4]))
        max_bnds = np.array((bnds[1], bnds[3], bnds[5]))
        return np.linalg.norm(max_bnds - min_bnds).tolist()


def _validate_color_sequence(
    color: ColorLike | Sequence[ColorLike],
    n_colors: int | None = None,
) -> tuple[Color, ...]:
    """Validate a color sequence.

    If `n_colors` is specified, the output will have `n` colors. For single-color
    inputs, the color is copied and a sequence of `n` identical colors is returned.
    For inputs with multiple colors, the number of colors in the input must
    match `n_colors`.

    If `n_colors` is None, no broadcasting or length-checking is performed.
    """
    try:
        # Assume we have one color
        color_list = [Color(color)]
        n_colors = 1 if n_colors is None else n_colors
        return tuple(color_list * n_colors)
    except ValueError:
        if isinstance(color, (tuple, list)):
            try:
                color_list = [_validate_color_sequence(c, n_colors=1)[0] for c in color]
                if len(color_list) == 1:
                    n_colors = 1 if n_colors is None else n_colors
                    color_list = color_list * n_colors

                # Only return if we have the correct number of colors
                if n_colors is not None and len(color_list) == n_colors:
                    return tuple(color_list)
            except ValueError:
                pass
    raise ValueError(
        f"Invalid color(s):\n"
        f"\t{color}\n"
        f"Input must be a single ColorLike color "
        f"or a sequence of {n_colors} ColorLike colors.",
    )<|MERGE_RESOLUTION|>--- conflicted
+++ resolved
@@ -306,10 +306,7 @@
             f"  Origin:                     {self.origin}",
             f"  Scale:                      {self.scale}",
             f"  User matrix:                {mat_info}",
-<<<<<<< HEAD
             f"  Visible:                    {self.visibility}",
-=======
->>>>>>> 3af738f1
             f"  X Bounds                    {bnds[0]:.3E}, {bnds[1]:.3E}",
             f"  Y Bounds                    {bnds[2]:.3E}, {bnds[3]:.3E}",
             f"  Z Bounds                    {bnds[4]:.3E}, {bnds[5]:.3E}",
