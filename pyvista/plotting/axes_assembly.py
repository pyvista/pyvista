"""Axes assembly module."""

from __future__ import annotations

from typing import TYPE_CHECKING
from typing import TypedDict

import numpy as np

import pyvista as pv
from pyvista.core import _validation
from pyvista.core.utilities.arrays import array_from_vtkmatrix
from pyvista.core.utilities.geometric_sources import AxesGeometrySource
from pyvista.core.utilities.geometric_sources import _AxisEnum
from pyvista.core.utilities.transformations import apply_transformation_to_points
from pyvista.plotting import _vtk
from pyvista.plotting.actor import Actor
from pyvista.plotting.colors import Color
from pyvista.plotting.text import Label

if TYPE_CHECKING:  # pragma: no cover
    import sys
    from typing import Sequence

    from pyvista.core._typing_core import BoundsLike
    from pyvista.core._typing_core import MatrixLike
    from pyvista.core._typing_core import NumpyArray
    from pyvista.core._typing_core import TransformLike
    from pyvista.core._typing_core import VectorLike
    from pyvista.core.dataset import DataSet
    from pyvista.plotting._typing import ColorLike

    if sys.version_info >= (3, 11):
        from typing import Unpack
    else:
        from typing_extensions import Unpack


class _AxesGeometryKwargs(TypedDict):
    shaft_type: AxesGeometrySource.GeometryTypes | DataSet
    shaft_radius: float
    shaft_length: float | VectorLike[float]
    tip_type: AxesGeometrySource.GeometryTypes | DataSet
    tip_radius: float
    tip_length: float | VectorLike[float]
    symmetric: bool
    symmetric_bounds: bool


class AxesAssembly(_vtk.vtkPropAssembly):
    """Assembly of arrow-style axes parts.

    The axes may be used as a widget or added to a scene.

    Parameters
    ----------
    x_label : str, default: 'X'
        Text label for the x-axis. Alternatively, set the label with :attr:`labels`.

    y_label : str, default: 'Y'
        Text label for the y-axis. Alternatively, set the label with :attr:`labels`.

    z_label : str, default: 'Z'
        Text label for the z-axis. Alternatively, set the label with :attr:`labels`.

    labels : Sequence[str], optional,
        Text labels for the axes. This is an alternative parameter to using
        :attr:`x_label`, :attr:`y_label`, and :attr:`z_label` separately.

    label_color : ColorLike, default: 'black'
        Color of the text labels.

    show_labels : bool, default: True
        Show or hide the text labels.

    label_position : float | VectorLike[float], optional
        Position of the text labels along each axis. By default, the labels are
        positioned at the ends of the shafts.

    label_size : int, default: 50
        Size of the text labels.

    x_color : ColorLike | Sequence[ColorLike], optional
        Color of the x-axis shaft and tip.

    y_color : ColorLike | Sequence[ColorLike], optional
        Color of the y-axis shaft and tip.

    z_color : ColorLike | Sequence[ColorLike], optional
        Color of the z-axis shaft and tip.

<<<<<<< HEAD
    orientation : tuple
        Orientation of the axes.
=======
    position : VectorLike[float], default: (0.0, 0.0, 0.0)
        Position of the axes in space.

    orientation : VectorLike[float], default: (0, 0, 0)
        Orientation angles of the axes which define rotations about the
        world's x-y-z axes. The angles are specified in degrees and in
        x-y-z order. However, the actual rotations are applied in the
        around the y-axis first, then the x-axis, and finally the z-axis.

    origin : VectorLike[float], default: (0.0, 0.0, 0.0)
        Origin of the axes. This is the point about which all rotations take place. The
        rotations are defined by the :attr:`orientation`.

    scale : VectorLike[float], default: (1.0, 1.0, 1.0)
        Scaling factor applied to the axes.

    user_matrix : MatrixLike[float], optional
        A 4x4 transformation matrix applied to the axes. Defaults to the identity matrix.
        The user matrix is the last transformation applied to the actor.
>>>>>>> 3af738f1

    **kwargs
        Keyword arguments passed to :class:`pyvista.AxesGeometrySource`.

    Examples
    --------
    Add axes to a plot.

    >>> import pyvista as pv
    >>> axes = pv.AxesAssembly()
    >>> pl = pv.Plotter()
    >>> _ = pl.add_actor(axes)
    >>> pl.show()

    Customize the axes colors. Set each axis to a single color, or set the colors of
    each shaft and tip separately with two colors.

    >>> axes.x_color = ['cyan', 'blue']
    >>> axes.y_color = ['magenta', 'red']
    >>> axes.z_color = 'yellow'

    Customize the label color too.

    >>> axes.label_color = 'brown'

    >>> pl = pv.Plotter()
    >>> _ = pl.add_actor(axes)
    >>> pl.show()

<<<<<<< HEAD
    Add the axes as a custom orientation widget with
    :func:`~pyvista.Renderer.add_orientation_widget`:

    >>> import pyvista as pv

    >>> axes = pv.AxesAssembly(symmetric_bounds=True)

    >>> pl = pv.Plotter()
    >>> _ = pl.add_mesh(pv.Cone())
    >>> _ = pl.add_orientation_widget(
    ...     axes,
    ...     viewport=(0, 0, 0.5, 0.5),
    ... )
=======
    Create axes with custom geometry. Use pyramid shafts and hemisphere tips and
    modify the lengths.

    >>> axes = pv.AxesAssembly(
    ...     shaft_type='pyramid',
    ...     tip_type='hemisphere',
    ...     tip_length=0.1,
    ...     shaft_length=(0.5, 1.0, 1.5),
    ... )
    >>> pl = pv.Plotter()
    >>> _ = pl.add_actor(axes)
    >>> pl.show()

    Position and orient the axes in space.

    >>> axes = pv.AxesAssembly(
    ...     position=(1.0, 2.0, 3.0), orientation=(10, 20, 30)
    ... )
    >>> pl = pv.Plotter()
    >>> _ = pl.add_actor(axes)
>>>>>>> 3af738f1
    >>> pl.show()
    """

    def __init__(
        self,
        *,
        x_label: str | None = None,
        y_label: str | None = None,
        z_label: str | None = None,
        labels: Sequence[str] | None = None,
        label_color: ColorLike = 'black',
        show_labels: bool = True,
        label_position: float | VectorLike[float] | None = None,
        label_size: int = 50,
        x_color: ColorLike | Sequence[ColorLike] | None = None,
        y_color: ColorLike | Sequence[ColorLike] | None = None,
        z_color: ColorLike | Sequence[ColorLike] | None = None,
<<<<<<< HEAD
        orientation: VectorLike[float] = (0.0, 0.0, 0.0),
=======
        position: VectorLike[float] = (0.0, 0.0, 0.0),
        orientation: VectorLike[float] = (0.0, 0.0, 0.0),
        origin: VectorLike[float] = (0.0, 0.0, 0.0),
        scale: VectorLike[float] = (1.0, 1.0, 1.0),
        user_matrix: MatrixLike[float] | None = None,
>>>>>>> 3af738f1
        **kwargs: Unpack[_AxesGeometryKwargs],
    ):
        super().__init__()

<<<<<<< HEAD
=======
        # Add dummy prop3d for calculating transformations
>>>>>>> 3af738f1
        self._prop3d = Actor()

        # Init shaft and tip actors
        self._shaft_actors = (Actor(), Actor(), Actor())
        self._tip_actors = (Actor(), Actor(), Actor())
        self._shaft_and_tip_actors = (*self._shaft_actors, *self._tip_actors)

        # Init shaft and tip datasets
        self._shaft_and_tip_geometry_source = AxesGeometrySource(**kwargs)
        shaft_tip_datasets = self._shaft_and_tip_geometry_source.output
        for actor, dataset in zip(self._shaft_and_tip_actors, shaft_tip_datasets):
            actor.mapper = pv.DataSetMapper(dataset=dataset)

        # Add actors to assembly
        [self.AddPart(actor) for actor in self._shaft_and_tip_actors]

        # Init label actors and add to assembly
        self._label_actors = (Label(), Label(), Label())
        [self.AddPart(actor) for actor in self._label_actors]

        # Set colors
        if x_color is None:
            x_color = pv.global_theme.axes.x_color
        if y_color is None:
            y_color = pv.global_theme.axes.y_color
        if z_color is None:
            z_color = pv.global_theme.axes.z_color

        self.x_color = x_color  # type: ignore[assignment]
        self.y_color = y_color  # type: ignore[assignment]
        self.z_color = z_color  # type: ignore[assignment]

        # Set text labels
        if labels is None:
            self.x_label = 'X' if x_label is None else x_label
            self.y_label = 'Y' if y_label is None else y_label
            self.z_label = 'Z' if z_label is None else z_label
        else:
            msg = "Cannot initialize '{}' and 'labels' properties together. Specify one or the other, not both."
            if x_label is not None:
                raise ValueError(msg.format('x_label'))
            if y_label is not None:
                raise ValueError(msg.format('y_label'))
            if z_label is not None:
                raise ValueError(msg.format('z_label'))
            self.labels = labels  # type: ignore[assignment]
        self.show_labels = show_labels
        self.label_color = label_color  # type: ignore[assignment]
        self.label_size = label_size
        self.label_position = label_position  # type: ignore[assignment]

        # Set default text properties
        for actor in self._label_actors:
            prop = actor.prop
            prop.bold = True
            prop.italic = True

<<<<<<< HEAD
        self.orientation = orientation  # type: ignore[assignment]
        self._update()
=======
        self.position = position  # type: ignore[assignment]
        self.orientation = orientation  # type: ignore[assignment]
        self.scale = scale  # type: ignore[assignment]
        self.origin = origin  # type: ignore[assignment]
        self.user_matrix = user_matrix  # type: ignore[assignment]
>>>>>>> 3af738f1

    def __repr__(self):
        """Representation of the axes assembly."""
        if self.user_matrix is None or np.array_equal(self.user_matrix, np.eye(4)):
            mat_info = 'Identity'
        else:
            mat_info = 'Set'
        bnds = self.bounds

        geometry_repr = repr(self._shaft_and_tip_geometry_source).splitlines()[1:]

        attr = [
            f"{type(self).__name__} ({hex(id(self))})",
            *geometry_repr,
            f"  X label:                    '{self.x_label}'",
            f"  Y label:                    '{self.y_label}'",
            f"  Z label:                    '{self.z_label}'",
            f"  Label color:                {self.label_color}",
            f"  Show labels:                {self.show_labels}",
            f"  Label position:             {self.label_position}",
            "  X Color:                                     ",
            f"      Shaft                   {self.x_color[0]}",
            f"      Tip                     {self.x_color[1]}",
            "  Y Color:                                     ",
            f"      Shaft                   {self.y_color[0]}",
            f"      Tip                     {self.y_color[1]}",
            "  Z Color:                                     ",
            f"      Shaft                   {self.z_color[0]}",
            f"      Tip                     {self.z_color[1]}",
            f"  Position:                   {self.position}",
            f"  Orientation:                {self.orientation}",
            f"  Origin:                     {self.origin}",
            f"  Scale:                      {self.scale}",
            f"  User matrix:                {mat_info}",
            f"  X Bounds                    {bnds[0]:.3E}, {bnds[1]:.3E}",
            f"  Y Bounds                    {bnds[2]:.3E}, {bnds[3]:.3E}",
            f"  Z Bounds                    {bnds[4]:.3E}, {bnds[5]:.3E}",
        ]
        return '\n'.join(attr)

    @property
    def labels(self) -> tuple[str, str, str]:  # numpydoc ignore=RT01
        """Return or set the axes labels.

        This property may be used as an alternative to using :attr:`x_label`,
        :attr:`y_label`, and :attr:`z_label` separately.

        Examples
        --------
        >>> import pyvista as pv
        >>> axes_actor = pv.AxesActor()
        >>> axes_actor.labels = ['X Axis', 'Y Axis', 'Z Axis']
        >>> axes_actor.labels
        ('X Axis', 'Y Axis', 'Z Axis')
        """
        return self.x_label, self.y_label, self.z_label

    @labels.setter
    def labels(self, labels: list[str] | tuple[str, str, str]):  # numpydoc ignore=GL08
        _validation.check_instance(labels, (list, tuple))
        _validation.check_iterable_items(labels, str, name='labels')
        _validation.check_length(labels, exact_length=3, name='labels')
        self.x_label = labels[0]
        self.y_label = labels[1]
        self.z_label = labels[2]

    @property
    def x_label(self) -> str:  # numpydoc ignore=RT01
        """Text label for the x-axis.

        Examples
        --------
        >>> import pyvista as pv
        >>> axes_actor = pv.AxesAssembly()
        >>> axes_actor.x_label = 'This axis'
        >>> axes_actor.x_label
        'This axis'

        """
        return self._label_actors[0].input

    @x_label.setter
    def x_label(self, label: str):  # numpydoc ignore=GL08
        self._label_actors[0].input = label

    @property
    def y_label(self) -> str:  # numpydoc ignore=RT01
        """Text label for the y-axis.

        Examples
        --------
        >>> import pyvista as pv
        >>> axes_actor = pv.AxesAssembly()
        >>> axes_actor.y_label = 'This axis'
        >>> axes_actor.y_label
        'This axis'

        """
        return self._label_actors[1].input

    @y_label.setter
    def y_label(self, label: str):  # numpydoc ignore=GL08
        self._label_actors[1].input = label

    @property
    def z_label(self) -> str:  # numpydoc ignore=RT01
        """Text label for the z-axis.

        Examples
        --------
        >>> import pyvista as pv
        >>> axes_actor = pv.AxesAssembly()
        >>> axes_actor.z_label = 'This axis'
        >>> axes_actor.z_label
        'This axis'

        """
        return self._label_actors[2].input

    @z_label.setter
    def z_label(self, label: str):  # numpydoc ignore=GL08
        self._label_actors[2].input = label

    @property
    def show_labels(self) -> bool:  # numpydoc ignore=RT01
        """Show or hide the text labels for the axes."""
        return self._show_labels

    @show_labels.setter
    def show_labels(self, value: bool):  # numpydoc ignore=GL08
        self._show_labels = value
        self._label_actors[0].SetVisibility(value)
        self._label_actors[1].SetVisibility(value)
        self._label_actors[2].SetVisibility(value)

    @property
    def label_size(self) -> int:  # numpydoc ignore=RT01
        """Size of the text labels.

        Must be a positive integer.
        """
        return self._label_size

    @label_size.setter
    def label_size(self, size: int):  # numpydoc ignore=GL08
        self._label_size = size
        self._label_actors[0].size = size
        self._label_actors[1].size = size
        self._label_actors[2].size = size

    @property
    def label_position(self) -> tuple[float, float, float]:  # numpydoc ignore=RT01
        """Position of the text label along each axis.

        By default, the labels are positioned at the ends of the shafts.

        Values must be non-negative.

        Examples
        --------
        >>> import pyvista as pv
        >>> axes_actor = pv.AxesAssembly()
        >>> axes_actor.label_position
        (0.8, 0.8, 0.8)
        >>> axes_actor.label_position = 0.3
        >>> axes_actor.label_position
        (0.3, 0.3, 0.3)
        >>> axes_actor.label_position = (0.1, 0.4, 0.2)
        >>> axes_actor.label_position
        (0.1, 0.4, 0.2)

        """
        position = self._label_position
        return self._shaft_and_tip_geometry_source.shaft_length if position is None else position

    @label_position.setter
    def label_position(self, position: float | VectorLike[float] | None):  # numpydoc ignore=GL08
        self._label_position = (
            None
            if position is None
            else _validation.validate_array3(
                position,
                broadcast=True,
                must_be_in_range=[0, np.inf],
                name='Label position',
                dtype_out=float,
                to_tuple=True,
            )
        )
        self._apply_transformation_to_labels()

    @property
    def label_color(self) -> Color:  # numpydoc ignore=RT01
        """Color of the text labels."""
        return self._label_color

    @label_color.setter
    def label_color(self, color: ColorLike):  # numpydoc ignore=GL08
        valid_color = Color(color)
        self._label_color = valid_color
        self._label_actors[0].prop.color = valid_color
        self._label_actors[1].prop.color = valid_color
        self._label_actors[2].prop.color = valid_color

    def _set_axis_color(self, axis: _AxisEnum, color: ColorLike | tuple[ColorLike, ColorLike]):
        shaft_color, tip_color = _validate_color_sequence(color, n_colors=2)
        self._shaft_actors[axis].prop.color = shaft_color
        self._tip_actors[axis].prop.color = tip_color

    def _get_axis_color(self, axis: _AxisEnum) -> tuple[Color, Color]:
        return (
            self._shaft_actors[axis].prop.color,
            self._tip_actors[axis].prop.color,
        )

    @property
    def x_color(self) -> tuple[Color, Color]:  # numpydoc ignore=RT01
        """Color of the x-axis shaft and tip."""
        return self._get_axis_color(_AxisEnum.x)

    @x_color.setter
    def x_color(self, color: ColorLike | Sequence[ColorLike]):  # numpydoc ignore=GL08
        self._set_axis_color(_AxisEnum.x, color)

    @property
    def y_color(self) -> tuple[Color, Color]:  # numpydoc ignore=RT01
        """Color of the y-axis shaft and tip."""
        return self._get_axis_color(_AxisEnum.y)

    @y_color.setter
    def y_color(self, color: ColorLike | Sequence[ColorLike]):  # numpydoc ignore=GL08
        self._set_axis_color(_AxisEnum.y, color)

    @property
    def z_color(self) -> tuple[Color, Color]:  # numpydoc ignore=RT01
        """Color of the z-axis shaft and tip."""
        return self._get_axis_color(_AxisEnum.z)

    @z_color.setter
    def z_color(self, color: ColorLike | Sequence[ColorLike]):  # numpydoc ignore=GL08
        self._set_axis_color(_AxisEnum.z, color)

    def _get_transformed_label_positions(self):
        # Create position vectors
        position_vectors = np.diag(self.label_position)

        # Offset label positions radially by the tip radius
        tip_radius = self._shaft_and_tip_geometry_source.tip_radius
        offset_array = np.diag([tip_radius] * 3)
        radial_offset1 = np.roll(offset_array, shift=1, axis=1)
        radial_offset2 = np.roll(offset_array, shift=-1, axis=1)

        position_vectors += radial_offset1 + radial_offset2

        # Transform positions
        matrix = array_from_vtkmatrix(self._prop3d.GetMatrix())
        return apply_transformation_to_points(matrix, position_vectors)

    def _apply_transformation_to_labels(self):
        x_pos, y_pos, z_pos = self._get_transformed_label_positions()
        self._label_actors[0].position = x_pos
        self._label_actors[1].position = y_pos
        self._label_actors[2].position = z_pos

    def _set_prop3d_attr(self, name, value):
        # Set props for shaft and tip actors
        # Validate input by setting then getting from prop3d
        setattr(self._prop3d, name, value)
        valid_value = getattr(self._prop3d, name)
        [setattr(actor, name, valid_value) for actor in self._shaft_and_tip_actors]

        # Update labels
<<<<<<< HEAD
        self._apply_transformation_to_labels()

    def _update(self):
        self._shaft_and_tip_geometry_source.update()
        self._apply_transformation_to_labels()

    @property
    def orientation(self) -> tuple[float, float, float]:  # numpydoc ignore=RT01
        """Return or set the axes orientation angles."""
=======
        self._apply_transformation_to_labels()

    @property
    def scale(self) -> tuple[float, float, float]:  # numpydoc ignore=RT01
        """Return or set the scaling factor applied to the axes.

        Examples
        --------
        >>> import pyvista as pv
        >>> axes = pv.AxesAssembly()
        >>> axes.scale = (2.0, 2.0, 2.0)
        >>> axes.scale
        (2.0, 2.0, 2.0)
        """
        return self._prop3d.scale

    @scale.setter
    def scale(self, scale: VectorLike[float]):  # numpydoc ignore=GL08
        self._set_prop3d_attr('scale', scale)

    @property
    def position(self) -> tuple[float, float, float]:  # numpydoc ignore=RT01
        """Return or set the position of the axes.

        Examples
        --------
        >>> import pyvista as pv
        >>> axes = pv.AxesAssembly()
        >>> axes.position = (1.0, 2.0, 3.0)
        >>> axes.position
        (1.0, 2.0, 3.0)
        """
        return self._prop3d.position

    @position.setter
    def position(self, position: VectorLike[float]):  # numpydoc ignore=GL08
        self._set_prop3d_attr('position', position)

    @property
    def orientation(self) -> tuple[float, float, float]:  # numpydoc ignore=RT01
        """Return or set the axes orientation angles.

        Orientation angles of the axes which define rotations about the
        world's x-y-z axes. The angles are specified in degrees and in
        x-y-z order. However, the actual rotations are applied in the
        following order: :func:`~rotate_y` first, then :func:`~rotate_x`
        and finally :func:`~rotate_z`.

        Rotations are applied about the specified :attr:`~origin`.

        Examples
        --------
        Create axes positioned above the origin and set its orientation.

        >>> import pyvista as pv
        >>> axes = pv.AxesAssembly(
        ...     position=(0, 0, 2), orientation=(45, 0, 0)
        ... )

        Create default non-oriented axes as well for reference.

        >>> reference_axes = pv.AxesAssembly(
        ...     x_color='black', y_color='black', z_color='black'
        ... )

        Plot the axes. Note how the axes are rotated about the origin ``(0, 0, 0)`` by
        default, such that the rotated axes appear directly above the reference axes.

        >>> pl = pv.Plotter()
        >>> _ = pl.add_actor(axes)
        >>> _ = pl.add_actor(reference_axes)
        >>> pl.show()

        Now change the origin of the axes and plot the result. Since the rotation
        is performed about a different point, the final position of the axes changes.

        >>> axes.origin = (2, 2, 2)
        >>> pl = pv.Plotter()
        >>> _ = pl.add_actor(axes)
        >>> _ = pl.add_actor(reference_axes)
        >>> pl.show()
        """
>>>>>>> 3af738f1
        return self._prop3d.orientation

    @orientation.setter
    def orientation(self, orientation: tuple[float, float, float]):  # numpydoc ignore=GL08
        self._set_prop3d_attr('orientation', orientation)

<<<<<<< HEAD
=======
    @property
    def origin(self) -> tuple[float, float, float]:  # numpydoc ignore=RT01
        """Return or set the origin of the axes.

        This is the point about which all rotations take place.

        See :attr:`~orientation` for examples.

        """
        return self._prop3d.origin

    @origin.setter
    def origin(self, origin: tuple[float, float, float]):  # numpydoc ignore=GL08
        self._set_prop3d_attr('origin', origin)

    @property
    def user_matrix(self) -> NumpyArray[float]:  # numpydoc ignore=RT01
        """Return or set the user matrix.

        In addition to the instance variables such as position and orientation, the user
        can add a transformation to the actor.

        This matrix is concatenated with the actor's internal transformation that is
        implicitly created when the actor is created. The user matrix is the last
        transformation applied to the actor before rendering.

        Returns
        -------
        np.ndarray
            A 4x4 transformation matrix.

        Examples
        --------
        Apply a 4x4 transformation to the axes. This effectively translates the actor
        by one unit in the Z direction, rotates the actor about the z-axis by
        approximately 45 degrees, and shrinks the actor by a factor of 0.5.

        >>> import numpy as np
        >>> import pyvista as pv
        >>> axes = pv.AxesAssembly()
        >>> array = np.array(
        ...     [
        ...         [0.35355339, -0.35355339, 0.0, 0.0],
        ...         [0.35355339, 0.35355339, 0.0, 0.0],
        ...         [0.0, 0.0, 0.5, 1.0],
        ...         [0.0, 0.0, 0.0, 1.0],
        ...     ]
        ... )
        >>> axes.user_matrix = array

        >>> pl = pv.Plotter()
        >>> _ = pl.add_actor(axes)
        >>> pl.show()

        """
        return self._prop3d.user_matrix

    @user_matrix.setter
    def user_matrix(self, matrix: TransformLike):  # numpydoc ignore=GL08
        self._set_prop3d_attr('user_matrix', matrix)

    @property
    def bounds(self) -> BoundsLike:  # numpydoc ignore=RT01
        """Return the bounds of the axes.

        Bounds are ``(-X, +X, -Y, +Y, -Z, +Z)``

        Examples
        --------
        >>> import pyvista as pv
        >>> axes = pv.AxesAssembly()
        >>> axes.bounds
        (-0.10000000149011612, 1.0, -0.10000000149011612, 1.0, -0.10000000149011612, 1.0)
        """
        return self.GetBounds()

    @property
    def center(self) -> tuple[float, float, float]:  # numpydoc ignore=RT01
        """Return the center of the axes.

        Examples
        --------
        >>> import pyvista as pv
        >>> axes = pv.AxesAssembly()
        >>> axes.center
        (0.44999999925494194, 0.44999999925494194, 0.44999999925494194)
        """
        bnds = self.bounds
        return (bnds[0] + bnds[1]) / 2, (bnds[1] + bnds[2]) / 2, (bnds[4] + bnds[5]) / 2

    @property
    def length(self) -> float:  # numpydoc ignore=RT01
        """Return the length of the axes.

        Examples
        --------
        >>> import pyvista as pv
        >>> axes = pv.AxesAssembly()
        >>> axes.length
        1.9052558909067219
        """
        bnds = self.bounds
        min_bnds = np.array((bnds[0], bnds[2], bnds[4]))
        max_bnds = np.array((bnds[1], bnds[3], bnds[5]))
        return np.linalg.norm(max_bnds - min_bnds).tolist()

>>>>>>> 3af738f1

def _validate_color_sequence(
    color: ColorLike | Sequence[ColorLike],
    n_colors: int | None = None,
) -> tuple[Color, ...]:
    """Validate a color sequence.

    If `n_colors` is specified, the output will have `n` colors. For single-color
    inputs, the color is copied and a sequence of `n` identical colors is returned.
    For inputs with multiple colors, the number of colors in the input must
    match `n_colors`.

    If `n_colors` is None, no broadcasting or length-checking is performed.
    """
    try:
        # Assume we have one color
        color_list = [Color(color)]
        n_colors = 1 if n_colors is None else n_colors
        return tuple(color_list * n_colors)
    except ValueError:
        if isinstance(color, (tuple, list)):
            try:
                color_list = [_validate_color_sequence(c, n_colors=1)[0] for c in color]
                if len(color_list) == 1:
                    n_colors = 1 if n_colors is None else n_colors
                    color_list = color_list * n_colors

                # Only return if we have the correct number of colors
                if n_colors is not None and len(color_list) == n_colors:
                    return tuple(color_list)
            except ValueError:
                pass
    raise ValueError(
        f"Invalid color(s):\n"
        f"\t{color}\n"
        f"Input must be a single ColorLike color "
        f"or a sequence of {n_colors} ColorLike colors.",
    )<|MERGE_RESOLUTION|>--- conflicted
+++ resolved
@@ -89,10 +89,6 @@
     z_color : ColorLike | Sequence[ColorLike], optional
         Color of the z-axis shaft and tip.
 
-<<<<<<< HEAD
-    orientation : tuple
-        Orientation of the axes.
-=======
     position : VectorLike[float], default: (0.0, 0.0, 0.0)
         Position of the axes in space.
 
@@ -112,7 +108,6 @@
     user_matrix : MatrixLike[float], optional
         A 4x4 transformation matrix applied to the axes. Defaults to the identity matrix.
         The user matrix is the last transformation applied to the actor.
->>>>>>> 3af738f1
 
     **kwargs
         Keyword arguments passed to :class:`pyvista.AxesGeometrySource`.
@@ -142,21 +137,6 @@
     >>> _ = pl.add_actor(axes)
     >>> pl.show()
 
-<<<<<<< HEAD
-    Add the axes as a custom orientation widget with
-    :func:`~pyvista.Renderer.add_orientation_widget`:
-
-    >>> import pyvista as pv
-
-    >>> axes = pv.AxesAssembly(symmetric_bounds=True)
-
-    >>> pl = pv.Plotter()
-    >>> _ = pl.add_mesh(pv.Cone())
-    >>> _ = pl.add_orientation_widget(
-    ...     axes,
-    ...     viewport=(0, 0, 0.5, 0.5),
-    ... )
-=======
     Create axes with custom geometry. Use pyramid shafts and hemisphere tips and
     modify the lengths.
 
@@ -177,7 +157,21 @@
     ... )
     >>> pl = pv.Plotter()
     >>> _ = pl.add_actor(axes)
->>>>>>> 3af738f1
+    >>> pl.show()
+
+    Add the axes as a custom orientation widget with
+    :func:`~pyvista.Renderer.add_orientation_widget`:
+
+    >>> import pyvista as pv
+
+    >>> axes = pv.AxesAssembly(symmetric_bounds=True)
+
+    >>> pl = pv.Plotter()
+    >>> _ = pl.add_mesh(pv.Cone())
+    >>> _ = pl.add_orientation_widget(
+    ...     axes,
+    ...     viewport=(0, 0, 0.5, 0.5),
+    ... )
     >>> pl.show()
     """
 
@@ -195,23 +189,16 @@
         x_color: ColorLike | Sequence[ColorLike] | None = None,
         y_color: ColorLike | Sequence[ColorLike] | None = None,
         z_color: ColorLike | Sequence[ColorLike] | None = None,
-<<<<<<< HEAD
-        orientation: VectorLike[float] = (0.0, 0.0, 0.0),
-=======
         position: VectorLike[float] = (0.0, 0.0, 0.0),
         orientation: VectorLike[float] = (0.0, 0.0, 0.0),
         origin: VectorLike[float] = (0.0, 0.0, 0.0),
         scale: VectorLike[float] = (1.0, 1.0, 1.0),
         user_matrix: MatrixLike[float] | None = None,
->>>>>>> 3af738f1
         **kwargs: Unpack[_AxesGeometryKwargs],
     ):
         super().__init__()
 
-<<<<<<< HEAD
-=======
         # Add dummy prop3d for calculating transformations
->>>>>>> 3af738f1
         self._prop3d = Actor()
 
         # Init shaft and tip actors
@@ -269,16 +256,11 @@
             prop.bold = True
             prop.italic = True
 
-<<<<<<< HEAD
-        self.orientation = orientation  # type: ignore[assignment]
-        self._update()
-=======
         self.position = position  # type: ignore[assignment]
         self.orientation = orientation  # type: ignore[assignment]
         self.scale = scale  # type: ignore[assignment]
         self.origin = origin  # type: ignore[assignment]
         self.user_matrix = user_matrix  # type: ignore[assignment]
->>>>>>> 3af738f1
 
     def __repr__(self):
         """Representation of the axes assembly."""
@@ -550,18 +532,6 @@
         valid_value = getattr(self._prop3d, name)
         [setattr(actor, name, valid_value) for actor in self._shaft_and_tip_actors]
 
-        # Update labels
-<<<<<<< HEAD
-        self._apply_transformation_to_labels()
-
-    def _update(self):
-        self._shaft_and_tip_geometry_source.update()
-        self._apply_transformation_to_labels()
-
-    @property
-    def orientation(self) -> tuple[float, float, float]:  # numpydoc ignore=RT01
-        """Return or set the axes orientation angles."""
-=======
         self._apply_transformation_to_labels()
 
     @property
@@ -644,15 +614,12 @@
         >>> _ = pl.add_actor(reference_axes)
         >>> pl.show()
         """
->>>>>>> 3af738f1
         return self._prop3d.orientation
 
     @orientation.setter
     def orientation(self, orientation: tuple[float, float, float]):  # numpydoc ignore=GL08
         self._set_prop3d_attr('orientation', orientation)
 
-<<<<<<< HEAD
-=======
     @property
     def origin(self) -> tuple[float, float, float]:  # numpydoc ignore=RT01
         """Return or set the origin of the axes.
@@ -759,7 +726,6 @@
         max_bnds = np.array((bnds[1], bnds[3], bnds[5]))
         return np.linalg.norm(max_bnds - min_bnds).tolist()
 
->>>>>>> 3af738f1
 
 def _validate_color_sequence(
     color: ColorLike | Sequence[ColorLike],
