"""Axes assembly module."""

from __future__ import annotations

from typing import TYPE_CHECKING
from typing import TypedDict

import numpy as np

import pyvista as pv
from pyvista.core import _validation
from pyvista.core.utilities.geometric_sources import AxesGeometrySource
from pyvista.core.utilities.geometric_sources import _AxisEnum
from pyvista.core.utilities.transformations import apply_transformation_to_points
<<<<<<< HEAD
=======
from pyvista.plotting import _vtk
>>>>>>> 15e6bbfe
from pyvista.plotting.actor import Actor
from pyvista.plotting.assembly import Assembly
from pyvista.plotting.colors import Color
from pyvista.plotting.text import Label

if TYPE_CHECKING:  # pragma: no cover
    import sys
    from typing import Sequence

    from pyvista.core._typing_core import BoundsLike
    from pyvista.core._typing_core import NumpyArray
    from pyvista.core._typing_core import TransformLike
    from pyvista.core._typing_core import VectorLike
    from pyvista.core.dataset import DataSet
    from pyvista.plotting._typing import ColorLike

    if sys.version_info >= (3, 11):
        from typing import Unpack
    else:
        from typing_extensions import Unpack


class _AxesGeometryKwargs(TypedDict):
    shaft_type: AxesGeometrySource.GeometryTypes | DataSet
    shaft_radius: float
    shaft_length: float
    tip_type: AxesGeometrySource.GeometryTypes | DataSet
    tip_radius: float
    tip_length: float | VectorLike[float]
    symmetric: bool


class AxesAssembly(Assembly):
    """Assembly of arrow-style axes parts.

    The axes may be used as a widget or added to a scene.

    Parameters
    ----------
    x_label : str, default: 'X'
        Text label for the x-axis. Alternatively, set the label with :attr:`labels`.

    y_label : str, default: 'Y'
        Text label for the y-axis. Alternatively, set the label with :attr:`labels`.

    z_label : str, default: 'Z'
        Text label for the z-axis. Alternatively, set the label with :attr:`labels`.

    labels : Sequence[str], optional,
        Text labels for the axes. This is an alternative parameter to using
        :attr:`x_label`, :attr:`y_label`, and :attr:`z_label` separately.

    label_color : ColorLike, default: 'black'
        Color of the text labels.

    show_labels : bool, default: True
        Show or hide the text labels.

    label_position : float | VectorLike[float], optional
        Position of the text labels along each axis. By default, the labels are
        positioned at the ends of the shafts.

    label_size : int, default: 50
        Size of the text labels.

    x_color : ColorLike | Sequence[ColorLike], optional
        Color of the x-axis shaft and tip.

    y_color : ColorLike | Sequence[ColorLike], optional
        Color of the y-axis shaft and tip.

    z_color : ColorLike | Sequence[ColorLike], optional
        Color of the z-axis shaft and tip.

    **kwargs
        Keyword arguments passed to :class:`pyvista.AxesGeometrySource`.

    Examples
    --------
    Add axes to a plot.

    >>> import pyvista as pv
    >>> axes = pv.AxesAssembly()
    >>> pl = pv.Plotter()
    >>> _ = pl.add_actor(axes)
    >>> pl.show()

    Customize the axes colors. Set each axis to a single color, or set the colors of
    each shaft and tip separately with two colors.

    >>> axes.x_color = ['cyan', 'blue']
    >>> axes.y_color = ['magenta', 'red']
    >>> axes.z_color = 'yellow'

    Customize the label color too.

    >>> axes.label_color = 'brown'

    >>> pl = pv.Plotter()
    >>> _ = pl.add_actor(axes)
    >>> pl.show()
    """

    def __init__(
        self,
        *,
        x_label: str | None = None,
        y_label: str | None = None,
        z_label: str | None = None,
        labels: Sequence[str] | None = None,
        label_color: ColorLike = 'black',
        show_labels: bool = True,
        label_position: float | VectorLike[float] | None = None,
        label_size: int = 50,
        x_color: ColorLike | Sequence[ColorLike] | None = None,
        y_color: ColorLike | Sequence[ColorLike] | None = None,
        z_color: ColorLike | Sequence[ColorLike] | None = None,
        position=(0, 0, 0),
        orientation=(0, 0, 0),
        scale=(1, 1, 1),
        origin=(0, 0, 0),
        user_matrix=None,
        symmetric_bounds=False,
        **kwargs: Unpack[_AxesGeometryKwargs],
    ):
        super().__init__()

        # Add dummy prop3d for calculation transformations
        self._prop3d = Actor()

        # Init shaft and tip actors
        self._shaft_actors = (Actor(), Actor(), Actor())
        self._tip_actors = (Actor(), Actor(), Actor())
        self._shaft_and_tip_actors = (*self._shaft_actors, *self._tip_actors)

        # Init shaft and tip datasets
        self._shaft_and_tip_geometry_source = AxesGeometrySource(**kwargs)
        shaft_tip_datasets = self._shaft_and_tip_geometry_source.output
        for actor, dataset in zip(self._shaft_and_tip_actors, shaft_tip_datasets):
            actor.mapper = pv.DataSetMapper(dataset=dataset)

        # Add actors to assembly
        self.add_parts(self._shaft_and_tip_actors)

        # Init label actors and add to assembly
        self._label_actors = (Label(), Label(), Label())
        self.add_parts(self._label_actors)

        # Init label actors and add to assembly
        self._label_actors = (Label(), Label(), Label())
        [self.AddPart(actor) for actor in self._label_actors]

        # Set colors
        if x_color is None:
            x_color = pv.global_theme.axes.x_color
        if y_color is None:
            y_color = pv.global_theme.axes.y_color
        if z_color is None:
            z_color = pv.global_theme.axes.z_color

        self.x_color = x_color  # type: ignore[assignment]
        self.y_color = y_color  # type: ignore[assignment]
        self.z_color = z_color  # type: ignore[assignment]

<<<<<<< HEAD
        self._is_init = False

=======
>>>>>>> 15e6bbfe
        # Set text labels
        if labels is None:
            self.x_label = 'X' if x_label is None else x_label
            self.y_label = 'Y' if y_label is None else y_label
            self.z_label = 'Z' if z_label is None else z_label
        else:
            msg = "Cannot initialize '{}' and 'labels' properties together. Specify one or the other, not both."
            if x_label is not None:
                raise ValueError(msg.format('x_label'))
            if y_label is not None:
                raise ValueError(msg.format('y_label'))
            if z_label is not None:
                raise ValueError(msg.format('z_label'))
            self.labels = labels  # type: ignore[assignment]
        self.show_labels = show_labels
        self.label_color = label_color  # type: ignore[assignment]
        self.label_size = label_size
        self.label_position = label_position  # type: ignore[assignment]

        # Set default text properties
        for actor in self._label_actors:
            prop = actor.prop
            prop.bold = True
            prop.italic = True

<<<<<<< HEAD
        self.position = position
        self.orientation = orientation
        self.scale = scale
        self.origin = origin
        self.user_matrix = user_matrix

        self._is_init = True

=======
>>>>>>> 15e6bbfe
        self._update()

    def __repr__(self):
        """Representation of the axes actor."""
        matrix_not_set = self.user_matrix is None or np.array_equal(self.user_matrix, np.eye(4))
        mat_info = 'Identity' if matrix_not_set else 'Set'
        bnds = self.bounds

        geometry_repr = repr(self._shaft_and_tip_geometry_source).splitlines()[1:]

        attr = [
            f"{type(self).__name__} ({hex(id(self))})",
            *geometry_repr,
            f"  X label:                    '{self.x_label}'",
            f"  Y label:                    '{self.y_label}'",
            f"  Z label:                    '{self.z_label}'",
            f"  Label color:                {self.label_color}",
            f"  Show labels:                {self.show_labels}",
            f"  Label position:             {self.label_position}",
            "  X Color:                                     ",
            f"      Shaft                   {self.x_color[0]}",
            f"      Tip                     {self.x_color[1]}",
            "  Y Color:                                     ",
            f"      Shaft                   {self.y_color[0]}",
            f"      Tip                     {self.y_color[1]}",
            "  Z Color:                                     ",
            f"      Shaft                   {self.z_color[0]}",
            f"      Tip                     {self.z_color[1]}",
            f"  Position:                   {self.position}",
            f"  Scale:                      {self.scale}",
            f"  User matrix:                {mat_info}",
            f"  Visible:                    {self.visibility}",
            f"  X Bounds                    {bnds[0]:.3E}, {bnds[1]:.3E}",
            f"  Y Bounds                    {bnds[2]:.3E}, {bnds[3]:.3E}",
            f"  Z Bounds                    {bnds[4]:.3E}, {bnds[5]:.3E}",
        ]
        return '\n'.join(attr)

    @property
<<<<<<< HEAD
    def visibility(self) -> bool:  # numpydoc ignore=RT01
        """Enable or disable the visibility of the axes.

        Examples
        --------
        Create an AxesAssembly and check its visibility

        >>> import pyvista as pv
        >>> axes_actor = pv.AxesAssembly()
        >>> axes_actor.visibility
        True

        """
        return bool(self.GetVisibility())

    @visibility.setter
    def visibility(self, value: bool):  # numpydoc ignore=GL08
        self.SetVisibility(value)

    @property
    def symmetric_bounds(self) -> bool:  # numpydoc ignore=RT01
        """Enable or disable symmetry in the axes bounds calculation.

        Calculate the axes bounds as though the axes were symmetric,
        i.e. extended along -X, -Y, and -Z directions. Setting this
        parameter primarily affects camera positioning in a scene.

        - If ``True``, the axes :attr:`bounds` are symmetric about
          its :attr:`position`. Symmetric bounds allow for the axes to rotate
          about its origin, which is useful in cases where the actor
          is used as an orientation widget.

        - If ``False``, the axes :attr:`bounds` are calculated as-is.
          Asymmetric bounds are useful in cases where the axes are
          placed in a scene with other actors, since the symmetry
          could otherwise lead to undesirable camera positioning
          (e.g. camera may be positioned further away than necessary).

        Examples
        --------
        Get the symmetric bounds of the axes.

        >>> import pyvista as pv
        >>> axes_actor = pv.AxesActor(symmetric_bounds=True)
        >>> axes_actor.bounds
        (-1.0, 1.0, -1.0, 1.0, -1.0, 1.0)
        >>> axes_actor.center
        (0.0, 0.0, 0.0)

        Get the asymmetric bounds.

        >>> axes_actor.symmetric_bounds = False
        >>> axes_actor.bounds  # doctest:+SKIP
        (-0.08, 1.0, -0.08, 1.0, -0.08, 1.0)
        >>> axes_actor.center  # doctest:+SKIP
        (0.46, 0.46, 0.46)

        Show the difference in camera positioning with and without
        symmetric bounds. Orientation is added for visualization.

        >>> # Create actors
        >>> axes_actor_sym = pv.AxesActor(
        ...     orientation=(90, 0, 0), symmetric_bounds=True
        ... )
        >>> axes_actor_asym = pv.AxesActor(
        ...     orientation=(90, 0, 0), symmetric_bounds=False
        ... )
        >>>
        >>> # Show multi-window plot
        >>> pl = pv.Plotter(shape=(1, 2))
        >>> pl.subplot(0, 0)
        >>> _ = pl.add_text("Symmetric axes")
        >>> _ = pl.add_actor(axes_actor_sym)
        >>> pl.subplot(0, 1)
        >>> _ = pl.add_text("Asymmetric axes")
        >>> _ = pl.add_actor(axes_actor_asym)
        >>> pl.show()

        """
        return self._symmetric_bounds

    @symmetric_bounds.setter
    def symmetric_bounds(self, value: bool):  # numpydoc ignore=GL08
        self._symmetric_bounds = bool(value)

    @property
=======
>>>>>>> 15e6bbfe
    def labels(self) -> tuple[str, str, str]:  # numpydoc ignore=RT01
        """Return or set the axes labels.

        This property may be used as an alternative to using :attr:`x_label`,
        :attr:`y_label`, and :attr:`z_label` separately.

        Examples
        --------
        >>> import pyvista as pv
        >>> axes_actor = pv.AxesActor()
        >>> axes_actor.labels = ['X Axis', 'Y Axis', 'Z Axis']
        >>> axes_actor.labels
        ('X Axis', 'Y Axis', 'Z Axis')
        """
        return self.x_label, self.y_label, self.z_label

    @labels.setter
    def labels(self, labels: list[str] | tuple[str, str, str]):  # numpydoc ignore=GL08
        _validation.check_instance(labels, (list, tuple))
        _validation.check_iterable_items(labels, str, name='labels')
        _validation.check_length(labels, exact_length=3, name='labels')
        self.x_label = labels[0]
        self.y_label = labels[1]
        self.z_label = labels[2]

    @property
    def x_label(self) -> str:  # numpydoc ignore=RT01
        """Text label for the x-axis.

        Examples
        --------
        >>> import pyvista as pv
        >>> axes_actor = pv.AxesAssembly()
        >>> axes_actor.x_label = 'This axis'
        >>> axes_actor.x_label
        'This axis'

        """
        return self._label_actors[0].input

    @x_label.setter
    def x_label(self, label: str):  # numpydoc ignore=GL08
        self._label_actors[0].input = label

    @property
    def y_label(self) -> str:  # numpydoc ignore=RT01
        """Text label for the y-axis.

        Examples
        --------
        >>> import pyvista as pv
        >>> axes_actor = pv.AxesAssembly()
        >>> axes_actor.y_label = 'This axis'
        >>> axes_actor.y_label
        'This axis'

        """
        return self._label_actors[1].input

    @y_label.setter
    def y_label(self, label: str):  # numpydoc ignore=GL08
        self._label_actors[1].input = label

    @property
    def z_label(self) -> str:  # numpydoc ignore=RT01
        """Text label for the z-axis.

        Examples
        --------
        >>> import pyvista as pv
        >>> axes_actor = pv.AxesAssembly()
        >>> axes_actor.z_label = 'This axis'
        >>> axes_actor.z_label
        'This axis'

        """
        return self._label_actors[2].input

    @z_label.setter
    def z_label(self, label: str):  # numpydoc ignore=GL08
        self._label_actors[2].input = label

    @property
    def show_labels(self) -> bool:  # numpydoc ignore=RT01
        """Show or hide the text labels for the axes."""
        return self._show_labels

    @show_labels.setter
    def show_labels(self, value: bool):  # numpydoc ignore=GL08
        self._show_labels = value
        self._label_actors[0].SetVisibility(value)
        self._label_actors[1].SetVisibility(value)
        self._label_actors[2].SetVisibility(value)

    @property
    def label_size(self) -> int:  # numpydoc ignore=RT01
        """Size of the text labels.

        Must be a positive integer.
        """
        return self._label_size

    @label_size.setter
    def label_size(self, size: int):  # numpydoc ignore=GL08
        self._label_size = size
        self._label_actors[0].size = size
        self._label_actors[1].size = size
        self._label_actors[2].size = size

    @property
    def label_position(self) -> tuple[float, float, float]:  # numpydoc ignore=RT01
        """Position of the text label along each axis.

        By default, the labels are positioned at the ends of the shafts.

        Values must be non-negative.

        Examples
        --------
        >>> import pyvista as pv
        >>> axes_actor = pv.AxesAssembly()
        >>> axes_actor.label_position
        (0.8, 0.8, 0.8)
        >>> axes_actor.label_position = 0.3
        >>> axes_actor.label_position
        (0.3, 0.3, 0.3)
        >>> axes_actor.label_position = (0.1, 0.4, 0.2)
        >>> axes_actor.label_position
        (0.1, 0.4, 0.2)

        """
        position = self._label_position
        return self._shaft_and_tip_geometry_source.shaft_length if position is None else position

    @label_position.setter
    def label_position(self, position: float | VectorLike[float] | None):  # numpydoc ignore=GL08
        self._label_position = (
            None
            if position is None
            else _validation.validate_array3(
                position,
                broadcast=True,
                must_be_in_range=[0, np.inf],
                name='Label position',
                dtype_out=float,
                to_tuple=True,
            )
        )
        self._apply_transformation_to_labels()

    @property
    def label_color(self) -> Color:  # numpydoc ignore=RT01
        """Color of the text labels."""
        return self._label_color

    @label_color.setter
    def label_color(self, color: ColorLike):  # numpydoc ignore=GL08
        valid_color = Color(color)
        self._label_color = valid_color
        self._label_actors[0].prop.color = valid_color
        self._label_actors[1].prop.color = valid_color
        self._label_actors[2].prop.color = valid_color

    def _set_axis_color(self, axis: _AxisEnum, color: ColorLike | tuple[ColorLike, ColorLike]):
        shaft_color, tip_color = _validate_color_sequence(color, n_colors=2)
        self._shaft_actors[axis].prop.color = shaft_color
        self._tip_actors[axis].prop.color = tip_color

    def _get_axis_color(self, axis: _AxisEnum) -> tuple[Color, Color]:
        return (
            self._shaft_actors[axis].prop.color,
            self._tip_actors[axis].prop.color,
        )

    @property
    def x_color(self) -> tuple[Color, Color]:  # numpydoc ignore=RT01
        """Color of the x-axis shaft and tip."""
        return self._get_axis_color(_AxisEnum.x)

    @x_color.setter
    def x_color(self, color: ColorLike | Sequence[ColorLike]):  # numpydoc ignore=GL08
        self._set_axis_color(_AxisEnum.x, color)

    @property
    def y_color(self) -> tuple[Color, Color]:  # numpydoc ignore=RT01
        """Color of the y-axis shaft and tip."""
        return self._get_axis_color(_AxisEnum.y)

    @y_color.setter
    def y_color(self, color: ColorLike | Sequence[ColorLike]):  # numpydoc ignore=GL08
        self._set_axis_color(_AxisEnum.y, color)

    @property
    def z_color(self) -> tuple[Color, Color]:  # numpydoc ignore=RT01
        """Color of the z-axis shaft and tip."""
        return self._get_axis_color(_AxisEnum.z)

    @z_color.setter
    def z_color(self, color: ColorLike | Sequence[ColorLike]):  # numpydoc ignore=GL08
        self._set_axis_color(_AxisEnum.z, color)

    def _get_transformed_label_positions(self):
        # Create position vectors
        position_vectors = np.diag(self.label_position)

        # Offset label positions radially by the tip radius
        tip_radius = self._shaft_and_tip_geometry_source.tip_radius
        offset_array = np.diag([tip_radius] * 3)
        radial_offset1 = np.roll(offset_array, shift=1, axis=1)
        radial_offset2 = np.roll(offset_array, shift=-1, axis=1)

        position_vectors += radial_offset1 + radial_offset2

        # Transform positions
<<<<<<< HEAD
        matrix = self._prop3d.transformation_matrix
=======
        matrix = np.eye(4)  # TODO: use Prop3D transformation
>>>>>>> 15e6bbfe
        return apply_transformation_to_points(matrix, position_vectors)

    def _apply_transformation_to_labels(self):
        x_pos, y_pos, z_pos = self._get_transformed_label_positions()
        self._label_actors[0].position = x_pos
        self._label_actors[1].position = y_pos
        self._label_actors[2].position = z_pos

    def _update(self):
        self._shaft_and_tip_geometry_source.update()
        self._apply_transformation_to_labels()
<<<<<<< HEAD

    @property
    def scale(self) -> tuple[float, float, float]:  # numpydoc ignore=RT01
        """Scaling factor applied to the axes.

        Examples
        --------
        Create an actor using the :class:`pyvista.Plotter` and then change the
        scale of the actor.

        >>> import pyvista as pv
        >>> pl = pv.Plotter()
        >>> actor = pl.add_mesh(pv.Sphere())
        >>> actor.scale = (2.0, 2.0, 2.0)
        >>> actor.scale
        (2.0, 2.0, 2.0)

        """
        return self._prop3d.scale

    @scale.setter
    def scale(self, scale: VectorLike[float]):  # numpydoc ignore=GL08
        self._set_prop3d_attr('scale', scale)

    @property
    def position(self) -> tuple[float, float, float]:  # numpydoc ignore=RT01
        """Return or set the entity position.

        Examples
        --------
        Change the position of an actor. Note how this does not change the
        position of the underlying dataset, just the relative location of the
        actor in the :class:`pyvista.Plotter`.

        >>> import pyvista as pv
        >>> mesh = pv.Sphere()
        >>> pl = pv.Plotter()
        >>> _ = pl.add_mesh(mesh, color='b')
        >>> actor = pl.add_mesh(mesh, color='r')
        >>> actor.position = (0, 0, 1)  # shifts the red sphere up
        >>> pl.show()

        """
        return self._prop3d.position

    @position.setter
    def position(self, position: VectorLike[float]):  # numpydoc ignore=GL08
        self._set_prop3d_attr('position', position)

    def rotate_x(self, angle: float):
        """Rotate the entity about the x-axis.

        Parameters
        ----------
        angle : float
            Angle to rotate the entity about the x-axis in degrees.

        Examples
        --------
        Rotate the actor about the x-axis 45 degrees. Note how this does not
        change the location of the underlying dataset.

        >>> import pyvista as pv
        >>> mesh = pv.Cube()
        >>> pl = pv.Plotter()
        >>> _ = pl.add_mesh(mesh, color='b')
        >>> actor = pl.add_mesh(
        ...     mesh,
        ...     color='r',
        ...     style='wireframe',
        ...     line_width=5,
        ...     lighting=False,
        ... )
        >>> actor.rotate_x(45)
        >>> pl.show_axes()
        >>> pl.show()

        """
        self.RotateX(angle)

    def rotate_y(self, angle: float):
        """Rotate the entity about the y-axis.

        Parameters
        ----------
        angle : float
            Angle to rotate the entity about the y-axis in degrees.

        Examples
        --------
        Rotate the actor about the y-axis 45 degrees. Note how this does not
        change the location of the underlying dataset.

        >>> import pyvista as pv
        >>> mesh = pv.Cube()
        >>> pl = pv.Plotter()
        >>> _ = pl.add_mesh(mesh, color='b')
        >>> actor = pl.add_mesh(
        ...     mesh,
        ...     color='r',
        ...     style='wireframe',
        ...     line_width=5,
        ...     lighting=False,
        ... )
        >>> actor.rotate_y(45)
        >>> pl.show_axes()
        >>> pl.show()

        """
        self.RotateY(angle)

    def rotate_z(self, angle: float):
        """Rotate the entity about the z-axis.

        Parameters
        ----------
        angle : float
            Angle to rotate the entity about the z-axis in degrees.

        Examples
        --------
        Rotate the actor about the z-axis 45 degrees. Note how this does not
        change the location of the underlying dataset.

        >>> import pyvista as pv
        >>> mesh = pv.Cube()
        >>> pl = pv.Plotter()
        >>> _ = pl.add_mesh(mesh, color='b')
        >>> actor = pl.add_mesh(
        ...     mesh,
        ...     color='r',
        ...     style='wireframe',
        ...     line_width=5,
        ...     lighting=False,
        ... )
        >>> actor.rotate_z(45)
        >>> pl.show_axes()
        >>> pl.show()

        """
        self.RotateZ(angle)

    @property
    def orientation(self) -> tuple[float, float, float]:  # numpydoc ignore=RT01
        """Return or set the entity orientation angles.

        Orientation angles of the axes which define rotations about the
        world's x-y-z axes. The angles are specified in degrees and in
        x-y-z order. However, the actual rotations are applied in the
        following order: :func:`~rotate_y` first, then :func:`~rotate_x`
        and finally :func:`~rotate_z`.

        Rotations are applied about the specified :attr:`~origin`.

        Examples
        --------
        Reorient just the actor and plot it. Note how the actor is rotated
        about the origin ``(0, 0, 0)`` by default.

        >>> import pyvista as pv
        >>> mesh = pv.Cube(center=(0, 0, 3))
        >>> pl = pv.Plotter()
        >>> _ = pl.add_mesh(mesh, color='b')
        >>> actor = pl.add_mesh(
        ...     mesh,
        ...     color='r',
        ...     style='wireframe',
        ...     line_width=5,
        ...     lighting=False,
        ... )
        >>> actor.orientation = (45, 0, 0)
        >>> _ = pl.add_axes_at_origin()
        >>> pl.show()

        Repeat the last example, but this time reorient the actor about
        its center by specifying its :attr:`~origin`.

        >>> import pyvista as pv
        >>> mesh = pv.Cube(center=(0, 0, 3))
        >>> pl = pv.Plotter()
        >>> _ = pl.add_mesh(mesh, color='b')
        >>> actor = pl.add_mesh(
        ...     mesh,
        ...     color='r',
        ...     style='wireframe',
        ...     line_width=5,
        ...     lighting=False,
        ... )
        >>> actor.origin = actor.center
        >>> actor.orientation = (45, 0, 0)
        >>> _ = pl.add_axes_at_origin()
        >>> pl.show()

        Show that the orientation changes with rotation.

        >>> import pyvista as pv
        >>> mesh = pv.Cube()
        >>> pl = pv.Plotter()
        >>> actor = pl.add_mesh(mesh)
        >>> actor.rotate_x(90)
        >>> actor.orientation  # doctest:+SKIP
        (90, 0, 0)

        Set the orientation directly.

        >>> actor.orientation = (0, 45, 45)
        >>> actor.orientation  # doctest:+SKIP
        (0, 45, 45)

        """
        return self._prop3d.orientation

    @orientation.setter
    def orientation(self, orientation: tuple[float, float, float]):  # numpydoc ignore=GL08
        self._set_prop3d_attr('orientation', orientation)

    def _set_prop3d_attr(self, name, value):
        # Set props for shaft and tip actors
        # Validate input by setting then getting from prop3d
        setattr(self._prop3d, name, value)
        valid_value = getattr(self._prop3d, name)
        [setattr(actor, name, valid_value) for actor in self._shaft_and_tip_actors]

        # Update labels
        self._apply_transformation_to_labels()

    @property
    def origin(self) -> tuple[float, float, float]:  # numpydoc ignore=RT01
        """Return or set the entity origin.

        This is the point about which all rotations take place.

        See :attr:`~orientation` for examples.

        """
        return self._prop3d.origin

    @origin.setter
    def origin(self, origin: tuple[float, float, float]):  # numpydoc ignore=GL08
        self._prop3d.origin = origin

    @property
    def bounds(self) -> BoundsLike:  # numpydoc ignore=RT01
        """Return the bounds of the entity.

        Bounds are ``(-X, +X, -Y, +Y, -Z, +Z)``

        Examples
        --------
        >>> import pyvista as pv
        >>> pl = pv.Plotter()
        >>> mesh = pv.Cube(x_length=0.1, y_length=0.2, z_length=0.3)
        >>> actor = pl.add_mesh(mesh)
        >>> actor.bounds
        (-0.05, 0.05, -0.1, 0.1, -0.15, 0.15)

        """
        return self.GetBounds()

    @property
    def center(self) -> tuple[float, float, float]:  # numpydoc ignore=RT01
        """Return the center of the entity.

        Examples
        --------
        >>> import pyvista as pv
        >>> pl = pv.Plotter()
        >>> actor = pl.add_mesh(pv.Sphere(center=(0.5, 0.5, 1)))
        >>> actor.center  # doctest:+SKIP
        (0.5, 0.5, 1)
        """
        bnds = self.bounds
        return (bnds[0] + bnds[1]) / 2, (bnds[1] + bnds[2]) / 2, (bnds[4] + bnds[5]) / 2

    @property
    def user_matrix(self) -> NumpyArray[float]:  # numpydoc ignore=RT01
        """Return or set the user matrix.

        In addition to the instance variables such as position and orientation, the user
        can add an additional transformation to the actor.

        This matrix is concatenated with the actor's internal transformation that is
        implicitly created when the actor is created. This affects the actor/rendering
        only, not the input data itself.

        The user matrix is the last transformation applied to the actor before
        rendering.

        Returns
        -------
        np.ndarray
            A 4x4 transformation matrix.

        Examples
        --------
        Apply a 4x4 translation to a wireframe actor. This 4x4 transformation
        effectively translates the actor by one unit in the Z direction,
        rotates the actor about the z-axis by approximately 45 degrees, and
        shrinks the actor by a factor of 0.5.

        >>> import numpy as np
        >>> import pyvista as pv
        >>> mesh = pv.Cube()
        >>> pl = pv.Plotter()
        >>> _ = pl.add_mesh(mesh, color="b")
        >>> actor = pl.add_mesh(
        ...     mesh,
        ...     color="r",
        ...     style="wireframe",
        ...     line_width=5,
        ...     lighting=False,
        ... )
        >>> arr = np.array(
        ...     [
        ...         [0.707, -0.707, 0, 0],
        ...         [0.707, 0.707, 0, 0],
        ...         [0, 0, 1, 1.500001],
        ...         [0, 0, 0, 2],
        ...     ]
        ... )
        >>> actor.user_matrix = arr
        >>> pl.show_axes()
        >>> pl.show()

        """
        return self._user_matrix

    @user_matrix.setter
    def user_matrix(self, matrix: TransformLike):  # numpydoc ignore=GL08
        array = np.eye(4) if matrix is None else _validation.validate_transform4x4(matrix)
        self._user_matrix = array

    @property
    def length(self) -> float:  # numpydoc ignore=RT01
        """Return the length of the entity.

        Examples
        --------
        >>> import pyvista as pv
        >>> pl = pv.Plotter()
        >>> actor = pl.add_mesh(pv.Sphere())
        >>> actor.length
        1.7272069317100354
        """
        bnds = self.bounds
        min_bnds = np.array((bnds[0], bnds[2], bnds[4]))
        max_bnds = np.array((bnds[1], bnds[3], bnds[5]))
        return np.linalg.norm(max_bnds - min_bnds).tolist()
=======
>>>>>>> 15e6bbfe


def _validate_color_sequence(
    color: ColorLike | Sequence[ColorLike],
    n_colors: int | None = None,
) -> tuple[Color, ...]:
    """Validate a color sequence.

    If `n_colors` is specified, the output will have `n` colors. For single-color
    inputs, the color is copied and a sequence of `n` identical colors is returned.
    For inputs with multiple colors, the number of colors in the input must
    match `n_colors`.

    If `n_colors` is None, no broadcasting or length-checking is performed.
    """
    try:
        # Assume we have one color
        color_list = [Color(color)]
        n_colors = 1 if n_colors is None else n_colors
        return tuple(color_list * n_colors)
    except ValueError:
        if isinstance(color, (tuple, list)):
            try:
                color_list = [_validate_color_sequence(c, n_colors=1)[0] for c in color]
                if len(color_list) == 1:
                    n_colors = 1 if n_colors is None else n_colors
                    color_list = color_list * n_colors

                # Only return if we have the correct number of colors
                if n_colors is not None and len(color_list) == n_colors:
                    return tuple(color_list)
            except ValueError:
                pass
    raise ValueError(
        f"Invalid color(s):\n"
        f"\t{color}\n"
        f"Input must be a single ColorLike color "
        f"or a sequence of {n_colors} ColorLike colors.",
    )<|MERGE_RESOLUTION|>--- conflicted
+++ resolved
@@ -12,10 +12,6 @@
 from pyvista.core.utilities.geometric_sources import AxesGeometrySource
 from pyvista.core.utilities.geometric_sources import _AxisEnum
 from pyvista.core.utilities.transformations import apply_transformation_to_points
-<<<<<<< HEAD
-=======
-from pyvista.plotting import _vtk
->>>>>>> 15e6bbfe
 from pyvista.plotting.actor import Actor
 from pyvista.plotting.assembly import Assembly
 from pyvista.plotting.colors import Color
@@ -180,11 +176,8 @@
         self.y_color = y_color  # type: ignore[assignment]
         self.z_color = z_color  # type: ignore[assignment]
 
-<<<<<<< HEAD
         self._is_init = False
 
-=======
->>>>>>> 15e6bbfe
         # Set text labels
         if labels is None:
             self.x_label = 'X' if x_label is None else x_label
@@ -210,7 +203,6 @@
             prop.bold = True
             prop.italic = True
 
-<<<<<<< HEAD
         self.position = position
         self.orientation = orientation
         self.scale = scale
@@ -219,8 +211,6 @@
 
         self._is_init = True
 
-=======
->>>>>>> 15e6bbfe
         self._update()
 
     def __repr__(self):
@@ -260,7 +250,6 @@
         return '\n'.join(attr)
 
     @property
-<<<<<<< HEAD
     def visibility(self) -> bool:  # numpydoc ignore=RT01
         """Enable or disable the visibility of the axes.
 
@@ -347,8 +336,6 @@
         self._symmetric_bounds = bool(value)
 
     @property
-=======
->>>>>>> 15e6bbfe
     def labels(self) -> tuple[str, str, str]:  # numpydoc ignore=RT01
         """Return or set the axes labels.
 
@@ -563,11 +550,7 @@
         position_vectors += radial_offset1 + radial_offset2
 
         # Transform positions
-<<<<<<< HEAD
         matrix = self._prop3d.transformation_matrix
-=======
-        matrix = np.eye(4)  # TODO: use Prop3D transformation
->>>>>>> 15e6bbfe
         return apply_transformation_to_points(matrix, position_vectors)
 
     def _apply_transformation_to_labels(self):
@@ -579,7 +562,6 @@
     def _update(self):
         self._shaft_and_tip_geometry_source.update()
         self._apply_transformation_to_labels()
-<<<<<<< HEAD
 
     @property
     def scale(self) -> tuple[float, float, float]:  # numpydoc ignore=RT01
@@ -928,8 +910,6 @@
         min_bnds = np.array((bnds[0], bnds[2], bnds[4]))
         max_bnds = np.array((bnds[1], bnds[3], bnds[5]))
         return np.linalg.norm(max_bnds - min_bnds).tolist()
-=======
->>>>>>> 15e6bbfe
 
 
 def _validate_color_sequence(
