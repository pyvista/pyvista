"""Axes assembly module."""

from __future__ import annotations

from typing import TYPE_CHECKING
from typing import TypedDict

import numpy as np

import pyvista as pv
from pyvista.core import _validation
from pyvista.core.utilities.arrays import array_from_vtkmatrix
from pyvista.core.utilities.geometric_sources import AxesGeometrySource
from pyvista.core.utilities.geometric_sources import _AxisEnum
from pyvista.core.utilities.transformations import apply_transformation_to_points
from pyvista.plotting import _vtk
from pyvista.plotting.actor import Actor
from pyvista.plotting.colors import Color
from pyvista.plotting.text import Label

if TYPE_CHECKING:  # pragma: no cover
    import sys
    from typing import Iterator
    from typing import Sequence

    from pyvista.core._typing_core import BoundsLike
    from pyvista.core._typing_core import MatrixLike
    from pyvista.core._typing_core import NumpyArray
    from pyvista.core._typing_core import TransformLike
    from pyvista.core._typing_core import VectorLike
    from pyvista.core.dataset import DataSet
    from pyvista.plotting._typing import ColorLike

    if sys.version_info >= (3, 11):
        from typing import Unpack
    else:
        from typing_extensions import Unpack


class _AxesGeometryKwargs(TypedDict):
    shaft_type: AxesGeometrySource.GeometryTypes | DataSet
    shaft_radius: float
    shaft_length: float
    tip_type: AxesGeometrySource.GeometryTypes | DataSet
    tip_radius: float
    tip_length: float | VectorLike[float]


class AxesAssembly(_vtk.vtkPropAssembly):
    """Assembly of arrow-style axes parts.

    The axes may be used as a widget or added to a scene.

    Parameters
    ----------
    x_label : str, default: 'X'
        Text label for the x-axis. Alternatively, set the label with :attr:`labels`.

    y_label : str, default: 'Y'
        Text label for the y-axis. Alternatively, set the label with :attr:`labels`.

    z_label : str, default: 'Z'
        Text label for the z-axis. Alternatively, set the label with :attr:`labels`.

    labels : Sequence[str], optional,
        Text labels for the axes. This is an alternative parameter to using
        :attr:`x_label`, :attr:`y_label`, and :attr:`z_label` separately.

    label_color : ColorLike, default: 'black'
        Color of the text labels.

    show_labels : bool, default: True
        Show or hide the text labels.

    label_position : float | VectorLike[float], optional
        Position of the text labels along each axis. By default, the labels are
        positioned at the ends of the shafts.

    label_size : int, default: 50
        Size of the text labels.

    x_color : ColorLike | Sequence[ColorLike], optional
        Color of the x-axis shaft and tip.

    y_color : ColorLike | Sequence[ColorLike], optional
        Color of the y-axis shaft and tip.

    z_color : ColorLike | Sequence[ColorLike], optional
        Color of the z-axis shaft and tip.

    position : VectorLike[float], default: (0.0, 0.0, 0.0)
        Position of the axes in space.

    orientation : VectorLike[float], default: (0, 0, 0)
        Orientation angles of the axes which define rotations about the
        world's x-y-z axes. The angles are specified in degrees and in
        x-y-z order. However, the actual rotations are applied in the
        around the y-axis first, then the x-axis, and finally the z-axis.

    origin : VectorLike[float], default: (0.0, 0.0, 0.0)
        Origin of the axes. This is the point about which all rotations take place. The
        rotations are defined by the :attr:`orientation`.

    scale : VectorLike[float], default: (1.0, 1.0, 1.0)
        Scaling factor applied to the axes.

    user_matrix : MatrixLike[float], optional
        A 4x4 transformation matrix applied to the axes. Defaults to the identity matrix.
        The user matrix is the last transformation applied to the actor.

    **kwargs
        Keyword arguments passed to :class:`pyvista.AxesGeometrySource`.

    Examples
    --------
    Add axes to a plot.

    >>> import pyvista as pv
    >>> axes = pv.AxesAssembly()
    >>> pl = pv.Plotter()
    >>> _ = pl.add_actor(axes)
    >>> pl.show()

    Customize the axes colors. Set each axis to a single color, or set the colors of
    each shaft and tip separately with two colors.

    >>> axes.x_color = ['cyan', 'blue']
    >>> axes.y_color = ['magenta', 'red']
    >>> axes.z_color = 'yellow'

    Customize the label color too.

    >>> axes.label_color = 'brown'

    >>> pl = pv.Plotter()
    >>> _ = pl.add_actor(axes)
    >>> pl.show()

    Create axes with custom geometry. Use pyramid shafts and hemisphere tips and
    modify the lengths.

    >>> axes = pv.AxesAssembly(
    ...     shaft_type='pyramid',
    ...     tip_type='hemisphere',
    ...     tip_length=0.1,
    ...     shaft_length=(0.5, 1.0, 1.5),
    ... )
    >>> pl = pv.Plotter()
    >>> _ = pl.add_actor(axes)
    >>> pl.show()

    Position and orient the axes in space.

    >>> axes = pv.AxesAssembly(
    ...     position=(1.0, 2.0, 3.0), orientation=(10, 20, 30)
    ... )
    >>> pl = pv.Plotter()
    >>> _ = pl.add_actor(axes)
    >>> pl.show()
    """

    def __init__(
        self,
        *,
        x_label: str | None = None,
        y_label: str | None = None,
        z_label: str | None = None,
        labels: Sequence[str] | None = None,
        label_color: ColorLike = 'black',
        show_labels: bool = True,
        label_position: float | VectorLike[float] | None = None,
        label_size: int = 50,
        x_color: ColorLike | Sequence[ColorLike] | None = None,
        y_color: ColorLike | Sequence[ColorLike] | None = None,
        z_color: ColorLike | Sequence[ColorLike] | None = None,
        position: VectorLike[float] = (0.0, 0.0, 0.0),
        orientation: VectorLike[float] = (0.0, 0.0, 0.0),
        origin: VectorLike[float] = (0.0, 0.0, 0.0),
        scale: VectorLike[float] = (1.0, 1.0, 1.0),
        user_matrix: MatrixLike[float] | None = None,
        **kwargs: Unpack[_AxesGeometryKwargs],
    ):
        super().__init__()

        # Add dummy prop3d for calculating transformations
        self._prop3d = Actor()

        # Init shaft and tip actors
        self._shaft_actors = (Actor(), Actor(), Actor())
        self._tip_actors = (Actor(), Actor(), Actor())
        self._shaft_and_tip_actors = (*self._shaft_actors, *self._tip_actors)

        # Init shaft and tip datasets
        self._shaft_and_tip_geometry_source = AxesGeometrySource(symmetric=False, **kwargs)
        shaft_tip_datasets = self._shaft_and_tip_geometry_source.output
        for actor, dataset in zip(self._shaft_and_tip_actors, shaft_tip_datasets):
            actor.mapper = pv.DataSetMapper(dataset=dataset)

        # Add actors to assembly
        [self.AddPart(actor) for actor in self._shaft_and_tip_actors]

        # Init label actors and add to assembly
        self._label_actors = (Label(), Label(), Label())
        [self.AddPart(actor) for actor in self._label_actors]

        # Set colors
        if x_color is None:
            x_color = pv.global_theme.axes.x_color
        if y_color is None:
            y_color = pv.global_theme.axes.y_color
        if z_color is None:
            z_color = pv.global_theme.axes.z_color

        self.x_color = x_color  # type: ignore[assignment]
        self.y_color = y_color  # type: ignore[assignment]
        self.z_color = z_color  # type: ignore[assignment]

        # Set text labels
        if labels is None:
            self.x_label = 'X' if x_label is None else x_label
            self.y_label = 'Y' if y_label is None else y_label
            self.z_label = 'Z' if z_label is None else z_label
        else:
            msg = "Cannot initialize '{}' and 'labels' properties together. Specify one or the other, not both."
            if x_label is not None:
                raise ValueError(msg.format('x_label'))
            if y_label is not None:
                raise ValueError(msg.format('y_label'))
            if z_label is not None:
                raise ValueError(msg.format('z_label'))
            self.labels = labels  # type: ignore[assignment]
        self.show_labels = show_labels
        self.label_color = label_color  # type: ignore[assignment]
        self.label_size = label_size
        self.label_position = label_position  # type: ignore[assignment]

        # Set default text properties
        for label in self._label_actor_iterator:
            prop = label.prop
            prop.bold = True
            prop.italic = True

        self.position = position  # type: ignore[assignment]
        self.orientation = orientation  # type: ignore[assignment]
        self.scale = scale  # type: ignore[assignment]
        self.origin = origin  # type: ignore[assignment]
        self.user_matrix = user_matrix  # type: ignore[assignment]

    def __repr__(self):
        """Representation of the axes assembly."""
        if self.user_matrix is None or np.array_equal(self.user_matrix, np.eye(4)):
            mat_info = 'Identity'
        else:
            mat_info = 'Set'
        bnds = self.bounds

        geometry_repr = repr(self._shaft_and_tip_geometry_source).splitlines()[1:]

        attr = [
            f"{type(self).__name__} ({hex(id(self))})",
            *geometry_repr,
            f"  X label:                    '{self.x_label}'",
            f"  Y label:                    '{self.y_label}'",
            f"  Z label:                    '{self.z_label}'",
            f"  Label color:                {self.label_color}",
            f"  Show labels:                {self.show_labels}",
            f"  Label position:             {self.label_position}",
            "  X Color:                                     ",
            f"      Shaft                   {self.x_color[0]}",
            f"      Tip                     {self.x_color[1]}",
            "  Y Color:                                     ",
            f"      Shaft                   {self.y_color[0]}",
            f"      Tip                     {self.y_color[1]}",
            "  Z Color:                                     ",
            f"      Shaft                   {self.z_color[0]}",
            f"      Tip                     {self.z_color[1]}",
            f"  Position:                   {self.position}",
            f"  Orientation:                {self.orientation}",
            f"  Origin:                     {self.origin}",
            f"  Scale:                      {self.scale}",
            f"  User matrix:                {mat_info}",
            f"  X Bounds                    {bnds[0]:.3E}, {bnds[1]:.3E}",
            f"  Y Bounds                    {bnds[2]:.3E}, {bnds[3]:.3E}",
            f"  Z Bounds                    {bnds[4]:.3E}, {bnds[5]:.3E}",
        ]
        return '\n'.join(attr)

    @property
    def _label_actor_iterator(self) -> Iterator[Label]:
        collection = self.GetParts()
        parts = [collection.GetItemAsObject(i) for i in range(collection.GetNumberOfItems())]
        return (part for part in parts if isinstance(part, Label))

    @property
    def labels(self) -> tuple[str, str, str]:  # numpydoc ignore=RT01
        """Return or set the axes labels.

        This property may be used as an alternative to using :attr:`x_label`,
        :attr:`y_label`, and :attr:`z_label` separately.

        Examples
        --------
        >>> import pyvista as pv
        >>> axes_actor = pv.AxesActor()
        >>> axes_actor.labels = ['X Axis', 'Y Axis', 'Z Axis']
        >>> axes_actor.labels
        ('X Axis', 'Y Axis', 'Z Axis')
        """
        return self.x_label, self.y_label, self.z_label

    @labels.setter
    def labels(self, labels: list[str] | tuple[str, str, str]):  # numpydoc ignore=GL08
        labels = _validate_label_sequence(labels, n_labels=3, name='labels')
        self.x_label = labels[0]
        self.y_label = labels[1]
        self.z_label = labels[2]

    @property
    def x_label(self) -> str:  # numpydoc ignore=RT01
        """Text label for the x-axis.

        Examples
        --------
        >>> import pyvista as pv
        >>> axes_actor = pv.AxesAssembly()
        >>> axes_actor.x_label = 'This axis'
        >>> axes_actor.x_label
        'This axis'

        """
        return self._label_actors[0].input

    @x_label.setter
    def x_label(self, label: str):  # numpydoc ignore=GL08
        self._label_actors[0].input = label

    @property
    def y_label(self) -> str:  # numpydoc ignore=RT01
        """Text label for the y-axis.

        Examples
        --------
        >>> import pyvista as pv
        >>> axes_actor = pv.AxesAssembly()
        >>> axes_actor.y_label = 'This axis'
        >>> axes_actor.y_label
        'This axis'

        """
        return self._label_actors[1].input

    @y_label.setter
    def y_label(self, label: str):  # numpydoc ignore=GL08
        self._label_actors[1].input = label

    @property
    def z_label(self) -> str:  # numpydoc ignore=RT01
        """Text label for the z-axis.

        Examples
        --------
        >>> import pyvista as pv
        >>> axes_actor = pv.AxesAssembly()
        >>> axes_actor.z_label = 'This axis'
        >>> axes_actor.z_label
        'This axis'

        """
        return self._label_actors[2].input

    @z_label.setter
    def z_label(self, label: str):  # numpydoc ignore=GL08
        self._label_actors[2].input = label

    @property
    def show_labels(self) -> bool:  # numpydoc ignore=RT01
        """Show or hide the text labels for the axes."""
        return self._show_labels

    @show_labels.setter
    def show_labels(self, value: bool):  # numpydoc ignore=GL08
        self._show_labels = value
        for label in self._label_actor_iterator:
            label.SetVisibility(value)

    @property
    def label_size(self) -> int:  # numpydoc ignore=RT01
        """Size of the text labels.

        Must be a positive integer.
        """
        return self._label_size

    @label_size.setter
    def label_size(self, size: int):  # numpydoc ignore=GL08
        self._label_size = size
        for label in self._label_actor_iterator:
            label.size = size

    @property
    def label_position(self) -> tuple[float, float, float]:  # numpydoc ignore=RT01
        """Position of the text label along each axis.

        By default, the labels are positioned at the ends of the shafts.

        Values must be non-negative.

        Examples
        --------
        >>> import pyvista as pv
        >>> axes_actor = pv.AxesAssembly()
        >>> axes_actor.label_position
        (0.8, 0.8, 0.8)
        >>> axes_actor.label_position = 0.3
        >>> axes_actor.label_position
        (0.3, 0.3, 0.3)
        >>> axes_actor.label_position = (0.1, 0.4, 0.2)
        >>> axes_actor.label_position
        (0.1, 0.4, 0.2)

        """
        position = self._label_position
        return self._shaft_and_tip_geometry_source.shaft_length if position is None else position

    @label_position.setter
    def label_position(self, position: float | VectorLike[float] | None):  # numpydoc ignore=GL08
        self._label_position = (
            None
            if position is None
            else _validation.validate_array3(
                position,
                broadcast=True,
                must_be_in_range=[0, np.inf],
                name='Label position',
                dtype_out=float,
                to_tuple=True,
            )
        )
        self._update_label_positions()

    @property
    def label_color(self) -> Color:  # numpydoc ignore=RT01
        """Color of the text labels."""
        return self._label_color

    @label_color.setter
    def label_color(self, color: ColorLike):  # numpydoc ignore=GL08
        valid_color = Color(color)
        self._label_color = valid_color
        for label in self._label_actor_iterator:
            label.prop.color = valid_color

    def _set_axis_color(self, axis: _AxisEnum, color: ColorLike | tuple[ColorLike, ColorLike]):
        shaft_color, tip_color = _validate_color_sequence(color, n_colors=2)
        self._shaft_actors[axis].prop.color = shaft_color
        self._tip_actors[axis].prop.color = tip_color

    def _get_axis_color(self, axis: _AxisEnum) -> tuple[Color, Color]:
        return (
            self._shaft_actors[axis].prop.color,
            self._tip_actors[axis].prop.color,
        )

    @property
    def x_color(self) -> tuple[Color, Color]:  # numpydoc ignore=RT01
        """Color of the x-axis shaft and tip."""
        return self._get_axis_color(_AxisEnum.x)

    @x_color.setter
    def x_color(self, color: ColorLike | Sequence[ColorLike]):  # numpydoc ignore=GL08
        self._set_axis_color(_AxisEnum.x, color)

    @property
    def y_color(self) -> tuple[Color, Color]:  # numpydoc ignore=RT01
        """Color of the y-axis shaft and tip."""
        return self._get_axis_color(_AxisEnum.y)

    @y_color.setter
    def y_color(self, color: ColorLike | Sequence[ColorLike]):  # numpydoc ignore=GL08
        self._set_axis_color(_AxisEnum.y, color)

    @property
    def z_color(self) -> tuple[Color, Color]:  # numpydoc ignore=RT01
        """Color of the z-axis shaft and tip."""
        return self._get_axis_color(_AxisEnum.z)

    @z_color.setter
    def z_color(self, color: ColorLike | Sequence[ColorLike]):  # numpydoc ignore=GL08
        self._set_axis_color(_AxisEnum.z, color)

    def _transform_label_position(self, position_scalars: tuple[float, float, float]):
        # Create position vectors
        position_vectors = np.diag(position_scalars)

        # Offset label positions radially by the tip radius
        tip_radius = self._shaft_and_tip_geometry_source.tip_radius
        offset_array = np.diag([tip_radius] * 3)
        radial_offset1 = np.roll(offset_array, shift=1, axis=1)
        radial_offset2 = np.roll(offset_array, shift=-1, axis=1)

        position_vectors += radial_offset1 + radial_offset2

        # Transform positions
        matrix = array_from_vtkmatrix(self._prop3d.GetMatrix())
        return apply_transformation_to_points(matrix, position_vectors)

    def _apply_transformation_to_labels(
        self, position_scalars: tuple[float, float, float], labels: tuple[Label, Label, Label]
    ):
        vectors = self._transform_label_position(position_scalars)
        for label, vector in zip(labels, vectors):
            label.position = vector

    def _update_label_positions(self):
        self._apply_transformation_to_labels(self.label_position, self._label_actors)

<<<<<<< HEAD
    def _update(self):
        self._shaft_and_tip_geometry_source.update()
        self._update_label_positions()


def _validate_label_sequence(labels: Sequence[str], n_labels: int | Sequence[int], name: str):
    _validation.check_instance(labels, (list, tuple), name=name)
    _validation.check_iterable_items(labels, str, name=name)
    _validation.check_length(labels, exact_length=n_labels, name=name)
    return labels
=======
    def _set_prop3d_attr(self, name, value):
        # Set props for shaft and tip actors
        # Validate input by setting then getting from prop3d
        setattr(self._prop3d, name, value)
        valid_value = getattr(self._prop3d, name)
        [setattr(actor, name, valid_value) for actor in self._shaft_and_tip_actors]

        # Update labels
        self._apply_transformation_to_labels()
>>>>>>> 3af738f1

    @property
    def scale(self) -> tuple[float, float, float]:  # numpydoc ignore=RT01
        """Return or set the scaling factor applied to the axes.

        Examples
        --------
        >>> import pyvista as pv
        >>> axes = pv.AxesAssembly()
        >>> axes.scale = (2.0, 2.0, 2.0)
        >>> axes.scale
        (2.0, 2.0, 2.0)
        """
        return self._prop3d.scale

    @scale.setter
    def scale(self, scale: VectorLike[float]):  # numpydoc ignore=GL08
        self._set_prop3d_attr('scale', scale)

    @property
    def position(self) -> tuple[float, float, float]:  # numpydoc ignore=RT01
        """Return or set the position of the axes.

        Examples
        --------
        >>> import pyvista as pv
        >>> axes = pv.AxesAssembly()
        >>> axes.position = (1.0, 2.0, 3.0)
        >>> axes.position
        (1.0, 2.0, 3.0)
        """
        return self._prop3d.position

    @position.setter
    def position(self, position: VectorLike[float]):  # numpydoc ignore=GL08
        self._set_prop3d_attr('position', position)

    @property
    def orientation(self) -> tuple[float, float, float]:  # numpydoc ignore=RT01
        """Return or set the axes orientation angles.

        Orientation angles of the axes which define rotations about the
        world's x-y-z axes. The angles are specified in degrees and in
        x-y-z order. However, the actual rotations are applied in the
        following order: :func:`~rotate_y` first, then :func:`~rotate_x`
        and finally :func:`~rotate_z`.

        Rotations are applied about the specified :attr:`~origin`.

        Examples
        --------
        Create axes positioned above the origin and set its orientation.

        >>> import pyvista as pv
        >>> axes = pv.AxesAssembly(
        ...     position=(0, 0, 2), orientation=(45, 0, 0)
        ... )

        Create default non-oriented axes as well for reference.

        >>> reference_axes = pv.AxesAssembly(
        ...     x_color='black', y_color='black', z_color='black'
        ... )

        Plot the axes. Note how the axes are rotated about the origin ``(0, 0, 0)`` by
        default, such that the rotated axes appear directly above the reference axes.

        >>> pl = pv.Plotter()
        >>> _ = pl.add_actor(axes)
        >>> _ = pl.add_actor(reference_axes)
        >>> pl.show()

        Now change the origin of the axes and plot the result. Since the rotation
        is performed about a different point, the final position of the axes changes.

        >>> axes.origin = (2, 2, 2)
        >>> pl = pv.Plotter()
        >>> _ = pl.add_actor(axes)
        >>> _ = pl.add_actor(reference_axes)
        >>> pl.show()
        """
        return self._prop3d.orientation

    @orientation.setter
    def orientation(self, orientation: tuple[float, float, float]):  # numpydoc ignore=GL08
        self._set_prop3d_attr('orientation', orientation)

    @property
    def origin(self) -> tuple[float, float, float]:  # numpydoc ignore=RT01
        """Return or set the origin of the axes.

        This is the point about which all rotations take place.

        See :attr:`~orientation` for examples.

        """
        return self._prop3d.origin

    @origin.setter
    def origin(self, origin: tuple[float, float, float]):  # numpydoc ignore=GL08
        self._set_prop3d_attr('origin', origin)

    @property
    def user_matrix(self) -> NumpyArray[float]:  # numpydoc ignore=RT01
        """Return or set the user matrix.

        In addition to the instance variables such as position and orientation, the user
        can add a transformation to the actor.

        This matrix is concatenated with the actor's internal transformation that is
        implicitly created when the actor is created. The user matrix is the last
        transformation applied to the actor before rendering.

        Returns
        -------
        np.ndarray
            A 4x4 transformation matrix.

        Examples
        --------
        Apply a 4x4 transformation to the axes. This effectively translates the actor
        by one unit in the Z direction, rotates the actor about the z-axis by
        approximately 45 degrees, and shrinks the actor by a factor of 0.5.

        >>> import numpy as np
        >>> import pyvista as pv
        >>> axes = pv.AxesAssembly()
        >>> array = np.array(
        ...     [
        ...         [0.35355339, -0.35355339, 0.0, 0.0],
        ...         [0.35355339, 0.35355339, 0.0, 0.0],
        ...         [0.0, 0.0, 0.5, 1.0],
        ...         [0.0, 0.0, 0.0, 1.0],
        ...     ]
        ... )
        >>> axes.user_matrix = array

        >>> pl = pv.Plotter()
        >>> _ = pl.add_actor(axes)
        >>> pl.show()

        """
        return self._prop3d.user_matrix

    @user_matrix.setter
    def user_matrix(self, matrix: TransformLike):  # numpydoc ignore=GL08
        self._set_prop3d_attr('user_matrix', matrix)

    @property
    def bounds(self) -> BoundsLike:  # numpydoc ignore=RT01
        """Return the bounds of the axes.

        Bounds are ``(-X, +X, -Y, +Y, -Z, +Z)``

        Examples
        --------
        >>> import pyvista as pv
        >>> axes = pv.AxesAssembly()
        >>> axes.bounds
        (-0.10000000149011612, 1.0, -0.10000000149011612, 1.0, -0.10000000149011612, 1.0)
        """
        return self.GetBounds()

    @property
    def center(self) -> tuple[float, float, float]:  # numpydoc ignore=RT01
        """Return the center of the axes.

        Examples
        --------
        >>> import pyvista as pv
        >>> axes = pv.AxesAssembly()
        >>> axes.center
        (0.44999999925494194, 0.44999999925494194, 0.44999999925494194)
        """
        bnds = self.bounds
        return (bnds[0] + bnds[1]) / 2, (bnds[1] + bnds[2]) / 2, (bnds[4] + bnds[5]) / 2

    @property
    def length(self) -> float:  # numpydoc ignore=RT01
        """Return the length of the axes.

        Examples
        --------
        >>> import pyvista as pv
        >>> axes = pv.AxesAssembly()
        >>> axes.length
        1.9052558909067219
        """
        bnds = self.bounds
        min_bnds = np.array((bnds[0], bnds[2], bnds[4]))
        max_bnds = np.array((bnds[1], bnds[3], bnds[5]))
        return np.linalg.norm(max_bnds - min_bnds).tolist()


def _validate_color_sequence(
    color: ColorLike | Sequence[ColorLike],
    n_colors: int | None = None,
) -> tuple[Color, ...]:
    """Validate a color sequence.

    If `n_colors` is specified, the output will have `n` colors. For single-color
    inputs, the color is copied and a sequence of `n` identical colors is returned.
    For inputs with multiple colors, the number of colors in the input must
    match `n_colors`.

    If `n_colors` is None, no broadcasting or length-checking is performed.
    """
    try:
        # Assume we have one color
        color_list = [Color(color)]
        n_colors = 1 if n_colors is None else n_colors
        return tuple(color_list * n_colors)
    except ValueError:
        if isinstance(color, (tuple, list)):
            try:
                color_list = [_validate_color_sequence(c, n_colors=1)[0] for c in color]
                if len(color_list) == 1:
                    n_colors = 1 if n_colors is None else n_colors
                    color_list = color_list * n_colors

                # Only return if we have the correct number of colors
                if n_colors is not None and len(color_list) == n_colors:
                    return tuple(color_list)
            except ValueError:
                pass
    raise ValueError(
        f"Invalid color(s):\n"
        f"\t{color}\n"
        f"Input must be a single ColorLike color "
        f"or a sequence of {n_colors} ColorLike colors.",
    )


class AxesAssemblySymmetric(AxesAssembly):
    """Symmetric assembly of arrow-style axes parts.

    This class is similar to :class:`~pyvista.AxesAssembly` but the axes are
    symmetric.

    The axes may be used as a widget or added to a scene.

    Parameters
    ----------
    x_label : str, default: ('+X', '-X')
        Text labels for the positive and negative x-axis. Specify two strings or a
        single string. If a single string, plus ``'+'`` and minus ``'-'`` characters
        are added. Alternatively, set the labels with :attr:`labels`.

    y_label : str, default: ('+Y', '-Y')
        Text labels for the positive and negative y-axis. Specify two strings or a
        single string. If a single string, plus ``'+'`` and minus ``'-'`` characters
        are added. Alternatively, set the labels with :attr:`labels`.

    z_label : str, default: ('+Z', '-Z')
        Text labels for the positive and negative z-axis. Specify two strings or a
        single string. If a single string, plus ``'+'`` and minus ``'-'`` characters
        are added. Alternatively, set the labels with :attr:`labels`.

    labels : Sequence[str], optional
        Text labels for the axes. Specify three strings, one for each axis, or
        six strings, one for each +/- axis. If three strings plus ``'+'`` and minus
        ``'-'`` characters are added. This is an alternative parameter to using
        :attr:`x_label`, :attr:`y_label`, and :attr:`z_label` separately.

    label_color : ColorLike, default: 'black'
        Color of the text labels.

    show_labels : bool, default: True
        Show or hide the text labels.

    label_position : float | VectorLike[float], optional
        Position of the text labels along each axis. By default, the labels are
        positioned at the ends of the shafts.

    label_size : int, default: 50
        Size of the text labels.

    x_color : ColorLike | Sequence[ColorLike], optional
        Color of the x-axis shaft and tip.

    y_color : ColorLike | Sequence[ColorLike], optional
        Color of the y-axis shaft and tip.

    z_color : ColorLike | Sequence[ColorLike], optional
        Color of the z-axis shaft and tip.

    **kwargs
        Keyword arguments passed to :class:`pyvista.AxesGeometrySource`.

    Examples
    --------
    Add symmetric axes to a plot.

    >>> import pyvista as pv
    >>> axes_assembly = pv.AxesAssemblySymmetric()
    >>> pl = pv.Plotter()
    >>> _ = pl.add_actor(axes_assembly)
    >>> pl.show()

    Customize the axes labels.

    >>> axes_assembly.labels = [
    ...     'east',
    ...     'west',
    ...     'north',
    ...     'south',
    ...     'up',
    ...     'down',
    ... ]
    >>> axes_assembly.label_color = 'darkgoldenrod'

    >>> pl = pv.Plotter()
    >>> _ = pl.add_actor(axes_assembly)
    >>> pl.show()

    Add the axes as a custom orientation widget with
    :func:`~pyvista.Renderer.add_orientation_widget`. We also configure the labels to
    only show text for the positive axes.

    >>> axes_assembly = pv.AxesAssemblySymmetric(
    ...     x_label=('X', ""), y_label=('Y', ""), z_label=('Z', "")
    ... )
    >>> pl = pv.Plotter()
    >>> _ = pl.add_mesh(pv.Cone())
    >>> _ = pl.add_orientation_widget(
    ...     axes_assembly,
    ...     viewport=(0, 0, 0.5, 0.5),
    ... )
    >>> pl.show()
    """

    def __init__(
        self,
        *,
        x_label: str | Sequence[str] | None = None,
        y_label: str | Sequence[str] | None = None,
        z_label: str | Sequence[str] | None = None,
        labels: Sequence[str] | None = None,
        label_color: ColorLike = 'black',
        show_labels: bool = True,
        label_position: float | VectorLike[float] | None = None,
        label_size: int = 50,
        x_color: ColorLike | Sequence[ColorLike] | None = None,
        y_color: ColorLike | Sequence[ColorLike] | None = None,
        z_color: ColorLike | Sequence[ColorLike] | None = None,
        **kwargs: Unpack[_AxesGeometryKwargs],
    ):
        # Init symmetric label actors and add to assembly
        self._label_actors_symmetric = (Label(), Label(), Label())
        [self.AddPart(actor) for actor in self._label_actors_symmetric]

        super().__init__(
            x_label=x_label,  # type: ignore[arg-type]
            y_label=y_label,  # type: ignore[arg-type]
            z_label=z_label,  # type: ignore[arg-type]
            labels=labels,
            label_color=label_color,
            show_labels=show_labels,
            label_position=label_position,
            label_size=label_size,
            x_color=x_color,
            y_color=y_color,
            z_color=z_color,
            **kwargs,
        )

        # Make the geometry symmetric
        self._shaft_and_tip_geometry_source.symmetric = True
        self._shaft_and_tip_geometry_source.update()

    @property  # type: ignore[override]
    def labels(self) -> tuple[str, str, str, str, str, str]:  # numpydoc ignore=RT01
        """Return or set the axes labels.

        Specify three strings, one for each axis, or six strings, one for each +/- axis.
        If three strings, plus ``'+'`` and minus ``'-'`` characters are added.
        This property may be used as an alternative to using :attr:`x_label`,
        :attr:`y_label`, and :attr:`z_label` separately.

        Examples
        --------
        >>> import pyvista as pv
        >>> axes_assembly = pv.AxesAssemblySymmetric()

        Use three strings to set the labels. Plus ``'+'`` and minus ``'-'``
        characters are added automatically.

        >>> axes_assembly.labels = ['U', 'V', 'W']
        >>> axes_assembly.labels
        ('+U', '-U', '+V', '-V', '+W', '-W')

        Alternatively, use six strings to set the labels explicitly.

        >>> axes_assembly.labels = [
        ...     'east',
        ...     'west',
        ...     'north',
        ...     'south',
        ...     'up',
        ...     'down',
        ... ]
        >>> axes_assembly.labels
        ('east', 'west', 'north', 'south', 'up', 'down')
        """
        return *self.x_label, *self.y_label, *self.z_label

    @labels.setter
    def labels(
        self, labels: list[str] | tuple[str, str, str] | tuple[str, str, str, str, str, str]
    ):  # numpydoc ignore=GL08
        valid_labels = _validate_label_sequence(labels, n_labels=[3, 6], name='labels')
        if len(valid_labels) == 3:
            self.x_label = valid_labels[0]
            self.y_label = valid_labels[1]
            self.z_label = valid_labels[2]
        else:
            self.x_label = valid_labels[0:2]
            self.y_label = valid_labels[2:4]
            self.z_label = valid_labels[4:6]

    def _get_axis_label(self, axis: _AxisEnum) -> tuple[str, str]:
        label_plus = self._label_actors[axis].input
        label_minus = self._label_actors_symmetric[axis].input
        return label_plus, label_minus

    def _set_axis_label(self, axis: _AxisEnum, label: str | list[str] | tuple[str, str]):
        if isinstance(label, str):
            label_plus, label_minus = '+' + label, '-' + label
        else:
            label_plus, label_minus = _validate_label_sequence(label, n_labels=2, name='label')
        self._label_actors[axis].input = label_plus
        self._label_actors_symmetric[axis].input = label_minus

    @property  # type: ignore[override]
    def x_label(self) -> tuple[str, str]:  # numpydoc ignore=RT01
        """Return or set the labels for the positive and negative x-axis.

        The labels may be set with a single string or two strings. If a single string,
        plus ``'+'`` and minus ``'-'`` characters are added. Alternatively, set the
        labels with :attr:`labels`.

        Examples
        --------
        Set the labels with a single string. Plus ``'+'`` and minus ``'-'``
        characters are added automatically.

        >>> import pyvista as pv
        >>> axes_assembly = pv.AxesAssemblySymmetric()
        >>> axes_assembly.x_label = 'Axis'
        >>> axes_assembly.x_label
        ('+Axis', '-Axis')

        Set the labels explicitly with two strings.

        >>> axes_assembly.x_label = 'anterior', 'posterior'
        >>> axes_assembly.x_label
        ('anterior', 'posterior')
        """
        return self._get_axis_label(_AxisEnum.x)

    @x_label.setter
    def x_label(self, label: str | list[str] | tuple[str, str]):  # numpydoc ignore=GL08
        self._set_axis_label(_AxisEnum.x, label)

    @property  # type: ignore[override]
    def y_label(self) -> tuple[str, str]:  # numpydoc ignore=RT01
        """Return or set the labels for the positive and negative y-axis.

        The labels may be set with a single string or two strings. If a single string,
        plus ``'+'`` and minus ``'-'`` characters are added. Alternatively, set the
        labels with :attr:`labels`.

        Examples
        --------
        Set the labels with a single string. Plus ``'+'`` and minus ``'-'``
        characters are added automatically.

        >>> import pyvista as pv
        >>> axes_assembly = pv.AxesAssemblySymmetric()
        >>> axes_assembly.y_label = 'Axis'
        >>> axes_assembly.y_label
        ('+Axis', '-Axis')

        Set the labels explicitly with two strings.

        >>> axes_assembly.y_label = 'left', 'right'
        >>> axes_assembly.y_label
        ('left', 'right')
        """
        return self._get_axis_label(_AxisEnum.y)

    @y_label.setter
    def y_label(self, label: str | list[str] | tuple[str, str]):  # numpydoc ignore=GL08
        self._set_axis_label(_AxisEnum.y, label)

    @property  # type: ignore[override]
    def z_label(self) -> tuple[str, str]:  # numpydoc ignore=RT01
        """Return or set the labels for the positive and negative z-axis.

        The labels may be set with a single string or two strings. If a single string,
        plus ``'+'`` and minus ``'-'`` characters are added. Alternatively, set the
        labels with :attr:`labels`.

        Examples
        --------
        Set the labels with a single string. Plus ``'+'`` and minus ``'-'``
        characters are added automatically.

        >>> import pyvista as pv
        >>> axes_assembly = pv.AxesAssemblySymmetric()
        >>> axes_assembly.z_label = 'Axis'
        >>> axes_assembly.z_label
        ('+Axis', '-Axis')

        Set the labels explicitly with two strings.

        >>> axes_assembly.z_label = 'superior', 'inferior'
        >>> axes_assembly.z_label
        ('superior', 'inferior')
        """
        return self._get_axis_label(_AxisEnum.z)

    @z_label.setter
    def z_label(self, label: str | list[str] | tuple[str, str]):  # numpydoc ignore=GL08
        self._set_axis_label(_AxisEnum.z, label)

    def _update_label_positions(self):
        position_plus = self.label_position
        labels_plus = self._label_actors
        self._apply_transformation_to_labels(position_plus, labels_plus)

        position_minus = (-position_plus[0], -position_plus[1], -position_plus[2])
        labels_minus = self._label_actors_symmetric
        self._apply_transformation_to_labels(position_minus, labels_minus)<|MERGE_RESOLUTION|>--- conflicted
+++ resolved
@@ -514,18 +514,6 @@
     def _update_label_positions(self):
         self._apply_transformation_to_labels(self.label_position, self._label_actors)
 
-<<<<<<< HEAD
-    def _update(self):
-        self._shaft_and_tip_geometry_source.update()
-        self._update_label_positions()
-
-
-def _validate_label_sequence(labels: Sequence[str], n_labels: int | Sequence[int], name: str):
-    _validation.check_instance(labels, (list, tuple), name=name)
-    _validation.check_iterable_items(labels, str, name=name)
-    _validation.check_length(labels, exact_length=n_labels, name=name)
-    return labels
-=======
     def _set_prop3d_attr(self, name, value):
         # Set props for shaft and tip actors
         # Validate input by setting then getting from prop3d
@@ -534,8 +522,7 @@
         [setattr(actor, name, valid_value) for actor in self._shaft_and_tip_actors]
 
         # Update labels
-        self._apply_transformation_to_labels()
->>>>>>> 3af738f1
+        self._update_label_positions()
 
     @property
     def scale(self) -> tuple[float, float, float]:  # numpydoc ignore=RT01
@@ -728,6 +715,13 @@
         min_bnds = np.array((bnds[0], bnds[2], bnds[4]))
         max_bnds = np.array((bnds[1], bnds[3], bnds[5]))
         return np.linalg.norm(max_bnds - min_bnds).tolist()
+
+
+def _validate_label_sequence(labels: Sequence[str], n_labels: int | Sequence[int], name: str):
+    _validation.check_instance(labels, (list, tuple), name=name)
+    _validation.check_iterable_items(labels, str, name=name)
+    _validation.check_length(labels, exact_length=n_labels, name=name)
+    return labels
 
 
 def _validate_color_sequence(
