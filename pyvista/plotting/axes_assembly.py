"""Axes assembly module."""

from __future__ import annotations

import itertools
from typing import TYPE_CHECKING
from typing import Literal
from typing import NamedTuple
from typing import Sequence
from typing import TypedDict

import numpy as np

import pyvista as pv
from pyvista.core import _validation
from pyvista.core.utilities.arrays import array_from_vtkmatrix
from pyvista.core.utilities.geometric_sources import AxesGeometrySource
from pyvista.core.utilities.geometric_sources import _AxisEnum
from pyvista.core.utilities.geometric_sources import _PartEnum
from pyvista.core.utilities.transformations import apply_transformation_to_points
from pyvista.plotting import _vtk
from pyvista.plotting.actor import Actor
from pyvista.plotting.colors import Color
from pyvista.plotting.text import Label

if TYPE_CHECKING:  # pragma: no cover
    import sys
<<<<<<< HEAD
=======
    from typing import Iterator
    from typing import Sequence
>>>>>>> 670f3258

    from pyvista.core._typing_core import BoundsLike
    from pyvista.core._typing_core import MatrixLike
    from pyvista.core._typing_core import NumpyArray
    from pyvista.core._typing_core import TransformLike
    from pyvista.core._typing_core import VectorLike
    from pyvista.core.dataset import DataSet
    from pyvista.plotting._typing import ColorLike

    if sys.version_info >= (3, 11):
        from typing import Unpack
    else:
        from typing_extensions import Unpack


class _AxesPropTuple(NamedTuple):
    x_shaft: float | str | ColorLike
    y_shaft: float | str | ColorLike
    z_shaft: float | str | ColorLike
    x_tip: float | str | ColorLike
    y_tip: float | str | ColorLike
    z_tip: float | str | ColorLike


class _AxesGeometryKwargs(TypedDict):
    shaft_type: AxesGeometrySource.GeometryTypes | DataSet
    shaft_radius: float
    shaft_length: float | VectorLike[float]
    tip_type: AxesGeometrySource.GeometryTypes | DataSet
    tip_radius: float
    tip_length: float | VectorLike[float]
    symmetric_bounds: bool


class AxesAssembly(_vtk.vtkPropAssembly):
    """Assembly of arrow-style axes parts.

    The axes may be used as a widget or added to a scene.

    Parameters
    ----------
    x_label : str, default: 'X'
        Text label for the x-axis. Alternatively, set the label with :attr:`labels`.

    y_label : str, default: 'Y'
        Text label for the y-axis. Alternatively, set the label with :attr:`labels`.

    z_label : str, default: 'Z'
        Text label for the z-axis. Alternatively, set the label with :attr:`labels`.

    labels : Sequence[str], optional,
        Text labels for the axes. This is an alternative parameter to using
        :attr:`x_label`, :attr:`y_label`, and :attr:`z_label` separately.

    label_color : ColorLike, default: 'black'
        Color of the text labels.

    show_labels : bool, default: True
        Show or hide the text labels.

    label_position : float | VectorLike[float], optional
        Position of the text labels along each axis. By default, the labels are
        positioned at the ends of the shafts.

    label_size : int, default: 50
        Size of the text labels.

    x_color : ColorLike | Sequence[ColorLike], optional
        Color of the x-axis shaft and tip.

    y_color : ColorLike | Sequence[ColorLike], optional
        Color of the y-axis shaft and tip.

    z_color : ColorLike | Sequence[ColorLike], optional
        Color of the z-axis shaft and tip.

    position : VectorLike[float], default: (0.0, 0.0, 0.0)
        Position of the axes in space.

    orientation : VectorLike[float], default: (0, 0, 0)
        Orientation angles of the axes which define rotations about the
        world's x-y-z axes. The angles are specified in degrees and in
        x-y-z order. However, the actual rotations are applied in the
        around the y-axis first, then the x-axis, and finally the z-axis.

    origin : VectorLike[float], default: (0.0, 0.0, 0.0)
        Origin of the axes. This is the point about which all rotations take place. The
        rotations are defined by the :attr:`orientation`.

    scale : VectorLike[float], default: (1.0, 1.0, 1.0)
        Scaling factor applied to the axes.

    user_matrix : MatrixLike[float], optional
        A 4x4 transformation matrix applied to the axes. Defaults to the identity matrix.
        The user matrix is the last transformation applied to the actor.

    **kwargs
        Keyword arguments passed to :class:`pyvista.AxesGeometrySource`.

    Examples
    --------
    Add axes to a plot.

    >>> import pyvista as pv
    >>> axes = pv.AxesAssembly()
    >>> pl = pv.Plotter()
    >>> _ = pl.add_actor(axes)
    >>> pl.show()

    Customize the axes colors. Set each axis to a single color, or set the colors of
    each shaft and tip separately with two colors.

    >>> axes.x_color = ['cyan', 'blue']
    >>> axes.y_color = ['magenta', 'red']
    >>> axes.z_color = 'yellow'

    Customize the label color too.

    >>> axes.label_color = 'brown'

    >>> pl = pv.Plotter()
    >>> _ = pl.add_actor(axes)
    >>> pl.show()

    Create axes with custom geometry. Use pyramid shafts and hemisphere tips and
    modify the lengths.

    >>> axes = pv.AxesAssembly(
    ...     shaft_type='pyramid',
    ...     tip_type='hemisphere',
    ...     tip_length=0.1,
    ...     shaft_length=(0.5, 1.0, 1.5),
    ... )
    >>> pl = pv.Plotter()
    >>> _ = pl.add_actor(axes)
    >>> pl.show()

    Position and orient the axes in space.

    >>> axes = pv.AxesAssembly(
    ...     position=(1.0, 2.0, 3.0), orientation=(10, 20, 30)
    ... )
    >>> pl = pv.Plotter()
    >>> _ = pl.add_actor(axes)
    >>> pl.show()

    Add the axes as a custom orientation widget with
    :func:`~pyvista.Renderer.add_orientation_widget`:

    >>> import pyvista as pv

    >>> axes = pv.AxesAssembly(symmetric_bounds=True)

    >>> pl = pv.Plotter()
    >>> _ = pl.add_mesh(pv.Cone())
    >>> _ = pl.add_orientation_widget(
    ...     axes,
    ...     viewport=(0, 0, 0.5, 0.5),
    ... )
    >>> pl.show()
    """

    def __init__(
        self,
        *,
        x_label: str | None = None,
        y_label: str | None = None,
        z_label: str | None = None,
        labels: Sequence[str] | None = None,
        label_color: ColorLike = 'black',
        show_labels: bool = True,
        label_position: float | VectorLike[float] | None = None,
        label_size: int = 50,
        x_color: ColorLike | Sequence[ColorLike] | None = None,
        y_color: ColorLike | Sequence[ColorLike] | None = None,
        z_color: ColorLike | Sequence[ColorLike] | None = None,
        position: VectorLike[float] = (0.0, 0.0, 0.0),
        orientation: VectorLike[float] = (0.0, 0.0, 0.0),
        origin: VectorLike[float] = (0.0, 0.0, 0.0),
        scale: VectorLike[float] = (1.0, 1.0, 1.0),
        user_matrix: MatrixLike[float] | None = None,
        **kwargs: Unpack[_AxesGeometryKwargs],
    ):
        super().__init__()

        # Add dummy prop3d for calculating transformations
        self._prop3d = Actor()

        # Init shaft and tip actors
        self._shaft_actors = (Actor(), Actor(), Actor())
        self._tip_actors = (Actor(), Actor(), Actor())
        self._shaft_and_tip_actors = (*self._shaft_actors, *self._tip_actors)

        # Init shaft and tip datasets
        self._shaft_and_tip_geometry_source = AxesGeometrySource(symmetric=False, **kwargs)
        shaft_tip_datasets = self._shaft_and_tip_geometry_source.output
        for actor, dataset in zip(self._shaft_and_tip_actors, shaft_tip_datasets):
            actor.mapper = pv.DataSetMapper(dataset=dataset)

        # Add actors to assembly
        [self.AddPart(actor) for actor in self._shaft_and_tip_actors]

        # Init label actors and add to assembly
        self._label_actors = (Label(), Label(), Label())
        [self.AddPart(actor) for actor in self._label_actors]

        # Set colors
        if x_color is None:
            x_color = pv.global_theme.axes.x_color
        if y_color is None:
            y_color = pv.global_theme.axes.y_color
        if z_color is None:
            z_color = pv.global_theme.axes.z_color

        self.x_color = x_color  # type: ignore[assignment]
        self.y_color = y_color  # type: ignore[assignment]
        self.z_color = z_color  # type: ignore[assignment]

        # Set text labels
        if labels is None:
            self.x_label = 'X' if x_label is None else x_label
            self.y_label = 'Y' if y_label is None else y_label
            self.z_label = 'Z' if z_label is None else z_label
        else:
            msg = "Cannot initialize '{}' and 'labels' properties together. Specify one or the other, not both."
            if x_label is not None:
                raise ValueError(msg.format('x_label'))
            if y_label is not None:
                raise ValueError(msg.format('y_label'))
            if z_label is not None:
                raise ValueError(msg.format('z_label'))
            self.labels = labels  # type: ignore[assignment]
        self.show_labels = show_labels
        self.label_color = label_color  # type: ignore[assignment]
        self.label_size = label_size
        self.label_position = label_position  # type: ignore[assignment]

        # Set default text properties
        for label in self._label_actor_iterator:
            prop = label.prop
            prop.bold = True
            prop.italic = True

        self.position = position  # type: ignore[assignment]
        self.orientation = orientation  # type: ignore[assignment]
        self.scale = scale  # type: ignore[assignment]
        self.origin = origin  # type: ignore[assignment]
        self.user_matrix = user_matrix  # type: ignore[assignment]

    def __repr__(self):
        """Representation of the axes assembly."""
        if self.user_matrix is None or np.array_equal(self.user_matrix, np.eye(4)):
            mat_info = 'Identity'
        else:
            mat_info = 'Set'
        bnds = self.bounds

        geometry_repr = repr(self._shaft_and_tip_geometry_source).splitlines()[1:]

        attr = [
            f"{type(self).__name__} ({hex(id(self))})",
            *geometry_repr,
            f"  X label:                    '{self.x_label}'",
            f"  Y label:                    '{self.y_label}'",
            f"  Z label:                    '{self.z_label}'",
            f"  Label color:                {self.label_color}",
            f"  Show labels:                {self.show_labels}",
            f"  Label position:             {self.label_position}",
            "  X Color:                                     ",
            f"      Shaft                   {self.x_color[0]}",
            f"      Tip                     {self.x_color[1]}",
            "  Y Color:                                     ",
            f"      Shaft                   {self.y_color[0]}",
            f"      Tip                     {self.y_color[1]}",
            "  Z Color:                                     ",
            f"      Shaft                   {self.z_color[0]}",
            f"      Tip                     {self.z_color[1]}",
            f"  Position:                   {self.position}",
            f"  Orientation:                {self.orientation}",
            f"  Origin:                     {self.origin}",
            f"  Scale:                      {self.scale}",
            f"  User matrix:                {mat_info}",
            f"  X Bounds                    {bnds[0]:.3E}, {bnds[1]:.3E}",
            f"  Y Bounds                    {bnds[2]:.3E}, {bnds[3]:.3E}",
            f"  Z Bounds                    {bnds[4]:.3E}, {bnds[5]:.3E}",
        ]
        return '\n'.join(attr)

    @property
    def _label_actor_iterator(self) -> Iterator[Label]:
        collection = self.GetParts()
        parts = [collection.GetItemAsObject(i) for i in range(collection.GetNumberOfItems())]
        return (part for part in parts if isinstance(part, Label))

    @property
    def labels(self) -> tuple[str, str, str]:  # numpydoc ignore=RT01
        """Return or set the axes labels.

        This property may be used as an alternative to using :attr:`x_label`,
        :attr:`y_label`, and :attr:`z_label` separately.

        Examples
        --------
        >>> import pyvista as pv
        >>> axes_actor = pv.AxesActor()
        >>> axes_actor.labels = ['X Axis', 'Y Axis', 'Z Axis']
        >>> axes_actor.labels
        ('X Axis', 'Y Axis', 'Z Axis')
        """
        return self.x_label, self.y_label, self.z_label

    @labels.setter
    def labels(self, labels: list[str] | tuple[str, str, str]):  # numpydoc ignore=GL08
        labels = _validate_label_sequence(labels, n_labels=3, name='labels')
        self.x_label = labels[0]
        self.y_label = labels[1]
        self.z_label = labels[2]

    @property
    def x_label(self) -> str:  # numpydoc ignore=RT01
        """Text label for the x-axis.

        Examples
        --------
        >>> import pyvista as pv
        >>> axes_actor = pv.AxesAssembly()
        >>> axes_actor.x_label = 'This axis'
        >>> axes_actor.x_label
        'This axis'

        """
        return self._label_actors[0].input

    @x_label.setter
    def x_label(self, label: str):  # numpydoc ignore=GL08
        self._label_actors[0].input = label

    @property
    def y_label(self) -> str:  # numpydoc ignore=RT01
        """Text label for the y-axis.

        Examples
        --------
        >>> import pyvista as pv
        >>> axes_actor = pv.AxesAssembly()
        >>> axes_actor.y_label = 'This axis'
        >>> axes_actor.y_label
        'This axis'

        """
        return self._label_actors[1].input

    @y_label.setter
    def y_label(self, label: str):  # numpydoc ignore=GL08
        self._label_actors[1].input = label

    @property
    def z_label(self) -> str:  # numpydoc ignore=RT01
        """Text label for the z-axis.

        Examples
        --------
        >>> import pyvista as pv
        >>> axes_actor = pv.AxesAssembly()
        >>> axes_actor.z_label = 'This axis'
        >>> axes_actor.z_label
        'This axis'

        """
        return self._label_actors[2].input

    @z_label.setter
    def z_label(self, label: str):  # numpydoc ignore=GL08
        self._label_actors[2].input = label

    @property
    def show_labels(self) -> bool:  # numpydoc ignore=RT01
        """Show or hide the text labels for the axes."""
        return self._show_labels

    @show_labels.setter
    def show_labels(self, value: bool):  # numpydoc ignore=GL08
        self._show_labels = value
        for label in self._label_actor_iterator:
            label.SetVisibility(value)

    @property
    def label_size(self) -> int:  # numpydoc ignore=RT01
        """Size of the text labels.

        Must be a positive integer.
        """
        return self._label_size

    @label_size.setter
    def label_size(self, size: int):  # numpydoc ignore=GL08
        self._label_size = size
        for label in self._label_actor_iterator:
            label.size = size

    @property
    def label_position(self) -> tuple[float, float, float]:  # numpydoc ignore=RT01
        """Position of the text label along each axis.

        By default, the labels are positioned at the ends of the shafts.

        Values must be non-negative.

        Examples
        --------
        >>> import pyvista as pv
        >>> axes_actor = pv.AxesAssembly()
        >>> axes_actor.label_position
        (0.8, 0.8, 0.8)
        >>> axes_actor.label_position = 0.3
        >>> axes_actor.label_position
        (0.3, 0.3, 0.3)
        >>> axes_actor.label_position = (0.1, 0.4, 0.2)
        >>> axes_actor.label_position
        (0.1, 0.4, 0.2)

        """
        position = self._label_position
        return self._shaft_and_tip_geometry_source.shaft_length if position is None else position

    @label_position.setter
    def label_position(self, position: float | VectorLike[float] | None):  # numpydoc ignore=GL08
        self._label_position = (
            None
            if position is None
            else _validation.validate_array3(
                position,
                broadcast=True,
                must_be_in_range=[0, np.inf],
                name='Label position',
                dtype_out=float,
                to_tuple=True,
            )
        )
        self._update_label_positions()

    @property
    def label_color(self) -> Color:  # numpydoc ignore=RT01
        """Color of the text labels."""
        return self._label_color

    @label_color.setter
    def label_color(self, color: ColorLike):  # numpydoc ignore=GL08
        valid_color = Color(color)
        self._label_color = valid_color
        for label in self._label_actor_iterator:
            label.prop.color = valid_color

    @property
    def x_color(self) -> tuple[Color, Color]:  # numpydoc ignore=RT01
        """Color of the x-axis shaft and tip."""
        return self.get_part_prop('color')[_AxisEnum.x :: 3]

    @x_color.setter
    def x_color(self, color: ColorLike | Sequence[ColorLike]):  # numpydoc ignore=GL08
        self.set_part_prop('color', color, axis=_AxisEnum.x.value)  # type: ignore[arg-type]

    @property
    def y_color(self) -> tuple[Color, Color]:  # numpydoc ignore=RT01
        """Color of the y-axis shaft and tip."""
        return self.get_part_prop('color')[_AxisEnum.y :: 3]

    @y_color.setter
    def y_color(self, color: ColorLike | Sequence[ColorLike]):  # numpydoc ignore=GL08
        self.set_part_prop('color', color, axis=_AxisEnum.y.value)  # type: ignore[arg-type]

    @property
    def z_color(self) -> tuple[Color, Color]:  # numpydoc ignore=RT01
        """Color of the z-axis shaft and tip."""
        return self.get_part_prop('color')[_AxisEnum.z.value :: 3]

    @z_color.setter
    def z_color(self, color: ColorLike | Sequence[ColorLike]):  # numpydoc ignore=GL08
        self.set_part_prop('color', color, axis=_AxisEnum.z.value)  # type: ignore[arg-type]

    def set_part_prop(
        self,
        name: str,
        value: float | str | ColorLike | Sequence[float | str | ColorLike],
        axis: Literal['x', 'y', 'z', 'all'] = 'all',
        part: Literal['shaft', 'tip', 'all'] = 'all',
    ):
        """Set :class:`~pyvista.Property` attributes for the axes shafts and/or tips.

        This is a generalized setter method which sets the value of a specific
        :class:`~pyvista.Property` attribute for any combination of axis shaft or tip
        parts.

        Parameters
        ----------
        name : str
            Name of the :class:`~pyvista.Property` attribute to set.

        value : float | str | ColorLike | Sequence[float | str | ColorLike]
            Value to set the attribute to. If a single value, set all specified axes
            shaft(s) or tip(s) :class:`~pyvista.Property` attributes to this value.
            If a sequence of values, set the specified parts to these values.

        axis : str | int, default: 'all'
            Set :class:`~pyvista.Property` attributes for a specific part of the axes.
            Specify one of:

            - ``'x'``: only set the property for the x-axis.
            - ``'y'``: only set the property for the y-axis.
            - ``'z'``: only set the property for the z-axis.
            - ``'all'``: set the property for all three axes.

        part : str | int, default: 'all'
            Set the property for a specific part of the axes. Specify one of:

            - ``'shaft'``: only set the property for the axes shafts.
            - ``'tip'``: only set the property for the axes tips.
            - ``'all'``: set the property for axes shafts and tips.

        Examples
        --------
        Set :attr:`~pyvista.Property.ambient` for all axes shafts and tips to a
        single value.

        >>> import pyvista as pv
        >>> axes_actor = pv.AxesAssembly()
        >>> axes_actor.set_part_prop('ambient', 0.7)
        >>> axes_actor.get_part_prop('ambient')
        _AxesPropTuple(x_shaft=0.7, y_shaft=0.7, z_shaft=0.7, x_tip=0.7, y_tip=0.7, z_tip=0.7)

        Set the property again, but this time set separate values for each part.

        >>> values = [0.1, 0.2, 0.3, 0.4, 0.5, 0.6]
        >>> axes_actor.set_part_prop('ambient', values)
        >>> axes_actor.get_part_prop('ambient')
        _AxesPropTuple(x_shaft=0.1, y_shaft=0.2, z_shaft=0.3, x_tip=0.4, y_tip=0.5, z_tip=0.6)

        Set :attr:`~pyvista.Property.opacity` for the x-axis only. The property is set
        for both the axis shaft and tip by default.

        >>> axes_actor.set_part_prop('opacity', 0.5, axis='x')
        >>> axes_actor.get_part_prop('opacity')
        _AxesPropTuple(x_shaft=0.5, y_shaft=1.0, z_shaft=1.0, x_tip=0.5, y_tip=1.0, z_tip=1.0)

        Set the property again, but this time set separate values for the shaft and tip.

        >>> axes_actor.set_part_prop('opacity', [0.3, 0.7], axis='x')
        >>> axes_actor.get_part_prop('opacity')
        _AxesPropTuple(x_shaft=0.3, y_shaft=1.0, z_shaft=1.0, x_tip=0.7, y_tip=1.0, z_tip=1.0)

        Set :attr:`~pyvista.Property.show_edges` for the axes shafts only. The property
        is set for all axes by default.

        >>> axes_actor.set_part_prop('show_edges', True, part='shaft')
        >>> axes_actor.get_part_prop('show_edges')
        _AxesPropTuple(x_shaft=True, y_shaft=True, z_shaft=True, x_tip=False, y_tip=False, z_tip=False)

        Set the property again, but this time set separate values for each shaft.

        >>> axes_actor.set_part_prop(
        ...     'show_edges', [True, False, True], part='shaft'
        ... )
        >>> axes_actor.get_part_prop('show_edges')
        _AxesPropTuple(x_shaft=True, y_shaft=False, z_shaft=True, x_tip=False, y_tip=False, z_tip=False)

        Set :attr:`~pyvista.Property.style` for a single axis and specific part.

        >>> axes_actor.set_part_prop(
        ...     'style', 'wireframe', axis='x', part='shaft'
        ... )
        >>> axes_actor.get_part_prop('style')
        _AxesPropTuple(x_shaft='Wireframe', y_shaft='Surface', z_shaft='Surface', x_tip='Surface', y_tip='Surface', z_tip='Surface')
        """
        actors = self._filter_part_actors(axis=axis, part=part)
        values: Sequence[float | str | ColorLike]

        # Validate input as a sequence of values
        if 'color' in name:
            # Special case for color inputs
            if axis == 'all' and part == 'all':
                n_values = 6
            elif part == 'all':
                n_values = 2
            elif axis == 'all':
                n_values = 3
            else:
                n_values = 1
            values = _validate_color_sequence(value, n_values)
        elif isinstance(value, Sequence) and not isinstance(value, str):
            # Number sequence
            values = value
        else:
            # Scalar number or string
            values = [value] * len(actors)

        if len(values) != len(actors):
            raise ValueError(
                f"Number of values ({len(values)}) in {value} must match the number of parts ({len(actors)}) for axis '{axis}' and part '{part}'"
            )

        # Sequence is valid, now set values
        for actor, val in zip(actors, values):
            setattr(actor.prop, name, val)

    def get_part_prop(self, name: str):
        """Get :class:`~pyvista.Property` attributes for the axes shafts and/or tips.

        This is a generalized getter method which returns the value of
        a specific :class:`pyvista.Property` attribute for all shafts and tips.

        Parameters
        ----------
        name : str
            Name of the :class:`~pyvista.Property` attribute to get.

        Returns
        -------
        tuple
            Named tuple with attribute values for the axes shafts and tips.
            The values are ordered ``(x_shaft, y_shaft, z_shaft, x_tip, y_tip, z_tip)``.

        Examples
        --------
        Get the ambient property of the axes shafts and tips.

        >>> import pyvista as pv
        >>> axes_assembly = pv.AxesAssembly()
        >>> axes_assembly.get_part_prop('ambient')
        _AxesPropTuple(x_shaft=0.0, y_shaft=0.0, z_shaft=0.0, x_tip=0.0, y_tip=0.0, z_tip=0.0)

        """
        prop_values = [getattr(actor.prop, name) for actor in self._shaft_and_tip_actors]
        return _AxesPropTuple(*prop_values)

    def _filter_part_actors(
        self,
        axis: Literal['x', 'y', 'z', 'all'] = 'all',
        part: Literal['shaft', 'tip', 'all'] = 'all',
    ):
        valid_axis = [0, 1, 2, 'x', 'y', 'z', 'all']
        valid_axis_official = valid_axis[3:]
        if axis not in valid_axis:
            raise ValueError(f"Axis must be one of {valid_axis_official}.")
        valid_part = [0, 1, 'shaft', 'tip', 'all']
        valid_part_official = valid_part[2:]
        if part not in valid_part:
            raise ValueError(f"Part must be one of {valid_part_official}.")

        # Create ordered list of filtered actors
        # Iterate over parts in <shaft-xyz> then <tip-xyz> order
        actors: list[Actor] = []
        for part_type, axis_num in itertools.product(_PartEnum, _AxisEnum):
            if part in [part_type.name, part_type.value, 'all']:
                if axis in [axis_num.name, axis_num.value, 'all']:
                    # Add actor to list
                    if part_type == _PartEnum.shaft:
                        actors.append(self._shaft_actors[axis_num])
                    else:
                        actors.append(self._tip_actors[axis_num])

        return actors

    def _transform_label_position(self, position_scalars: tuple[float, float, float]):
        # Create position vectors
        position_vectors = np.diag(position_scalars)

        # Offset label positions radially by the tip radius
        tip_radius = self._shaft_and_tip_geometry_source.tip_radius
        offset_array = np.diag([tip_radius] * 3)
        radial_offset1 = np.roll(offset_array, shift=1, axis=1)
        radial_offset2 = np.roll(offset_array, shift=-1, axis=1)

        position_vectors += radial_offset1 + radial_offset2

        # Transform positions
        matrix = array_from_vtkmatrix(self._prop3d.GetMatrix())
        return apply_transformation_to_points(matrix, position_vectors)

    def _apply_transformation_to_labels(
        self, position_scalars: tuple[float, float, float], labels: tuple[Label, Label, Label]
    ):
        vectors = self._transform_label_position(position_scalars)
        for label, vector in zip(labels, vectors):
            label.position = vector

    def _update_label_positions(self):
        self._apply_transformation_to_labels(self.label_position, self._label_actors)

    def _set_prop3d_attr(self, name, value):
        # Set props for shaft and tip actors
        # Validate input by setting then getting from prop3d
        setattr(self._prop3d, name, value)
        valid_value = getattr(self._prop3d, name)
        [setattr(actor, name, valid_value) for actor in self._shaft_and_tip_actors]

        # Update labels
        self._update_label_positions()

    @property
    def scale(self) -> tuple[float, float, float]:  # numpydoc ignore=RT01
        """Return or set the scaling factor applied to the axes.

        Examples
        --------
        >>> import pyvista as pv
        >>> axes = pv.AxesAssembly()
        >>> axes.scale = (2.0, 2.0, 2.0)
        >>> axes.scale
        (2.0, 2.0, 2.0)
        """
        return self._prop3d.scale

    @scale.setter
    def scale(self, scale: VectorLike[float]):  # numpydoc ignore=GL08
        self._set_prop3d_attr('scale', scale)

    @property
    def position(self) -> tuple[float, float, float]:  # numpydoc ignore=RT01
        """Return or set the position of the axes.

        Examples
        --------
        >>> import pyvista as pv
        >>> axes = pv.AxesAssembly()
        >>> axes.position = (1.0, 2.0, 3.0)
        >>> axes.position
        (1.0, 2.0, 3.0)
        """
        return self._prop3d.position

    @position.setter
    def position(self, position: VectorLike[float]):  # numpydoc ignore=GL08
        self._set_prop3d_attr('position', position)

    @property
    def orientation(self) -> tuple[float, float, float]:  # numpydoc ignore=RT01
        """Return or set the axes orientation angles.

        Orientation angles of the axes which define rotations about the
        world's x-y-z axes. The angles are specified in degrees and in
        x-y-z order. However, the actual rotations are applied in the
        following order: :func:`~rotate_y` first, then :func:`~rotate_x`
        and finally :func:`~rotate_z`.

        Rotations are applied about the specified :attr:`~origin`.

        Examples
        --------
        Create axes positioned above the origin and set its orientation.

        >>> import pyvista as pv
        >>> axes = pv.AxesAssembly(
        ...     position=(0, 0, 2), orientation=(45, 0, 0)
        ... )

        Create default non-oriented axes as well for reference.

        >>> reference_axes = pv.AxesAssembly(
        ...     x_color='black', y_color='black', z_color='black'
        ... )

        Plot the axes. Note how the axes are rotated about the origin ``(0, 0, 0)`` by
        default, such that the rotated axes appear directly above the reference axes.

        >>> pl = pv.Plotter()
        >>> _ = pl.add_actor(axes)
        >>> _ = pl.add_actor(reference_axes)
        >>> pl.show()

        Now change the origin of the axes and plot the result. Since the rotation
        is performed about a different point, the final position of the axes changes.

        >>> axes.origin = (2, 2, 2)
        >>> pl = pv.Plotter()
        >>> _ = pl.add_actor(axes)
        >>> _ = pl.add_actor(reference_axes)
        >>> pl.show()
        """
        return self._prop3d.orientation

    @orientation.setter
    def orientation(self, orientation: tuple[float, float, float]):  # numpydoc ignore=GL08
        self._set_prop3d_attr('orientation', orientation)

    @property
    def origin(self) -> tuple[float, float, float]:  # numpydoc ignore=RT01
        """Return or set the origin of the axes.

        This is the point about which all rotations take place.

        See :attr:`~orientation` for examples.

        """
        return self._prop3d.origin

    @origin.setter
    def origin(self, origin: tuple[float, float, float]):  # numpydoc ignore=GL08
        self._set_prop3d_attr('origin', origin)

    @property
    def user_matrix(self) -> NumpyArray[float]:  # numpydoc ignore=RT01
        """Return or set the user matrix.

        In addition to the instance variables such as position and orientation, the user
        can add a transformation to the actor.

        This matrix is concatenated with the actor's internal transformation that is
        implicitly created when the actor is created. The user matrix is the last
        transformation applied to the actor before rendering.

        Returns
        -------
        np.ndarray
            A 4x4 transformation matrix.

        Examples
        --------
        Apply a 4x4 transformation to the axes. This effectively translates the actor
        by one unit in the Z direction, rotates the actor about the z-axis by
        approximately 45 degrees, and shrinks the actor by a factor of 0.5.

        >>> import numpy as np
        >>> import pyvista as pv
        >>> axes = pv.AxesAssembly()
        >>> array = np.array(
        ...     [
        ...         [0.35355339, -0.35355339, 0.0, 0.0],
        ...         [0.35355339, 0.35355339, 0.0, 0.0],
        ...         [0.0, 0.0, 0.5, 1.0],
        ...         [0.0, 0.0, 0.0, 1.0],
        ...     ]
        ... )
        >>> axes.user_matrix = array

        >>> pl = pv.Plotter()
        >>> _ = pl.add_actor(axes)
        >>> pl.show()

        """
        return self._prop3d.user_matrix

    @user_matrix.setter
    def user_matrix(self, matrix: TransformLike):  # numpydoc ignore=GL08
        self._set_prop3d_attr('user_matrix', matrix)

    @property
    def bounds(self) -> BoundsLike:  # numpydoc ignore=RT01
        """Return the bounds of the axes.

        Bounds are ``(-X, +X, -Y, +Y, -Z, +Z)``

        Examples
        --------
        >>> import pyvista as pv
        >>> axes = pv.AxesAssembly()
        >>> axes.bounds
        (-0.10000000149011612, 1.0, -0.10000000149011612, 1.0, -0.10000000149011612, 1.0)
        """
        return self.GetBounds()

    @property
    def center(self) -> tuple[float, float, float]:  # numpydoc ignore=RT01
        """Return the center of the axes.

        Examples
        --------
        >>> import pyvista as pv
        >>> axes = pv.AxesAssembly()
        >>> axes.center
        (0.44999999925494194, 0.44999999925494194, 0.44999999925494194)
        """
        bnds = self.bounds
        return (bnds[0] + bnds[1]) / 2, (bnds[1] + bnds[2]) / 2, (bnds[4] + bnds[5]) / 2

    @property
    def length(self) -> float:  # numpydoc ignore=RT01
        """Return the length of the axes.

        Examples
        --------
        >>> import pyvista as pv
        >>> axes = pv.AxesAssembly()
        >>> axes.length
        1.9052558909067219
        """
        bnds = self.bounds
        min_bnds = np.array((bnds[0], bnds[2], bnds[4]))
        max_bnds = np.array((bnds[1], bnds[3], bnds[5]))
        return np.linalg.norm(max_bnds - min_bnds).tolist()


def _validate_label_sequence(labels: Sequence[str], n_labels: int | Sequence[int], name: str):
    _validation.check_instance(labels, (list, tuple), name=name)
    _validation.check_iterable_items(labels, str, name=name)
    _validation.check_length(labels, exact_length=n_labels, name=name)
    return labels


def _validate_color_sequence(
    color: ColorLike | Sequence[ColorLike],
    n_colors: int | None = None,
) -> tuple[Color, ...]:
    """Validate a color sequence.

    If `n_colors` is specified, the output will have `n` colors. For single-color
    inputs, the color is copied and a sequence of `n` identical colors is returned.
    For inputs with multiple colors, the number of colors in the input must
    match `n_colors`.

    If `n_colors` is None, no broadcasting or length-checking is performed.
    """
    try:
        # Assume we have one color
        color_list = [Color(color)]
        n_colors = 1 if n_colors is None else n_colors
        return tuple(color_list * n_colors)
    except ValueError:
        if isinstance(color, (tuple, list)):
            try:
                color_list = [_validate_color_sequence(c, n_colors=1)[0] for c in color]
                if len(color_list) == 1:
                    n_colors = 1 if n_colors is None else n_colors
                    color_list = color_list * n_colors

                # Only return if we have the correct number of colors
                if n_colors is not None and len(color_list) == n_colors:
                    return tuple(color_list)
            except ValueError:
                pass
    raise ValueError(
        f"Invalid color(s):\n"
        f"\t{color}\n"
        f"Input must be a single ColorLike color "
        f"or a sequence of {n_colors} ColorLike colors.",
    )


class AxesAssemblySymmetric(AxesAssembly):
    """Symmetric assembly of arrow-style axes parts.

    This class is similar to :class:`~pyvista.AxesAssembly` but the axes are
    symmetric.

    The axes may be used as a widget or added to a scene.

    Parameters
    ----------
    x_label : str, default: ('+X', '-X')
        Text labels for the positive and negative x-axis. Specify two strings or a
        single string. If a single string, plus ``'+'`` and minus ``'-'`` characters
        are added. Alternatively, set the labels with :attr:`labels`.

    y_label : str, default: ('+Y', '-Y')
        Text labels for the positive and negative y-axis. Specify two strings or a
        single string. If a single string, plus ``'+'`` and minus ``'-'`` characters
        are added. Alternatively, set the labels with :attr:`labels`.

    z_label : str, default: ('+Z', '-Z')
        Text labels for the positive and negative z-axis. Specify two strings or a
        single string. If a single string, plus ``'+'`` and minus ``'-'`` characters
        are added. Alternatively, set the labels with :attr:`labels`.

    labels : Sequence[str], optional
        Text labels for the axes. Specify three strings, one for each axis, or
        six strings, one for each +/- axis. If three strings plus ``'+'`` and minus
        ``'-'`` characters are added. This is an alternative parameter to using
        :attr:`x_label`, :attr:`y_label`, and :attr:`z_label` separately.

    label_color : ColorLike, default: 'black'
        Color of the text labels.

    show_labels : bool, default: True
        Show or hide the text labels.

    label_position : float | VectorLike[float], optional
        Position of the text labels along each axis. By default, the labels are
        positioned at the ends of the shafts.

    label_size : int, default: 50
        Size of the text labels.

    x_color : ColorLike | Sequence[ColorLike], optional
        Color of the x-axis shaft and tip.

    y_color : ColorLike | Sequence[ColorLike], optional
        Color of the y-axis shaft and tip.

    z_color : ColorLike | Sequence[ColorLike], optional
        Color of the z-axis shaft and tip.

    position : VectorLike[float], default: (0.0, 0.0, 0.0)
        Position of the axes in space.

    orientation : VectorLike[float], default: (0, 0, 0)
        Orientation angles of the axes which define rotations about the
        world's x-y-z axes. The angles are specified in degrees and in
        x-y-z order. However, the actual rotations are applied in the
        around the y-axis first, then the x-axis, and finally the z-axis.

    origin : VectorLike[float], default: (0.0, 0.0, 0.0)
        Origin of the axes. This is the point about which all rotations take place. The
        rotations are defined by the :attr:`orientation`.

    scale : VectorLike[float], default: (1.0, 1.0, 1.0)
        Scaling factor applied to the axes.

    user_matrix : MatrixLike[float], optional
        A 4x4 transformation matrix applied to the axes. Defaults to the identity matrix.
        The user matrix is the last transformation applied to the actor.

    **kwargs
        Keyword arguments passed to :class:`pyvista.AxesGeometrySource`.

    Examples
    --------
    Add symmetric axes to a plot.

    >>> import pyvista as pv
    >>> axes_assembly = pv.AxesAssemblySymmetric()
    >>> pl = pv.Plotter()
    >>> _ = pl.add_actor(axes_assembly)
    >>> pl.show()

    Customize the axes labels.

    >>> axes_assembly.labels = [
    ...     'east',
    ...     'west',
    ...     'north',
    ...     'south',
    ...     'up',
    ...     'down',
    ... ]
    >>> axes_assembly.label_color = 'darkgoldenrod'

    >>> pl = pv.Plotter()
    >>> _ = pl.add_actor(axes_assembly)
    >>> pl.show()

    Add the axes as a custom orientation widget with
    :func:`~pyvista.Renderer.add_orientation_widget`. We also configure the labels to
    only show text for the positive axes.

    >>> axes_assembly = pv.AxesAssemblySymmetric(
    ...     x_label=('X', ""), y_label=('Y', ""), z_label=('Z', "")
    ... )
    >>> pl = pv.Plotter()
    >>> _ = pl.add_mesh(pv.Cone())
    >>> _ = pl.add_orientation_widget(
    ...     axes_assembly,
    ...     viewport=(0, 0, 0.5, 0.5),
    ... )
    >>> pl.show()
    """

    def __init__(
        self,
        *,
        x_label: str | Sequence[str] | None = None,
        y_label: str | Sequence[str] | None = None,
        z_label: str | Sequence[str] | None = None,
        labels: Sequence[str] | None = None,
        label_color: ColorLike = 'black',
        show_labels: bool = True,
        label_position: float | VectorLike[float] | None = None,
        label_size: int = 50,
        x_color: ColorLike | Sequence[ColorLike] | None = None,
        y_color: ColorLike | Sequence[ColorLike] | None = None,
        z_color: ColorLike | Sequence[ColorLike] | None = None,
        position: VectorLike[float] = (0.0, 0.0, 0.0),
        orientation: VectorLike[float] = (0.0, 0.0, 0.0),
        origin: VectorLike[float] = (0.0, 0.0, 0.0),
        scale: VectorLike[float] = (1.0, 1.0, 1.0),
        user_matrix: MatrixLike[float] | None = None,
        **kwargs: Unpack[_AxesGeometryKwargs],
    ):
        # Init symmetric label actors and add to assembly
        self._label_actors_symmetric = (Label(), Label(), Label())
        [self.AddPart(actor) for actor in self._label_actors_symmetric]

        super().__init__(
            x_label=x_label,  # type: ignore[arg-type]
            y_label=y_label,  # type: ignore[arg-type]
            z_label=z_label,  # type: ignore[arg-type]
            labels=labels,
            label_color=label_color,
            show_labels=show_labels,
            label_position=label_position,
            label_size=label_size,
            x_color=x_color,
            y_color=y_color,
            z_color=z_color,
            position=position,
            orientation=orientation,
            origin=origin,
            scale=scale,
            user_matrix=user_matrix,
            **kwargs,
        )

        # Make the geometry symmetric
        self._shaft_and_tip_geometry_source.symmetric = True
        self._shaft_and_tip_geometry_source.update()

    @property  # type: ignore[override]
    def labels(self) -> tuple[str, str, str, str, str, str]:  # numpydoc ignore=RT01
        """Return or set the axes labels.

        Specify three strings, one for each axis, or six strings, one for each +/- axis.
        If three strings, plus ``'+'`` and minus ``'-'`` characters are added.
        This property may be used as an alternative to using :attr:`x_label`,
        :attr:`y_label`, and :attr:`z_label` separately.

        Examples
        --------
        >>> import pyvista as pv
        >>> axes_assembly = pv.AxesAssemblySymmetric()

        Use three strings to set the labels. Plus ``'+'`` and minus ``'-'``
        characters are added automatically.

        >>> axes_assembly.labels = ['U', 'V', 'W']
        >>> axes_assembly.labels
        ('+U', '-U', '+V', '-V', '+W', '-W')

        Alternatively, use six strings to set the labels explicitly.

        >>> axes_assembly.labels = [
        ...     'east',
        ...     'west',
        ...     'north',
        ...     'south',
        ...     'up',
        ...     'down',
        ... ]
        >>> axes_assembly.labels
        ('east', 'west', 'north', 'south', 'up', 'down')
        """
        return *self.x_label, *self.y_label, *self.z_label

    @labels.setter
    def labels(
        self, labels: list[str] | tuple[str, str, str] | tuple[str, str, str, str, str, str]
    ):  # numpydoc ignore=GL08
        valid_labels = _validate_label_sequence(labels, n_labels=[3, 6], name='labels')
        if len(valid_labels) == 3:
            self.x_label = valid_labels[0]
            self.y_label = valid_labels[1]
            self.z_label = valid_labels[2]
        else:
            self.x_label = valid_labels[0:2]
            self.y_label = valid_labels[2:4]
            self.z_label = valid_labels[4:6]

    def _get_axis_label(self, axis: _AxisEnum) -> tuple[str, str]:
        label_plus = self._label_actors[axis].input
        label_minus = self._label_actors_symmetric[axis].input
        return label_plus, label_minus

    def _set_axis_label(self, axis: _AxisEnum, label: str | list[str] | tuple[str, str]):
        if isinstance(label, str):
            label_plus, label_minus = '+' + label, '-' + label
        else:
            label_plus, label_minus = _validate_label_sequence(label, n_labels=2, name='label')
        self._label_actors[axis].input = label_plus
        self._label_actors_symmetric[axis].input = label_minus

    @property  # type: ignore[override]
    def x_label(self) -> tuple[str, str]:  # numpydoc ignore=RT01
        """Return or set the labels for the positive and negative x-axis.

        The labels may be set with a single string or two strings. If a single string,
        plus ``'+'`` and minus ``'-'`` characters are added. Alternatively, set the
        labels with :attr:`labels`.

        Examples
        --------
        Set the labels with a single string. Plus ``'+'`` and minus ``'-'``
        characters are added automatically.

        >>> import pyvista as pv
        >>> axes_assembly = pv.AxesAssemblySymmetric()
        >>> axes_assembly.x_label = 'Axis'
        >>> axes_assembly.x_label
        ('+Axis', '-Axis')

        Set the labels explicitly with two strings.

        >>> axes_assembly.x_label = 'anterior', 'posterior'
        >>> axes_assembly.x_label
        ('anterior', 'posterior')
        """
        return self._get_axis_label(_AxisEnum.x)

    @x_label.setter
    def x_label(self, label: str | list[str] | tuple[str, str]):  # numpydoc ignore=GL08
        self._set_axis_label(_AxisEnum.x, label)

    @property  # type: ignore[override]
    def y_label(self) -> tuple[str, str]:  # numpydoc ignore=RT01
        """Return or set the labels for the positive and negative y-axis.

        The labels may be set with a single string or two strings. If a single string,
        plus ``'+'`` and minus ``'-'`` characters are added. Alternatively, set the
        labels with :attr:`labels`.

        Examples
        --------
        Set the labels with a single string. Plus ``'+'`` and minus ``'-'``
        characters are added automatically.

        >>> import pyvista as pv
        >>> axes_assembly = pv.AxesAssemblySymmetric()
        >>> axes_assembly.y_label = 'Axis'
        >>> axes_assembly.y_label
        ('+Axis', '-Axis')

        Set the labels explicitly with two strings.

        >>> axes_assembly.y_label = 'left', 'right'
        >>> axes_assembly.y_label
        ('left', 'right')
        """
        return self._get_axis_label(_AxisEnum.y)

    @y_label.setter
    def y_label(self, label: str | list[str] | tuple[str, str]):  # numpydoc ignore=GL08
        self._set_axis_label(_AxisEnum.y, label)

    @property  # type: ignore[override]
    def z_label(self) -> tuple[str, str]:  # numpydoc ignore=RT01
        """Return or set the labels for the positive and negative z-axis.

        The labels may be set with a single string or two strings. If a single string,
        plus ``'+'`` and minus ``'-'`` characters are added. Alternatively, set the
        labels with :attr:`labels`.

        Examples
        --------
        Set the labels with a single string. Plus ``'+'`` and minus ``'-'``
        characters are added automatically.

        >>> import pyvista as pv
        >>> axes_assembly = pv.AxesAssemblySymmetric()
        >>> axes_assembly.z_label = 'Axis'
        >>> axes_assembly.z_label
        ('+Axis', '-Axis')

        Set the labels explicitly with two strings.

        >>> axes_assembly.z_label = 'superior', 'inferior'
        >>> axes_assembly.z_label
        ('superior', 'inferior')
        """
        return self._get_axis_label(_AxisEnum.z)

    @z_label.setter
    def z_label(self, label: str | list[str] | tuple[str, str]):  # numpydoc ignore=GL08
        self._set_axis_label(_AxisEnum.z, label)

    def _update_label_positions(self):
        position_plus = self.label_position
        labels_plus = self._label_actors
        self._apply_transformation_to_labels(position_plus, labels_plus)

        position_minus = (-position_plus[0], -position_plus[1], -position_plus[2])
        labels_minus = self._label_actors_symmetric
        self._apply_transformation_to_labels(position_minus, labels_minus)<|MERGE_RESOLUTION|>--- conflicted
+++ resolved
@@ -25,11 +25,8 @@
 
 if TYPE_CHECKING:  # pragma: no cover
     import sys
-<<<<<<< HEAD
-=======
     from typing import Iterator
     from typing import Sequence
->>>>>>> 670f3258
 
     from pyvista.core._typing_core import BoundsLike
     from pyvista.core._typing_core import MatrixLike
