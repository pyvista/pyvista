"""Axes assembly module."""

from __future__ import annotations

from typing import TYPE_CHECKING
from typing import TypedDict

import numpy as np

import pyvista as pv
from pyvista.core import _validation
from pyvista.core.utilities.arrays import array_from_vtkmatrix
from pyvista.core.utilities.geometric_sources import AxesGeometrySource
from pyvista.core.utilities.geometric_sources import _AxisEnum
from pyvista.core.utilities.transformations import apply_transformation_to_points
from pyvista.plotting import _vtk
from pyvista.plotting.actor import Actor
from pyvista.plotting.colors import Color
from pyvista.plotting.text import Label

if TYPE_CHECKING:  # pragma: no cover
    import sys
    from typing import Iterator
    from typing import Sequence

    from pyvista.core._typing_core import BoundsLike
    from pyvista.core._typing_core import MatrixLike
    from pyvista.core._typing_core import NumpyArray
    from pyvista.core._typing_core import TransformLike
    from pyvista.core._typing_core import VectorLike
    from pyvista.core.dataset import DataSet
    from pyvista.plotting._typing import ColorLike

    if sys.version_info >= (3, 11):
        from typing import Unpack
    else:
        from typing_extensions import Unpack


class _AxesGeometryKwargs(TypedDict):
    shaft_type: AxesGeometrySource.GeometryTypes | DataSet
    shaft_radius: float
    shaft_length: float | VectorLike[float]
    tip_type: AxesGeometrySource.GeometryTypes | DataSet
    tip_radius: float
    tip_length: float | VectorLike[float]
<<<<<<< HEAD
=======
    symmetric: bool
    symmetric_bounds: bool
>>>>>>> f0fe10cd


class AxesAssembly(_vtk.vtkPropAssembly):
    """Assembly of arrow-style axes parts.

    The axes may be used as a widget or added to a scene.

    Parameters
    ----------
    x_label : str, default: 'X'
        Text label for the x-axis. Alternatively, set the label with :attr:`labels`.

    y_label : str, default: 'Y'
        Text label for the y-axis. Alternatively, set the label with :attr:`labels`.

    z_label : str, default: 'Z'
        Text label for the z-axis. Alternatively, set the label with :attr:`labels`.

    labels : Sequence[str], optional,
        Text labels for the axes. This is an alternative parameter to using
        :attr:`x_label`, :attr:`y_label`, and :attr:`z_label` separately.

    label_color : ColorLike, default: 'black'
        Color of the text labels.

    show_labels : bool, default: True
        Show or hide the text labels.

    label_position : float | VectorLike[float], optional
        Position of the text labels along each axis. By default, the labels are
        positioned at the ends of the shafts.

    label_size : int, default: 50
        Size of the text labels.

    x_color : ColorLike | Sequence[ColorLike], optional
        Color of the x-axis shaft and tip.

    y_color : ColorLike | Sequence[ColorLike], optional
        Color of the y-axis shaft and tip.

    z_color : ColorLike | Sequence[ColorLike], optional
        Color of the z-axis shaft and tip.

    position : VectorLike[float], default: (0.0, 0.0, 0.0)
        Position of the axes in space.

    orientation : VectorLike[float], default: (0, 0, 0)
        Orientation angles of the axes which define rotations about the
        world's x-y-z axes. The angles are specified in degrees and in
        x-y-z order. However, the actual rotations are applied in the
        around the y-axis first, then the x-axis, and finally the z-axis.

    origin : VectorLike[float], default: (0.0, 0.0, 0.0)
        Origin of the axes. This is the point about which all rotations take place. The
        rotations are defined by the :attr:`orientation`.

    scale : VectorLike[float], default: (1.0, 1.0, 1.0)
        Scaling factor applied to the axes.

    user_matrix : MatrixLike[float], optional
        A 4x4 transformation matrix applied to the axes. Defaults to the identity matrix.
        The user matrix is the last transformation applied to the actor.

    **kwargs
        Keyword arguments passed to :class:`pyvista.AxesGeometrySource`.

    Examples
    --------
    Add axes to a plot.

    >>> import pyvista as pv
    >>> axes = pv.AxesAssembly()
    >>> pl = pv.Plotter()
    >>> _ = pl.add_actor(axes)
    >>> pl.show()

    Customize the axes colors. Set each axis to a single color, or set the colors of
    each shaft and tip separately with two colors.

    >>> axes.x_color = ['cyan', 'blue']
    >>> axes.y_color = ['magenta', 'red']
    >>> axes.z_color = 'yellow'

    Customize the label color too.

    >>> axes.label_color = 'brown'

    >>> pl = pv.Plotter()
    >>> _ = pl.add_actor(axes)
    >>> pl.show()

    Create axes with custom geometry. Use pyramid shafts and hemisphere tips and
    modify the lengths.

    >>> axes = pv.AxesAssembly(
    ...     shaft_type='pyramid',
    ...     tip_type='hemisphere',
    ...     tip_length=0.1,
    ...     shaft_length=(0.5, 1.0, 1.5),
    ... )
    >>> pl = pv.Plotter()
    >>> _ = pl.add_actor(axes)
    >>> pl.show()

    Position and orient the axes in space.

    >>> axes = pv.AxesAssembly(
    ...     position=(1.0, 2.0, 3.0), orientation=(10, 20, 30)
    ... )
    >>> pl = pv.Plotter()
    >>> _ = pl.add_actor(axes)
    >>> pl.show()

    Add the axes as a custom orientation widget with
    :func:`~pyvista.Renderer.add_orientation_widget`:

    >>> import pyvista as pv

    >>> axes = pv.AxesAssembly(symmetric_bounds=True)

    >>> pl = pv.Plotter()
    >>> _ = pl.add_mesh(pv.Cone())
    >>> _ = pl.add_orientation_widget(
    ...     axes,
    ...     viewport=(0, 0, 0.5, 0.5),
    ... )
    >>> pl.show()
    """

    def __init__(
        self,
        *,
        x_label: str | None = None,
        y_label: str | None = None,
        z_label: str | None = None,
        labels: Sequence[str] | None = None,
        label_color: ColorLike = 'black',
        show_labels: bool = True,
        label_position: float | VectorLike[float] | None = None,
        label_size: int = 50,
        x_color: ColorLike | Sequence[ColorLike] | None = None,
        y_color: ColorLike | Sequence[ColorLike] | None = None,
        z_color: ColorLike | Sequence[ColorLike] | None = None,
        position: VectorLike[float] = (0.0, 0.0, 0.0),
        orientation: VectorLike[float] = (0.0, 0.0, 0.0),
        origin: VectorLike[float] = (0.0, 0.0, 0.0),
        scale: VectorLike[float] = (1.0, 1.0, 1.0),
        user_matrix: MatrixLike[float] | None = None,
        **kwargs: Unpack[_AxesGeometryKwargs],
    ):
        super().__init__()

        # Add dummy prop3d for calculating transformations
        self._prop3d = Actor()

        # Init shaft and tip actors
        self._shaft_actors = (Actor(), Actor(), Actor())
        self._tip_actors = (Actor(), Actor(), Actor())
        self._shaft_and_tip_actors = (*self._shaft_actors, *self._tip_actors)

        # Init shaft and tip datasets
        self._shaft_and_tip_geometry_source = AxesGeometrySource(symmetric=False, **kwargs)
        shaft_tip_datasets = self._shaft_and_tip_geometry_source.output
        for actor, dataset in zip(self._shaft_and_tip_actors, shaft_tip_datasets):
            actor.mapper = pv.DataSetMapper(dataset=dataset)

        # Add actors to assembly
        [self.AddPart(actor) for actor in self._shaft_and_tip_actors]

        # Init label actors and add to assembly
        self._label_actors = (Label(), Label(), Label())
        [self.AddPart(actor) for actor in self._label_actors]

        # Set colors
        if x_color is None:
            x_color = pv.global_theme.axes.x_color
        if y_color is None:
            y_color = pv.global_theme.axes.y_color
        if z_color is None:
            z_color = pv.global_theme.axes.z_color

        self.x_color = x_color  # type: ignore[assignment]
        self.y_color = y_color  # type: ignore[assignment]
        self.z_color = z_color  # type: ignore[assignment]

        # Set text labels
        if labels is None:
            self.x_label = 'X' if x_label is None else x_label
            self.y_label = 'Y' if y_label is None else y_label
            self.z_label = 'Z' if z_label is None else z_label
        else:
            msg = "Cannot initialize '{}' and 'labels' properties together. Specify one or the other, not both."
            if x_label is not None:
                raise ValueError(msg.format('x_label'))
            if y_label is not None:
                raise ValueError(msg.format('y_label'))
            if z_label is not None:
                raise ValueError(msg.format('z_label'))
            self.labels = labels  # type: ignore[assignment]
        self.show_labels = show_labels
        self.label_color = label_color  # type: ignore[assignment]
        self.label_size = label_size
        self.label_position = label_position  # type: ignore[assignment]

        # Set default text properties
        for label in self._label_actor_iterator:
            prop = label.prop
            prop.bold = True
            prop.italic = True

        self.position = position  # type: ignore[assignment]
        self.orientation = orientation  # type: ignore[assignment]
        self.scale = scale  # type: ignore[assignment]
        self.origin = origin  # type: ignore[assignment]
        self.user_matrix = user_matrix  # type: ignore[assignment]

    def __repr__(self):
        """Representation of the axes assembly."""
        if self.user_matrix is None or np.array_equal(self.user_matrix, np.eye(4)):
            mat_info = 'Identity'
        else:
            mat_info = 'Set'
        bnds = self.bounds

        geometry_repr = repr(self._shaft_and_tip_geometry_source).splitlines()[1:]

        attr = [
            f"{type(self).__name__} ({hex(id(self))})",
            *geometry_repr,
            f"  X label:                    '{self.x_label}'",
            f"  Y label:                    '{self.y_label}'",
            f"  Z label:                    '{self.z_label}'",
            f"  Label color:                {self.label_color}",
            f"  Show labels:                {self.show_labels}",
            f"  Label position:             {self.label_position}",
            "  X Color:                                     ",
            f"      Shaft                   {self.x_color[0]}",
            f"      Tip                     {self.x_color[1]}",
            "  Y Color:                                     ",
            f"      Shaft                   {self.y_color[0]}",
            f"      Tip                     {self.y_color[1]}",
            "  Z Color:                                     ",
            f"      Shaft                   {self.z_color[0]}",
            f"      Tip                     {self.z_color[1]}",
            f"  Position:                   {self.position}",
            f"  Orientation:                {self.orientation}",
            f"  Origin:                     {self.origin}",
            f"  Scale:                      {self.scale}",
            f"  User matrix:                {mat_info}",
            f"  X Bounds                    {bnds[0]:.3E}, {bnds[1]:.3E}",
            f"  Y Bounds                    {bnds[2]:.3E}, {bnds[3]:.3E}",
            f"  Z Bounds                    {bnds[4]:.3E}, {bnds[5]:.3E}",
        ]
        return '\n'.join(attr)

    @property
    def _label_actor_iterator(self) -> Iterator[Label]:
        collection = self.GetParts()
        parts = [collection.GetItemAsObject(i) for i in range(collection.GetNumberOfItems())]
        return (part for part in parts if isinstance(part, Label))

    @property
    def labels(self) -> tuple[str, str, str]:  # numpydoc ignore=RT01
        """Return or set the axes labels.

        This property may be used as an alternative to using :attr:`x_label`,
        :attr:`y_label`, and :attr:`z_label` separately.

        Examples
        --------
        >>> import pyvista as pv
        >>> axes_actor = pv.AxesActor()
        >>> axes_actor.labels = ['X Axis', 'Y Axis', 'Z Axis']
        >>> axes_actor.labels
        ('X Axis', 'Y Axis', 'Z Axis')
        """
        return self.x_label, self.y_label, self.z_label

    @labels.setter
    def labels(self, labels: list[str] | tuple[str, str, str]):  # numpydoc ignore=GL08
        labels = _validate_label_sequence(labels, n_labels=3, name='labels')
        self.x_label = labels[0]
        self.y_label = labels[1]
        self.z_label = labels[2]

    @property
    def x_label(self) -> str:  # numpydoc ignore=RT01
        """Text label for the x-axis.

        Examples
        --------
        >>> import pyvista as pv
        >>> axes_actor = pv.AxesAssembly()
        >>> axes_actor.x_label = 'This axis'
        >>> axes_actor.x_label
        'This axis'

        """
        return self._label_actors[0].input

    @x_label.setter
    def x_label(self, label: str):  # numpydoc ignore=GL08
        self._label_actors[0].input = label

    @property
    def y_label(self) -> str:  # numpydoc ignore=RT01
        """Text label for the y-axis.

        Examples
        --------
        >>> import pyvista as pv
        >>> axes_actor = pv.AxesAssembly()
        >>> axes_actor.y_label = 'This axis'
        >>> axes_actor.y_label
        'This axis'

        """
        return self._label_actors[1].input

    @y_label.setter
    def y_label(self, label: str):  # numpydoc ignore=GL08
        self._label_actors[1].input = label

    @property
    def z_label(self) -> str:  # numpydoc ignore=RT01
        """Text label for the z-axis.

        Examples
        --------
        >>> import pyvista as pv
        >>> axes_actor = pv.AxesAssembly()
        >>> axes_actor.z_label = 'This axis'
        >>> axes_actor.z_label
        'This axis'

        """
        return self._label_actors[2].input

    @z_label.setter
    def z_label(self, label: str):  # numpydoc ignore=GL08
        self._label_actors[2].input = label

    @property
    def show_labels(self) -> bool:  # numpydoc ignore=RT01
        """Show or hide the text labels for the axes."""
        return self._show_labels

    @show_labels.setter
    def show_labels(self, value: bool):  # numpydoc ignore=GL08
        self._show_labels = value
        for label in self._label_actor_iterator:
            label.SetVisibility(value)

    @property
    def label_size(self) -> int:  # numpydoc ignore=RT01
        """Size of the text labels.

        Must be a positive integer.
        """
        return self._label_size

    @label_size.setter
    def label_size(self, size: int):  # numpydoc ignore=GL08
        self._label_size = size
        for label in self._label_actor_iterator:
            label.size = size

    @property
    def label_position(self) -> tuple[float, float, float]:  # numpydoc ignore=RT01
        """Position of the text label along each axis.

        By default, the labels are positioned at the ends of the shafts.

        Values must be non-negative.

        Examples
        --------
        >>> import pyvista as pv
        >>> axes_actor = pv.AxesAssembly()
        >>> axes_actor.label_position
        (0.8, 0.8, 0.8)
        >>> axes_actor.label_position = 0.3
        >>> axes_actor.label_position
        (0.3, 0.3, 0.3)
        >>> axes_actor.label_position = (0.1, 0.4, 0.2)
        >>> axes_actor.label_position
        (0.1, 0.4, 0.2)

        """
        position = self._label_position
        return self._shaft_and_tip_geometry_source.shaft_length if position is None else position

    @label_position.setter
    def label_position(self, position: float | VectorLike[float] | None):  # numpydoc ignore=GL08
        self._label_position = (
            None
            if position is None
            else _validation.validate_array3(
                position,
                broadcast=True,
                must_be_in_range=[0, np.inf],
                name='Label position',
                dtype_out=float,
                to_tuple=True,
            )
        )
        self._update_label_positions()

    @property
    def label_color(self) -> Color:  # numpydoc ignore=RT01
        """Color of the text labels."""
        return self._label_color

    @label_color.setter
    def label_color(self, color: ColorLike):  # numpydoc ignore=GL08
        valid_color = Color(color)
        self._label_color = valid_color
        for label in self._label_actor_iterator:
            label.prop.color = valid_color

    def _set_axis_color(self, axis: _AxisEnum, color: ColorLike | tuple[ColorLike, ColorLike]):
        shaft_color, tip_color = _validate_color_sequence(color, n_colors=2)
        self._shaft_actors[axis].prop.color = shaft_color
        self._tip_actors[axis].prop.color = tip_color

    def _get_axis_color(self, axis: _AxisEnum) -> tuple[Color, Color]:
        return (
            self._shaft_actors[axis].prop.color,
            self._tip_actors[axis].prop.color,
        )

    @property
    def x_color(self) -> tuple[Color, Color]:  # numpydoc ignore=RT01
        """Color of the x-axis shaft and tip."""
        return self._get_axis_color(_AxisEnum.x)

    @x_color.setter
    def x_color(self, color: ColorLike | Sequence[ColorLike]):  # numpydoc ignore=GL08
        self._set_axis_color(_AxisEnum.x, color)

    @property
    def y_color(self) -> tuple[Color, Color]:  # numpydoc ignore=RT01
        """Color of the y-axis shaft and tip."""
        return self._get_axis_color(_AxisEnum.y)

    @y_color.setter
    def y_color(self, color: ColorLike | Sequence[ColorLike]):  # numpydoc ignore=GL08
        self._set_axis_color(_AxisEnum.y, color)

    @property
    def z_color(self) -> tuple[Color, Color]:  # numpydoc ignore=RT01
        """Color of the z-axis shaft and tip."""
        return self._get_axis_color(_AxisEnum.z)

    @z_color.setter
    def z_color(self, color: ColorLike | Sequence[ColorLike]):  # numpydoc ignore=GL08
        self._set_axis_color(_AxisEnum.z, color)

    def _transform_label_position(self, position_scalars: tuple[float, float, float]):
        # Create position vectors
        position_vectors = np.diag(position_scalars)

        # Offset label positions radially by the tip radius
        tip_radius = self._shaft_and_tip_geometry_source.tip_radius
        offset_array = np.diag([tip_radius] * 3)
        radial_offset1 = np.roll(offset_array, shift=1, axis=1)
        radial_offset2 = np.roll(offset_array, shift=-1, axis=1)

        position_vectors += radial_offset1 + radial_offset2

        # Transform positions
        matrix = array_from_vtkmatrix(self._prop3d.GetMatrix())
        return apply_transformation_to_points(matrix, position_vectors)

    def _apply_transformation_to_labels(
        self, position_scalars: tuple[float, float, float], labels: tuple[Label, Label, Label]
    ):
        vectors = self._transform_label_position(position_scalars)
        for label, vector in zip(labels, vectors):
            label.position = vector

    def _update_label_positions(self):
        self._apply_transformation_to_labels(self.label_position, self._label_actors)

    def _set_prop3d_attr(self, name, value):
        # Set props for shaft and tip actors
        # Validate input by setting then getting from prop3d
        setattr(self._prop3d, name, value)
        valid_value = getattr(self._prop3d, name)
        [setattr(actor, name, valid_value) for actor in self._shaft_and_tip_actors]

<<<<<<< HEAD
        # Update labels
        self._update_label_positions()
=======
        self._apply_transformation_to_labels()
>>>>>>> f0fe10cd

    @property
    def scale(self) -> tuple[float, float, float]:  # numpydoc ignore=RT01
        """Return or set the scaling factor applied to the axes.

        Examples
        --------
        >>> import pyvista as pv
        >>> axes = pv.AxesAssembly()
        >>> axes.scale = (2.0, 2.0, 2.0)
        >>> axes.scale
        (2.0, 2.0, 2.0)
        """
        return self._prop3d.scale

    @scale.setter
    def scale(self, scale: VectorLike[float]):  # numpydoc ignore=GL08
        self._set_prop3d_attr('scale', scale)

    @property
    def position(self) -> tuple[float, float, float]:  # numpydoc ignore=RT01
        """Return or set the position of the axes.

        Examples
        --------
        >>> import pyvista as pv
        >>> axes = pv.AxesAssembly()
        >>> axes.position = (1.0, 2.0, 3.0)
        >>> axes.position
        (1.0, 2.0, 3.0)
        """
        return self._prop3d.position

    @position.setter
    def position(self, position: VectorLike[float]):  # numpydoc ignore=GL08
        self._set_prop3d_attr('position', position)

    @property
    def orientation(self) -> tuple[float, float, float]:  # numpydoc ignore=RT01
        """Return or set the axes orientation angles.

        Orientation angles of the axes which define rotations about the
        world's x-y-z axes. The angles are specified in degrees and in
        x-y-z order. However, the actual rotations are applied in the
        following order: :func:`~rotate_y` first, then :func:`~rotate_x`
        and finally :func:`~rotate_z`.

        Rotations are applied about the specified :attr:`~origin`.

        Examples
        --------
        Create axes positioned above the origin and set its orientation.

        >>> import pyvista as pv
        >>> axes = pv.AxesAssembly(
        ...     position=(0, 0, 2), orientation=(45, 0, 0)
        ... )

        Create default non-oriented axes as well for reference.

        >>> reference_axes = pv.AxesAssembly(
        ...     x_color='black', y_color='black', z_color='black'
        ... )

        Plot the axes. Note how the axes are rotated about the origin ``(0, 0, 0)`` by
        default, such that the rotated axes appear directly above the reference axes.

        >>> pl = pv.Plotter()
        >>> _ = pl.add_actor(axes)
        >>> _ = pl.add_actor(reference_axes)
        >>> pl.show()

        Now change the origin of the axes and plot the result. Since the rotation
        is performed about a different point, the final position of the axes changes.

        >>> axes.origin = (2, 2, 2)
        >>> pl = pv.Plotter()
        >>> _ = pl.add_actor(axes)
        >>> _ = pl.add_actor(reference_axes)
        >>> pl.show()
        """
        return self._prop3d.orientation

    @orientation.setter
    def orientation(self, orientation: tuple[float, float, float]):  # numpydoc ignore=GL08
        self._set_prop3d_attr('orientation', orientation)

    @property
    def origin(self) -> tuple[float, float, float]:  # numpydoc ignore=RT01
        """Return or set the origin of the axes.

        This is the point about which all rotations take place.

        See :attr:`~orientation` for examples.

        """
        return self._prop3d.origin

    @origin.setter
    def origin(self, origin: tuple[float, float, float]):  # numpydoc ignore=GL08
        self._set_prop3d_attr('origin', origin)

    @property
    def user_matrix(self) -> NumpyArray[float]:  # numpydoc ignore=RT01
        """Return or set the user matrix.

        In addition to the instance variables such as position and orientation, the user
        can add a transformation to the actor.

        This matrix is concatenated with the actor's internal transformation that is
        implicitly created when the actor is created. The user matrix is the last
        transformation applied to the actor before rendering.

        Returns
        -------
        np.ndarray
            A 4x4 transformation matrix.

        Examples
        --------
        Apply a 4x4 transformation to the axes. This effectively translates the actor
        by one unit in the Z direction, rotates the actor about the z-axis by
        approximately 45 degrees, and shrinks the actor by a factor of 0.5.

        >>> import numpy as np
        >>> import pyvista as pv
        >>> axes = pv.AxesAssembly()
        >>> array = np.array(
        ...     [
        ...         [0.35355339, -0.35355339, 0.0, 0.0],
        ...         [0.35355339, 0.35355339, 0.0, 0.0],
        ...         [0.0, 0.0, 0.5, 1.0],
        ...         [0.0, 0.0, 0.0, 1.0],
        ...     ]
        ... )
        >>> axes.user_matrix = array

        >>> pl = pv.Plotter()
        >>> _ = pl.add_actor(axes)
        >>> pl.show()

        """
        return self._prop3d.user_matrix

    @user_matrix.setter
    def user_matrix(self, matrix: TransformLike):  # numpydoc ignore=GL08
        self._set_prop3d_attr('user_matrix', matrix)

    @property
    def bounds(self) -> BoundsLike:  # numpydoc ignore=RT01
        """Return the bounds of the axes.

        Bounds are ``(-X, +X, -Y, +Y, -Z, +Z)``

        Examples
        --------
        >>> import pyvista as pv
        >>> axes = pv.AxesAssembly()
        >>> axes.bounds
        (-0.10000000149011612, 1.0, -0.10000000149011612, 1.0, -0.10000000149011612, 1.0)
        """
        return self.GetBounds()

    @property
    def center(self) -> tuple[float, float, float]:  # numpydoc ignore=RT01
        """Return the center of the axes.

        Examples
        --------
        >>> import pyvista as pv
        >>> axes = pv.AxesAssembly()
        >>> axes.center
        (0.44999999925494194, 0.44999999925494194, 0.44999999925494194)
        """
        bnds = self.bounds
        return (bnds[0] + bnds[1]) / 2, (bnds[1] + bnds[2]) / 2, (bnds[4] + bnds[5]) / 2

    @property
    def length(self) -> float:  # numpydoc ignore=RT01
        """Return the length of the axes.

        Examples
        --------
        >>> import pyvista as pv
        >>> axes = pv.AxesAssembly()
        >>> axes.length
        1.9052558909067219
        """
        bnds = self.bounds
        min_bnds = np.array((bnds[0], bnds[2], bnds[4]))
        max_bnds = np.array((bnds[1], bnds[3], bnds[5]))
        return np.linalg.norm(max_bnds - min_bnds).tolist()


def _validate_label_sequence(labels: Sequence[str], n_labels: int | Sequence[int], name: str):
    _validation.check_instance(labels, (list, tuple), name=name)
    _validation.check_iterable_items(labels, str, name=name)
    _validation.check_length(labels, exact_length=n_labels, name=name)
    return labels


def _validate_color_sequence(
    color: ColorLike | Sequence[ColorLike],
    n_colors: int | None = None,
) -> tuple[Color, ...]:
    """Validate a color sequence.

    If `n_colors` is specified, the output will have `n` colors. For single-color
    inputs, the color is copied and a sequence of `n` identical colors is returned.
    For inputs with multiple colors, the number of colors in the input must
    match `n_colors`.

    If `n_colors` is None, no broadcasting or length-checking is performed.
    """
    try:
        # Assume we have one color
        color_list = [Color(color)]
        n_colors = 1 if n_colors is None else n_colors
        return tuple(color_list * n_colors)
    except ValueError:
        if isinstance(color, (tuple, list)):
            try:
                color_list = [_validate_color_sequence(c, n_colors=1)[0] for c in color]
                if len(color_list) == 1:
                    n_colors = 1 if n_colors is None else n_colors
                    color_list = color_list * n_colors

                # Only return if we have the correct number of colors
                if n_colors is not None and len(color_list) == n_colors:
                    return tuple(color_list)
            except ValueError:
                pass
    raise ValueError(
        f"Invalid color(s):\n"
        f"\t{color}\n"
        f"Input must be a single ColorLike color "
        f"or a sequence of {n_colors} ColorLike colors.",
    )


class AxesAssemblySymmetric(AxesAssembly):
    """Symmetric assembly of arrow-style axes parts.

    This class is similar to :class:`~pyvista.AxesAssembly` but the axes are
    symmetric.

    The axes may be used as a widget or added to a scene.

    Parameters
    ----------
    x_label : str, default: ('+X', '-X')
        Text labels for the positive and negative x-axis. Specify two strings or a
        single string. If a single string, plus ``'+'`` and minus ``'-'`` characters
        are added. Alternatively, set the labels with :attr:`labels`.

    y_label : str, default: ('+Y', '-Y')
        Text labels for the positive and negative y-axis. Specify two strings or a
        single string. If a single string, plus ``'+'`` and minus ``'-'`` characters
        are added. Alternatively, set the labels with :attr:`labels`.

    z_label : str, default: ('+Z', '-Z')
        Text labels for the positive and negative z-axis. Specify two strings or a
        single string. If a single string, plus ``'+'`` and minus ``'-'`` characters
        are added. Alternatively, set the labels with :attr:`labels`.

    labels : Sequence[str], optional
        Text labels for the axes. Specify three strings, one for each axis, or
        six strings, one for each +/- axis. If three strings plus ``'+'`` and minus
        ``'-'`` characters are added. This is an alternative parameter to using
        :attr:`x_label`, :attr:`y_label`, and :attr:`z_label` separately.

    label_color : ColorLike, default: 'black'
        Color of the text labels.

    show_labels : bool, default: True
        Show or hide the text labels.

    label_position : float | VectorLike[float], optional
        Position of the text labels along each axis. By default, the labels are
        positioned at the ends of the shafts.

    label_size : int, default: 50
        Size of the text labels.

    x_color : ColorLike | Sequence[ColorLike], optional
        Color of the x-axis shaft and tip.

    y_color : ColorLike | Sequence[ColorLike], optional
        Color of the y-axis shaft and tip.

    z_color : ColorLike | Sequence[ColorLike], optional
        Color of the z-axis shaft and tip.

    position : VectorLike[float], default: (0.0, 0.0, 0.0)
        Position of the axes in space.

    orientation : VectorLike[float], default: (0, 0, 0)
        Orientation angles of the axes which define rotations about the
        world's x-y-z axes. The angles are specified in degrees and in
        x-y-z order. However, the actual rotations are applied in the
        around the y-axis first, then the x-axis, and finally the z-axis.

    origin : VectorLike[float], default: (0.0, 0.0, 0.0)
        Origin of the axes. This is the point about which all rotations take place. The
        rotations are defined by the :attr:`orientation`.

    scale : VectorLike[float], default: (1.0, 1.0, 1.0)
        Scaling factor applied to the axes.

    user_matrix : MatrixLike[float], optional
        A 4x4 transformation matrix applied to the axes. Defaults to the identity matrix.
        The user matrix is the last transformation applied to the actor.

    **kwargs
        Keyword arguments passed to :class:`pyvista.AxesGeometrySource`.

    Examples
    --------
    Add symmetric axes to a plot.

    >>> import pyvista as pv
    >>> axes_assembly = pv.AxesAssemblySymmetric()
    >>> pl = pv.Plotter()
    >>> _ = pl.add_actor(axes_assembly)
    >>> pl.show()

    Customize the axes labels.

    >>> axes_assembly.labels = [
    ...     'east',
    ...     'west',
    ...     'north',
    ...     'south',
    ...     'up',
    ...     'down',
    ... ]
    >>> axes_assembly.label_color = 'darkgoldenrod'

    >>> pl = pv.Plotter()
    >>> _ = pl.add_actor(axes_assembly)
    >>> pl.show()

    Add the axes as a custom orientation widget with
    :func:`~pyvista.Renderer.add_orientation_widget`. We also configure the labels to
    only show text for the positive axes.

    >>> axes_assembly = pv.AxesAssemblySymmetric(
    ...     x_label=('X', ""), y_label=('Y', ""), z_label=('Z', "")
    ... )
    >>> pl = pv.Plotter()
    >>> _ = pl.add_mesh(pv.Cone())
    >>> _ = pl.add_orientation_widget(
    ...     axes_assembly,
    ...     viewport=(0, 0, 0.5, 0.5),
    ... )
    >>> pl.show()
    """

    def __init__(
        self,
        *,
        x_label: str | Sequence[str] | None = None,
        y_label: str | Sequence[str] | None = None,
        z_label: str | Sequence[str] | None = None,
        labels: Sequence[str] | None = None,
        label_color: ColorLike = 'black',
        show_labels: bool = True,
        label_position: float | VectorLike[float] | None = None,
        label_size: int = 50,
        x_color: ColorLike | Sequence[ColorLike] | None = None,
        y_color: ColorLike | Sequence[ColorLike] | None = None,
        z_color: ColorLike | Sequence[ColorLike] | None = None,
        position: VectorLike[float] = (0.0, 0.0, 0.0),
        orientation: VectorLike[float] = (0.0, 0.0, 0.0),
        origin: VectorLike[float] = (0.0, 0.0, 0.0),
        scale: VectorLike[float] = (1.0, 1.0, 1.0),
        user_matrix: MatrixLike[float] | None = None,
        **kwargs: Unpack[_AxesGeometryKwargs],
    ):
        # Init symmetric label actors and add to assembly
        self._label_actors_symmetric = (Label(), Label(), Label())
        [self.AddPart(actor) for actor in self._label_actors_symmetric]

        super().__init__(
            x_label=x_label,  # type: ignore[arg-type]
            y_label=y_label,  # type: ignore[arg-type]
            z_label=z_label,  # type: ignore[arg-type]
            labels=labels,
            label_color=label_color,
            show_labels=show_labels,
            label_position=label_position,
            label_size=label_size,
            x_color=x_color,
            y_color=y_color,
            z_color=z_color,
            position=position,
            orientation=orientation,
            origin=origin,
            scale=scale,
            user_matrix=user_matrix,
            **kwargs,
        )

        # Make the geometry symmetric
        self._shaft_and_tip_geometry_source.symmetric = True
        self._shaft_and_tip_geometry_source.update()

    @property  # type: ignore[override]
    def labels(self) -> tuple[str, str, str, str, str, str]:  # numpydoc ignore=RT01
        """Return or set the axes labels.

        Specify three strings, one for each axis, or six strings, one for each +/- axis.
        If three strings, plus ``'+'`` and minus ``'-'`` characters are added.
        This property may be used as an alternative to using :attr:`x_label`,
        :attr:`y_label`, and :attr:`z_label` separately.

        Examples
        --------
        >>> import pyvista as pv
        >>> axes_assembly = pv.AxesAssemblySymmetric()

        Use three strings to set the labels. Plus ``'+'`` and minus ``'-'``
        characters are added automatically.

        >>> axes_assembly.labels = ['U', 'V', 'W']
        >>> axes_assembly.labels
        ('+U', '-U', '+V', '-V', '+W', '-W')

        Alternatively, use six strings to set the labels explicitly.

        >>> axes_assembly.labels = [
        ...     'east',
        ...     'west',
        ...     'north',
        ...     'south',
        ...     'up',
        ...     'down',
        ... ]
        >>> axes_assembly.labels
        ('east', 'west', 'north', 'south', 'up', 'down')
        """
        return *self.x_label, *self.y_label, *self.z_label

    @labels.setter
    def labels(
        self, labels: list[str] | tuple[str, str, str] | tuple[str, str, str, str, str, str]
    ):  # numpydoc ignore=GL08
        valid_labels = _validate_label_sequence(labels, n_labels=[3, 6], name='labels')
        if len(valid_labels) == 3:
            self.x_label = valid_labels[0]
            self.y_label = valid_labels[1]
            self.z_label = valid_labels[2]
        else:
            self.x_label = valid_labels[0:2]
            self.y_label = valid_labels[2:4]
            self.z_label = valid_labels[4:6]

    def _get_axis_label(self, axis: _AxisEnum) -> tuple[str, str]:
        label_plus = self._label_actors[axis].input
        label_minus = self._label_actors_symmetric[axis].input
        return label_plus, label_minus

    def _set_axis_label(self, axis: _AxisEnum, label: str | list[str] | tuple[str, str]):
        if isinstance(label, str):
            label_plus, label_minus = '+' + label, '-' + label
        else:
            label_plus, label_minus = _validate_label_sequence(label, n_labels=2, name='label')
        self._label_actors[axis].input = label_plus
        self._label_actors_symmetric[axis].input = label_minus

    @property  # type: ignore[override]
    def x_label(self) -> tuple[str, str]:  # numpydoc ignore=RT01
        """Return or set the labels for the positive and negative x-axis.

        The labels may be set with a single string or two strings. If a single string,
        plus ``'+'`` and minus ``'-'`` characters are added. Alternatively, set the
        labels with :attr:`labels`.

        Examples
        --------
        Set the labels with a single string. Plus ``'+'`` and minus ``'-'``
        characters are added automatically.

        >>> import pyvista as pv
        >>> axes_assembly = pv.AxesAssemblySymmetric()
        >>> axes_assembly.x_label = 'Axis'
        >>> axes_assembly.x_label
        ('+Axis', '-Axis')

        Set the labels explicitly with two strings.

        >>> axes_assembly.x_label = 'anterior', 'posterior'
        >>> axes_assembly.x_label
        ('anterior', 'posterior')
        """
        return self._get_axis_label(_AxisEnum.x)

    @x_label.setter
    def x_label(self, label: str | list[str] | tuple[str, str]):  # numpydoc ignore=GL08
        self._set_axis_label(_AxisEnum.x, label)

    @property  # type: ignore[override]
    def y_label(self) -> tuple[str, str]:  # numpydoc ignore=RT01
        """Return or set the labels for the positive and negative y-axis.

        The labels may be set with a single string or two strings. If a single string,
        plus ``'+'`` and minus ``'-'`` characters are added. Alternatively, set the
        labels with :attr:`labels`.

        Examples
        --------
        Set the labels with a single string. Plus ``'+'`` and minus ``'-'``
        characters are added automatically.

        >>> import pyvista as pv
        >>> axes_assembly = pv.AxesAssemblySymmetric()
        >>> axes_assembly.y_label = 'Axis'
        >>> axes_assembly.y_label
        ('+Axis', '-Axis')

        Set the labels explicitly with two strings.

        >>> axes_assembly.y_label = 'left', 'right'
        >>> axes_assembly.y_label
        ('left', 'right')
        """
        return self._get_axis_label(_AxisEnum.y)

    @y_label.setter
    def y_label(self, label: str | list[str] | tuple[str, str]):  # numpydoc ignore=GL08
        self._set_axis_label(_AxisEnum.y, label)

    @property  # type: ignore[override]
    def z_label(self) -> tuple[str, str]:  # numpydoc ignore=RT01
        """Return or set the labels for the positive and negative z-axis.

        The labels may be set with a single string or two strings. If a single string,
        plus ``'+'`` and minus ``'-'`` characters are added. Alternatively, set the
        labels with :attr:`labels`.

        Examples
        --------
        Set the labels with a single string. Plus ``'+'`` and minus ``'-'``
        characters are added automatically.

        >>> import pyvista as pv
        >>> axes_assembly = pv.AxesAssemblySymmetric()
        >>> axes_assembly.z_label = 'Axis'
        >>> axes_assembly.z_label
        ('+Axis', '-Axis')

        Set the labels explicitly with two strings.

        >>> axes_assembly.z_label = 'superior', 'inferior'
        >>> axes_assembly.z_label
        ('superior', 'inferior')
        """
        return self._get_axis_label(_AxisEnum.z)

    @z_label.setter
    def z_label(self, label: str | list[str] | tuple[str, str]):  # numpydoc ignore=GL08
        self._set_axis_label(_AxisEnum.z, label)

    def _update_label_positions(self):
        position_plus = self.label_position
        labels_plus = self._label_actors
        self._apply_transformation_to_labels(position_plus, labels_plus)

        position_minus = (-position_plus[0], -position_plus[1], -position_plus[2])
        labels_minus = self._label_actors_symmetric
        self._apply_transformation_to_labels(position_minus, labels_minus)<|MERGE_RESOLUTION|>--- conflicted
+++ resolved
@@ -44,11 +44,8 @@
     tip_type: AxesGeometrySource.GeometryTypes | DataSet
     tip_radius: float
     tip_length: float | VectorLike[float]
-<<<<<<< HEAD
-=======
     symmetric: bool
     symmetric_bounds: bool
->>>>>>> f0fe10cd
 
 
 class AxesAssembly(_vtk.vtkPropAssembly):
@@ -541,12 +538,9 @@
         valid_value = getattr(self._prop3d, name)
         [setattr(actor, name, valid_value) for actor in self._shaft_and_tip_actors]
 
-<<<<<<< HEAD
         # Update labels
         self._update_label_positions()
-=======
-        self._apply_transformation_to_labels()
->>>>>>> f0fe10cd
+
 
     @property
     def scale(self) -> tuple[float, float, float]:  # numpydoc ignore=RT01
