--- conflicted
+++ resolved
@@ -19,15 +19,11 @@
 if TYPE_CHECKING:
     from pyvista.core._typing_core import NumpyArray
 
-<<<<<<< HEAD
+
 @_deprecate_positional_args
-def prepare_smooth_shading(mesh, scalars, texture, split_sharp_edges, feature_angle, preference):  # noqa: PLR0917
-=======
-
-def prepare_smooth_shading(
+def prepare_smooth_shading(  # noqa: PLR0917
     mesh: pyvista.DataSet, scalars, texture, split_sharp_edges, feature_angle, preference
 ) -> tuple[pyvista.PolyData, NumpyArray[float]]:
->>>>>>> c752cf3f
     """Prepare a dataset for smooth shading.
 
     VTK requires datasets with Phong shading to have active normals.
