"""Wrap :vtk:`vtkFollower` module."""

from __future__ import annotations

from typing import TYPE_CHECKING

from . import _vtk
from .actor import Actor

if TYPE_CHECKING:
    from ._property import Property
    from .camera import Camera
    from .mapper import _BaseMapper


class Follower(Actor, _vtk.vtkFollower):
    """Wrap :vtk:`vtkFollower`.

    A Follower is a subclass of Actor that always faces the camera. It
    is useful for screen-aligned labels and billboarding effects.

    The Follower maintains the position and scale of the actor but updates
    its orientation continuously to face the camera.

    Parameters
    ----------
    mapper : pyvista.DataSetMapper, optional
        DataSetMapper.

    prop : pyvista.Property, optional
        Property of the actor.

    name : str, optional
        The name of this actor used when tracking on a plotter.

    camera : pyvista.Camera, optional
        Camera to follow. If not provided, no camera will be set initially.

    See Also
    --------
    :ref:`follower_actor_example` : Example demonstrating the use of follower actors.

    Examples
    --------
    Create a follower actor that always faces the camera.

    >>> import pyvista as pv
    >>> mesh = pv.Sphere()
    >>> mapper = pv.DataSetMapper(mesh)
    >>> follower = pv.Follower(mapper=mapper)
    >>> follower
    Follower (...)
      Center:                     (0.0, 0.0, 0.0)
      Pickable:                   True
      Position:                   (0.0, 0.0, 0.0)
      Scale:                      (1.0, 1.0, 1.0)
      Visible:                    True
      X Bounds                    -4.993E-01, 4.993E-01
      Y Bounds                    -4.965E-01, 4.965E-01
      Z Bounds                    -5.000E-01, 5.000E-01
      User matrix:                Identity
      Has mapper:                 True
    ...

    Set the camera for the follower and render it.

    >>> pl = pv.Plotter()
    >>> _ = pl.add_actor(follower)
    >>> follower.SetCamera(pl.camera)
    >>> pl.show()

    """

    def __init__(  # noqa: PLR0917
        self,
        mapper: _BaseMapper | None = None,
        prop: Property | None = None,
        name: str | None = None,
        camera: Camera | None = None,
    ) -> None:
        """Initialize follower."""
        super().__init__(mapper=mapper, prop=prop, name=name)
<<<<<<< HEAD

        # Set the camera if provided
        if camera is not None:
            self.SetCamera(camera)
=======
        if camera is None:
            camera = Camera()
        self.camera = camera
>>>>>>> 4937e3aa

    @property
    def camera(self) -> Camera | None:  # numpydoc ignore=RT01
        """Return or set the camera of this follower.

        The follower will continuously update its orientation to face this camera.

        Examples
        --------
        >>> import pyvista as pv
        >>> mesh = pv.Sphere()
        >>> pl = pv.Plotter()
        >>> follower = pv.Follower(pv.DataSetMapper(mesh))
        >>> _ = pl.add_actor(follower)
        >>> follower.camera = pl.camera

        """
        return self.GetCamera()  # type: ignore[return-value]

    @camera.setter
    def camera(self, cam: Camera) -> None:
        self.SetCamera(cam)<|MERGE_RESOLUTION|>--- conflicted
+++ resolved
@@ -80,16 +80,10 @@
     ) -> None:
         """Initialize follower."""
         super().__init__(mapper=mapper, prop=prop, name=name)
-<<<<<<< HEAD
 
         # Set the camera if provided
         if camera is not None:
             self.SetCamera(camera)
-=======
-        if camera is None:
-            camera = Camera()
-        self.camera = camera
->>>>>>> 4937e3aa
 
     @property
     def camera(self) -> Camera | None:  # numpydoc ignore=RT01
