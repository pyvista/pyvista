"""PyVista plotting module."""

from __future__ import annotations

import collections.abc
import contextlib
from contextlib import contextmanager, suppress
from copy import deepcopy
import ctypes
from functools import wraps
import io
import logging
import os
import pathlib
from pathlib import Path
import platform
import sys
import textwrap
from threading import Thread
import time
from typing import TYPE_CHECKING, Dict, Optional
import uuid
import warnings
import weakref

import matplotlib as mpl
import numpy as np
import scooby

import pyvista
from pyvista.core.errors import MissingDataError, PyVistaDeprecationWarning
from pyvista.core.utilities.arrays import (
    FieldAssociation,
    _coerce_pointslike_arg,
    convert_array,
    get_array,
    get_array_association,
    raise_not_matching,
)
from pyvista.core.utilities.helpers import is_pyvista_dataset, wrap
from pyvista.core.utilities.misc import abstract_class, assert_empty_kwargs

from . import _vtk
from ._plotting import _common_arg_parser, prepare_smooth_shading, process_opacity
from ._property import Property
from .actor import Actor
from .colors import Color, get_cmap_safe
from .composite_mapper import CompositePolyDataMapper
from .errors import RenderWindowUnavailable
from .mapper import (
    DataSetMapper,
    FixedPointVolumeRayCastMapper,
    GPUVolumeRayCastMapper,
    OpenGLGPUVolumeRayCastMapper,
    PointGaussianMapper,
    SmartVolumeMapper,
    UnstructuredGridVolumeRayCastMapper,
)
from .picking import PickingHelper
from .render_window_interactor import RenderWindowInteractor
from .renderer import Camera, Renderer
from .renderers import Renderers
from .scalar_bars import ScalarBars
from .text import CornerAnnotation, Text, TextProperty
from .texture import numpy_to_texture
from .themes import Theme
from .tools import normalize, opacity_transfer_function, parse_font_family  # noqa: F401
from .utilities.algorithms import (
    active_scalars_algorithm,
    algorithm_to_mesh_handler,
    decimation_algorithm,
    extract_surface_algorithm,
    pointset_to_polydata_algorithm,
    set_algorithm_input,
    triangulate_algorithm,
)
from .utilities.gl_checks import uses_egl
from .utilities.regression import image_from_window, run_image_filter
from .volume import Volume
from .volume_property import VolumeProperty
from .widgets import WidgetHelper

if TYPE_CHECKING:  # pragma: no cover
    from pyvista.core._typing_core import BoundsLike

SUPPORTED_FORMATS = [".png", ".jpeg", ".jpg", ".bmp", ".tif", ".tiff"]

# EXPERIMENTAL: permit pyvista to kill the render window
KILL_DISPLAY = platform.system() == 'Linux' and os.environ.get('PYVISTA_KILL_DISPLAY')
if KILL_DISPLAY:  # pragma: no cover
    # this won't work under wayland
    try:
        X11 = ctypes.CDLL("libX11.so")
        X11.XCloseDisplay.argtypes = [ctypes.c_void_p]
    except OSError:
        warnings.warn('PYVISTA_KILL_DISPLAY: Unable to load X11.\nProbably using wayland')
        KILL_DISPLAY = False


def close_all():
    """Close all open/active plotters and clean up memory.

    Returns
    -------
    bool
        ``True`` when all plotters have been closed.

    """
    for pl in list(_ALL_PLOTTERS.values()):
        if not pl._closed:
            pl.close()
    _ALL_PLOTTERS.clear()
    return True


log = logging.getLogger(__name__)
log.setLevel('CRITICAL')
log.addHandler(logging.StreamHandler())


def _warn_xserver():  # pragma: no cover
    """Check if plotting is supported and persist this state.

    Check once and cache this value between calls.  Warn the user if
    plotting is not supported.  Configured to check on Linux and Mac
    OS since the Windows check is not quick.

    """
    # disable windows check until we can get a fast way of verifying
    # if windows has a windows manager (which it generally does)
    if os.name == 'nt':
        return

    if not hasattr(_warn_xserver, 'has_support'):
        _warn_xserver.has_support = pyvista.system_supports_plotting()

    if not _warn_xserver.has_support:
        # check if a display has been set
        if 'DISPLAY' in os.environ:
            return

        # finally, check if using a backend that doesn't require an xserver
        if pyvista.global_theme.jupyter_backend in [
            'client',
            'html',
        ]:
            return

        # Check if VTK has EGL support
        if uses_egl():
            return

        warnings.warn(
            '\n'
            'This system does not appear to be running an xserver.\n'
            'PyVista will likely segfault when rendering.\n\n'
            'Try starting a virtual frame buffer with xvfb, or using\n '
            ' ``pyvista.start_xvfb()``\n',
        )


@abstract_class
class BasePlotter(PickingHelper, WidgetHelper):
    """Base plotting class.

    To be used by the :class:`pyvista.Plotter` and
    :class:`pyvistaqt.QtInteractor` classes.

    Parameters
    ----------
    shape : sequence[int] | str, optional
        Two item sequence of sub-render windows inside of the main window.
        Specify two across with ``shape=(2, 1)`` and a two by two grid
        with ``shape=(2, 2)``.  By default there is only one renderer.
        Can also accept a string descriptor as shape. For example:

        * ``shape="3|1"`` means 3 plots on the left and 1 on the right,
        * ``shape="4/2"`` means 4 plots on top and 2 at the bottom.

    border : bool, default: False
        Draw a border around each render window.

    border_color : ColorLike, default: 'k'
        Either a string, rgb list, or hex color string.  For example:

        * ``color='white'``
        * ``color='w'``
        * ``color=[1.0, 1.0, 1.0]``
        * ``color='#FFFFFF'``

    border_width : float, default: 2.0
        Width of the border in pixels when enabled.

    title : str, optional
        Window title.

    splitting_position : float, optional
        The splitting position of the renderers.

    groups : tuple, optional
        Grouping for renderers.

    row_weights : tuple
        Row weights for renderers.

    col_weights : tuple, optional
        Column weights for renderers.

    lighting : str, default: 'light kit'
        What lighting to set up for the plotter.  Accepted options:

        * ``'light_kit'``: a vtk Light Kit composed of 5 lights.
        * ``'three lights'``: illumination using 3 lights.
        * ``'none'``: no light sources at instantiation.

    theme : pyvista.plotting.themes.Theme, optional
        Plot-specific theme.

    image_scale : int, optional
        Scale factor when saving screenshots. Image sizes will be
        the ``window_size`` multiplied by this scale factor.

    **kwargs : dict, optional
        Additional keyword arguments.

    Examples
    --------
    Simple plotter example showing a blurred cube with a gradient background.

    >>> import pyvista as pv
    >>> pl = pv.Plotter()
    >>> _ = pl.add_mesh(pv.Cube())
    >>> pl.set_background('black', top='white')
    >>> pl.add_blurring()
    >>> pl.show()

    """

    mouse_position = None
    click_position = None

    def __init__(
        self,
        shape=(1, 1),
        border=None,
        border_color='k',
        border_width=2.0,
        title=None,
        splitting_position=None,
        groups=None,
        row_weights=None,
        col_weights=None,
        lighting='light kit',
        theme=None,
        image_scale=None,
        **kwargs,
    ):
        """Initialize base plotter."""
        super().__init__(**kwargs)  # cooperative multiple inheritance
        log.debug('BasePlotter init start')
        self._initialized = False

        self._theme = Theme()
        if theme is None:
            # copy global theme to ensure local plot theme is fixed
            # after creation.
            self._theme.load_theme(pyvista.global_theme)
        else:
            if not isinstance(theme, pyvista.plotting.themes.Theme):
                raise TypeError(
                    'Expected ``pyvista.plotting.themes.Theme`` for '
                    f'``theme``, not {type(theme).__name__}.',
                )
            self._theme.load_theme(theme)

        self.image_transparent_background = self._theme.transparent_background

        # optional function to be called prior to closing
        self.__before_close_callback = None
        self.mesh = None
        if title is None:
            title = self._theme.title
        self.title = str(title)

        # add renderers
        self.renderers = Renderers(
            self,
            shape,
            splitting_position,
            row_weights,
            col_weights,
            groups,
            border,
            border_color,
            border_width,
        )

        # This keeps track of scalars names already plotted and their ranges
        self._scalar_bars = ScalarBars(self)

        # track if the camera has been set up
        self._first_time = True
        # Keep track of the scale

        # track if render window has ever been rendered
        self._rendered = False

        self._on_render_callbacks = set()

        # this helps managing closed plotters
        self._closed = False

        # lighting style; be forgiving with input (accept underscores
        # and ignore case)
        lighting_normalized = str(lighting).replace('_', ' ').lower()
        if lighting_normalized == 'light kit':
            self.enable_lightkit()
        elif lighting_normalized == 'three lights':
            self.enable_3_lights()
        elif lighting_normalized != 'none':
            raise ValueError(f'Invalid lighting option "{lighting}".')

        # Track all active plotters. This has the side effect of ensuring that plotters are not
        # collected until `close()`. See https://github.com//pull/3216
        # This variable should be safe as a variable name
        self._id_name = f"P_{hex(id(self))}_{len(_ALL_PLOTTERS)}"
        _ALL_PLOTTERS[self._id_name] = self

        # Key bindings
        self.reset_key_events()
        log.debug('BasePlotter init stop')

        self._image_depth_null = None
        self.last_image_depth = None
        self.last_image = None
        self.last_vtksz = None
        self._has_background_layer = False
        if image_scale is None:
            image_scale = self._theme.image_scale
        self._image_scale = image_scale

        # set hidden line removal based on theme
        if self.theme.hidden_line_removal:
            self.enable_hidden_line_removal()

        self._initialized = True
        self._suppress_rendering = False

    @property
    def suppress_rendering(self):  # numpydoc ignore=RT01
        """Get or set whether to suppress render calls.

        Returns
        -------
        bool
            ``True`` when rendering is suppressed.

        """
        return self._suppress_rendering

    @suppress_rendering.setter
    def suppress_rendering(self, value):  # numpydoc ignore=GL08
        self._suppress_rendering = bool(value)

    @property
    def render_window(self):  # numpydoc ignore=RT01
        """Access the vtkRenderWindow attached to this plotter.

        If the plotter is closed, this will return ``None``.

        Returns
        -------
        vtk.vtkRenderWindow or None
            Render window if the plotter is not closed.

        Notes
        -----
        Subclass must set ``ren_win`` on initialization.
        """
        if not hasattr(self, 'ren_win'):
            return None
        return self.ren_win

    @property
    def theme(self):  # numpydoc ignore=RT01
        """Return or set the theme used for this plotter.

        Returns
        -------
        pyvista.Theme
            Theme of this plotter.

        Examples
        --------
        Use the dark theme for a plotter.

        >>> import pyvista as pv
        >>> from pyvista import themes
        >>> pl = pv.Plotter()
        >>> pl.theme = themes.DarkTheme()
        >>> actor = pl.add_mesh(pv.Sphere())
        >>> pl.show()

        """
        return self._theme

    @theme.setter
    def theme(self, theme):  # numpydoc ignore=GL08
        if not isinstance(theme, pyvista.plotting.themes.Theme):
            raise TypeError(
                'Expected a pyvista theme like '
                '``pyvista.plotting.themes.Theme``, '
                f'not {type(theme).__name__}.',
            )
        self._theme.load_theme(theme)

    def import_gltf(self, filename, set_camera=True):
        """Import a glTF file into the plotter.

        See https://www.khronos.org/gltf/ for more information.

        Parameters
        ----------
        filename : str
            Path to the glTF file.

        set_camera : bool, default: True
            Set the camera viewing angle to one compatible with the
            default three.js perspective (``'xy'``).

        Examples
        --------
        >>> import pyvista as pv
        >>> from pyvista import examples
        >>> helmet_file = (
        ...     examples.gltf.download_damaged_helmet()
        ... )  # doctest:+SKIP
        >>> texture = (
        ...     examples.hdr.download_dikhololo_night()
        ... )  # doctest:+SKIP
        >>> pl = pv.Plotter()  # doctest:+SKIP
        >>> pl.import_gltf(helmet_file)  # doctest:+SKIP
        >>> pl.set_environment_texture(cubemap)  # doctest:+SKIP
        >>> pl.camera.zoom(1.8)  # doctest:+SKIP
        >>> pl.show()  # doctest:+SKIP

        See :ref:`load_gltf` for a full example using this method.

        """
        filename = str(Path(str(filename)).expanduser().resolve())
        if not Path(filename).is_file():
            raise FileNotFoundError(f'Unable to locate {filename}')

        # lazy import here to avoid importing unused modules
        from vtkmodules.vtkIOImport import vtkGLTFImporter

        importer = vtkGLTFImporter()
        importer.SetFileName(filename)
        importer.SetRenderWindow(self.render_window)
        importer.Update()

        # register last actor in actors
        actor = self.renderer.GetActors().GetLastItem()
        name = actor.GetAddressAsString("")
        self.renderer._actors[name] = actor

        # set camera position to a three.js viewing perspective
        if set_camera:
            self.camera_position = 'xy'

    def import_vrml(self, filename):
        """Import a VRML file into the plotter.

        Parameters
        ----------
        filename : str
            Path to the VRML file.

        Examples
        --------
        >>> import pyvista as pv
        >>> from pyvista import examples
        >>> sextant_file = (
        ...     examples.vrml.download_sextant()
        ... )  # doctest:+SKIP
        >>> pl = pv.Plotter()  # doctest:+SKIP
        >>> pl.import_vrml(sextant_file)  # doctest:+SKIP
        >>> pl.show()  # doctest:+SKIP

        See :ref:`load_vrml_example` for a full example using this method.

        """
        from vtkmodules.vtkIOImport import vtkVRMLImporter

        filename = str(Path(str(filename)).expanduser().resolve())
        if not Path(filename).is_file():
            raise FileNotFoundError(f'Unable to locate {filename}')

        # lazy import here to avoid importing unused modules
        importer = vtkVRMLImporter()
        importer.SetFileName(filename)
        importer.SetRenderWindow(self.render_window)
        importer.Update()

    def import_3ds(self, filename):
        """Import a 3DS file into the plotter.

        .. versionadded:: 0.44.0

        Parameters
        ----------
        filename : str
            Path to the 3DS file.

        Examples
        --------
        >>> import pyvista as pv
        >>> from pyvista import examples
        >>> download_3ds_file = examples.download_3ds.download_iflamigm()
        >>> pl = pv.Plotter()
        >>> pl.import_3ds(download_3ds_file)
        >>> pl.show()

        """
        from vtkmodules.vtkIOImport import vtk3DSImporter

        filename = str(Path(str(filename)).expanduser().resolve())
        if not Path(filename).is_file():
            raise FileNotFoundError(f'Unable to locate {filename}')

        # lazy import here to avoid importing unused modules
        importer = vtk3DSImporter()
        importer.SetFileName(filename)
        importer.SetRenderWindow(self.render_window)
        importer.Update()

    def import_obj(self, filename):
        """Import from .obj wavefront files.

        .. versionadded:: 0.44.0

        Parameters
        ----------
        filename : str
            Path to the .obj file.

        Examples
        --------
        >>> import pyvista as pv
        >>> from pyvista import examples
        >>> download_obj_file = examples.download_room_surface_mesh(
        ...     load=False
        ... )
        >>> pl = pv.Plotter()
        >>> pl.import_obj(download_obj_file)
        >>> pl.show()
        """
        from vtkmodules.vtkIOImport import vtkOBJImporter

        filename = str(Path(str(filename)).expanduser().resolve())
        if not Path(filename).is_file():
            raise FileNotFoundError(f'Unable to locate {filename}')

        # lazy import here to avoid importing unused modules
        importer = vtkOBJImporter()
        importer.SetFileName(filename)
        importer.SetRenderWindow(self.render_window)
        importer.Update()

    def export_html(self, filename):
        """Export this plotter as an interactive scene to a HTML file.

        Parameters
        ----------
        filename : str
            Path to export the html file to.

        Returns
        -------
        StringIO
            If filename is None, returns the HTML as a StringIO object.

        Notes
        -----
        You will need ``trame`` installed.

        Examples
        --------
        >>> import pyvista as pv
        >>> from pyvista import examples
        >>> mesh = examples.load_uniform()
        >>> pl = pv.Plotter(shape=(1, 2))
        >>> _ = pl.add_mesh(
        ...     mesh, scalars='Spatial Point Data', show_edges=True
        ... )
        >>> pl.subplot(0, 1)
        >>> _ = pl.add_mesh(
        ...     mesh, scalars='Spatial Cell Data', show_edges=True
        ... )
        >>> pl.export_html('pv.html')  # doctest:+SKIP

        """
        try:
            from trame_vtk.tools.vtksz2html import write_html
        except ImportError:  # pragma: no cover
            raise ImportError('Please install trame-vtk to export')

        data = self.export_vtksz(filename=None)
        buffer = io.StringIO()
        write_html(data, buffer)
        buffer.seek(0)

        if filename is None:
            return buffer

        if not filename.endswith('.html'):
            filename += '.html'

        # Move to final destination
        with Path(filename).open('w', encoding='utf-8') as f:
            f.write(buffer.read())
            return None

    def export_vtksz(self, filename='scene-export.vtksz', format='zip'):  # noqa: A002
        """Export this plotter as a VTK.js OfflineLocalView file.

        The exported file can be viewed with the OfflineLocalView viewer
        available at https://kitware.github.io/vtk-js/examples/OfflineLocalView.html

        Parameters
        ----------
        filename : str, optional
            Path to export the file to. Defaults to ``'scene-export.vtksz'``.

        format : str, optional
            The format of the exported file. Defaults to ``'zip'``. Can be
            either ``'zip'`` or ``'json'``.

        Returns
        -------
        str
            The exported filename.

        """
        try:
            from pyvista.trame import PyVistaLocalView
            from pyvista.trame.jupyter import elegantly_launch
            from pyvista.trame.views import get_server
        except ImportError:  # pragma: no cover
            raise ImportError('Please install trame to export')

        # Ensure trame server is launched
        server = get_server(pyvista.global_theme.trame.jupyter_server_name)
        if not server.running:
            elegantly_launch(pyvista.global_theme.trame.jupyter_server_name)

        view = PyVistaLocalView(self, trame_server=server)

        content = view.export(format=format)

        view.release_resources()
        # Make sure callbacks are unregistered
        self._on_render_callbacks.remove(view._plotter_render_callback)

        if filename is None:
            return content

        with Path(filename).open('wb') as f:
            f.write(content)

        return filename

    def export_gltf(self, filename, inline_data=True, rotate_scene=True, save_normals=True):
        """Export the current rendering scene as a glTF file.

        Visit https://gltf-viewer.donmccurdy.com/ for an online viewer.

        See https://vtk.org/doc/nightly/html/classvtkGLTFExporter.html
        for limitations regarding the exporter.

        Parameters
        ----------
        filename : str
            Path to export the gltf file to.

        inline_data : bool, default: True
            Sets if the binary data be included in the json file as a
            base64 string.  When ``True``, only one file is exported.

        rotate_scene : bool, default: True
            Rotate scene to be compatible with the glTF specifications.

        save_normals : bool, default: True
            Saves the point array ``'Normals'`` as ``'NORMAL'`` in
            the outputted scene.

        Notes
        -----
        The VTK exporter only supports :class:`pyvista.PolyData` datasets. If
        the plotter contains any non-PolyData datasets, these will be converted
        in the plotter, leading to a copy of the data internally.

        Examples
        --------
        Output a simple point cloud represented as balls.

        >>> import numpy as np
        >>> import pyvista as pv
        >>> rng = np.random.default_rng(seed=0)
        >>> point_cloud = rng.random((100, 3))
        >>> pdata = pv.PolyData(point_cloud)
        >>> pdata['orig_sphere'] = np.arange(100)
        >>> sphere = pv.Sphere(radius=0.02)
        >>> pc = pdata.glyph(scale=False, geom=sphere, orient=False)
        >>> pl = pv.Plotter()
        >>> _ = pl.add_mesh(
        ...     pc,
        ...     cmap='reds',
        ...     smooth_shading=True,
        ...     show_scalar_bar=False,
        ... )
        >>> pl.export_gltf('balls.gltf')  # doctest:+SKIP
        >>> pl.show()

        Output the orientation plotter.

        >>> from pyvista import demos
        >>> pl = demos.orientation_plotter()
        >>> pl.export_gltf('orientation_plotter.gltf')  # doctest:+SKIP
        >>> pl.show()

        """
        if self.render_window is None:
            raise RuntimeError('This plotter has been closed and is unable to export the scene.')

        from vtkmodules.vtkIOExport import vtkGLTFExporter

        # rotate scene to gltf compatible view
        renamed_arrays = []  # any renamed normal arrays
        if rotate_scene:
            for renderer in self.renderers:
                for actor in renderer.actors.values():
                    if hasattr(actor, 'RotateX'):
                        actor.RotateX(-90)
                        actor.RotateZ(-90)

                    if save_normals:
                        try:
                            mapper = actor.GetMapper()
                            if mapper is None:
                                continue
                            dataset = mapper.dataset
                            if not isinstance(dataset, pyvista.PolyData):
                                warnings.warn(
                                    'Plotter contains non-PolyData datasets. These have been '
                                    'overwritten with PolyData surfaces and are internally '
                                    'copies of the original datasets.',
                                )

                                try:
                                    dataset = dataset.extract_surface()
                                    mapper.SetInputData(dataset)
                                except:  # pragma: no cover
                                    warnings.warn(
                                        'During gLTF export, failed to convert some '
                                        'datasets to PolyData. Exported scene will not have '
                                        'all datasets.',
                                    )

                            if 'Normals' in dataset.point_data:
                                # By default VTK uses the 'Normals' point data for normals
                                # but gLTF uses NORMAL.
                                point_data = dataset.GetPointData()
                                array = point_data.GetArray('Normals')
                                array.SetName('NORMAL')
                                renamed_arrays.append(array)

                        except:  # pragma: no cover
                            pass

        exporter = vtkGLTFExporter()
        exporter.SetRenderWindow(self.render_window)
        exporter.SetFileName(filename)
        exporter.SetInlineData(inline_data)
        exporter.SetSaveNormal(save_normals)
        exporter.Update()

        # rotate back if applicable
        if rotate_scene:
            for renderer in self.renderers:
                for actor in renderer.actors.values():
                    if hasattr(actor, 'RotateX'):
                        actor.RotateZ(90)
                        actor.RotateX(90)

        # revert any renamed arrays
        for array in renamed_arrays:
            array.SetName('Normals')

    def export_vrml(self, filename):
        """Export the current rendering scene as a VRML file.

        See `vtk.VRMLExporter <https://vtk.org/doc/nightly/html/classvtkVRMLExporter.html>`_
        for limitations regarding the exporter.

        Parameters
        ----------
        filename : str
            Filename to export the scene to.

        Examples
        --------
        >>> import pyvista as pv
        >>> from pyvista import examples
        >>> pl = pv.Plotter()
        >>> _ = pl.add_mesh(examples.load_hexbeam())
        >>> pl.export_vrml("sample")  # doctest:+SKIP

        """
        from vtkmodules.vtkIOExport import vtkVRMLExporter

        if self.render_window is None:
            raise RuntimeError("This plotter has been closed and cannot be shown.")

        exporter = vtkVRMLExporter()
        exporter.SetFileName(filename)
        exporter.SetRenderWindow(self.render_window)
        exporter.Write()

    def enable_hidden_line_removal(self, all_renderers=True):
        """Enable hidden line removal.

        Wireframe geometry will be drawn using hidden line removal if
        the rendering engine supports it.

        Disable this with :func:`disable_hidden_line_removal
        <Plotter.disable_hidden_line_removal>`.

        Parameters
        ----------
        all_renderers : bool, default: True
            If ``True``, applies to all renderers in subplots. If
            ``False``, then only applies to the active renderer.

        Examples
        --------
        Create a side-by-side plotter and render a sphere in wireframe
        with hidden line removal enabled on the left and disabled on
        the right.

        >>> import pyvista as pv
        >>> sphere = pv.Sphere(theta_resolution=20, phi_resolution=20)
        >>> pl = pv.Plotter(shape=(1, 2))
        >>> _ = pl.add_mesh(sphere, line_width=3, style='wireframe')
        >>> _ = pl.add_text("With hidden line removal")
        >>> pl.enable_hidden_line_removal(all_renderers=False)
        >>> pl.subplot(0, 1)
        >>> pl.disable_hidden_line_removal(all_renderers=False)
        >>> _ = pl.add_mesh(sphere, line_width=3, style='wireframe')
        >>> _ = pl.add_text("Without hidden line removal")
        >>> pl.show()

        """
        if all_renderers:
            for renderer in self.renderers:
                renderer.enable_hidden_line_removal()
        else:
            self.renderer.enable_hidden_line_removal()

    def disable_hidden_line_removal(self, all_renderers=True):
        """Disable hidden line removal.

        Enable again with :func:`enable_hidden_line_removal
        <Plotter.enable_hidden_line_removal>`.

        Parameters
        ----------
        all_renderers : bool, default: True
            If ``True``, applies to all renderers in subplots. If
            ``False``, then only applies to the active renderer.

        Examples
        --------
        Enable and then disable hidden line removal.

        >>> import pyvista as pv
        >>> pl = pv.Plotter()
        >>> pl.enable_hidden_line_removal()
        >>> pl.disable_hidden_line_removal()

        """
        if all_renderers:
            for renderer in self.renderers:
                renderer.disable_hidden_line_removal()
        else:
            self.renderer.disable_hidden_line_removal()

    @property
    def scalar_bar(self):  # numpydoc ignore=RT01
        """First scalar bar (kept for backwards compatibility).

        Returns
        -------
        vtk.vtkScalarBarActor
            First scalar bar actor.

        """
        return next(iter(self.scalar_bars.values()))

    @property
    def scalar_bars(self):  # numpydoc ignore=RT01
        """Scalar bars.

        Returns
        -------
        pyvista.ScalarBars
            Scalar bar object.

        Examples
        --------
        >>> import pyvista as pv
        >>> sphere = pv.Sphere()
        >>> sphere['Data'] = sphere.points[:, 2]
        >>> plotter = pv.Plotter()
        >>> _ = plotter.add_mesh(sphere)
        >>> plotter.scalar_bars
        Scalar Bar Title     Interactive
        "Data"               False

        Select a scalar bar actor based on the title of the bar.

        >>> plotter.scalar_bars['Data']
        <vtkmodules.vtkRenderingAnnotation.vtkScalarBarActor(...) at ...>

        """
        return self._scalar_bars

    @property
    def _before_close_callback(self):
        """Return the cached function (expecting a reference)."""
        if self.__before_close_callback is not None:
            return self.__before_close_callback()
        return None

    @_before_close_callback.setter
    def _before_close_callback(self, func):
        """Store a weakref.ref of the function being called."""
        if func is not None:
            self.__before_close_callback = weakref.ref(func)
        else:
            self.__before_close_callback = None

    @property
    def shape(self):  # numpydoc ignore=RT01
        """Return the shape of the plotter.

        Returns
        -------
        tuple[numpy.int32, numpy.int32]
            Shape of the plotter.

        Examples
        --------
        Return the plotter shape.

        >>> import pyvista as pv
        >>> plotter = pv.Plotter(shape=(2, 2))
        >>> plotter.shape
        (2, 2)
        """
        return self.renderers._shape

    @property
    def renderer(self):  # numpydoc ignore=RT01
        """Return the active renderer.

        Returns
        -------
        pyvista.Renderer
            Active render.

        Examples
        --------
        >>> import pyvista as pv
        >>> pl = pv.Plotter()
        >>> pl.renderer
        <Renderer(...) at ...>

        """
        return self.renderers.active_renderer

    def subplot(self, index_row, index_column=None):
        """Set the active subplot.

        Parameters
        ----------
        index_row : int
            Index of the subplot to activate along the rows.

        index_column : int, optional
            Index of the subplot to activate along the columns.

        Examples
        --------
        Create a 2 wide plot and set the background of right-hand plot
        to orange.  Add a cube to the left plot and a sphere to the
        right.

        >>> import pyvista as pv
        >>> pl = pv.Plotter(shape=(1, 2))
        >>> actor = pl.add_mesh(pv.Cube())
        >>> pl.subplot(0, 1)
        >>> actor = pl.add_mesh(pv.Sphere())
        >>> pl.set_background('orange', all_renderers=False)
        >>> pl.show()

        """
        self.renderers.set_active_renderer(index_row, index_column)

    @wraps(Renderer.add_ruler)
    def add_ruler(self, *args, **kwargs):  # numpydoc ignore=PR01,RT01
        """Wrap ``Renderer.add_ruler``."""
        return self.renderer.add_ruler(*args, **kwargs)

    @wraps(Renderer.add_legend_scale)
    def add_legend_scale(self, *args, **kwargs):  # numpydoc ignore=PR01,RT01
        """Wrap ``Renderer.add_legend_scale``."""
        return self.renderer.add_legend_scale(*args, **kwargs)

    @wraps(Renderer.add_legend)
    def add_legend(self, *args, **kwargs):  # numpydoc ignore=PR01,RT01
        """Wrap ``Renderer.add_legend``."""
        return self.renderer.add_legend(*args, **kwargs)

    @wraps(Renderer.remove_legend)
    def remove_legend(self, *args, **kwargs):  # numpydoc ignore=PR01,RT01
        """Wrap ``Renderer.remove_legend``."""
        return self.renderer.remove_legend(*args, **kwargs)

    @property
    def legend(self):  # numpydoc ignore=RT01
        """Legend actor.

        There can only be one legend actor per renderer.  If
        ``legend`` is ``None``, there is no legend actor.

        Returns
        -------
        vtk.vtkLegendBoxActor
            Legend actor.

        """
        return self.renderer.legend

    @wraps(Renderer.add_floor)
    def add_floor(self, *args, **kwargs):  # numpydoc ignore=PR01,RT01
        """Wrap ``Renderer.add_floor``."""
        return self.renderer.add_floor(*args, **kwargs)

    @wraps(Renderer.remove_floors)
    def remove_floors(self, *args, **kwargs):  # numpydoc ignore=PR01,RT01
        """Wrap ``Renderer.remove_floors``."""
        return self.renderer.remove_floors(*args, **kwargs)

    def enable_3_lights(self, only_active=False):
        """Enable 3-lights illumination.

        This will replace all pre-existing lights in the scene.

        Parameters
        ----------
        only_active : bool, default: False
            If ``True``, only change the active renderer. The default
            is that every renderer is affected.

        Examples
        --------
        >>> from pyvista import demos
        >>> pl = demos.orientation_plotter()
        >>> pl.enable_3_lights()
        >>> pl.show()

        Note how this varies from the default plotting.

        >>> pl = demos.orientation_plotter()
        >>> pl.show()

        """

        def _to_pos(elevation, azimuth):
            theta = azimuth * np.pi / 180.0
            phi = (90.0 - elevation) * np.pi / 180.0
            x = np.sin(theta) * np.sin(phi)
            y = np.cos(phi)
            z = np.cos(theta) * np.sin(phi)
            return x, y, z

        renderers = [self.renderer] if only_active else self.renderers
        for renderer in renderers:
            renderer.remove_all_lights()

        # Inspired from Mayavi's version of Raymond Maple 3-lights illumination
        intensities = [1, 0.6, 0.5]
        all_angles = [(45.0, 45.0), (-30.0, -60.0), (-30.0, 60.0)]
        for intensity, angles in zip(intensities, all_angles):
            light = pyvista.Light(light_type='camera light')
            light.intensity = intensity
            light.position = _to_pos(*angles)
            for renderer in renderers:
                renderer.add_light(light)

    def disable_3_lights(self):
        """Please use ``enable_lightkit``, this method has been deprecated."""
        from pyvista.core.errors import DeprecationError

        raise DeprecationError('DEPRECATED: Please use ``enable_lightkit``')

    def enable_lightkit(self, only_active=False):
        """Enable the default light-kit lighting.

        See:
        https://www.researchgate.net/publication/2926068_LightKit_A_lighting_system_for_effective_visualization

        This will replace all pre-existing lights in the renderer.

        Parameters
        ----------
        only_active : bool, default: False
            If ``True``, only change the active renderer. The default is that
            every renderer is affected.

        Examples
        --------
        Create a plotter without any lights and then enable the
        default light kit.

        >>> import pyvista as pv
        >>> pl = pv.Plotter(lighting=None)
        >>> pl.enable_lightkit()
        >>> actor = pl.add_mesh(pv.Cube(), show_edges=True)
        >>> pl.show()

        """
        renderers = [self.renderer] if only_active else self.renderers

        light_kit = _vtk.vtkLightKit()
        for renderer in renderers:
            renderer.remove_all_lights()
            # Use the renderer as a vtkLightKit parser.
            # Feed it the LightKit, pop off the vtkLights, put back
            # pyvista Lights. This is the price we must pay for using
            # inheritance rather than composition.
            light_kit.AddLightsToRenderer(renderer)
            vtk_lights = renderer.lights
            renderer.remove_all_lights()
            for vtk_light in vtk_lights:
                light = pyvista.Light.from_vtk(vtk_light)
                renderer.add_light(light)
            renderer.LightFollowCameraOn()

    def enable_anti_aliasing(self, aa_type='ssaa', multi_samples=None, all_renderers=True):
        """Enable anti-aliasing.

        This tends to make edges appear softer and less pixelated.

        Parameters
        ----------
        aa_type : str, default: "ssaa"
            Anti-aliasing type. See the notes below. One of the following:

            * ``"ssaa"`` - Super-Sample Anti-Aliasing
            * ``"msaa"`` - Multi-Sample Anti-Aliasing
            * ``"fxaa"`` - Fast Approximate Anti-Aliasing

        multi_samples : int, optional
            The number of multi-samples when ``aa_type`` is ``"msaa"``. Note
            that using this setting automatically enables this for all
            renderers. Defaults to the theme multi_samples.

        all_renderers : bool, default: True
            If ``True``, applies to all renderers in subplots. If ``False``,
            then only applies to the active renderer.

        Notes
        -----
        SSAA, or Super-Sample Anti-Aliasing is a brute force method of
        anti-aliasing. It results in the best image quality but comes at a
        tremendous resource cost. SSAA works by rendering the scene at a higher
        resolution. The final image is produced by downsampling the
        massive source image using an averaging filter. This acts as a low pass
        filter which removes the high frequency components that would cause
        jaggedness.

        MSAA, or Multi-Sample Anti-Aliasing is an optimization of SSAA that
        reduces the amount of pixel shader evaluations that need to be computed
        by focusing on overlapping regions of the scene. The result is
        anti-aliasing along edges that is on par with SSAA and less
        anti-aliasing along surfaces as these make up the bulk of SSAA
        computations. MSAA is substantially less computationally expensive than
        SSAA and results in comparable image quality.

        FXAA, or Fast Approximate Anti-Aliasing is an Anti-Aliasing technique
        that is performed entirely in post processing. FXAA operates on the
        rasterized image rather than the scene geometry. As a consequence,
        forcing FXAA or using FXAA incorrectly can result in the FXAA filter
        smoothing out parts of the visual overlay that are usually kept sharp
        for reasons of clarity as well as smoothing out textures. FXAA is
        inferior to MSAA but is almost free computationally and is thus
        desirable on low end platforms.

        Examples
        --------
        Enable super-sample anti-aliasing (SSAA).

        >>> import pyvista as pv
        >>> pl = pv.Plotter()
        >>> pl.enable_anti_aliasing('ssaa')
        >>> _ = pl.add_mesh(pv.Sphere(), show_edges=True)
        >>> pl.show()

        See :ref:`anti_aliasing_example` for a full example demonstrating
        VTK's anti-aliasing approaches.

        """
        # apply MSAA to entire render window
        if aa_type == 'msaa':
            if self.render_window is None:
                raise AttributeError('The render window has been closed.')
            if multi_samples is None:
                multi_samples = self._theme.multi_samples
            self.render_window.SetMultiSamples(multi_samples)
            return
        elif aa_type not in ['ssaa', 'fxaa']:
            raise ValueError(
                f'Invalid `aa_type` "{aa_type}". Should be either "fxaa", "ssaa", or "msaa"',
            )
        else:
            # disable MSAA as SSAA or FXAA is being enabled
            self.render_window.SetMultiSamples(0)

        if all_renderers:
            for renderer in self.renderers:
                renderer.enable_anti_aliasing(aa_type)
        else:
            self.renderer.enable_anti_aliasing(aa_type)

    def disable_anti_aliasing(self, all_renderers=True):
        """Disable anti-aliasing.

        Parameters
        ----------
        all_renderers : bool, default: True
            If ``True``, applies to all renderers in subplots. If ``False``,
            then only applies to the active renderer.

        Examples
        --------
        >>> import pyvista as pv
        >>> pl = pv.Plotter()
        >>> pl.disable_anti_aliasing()
        >>> _ = pl.add_mesh(pv.Sphere(), show_edges=True)
        >>> pl.show()

        See :ref:`anti_aliasing_example` for a full example demonstrating
        VTK's anti-aliasing approaches.

        """
        self.render_window.SetMultiSamples(0)

        if all_renderers:
            for renderer in self.renderers:
                renderer.disable_anti_aliasing()
        else:
            self.renderer.disable_anti_aliasing()

    @wraps(Renderer.set_focus)
    def set_focus(self, *args, render=True, **kwargs):  # numpydoc ignore=PR01,RT01
        """Wrap ``Renderer.set_focus``."""
        log.debug('set_focus: %s, %s', str(args), str(kwargs))
        self.renderer.set_focus(*args, **kwargs)
        if render:
            self.render()

    @wraps(Renderer.set_position)
    def set_position(self, *args, render=True, **kwargs):  # numpydoc ignore=PR01,RT01
        """Wrap ``Renderer.set_position``."""
        self.renderer.set_position(*args, **kwargs)
        if render:
            self.render()

    @wraps(Renderer.set_viewup)
    def set_viewup(self, *args, render=True, **kwargs):  # numpydoc ignore=PR01,RT01
        """Wrap ``Renderer.set_viewup``."""
        self.renderer.set_viewup(*args, **kwargs)
        if render:
            self.render()

    @wraps(Renderer.add_orientation_widget)
    def add_orientation_widget(self, *args, **kwargs):  # numpydoc ignore=PR01,RT01
        """Wrap ``Renderer.add_orientation_widget``."""
        return self.renderer.add_orientation_widget(*args, **kwargs)

    @wraps(Renderer.add_axes)
    def add_axes(self, *args, **kwargs):  # numpydoc ignore=PR01,RT01
        """Wrap ``Renderer.add_axes``."""
        return self.renderer.add_axes(*args, **kwargs)

    @wraps(Renderer.add_box_axes)
    def add_box_axes(self, *args, **kwargs):  # numpydoc ignore=PR01,RT01
        """Wrap ``Renderer.add_box_axes``."""
        return self.renderer.add_box_axes(*args, **kwargs)

    @wraps(Renderer.hide_axes)
    def hide_axes(self, *args, **kwargs):  # numpydoc ignore=PR01,RT01
        """Wrap ``Renderer.hide_axes``."""
        return self.renderer.hide_axes(*args, **kwargs)

    @wraps(Renderer.show_axes)
    def show_axes(self, *args, **kwargs):  # numpydoc ignore=PR01,RT01
        """Wrap ``Renderer.show_axes``."""
        return self.renderer.show_axes(*args, **kwargs)

    @wraps(Renderer.update_bounds_axes)
    def update_bounds_axes(self, *args, **kwargs):  # numpydoc ignore=PR01,RT01
        """Wrap ``Renderer.update_bounds_axes``."""
        return self.renderer.update_bounds_axes(*args, **kwargs)

    @wraps(Renderer.add_chart)
    def add_chart(self, *args, **kwargs):  # numpydoc ignore=PR01,RT01
        """Wrap ``Renderer.add_chart``."""
        return self.renderer.add_chart(*args, **kwargs)

    @wraps(Renderer.remove_chart)
    def remove_chart(self, *args, **kwargs):  # numpydoc ignore=PR01,RT01
        """Wrap ``Renderer.remove_chart``."""
        return self.renderer.remove_chart(*args, **kwargs)

    @wraps(Renderers.set_chart_interaction)
    def set_chart_interaction(self, *args, **kwargs):  # numpydoc ignore=PR01,RT01
        """Wrap ``Renderers.set_chart_interaction``."""
        return self.renderers.set_chart_interaction(*args, **kwargs)

    @wraps(Renderer.add_actor)
    def add_actor(self, *args, **kwargs):  # numpydoc ignore=PR01,RT01
        """Wrap ``Renderer.add_actor``."""
        return self.renderer.add_actor(*args, **kwargs)

    @wraps(Renderer.enable_parallel_projection)
    def enable_parallel_projection(self, *args, **kwargs):  # numpydoc ignore=PR01,RT01
        """Wrap ``Renderer.enable_parallel_projection``."""
        return self.renderer.enable_parallel_projection(*args, **kwargs)

    @wraps(Renderer.disable_parallel_projection)
    def disable_parallel_projection(self, *args, **kwargs):  # numpydoc ignore=PR01,RT01
        """Wrap ``Renderer.disable_parallel_projection``."""
        return self.renderer.disable_parallel_projection(*args, **kwargs)

    @wraps(Renderer.enable_ssao)
    def enable_ssao(self, *args, **kwargs):  # numpydoc ignore=PR01,RT01
        """Wrap ``Renderer.enable_ssao``."""
        return self.renderer.enable_ssao(*args, **kwargs)

    @wraps(Renderer.disable_ssao)
    def disable_ssao(self, *args, **kwargs):  # numpydoc ignore=PR01,RT01
        """Wrap ``Renderer.disable_ssao``."""
        return self.renderer.disable_ssao(*args, **kwargs)

    @wraps(Renderer.enable_shadows)
    def enable_shadows(self, *args, **kwargs):  # numpydoc ignore=PR01,RT01
        """Wrap ``Renderer.enable_shadows``."""
        return self.renderer.enable_shadows(*args, **kwargs)

    @wraps(Renderer.disable_shadows)
    def disable_shadows(self, *args, **kwargs):  # numpydoc ignore=PR01,RT01
        """Wrap ``Renderer.disable_shadows``."""
        return self.renderer.disable_shadows(*args, **kwargs)

    @property
    def parallel_projection(self):  # numpydoc ignore=RT01
        """Return or set parallel projection state of active render window."""
        return self.renderer.parallel_projection

    @parallel_projection.setter
    def parallel_projection(self, state):  # numpydoc ignore=GL08
        self.renderer.parallel_projection = state

    @property
    def parallel_scale(self):  # numpydoc ignore=RT01
        """Return or set parallel scale of active render window."""
        return self.renderer.parallel_scale

    @parallel_scale.setter
    def parallel_scale(self, value):  # numpydoc ignore=GL08
        self.renderer.parallel_scale = value

    @wraps(Renderer.add_axes_at_origin)
    def add_axes_at_origin(self, *args, **kwargs):  # numpydoc ignore=PR01,RT01
        """Wrap ``Renderer.add_axes_at_origin``."""
        return self.renderer.add_axes_at_origin(*args, **kwargs)

    @wraps(Renderer.show_bounds)
    def show_bounds(self, *args, **kwargs):  # numpydoc ignore=PR01,RT01
        """Wrap ``Renderer.show_bounds``."""
        return self.renderer.show_bounds(*args, **kwargs)

    @wraps(Renderer.add_bounding_box)
    def add_bounding_box(self, *args, **kwargs):  # numpydoc ignore=PR01,RT01
        """Wrap ``Renderer.add_bounding_box``."""
        return self.renderer.add_bounding_box(*args, **kwargs)

    @wraps(Renderer.remove_bounding_box)
    def remove_bounding_box(self, *args, **kwargs):  # numpydoc ignore=PR01,RT01
        """Wrap ``Renderer.remove_bounding_box``."""
        return self.renderer.remove_bounding_box(*args, **kwargs)

    @wraps(Renderer.remove_bounds_axes)
    def remove_bounds_axes(self, *args, **kwargs):  # numpydoc ignore=PR01,RT01
        """Wrap ``Renderer.remove_bounds_axes``."""
        return self.renderer.remove_bounds_axes(*args, **kwargs)

    @wraps(Renderer.show_grid)
    def show_grid(self, *args, **kwargs):  # numpydoc ignore=PR01,RT01
        """Wrap ``Renderer.show_grid``."""
        return self.renderer.show_grid(*args, **kwargs)

    @wraps(Renderer.set_scale)
    def set_scale(self, *args, **kwargs):  # numpydoc ignore=PR01,RT01
        """Wrap ``Renderer.set_scale``."""
        return self.renderer.set_scale(*args, **kwargs)

    @wraps(Renderer.enable_depth_of_field)
    def enable_depth_of_field(self, *args, **kwargs):  # numpydoc ignore=PR01,RT01
        """Wrap ``Renderer.enable_depth_of_field``."""
        return self.renderer.enable_depth_of_field(*args, **kwargs)

    @wraps(Renderer.disable_depth_of_field)
    def disable_depth_of_field(self, *args, **kwargs):  # numpydoc ignore=PR01,RT01
        """Wrap ``Renderer.disable_depth_of_field``."""
        return self.renderer.disable_depth_of_field(*args, **kwargs)

    @wraps(Renderer.add_blurring)
    def add_blurring(self, *args, **kwargs):  # numpydoc ignore=PR01,RT01
        """Wrap ``Renderer.add_blurring``."""
        return self.renderer.add_blurring(*args, **kwargs)

    @wraps(Renderer.remove_blurring)
    def remove_blurring(self, *args, **kwargs):  # numpydoc ignore=PR01,RT01
        """Wrap ``Renderer.remove_blurring``."""
        return self.renderer.remove_blurring(*args, **kwargs)

    @wraps(Renderer.enable_eye_dome_lighting)
    def enable_eye_dome_lighting(self, *args, **kwargs):  # numpydoc ignore=PR01,RT01
        """Wrap ``Renderer.enable_eye_dome_lighting``."""
        return self.renderer.enable_eye_dome_lighting(*args, **kwargs)

    @wraps(Renderer.disable_eye_dome_lighting)
    def disable_eye_dome_lighting(self, *args, **kwargs):  # numpydoc ignore=PR01,RT01
        """Wrap ``Renderer.disable_eye_dome_lighting``."""
        self.renderer.disable_eye_dome_lighting(*args, **kwargs)

    @wraps(Renderer.reset_camera)
    def reset_camera(self, *args, **kwargs):  # numpydoc ignore=PR01,RT01
        """Wrap ``Renderer.reset_camera``."""
        self.renderer.reset_camera(*args, **kwargs)
        self.render()

    @wraps(Renderer.isometric_view)
    def isometric_view(self, *args, **kwargs):  # numpydoc ignore=PR01,RT01
        """Wrap ``Renderer.isometric_view``."""
        self.renderer.isometric_view(*args, **kwargs)

    @wraps(Renderer.view_isometric)
    def view_isometric(self, *args, **kwarg):  # numpydoc ignore=PR01,RT01
        """Wrap ``Renderer.view_isometric``."""
        self.renderer.view_isometric(*args, **kwarg)

    @wraps(Renderer.view_vector)
    def view_vector(self, *args, **kwarg):  # numpydoc ignore=PR01,RT01
        """Wrap ``Renderer.view_vector``."""
        self.renderer.view_vector(*args, **kwarg)

    @wraps(Renderer.view_xy)
    def view_xy(self, *args, **kwarg):  # numpydoc ignore=PR01,RT01
        """Wrap ``Renderer.view_xy``."""
        self.renderer.view_xy(*args, **kwarg)

    @wraps(Renderer.view_yx)
    def view_yx(self, *args, **kwarg):  # numpydoc ignore=PR01,RT01
        """Wrap ``Renderer.view_yx``."""
        self.renderer.view_yx(*args, **kwarg)

    @wraps(Renderer.view_xz)
    def view_xz(self, *args, **kwarg):  # numpydoc ignore=PR01,RT01
        """Wrap ``Renderer.view_xz``."""
        self.renderer.view_xz(*args, **kwarg)

    @wraps(Renderer.view_zx)
    def view_zx(self, *args, **kwarg):  # numpydoc ignore=PR01,RT01
        """Wrap ``Renderer.view_zx``."""
        self.renderer.view_zx(*args, **kwarg)

    @wraps(Renderer.view_yz)
    def view_yz(self, *args, **kwarg):  # numpydoc ignore=PR01,RT01
        """Wrap ``Renderer.view_yz``."""
        self.renderer.view_yz(*args, **kwarg)

    @wraps(Renderer.view_zy)
    def view_zy(self, *args, **kwarg):  # numpydoc ignore=PR01,RT01
        """Wrap ``Renderer.view_zy``."""
        self.renderer.view_zy(*args, **kwarg)

    @wraps(Renderer.disable)
    def disable(self, *args, **kwarg):  # numpydoc ignore=PR01,RT01
        """Wrap ``Renderer.disable``."""
        self.renderer.disable(*args, **kwarg)

    @wraps(Renderer.enable)
    def enable(self, *args, **kwarg):  # numpydoc ignore=PR01,RT01
        """Wrap ``Renderer.enable``."""
        self.renderer.enable(*args, **kwarg)

    @wraps(Renderer.enable_depth_peeling)
    def enable_depth_peeling(self, *args, **kwargs):  # numpydoc ignore=PR01,RT01
        """Wrap ``Renderer.enable_depth_peeling``."""
        if self.render_window is not None:
            result = self.renderer.enable_depth_peeling(*args, **kwargs)
            if result:
                self.render_window.AlphaBitPlanesOn()
            return result
        return None  # pragma: no cover

    @wraps(Renderer.disable_depth_peeling)
    def disable_depth_peeling(self):  # numpydoc ignore=PR01,RT01
        """Wrap ``Renderer.disable_depth_peeling``."""
        if self.render_window is not None:
            self.render_window.AlphaBitPlanesOff()
            return self.renderer.disable_depth_peeling()
        return None  # pragma: no cover

    @wraps(Renderer.get_default_cam_pos)
    def get_default_cam_pos(self, *args, **kwargs):  # numpydoc ignore=PR01,RT01
        """Wrap ``Renderer.get_default_cam_pos``."""
        return self.renderer.get_default_cam_pos(*args, **kwargs)

    @wraps(Renderer.remove_actor)
    def remove_actor(self, *args, **kwargs):  # numpydoc ignore=PR01,RT01
        """Wrap ``Renderer.remove_actor``."""
        for renderer in self.renderers:
            renderer.remove_actor(*args, **kwargs)
        return True

    @wraps(Renderer.set_environment_texture)
    def set_environment_texture(self, *args, **kwargs):  # numpydoc ignore=PR01,RT01
        """Wrap ``Renderer.set_environment_texture``."""
        return self.renderer.set_environment_texture(*args, **kwargs)

    @wraps(Renderer.remove_environment_texture)
    def remove_environment_texture(self, *args, **kwargs):  # numpydoc ignore=PR01,RT01
        """Wrap ``Renderer.remove_environment_texture``."""
        return self.renderer.remove_environment_texture(*args, **kwargs)

    #### Properties from Renderer ####

    @property
    def actors(self):  # numpydoc ignore=RT01
        """Return the actors of the active renderer.

        Returns
        -------
        dict
            Dictionary of active actors.

        """
        return self.renderer.actors

    @property
    def camera(self):  # numpydoc ignore=RT01
        """Return the active camera of the active renderer.

        Returns
        -------
        pyvista.Camera
            Camera from the active renderer.

        """
        if not self.renderer.camera.is_set:
            self.camera_position = self.get_default_cam_pos()
            self.reset_camera()
            self.renderer.camera.is_set = True
        return self.renderer.camera

    @camera.setter
    def camera(self, camera):  # numpydoc ignore=GL08
        self.renderer.camera = camera

    @property
    def camera_set(self):  # numpydoc ignore=RT01
        """Return or set if the camera of the active renderer has been set."""
        return self.renderer.camera.is_set

    @camera_set.setter
    def camera_set(self, is_set):  # numpydoc ignore=GL08
        self.renderer.camera.is_set = is_set

    @property
    def bounds(self) -> BoundsLike:  # numpydoc ignore=RT01
        """Return the bounds of the active renderer.

        Returns
        -------
        tuple[numpy.float64, numpy.float64, numpy.float64, numpy.float64, numpy.float64, numpy.float64]
            Bounds of the active renderer.

        Examples
        --------
        >>> import pyvista as pv
        >>> pl = pv.Plotter()
        >>> _ = pl.add_mesh(pv.Cube())
        >>> pl.bounds
        (-0.5, 0.5, -0.5, 0.5, -0.5, 0.5)

        """
        return self.renderer.bounds

    @property
    def length(self):  # numpydoc ignore=RT01
        """Return the length of the diagonal of the bounding box of the scene."""
        return self.renderer.length

    @property
    def center(self):  # numpydoc ignore=RT01
        """Return the center of the active renderer.

        Returns
        -------
        list[numpy.float64, numpy.float64, numpy.float64]
            Center of the active renderer.

        Examples
        --------
        >>> import pyvista as pv
        >>> pl = pv.Plotter()
        >>> _ = pl.add_mesh(pv.Cube())
        >>> pl.center
        [0.0, 0.0, 0.0]

        """
        return self.renderer.center

    @property
    def _scalar_bar_slots(self):
        """Return the scalar bar slots of the active renderer."""
        return self.renderer._scalar_bar_slots

    @_scalar_bar_slots.setter
    def _scalar_bar_slots(self, value):
        """Set the scalar bar slots of the active renderer."""
        self.renderer._scalar_bar_slots = value

    @property
    def _scalar_bar_slot_lookup(self):
        """Return the scalar bar slot lookup of the active renderer."""
        return self.renderer._scalar_bar_slot_lookup

    @_scalar_bar_slot_lookup.setter
    def _scalar_bar_slot_lookup(self, value):
        self.renderer._scalar_bar_slot_lookup = value

    @property
    def scale(self):  # numpydoc ignore=RT01
        """Return the scaling of the active renderer."""
        return self.renderer.scale

    @scale.setter
    def scale(self, scale):  # numpydoc ignore=GL08
        self.renderer.set_scale(*scale)

    @property
    def camera_position(self):  # numpydoc ignore=RT01
        """Return camera position of the active render window.

        Examples
        --------
        Return camera's position and then reposition it via a list of tuples.

        >>> import pyvista as pv
        >>> from pyvista import examples
        >>> mesh = examples.download_bunny_coarse()
        >>> pl = pv.Plotter()
        >>> _ = pl.add_mesh(mesh, show_edges=True, reset_camera=True)
        >>> pl.camera_position
        [(0.02430, 0.0336, 0.9446),
         (0.02430, 0.0336, -0.02225),
         (0.0, 1.0, 0.0)]
        >>> pl.camera_position = [
        ...     (0.3914, 0.4542, 0.7670),
        ...     (0.0243, 0.0336, -0.0222),
        ...     (-0.2148, 0.8998, -0.3796),
        ... ]
        >>> pl.show()

        Set the camera position using a string and look at the ``'xy'`` plane.

        >>> pl = pv.Plotter()
        >>> _ = pl.add_mesh(mesh, show_edges=True)
        >>> pl.camera_position = 'xy'
        >>> pl.show()

        Set the camera position using a string and look at the ``'zy'`` plane.

        >>> pl = pv.Plotter()
        >>> _ = pl.add_mesh(mesh, show_edges=True)
        >>> pl.camera_position = 'zy'
        >>> pl.show()

        For more examples, see :ref:`cameras_api`.

        """
        return self.renderer.camera_position

    @camera_position.setter
    def camera_position(self, camera_location):  # numpydoc ignore=GL08
        self.renderer.camera_position = camera_location

    @property
    def background_color(self):  # numpydoc ignore=RT01
        """Return the background color of the active render window.

        Examples
        --------
        Set the background color to ``"pink"`` and plot it.

        >>> import pyvista as pv
        >>> pl = pv.Plotter()
        >>> _ = pl.add_mesh(pv.Cube(), show_edges=True)
        >>> pl.background_color = "pink"
        >>> pl.background_color
        Color(name='pink', hex='#ffc0cbff', opacity=255)
        >>> pl.show()

        """
        return self.renderers.active_renderer.background_color

    @background_color.setter
    def background_color(self, color):  # numpydoc ignore=GL08
        self.set_background(color)

    @property
    def window_size(self):  # numpydoc ignore=RT01
        """Return the render window size in ``(width, height)``.

        Examples
        --------
        Change the window size from ``200 x 200`` to ``400 x 400``.

        >>> import pyvista as pv
        >>> pl = pv.Plotter(window_size=[200, 200])
        >>> pl.window_size
        [200, 200]
        >>> pl.window_size = [400, 400]
        >>> pl.window_size
        [400, 400]

        """
        return list(self.render_window.GetSize())

    @window_size.setter
    def window_size(self, window_size):  # numpydoc ignore=GL08
        self.render_window.SetSize(window_size[0], window_size[1])
        self._window_size_unset = False
        self.render()

    @contextmanager
    def window_size_context(self, window_size=None):
        """Set the render window size in an isolated context.

        Parameters
        ----------
        window_size : sequence[int], optional
            Window size in pixels.  Defaults to :attr:`pyvista.Plotter.window_size`.

        Examples
        --------
        Take two different screenshots with two different window sizes.

        >>> import pyvista as pv
        >>> pl = pv.Plotter(off_screen=True)
        >>> _ = pl.add_mesh(pv.Cube())
        >>> with pl.window_size_context((400, 400)):
        ...     pl.screenshot('/tmp/small_screenshot.png')  # doctest:+SKIP
        ...
        >>> with pl.window_size_context((1000, 1000)):
        ...     pl.screenshot('/tmp/big_screenshot.png')  # doctest:+SKIP
        ...

        """
        # No op if not set
        if window_size is None:
            yield self
            return
        # If render window is not current
        if self.render_window is None:
            warnings.warn('Attempting to set window_size on an unavailable render widow.')
            yield self
            return
        size_before = self.window_size
        if window_size is not None:
            self.window_size = window_size
        try:
            yield self
        finally:
            # Sometimes the render window is destroyed within the context
            # and re-setting will fail
            if self.render_window is not None:
                self.window_size = size_before

    @property
    def image_depth(self):  # numpydoc ignore=RT01
        """Return a depth image representing current render window.

        Helper attribute for ``get_image_depth``.

        """
        return self.get_image_depth()

    def _check_rendered(self):
        """Check if the render window has been shown and raise an exception if not."""
        if not self._rendered:
            raise AttributeError(
                '\nThis plotter has not yet been set up and rendered '
                'with ``show()``.\n'
                'Consider setting ``off_screen=True`` '
                'for off screen rendering.\n',
            )

    def _check_has_ren_win(self):
        """Check if render window attribute exists and raise an exception if not."""
        if self.render_window is None:
            raise RenderWindowUnavailable('Render window is not available.')
        if not self.render_window.IsCurrent():
            raise RenderWindowUnavailable('Render window is not current.')

    def _make_render_window_current(self):
        if self.render_window is None:
            raise RenderWindowUnavailable('Render window is not available.')
        self.render_window.MakeCurrent()  # pragma: no cover

    @property
    def image(self):  # numpydoc ignore=RT01
        """Return an image array of current render window.

        Returns
        -------
        pyvista.pyvista_ndarray
            Image array of current render window.

        Examples
        --------
        >>> import pyvista as pv
        >>> pl = pv.Plotter(off_screen=True)
        >>> _ = pl.add_mesh(pv.Cube())
        >>> pl.show()
        >>> pl.image  # doctest:+SKIP

        """
        if self.render_window is None and self.last_image is not None:
            return self.last_image

        self._check_rendered()
        self._check_has_ren_win()

        data = image_from_window(self.render_window, scale=self.image_scale)
        if self.image_transparent_background:
            return data

        # ignore alpha channel
        return data[:, :, :-1]

    @property
    def image_scale(self) -> int:  # numpydoc ignore=RT01
        """Get or set the scale factor when saving a screenshot.

        This will scale up the screenshots taken of the render window to save a
        higher resolution image than what is rendered on screen.

        Image sizes will be the :py:attr:`window_size
        <pyvista.Plotter.window_size>` multiplied by this scale factor.

        Returns
        -------
        int
            Image scale factor.

        Examples
        --------
        Double the resolution of a screenshot.

        >>> import pyvista as pv
        >>> pl = pv.Plotter()
        >>> _ = pl.add_mesh(pv.Sphere())
        >>> pl.image_scale = 2
        >>> pl.screenshot('screenshot.png')  # doctest:+SKIP

        Set the image scale from ``Plotter``.

        >>> import pyvista as pv
        >>> pl = pv.Plotter(image_scale=2)
        >>> _ = pl.add_mesh(pv.Sphere())
        >>> pl.screenshot('screenshot.png')  # doctest:+SKIP

        """
        return self._image_scale

    @image_scale.setter
    def image_scale(self, value: int):  # numpydoc ignore=GL08
        value = int(value)
        if value < 1:
            raise ValueError('Scale factor must be a positive integer.')
        self._image_scale = value

    @contextmanager
    def image_scale_context(self, scale: Optional[int] = None):
        """Set the image scale in an isolated context.

        Parameters
        ----------
        scale : int, optional
            Integer scale factor.  Defaults to :attr:`pyvista.Plotter.image_scale`.

        """
        scale_before = self.image_scale
        if scale is not None:
            self.image_scale = scale
        try:
            yield self
        finally:
            self.image_scale = scale_before

    def render(self):
        """Render the main window.

        Will not render until ``show`` has been called.

        Any render callbacks added with
        :func:`add_on_render_callback() <pyvista.Plotter.add_on_render_callback>`
        and the ``render_event=False`` option set will still execute on any call.
        """
        if self.render_window is not None and not self._first_time and not self._suppress_rendering:
            log.debug('Rendering')
            self.renderers.on_plotter_render()
            self.render_window.Render()
            self._rendered = True
        for callback in self._on_render_callbacks:
            callback(self)

    def add_on_render_callback(self, callback, render_event=False):
        """Add a method to be called post-render.

        Parameters
        ----------
        callback : callable
            The callback method to run post-render. This takes a single
            argument which is the plotter object.

        render_event : bool, default: False
            If ``True``, associate with all VTK RenderEvents. Otherwise, the
            callback is only handled on a successful ``render()`` from the
            PyVista plotter directly.

        """
        if render_event:
            for renderer in self.renderers:
                renderer.AddObserver(_vtk.vtkCommand.RenderEvent, lambda *args: callback(self))
        else:
            self._on_render_callbacks.add(callback)

    def clear_on_render_callbacks(self):
        """Clear all callback methods previously registered with ``render()``."""
        for renderer in self.renderers:
            renderer.RemoveObservers(_vtk.vtkCommand.RenderEvent)
        self._on_render_callbacks = set()

    @wraps(RenderWindowInteractor.add_key_event)
    def add_key_event(self, *args, **kwargs):  # numpydoc ignore=PR01,RT01
        """Wrap RenderWindowInteractor.add_key_event."""
        if hasattr(self, 'iren'):
            self.iren.add_key_event(*args, **kwargs)

    @wraps(RenderWindowInteractor.add_timer_event)
    def add_timer_event(self, *args, **kwargs):  # numpydoc ignore=PR01,RT01
        """Wrap RenderWindowInteractor.add_timer_event."""
        if hasattr(self, 'iren'):
            self.iren.add_timer_event(*args, **kwargs)

    @wraps(RenderWindowInteractor.clear_events_for_key)
    def clear_events_for_key(self, *args, **kwargs):  # numpydoc ignore=PR01,RT01
        """Wrap RenderWindowInteractor.clear_events_for_key."""
        if hasattr(self, 'iren'):
            self.iren.clear_events_for_key(*args, **kwargs)

    def store_mouse_position(self, *args):
        """Store mouse position."""
        if not hasattr(self, "iren"):
            raise AttributeError("This plotting window is not interactive.")
        self.mouse_position = self.iren.get_event_position()

    def store_click_position(self, *args):
        """Store click position in viewport coordinates."""
        if not hasattr(self, "iren"):
            raise AttributeError("This plotting window is not interactive.")
        self.click_position = self.iren.get_event_position()
        self.mouse_position = self.click_position

    def track_mouse_position(self):
        """Keep track of the mouse position.

        This will potentially slow down the interactor. No callbacks
        supported here - use
        :func:`pyvista.Plotter.track_click_position` instead.

        """
        self.iren.track_mouse_position(self.store_mouse_position)

    def untrack_mouse_position(self):
        """Stop tracking the mouse position."""
        self.iren.untrack_mouse_position()

    @wraps(RenderWindowInteractor.track_click_position)
    def track_click_position(self, *args, **kwargs):  # numpydoc ignore=PR01,RT01
        """Wrap RenderWindowInteractor.track_click_position."""
        self.iren.track_click_position(*args, **kwargs)

    @wraps(RenderWindowInteractor.untrack_click_position)
    def untrack_click_position(self, *args, **kwargs):  # numpydoc ignore=PR01,RT01
        """Stop tracking the click position."""
        self.iren.untrack_click_position(*args, **kwargs)

    @property
    def pickable_actors(self):  # numpydoc ignore=RT01
        """Return or set the pickable actors.

        When setting, this will be the list of actors to make
        pickable. All actors not in the list will be made unpickable.
        If ``actors`` is ``None``, all actors will be made unpickable.

        Returns
        -------
        list[pyvista.Actor]
            List of actors.

        Examples
        --------
        Add two actors to a :class:`pyvista.Plotter`, make one
        pickable, and then list the pickable actors.

        >>> import pyvista as pv
        >>> pl = pv.Plotter()
        >>> sphere_actor = pl.add_mesh(pv.Sphere())
        >>> cube_actor = pl.add_mesh(
        ...     pv.Cube(), pickable=False, style='wireframe'
        ... )
        >>> len(pl.pickable_actors)
        1

        Set the pickable actors to both actors.

        >>> pl.pickable_actors = [sphere_actor, cube_actor]
        >>> len(pl.pickable_actors)
        2

        Set the pickable actors to ``None``.

        >>> pl.pickable_actors = None
        >>> len(pl.pickable_actors)
        0

        """
        return [
            actor
            for renderer in self.renderers
            for actor in renderer.actors.values()
            if actor.GetPickable()
        ]

    @pickable_actors.setter
    def pickable_actors(self, actors=None):  # numpydoc ignore=GL08
        actors = [] if actors is None else actors
        if isinstance(actors, _vtk.vtkActor):
            actors = [actors]

        if not all(isinstance(actor, _vtk.vtkActor) for actor in actors):
            raise TypeError(
                f'Expected a vtkActor instance or a list of vtkActors, got '
                f'{[type(actor) for actor in actors]} instead.',
            )

        for renderer in self.renderers:
            for actor in renderer.actors.values():
                actor.SetPickable(actor in actors)

    def _prep_for_close(self):
        """Make sure a screenshot is acquired before closing.

        This doesn't actually close anything. It just preps the plotter for
        closing.
        """
        # Grab screenshot right before renderer closes
        self.last_image = self.screenshot(True, return_img=True)
        self.last_image_depth = self.get_image_depth()

    def increment_point_size_and_line_width(self, increment):
        """Increment point size and line width of all actors.

        For every actor in the scene, increment both its point size
        and line width by the given value.

        Parameters
        ----------
        increment : float
            Amount to increment point size and line width.

        """
        for renderer in self.renderers:
            for actor in renderer._actors.values():
                if hasattr(actor, "GetProperty"):
                    prop = actor.GetProperty()
                    if hasattr(prop, "SetPointSize"):
                        prop.SetPointSize(prop.GetPointSize() + increment)
                    if hasattr(prop, "SetLineWidth"):
                        prop.SetLineWidth(prop.GetLineWidth() + increment)
        self.render()

    def zoom_camera(self, value):
        """Zoom of the camera and render.

        Parameters
        ----------
        value : float or str
            Zoom of the camera. If a float, must be greater than 0. Otherwise,
            if a string, must be ``"tight"``. If tight, the plot will be zoomed
            such that the actors fill the entire viewport.

        """
        self.camera.zoom(value)
        self.render()

    def reset_key_events(self):
        """Reset all of the key press events to their defaults."""
        if not hasattr(self, 'iren'):
            return

        self.iren.clear_key_event_callbacks()

        self.add_key_event('q', self._prep_for_close)  # Add no matter what
        b_left_down_callback = lambda: self.iren.add_observer(
            'LeftButtonPressEvent',
            self.left_button_down,
        )
        self.add_key_event('b', b_left_down_callback)
        self.add_key_event('v', lambda: self.isometric_view_interactive())
        self.add_key_event('C', lambda: self.enable_cell_picking())
        self.add_key_event('Up', lambda: self.zoom_camera(1.05))
        self.add_key_event('Down', lambda: self.zoom_camera(0.95))
        self.add_key_event('plus', lambda: self.increment_point_size_and_line_width(1))
        self.add_key_event('minus', lambda: self.increment_point_size_and_line_width(-1))

    @wraps(RenderWindowInteractor.key_press_event)
    def key_press_event(self, *args, **kwargs):  # numpydoc ignore=PR01,RT01
        """Wrap RenderWindowInteractor.key_press_event."""
        self.iren.key_press_event(*args, **kwargs)

    def left_button_down(self, *args):
        """Register the event for a left button down click."""
        if hasattr(self.render_window, 'GetOffScreenFramebuffer'):
            if not self.render_window.GetOffScreenFramebuffer().GetFBOIndex():
                # must raise a runtime error as this causes a segfault on VTK9
                raise ValueError('Invoking helper with no framebuffer')
        # Get 2D click location on window
        click_pos = self.iren.get_event_position()

        # Get corresponding click location in the 3D plot
        picker = _vtk.vtkWorldPointPicker()
        picker.Pick(click_pos[0], click_pos[1], 0, self.renderer)
        self.pickpoint = np.asarray(picker.GetPickPosition()).reshape((-1, 3))
        if np.any(np.isnan(self.pickpoint)):
            self.pickpoint[:] = 0

    @wraps(RenderWindowInteractor.enable_trackball_style)
    def enable_trackball_style(self):  # numpydoc ignore=PR01,RT01
        """Wrap RenderWindowInteractor.enable_trackball_style."""
        self.iren.enable_trackball_style()

    @wraps(RenderWindowInteractor.enable_custom_trackball_style)
    def enable_custom_trackball_style(self, *args, **kwargs):  # numpydoc ignore=PR01,RT01
        """Wrap RenderWindowInteractor.enable_custom_trackball_style."""
        self.iren.enable_custom_trackball_style(*args, **kwargs)

    @wraps(RenderWindowInteractor.enable_trackball_actor_style)
    def enable_trackball_actor_style(self):  # numpydoc ignore=PR01,RT01
        """Wrap RenderWindowInteractor.enable_trackball_actor_style."""
        self.iren.enable_trackball_actor_style()

    @wraps(RenderWindowInteractor.enable_image_style)
    def enable_image_style(self):  # numpydoc ignore=PR01,RT01
        """Wrap RenderWindowInteractor.enable_image_style."""
        self.iren.enable_image_style()

    @wraps(RenderWindowInteractor.enable_joystick_style)
    def enable_joystick_style(self):  # numpydoc ignore=PR01,RT01
        """Wrap RenderWindowInteractor.enable_joystick_style."""
        self.iren.enable_joystick_style()

    @wraps(RenderWindowInteractor.enable_joystick_actor_style)
    def enable_joystick_actor_style(self):  # numpydoc ignore=PR01,RT01
        """Wrap RenderWindowInteractor.enable_joystick_actor_style."""
        self.iren.enable_joystick_actor_style()

    @wraps(RenderWindowInteractor.enable_zoom_style)
    def enable_zoom_style(self):  # numpydoc ignore=PR01,RT01
        """Wrap RenderWindowInteractor.enable_zoom_style."""
        self.iren.enable_zoom_style()

    @wraps(RenderWindowInteractor.enable_terrain_style)
    def enable_terrain_style(self, *args, **kwargs):  # numpydoc ignore=PR01,RT01
        """Wrap RenderWindowInteractor.enable_terrain_style."""
        self.iren.enable_terrain_style(*args, **kwargs)

    @wraps(RenderWindowInteractor.enable_rubber_band_style)
    def enable_rubber_band_style(self):  # numpydoc ignore=PR01,RT01
        """Wrap RenderWindowInteractor.enable_rubber_band_style."""
        self.iren.enable_rubber_band_style()

    @wraps(RenderWindowInteractor.enable_rubber_band_2d_style)
    def enable_rubber_band_2d_style(self):  # numpydoc ignore=PR01,RT01
        """Wrap RenderWindowInteractor.enable_rubber_band_2d_style."""
        self.iren.enable_rubber_band_2d_style()

    @wraps(RenderWindowInteractor.enable_2d_style)
    def enable_2d_style(self):  # numpydoc ignore=PR01,RT01
        """Wrap RenderWindowInteractor.enable_2d_style."""
        self.iren.enable_2d_style()

    def enable_stereo_render(self):
        """Enable anaglyph stereo rendering.

        Disable this with :func:`disable_stereo_render
        <Plotter.disable_stereo_render>`

        Examples
        --------
        Enable stereo rendering to show a cube as an anaglyph image.

        >>> import pyvista as pv
        >>> pl = pv.Plotter()
        >>> _ = pl.add_mesh(pv.Cube())
        >>> pl.enable_stereo_render()
        >>> pl.show()

        """
        if self.render_window is not None:
            self.render_window.SetStereoTypeToAnaglyph()
            self.render_window.StereoRenderOn()

    def disable_stereo_render(self):
        """Disable anaglyph stereo rendering.

        Enable again with :func:`enable_stereo_render
        <Plotter.enable_stereo_render>`

        Examples
        --------
        Enable and then disable stereo rendering. It should show a simple cube.

        >>> import pyvista as pv
        >>> pl = pv.Plotter()
        >>> _ = pl.add_mesh(pv.Cube())
        >>> pl.enable_stereo_render()
        >>> pl.disable_stereo_render()
        >>> pl.show()

        """
        if self.render_window is not None:
            self.render_window.StereoRenderOff()

    def hide_axes_all(self):
        """Hide the axes orientation widget in all renderers."""
        for renderer in self.renderers:
            renderer.hide_axes()

    def show_axes_all(self):
        """Show the axes orientation widget in all renderers.

        Examples
        --------
        >>> import pyvista as pv
        >>> from pyvista import examples
        >>>
        >>> mesh = examples.load_globe()
        >>> texture = examples.load_globe_texture()
        >>>
        >>> # create multi-window plot (1 row, 2 columns)
        >>> pl = pv.Plotter(shape=(1, 2))
        >>>
        >>> # activate subplot 1 and add a mesh
        >>> pl.subplot(0, 0)
        >>> _ = pl.add_mesh(mesh, texture=texture)
        >>>
        >>> # activate subplot 2 and add a mesh
        >>> pl.subplot(0, 1)
        >>> _ = pl.add_mesh(examples.load_airplane())
        >>>
        >>> # show the axes orientation widget in all subplots
        >>> pl.show_axes_all()
        >>>
        >>> # display the window
        >>> pl.show()

        """
        for renderer in self.renderers:
            renderer.show_axes()

    def isometric_view_interactive(self):
        """Set the current interactive render window to isometric view."""
        interactor = self.iren.get_interactor_style()
        renderer = interactor.GetCurrentRenderer()
        if renderer is None:
            renderer = self.renderer
        renderer.view_isometric()

    def update(self, stime=1, force_redraw=True):
        """Update window, redraw, process messages query.

        Parameters
        ----------
        stime : int, default: 1
            Duration of timer that interrupt vtkRenderWindowInteractor
            in milliseconds.

        force_redraw : bool, default: True
            Call ``render`` immediately.

        """
        if stime <= 0:
            stime = 1

        curr_time = time.time()
        if Plotter.last_update_time > curr_time:
            Plotter.last_update_time = curr_time

        if self.iren is not None:
            update_rate = self.iren.get_desired_update_rate()
            if (curr_time - Plotter.last_update_time) > (1.0 / update_rate):
                # Allow interaction for a brief moment during interactive updating
                # Use the non-blocking ProcessEvents method.
                self.iren.process_events()
                # Rerender
                self.render()
                Plotter.last_update_time = curr_time
                return

        if force_redraw:
            self.render()

    def add_composite(
        self,
        dataset,
        color=None,
        style=None,
        scalars=None,
        clim=None,
        show_edges=None,
        edge_color=None,
        point_size=None,
        line_width=None,
        opacity=1.0,
        flip_scalars=False,
        lighting=None,
        n_colors=256,
        interpolate_before_map=True,
        cmap=None,
        label=None,
        reset_camera=None,
        scalar_bar_args=None,
        show_scalar_bar=None,
        multi_colors=False,
        name=None,
        render_points_as_spheres=None,
        render_lines_as_tubes=None,
        smooth_shading=None,
        split_sharp_edges=None,
        ambient=None,
        diffuse=None,
        specular=None,
        specular_power=None,
        nan_color=None,
        nan_opacity=1.0,
        culling=None,
        rgb=None,
        below_color=None,
        above_color=None,
        annotations=None,
        pickable=True,
        preference="point",
        log_scale=False,
        pbr=None,
        metallic=None,
        roughness=None,
        render=True,
        component=None,
        color_missing_with_nan=False,
        copy_mesh=False,
        show_vertices=None,
        edge_opacity=None,
        **kwargs,
    ):
        """Add a composite dataset to the plotter.

        Parameters
        ----------
        dataset : pyvista.MultiBlock
            A :class:`pyvista.MultiBlock` dataset.

        color : ColorLike, default: :attr:`pyvista.plotting.themes.Theme.color`
            Use to make the entire mesh have a single solid color.
            Either a string, RGB list, or hex color string.  For example:
            ``color='white'``, ``color='w'``, ``color=[1.0, 1.0, 1.0]``, or
            ``color='#FFFFFF'``. Color will be overridden if scalars are
            specified. To color each element of the composite dataset
            individually, you will need to iteratively call ``add_mesh`` for
            each sub-dataset.

        style : str, default: 'wireframe'
            Visualization style of the mesh.  One of the following:
            ``style='surface'``, ``style='wireframe'``, ``style='points'``.
            Defaults to ``'surface'``. Note that ``'wireframe'`` only shows a
            wireframe of the outer geometry.

        scalars : str, optional
            Scalars used to "color" the points or cells of the dataset.
            Accepts only a string name of an array that is present on the
            composite dataset.

        clim : sequence[float], optional
            Two item color bar range for scalars.  Defaults to minimum and
            maximum of scalars array.  Example: ``[-1, 2]``. ``rng`` is
            also an accepted alias for this.

        show_edges : bool, default: :attr:`pyvista.global_theme.show_edges <pyvista.plotting.themes.Theme.show_edges>`
            Shows the edges of a mesh.  Does not apply to a wireframe
            representation.

        edge_color : ColorLike, default: :attr:`pyvista.global_theme.edge_color <pyvista.plotting.themes.Theme.edge_color>`
            The solid color to give the edges when ``show_edges=True``.
            Either a string, RGB list, or hex color string.

            Defaults to :attr:`pyvista.global_theme.edge_color
            <pyvista.plotting.themes.Theme.edge_color>`.

        point_size : float, default: 5.0
            Point size of any points in the dataset plotted. Also
            applicable when style='points'. Default ``5.0``.

        line_width : float, optional
            Thickness of lines.  Only valid for wireframe and surface
            representations.

        opacity : float, default: 1.0
            Opacity of the mesh. A single float value that will be applied
            globally opacity of the mesh and uniformly
            applied everywhere - should be between 0 and 1.

        flip_scalars : bool, default: False
            Flip direction of cmap. Most colormaps allow ``*_r``
            suffix to do this as well.

        lighting : bool, default: True
            Enable or disable view direction lighting.

        n_colors : int, default: 256
            Number of colors to use when displaying scalars.  The scalar bar
            will also have this many colors.

        interpolate_before_map : bool, default: True
            Enabling makes for a smoother scalars display.  When ``False``,
            OpenGL will interpolate the mapped colors which can result in
            showing colors that are not present in the color map.

        cmap : str | list, | pyvista.LookupTable, default: :attr:`pyvista.plotting.themes.Theme.cmap`
            If a string, this is the name of the ``matplotlib`` colormap to use
            when mapping the ``scalars``.  See available Matplotlib colormaps.
            Only applicable for when displaying ``scalars``.
            ``colormap`` is also an accepted alias
            for this. If ``colorcet`` or ``cmocean`` are installed, their
            colormaps can be specified by name.

            You can also specify a list of colors to override an existing
            colormap with a custom one.  For example, to create a three color
            colormap you might specify ``['green', 'red', 'blue']``.

            This parameter also accepts a :class:`pyvista.LookupTable`. If this
            is set, all parameters controlling the color map like ``n_colors``
            will be ignored.

        label : str, optional
            String label to use when adding a legend to the scene with
            :func:`pyvista.Plotter.add_legend`.

        reset_camera : bool, optional
            Reset the camera after adding this mesh to the scene. The default
            setting is ``None``, where the camera is only reset if this plotter
            has already been shown. If ``False``, the camera is not reset
            regardless of the state of the ``Plotter``. When ``True``, the
            camera is always reset.

        scalar_bar_args : dict, optional
            Dictionary of keyword arguments to pass when adding the
            scalar bar to the scene. For options, see
            :func:`pyvista.Plotter.add_scalar_bar`.

        show_scalar_bar : bool
            If ``False``, a scalar bar will not be added to the
            scene. Defaults to ``True`` unless ``rgba=True``.

        multi_colors : bool | str | cycler.Cycler | sequence[ColorLike], default: False
            Color each block by a solid color using a custom cycler.

            If ``True``, the default 'matplotlib' color cycler is used.

            See :func:`set_color_cycler<Plotter.set_color_cycler>` for usage of
            custom color cyclers.

        name : str, optional
            The name for the added mesh/actor so that it can be easily
            updated.  If an actor of this name already exists in the
            rendering window, it will be replaced by the new actor.

        render_points_as_spheres : bool, default: False
            Render points as spheres rather than dots.

        render_lines_as_tubes : bool, default: False
            Show lines as thick tubes rather than flat lines.  Control
            the width with ``line_width``.

        smooth_shading : bool, default: :attr`pyvista.plotting.themes.Theme.smooth_shading`
            Enable smooth shading when ``True`` using the Phong shading
            algorithm.  When ``False``, uses flat shading.  Automatically
            enabled when ``pbr=True``.  See :ref:`shading_example`.

        split_sharp_edges : bool, default: False
            Split sharp edges exceeding 30 degrees when plotting with smooth
            shading.  Control the angle with the optional keyword argument
            ``feature_angle``.  By default this is ``False`` unless overridden
            by the global or plotter theme.  Note that enabling this will
            create a copy of the input mesh within the plotter.  See
            :ref:`shading_example`.

        ambient : float, default: 0.0
            When lighting is enabled, this is the amount of light in
            the range of 0 to 1 (default 0.0) that reaches the actor
            when not directed at the light source emitted from the
            viewer.

        diffuse : float, default: 1.0
            The diffuse lighting coefficient.

        specular : float, default: 0.0
            The specular lighting coefficient.

        specular_power : float, default: 1.0
            The specular power. Between 0.0 and 128.0.

        nan_color : ColorLike, default: :attr:`pyvista.plotting.themes.Theme.nan_color`
            The color to use for all ``NaN`` values in the plotted
            scalar array.

        nan_opacity : float, default: 1.0
            Opacity of ``NaN`` values.  Should be between 0 and 1.

        culling : str, bool, default: False
            Does not render faces that are culled. This can be helpful for
            dense surface meshes, especially when edges are visible, but can
            cause flat meshes to be partially displayed. One of the following:

            * ``True`` - Enable backface culling
            * ``"b"`` - Enable backface culling
            * ``"back"`` - Enable backface culling
            * ``"backface"`` - Enable backface culling
            * ``"f"`` - Enable frontface culling
            * ``"front"`` - Enable frontface culling
            * ``"frontface"`` - Enable frontface culling
            * ``False`` - Disable both backface and frontface culling

        rgb : bool, default: False
            If an 2 dimensional array is passed as the scalars, plot
            those values as RGB(A) colors. ``rgba`` is also an
            accepted alias for this.  Opacity (the A) is optional.  If
            a scalars array ending with ``"_rgba"`` is passed, the default
            becomes ``True``.  This can be overridden by setting this
            parameter to ``False``.

        below_color : ColorLike, optional
            Solid color for values below the scalars range
            (``clim``). This will automatically set the scalar bar
            ``below_label`` to ``'below'``.

        above_color : ColorLike, optional
            Solid color for values below the scalars range
            (``clim``). This will automatically set the scalar bar
            ``above_label`` to ``'above'``.

        annotations : dict, optional
            Pass a dictionary of annotations. Keys are the float
            values in the scalars range to annotate on the scalar bar
            and the values are the string annotations.

        pickable : bool, default: True
            Set whether this actor is pickable.

        preference : str, default: 'point'
            For each block, when ``block.n_points == block.n_cells`` and
            setting scalars, this parameter sets how the scalars will be mapped
            to the mesh.  For example, when ``'point'`` the scalars will be
            associated with the mesh points if available.  Can be either
            ``'point'`` or ``'cell'``.

        log_scale : bool, default: False
            Use log scale when mapping data to colors. Scalars less
            than zero are mapped to the smallest representable
            positive float.

        pbr : bool, default: False
            Enable physics based rendering (PBR) if the mesh is
            ``PolyData``.  Use the ``color`` argument to set the base
            color.

        metallic : float, default: 0.0
            Usually this value is either 0 or 1 for a real material
            but any value in between is valid. This parameter is only
            used by PBR interpolation.

        roughness : float, default: 0.5
            This value has to be between 0 (glossy) and 1 (rough). A
            glossy material has reflections and a high specular
            part. This parameter is only used by PBR
            interpolation.

        render : bool, default: True
            Force a render when ``True``.

        component : int, optional
            Set component of vector valued scalars to plot.  Must be
            nonnegative, if supplied. If ``None``, the magnitude of
            the vector is plotted.

        color_missing_with_nan : bool, default: False
            Color any missing values with the ``nan_color``. This is useful
            when not all blocks of the composite dataset have the specified
            ``scalars``.

        copy_mesh : bool, default: False
            If ``True``, a copy of the mesh will be made before adding it to
            the plotter.  This is useful if e.g. you would like to add the same
            mesh to a plotter multiple times and display different
            scalars. Setting ``copy_mesh`` to ``False`` is necessary if you
            would like to update the mesh after adding it to the plotter and
            have these updates rendered, e.g. by changing the active scalars or
            through an interactive widget.

        show_vertices : bool, optional
            When ``style`` is not ``'points'``, render the external surface
            vertices. The following optional keyword arguments may be used to
            control the style of the vertices:

            * ``vertex_color`` - The color of the vertices
            * ``vertex_style`` - Change style to ``'points_gaussian'``
            * ``vertex_opacity`` - Control the opacity of the vertices

        edge_opacity : float, optional
            Edge opacity of the mesh. A single float value that will be applied globally
            edge opacity of the mesh and uniformly applied everywhere - should be
            between 0 and 1.

            .. note::
                `edge_opacity` uses ``SetEdgeOpacity`` as the underlying method which
                requires VTK version 9.3 or higher. If ``SetEdgeOpacity`` is not
                available, `edge_opacity` is set to 1.

        **kwargs : dict, optional
            Optional keyword arguments.

        Returns
        -------
        pyvista.Actor
            Actor of the composite dataset.

        pyvista.CompositePolyDataMapper
            Composite PolyData mapper.

        Examples
        --------
        Add a sphere and a cube as a multiblock dataset to a plotter and then
        change the visibility and color of the blocks.

        Note index ``1`` and ``2`` are used to access the individual blocks of
        the composite dataset. This is because the :class:`pyvista.MultiBlock`
        is the root node of the "tree" and is index ``0``. This allows you to
        access individual blocks or the entire composite dataset itself in the
        case of multiple nested composite datasets.

        >>> import pyvista as pv
        >>> dataset = pv.MultiBlock(
        ...     [pv.Cube(), pv.Sphere(center=(0, 0, 1))]
        ... )
        >>> pl = pv.Plotter()
        >>> actor, mapper = pl.add_composite(dataset)
        >>> mapper.block_attr[1].color = 'b'
        >>> mapper.block_attr[1].opacity = 0.5
        >>> mapper.block_attr[2].color = 'r'
        >>> pl.show()

        """
        if not isinstance(dataset, _vtk.vtkCompositeDataSet):
            raise TypeError(f'Invalid type ({type(dataset)}). Must be a composite dataset.')
        # always convert
        dataset = dataset.as_polydata_blocks(copy_mesh)
        self.mesh = dataset  # for legacy behavior

        # Parse arguments
        (
            scalar_bar_args,
            split_sharp_edges,
            show_scalar_bar,
            feature_angle,
            render_points_as_spheres,
            smooth_shading,
            clim,
            cmap,
            culling,
            name,
            nan_color,
            color,
            texture,
            rgb,
            interpolation,
            remove_existing_actor,
            vertex_color,
            vertex_style,
            vertex_opacity,
        ) = _common_arg_parser(
            dataset,
            self._theme,
            n_colors,
            scalar_bar_args,
            split_sharp_edges,
            show_scalar_bar,
            render_points_as_spheres,
            smooth_shading,
            pbr,
            clim,
            cmap,
            culling,
            name,
            nan_color,
            nan_opacity,
            color,
            None,
            rgb,
            style,
            **kwargs,
        )
        if show_vertices is None:
            show_vertices = self._theme.show_vertices

        # Compute surface normals if using smooth shading
        if smooth_shading:
            dataset = dataset._compute_normals(
                cell_normals=False,
                split_vertices=True,
                feature_angle=feature_angle,
            )

        self.mapper = CompositePolyDataMapper(
            dataset,
            theme=self._theme,
            color_missing_with_nan=color_missing_with_nan,
            interpolate_before_map=interpolate_before_map,
        )

        actor, _ = self.add_actor(self.mapper, render=False)

        prop = Property(
            self._theme,
            interpolation=interpolation,
            metallic=metallic,
            roughness=roughness,
            point_size=point_size,
            ambient=ambient,
            diffuse=diffuse,
            specular=specular,
            specular_power=specular_power,
            show_edges=show_edges,
            color=self.renderer.next_color if color is None else color,
            style=style,
            edge_color=edge_color,
            render_points_as_spheres=render_points_as_spheres,
            render_lines_as_tubes=render_lines_as_tubes,
            lighting=lighting,
            line_width=line_width,
            opacity=opacity,
            culling=culling,
            edge_opacity=edge_opacity,
        )
        actor.SetProperty(prop)

        if label is not None:
            self._add_legend_label(actor, label, None, prop.color)

        # check if there are any consistent active scalars
        if color is not None:
            self.mapper.scalar_visibility = False
        elif multi_colors:
            self.mapper.set_unique_colors(multi_colors)
        else:
            if scalars is None:
                point_name, cell_name = dataset._get_consistent_active_scalars()
                if point_name and cell_name:
                    scalars = point_name if preference == "point" else cell_name
                else:
                    scalars = point_name if point_name is not None else cell_name

            elif not isinstance(scalars, str):
                raise TypeError(
                    f'`scalars` must be a string for `add_composite`, not ({type(scalars)})',
                )

            if scalars is not None:
                scalar_bar_args = self.mapper.set_scalars(
                    scalars,
                    preference,
                    component,
                    annotations,
                    rgb,
                    scalar_bar_args,
                    n_colors,
                    nan_color,
                    above_color,
                    below_color,
                    clim,
                    cmap,
                    flip_scalars,
                    log_scale,
                )
            else:
                self.mapper.scalar_visibility = False

        # Only show scalar bar if there are scalars
        if show_scalar_bar and scalars is not None:
            self.add_scalar_bar(**scalar_bar_args)

        # by default reset the camera if the plotting window has been rendered
        if reset_camera is None:
            reset_camera = not self._first_time and not self.camera_set

        # add this immediately prior to adding the actor to ensure vertices
        # are rendered
        if show_vertices and style not in ['points', 'points_gaussian']:
            self.add_composite(
                dataset,
                style=vertex_style,
                point_size=point_size,
                color=vertex_color,
                render_points_as_spheres=render_points_as_spheres,
                name=f'{name}-vertices',
                opacity=vertex_opacity,
                lighting=lighting,
                render=False,
                show_vertices=False,
            )

        self.add_actor(
            actor,
            reset_camera=reset_camera,
            name=name,
            pickable=pickable,
            render=render,
            remove_existing_actor=remove_existing_actor,
        )

        return actor, self.mapper

    def add_mesh(
        self,
        mesh,
        color=None,
        style=None,
        scalars=None,
        clim=None,
        show_edges=None,
        edge_color=None,
        point_size=None,
        line_width=None,
        opacity=None,
        flip_scalars=False,
        lighting=None,
        n_colors=256,
        interpolate_before_map=None,
        cmap=None,
        label=None,
        reset_camera=None,
        scalar_bar_args=None,
        show_scalar_bar=None,
        multi_colors=False,
        name=None,
        texture=None,
        render_points_as_spheres=None,
        render_lines_as_tubes=None,
        smooth_shading=None,
        split_sharp_edges=None,
        ambient=None,
        diffuse=None,
        specular=None,
        specular_power=None,
        nan_color=None,
        nan_opacity=1.0,
        culling=None,
        rgb=None,
        categories=False,
        silhouette=None,
        use_transparency=False,
        below_color=None,
        above_color=None,
        annotations=None,
        pickable=True,
        preference="point",
        log_scale=False,
        pbr=None,
        metallic=None,
        roughness=None,
        render=True,
        user_matrix=None,
        component=None,
        emissive=None,
        copy_mesh=False,
        backface_params=None,
        show_vertices=None,
        edge_opacity=None,
        **kwargs,
    ):
        """Add any PyVista/VTK mesh or dataset that PyVista can wrap to the scene.

        This method is using a mesh representation to view the surfaces
        and/or geometry of datasets. For volume rendering, see
        :func:`pyvista.Plotter.add_volume`.

        To see the what most of the following parameters look like in action,
        please refer to :class:`pyvista.Property`.

        Parameters
        ----------
        mesh : pyvista.DataSet or pyvista.MultiBlock or vtk.vtkAlgorithm
            Any PyVista or VTK mesh is supported. Also, any dataset
            that :func:`pyvista.wrap` can handle including NumPy
            arrays of XYZ points. Plotting also supports VTK algorithm
            objects (``vtk.vtkAlgorithm`` and ``vtk.vtkAlgorithmOutput``).
            When passing an algorithm, the rendering pipeline will be
            connected to the passed algorithm to dynamically update
            the scene.

        color : ColorLike, optional
            Use to make the entire mesh have a single solid color.
            Either a string, RGB list, or hex color string.  For example:
            ``color='white'``, ``color='w'``, ``color=[1.0, 1.0, 1.0]``, or
            ``color='#FFFFFF'``. Color will be overridden if scalars are
            specified.

            Defaults to :attr:`pyvista.global_theme.color
            <pyvista.plotting.themes.Theme.color>`.

        style : str, optional
            Visualization style of the mesh.  One of the following:
            ``style='surface'``, ``style='wireframe'``, ``style='points'``,
            ``style='points_gaussian'``. Defaults to ``'surface'``. Note that
            ``'wireframe'`` only shows a wireframe of the outer geometry.
            ``'points_gaussian'`` can be modified with the ``emissive``,
            ``render_points_as_spheres`` options.

        scalars : str | numpy.ndarray, optional
            Scalars used to "color" the mesh.  Accepts a string name
            of an array that is present on the mesh or an array equal
            to the number of cells or the number of points in the
            mesh.  Array should be sized as a single vector. If both
            ``color`` and ``scalars`` are ``None``, then the active
            scalars are used.

        clim : sequence[float], optional
            Two item color bar range for scalars.  Defaults to minimum and
            maximum of scalars array.  Example: ``[-1, 2]``. ``rng`` is
            also an accepted alias for this.

        show_edges : bool, optional
            Shows the edges of a mesh.  Does not apply to a wireframe
            representation.

        edge_color : ColorLike, optional
            The solid color to give the edges when ``show_edges=True``.
            Either a string, RGB list, or hex color string.

            Defaults to :attr:`pyvista.global_theme.edge_color
            <pyvista.plotting.themes.Theme.edge_color>`.

        point_size : float, optional
            Point size of any nodes in the dataset plotted. Also
            applicable when style='points'. Default ``5.0``.

        line_width : float, optional
            Thickness of lines.  Only valid for wireframe and surface
            representations.  Default ``None``.

        opacity : float | str| array_like
            Opacity of the mesh. If a single float value is given, it
            will be the global opacity of the mesh and uniformly
            applied everywhere - should be between 0 and 1. A string
            can also be specified to map the scalars range to a
            predefined opacity transfer function (options include:
            ``'linear'``, ``'linear_r'``, ``'geom'``, ``'geom_r'``).
            A string could also be used to map a scalars array from
            the mesh to the opacity (must have same number of elements
            as the ``scalars`` argument). Or you can pass a custom
            made transfer function that is an array either
            ``n_colors`` in length or shorter.

        flip_scalars : bool, default: False
            Flip direction of cmap. Most colormaps allow ``*_r``
            suffix to do this as well.

        lighting : bool, optional
            Enable or disable view direction lighting. Default ``False``.

        n_colors : int, optional
            Number of colors to use when displaying scalars. Defaults to 256.
            The scalar bar will also have this many colors.

        interpolate_before_map : bool, optional
            Enabling makes for a smoother scalars display.  Default is
            ``True``.  When ``False``, OpenGL will interpolate the
            mapped colors which can result is showing colors that are
            not present in the color map.

        cmap : str | list | pyvista.LookupTable, default: :attr:`pyvista.plotting.themes.Theme.cmap`
            If a string, this is the name of the ``matplotlib`` colormap to use
            when mapping the ``scalars``.  See available Matplotlib colormaps.
            Only applicable for when displaying ``scalars``.
            ``colormap`` is also an accepted alias
            for this. If ``colorcet`` or ``cmocean`` are installed, their
            colormaps can be specified by name.

            You can also specify a list of colors to override an existing
            colormap with a custom one.  For example, to create a three color
            colormap you might specify ``['green', 'red', 'blue']``.

            This parameter also accepts a :class:`pyvista.LookupTable`. If this
            is set, all parameters controlling the color map like ``n_colors``
            will be ignored.

        label : str, optional
            String label to use when adding a legend to the scene with
            :func:`pyvista.Plotter.add_legend`.

        reset_camera : bool, optional
            Reset the camera after adding this mesh to the scene. The default
            setting is ``None``, where the camera is only reset if this plotter
            has already been shown. If ``False``, the camera is not reset
            regardless of the state of the ``Plotter``. When ``True``, the
            camera is always reset.

        scalar_bar_args : dict, optional
            Dictionary of keyword arguments to pass when adding the
            scalar bar to the scene. For options, see
            :func:`pyvista.Plotter.add_scalar_bar`.

        show_scalar_bar : bool, optional
            If ``False``, a scalar bar will not be added to the
            scene.

        multi_colors : bool | str | cycler.Cycler | sequence[ColorLike], default: False
            If a :class:`pyvista.MultiBlock` dataset is given this will color
            each block by a solid color using a custom cycler.

            If ``True``, the default 'matplotlib' color cycler is used.

            See :func:`set_color_cycler<Plotter.set_color_cycler>` for usage of
            custom color cycles.

        name : str, optional
            The name for the added mesh/actor so that it can be easily
            updated.  If an actor of this name already exists in the
            rendering window, it will be replaced by the new actor.

        texture : pyvista.Texture or np.ndarray, optional
            A texture to apply if the input mesh has texture
            coordinates.  This will not work with MultiBlock
            datasets.

        render_points_as_spheres : bool, optional
            Render points as spheres rather than dots.

        render_lines_as_tubes : bool, optional
            Show lines as thick tubes rather than flat lines.  Control
            the width with ``line_width``.

        smooth_shading : bool, optional
            Enable smooth shading when ``True`` using the Phong
            shading algorithm.  When ``False``, use flat shading.
            Automatically enabled when ``pbr=True``.  See
            :ref:`shading_example`.

        split_sharp_edges : bool, optional
            Split sharp edges exceeding 30 degrees when plotting with smooth
            shading.  Control the angle with the optional keyword argument
            ``feature_angle``.  By default this is ``False`` unless overridden
            by the global or plotter theme.  Note that enabling this will
            create a copy of the input mesh within the plotter.  See
            :ref:`shading_example`.

        ambient : float, optional
            When lighting is enabled, this is the amount of light in
            the range of 0 to 1 (default 0.0) that reaches the actor
            when not directed at the light source emitted from the
            viewer.

        diffuse : float, optional
            The diffuse lighting coefficient. Default 1.0.

        specular : float, optional
            The specular lighting coefficient. Default 0.0.

        specular_power : float, optional
            The specular power. Between 0.0 and 128.0.

        nan_color : ColorLike, optional
            The color to use for all ``NaN`` values in the plotted
            scalar array.

        nan_opacity : float, optional
            Opacity of ``NaN`` values.  Should be between 0 and 1.
            Default 1.0.

        culling : str, optional
            Does not render faces that are culled. Options are
            ``'front'`` or ``'back'``. This can be helpful for dense
            surface meshes, especially when edges are visible, but can
            cause flat meshes to be partially displayed.  Defaults to
            ``False``.

        rgb : bool, optional
            If an 2 dimensional array is passed as the scalars, plot
            those values as RGB(A) colors. ``rgba`` is also an
            accepted alias for this.  Opacity (the A) is optional.  If
            a scalars array ending with ``"_rgba"`` is passed, the default
            becomes ``True``.  This can be overridden by setting this
            parameter to ``False``.

        categories : bool, optional
            If set to ``True``, then the number of unique values in
            the scalar array will be used as the ``n_colors``
            argument.

        silhouette : dict, bool, optional
            If set to ``True``, plot a silhouette highlight for the
            mesh. This feature is only available for a triangulated
            ``PolyData``.  As a ``dict``, it contains the properties
            of the silhouette to display:

                * ``color``: ``ColorLike``, color of the silhouette
                * ``line_width``: ``float``, edge width
                * ``opacity``: ``float`` between 0 and 1, edge transparency
                * ``feature_angle``: If a ``float``, display sharp edges
                  exceeding that angle in degrees.
                * ``decimate``: ``float`` between 0 and 1, level of decimation

        use_transparency : bool, optional
            Invert the opacity mappings and make the values correspond
            to transparency.

        below_color : ColorLike, optional
            Solid color for values below the scalars range
            (``clim``). This will automatically set the scalar bar
            ``below_label`` to ``'below'``.

        above_color : ColorLike, optional
            Solid color for values below the scalars range
            (``clim``). This will automatically set the scalar bar
            ``above_label`` to ``'above'``.

        annotations : dict, optional
            Pass a dictionary of annotations. Keys are the float
            values in the scalars range to annotate on the scalar bar
            and the values are the string annotations.

        pickable : bool, optional
            Set whether this actor is pickable.

        preference : str, default: "point"
            When ``mesh.n_points == mesh.n_cells`` and setting
            scalars, this parameter sets how the scalars will be
            mapped to the mesh.  Default ``'point'``, causes the
            scalars will be associated with the mesh points.  Can be
            either ``'point'`` or ``'cell'``.

        log_scale : bool, default: False
            Use log scale when mapping data to colors. Scalars less
            than zero are mapped to the smallest representable
            positive float.

        pbr : bool, optional
            Enable physics based rendering (PBR) if the mesh is
            ``PolyData``.  Use the ``color`` argument to set the base
            color.

        metallic : float, optional
            Usually this value is either 0 or 1 for a real material
            but any value in between is valid. This parameter is only
            used by PBR interpolation.

        roughness : float, optional
            This value has to be between 0 (glossy) and 1 (rough). A
            glossy material has reflections and a high specular
            part. This parameter is only used by PBR
            interpolation.

        render : bool, default: True
            Force a render when ``True``.

        user_matrix : np.ndarray | vtk.vtkMatrix4x4, default: np.eye(4)
            Matrix passed to the Actor class before rendering. This affects the
            actor/rendering only, not the input volume itself. The user matrix is the
            last transformation applied to the actor before rendering. Defaults to the
            identity matrix.

        component : int, optional
            Set component of vector valued scalars to plot.  Must be
            nonnegative, if supplied. If ``None``, the magnitude of
            the vector is plotted.

        emissive : bool, optional
            Treat the points/splats as emissive light sources. Only valid for
            ``style='points_gaussian'`` representation.

        copy_mesh : bool, default: False
            If ``True``, a copy of the mesh will be made before adding it to
            the plotter.  This is useful if you would like to add the same
            mesh to a plotter multiple times and display different
            scalars. Setting ``copy_mesh`` to ``False`` is necessary if you
            would like to update the mesh after adding it to the plotter and
            have these updates rendered, e.g. by changing the active scalars or
            through an interactive widget. This should only be set to ``True``
            with caution. Defaults to ``False``. This is ignored if the input
            is a ``vtkAlgorithm`` subclass.

        backface_params : dict | pyvista.Property, optional
            A :class:`pyvista.Property` or a dict of parameters to use for
            backface rendering. This is useful for instance when the inside of
            oriented surfaces has a different color than the outside. When a
            :class:`pyvista.Property`, this is directly used for backface
            rendering. When a dict, valid keys are :class:`pyvista.Property`
            attributes, and values are corresponding values to use for the
            given property. Omitted keys (or the default of
            ``backface_params=None``) default to the corresponding frontface
            properties.

        show_vertices : bool, optional
            When ``style`` is not ``'points'``, render the external surface
            vertices. The following optional keyword arguments may be used to
            control the style of the vertices:

            * ``vertex_color`` - The color of the vertices
            * ``vertex_style`` - Change style to ``'points_gaussian'``
            * ``vertex_opacity`` - Control the opacity of the vertices

        edge_opacity : float, optional
            Edge opacity of the mesh. A single float value that will be applied globally
            edge opacity of the mesh and uniformly applied everywhere - should be
            between 0 and 1.

            .. note::
                `edge_opacity` uses ``SetEdgeOpacity`` as the underlying method which
                requires VTK version 9.3 or higher. If ``SetEdgeOpacity`` is not
                available, `edge_opacity` is set to 1.

        **kwargs : dict, optional
            Optional keyword arguments.

        Returns
        -------
        pyvista.plotting.actor.Actor
            Actor of the mesh.

        Examples
        --------
        Add a sphere to the plotter and show it with a custom scalar
        bar title.

        >>> import pyvista as pv
        >>> sphere = pv.Sphere()
        >>> sphere['Data'] = sphere.points[:, 2]
        >>> plotter = pv.Plotter()
        >>> _ = plotter.add_mesh(
        ...     sphere, scalar_bar_args={'title': 'Z Position'}
        ... )
        >>> plotter.show()

        Plot using RGB on a single cell.  Note that since the number of
        points and the number of cells are identical, we have to pass
        ``preference='cell'``.

        >>> import pyvista as pv
        >>> import numpy as np
        >>> vertices = np.array(
        ...     [
        ...         [0, 0, 0],
        ...         [1, 0, 0],
        ...         [0.5, 0.667, 0],
        ...         [0.5, 0.33, 0.667],
        ...     ]
        ... )
        >>> faces = np.hstack(
        ...     [[3, 0, 1, 2], [3, 0, 3, 2], [3, 0, 1, 3], [3, 1, 2, 3]]
        ... )
        >>> mesh = pv.PolyData(vertices, faces)
        >>> mesh.cell_data['colors'] = [
        ...     [255, 255, 255],
        ...     [0, 255, 0],
        ...     [0, 0, 255],
        ...     [255, 0, 0],
        ... ]
        >>> plotter = pv.Plotter()
        >>> _ = plotter.add_mesh(
        ...     mesh,
        ...     scalars='colors',
        ...     lighting=False,
        ...     rgb=True,
        ...     preference='cell',
        ... )
        >>> plotter.camera_position = 'xy'
        >>> plotter.show()

        Note how this varies from ``preference=='point'``.  This is
        because each point is now being individually colored, versus
        in ``preference=='point'``, each cell face is individually
        colored.

        >>> plotter = pv.Plotter()
        >>> _ = plotter.add_mesh(
        ...     mesh,
        ...     scalars='colors',
        ...     lighting=False,
        ...     rgb=True,
        ...     preference='point',
        ... )
        >>> plotter.camera_position = 'xy'
        >>> plotter.show()

        Plot a plane with a constant color and vary its opacity by point.

        >>> plane = pv.Plane()
        >>> plane.plot(
        ...     color='b',
        ...     opacity=np.linspace(0, 1, plane.n_points),
        ...     show_edges=True,
        ... )

        Plot the points of a sphere with Gaussian smoothing while coloring by z
        position.

        >>> mesh = pv.Sphere()
        >>> mesh.plot(
        ...     scalars=mesh.points[:, 2],
        ...     style='points_gaussian',
        ...     opacity=0.5,
        ...     point_size=10,
        ...     render_points_as_spheres=False,
        ...     show_scalar_bar=False,
        ... )

        Plot spheres using `points_gaussian` style and scale them by radius.

        >>> N_SPHERES = 1_000_000
        >>> rng = np.random.default_rng(seed=0)
        >>> pos = rng.random((N_SPHERES, 3))
        >>> rad = rng.random(N_SPHERES) * 0.01
        >>> pdata = pv.PolyData(pos)
        >>> pdata['radius'] = rad
        >>> pdata.plot(
        ...     style='points_gaussian',
        ...     emissive=False,
        ...     render_points_as_spheres=True,
        ... )

        """
        if user_matrix is None:
            user_matrix = np.eye(4)
        if style == 'points_gaussian':
            self.mapper = PointGaussianMapper(theme=self.theme, emissive=emissive)
        else:
            self.mapper = DataSetMapper(theme=self.theme)

        if render_lines_as_tubes and show_edges:
            warnings.warn(
                '`show_edges=True` not supported when `render_lines_as_tubes=True`. Ignoring `show_edges`.',
                UserWarning,
            )
            show_edges = False

        mesh, algo = algorithm_to_mesh_handler(mesh)

        # Convert the VTK data object to a pyvista wrapped object if necessary
        if not is_pyvista_dataset(mesh):
            mesh = wrap(mesh)
            if not is_pyvista_dataset(mesh):
                raise TypeError(
                    f'Object type ({type(mesh)}) not supported for plotting in PyVista.',
                )
        if isinstance(mesh, pyvista.PointSet):
            # cast to PointSet to PolyData
            if algo is not None:
                algo = pointset_to_polydata_algorithm(algo)
                mesh, algo = algorithm_to_mesh_handler(algo)
            else:
                mesh = mesh.cast_to_polydata(deep=False)
        elif isinstance(mesh, pyvista.MultiBlock):
            if algo is not None:
                raise TypeError(
                    'Algorithms with `MultiBlock` output type are not supported by `add_mesh` at this time.',
                )
            actor, _ = self.add_composite(
                mesh,
                color=color,
                style=style,
                scalars=scalars,
                clim=clim,
                show_edges=show_edges,
                edge_color=edge_color,
                point_size=point_size,
                line_width=line_width,
                opacity=opacity,
                flip_scalars=flip_scalars,
                lighting=lighting,
                n_colors=n_colors,
                interpolate_before_map=interpolate_before_map,
                cmap=cmap,
                label=label,
                reset_camera=reset_camera,
                scalar_bar_args=scalar_bar_args,
                show_scalar_bar=show_scalar_bar,
                multi_colors=multi_colors,
                name=name,
                render_points_as_spheres=render_points_as_spheres,
                render_lines_as_tubes=render_lines_as_tubes,
                smooth_shading=smooth_shading,
                split_sharp_edges=split_sharp_edges,
                ambient=ambient,
                diffuse=diffuse,
                specular=specular,
                specular_power=specular_power,
                nan_color=nan_color,
                nan_opacity=nan_opacity,
                culling=culling,
                rgb=rgb,
                below_color=below_color,
                above_color=above_color,
                pickable=pickable,
                preference=preference,
                log_scale=log_scale,
                pbr=pbr,
                metallic=metallic,
                roughness=roughness,
                render=render,
                show_vertices=show_vertices,
                edge_opacity=edge_opacity,
                **kwargs,
            )
            return actor
        elif copy_mesh and algo is None:
            # A shallow copy of `mesh` is made here so when we set (or add) scalars
            # active, it doesn't modify the original input mesh.
            # We ignore `copy_mesh` if the input is an algorithm
            mesh = mesh.copy(deep=False)

        # Parse arguments
        (
            scalar_bar_args,
            split_sharp_edges,
            show_scalar_bar,
            feature_angle,
            render_points_as_spheres,
            smooth_shading,
            clim,
            cmap,
            culling,
            name,
            nan_color,
            color,
            texture,
            rgb,
            interpolation,
            remove_existing_actor,
            vertex_color,
            vertex_style,
            vertex_opacity,
        ) = _common_arg_parser(
            mesh,
            self._theme,
            n_colors,
            scalar_bar_args,
            split_sharp_edges,
            show_scalar_bar,
            render_points_as_spheres,
            smooth_shading,
            pbr,
            clim,
            cmap,
            culling,
            name,
            nan_color,
            nan_opacity,
            color,
            texture,
            rgb,
            style,
            **kwargs,
        )

        if show_vertices is None:
            show_vertices = self._theme.show_vertices

        if edge_opacity is None and pyvista.vtk_version_info >= (9, 3):
            edge_opacity = self._theme.edge_opacity

        if silhouette is None:
            silhouette = self._theme.silhouette.enabled
        if silhouette:
            if isinstance(silhouette, dict):
                self.add_silhouette(algo or mesh, **silhouette)
            else:
                self.add_silhouette(algo or mesh)

        # Try to plot something if no preference given
        if scalars is None and color is None and texture is None:
            # Make sure scalars components are not vectors/tuples
            scalars = mesh.active_scalars_name
            # Don't allow plotting of string arrays by default
            if scalars is not None:  # and np.issubdtype(mesh.active_scalars.dtype, np.number):
                scalar_bar_args.setdefault('title', scalars)
            else:
                scalars = None

        # Make sure scalars is a numpy array after this point
        original_scalar_name = None
        scalars_name = pyvista.DEFAULT_SCALARS_NAME
        if isinstance(scalars, str):
            self.mapper.array_name = scalars

            # enable rgb if the scalars name ends with rgb or rgba
            if rgb is None:
                if scalars.endswith(('_rgb', '_rgba')):
                    rgb = True

            original_scalar_name = scalars
            scalars = get_array(mesh, scalars, preference=preference, err=True)
            scalar_bar_args.setdefault('title', original_scalar_name)
            scalars_name = original_scalar_name

            # Set the active scalars name here. If the name already exists in
            # the input mesh, it may not be set as the active scalars within
            # the mapper. This should be refactored by 0.36.0
            field = get_array_association(mesh, original_scalar_name, preference=preference)
            self.mapper.scalar_map_mode = field.name

            # set preference for downstream use with actual
            if field == FieldAssociation.POINT:
                preference = 'point'
            elif field == FieldAssociation.CELL:
                preference = 'cell'

            if algo is not None:
                # Ensures that the right scalars are set as active on
                # each pipeline request
                algo = active_scalars_algorithm(algo, original_scalar_name, preference=preference)
                mesh, algo = algorithm_to_mesh_handler(algo)
            else:
                # Otherwise, make sure the mesh object's scalars are set
                if field == FieldAssociation.POINT:
                    mesh.point_data.active_scalars_name = original_scalar_name
                elif field == FieldAssociation.CELL:
                    mesh.cell_data.active_scalars_name = original_scalar_name

        # Compute surface normals if using smooth shading
        if smooth_shading:
            if algo is not None:
                raise TypeError(
                    'Smooth shading is not currently supported when a vtkAlgorithm is passed.',
                )
            mesh, scalars = prepare_smooth_shading(
                mesh,
                scalars,
                texture,
                split_sharp_edges,
                feature_angle,
                preference,
            )

        if rgb:
            show_scalar_bar = False
            if scalars.ndim != 2 or scalars.shape[1] < 3 or scalars.shape[1] > 4:
                raise ValueError('RGB array must be n_points/n_cells by 3/4 in shape.')

        if algo is None and not self.theme.allow_empty_mesh and not mesh.n_points:
            # Algorithms may initialize with an empty mesh
            raise ValueError(
                'Empty meshes cannot be plotted. Input mesh has zero points. To allow plotting empty meshes, set `pv.global_theme.allow_empty_mesh = True`',
            )

        # set main values
        self.mesh = mesh
        self.mapper.dataset = self.mesh
        if interpolate_before_map is not None:
            self.mapper.interpolate_before_map = interpolate_before_map
        set_algorithm_input(self.mapper, algo or mesh)

        actor = Actor(mapper=self.mapper)
        actor.user_matrix = user_matrix

        if texture is not None:
            if isinstance(texture, np.ndarray):
                texture = numpy_to_texture(texture)
            if not isinstance(texture, (_vtk.vtkTexture, _vtk.vtkOpenGLTexture)):
                raise TypeError(f'Invalid texture type ({type(texture)})')
            if mesh.GetPointData().GetTCoords() is None:
                raise ValueError(
                    'Input mesh does not have texture coordinates to support the texture.',
                )
            actor.texture = texture
            # Set color to white by default when using a texture
            if color is None:
                color = 'white'
            if scalars is None:
                show_scalar_bar = False
            self.mapper.scalar_visibility = False

            # see https://github.com/pyvista/pyvista/issues/950
            mesh.set_active_scalars(None)

        # Handle making opacity array
        custom_opac, opacity = process_opacity(
            mesh,
            opacity,
            preference,
            n_colors,
            scalars,
            use_transparency,
        )

        # Scalars formatting ==================================================
        if scalars is not None:
            self.mapper.set_scalars(
                scalars,
                scalars_name,
                n_colors,
                scalar_bar_args,
                rgb,
                component,
                preference,
                custom_opac,
                annotations,
                log_scale,
                nan_color,
                above_color,
                below_color,
                cmap,
                flip_scalars,
                opacity,
                categories,
                clim,
            )
            self.mapper.scalar_visibility = True
        elif custom_opac:  # no scalars but custom opacity
            self.mapper.set_custom_opacity(
                opacity,
                color,
                n_colors,
                preference,
            )
            self.mapper.scalar_visibility = True
        else:
            self.mapper.scalar_visibility = False

        # Set actor properties ================================================
        prop_kwargs = dict(
            theme=self._theme,
            interpolation=interpolation,
            metallic=metallic,
            roughness=roughness,
            point_size=point_size,
            ambient=ambient,
            diffuse=diffuse,
            specular=specular,
            specular_power=specular_power,
            show_edges=show_edges,
            color=self.renderer.next_color if color is None else color,
            style=style if style != 'points_gaussian' else 'points',
            edge_color=edge_color,
            render_lines_as_tubes=render_lines_as_tubes,
            lighting=lighting,
            line_width=line_width,
            culling=culling,
            edge_opacity=edge_opacity,
        )

        if isinstance(opacity, (float, int)):
            prop_kwargs['opacity'] = opacity
        prop = Property(**prop_kwargs)
        actor.SetProperty(prop)

        if style == 'points_gaussian':
            self.mapper.scale_factor = prop.point_size * self.mapper.dataset.length / 1300
            if not render_points_as_spheres and not self.mapper.emissive:
                if prop.opacity >= 1.0:
                    prop.opacity = 0.9999  # otherwise, weird triangles

        if render_points_as_spheres:
            if style == 'points_gaussian':
                self.mapper.use_circular_splat(prop.opacity)
                prop.opacity = 1.0
            else:
                prop.render_points_as_spheres = render_points_as_spheres

        if backface_params is not None:
            if isinstance(backface_params, Property):
                backface_prop = backface_params
            elif isinstance(backface_params, dict):
                # preserve omitted kwargs from frontface
                backface_kwargs = deepcopy(prop_kwargs)
                backface_kwargs.update(backface_params)
                backface_prop = Property(**backface_kwargs)
            else:
                raise TypeError(
                    'Backface params must be a pyvista.Property or a dict, '
                    f'not {type(backface_params).__name__}.',
                )
            actor.backface_prop = backface_prop

        # legend label
        if label is not None:
            self._add_legend_label(actor, label, scalars, actor.prop.color)

        # by default reset the camera if the plotting window has been rendered
        if reset_camera is None:
            reset_camera = not self._first_time and not self.camera_set

        # add this immediately prior to adding the actor to ensure vertices
        # are rendered
        if show_vertices and style not in ['points', 'points_gaussian']:
            self.add_mesh(
                extract_surface_algorithm(algo or mesh),
                style=vertex_style,
                point_size=point_size,
                color=vertex_color,
                render_points_as_spheres=render_points_as_spheres,
                name=f'{name}-vertices',
                opacity=vertex_opacity,
                lighting=lighting,
                render=False,
                show_vertices=False,
            )

        self.add_actor(
            actor,
            reset_camera=reset_camera,
            name=name,
            pickable=pickable,
            render=render,
            remove_existing_actor=remove_existing_actor,
        )

        # hide scalar bar if using special scalars
        if scalar_bar_args.get('title') == '__custom_rgba':
            show_scalar_bar = False

        # Only show scalar bar if there are scalars
        if show_scalar_bar and scalars is not None:
            self.add_scalar_bar(**scalar_bar_args)

        self.renderer.Modified()

        return actor

    def _add_legend_label(self, actor, label, scalars, color):
        """Add a legend label based on an actor and its scalars."""
        if not isinstance(label, str):
            raise TypeError('Label must be a string')

        if (
            hasattr(self.mesh, '_glyph_geom')
            and self.mesh._glyph_geom is not None
            and self.mesh._glyph_geom[0] is not None
        ):
            # Using only the first geometry
            geom = pyvista.PolyData(self.mesh._glyph_geom[0])
        else:
            geom = pyvista.Triangle()
            if scalars is not None:
                geom = pyvista.Box()

        geom.points -= geom.center

        addr = actor.GetAddressAsString("")
        self.renderer._labels[addr] = [geom, label, color]

    def add_volume(
        self,
        volume,
        scalars=None,
        clim=None,
        resolution=None,
        opacity='linear',
        n_colors=256,
        cmap=None,
        flip_scalars=False,
        reset_camera=None,
        name=None,
        ambient=None,
        categories=False,
        culling=False,
        multi_colors=False,
        blending='composite',
        mapper=None,
        scalar_bar_args=None,
        show_scalar_bar=None,
        annotations=None,
        pickable=True,
        preference="point",
        opacity_unit_distance=None,
        shade=False,
        diffuse=0.7,  # TODO: different default for volumes
        specular=0.2,  # TODO: different default for volumes
        specular_power=10.0,  # TODO: different default for volumes
        render=True,
        user_matrix=None,
        log_scale=False,
        **kwargs,
    ):
        """Add a volume, rendered using a smart mapper by default.

        Requires a 3D data type like :class:`numpy.ndarray`,
        :class:`pyvista.ImageData`, :class:`pyvista.RectilinearGrid`,
        or :class:`pyvista.UnstructuredGrid`.

        Parameters
        ----------
        volume : 3D numpy.ndarray | pyvista.DataSet
            The input volume to visualize. 3D numpy arrays are accepted.

            .. warning::
                If the input is not :class:`numpy.ndarray`,
                :class:`pyvista.ImageData`, or :class:`pyvista.RectilinearGrid`,
                volume rendering will often have poor performance.

        scalars : str | numpy.ndarray, optional
            Scalars used to "color" the mesh.  Accepts a string name of an
            array that is present on the mesh or an array with length equal
            to the number of cells or the number of points in the
            mesh. If ``scalars`` is ``None``, then the active scalars are used.

            Scalars may be 1 dimensional or 2 dimensional. If 1 dimensional,
            the scalars will be mapped to the lookup table. If 2 dimensional
            the scalars will be directly mapped to RGBA values, array should be
            shaped ``(N, 4)`` where ``N`` is the number of points, and of
            datatype ``np.uint8``.

            Scalars may be 1 dimensional or 2 dimensional. If 1 dimensional,
            the scalars will be mapped to the lookup table. If 2 dimensional
            the scalars will be directly mapped to RGBA values, array should be
            shaped ``(N, 4)`` where ``N`` is the number of points, and of
            datatype ``np.uint8``.

        clim : sequence[float] | float, optional
            Color bar range for scalars.  For example: ``[-1, 2]``. Defaults to
            minimum and maximum of scalars array if the scalars dtype is not
            ``np.uint8``. ``rng`` is also an accepted alias for this parameter.

            If the scalars datatype is ``np.uint8``, this parameter defaults to
            ``[0, 256]``.

            If a single value is given, the range ``[-clim, clim]`` is used.

        resolution : list, optional
            Block resolution. For example ``[1, 1, 1]``. Resolution must be
            non-negative. While VTK accepts negative spacing, this results in
            unexpected behavior. See:
            `pyvista #1967 <https://github.com/pyvista/pyvista/issues/1967>`_.

        opacity : str | numpy.ndarray, optional
            Opacity mapping for the scalars array.

            A string can also be specified to map the scalars range to a
            predefined opacity transfer function. Or you can pass a custom made
            transfer function that is an array either ``n_colors`` in length or
            array, or you can pass a string to select a built in transfer
            function. If a string, should be one of the following:

            * ``'linear'`` - Linear
            * ``'linear_r'`` - Linear except reversed
            * ``'geom'`` - Evenly spaced on the log scale
            * ``'geom_r'`` - Evenly spaced on the log scale except reversed
            * ``'sigmoid'`` - Linear map between -10.0 and 10.0
            * ``'sigmoid_1'`` - Linear map between -1.0 and 1.0
            * ``'sigmoid_2'`` - Linear map between -2.0 and 2.0
            * ``'sigmoid_3'`` - Linear map between -3.0 and 3.0
            * ``'sigmoid_4'`` - Linear map between -4.0 and 4.0
            * ``'sigmoid_5'`` - Linear map between -5.0 and 5.0
            * ``'sigmoid_6'`` - Linear map between -6.0 and 6.0
            * ``'sigmoid_7'`` - Linear map between -7.0 and 7.0
            * ``'sigmoid_8'`` - Linear map between -8.0 and 8.0
            * ``'sigmoid_9'`` - Linear map between -9.0 and 9.0
            * ``'sigmoid_10'`` - Linear map between -10.0 and 10.0
            * ``'sigmoid_15'`` - Linear map between -15.0 and 15.0
            * ``'sigmoid_20'`` - Linear map between -20.0 and 20.0
            * ``'foreground'`` - Transparent background and opaque foreground.
                Intended for use with segmentation labels. Assumes the smallest
                scalar value of the array is the background value (e.g. 0).

            If RGBA scalars are provided, this parameter is set to ``'linear'``
            to ensure the opacity transfer function has no effect on the input
            opacity values.

        n_colors : int, optional
            Number of colors to use when displaying scalars. Defaults to 256.
            The scalar bar will also have this many colors.

        cmap : str | list | pyvista.LookupTable, default: :attr:`pyvista.plotting.themes.Theme.cmap`
            If a string, this is the name of the ``matplotlib`` colormap to use
            when mapping the ``scalars``.  See available Matplotlib colormaps.
            Only applicable for when displaying ``scalars``.
            ``colormap`` is also an accepted alias
            for this. If ``colorcet`` or ``cmocean`` are installed, their
            colormaps can be specified by name.

            You can also specify a list of colors to override an existing
            colormap with a custom one.  For example, to create a three color
            colormap you might specify ``['green', 'red', 'blue']``.

            This parameter also accepts a :class:`pyvista.LookupTable`. If this
            is set, all parameters controlling the color map like ``n_colors``
            will be ignored.

        flip_scalars : bool, optional
            Flip direction of cmap. Most colormaps allow ``*_r`` suffix to do
            this as well.

        reset_camera : bool, optional
            Reset the camera after adding this mesh to the scene.

        name : str, optional
            The name for the added actor so that it can be easily
            updated.  If an actor of this name already exists in the
            rendering window, it will be replaced by the new actor.

        ambient : float, optional
            When lighting is enabled, this is the amount of light from
            0 to 1 that reaches the actor when not directed at the
            light source emitted from the viewer.  Default 0.0.

        categories : bool, optional
            If set to ``True``, then the number of unique values in the scalar
            array will be used as the ``n_colors`` argument.

        culling : str, optional
            Does not render faces that are culled. Options are ``'front'`` or
            ``'back'``. This can be helpful for dense surface meshes,
            especially when edges are visible, but can cause flat
            meshes to be partially displayed.  Defaults ``False``.

        multi_colors : bool, optional
            Whether or not to use multiple colors when plotting MultiBlock
            object. Blocks will be colored sequentially as 'Reds', 'Greens',
            'Blues', and 'Grays'.

        blending : str, optional
            Blending mode for visualisation of the input object(s). Can be
            one of 'additive', 'maximum', 'minimum', 'composite', or
            'average'. Defaults to 'composite'.

        mapper : str, optional
            Volume mapper to use given by name. Options include:
            ``'fixed_point'``, ``'gpu'``, ``'open_gl'``, and
            ``'smart'``.  If ``None`` the ``"volume_mapper"`` in the
            ``self._theme`` is used. If using ``'fixed_point'``,
            only ``ImageData`` types can be used.

            .. note::
                If a :class:`pyvista.UnstructuredGrid` is input, the 'ugrid'
                mapper (``vtkUnstructuredGridVolumeRayCastMapper``) will be
                used regardless.

            .. note::
                The ``'smart'`` mapper chooses one of the other listed
                mappers based on rendering parameters and available
                hardware. Most of the time the ``'smart'`` simply checks
                if a GPU is available and if so, uses the ``'gpu'``
                mapper, otherwise using the ``'fixed_point'`` mapper.

            .. warning::
                The ``'fixed_point'`` mapper is CPU-based and will have
                lower performance than the ``'gpu'`` or ``'open_gl'``
                mappers.

        scalar_bar_args : dict, optional
            Dictionary of keyword arguments to pass when adding the
            scalar bar to the scene. For options, see
            :func:`pyvista.Plotter.add_scalar_bar`.

        show_scalar_bar : bool
            If ``False``, a scalar bar will not be added to the
            scene. Defaults to ``True``.

        annotations : dict, optional
            Pass a dictionary of annotations. Keys are the float
            values in the scalars range to annotate on the scalar bar
            and the values are the string annotations.

        pickable : bool, optional
            Set whether this mesh is pickable.

        preference : str, optional
            When ``mesh.n_points == mesh.n_cells`` and setting
            scalars, this parameter sets how the scalars will be
            mapped to the mesh.  Default ``'point'``, causes the
            scalars will be associated with the mesh points.  Can be
            either ``'point'`` or ``'cell'``.

        opacity_unit_distance : float, optional
            Set/Get the unit distance on which the scalar opacity
            transfer function is defined. Meaning that over that
            distance, a given opacity (from the transfer function) is
            accumulated. This is adjusted for the actual sampling
            distance during rendering. By default, this is the length
            of the diagonal of the bounding box of the volume divided
            by the dimensions.

        shade : bool, default: False
            Default off. If shading is turned on, the mapper may
            perform shading calculations - in some cases shading does
            not apply (for example, in a maximum intensity projection)
            and therefore shading will not be performed even if this
            flag is on.

        diffuse : float, default: 0.7
            The diffuse lighting coefficient.

        specular : float, default: 0.2
            The specular lighting coefficient.

        specular_power : float, default: 10.0
            The specular power. Between ``0.0`` and ``128.0``.

        render : bool, default: True
            Force a render when True.

        user_matrix : np.ndarray | vtk.vtkMatrix4x4, default: np.eye(4)
            Matrix passed to the Volume class before rendering. This affects the
            actor/rendering only, not the input volume itself. The user matrix is the
            last transformation applied to the actor before rendering. Defaults to the
            identity matrix.

        log_scale : bool, default: False
            Use log scale when mapping data to colors. Scalars less
            than zero are mapped to the smallest representable
            positive float.

        **kwargs : dict, optional
            Optional keyword arguments.

        Returns
        -------
        pyvista.Actor
            Actor of the volume.

        Examples
        --------
        Show a built-in volume example with the coolwarm colormap.

        >>> from pyvista import examples
        >>> import pyvista as pv
        >>> bolt_nut = examples.download_bolt_nut()
        >>> pl = pv.Plotter()
        >>> _ = pl.add_volume(bolt_nut, cmap="coolwarm")
        >>> pl.show()

        Create a volume from scratch and plot it using single vector of
        scalars.

        >>> import pyvista as pv
        >>> grid = pv.ImageData(dimensions=(9, 9, 9))
        >>> grid['scalars'] = -grid.x
        >>> pl = pv.Plotter()
        >>> _ = pl.add_volume(grid, opacity='linear')
        >>> pl.show()

        Plot a volume from scratch using RGBA scalars

        >>> import pyvista as pv
        >>> import numpy as np
        >>> grid = pv.ImageData(dimensions=(5, 20, 20))
        >>> scalars = grid.points - (grid.origin)
        >>> scalars /= scalars.max()
        >>> opacity = np.linalg.norm(
        ...     grid.points - grid.center, axis=1
        ... ).reshape(-1, 1)
        >>> opacity /= opacity.max()
        >>> scalars = np.hstack((scalars, opacity**3))
        >>> scalars *= 255
        >>> pl = pv.Plotter()
        >>> vol = pl.add_volume(grid, scalars=scalars.astype(np.uint8))
        >>> vol.prop.interpolation_type = 'linear'
        >>> pl.show()

        Plot an UnstructuredGrid.

        >>> from pyvista import examples
        >>> import pyvista as pv
        >>> mesh = examples.download_letter_a()
        >>> mesh['scalars'] = mesh.points[:, 1]
        >>> pl = pv.Plotter()
        >>> _ = pl.add_volume(mesh, opacity_unit_distance=0.1)
        >>> pl.show()

        """
        # Handle default arguments

        if user_matrix is None:
            user_matrix = np.eye(4)
        # Supported aliases
        clim = kwargs.pop('rng', clim)
        cmap = kwargs.pop('colormap', cmap)
        culling = kwargs.pop('backface_culling', culling)

        if "scalar" in kwargs:
            raise TypeError(
                "`scalar` is an invalid keyword argument for `add_mesh`. Perhaps you mean `scalars` with an s?",
            )
        assert_empty_kwargs(**kwargs)

        if show_scalar_bar is None:
            show_scalar_bar = self._theme.show_scalar_bar or scalar_bar_args

        # Avoid mutating input
        scalar_bar_args = {} if scalar_bar_args is None else scalar_bar_args.copy()

        if culling is True:
            culling = 'backface'

        if mapper is None:
            # Default mapper choice. Overridden later if UnstructuredGrid
            mapper = self._theme.volume_mapper

        # only render when the plotter has already been shown
        if render is None:
            render = not self._first_time

        # Convert the VTK data object to a pyvista wrapped object if necessary
        if not is_pyvista_dataset(volume):
            if isinstance(volume, np.ndarray):
                volume = wrap(volume)
                if resolution is None:
                    resolution = [1, 1, 1]
                elif len(resolution) != 3:
                    raise ValueError('Invalid resolution dimensions.')
                volume.spacing = resolution
            else:
                volume = wrap(volume)
                if not is_pyvista_dataset(volume):
                    raise TypeError(
                        f'Object type ({type(volume)}) not supported for plotting in PyVista.',
                    )
        else:
            # HACK: Make a copy so the original object is not altered.
            #       Also, place all data on the nodes as issues arise when
            #       volume rendering on the cells.
            volume = volume.cell_data_to_point_data()

        if name is None:
            name = f'{type(volume).__name__}({volume.memory_address})'

        if isinstance(volume, pyvista.MultiBlock):
            from itertools import cycle

            cycler = cycle(['Reds', 'Greens', 'Blues', 'Greys', 'Oranges', 'Purples'])
            # Now iteratively plot each element of the multiblock dataset
            actors = []
            for idx in range(volume.GetNumberOfBlocks()):
                if volume[idx] is None:
                    continue
                # Get a good name to use
                next_name = f'{name}-{idx}'
                # Get the data object
                block = wrap(volume.GetBlock(idx))
                if resolution is None:
                    try:
                        block_resolution = block.GetSpacing()
                    except AttributeError:
                        block_resolution = resolution
                else:
                    block_resolution = resolution
                color = next(cycler) if multi_colors else cmap

                a = self.add_volume(
                    block,
                    resolution=block_resolution,
                    opacity=opacity,
                    n_colors=n_colors,
                    cmap=color,
                    flip_scalars=flip_scalars,
                    reset_camera=reset_camera,
                    name=next_name,
                    ambient=ambient,
                    categories=categories,
                    culling=culling,
                    clim=clim,
                    mapper=mapper,
                    pickable=pickable,
                    opacity_unit_distance=opacity_unit_distance,
                    shade=shade,
                    diffuse=diffuse,
                    specular=specular,
                    specular_power=specular_power,
                    render=render,
                    show_scalar_bar=show_scalar_bar,
                )

                actors.append(a)
            return actors

        # Make sure structured grids are not less than 3D
        # ImageData and RectilinearGrid should be olay as <3D
        if isinstance(volume, pyvista.StructuredGrid):
            if any(d < 2 for d in volume.dimensions):
                raise ValueError('StructuredGrids must be 3D dimensional.')

        if isinstance(volume, pyvista.PolyData):
            raise TypeError(
                f'Type {type(volume)} not supported for volume rendering as it is not 3D.',
            )
        elif not isinstance(
            volume,
            (pyvista.ImageData, pyvista.RectilinearGrid, pyvista.UnstructuredGrid),
        ):
            volume = volume.cast_to_unstructured_grid()

        # Override mapper choice for UnstructuredGrid
        if isinstance(volume, pyvista.UnstructuredGrid):
            # Unstructured grid must be all tetrahedrals
            if not (volume.celltypes == pyvista.CellType.TETRA).all():
                volume = volume.triangulate()
            mapper = 'ugrid'

        if mapper == 'fixed_point' and not isinstance(volume, pyvista.ImageData):
            raise TypeError(
                f'Type {type(volume)} not supported for volume rendering with the `"fixed_point"` mapper. Use `pyvista.ImageData`.',
            )
        elif isinstance(volume, pyvista.UnstructuredGrid) and mapper != 'ugrid':
            raise TypeError(
                f'Type {type(volume)} not supported for volume rendering with the `{mapper}` mapper. Use the "ugrid" mapper or simply leave as None.',
            )

        if opacity_unit_distance is None and not isinstance(volume, pyvista.UnstructuredGrid):
            opacity_unit_distance = volume.length / (np.mean(volume.dimensions) - 1)

        if scalars is None:
            # Make sure scalars components are not vectors/tuples
            scalars = volume.active_scalars
            # Don't allow plotting of string arrays by default
            if scalars is not None and np.issubdtype(scalars.dtype, np.number):
                scalar_bar_args.setdefault('title', volume.active_scalars_info[1])
            else:
                raise MissingDataError('No scalars to use for volume rendering.')

        title = 'Data'
        if isinstance(scalars, str):
            title = scalars
            scalars = get_array(volume, scalars, preference=preference, err=True)
            scalar_bar_args.setdefault('title', title)
        elif not isinstance(scalars, np.ndarray):
            scalars = np.asarray(scalars)

        if scalars.ndim != 1:
            if scalars.ndim != 2:
                raise ValueError('`add_volume` only supports scalars with 1 or 2 dimensions')
            if scalars.shape[1] != 4 or scalars.dtype != np.uint8:
                raise ValueError(
                    '`add_volume` only supports scalars with 2 dimensions that have 4 components of datatype np.uint8.\n\n'
                    f'Scalars have shape {scalars.shape} and dtype {scalars.dtype.name!r}.',
                )

        if not np.issubdtype(scalars.dtype, np.number):
            raise TypeError('Non-numeric scalars are currently not supported for volume rendering.')
        if scalars.ndim != 1:
            if scalars.ndim != 2:
                raise ValueError('`add_volume` only supports scalars with 1 or 2 dimensions')
            if scalars.shape[1] != 4 or scalars.dtype != np.uint8:
                raise ValueError(
                    f'`add_volume` only supports scalars with 2 dimension that have 4 components of datatype np.uint8, scalars have shape {scalars.shape} and datatype {scalars.dtype}',
                )
            if opacity != 'linear':
                opacity = 'linear'
                warnings.warn('Ignoring custom opacity due to RGBA scalars.')

        # Define mapper, volume, and add the correct properties
        mappers_lookup = {
            'fixed_point': FixedPointVolumeRayCastMapper,
            'gpu': GPUVolumeRayCastMapper,
            'open_gl': OpenGLGPUVolumeRayCastMapper,
            'smart': SmartVolumeMapper,
            'ugrid': UnstructuredGridVolumeRayCastMapper,
        }
        if not isinstance(mapper, str) or mapper not in mappers_lookup.keys():
            raise TypeError(
                f"Mapper ({mapper}) unknown. Available volume mappers include: {', '.join(mappers_lookup.keys())}",
            )
        self.mapper = mappers_lookup[mapper](theme=self._theme)

        # Set scalars range
        min_, max_ = None, None
        if clim is None:
            if scalars.dtype == np.uint8:
                clim = [0, 255]
            else:
                min_, max_ = np.nanmin(scalars), np.nanmax(scalars)
                clim = [min_, max_]
        elif isinstance(clim, (float, int)):
            clim = [-clim, clim]

        if log_scale:
            if clim[0] <= 0:
                clim = [sys.float_info.min, clim[1]]

        # data must be between [0, 255], but not necessarily UINT8
        # Preserve backwards compatibility and have same behavior as VTK.
        if scalars.dtype != np.uint8 and clim != [0, 255]:
            # must copy to avoid modifying inplace and remove any VTK weakref
            scalars = np.array(scalars)
            clim = np.asarray(clim, dtype=scalars.dtype)
            scalars.clip(clim[0], clim[1], out=scalars)
            if log_scale:
                out = mpl.colors.LogNorm(clim[0], clim[1])(scalars)
                scalars = out.data * 255
            else:
                if min_ is None:
                    min_, max_ = np.nanmin(scalars), np.nanmax(scalars)
                np.true_divide((scalars - min_), (max_ - min_) / 255, out=scalars, casting='unsafe')

        volume[title] = scalars
        volume.active_scalars_name = title

        # Scalars interpolation approach
        if scalars.shape[0] == volume.n_points:
            self.mapper.scalar_mode = 'point'
        elif scalars.shape[0] == volume.n_cells:
            self.mapper.scalar_mode = 'cell'
        else:
            raise_not_matching(scalars, volume)

        self.mapper.scalar_range = clim

        if isinstance(cmap, pyvista.LookupTable):
            self.mapper.lookup_table = cmap
        else:
            if cmap is None:
                cmap = self._theme.cmap

            cmap = get_cmap_safe(cmap)
            if categories:
                if categories is True:
                    n_colors = len(np.unique(scalars))
                elif isinstance(categories, int):
                    n_colors = categories

            if flip_scalars:
                cmap = cmap.reversed()

            # Set colormap and build lookup table
            self.mapper.lookup_table.apply_cmap(cmap, n_colors)
            self.mapper.lookup_table.apply_opacity(opacity)
            self.mapper.lookup_table.scalar_range = clim
            self.mapper.lookup_table.log_scale = log_scale
            if isinstance(annotations, dict):
                self.mapper.lookup_table.annotations = annotations

        self.mapper.dataset = volume
        self.mapper.blend_mode = blending
        self.mapper.update()

        self.volume = Volume()
        self.volume.mapper = self.mapper
        self.volume.user_matrix = user_matrix

        self.volume.prop = VolumeProperty(
            lookup_table=self.mapper.lookup_table,
            ambient=ambient,
            shade=shade,
            specular=specular,
            specular_power=specular_power,
            diffuse=diffuse,
            opacity_unit_distance=opacity_unit_distance,
        )

        if scalars.ndim == 2:
            self.volume.prop.independent_components = False
            show_scalar_bar = False

        actor, prop = self.add_actor(
            self.volume,
            reset_camera=reset_camera,
            name=name,
            culling=culling,
            pickable=pickable,
            render=render,
        )

        # Add scalar bar if scalars are available
        if show_scalar_bar and scalars is not None:
            self.add_scalar_bar(**scalar_bar_args)

        self.renderer.Modified()
        return actor

    def add_silhouette(
        self,
        mesh,
        color=None,
        line_width=None,
        opacity=None,
        feature_angle=None,
        decimate=None,
    ):
        """Add a silhouette of a PyVista or VTK dataset to the scene.

        A silhouette can also be generated directly in
        :func:`add_mesh <pyvista.Plotter.add_mesh>`. See also
        :ref:`silhouette_example`.

        Parameters
        ----------
        mesh : pyvista.DataSet | vtk.vtkAlgorithm
            Mesh or mesh-producing algorithm for generating silhouette
            to plot.

        color : ColorLike, optional
            Color of the silhouette lines.

        line_width : float, optional
            Silhouette line width.

        opacity : float, optional
            Line transparency between ``0`` and ``1``.

        feature_angle : float, optional
            If set, display sharp edges exceeding that angle in degrees.

        decimate : float, optional
            Level of decimation between ``0`` and ``1``. Decimating will
            improve rendering performance. A good rule of thumb is to
            try ``0.9``  first and decrease until the desired rendering
            performance is achieved.

        Returns
        -------
        pyvista.Actor
            Actor of the silhouette.

        Examples
        --------
        >>> import pyvista as pv
        >>> from pyvista import examples
        >>> bunny = examples.download_bunny()
        >>> plotter = pv.Plotter()
        >>> _ = plotter.add_mesh(bunny, color='lightblue')
        >>> _ = plotter.add_silhouette(bunny, color='red', line_width=8.0)
        >>> plotter.view_xy()
        >>> plotter.show()

        """
        mesh, algo = algorithm_to_mesh_handler(mesh)
        if not isinstance(mesh, pyvista.PolyData):
            algo = extract_surface_algorithm(algo or mesh)
            mesh, algo = algorithm_to_mesh_handler(algo)

        silhouette_params = self._theme.silhouette.to_dict()

        if color is None:
            color = silhouette_params["color"]
        if line_width is None:
            line_width = silhouette_params["line_width"]
        if opacity is None:
            opacity = silhouette_params["opacity"]
        if feature_angle is None:
            feature_angle = silhouette_params["feature_angle"]
        if decimate is None:
            decimate = silhouette_params["decimate"]

        # At this point we are dealing with a pipeline, so no `algo or mesh`
        if decimate:
            # Always triangulate as decimation filters needs it
            # and source mesh could have been any type
            algo = triangulate_algorithm(algo or mesh)
            algo = decimation_algorithm(algo, decimate)
            mesh, algo = algorithm_to_mesh_handler(algo)

        alg = _vtk.vtkPolyDataSilhouette()
        set_algorithm_input(alg, algo or mesh)
        alg.SetCamera(self.renderer.camera)
        if feature_angle is not None:
            alg.SetEnableFeatureAngle(True)
            alg.SetFeatureAngle(feature_angle)
        else:
            alg.SetEnableFeatureAngle(False)
        mapper = DataSetMapper(theme=self._theme)
        mapper.SetInputConnection(alg.GetOutputPort())
        actor, prop = self.add_actor(mapper)
        prop.SetColor(Color(color).float_rgb)
        prop.SetOpacity(opacity)
        prop.SetLineWidth(line_width)

        return actor

    def update_scalar_bar_range(self, clim, name=None):
        """Update the value range of the active or named scalar bar.

        Parameters
        ----------
        clim : sequence[float]
            The new range of scalar bar. For example ``[-1, 2]``.

        name : str, optional
            The title of the scalar bar to update.

        """
        if isinstance(clim, (float, int)):
            clim = [-clim, clim]
        if len(clim) != 2:
            raise TypeError('clim argument must be a length 2 iterable of values: (min, max).')
        if name is None:
            if not hasattr(self, 'mapper'):
                raise AttributeError('This plotter does not have an active mapper.')
            self.mapper.scalar_range = clim
            return

        try:
            # use the name to find the desired actor
            for mh in self.scalar_bars._scalar_bar_mappers[name]:
                mh.scalar_range = clim
        except KeyError:
            raise ValueError(f'Name ({name!r}) not valid/not found in this plotter.') from None

    def clear_actors(self):
        """Clear actors from all renderers."""
        self.renderers.clear_actors()

    def clear(self):
        """Clear plot by removing all actors and properties.

        Examples
        --------
        >>> import pyvista as pv
        >>> plotter = pv.Plotter()
        >>> actor = plotter.add_mesh(pv.Sphere())
        >>> plotter.clear()
        >>> plotter.renderer.actors
        {}

        """
        self.renderers.clear()
        self.scalar_bars.clear()
        self.mesh = None
        self.mapper = None

    def link_views(self, views=0):
        """Link the views' cameras.

        Parameters
        ----------
        views : int | tuple | list, default: 0
            If ``views`` is int, link the views to the given view
            index or if ``views`` is a tuple or a list, link the given
            views cameras.

        Examples
        --------
        Not linked view case.

        >>> import pyvista as pv
        >>> from pyvista import demos
        >>> ocube = demos.orientation_cube()
        >>> pl = pv.Plotter(shape=(1, 2))
        >>> pl.subplot(0, 0)
        >>> _ = pl.add_mesh(ocube['cube'], show_edges=True)
        >>> _ = pl.add_mesh(ocube['x_p'], color='blue')
        >>> _ = pl.add_mesh(ocube['x_n'], color='blue')
        >>> _ = pl.add_mesh(ocube['y_p'], color='green')
        >>> _ = pl.add_mesh(ocube['y_n'], color='green')
        >>> _ = pl.add_mesh(ocube['z_p'], color='red')
        >>> _ = pl.add_mesh(ocube['z_n'], color='red')
        >>> pl.camera_position = 'yz'
        >>> pl.subplot(0, 1)
        >>> _ = pl.add_mesh(ocube['cube'], show_edges=True)
        >>> _ = pl.add_mesh(ocube['x_p'], color='blue')
        >>> _ = pl.add_mesh(ocube['x_n'], color='blue')
        >>> _ = pl.add_mesh(ocube['y_p'], color='green')
        >>> _ = pl.add_mesh(ocube['y_n'], color='green')
        >>> _ = pl.add_mesh(ocube['z_p'], color='red')
        >>> _ = pl.add_mesh(ocube['z_n'], color='red')
        >>> pl.show_axes()
        >>> pl.show()

        Linked view case.

        >>> pl = pv.Plotter(shape=(1, 2))
        >>> pl.subplot(0, 0)
        >>> _ = pl.add_mesh(ocube['cube'], show_edges=True)
        >>> _ = pl.add_mesh(ocube['x_p'], color='blue')
        >>> _ = pl.add_mesh(ocube['x_n'], color='blue')
        >>> _ = pl.add_mesh(ocube['y_p'], color='green')
        >>> _ = pl.add_mesh(ocube['y_n'], color='green')
        >>> _ = pl.add_mesh(ocube['z_p'], color='red')
        >>> _ = pl.add_mesh(ocube['z_n'], color='red')
        >>> pl.camera_position = 'yz'
        >>> pl.subplot(0, 1)
        >>> _ = pl.add_mesh(ocube['cube'], show_edges=True)
        >>> _ = pl.add_mesh(ocube['x_p'], color='blue')
        >>> _ = pl.add_mesh(ocube['x_n'], color='blue')
        >>> _ = pl.add_mesh(ocube['y_p'], color='green')
        >>> _ = pl.add_mesh(ocube['y_n'], color='green')
        >>> _ = pl.add_mesh(ocube['z_p'], color='red')
        >>> _ = pl.add_mesh(ocube['z_n'], color='red')
        >>> pl.show_axes()
        >>> pl.link_views()
        >>> pl.show()

        """
        if isinstance(views, (int, np.integer)):
            camera = self.renderers[views].camera
            camera_status = self.renderers[views].camera.is_set
            for renderer in self.renderers:
                renderer.camera = camera
                renderer.camera.is_set = camera_status
            return
        views = np.asarray(views)
        if np.issubdtype(views.dtype, np.integer):
            camera = self.renderers[views[0]].camera
            camera_status = self.renderers[views[0]].camera.is_set
            for view_index in views:
                self.renderers[view_index].camera = camera
                self.renderers[view_index].camera.is_set = camera_status
        else:
            raise TypeError(f'Expected type is int, list or tuple: {type(views)} is given')

    def unlink_views(self, views=None):
        """Unlink the views' cameras.

        Parameters
        ----------
        views : int | tuple | list, optional
            If ``views`` is None unlink all the views, if ``views``
            is int unlink the selected view's camera or if ``views``
            is a tuple or a list, unlink the given views cameras.

        """
        if views is None:
            for renderer in self.renderers:
                renderer.camera = Camera()
                renderer.reset_camera()
                renderer.camera.is_set = False
        elif isinstance(views, int):
            self.renderers[views].camera = Camera()
            self.renderers[views].reset_camera()
            self.renderers[views].camera.is_set = False
        elif isinstance(views, collections.abc.Iterable):
            for view_index in views:
                self.renderers[view_index].camera = Camera()
                self.renderers[view_index].reset_camera()
                self.renderers[view_index].cemera_set = False
        else:
            raise TypeError(f'Expected type is None, int, list or tuple: {type(views)} is given')

    @wraps(ScalarBars.add_scalar_bar)
    def add_scalar_bar(self, *args, **kwargs):  # numpydoc ignore=PR01,RT01
        """Wrap for ``ScalarBars.add_scalar_bar``."""
        # only render when the plotter has already been shown
        render = kwargs.get('render', None)
        if render is None:
            kwargs['render'] = not self._first_time

        # check if maper exists
        mapper = kwargs.get('mapper', None)
        if mapper is None:
            if not hasattr(self, 'mapper') or self.mapper is None:
                raise AttributeError('Mapper does not exist.  Add a mesh with scalars first.')
            kwargs['mapper'] = self.mapper

        # title can be the first and only arg
        title = args[0] if len(args) else kwargs.get("title", "")
        if title is None:
            title = ''
        kwargs['title'] = title

        interactive = kwargs.get('interactive', None)
        if interactive is None:
            interactive = self._theme.interactive
            if self.shape != (1, 1):
                interactive = False
        elif interactive and self.shape != (1, 1):
            raise ValueError('Interactive scalar bars disabled for multi-renderer plots')
        # by default, use the plotter local theme
        kwargs.setdefault('theme', self._theme)
        return self.scalar_bars.add_scalar_bar(**kwargs)

    def update_scalars(self, scalars, mesh=None, render=True):
        """Update scalars of an object in the plotter.

        .. deprecated:: 0.43.0
            This method is deprecated and will be removed in a future version of
            PyVista. It is functionally equivalent to directly modifying the
            scalars of a mesh in-place.

            .. code:: python

                # Modify the points in place
                mesh["my scalars"] = values
                # Explicitly call render if needed
                plotter.render()

        Parameters
        ----------
        scalars : sequence
            Scalars to replace existing scalars.

        mesh : vtk.PolyData | vtk.UnstructuredGrid, optional
            Object that has already been added to the Plotter.  If
            None, uses last added mesh.

        render : bool, default: True
            Force a render when True.
        """
        # Deprecated on 0.43.0, estimated removal on v0.46.0
        warnings.warn(
            "This method is deprecated and will be removed in a future version of "
            "PyVista. Directly modify the scalars of a mesh in-place instead.",
            PyVistaDeprecationWarning,
        )

        if mesh is None:
            mesh = self.mesh

        if isinstance(mesh, (collections.abc.Iterable, pyvista.MultiBlock)):
            # Recursive if need to update scalars on many meshes
            for m in mesh:
                self.update_scalars(scalars, mesh=m, render=False)
            if render:
                self.render()
            return

        if isinstance(scalars, str):
            # Grab scalars array if name given
            scalars = get_array(mesh, scalars)

        if scalars is None:
            if render:
                self.render()
            return

        if scalars.shape[0] == mesh.GetNumberOfPoints():
            data = mesh.GetPointData()
        elif scalars.shape[0] == mesh.GetNumberOfCells():
            data = mesh.GetCellData()
        else:
            raise_not_matching(scalars, mesh)

        vtk_scalars = data.GetScalars()
        if vtk_scalars is None:
            raise ValueError('No active scalars')
        s = convert_array(vtk_scalars)
        s[:] = scalars
        vtk_scalars.Modified()
        data.Modified()
        with contextlib.suppress(Exception):
            # Why are the points updated here? Not all datasets have points
            # and only the scalars array is modified by this function...
            mesh.GetPoints().Modified()

        if render:
            self.render()

    def update_coordinates(self, points, mesh=None, render=True):
        """Update the points of an object in the plotter.

        .. deprecated:: 0.43.0
            This method is deprecated and will be removed in a future version of
            PyVista. It is functionally equivalent to directly modifying the
            points of a mesh in-place.

            .. code:: python

                # Modify the points in place
                mesh.points = points
                # Explicitly call render if needed
                plotter.render()

        Parameters
        ----------
        points : np.ndarray
            Points to replace existing points.

        mesh : vtk.PolyData | vtk.UnstructuredGrid, optional
            Object that has already been added to the Plotter.  If ``None``, uses
            last added mesh.

        render : bool, default: True
            Force a render when True.
        """
        # Deprecated on 0.43.0, estimated removal on v0.46.0
        warnings.warn(
            "This method is deprecated and will be removed in a future version of "
            "PyVista. Directly modify the points of a mesh in-place instead.",
            PyVistaDeprecationWarning,
        )
        if mesh is None:
            mesh = self.mesh

        mesh.points = points

        # only render when the plotter has already been shown
        if render is None:
            render = not self._first_time

        if render:
            self.render()

    def _clear_ren_win(self):
        """Clear the render window."""
        # Not using `render_window` property here to enforce clean up
        if hasattr(self, 'ren_win'):
            self.ren_win.Finalize()
            del self.ren_win

    def close(self):
        """Close the render window."""
        # optionally run just prior to exiting the plotter
        if self._before_close_callback is not None:
            self._before_close_callback(self)
            self._before_close_callback = None

        # must close out widgets first
        super().close()
        # Renderer has an axes widget, so close it
        self.renderers.close()
        self.renderers.remove_all_lights()

        # Grab screenshots of last render
        # self.last_image = self.screenshot(None, return_img=True)
        # self.last_image_depth = self.get_image_depth()

        # reset scalar bars
        self.scalar_bars.clear()
        self.mesh = None
        self.mapper = None

        # grab the display id before clearing the window
        # this is an experimental feature
        if KILL_DISPLAY:  # pragma: no cover
            disp_id = None
            if self.render_window is not None:
                disp_id = self.render_window.GetGenericDisplayId()
        self._clear_ren_win()

        if self.iren is not None:
            self.iren.close()
            if KILL_DISPLAY:  # pragma: no cover
                _kill_display(disp_id)
            self.iren = None

        if hasattr(self, 'text'):
            del self.text

        # end movie
        if hasattr(self, 'mwriter'):
            with suppress(BaseException):
                self.mwriter.close()

        # Remove the global reference to this plotter unless building the
        # gallery to allow it to collect.
        if not pyvista.BUILDING_GALLERY:
            if _ALL_PLOTTERS is not None:
                _ALL_PLOTTERS.pop(self._id_name, None)

        # this helps managing closed plotters
        self._closed = True

    def deep_clean(self):
        """Clean the plotter of the memory."""
        self.disable_picking()
        if hasattr(self, 'renderers'):
            self.renderers.deep_clean()
        self.mesh = None
        self.mapper = None
        self.volume = None
        self.text = None

    def add_text(
        self,
        text,
        position='upper_left',
        font_size=18,
        color=None,
        font=None,
        shadow=False,
        name=None,
        viewport=False,
        orientation=0.0,
        font_file=None,
        *,
        render=True,
    ):
        """Add text to plot object in the top left corner by default.

        Parameters
        ----------
        text : str
            The text to add the rendering.

        position : str | sequence[float], default: "upper_left"
            Position to place the bottom left corner of the text box.
            If tuple is used, the position of the text uses the pixel
            coordinate system (default). In this case,
            it returns a more general `vtkOpenGLTextActor`.
            If string name is used, it returns a `vtkCornerAnnotation`
            object normally used for fixed labels (like title or xlabel).
            Default is to find the top left corner of the rendering window
            and place text box up there. Available position: ``'lower_left'``,
            ``'lower_right'``, ``'upper_left'``, ``'upper_right'``,
            ``'lower_edge'``, ``'upper_edge'``, ``'right_edge'``, and
            ``'left_edge'``.

        font_size : float, default: 18
            Sets the size of the title font.

        color : ColorLike, optional
            Either a string, RGB list, or hex color string.  For example:

            * ``color='white'``
            * ``color='w'``
            * ``color=[1.0, 1.0, 1.0]``
            * ``color='#FFFFFF'``

            Defaults to :attr:`pyvista.global_theme.font.color <pyvista.plotting.themes._Font.color>`.

        font : str, default: 'arial'
            Font name may be ``'courier'``, ``'times'``, or ``'arial'``.
            This is ignored if the `font_file` is set.

        shadow : bool, default: False
            Adds a black shadow to the text.

        name : str, optional
            The name for the added actor so that it can be easily updated.
            If an actor of this name already exists in the rendering window, it
            will be replaced by the new actor.

        viewport : bool, default: False
            If ``True`` and position is a tuple of float, uses the
            normalized viewport coordinate system (values between 0.0
            and 1.0 and support for HiDPI).

        orientation : float, default: 0.0
            Angle orientation of text counterclockwise in degrees.  The text
            is rotated around an anchor point that may be on the edge or
            corner of the text.  The default is horizontal (0.0 degrees).

        font_file : str, default: None
            The absolute file path to a local file containing a freetype
            readable font.

        render : bool, default: True
            Force a render when ``True``.

        Returns
        -------
        vtk.vtkTextActor
            Text actor added to plot.

        Examples
        --------
        Add blue text to the upper right of the plotter.

        >>> import pyvista as pv
        >>> pl = pv.Plotter()
        >>> actor = pl.add_text(
        ...     'Sample Text',
        ...     position='upper_right',
        ...     color='blue',
        ...     shadow=True,
        ...     font_size=26,
        ... )
        >>> pl.show()

        Add text and use a custom freetype readable font file.

        >>> pl = pv.Plotter()
        >>> actor = pl.add_text(
        ...     'Text',
        ...     font_file='/home/user/Mplus2-Regular.ttf',
        ... )  # doctest:+SKIP


        """
        if font_size is None:
            font_size = self._theme.font.size
        if position is None:
            # Set the position of the text to the top left corner
            window_size = self.window_size
            x = (window_size[0] * 0.02) / self.shape[0]
            y = (window_size[1] * 0.85) / self.shape[0]
            position = [x, y]
        text_prop = TextProperty(
            color=color,
            font_family=font,
            orientation=orientation,
            font_file=font_file,
            shadow=shadow,
        )
        if isinstance(position, (int, str, bool)):
            self.text = CornerAnnotation(position, text, linear_font_scale_factor=font_size // 2)
        else:
            self.text = Text(text=text, position=position)
            if viewport:
                self.text.GetActualPositionCoordinate().SetCoordinateSystemToNormalizedViewport()
                self.text.GetActualPosition2Coordinate().SetCoordinateSystemToNormalizedViewport()
            text_prop.font_size = int(font_size * 2)
        self.text.prop = text_prop
        self.add_actor(self.text, reset_camera=False, name=name, pickable=False, render=render)
        return self.text

    def open_movie(self, filename, framerate=24, quality=5, **kwargs):
        """Establish a connection to the ffmpeg writer.

        Requires ``imageio`` to be installed.

        Parameters
        ----------
        filename : str
            Filename of the movie to open.  Filename should end in mp4,
            but other filetypes may be supported.  See :func:`imageio.get_writer()
            <imageio.v2.get_writer>`.

        framerate : int, default: 24
            Frames per second.

        quality : int, default: 5
            Quality 10 is the top possible quality for any codec. The
            range is ``0 - 10``.  Higher quality leads to a larger file.

        **kwargs : dict, optional
            See the documentation for :func:`imageio.get_writer()
            <imageio.v2.get_writer>` for additional kwargs.

        Notes
        -----
        See the documentation for :func:`imageio.get_writer() <imageio.v2.get_writer>`.

        Examples
        --------
        Open a MP4 movie and set the quality to maximum.

        >>> import pyvista as pv
        >>> pl = pv.Plotter()
        >>> pl.open_movie('movie.mp4', quality=10)  # doctest:+SKIP

        """
        try:
            from imageio import get_writer
        except ModuleNotFoundError:  # pragma: no cover
            raise ModuleNotFoundError(
                'Install imageio to use `open_movie` with:\n\n   pip install imageio',
            ) from None

        if isinstance(pyvista.FIGURE_PATH, str) and not Path(filename).is_absolute():
            filename = str(Path(pyvista.FIGURE_PATH) / filename)
        self.mwriter = get_writer(filename, fps=framerate, quality=quality, **kwargs)

    def open_gif(
        self,
        filename,
        loop=0,
        fps=10,
        palettesize=256,
        subrectangles=False,
        **kwargs,
    ):
        """Open a gif file.

        Requires ``imageio`` to be installed.

        Parameters
        ----------
        filename : str
            Filename of the gif to open.  Filename must end in ``"gif"``.

        loop : int, default: 0
            The number of iterations. Default value of 0 loops indefinitely.

        fps : float, default: 10
            The number of frames per second. If duration is not given, the
            duration for each frame is set to 1/fps.

        palettesize : int, default: 256
            The number of colors to quantize the image to. Is rounded to the
            nearest power of two. Must be between 2 and 256.

        subrectangles : bool, default: False
            If ``True``, will try and optimize the GIF by storing only the rectangular
            parts of each frame that change with respect to the previous.

            .. note::
               Setting this to ``True`` may help reduce jitter in colorbars.

        **kwargs : dict, optional
            See the documentation for :func:`imageio.get_writer() <imageio.v2.get_writer>`
            for additional kwargs.

        Notes
        -----
        Consider using `pygifsicle
        <https://github.com/LucaCappelletti94/pygifsicle>`_ to reduce the final
        size of the gif. See `Optimizing a GIF using pygifsicle
        <https://imageio.readthedocs.io/en/stable/examples.html#optimizing-a-gif-using-pygifsicle>`_.

        Examples
        --------
        Open a gif file, setting the framerate to 8 frames per second and
        reducing the colorspace to 64.

        >>> import pyvista as pv
        >>> pl = pv.Plotter()
        >>> pl.open_gif(
        ...     'movie.gif', fps=8, palettesize=64
        ... )  # doctest:+SKIP

        See :ref:`gif_movie_example` for a full example using this method.

        """
        try:
            from imageio import __version__, get_writer
        except ModuleNotFoundError:  # pragma: no cover
            raise ModuleNotFoundError(
                'Install imageio to use `open_gif` with:\n\n   pip install imageio',
            ) from None

        if filename[-3:] != 'gif':
            raise ValueError('Unsupported filetype.  Must end in .gif')
        if isinstance(pyvista.FIGURE_PATH, str) and not Path(filename).is_absolute():
            filename = str(Path(pyvista.FIGURE_PATH) / filename)
        self._gif_filename = str(Path(filename).resolve())

        kwargs['mode'] = 'I'
        kwargs['loop'] = loop
        kwargs['palettesize'] = palettesize
        kwargs['subrectangles'] = subrectangles
        if scooby.meets_version(__version__, '2.28.1'):
            kwargs['duration'] = 1000 * 1 / fps
        else:  # pragma: no cover
            kwargs['fps'] = fps

        self.mwriter = get_writer(filename, **kwargs)

    def write_frame(self):
        """Write a single frame to the movie file.

        Examples
        --------
        >>> import pyvista as pv
        >>> plotter = pv.Plotter()
        >>> plotter.open_movie(filename)  # doctest:+SKIP
        >>> plotter.add_mesh(pv.Sphere())  # doctest:+SKIP
        >>> plotter.write_frame()  # doctest:+SKIP

        See :ref:`movie_example` for a full example using this method.

        """
        # if off screen, show has not been called and we must render
        # before extracting an image
        if self._first_time:
            self._on_first_render_request()
            self.render()

        if not hasattr(self, 'mwriter'):
            raise RuntimeError('This plotter has not opened a movie or GIF file.')
        self.update()
        self.mwriter.append_data(self.image)

    def get_image_depth(self, fill_value=np.nan, reset_camera_clipping_range=True):
        """Return a depth image representing current render window.

        Parameters
        ----------
        fill_value : float, default: numpy.nan
            Fill value for points in image that do not include objects
            in scene.  To not use a fill value, pass ``None``.

        reset_camera_clipping_range : bool, default: True
            Reset the camera clipping range to include data in view.

        Returns
        -------
        pyvista.pyvista_ndarray
            Image of depth values from camera orthogonal to image
            plane.

        Notes
        -----
        Values in image_depth are negative to adhere to a
        right-handed coordinate system.

        Examples
        --------
        >>> import pyvista as pv
        >>> plotter = pv.Plotter()
        >>> actor = plotter.add_mesh(pv.Sphere())
        >>> plotter.show()
        >>> zval = plotter.get_image_depth()

        """
        # allow no render window
        if self.render_window is None and self.last_image_depth is not None:
            zval = self.last_image_depth.copy()
            if fill_value is not None:
                zval[self._image_depth_null] = fill_value
            return zval

        self._check_rendered()
        self._check_has_ren_win()

        # Ensure points in view are within clipping range of renderer?
        if reset_camera_clipping_range:
            self.renderer.ResetCameraClippingRange()

        # Get the z-buffer image
        ifilter = _vtk.vtkWindowToImageFilter()
        ifilter.SetInput(self.render_window)
        ifilter.SetScale(self.image_scale)
        ifilter.ReadFrontBufferOff()
        ifilter.SetInputBufferTypeToZBuffer()
        zbuff = run_image_filter(ifilter)[:, :, 0]

        # Convert z-buffer values to depth from camera
        with warnings.catch_warnings():
            warnings.filterwarnings('ignore')
            near, far = self.camera.clipping_range
            if self.camera.parallel_projection:
                zval = (zbuff - near) / (far - near)
            else:
                zval = 2 * near * far / ((zbuff - 0.5) * 2 * (far - near) - near - far)

            # Consider image values outside clipping range as nans
            self._image_depth_null = np.logical_or(zval < -far, np.isclose(zval, -far))

        if fill_value is not None:
            zval[self._image_depth_null] = fill_value

        return zval

    def add_lines(self, lines, color='w', width=5, label=None, name=None, connected=False):
        """Add lines to the plotting object.

        Parameters
        ----------
        lines : np.ndarray
            Points representing line segments.  For example, two line
            segments would be represented as ``np.array([[0, 1, 0],
            [1, 0, 0], [1, 1, 0], [2, 0, 0]])``.

        color : ColorLike, default: 'w'
            Either a string, rgb list, or hex color string.  For example:

            * ``color='white'``
            * ``color='w'``
            * ``color=[1.0, 1.0, 1.0]``
            * ``color='#FFFFFF'``

        width : float, default: 5
            Thickness of lines.

        label : str, default: None
            String label to use when adding a legend to the scene with
            :func:`pyvista.Plotter.add_legend`.

        name : str, default: None
            The name for the added actor so that it can be easily updated.
            If an actor of this name already exists in the rendering window, it
            will be replaced by the new actor.

        connected : bool, default: False
            Treat ``lines`` as points representing a series of *connected* lines.
            For example, two connected line segments would be represented as
            ``np.array([[0, 0, 0], [1, 0, 0], [1, 1, 0]])``. If ``False``, an *even*
            number of points must be passed to ``lines``, and the lines need not be
            connected.


        Returns
        -------
        vtk.vtkActor
            Lines actor.

        Examples
        --------
        Plot two lines.

        >>> import numpy as np
        >>> import pyvista as pv
        >>> pl = pv.Plotter()
        >>> points = np.array([[0, 1, 0], [1, 0, 0], [1, 1, 0], [2, 0, 0]])
        >>> actor = pl.add_lines(points, color='purple', width=3)
        >>> pl.camera_position = 'xy'
        >>> pl.show()

        Adding lines with ``connected=True`` will add a series of connected
        line segments.

        >>> pl = pv.Plotter()
        >>> points = np.array([[0, 1, 0], [1, 0, 0], [1, 1, 0], [2, 0, 0]])
        >>> actor = pl.add_lines(
        ...     points, color='purple', width=3, connected=True
        ... )
        >>> pl.camera_position = 'xy'
        >>> pl.show()

        """
        if not isinstance(lines, np.ndarray):
            raise TypeError('Input should be an array of point segments')

        lines = (
            pyvista.lines_from_points(lines)
            if connected
            else pyvista.line_segments_from_points(lines)
        )

        actor = Actor(mapper=DataSetMapper(lines))
        actor.prop.line_width = width
        actor.prop.show_edges = True
        actor.prop.edge_color = color
        actor.prop.color = color
        actor.prop.lighting = False

        # legend label
        if label:
            if not isinstance(label, str):
                raise TypeError('Label must be a string')
            addr = actor.GetAddressAsString("")
            self.renderer._labels[addr] = [lines, label, Color(color)]

        # Add to renderer
        self.add_actor(actor, reset_camera=False, name=name, pickable=False)
        return actor

    @wraps(ScalarBars.remove_scalar_bar)
    def remove_scalar_bar(self, *args, **kwargs):  # numpydoc ignore=PR01,RT01
        """Remove the active scalar bar."""
        self.scalar_bars.remove_scalar_bar(*args, **kwargs)

    def add_point_labels(
        self,
        points,
        labels,
        italic=False,
        bold=True,
        font_size=None,
        text_color=None,
        font_family=None,
        shadow=False,
        show_points=True,
        point_color=None,
        point_size=None,
        name=None,
        shape_color='grey',
        shape='rounded_rect',
        fill_shape=True,
        margin=3,
        shape_opacity=1.0,
        pickable=False,
        render_points_as_spheres=False,
        tolerance=0.001,
        reset_camera=None,
        always_visible=False,
        render=True,
        justification_horizontal=None,
        justification_vertical=None,
        background_color=None,
        background_opacity=None,
    ):
        """Create a point actor with one label from list labels assigned to each point.

        Parameters
        ----------
        points : sequence | pyvista.DataSet | vtk.vtkAlgorithm
            An ``n x 3`` sequence points or :class:`pyvista.DataSet` with
            points or mesh-producing algorithm.

        labels : list | str
            List of labels.  Must be the same length as points. If a
            string name is given with a :class:`pyvista.DataSet` input for
            points, then these are fetched.

        italic : bool, default: False
            Italicises title and bar labels.

        bold : bool, default: True
            Bolds title and bar labels.

        font_size : float, optional
            Sets the size of the title font.

        text_color : ColorLike, optional
            Color of text. Either a string, RGB sequence, or hex color string.

            * ``text_color='white'``
            * ``text_color='w'``
            * ``text_color=[1.0, 1.0, 1.0]``
            * ``text_color='#FFFFFF'``

        font_family : str, optional
            Font family.  Must be either ``'courier'``, ``'times'``,
            or ``'arial``.

        shadow : bool, default: False
            Adds a black shadow to the text.

        show_points : bool, default: True
            Controls if points are visible.

        point_color : ColorLike, optional
            Either a string, rgb list, or hex color string.  One of
            the following.

            * ``point_color='white'``
            * ``point_color='w'``
            * ``point_color=[1.0, 1.0, 1.0]``
            * ``point_color='#FFFFFF'``

        point_size : float, optional
            Size of points if visible.

        name : str, optional
            The name for the added actor so that it can be easily
            updated.  If an actor of this name already exists in the
            rendering window, it will be replaced by the new actor.

        shape_color : ColorLike, default: "grey"
            Color of shape (if visible).  Either a string, rgb
            sequence, or hex color string.

        shape : str, default: "rounded_rect"
            The string name of the shape to use. Options are ``'rect'`` or
            ``'rounded_rect'``. If you want no shape, pass ``None``.

        fill_shape : bool, default: True
            Fill the shape with the ``shape_color``. Outlines if ``False``.

        margin : int, default: 3
            The size of the margin on the label background shape.

        shape_opacity : float, default: 1.0
            The opacity of the shape in the range of ``[0, 1]``.

        pickable : bool, default: False
            Set whether this actor is pickable.

        render_points_as_spheres : bool, default: False
            Render points as spheres rather than dots.

        tolerance : float, default: 0.001
            A tolerance to use to determine whether a point label is
            visible.  A tolerance is usually required because the
            conversion from world space to display space during
            rendering introduces numerical round-off.

        reset_camera : bool, optional
            Reset the camera after adding the points to the scene.

        always_visible : bool, default: False
            Skip adding the visibility filter.

        render : bool, default: True
            Force a render when ``True``.

        justification_horizontal : str, optional
            Text's horizontal justification.
            Should be either "left", "center" or "right".

            .. warning::
                If the justification is not default,
                the shape will be out of alignment with the label.
                If you use other than default,
                Please use the background color.
                See: https://github.com/pyvista/pyvista/pull/5407

        justification_vertical : str, optional
            Text's vertical justification.
            Should be either "bottom", "center" or "top".

            .. warning::
                If the justification is not default,
                the shape will be out of alignment with the label.
                If you use other than default,
                Please use the background color.
                See: https://github.com/pyvista/pyvista/pull/5407

        background_color : pyvista.Color, optional
            Background color of text's property.

        background_opacity : pyvista.Color, optional
            Background opacity of text's property.

        Returns
        -------
        vtk.vtkActor2D
            VTK label actor.  Can be used to change properties of the labels.

        Examples
        --------
        >>> import numpy as np
        >>> import pyvista as pv
        >>> pl = pv.Plotter()
        >>> points = np.array(
        ...     [[0.0, 0.0, 0.0], [1.0, 1.0, 0.0], [2.0, 0.0, 0.0]]
        ... )
        >>> labels = ['Point A', 'Point B', 'Point C']
        >>> actor = pl.add_point_labels(
        ...     points,
        ...     labels,
        ...     italic=True,
        ...     font_size=20,
        ...     point_color='red',
        ...     point_size=20,
        ...     render_points_as_spheres=True,
        ...     always_visible=True,
        ...     shadow=True,
        ... )
        >>> pl.camera_position = 'xy'
        >>> pl.show()

        """
        if font_family is None:
            font_family = self._theme.font.family
        if font_size is None:
            font_size = self._theme.font.size
        point_color = Color(point_color, default_color=self._theme.color)

        if isinstance(points, (list, tuple)):
            points = np.array(points)

        if isinstance(points, np.ndarray):
            points = pyvista.PolyData(points)  # Cast to poly data
        elif not is_pyvista_dataset(points) and not isinstance(points, _vtk.vtkAlgorithm):
            raise TypeError(f'Points type not usable: {type(points)}')
        points, algo = algorithm_to_mesh_handler(points)
        if algo is not None:
            if pyvista.vtk_version_info < (9, 1):  # pragma: no cover
                from pyvista.core.errors import VTKVersionError

                raise VTKVersionError(
                    'To use vtkAlgorithms with `add_point_labels` requires VTK 9.1 or later.',
                )
            # Extract points filter
            pc_algo = _vtk.vtkConvertToPointCloud()
            set_algorithm_input(pc_algo, algo)
            algo = pc_algo

        if name is None:
            name = f'{type(points).__name__}({points.memory_address})'

        hier = _vtk.vtkPointSetToLabelHierarchy()
        if not isinstance(labels, str):
            if algo is not None:
                raise TypeError(
                    'If using a vtkAlgorithm input, the labels must be a named array on the dataset.',
                )
            points = pyvista.PolyData(points.points)
            if len(points.points) != len(labels):
                raise ValueError('There must be one label for each point')
            vtklabels = _vtk.vtkStringArray()
            vtklabels.SetName('labels')
            for item in labels:
                vtklabels.InsertNextValue(str(item))
            points.GetPointData().AddArray(vtklabels)
            hier.SetLabelArrayName('labels')
        else:
            # Make sure PointData
            if labels not in points.point_data:
                raise ValueError(f'Array {labels!r} not found in point data.')
            hier.SetLabelArrayName(labels)

        if always_visible:
            set_algorithm_input(hier, algo or points)
        else:
            # Only show visible points
            vis_points = _vtk.vtkSelectVisiblePoints()
            set_algorithm_input(vis_points, algo or points)
            vis_points.SetRenderer(self.renderer)
            vis_points.SetTolerance(tolerance)

            hier.SetInputConnection(vis_points.GetOutputPort())

        # create label mapper
        label_mapper = _vtk.vtkLabelPlacementMapper()
        label_mapper.SetInputConnection(hier.GetOutputPort())
        if not isinstance(shape, str):
            label_mapper.SetShapeToNone()
        elif shape.lower() in 'rect':
            label_mapper.SetShapeToRect()
        elif shape.lower() in 'rounded_rect':
            label_mapper.SetShapeToRoundedRect()
        else:
            raise ValueError(f'Shape ({shape}) not understood')
        if fill_shape:
            label_mapper.SetStyleToFilled()
        else:
            label_mapper.SetStyleToOutline()
        label_mapper.SetBackgroundColor(Color(shape_color).float_rgb)
        label_mapper.SetBackgroundOpacity(shape_opacity)
        label_mapper.SetMargin(margin)

        text_property = pyvista.TextProperty(
            italic=italic,
            bold=bold,
            font_size=font_size,
            font_family=font_family,
            color=text_color,
            shadow=shadow,
            justification_horizontal=justification_horizontal,
            justification_vertical=justification_vertical,
            background_color=background_color,
            background_opacity=background_opacity,
        )
        hier.SetTextProperty(text_property)

        self.remove_actor(f'{name}-points', reset_camera=False)
        self.remove_actor(f'{name}-labels', reset_camera=False)

        # add points
        if show_points:
            self.add_mesh(
                algo or points,
                color=point_color,
                point_size=point_size,
                name=f'{name}-points',
                pickable=pickable,
                render_points_as_spheres=render_points_as_spheres,
                reset_camera=reset_camera,
                render=render,
            )

        label_actor = _vtk.vtkActor2D()
        label_actor.SetMapper(label_mapper)
        self.add_actor(label_actor, reset_camera=False, name=f'{name}-labels', pickable=False)
        return label_actor

    def add_point_scalar_labels(self, points, labels, fmt=None, preamble='', **kwargs):
        """Label the points from a dataset with the values of their scalars.

        Wrapper for :func:`pyvista.Plotter.add_point_labels`.

        Parameters
        ----------
        points : sequence[float] | np.ndarray | pyvista.DataSet
            An ``n x 3`` numpy.ndarray or pyvista dataset with points.

        labels : list | str
            List of scalars of labels.  Must be the same length as points. If a
            string name is given with a :class:`pyvista.DataSet` input for
            points, then these are fetched.

        fmt : str, optional
            String formatter used to format numerical data.

        preamble : str, default: ""
            Text before the start of each label.

        **kwargs : dict, optional
            Keyword arguments passed to
            :func:`pyvista.Plotter.add_point_labels`.

        Returns
        -------
        vtk.vtkActor2D
            VTK label actor.  Can be used to change properties of the labels.

        """
        if not is_pyvista_dataset(points):
            points, _ = _coerce_pointslike_arg(points, copy=False)
        if not isinstance(labels, (str, list)):
            raise TypeError(
                'labels must be a string name of the scalars array to use or list of scalars',
            )
        if fmt is None:
            fmt = self._theme.font.fmt
        if fmt is None:
            fmt = '%.6e'
        if isinstance(points, np.ndarray):
            scalars = labels
        elif is_pyvista_dataset(points):
            scalars = points.point_data[labels]
        phrase = f'{preamble} {fmt}'
        labels = [phrase % val for val in scalars]
        return self.add_point_labels(points, labels, **kwargs)

    def add_points(self, points, style='points', **kwargs):
        """Add points to a mesh.

        Parameters
        ----------
        points : numpy.ndarray or pyvista.DataSet
            Array of points or the points from a pyvista object.

        style : str, default: 'points'
            Visualization style of the mesh.  One of the following:
            ``style='points'``, ``style='points_gaussian'``.
            ``'points_gaussian'`` can be controlled with the ``emissive`` and
            ``render_points_as_spheres`` options.

        **kwargs : dict, optional
            See :func:`pyvista.Plotter.add_mesh` for optional
            keyword arguments.

        Returns
        -------
        pyvista.Actor
            Actor of the mesh.

        Examples
        --------
        Add a numpy array of points to a mesh.

        >>> import numpy as np
        >>> import pyvista as pv
<<<<<<< HEAD
        >>>
=======
>>>>>>> 5bb9ed0c
        >>> rng = np.random.default_rng(seed=0)
        >>> points = rng.random((10, 3))
        >>> pl = pv.Plotter()
        >>> actor = pl.add_points(
        ...     points, render_points_as_spheres=True, point_size=100.0
        ... )
        >>> pl.show()

        Plot using the ``'points_gaussian'`` style

        >>> points = rng.random((10, 3))
        >>> pl = pv.Plotter()
        >>> actor = pl.add_points(points, style='points_gaussian')
        >>> pl.show()

        """
        if style not in ['points', 'points_gaussian']:
            raise ValueError(
                f'Invalid style {style} for add_points. Should be either "points" or '
                '"points_gaussian".',
            )
        return self.add_mesh(points, style=style, **kwargs)

    def add_arrows(self, cent, direction, mag=1, **kwargs):
        """Add arrows to the plotter.

        Parameters
        ----------
        cent : np.ndarray
            Array of centers.

        direction : np.ndarray
            Array of direction vectors.

        mag : float, optional
            Amount to scale the direction vectors.

        **kwargs : dict, optional
            See :func:`pyvista.Plotter.add_mesh` for optional
            keyword arguments.

        Returns
        -------
        pyvista.Actor
            Actor of the arrows.

        Examples
        --------
        Plot a random field of vectors and save a screenshot of it.

        >>> import numpy as np
        >>> import pyvista as pv
<<<<<<< HEAD

=======
>>>>>>> 5bb9ed0c
        >>> rng = np.random.default_rng(seed=0)
        >>> cent = rng.random((10, 3))
        >>> direction = rng.random((10, 3))
        >>> plotter = pv.Plotter()
        >>> _ = plotter.add_arrows(cent, direction, mag=2)
        >>> plotter.show()

        """
        if cent.shape != direction.shape:  # pragma: no cover
            raise ValueError('center and direction arrays must have the same shape')

        direction = direction.copy()
        if cent.ndim != 2:
            cent = cent.reshape((-1, 3))

        if direction.ndim != 2:
            direction = direction.reshape((-1, 3))

        if mag != 1:
            direction = direction * mag

        pdata = pyvista.vector_poly_data(cent, direction)
        # Create arrow object
        arrow = _vtk.vtkArrowSource()
        arrow.Update()
        glyph3D = _vtk.vtkGlyph3D()
        glyph3D.SetSourceData(arrow.GetOutput())
        glyph3D.SetInputData(pdata)
        glyph3D.SetVectorModeToUseVector()
        glyph3D.Update()

        arrows = wrap(glyph3D.GetOutput())
        return self.add_mesh(arrows, **kwargs)

    @staticmethod
    def _save_image(image, filename, return_img):
        """Save to file and/or return a NumPy image array.

        This is an internal helper.

        """
        if not image.size:
            raise ValueError('Empty image. Have you run plot() first?')
        # write screenshot to file if requested
        if isinstance(filename, (str, pathlib.Path, io.BytesIO)):
            from PIL import Image

            if isinstance(filename, (str, pathlib.Path)):
                filename = pathlib.Path(filename)
                if isinstance(pyvista.FIGURE_PATH, str) and not filename.is_absolute():
                    filename = Path(pyvista.FIGURE_PATH) / filename
                if not filename.suffix:
                    filename = filename.with_suffix('.png')
                elif filename.suffix not in SUPPORTED_FORMATS:
                    raise ValueError(
                        f'Unsupported extension {filename.suffix}\n'
                        f'Must be one of the following: {SUPPORTED_FORMATS}',
                    )
                filename = str(Path(str(filename)).expanduser().resolve())
                Image.fromarray(image).save(filename)
            else:
                Image.fromarray(image).save(filename, format="PNG")
        # return image array if requested
        return image if return_img else None

    def save_graphic(self, filename, title='PyVista Export', raster=True, painter=True):
        """Save a screenshot of the rendering window as a graphic file.

        This can be helpful for publication documents.

        The supported formats are:

        * ``'.svg'``
        * ``'.eps'``
        * ``'.ps'``
        * ``'.pdf'``
        * ``'.tex'``

        Parameters
        ----------
        filename : str
            Path to fsave the graphic file to.

        title : str, default: "PyVista Export"
            Title to use within the file properties.

        raster : bool, default: True
            Attempt to write 3D properties as a raster image.

        painter : bool, default: True
            Configure the exporter to expect a painter-ordered 2D
            rendering, that is, a rendering at a fixed depth where
            primitives are drawn from the bottom up.

        Examples
        --------
        >>> import pyvista as pv
        >>> from pyvista import examples
        >>> pl = pv.Plotter()
        >>> _ = pl.add_mesh(examples.load_airplane(), smooth_shading=True)
        >>> _ = pl.add_background_image(examples.mapfile)
        >>> pl.save_graphic("img.svg")  # doctest:+SKIP

        """
        from vtkmodules.vtkIOExportGL2PS import vtkGL2PSExporter

        if self.render_window is None:
            raise AttributeError('This plotter is closed and unable to save a screenshot.')
        if self._first_time:
            self._on_first_render_request()
            self.render()
        if isinstance(pyvista.FIGURE_PATH, str) and not Path(filename).is_absolute():
            filename = str(Path(pyvista.FIGURE_PATH) / filename)
        filename = str(Path(filename).expanduser().resolve())
        extension = pyvista.core.utilities.fileio.get_ext(filename)

        writer = vtkGL2PSExporter()
        modes = {
            '.svg': writer.SetFileFormatToSVG,
            '.eps': writer.SetFileFormatToEPS,
            '.ps': writer.SetFileFormatToPS,
            '.pdf': writer.SetFileFormatToPDF,
            '.tex': writer.SetFileFormatToTeX,
        }
        if extension not in modes:
            raise ValueError(
                f"Extension ({extension}) is an invalid choice.\n\n"
                f"Valid options include: {', '.join(modes.keys())}",
            )
        writer.CompressOff()
        writer.SetFilePrefix(filename.replace(extension, ''))
        writer.SetInput(self.render_window)
        modes[extension]()
        writer.SetTitle(title)
        writer.SetWrite3DPropsAsRasterImage(raster)
        if painter:
            writer.UsePainterSettings()
        writer.Update()

    def screenshot(
        self,
        filename=None,
        transparent_background=None,
        return_img=True,
        window_size=None,
        scale=None,
    ):
        """Take screenshot at current camera position.

        Parameters
        ----------
        filename : str | pathlib.Path | io.BytesIO, optional
            Location to write image to.  If ``None``, no image is written.

        transparent_background : bool, optional
            Whether to make the background transparent.  The default is
            looked up on the plotter's theme.

        return_img : bool, default: True
            If ``True``, a :class:`numpy.ndarray` of the image will be
            returned.

        window_size : sequence[int], optional
            Set the plotter's size to this ``(width, height)`` before
            taking the screenshot.

        scale : int, optional
            Set the factor to scale the window size to make a higher
            resolution image. If ``None`` this will use the ``image_scale``
            property on this plotter which defaults to one.

        Returns
        -------
        pyvista.pyvista_ndarray
            Array containing pixel RGB and alpha.  Sized:

            * [Window height x Window width x 3] if
              ``transparent_background`` is set to ``False``.
            * [Window height x Window width x 4] if
              ``transparent_background`` is set to ``True``.

        Examples
        --------
        >>> import pyvista as pv
        >>> sphere = pv.Sphere()
        >>> plotter = pv.Plotter(off_screen=True)
        >>> actor = plotter.add_mesh(sphere)
        >>> plotter.screenshot('screenshot.png')  # doctest:+SKIP

        """
        with self.window_size_context(window_size):
            # configure image filter
            if transparent_background is None:
                transparent_background = self._theme.transparent_background
            self.image_transparent_background = transparent_background

            # This if statement allows you to save screenshots of closed plotters
            # This is needed for the sphinx-gallery to work
            if self.render_window is None:
                # If plotter has been closed...
                # check if last_image exists
                if self.last_image is not None:
                    # Save last image
                    if scale is not None:
                        warnings.warn(
                            'This plotter is closed and cannot be scaled. Using the last saved image. Try using the `image_scale` property directly.',
                        )
                    return self._save_image(self.last_image, filename, return_img)
                # Plotter hasn't been rendered or was improperly closed
                raise RuntimeError('This plotter is closed and unable to save a screenshot.')

            if self._first_time and not self.off_screen:
                raise RuntimeError(
                    "Nothing to screenshot - call .show first or use the off_screen argument",
                )

            # if off screen, show has not been called and we must render
            # before extracting an image
            if self._first_time:
                self._on_first_render_request()
                self.render()

            with self.image_scale_context(scale):
                self._make_render_window_current()
                return self._save_image(self.image, filename, return_img)

    @wraps(Renderers.set_background)
    def set_background(self, *args, **kwargs):  # numpydoc ignore=PR01,RT01
        """Wrap ``Renderers.set_background``."""
        self.renderers.set_background(*args, **kwargs)

    @wraps(Renderers.set_color_cycler)
    def set_color_cycler(self, *args, **kwargs):  # numpydoc ignore=PR01,RT01
        """Wrap ``Renderers.set_color_cycler``."""
        self.renderers.set_color_cycler(*args, **kwargs)

    def generate_orbital_path(self, factor=3.0, n_points=20, viewup=None, shift=0.0):
        """Generate an orbital path around the data scene.

        Parameters
        ----------
        factor : float, default: 3.0
            A scaling factor when building the orbital extent.

        n_points : int, default: 20
            Number of points on the orbital path.

        viewup : sequence[float], optional
            The normal to the orbital plane.

        shift : float, default: 0.0
            Shift the plane up/down from the center of the scene by
            this amount.

        Returns
        -------
        pyvista.PolyData
            PolyData containing the orbital path.

        Examples
        --------
        Generate an orbital path around a sphere.

        >>> import pyvista as pv
        >>> plotter = pv.Plotter()
        >>> _ = plotter.add_mesh(pv.Sphere())
        >>> viewup = [0, 0, 1]
        >>> orbit = plotter.generate_orbital_path(
        ...     factor=2.0, n_points=50, shift=0.0, viewup=viewup
        ... )

        See :ref:`orbiting_example` for a full example using this method.

        """
        if viewup is None:
            viewup = self._theme.camera.viewup
        center = np.array(self.center)
        bnds = np.array(self.bounds)
        radius = (bnds[1] - bnds[0]) * factor
        y = (bnds[3] - bnds[2]) * factor
        if y > radius:
            radius = y
        center += np.array(viewup) * shift
        return pyvista.Polygon(center=center, radius=radius, normal=viewup, n_sides=n_points)

    def fly_to(self, point):
        """Move the current camera's focal point to a position point.

        The movement is animated over the number of frames specified in
        NumberOfFlyFrames. The LOD desired frame rate is used.

        Parameters
        ----------
        point : sequence[float]
            Point to fly to in the form of ``(x, y, z)``.

        """
        self.iren.fly_to(self.renderer, point)

    def orbit_on_path(
        self,
        path=None,
        focus=None,
        step=0.5,
        viewup=None,
        write_frames=False,
        threaded=False,
        progress_bar=False,
    ):
        """Orbit on the given path focusing on the focus point.

        Parameters
        ----------
        path : pyvista.PolyData
            Path of orbital points. The order in the points is the order of
            travel.

        focus : sequence[float], optional
            The point of focus the camera. For example ``(0.0, 0.0, 0.0)``.

        step : float, default: 0.5
            The timestep between flying to each camera position. Ignored when
            ``plotter.off_screen = True``.

        viewup : sequence[float], optional
            The normal to the orbital plane.

        write_frames : bool, default: False
            Assume a file is open and write a frame on each camera
            view during the orbit.

        threaded : bool, default: False
            Run this as a background thread.  Generally used within a
            GUI (i.e. PyQt).

        progress_bar : bool, default: False
            Show the progress bar when proceeding through the path.
            This can be helpful to show progress when generating
            movies with ``off_screen=True``.

        Examples
        --------
        Plot an orbit around the earth.  Save the gif as a temporary file.

        >>> from pathlib import Path
        >>> from tempfile import mkdtemp
        >>> import pyvista as pv
        >>> from pyvista import examples
        >>> mesh = examples.load_globe()
        >>> texture = examples.load_globe_texture()
        >>> filename = str(Path(mkdtemp()) / 'orbit.gif')
        >>> plotter = pv.Plotter(window_size=[300, 300])
        >>> _ = plotter.add_mesh(
        ...     mesh, texture=texture, smooth_shading=True
        ... )
        >>> plotter.open_gif(filename)
        >>> viewup = [0, 0, 1]
        >>> orbit = plotter.generate_orbital_path(
        ...     factor=2.0, n_points=24, shift=0.0, viewup=viewup
        ... )
        >>> plotter.orbit_on_path(
        ...     orbit, write_frames=True, viewup=viewup, step=0.02
        ... )

        See :ref:`orbiting_example` for a full example using this method.

        """
        if focus is None:
            focus = self.center
        if viewup is None:
            viewup = self._theme.camera.viewup
        if path is None:
            path = self.generate_orbital_path(viewup=viewup)
        if not is_pyvista_dataset(path):
            path = pyvista.PolyData(path)
        points = path.points

        # Make sure the whole scene is visible
        self.camera.thickness = path.length

        if progress_bar:
            try:
                from tqdm import tqdm
            except ImportError:  # pragma: no cover
                raise ImportError("Please install `tqdm` to use ``progress_bar=True``")

        def orbit():
            """Define the internal thread for running the orbit."""
            points_seq = tqdm(points) if progress_bar else points

            for point in points_seq:
                tstart = time.time()  # include the render time in the step time
                self.set_position(point, render=False)
                self.set_focus(focus, render=False)
                self.set_viewup(viewup, render=False)
                self.renderer.ResetCameraClippingRange()
                if write_frames:
                    self.write_frame()
                else:
                    self.render()
                sleep_time = step - (time.time() - tstart)
                if sleep_time > 0 and not self.off_screen:
                    time.sleep(sleep_time)
            if write_frames:
                self.mwriter.close()

        if threaded:
            thread = Thread(target=orbit)
            thread.start()
        else:
            orbit()

    def export_obj(self, filename):
        """Export scene to OBJ format.

        Parameters
        ----------
        filename : str
            Filename to export the scene to.  Must end in ``'.obj'``.

        Examples
        --------
        Export the scene to "scene.obj"

        >>> import pyvista as pv
        >>> pl = pv.Plotter()
        >>> _ = pl.add_mesh(pv.Sphere())
        >>> pl.export_obj('scene.obj')  # doctest:+SKIP

        """
        from vtkmodules.vtkIOExport import vtkOBJExporter

        if self.render_window is None:
            raise RuntimeError("This plotter must still have a render window open.")
        if isinstance(pyvista.FIGURE_PATH, str) and not Path(filename).is_absolute():
            filename = str(Path(pyvista.FIGURE_PATH) / filename)
        else:
            filename = str(Path(filename).expanduser().resolve())

        if not filename.endswith('.obj'):
            raise ValueError('`filename` must end with ".obj"')

        exporter = vtkOBJExporter()
        # remove the extension as VTK always adds it in
        exporter.SetFilePrefix(filename[:-4])
        exporter.SetRenderWindow(self.render_window)
        exporter.Write()

    @property
    def _datasets(self):
        """Return a list of all datasets associated with this plotter."""
        datasets = []
        for renderer in self.renderers:
            for actor in renderer.actors.values():
                mapper = actor.GetMapper()

                # ignore any mappers whose inputs are not datasets
                if hasattr(mapper, 'GetInputAsDataSet'):
                    datasets.append(wrap(mapper.GetInputAsDataSet()))

        return datasets

    def __del__(self):
        """Delete the plotter."""
        # We have to check here if the plotter was only partially initialized
        if self._initialized:
            if not self._closed:
                self.close()
        self.deep_clean()
        if self._initialized:
            del self.renderers

    def add_background_image(self, image_path, scale=1.0, auto_resize=True, as_global=True):
        """Add a background image to a plot.

        Parameters
        ----------
        image_path : str
            Path to an image file.

        scale : float, default: 1.0
            Scale the image larger or smaller relative to the size of
            the window.  For example, a scale size of 2 will make the
            largest dimension of the image twice as large as the
            largest dimension of the render window.

        auto_resize : bool, default: True
            Resize the background when the render window changes size.

        as_global : bool, default: True
            When multiple render windows are present, setting
            ``as_global=False`` will cause the background to only
            appear in one window.

        Examples
        --------
        >>> import pyvista as pv
        >>> from pyvista import examples
        >>> plotter = pv.Plotter()
        >>> actor = plotter.add_mesh(pv.Sphere())
        >>> plotter.add_background_image(examples.mapfile)
        >>> plotter.show()

        """
        if self.renderers.has_active_background_renderer:
            raise RuntimeError(
                'A background image already exists.  '
                'Remove it with ``remove_background_image`` '
                'before adding one',
            )

        # Need to change the number of layers to support an additional
        # background layer
        if not self._has_background_layer:
            self.render_window.SetNumberOfLayers(3)
        renderer = self.renderers.add_background_renderer(image_path, scale, as_global)
        self.render_window.AddRenderer(renderer)

        # set up autoscaling of the image
        if auto_resize:  # pragma: no cover
            self.iren.add_observer('ModifiedEvent', renderer.resize)

    @wraps(Renderers.remove_background_image)
    def remove_background_image(self):  # numpydoc ignore=PR01,RT01
        """Wrap ``Renderers.remove_background_image``."""
        self.renderers.remove_background_image()

        # return the active renderer to the top, otherwise flat background
        # will not be rendered
        self.renderer.layer = 0

    def _on_first_render_request(self):
        """Once an image or render is officially requested, run this routine.

        For example on the show call or any screenshot producing code.
        """
        # reset unless camera for the first render unless camera is set
        if self._first_time:
            for renderer in self.renderers:
                if not renderer.camera.is_set:
                    renderer.camera_position = renderer.get_default_cam_pos()
                    renderer.ResetCamera()
            self._first_time = False

    def reset_camera_clipping_range(self):
        """Reset camera clipping planes."""
        self.renderer.ResetCameraClippingRange()

    def add_light(self, light, only_active=False):
        """Add a Light to the scene.

        Parameters
        ----------
        light : Light or vtkLight
            The light to be added.

        only_active : bool, default: False
            If ``True``, only add the light to the active
            renderer. The default is that every renderer adds the
            light. To add the light to an arbitrary renderer, see
            :func:`pyvista.Renderer.add_light`.

        Examples
        --------
        Create a plotter that we initialize with no lights, and add a
        cube and a single headlight to it.

        >>> import pyvista as pv
        >>> plotter = pv.Plotter(lighting='none')
        >>> _ = plotter.add_mesh(pv.Cube())
        >>> light = pv.Light(color='cyan', light_type='headlight')
        >>> plotter.add_light(light)
        >>> plotter.show()

        """
        renderers = [self.renderer] if only_active else self.renderers
        for renderer in renderers:
            renderer.add_light(light)

    def remove_all_lights(self, only_active=False):
        """Remove all lights from the scene.

        Parameters
        ----------
        only_active : bool, default: False
            If ``True``, only remove lights from the active
            renderer. The default is that lights are stripped from
            every renderer.

        Examples
        --------
        Create a plotter and remove all lights after initialization.
        Note how the mesh rendered is completely flat

        >>> import pyvista as pv
        >>> plotter = pv.Plotter()
        >>> plotter.remove_all_lights()
        >>> plotter.renderer.lights
        []
        >>> _ = plotter.add_mesh(pv.Sphere(), show_edges=True)
        >>> plotter.show()

        Note how this differs from a plot with default lighting

        >>> pv.Sphere().plot(show_edges=True, lighting=True)

        """
        renderers = [self.renderer] if only_active else self.renderers
        for renderer in renderers:
            renderer.remove_all_lights()

    def where_is(self, name):
        """Return the subplot coordinates of a given actor.

        Parameters
        ----------
        name : str
            Actor's name.

        Returns
        -------
        list[tuple[numpy.int64, numpy.int64]]
            A list with the subplot coordinates of the actor.

        Examples
        --------
        >>> import pyvista as pv
        >>> plotter = pv.Plotter(shape=(2, 2))
        >>> plotter.subplot(0, 0)
        >>> _ = plotter.add_mesh(pv.Box(), name='box')
        >>> plotter.subplot(0, 1)
        >>> _ = plotter.add_mesh(pv.Sphere(), name='sphere')
        >>> plotter.subplot(1, 0)
        >>> _ = plotter.add_mesh(pv.Box(), name='box')
        >>> plotter.subplot(1, 1)
        >>> _ = plotter.add_mesh(pv.Cone(), name='cone')
        >>> plotter.where_is('box')
        [(0, 0), (1, 0)]

        >>> plotter.show()
        """
        return [
            tuple(self.renderers.index_to_loc(index))
            for index in range(len(self.renderers))
            if name in self.renderers[index]._actors
        ]


class Plotter(BasePlotter):
    """Plotting object to display vtk meshes or numpy arrays.

    Parameters
    ----------
    off_screen : bool, optional
        Renders off screen when ``True``.  Useful for automated
        screenshots.

    notebook : bool, optional
        When ``True``, the resulting plot is placed inline a jupyter
        notebook.  Assumes a jupyter console is active.  Automatically
        enables ``off_screen``.

    shape : sequence[int], optional
        Number of sub-render windows inside of the main window.
        Specify two across with ``shape=(2, 1)`` and a two by two grid
        with ``shape=(2, 2)``.  By default there is only one render
        window.  Can also accept a string descriptor as shape. E.g.:

        * ``shape="3|1"`` means 3 plots on the left and 1 on the right,
        * ``shape="4/2"`` means 4 plots on top and 2 at the bottom.

    border : bool, optional
        Draw a border around each render window.

    border_color : ColorLike, default: "k"
        Either a string, rgb list, or hex color string.  For example:

            * ``color='white'``
            * ``color='w'``
            * ``color=[1.0, 1.0, 1.0]``
            * ``color='#FFFFFF'``

    window_size : sequence[int], optional
        Window size in pixels.  Defaults to ``[1024, 768]``, unless
        set differently in the relevant theme's ``window_size``
        property.

    line_smoothing : bool, default: False
        If ``True``, enable line smoothing.

    polygon_smoothing : bool, default: False
        If ``True``, enable polygon smoothing.

    lighting : str, default: 'light kit"
        Lighting to set up for the plotter. Accepted options:

        * ``'light kit'``: a vtk Light Kit composed of 5 lights.
        * ``'three lights'``: illumination using 3 lights.
        * ``'none'``: no light sources at instantiation.

        The default is a ``'light kit'`` (to be precise, 5 separate
        lights that act like a Light Kit).

    theme : pyvista.plotting.themes.Theme, optional
        Plot-specific theme.

    image_scale : int, optional
        Scale factor when saving screenshots. Image sizes will be
        the ``window_size`` multiplied by this scale factor.

    Examples
    --------
    >>> import pyvista as pv
    >>> mesh = pv.Cube()
    >>> another_mesh = pv.Sphere()
    >>> pl = pv.Plotter()
    >>> actor = pl.add_mesh(
    ...     mesh, color='red', style='wireframe', line_width=4
    ... )
    >>> actor = pl.add_mesh(another_mesh, color='blue')
    >>> pl.show()

    """

    last_update_time = 0.0

    def __init__(
        self,
        off_screen=None,
        notebook=None,
        shape=(1, 1),
        groups=None,
        row_weights=None,
        col_weights=None,
        border=None,
        border_color='k',
        border_width=2.0,
        window_size=None,
        line_smoothing=False,
        point_smoothing=False,
        polygon_smoothing=False,
        splitting_position=None,
        title=None,
        lighting='light kit',
        theme=None,
        image_scale=None,
    ):
        """Initialize a vtk plotting object."""
        super().__init__(
            shape=shape,
            border=border,
            border_color=border_color,
            border_width=border_width,
            groups=groups,
            row_weights=row_weights,
            col_weights=col_weights,
            splitting_position=splitting_position,
            title=title,
            lighting=lighting,
            theme=theme,
            image_scale=image_scale,
        )
        # reset partial initialization flag
        self._initialized = False

        log.debug('Plotter init start')

        # check if a plotting backend is enabled
        _warn_xserver()

        if off_screen is None:
            off_screen = pyvista.OFF_SCREEN

        if notebook is None:
            if self._theme.notebook is not None:
                notebook = self._theme.notebook
            else:
                notebook = scooby.in_ipykernel()

        self.notebook = notebook
        if self.notebook or pyvista.ON_SCREENSHOT:
            off_screen = True
        self.off_screen = off_screen

        # initialize render window
        self.ren_win = _vtk.vtkRenderWindow()
        self.render_window.SetMultiSamples(0)
        self.render_window.SetBorders(True)
        if line_smoothing:
            self.render_window.LineSmoothingOn()
        if point_smoothing:
            self.render_window.PointSmoothingOn()
        if polygon_smoothing:
            self.render_window.PolygonSmoothingOn()

        for renderer in self.renderers:
            self.render_window.AddRenderer(renderer)

        # Add the shadow renderer to allow us to capture interactions within
        # a given viewport
        # https://vtk.org/pipermail/vtkusers/2018-June/102030.html
        number_or_layers = self.render_window.GetNumberOfLayers()
        current_layer = self.renderer.GetLayer()
        self.render_window.SetNumberOfLayers(number_or_layers + 1)
        self.render_window.AddRenderer(self.renderers.shadow_renderer)
        self.renderers.shadow_renderer.SetLayer(current_layer + 1)
        self.renderers.shadow_renderer.SetInteractive(False)  # never needs to capture

        if self.off_screen:
            self.render_window.SetOffScreenRendering(1)
            # vtkGenericRenderWindowInteractor has no event loop and
            # allows the display client to close on Linux when
            # off_screen.  We still want an interactor for off screen
            # plotting since there are some widgets (like the axes
            # widget) that need an interactor
            interactor = _vtk.vtkGenericRenderWindowInteractor()
        else:
            interactor = None

        # Add ren win and interactor
        self.iren = RenderWindowInteractor(self, light_follow_camera=False, interactor=interactor)
        self.iren.set_render_window(self.render_window)
        self.reset_key_events()
        self.enable_trackball_style()  # internally calls update_style()
        self.iren.add_observer("KeyPressEvent", self.key_press_event)

        # Set camera widget based on theme. This requires that an
        # interactor be present.
        if self.theme._enable_camera_orientation_widget:
            self.add_camera_orientation_widget()

        # Set background
        self.set_background(self._theme.background)

        # Set window size
        self._window_size_unset = False
        if window_size is None:
            self.window_size = self._theme.window_size
            if self.window_size == pyvista.plotting.themes.Theme().window_size:
                self._window_size_unset = True
        else:
            self.window_size = window_size

        if self._theme.depth_peeling.enabled:
            if self.enable_depth_peeling():
                for renderer in self.renderers:
                    renderer.enable_depth_peeling()

        # set anti_aliasing based on theme
        if self.theme.anti_aliasing:
            self.enable_anti_aliasing(self.theme.anti_aliasing)

        if self.theme.camera.parallel_projection:
            self.enable_parallel_projection()

        self.parallel_scale = self.theme.camera.parallel_scale

        # some cleanup only necessary for fully initialized plotters
        self._initialized = True
        log.debug('Plotter init stop')

    def show(
        self,
        title=None,
        window_size=None,
        interactive=True,
        auto_close=None,
        interactive_update=False,
        full_screen=None,
        screenshot=False,
        return_img=False,
        cpos=None,
        jupyter_backend=None,
        return_viewer=False,
        return_cpos=None,
        before_close_callback=None,
        **kwargs,
    ):
        """Display the plotting window.

        Parameters
        ----------
        title : str, optional
            Title of plotting window.  Defaults to
            :attr:`pyvista.global_theme.title <pyvista.plotting.themes.Theme.title>`.

        window_size : list, optional
            Window size in pixels.  Defaults to
            :attr:`pyvista.global_theme.window_size <pyvista.plotting.themes.Theme.window_size>`.

        interactive : bool, optional
            Enabled by default.  Allows user to pan and move figure.
            Defaults to
            :attr:`pyvista.global_theme.interactive <pyvista.plotting.themes.Theme.interactive>`.

        auto_close : bool, optional
            Exits plotting session when user closes the window when
            interactive is ``True``.  Defaults to
            :attr:`pyvista.global_theme.auto_close <pyvista.plotting.themes.Theme.auto_close>`.

        interactive_update : bool, default: False
            Allows user to non-blocking draw, user should call
            :func:`Plotter.update` in each iteration.

        full_screen : bool, optional
            Opens window in full screen.  When enabled, ignores
            ``window_size``.  Defaults to
            :attr:`pyvista.global_theme.full_screen <pyvista.plotting.themes.Theme.full_screen>`.

        screenshot : str | pathlib.Path | io.BytesIO | bool, default: False
            Take a screenshot of the initial state of the plot.  If a string,
            it specifies the path to which the screenshot is saved. If
            ``True``, the screenshot is returned as an array. For interactive
            screenshots it's recommended to first call ``show()`` with
            ``auto_close=False`` to set the scene, then save the screenshot in
            a separate call to ``show()`` or :func:`Plotter.screenshot`.
            See also the ``before_close_callback`` parameter for an
            alternative.

        return_img : bool, default: False
            Returns a numpy array representing the last image along
            with the camera position.

        cpos : sequence[sequence[float]], optional
            The camera position.  You can also set this with
            :attr:`Plotter.camera_position`.

        jupyter_backend : str, optional
            Jupyter notebook plotting backend to use.  One of the
            following:

            * ``'none'`` : Do not display in the notebook.
            * ``'static'`` : Display a static figure.
            * ``'trame'`` : Display a dynamic figure with Trame.
            * ``'html'`` : Use an ebeddable HTML scene.

            This can also be set globally with
            :func:`pyvista.set_jupyter_backend`.

            A dictionary ``jupyter_kwargs`` can also be passed to further
            configure how the backend displays.

        return_viewer : bool, default: False
            Return the jupyterlab viewer, scene, or display object when
            plotting with Jupyter notebook. When ``False`` and within a Jupyter
            environment, the scene will be immediately shown within the
            notebook. Set this to ``True`` to return the scene instead.

        return_cpos : bool, optional
            Return the last camera position from the render window
            when enabled.  Default based on theme setting.  See
            :attr:`pyvista.plotting.themes.Theme.return_cpos`.

        before_close_callback : Callable, optional
            Callback that is called before the plotter is closed.
            The function takes a single parameter, which is the plotter object
            before it closes. An example of use is to capture a screenshot after
            interaction::

                def fun(plotter):
                    plotter.screenshot('file.png')

        **kwargs : dict, optional
            Developer keyword arguments.

        Returns
        -------
        cpos : list
            List of camera position, focal point, and view up.
            Returned only when ``return_cpos=True`` or set in the
            default global or plot theme.

        image : np.ndarray
            Numpy array of the last image when either ``return_img=True``
            or ``screenshot=True`` is set. Optionally contains alpha
            values. Sized:

            * [Window height x Window width x 3] if the theme sets
              ``transparent_background=False``.
            * [Window height x Window width x 4] if the theme sets
              ``transparent_background=True``.

        widget : ipywidgets.Widget
            IPython widget when ``return_viewer=True``.

        Notes
        -----
        Please use the ``q``-key to close the plotter as some
        operating systems (namely Windows) will experience issues
        saving a screenshot if the exit button in the GUI is pressed.

        Examples
        --------
        Simply show the plot of a mesh.

        >>> import pyvista as pv
        >>> pl = pv.Plotter()
        >>> _ = pl.add_mesh(pv.Cube())
        >>> pl.show()

        Take a screenshot interactively.  Screenshot will be of the
        first image shown, so use the first call with
        ``auto_close=False`` to set the scene before taking the
        screenshot.

        >>> pl = pv.Plotter()
        >>> _ = pl.add_mesh(pv.Cube())
        >>> pl.show(auto_close=False)  # doctest:+SKIP
        >>> pl.show(screenshot='my_image.png')  # doctest:+SKIP

        Obtain the camera position when using ``show``.

        >>> pl = pv.Plotter()
        >>> _ = pl.add_mesh(pv.Sphere())
        >>> pl.show(return_cpos=True)  # doctest:+SKIP
        [(2.223005211686484, -0.3126909484828709, 2.4686209867735065),
        (0.0, 0.0, 0.0),
        (-0.6839951597283509, -0.47207319712073137, 0.5561452310578585)]

        """
        jupyter_kwargs = kwargs.pop('jupyter_kwargs', {})
        assert_empty_kwargs(**kwargs)

        if before_close_callback is None:
            before_close_callback = pyvista.global_theme._before_close_callback
        self._before_close_callback = before_close_callback

        if interactive_update and auto_close is None:
            auto_close = False
        elif interactive_update and auto_close:
            warnings.warn(
                textwrap.dedent(
                    """
                    The plotter will close immediately automatically since ``auto_close=True``.
                    Either, do not specify ``auto_close``, or set it to ``False`` if you want to
                    interact with the plotter interactively.
                    """,
                ).strip(),
            )
        elif auto_close is None:
            auto_close = self._theme.auto_close

        if self.render_window is None:
            raise RuntimeError("This plotter has been closed and cannot be shown.")

        if full_screen is None:
            full_screen = self._theme.full_screen

        if full_screen:
            self.render_window.SetFullScreen(True)
            self.render_window.BordersOn()  # super buggy when disabled
        else:
            if window_size is None:
                window_size = self.window_size
            else:
                self._window_size_unset = False
            self.render_window.SetSize(window_size[0], window_size[1])

        # reset unless camera for the first render unless camera is set
        self.camera_position = cpos
        self._on_first_render_request()

        # handle plotter notebook
        if jupyter_backend and not self.notebook:
            warnings.warn(
                'Not within a jupyter notebook environment.\nIgnoring ``jupyter_backend``.',
            )

        jupyter_disp = None
        if self.notebook:
            from pyvista.jupyter.notebook import handle_plotter

            if jupyter_backend is None:
                jupyter_backend = self._theme.jupyter_backend

            if jupyter_backend.lower() != 'none':
                jupyter_disp = handle_plotter(self, backend=jupyter_backend, **jupyter_kwargs)

        self.render()

        # initial double render needed for certain passes when offscreen
        if self.off_screen and 'vtkDepthOfFieldPass' in self.renderer._render_passes._passes:
            self.render()

        # This has to be after the first render for some reason
        if title is None:
            title = self.title
        if title:
            self.render_window.SetWindowName(title)
            self.title = title

        # Keep track of image for sphinx-gallery
        if pyvista.BUILDING_GALLERY:
            # always save screenshots for sphinx_gallery
            self.last_image = self.screenshot(screenshot, return_img=True)
            self.last_image_depth = self.get_image_depth()
            with suppress(ImportError):
                self.last_vtksz = self.export_vtksz(filename=None)

        # See: https://github.com/pyvista/pyvista/issues/186#issuecomment-550993270
        if interactive and not self.off_screen:
            try:  # interrupts will be caught here
                log.debug('Starting iren')
                self.iren.update_style()
                if not interactive_update:
                    # Resolves #1260
                    if os.name == 'nt':  # pragma: no cover
                        self.iren.process_events()
                    self.iren.start()

                if pyvista.vtk_version_info < (9, 2, 3):  # pragma: no cover
                    self.iren.initialize()

            except KeyboardInterrupt:
                log.debug('KeyboardInterrupt')
                self.close()
                raise KeyboardInterrupt
        # In the event that the user hits the exit-button on the GUI  (on
        # Windows OS) then it must be finalized and deleted as accessing it
        # will kill the kernel.
        # Here we check for that and clean it up before moving on to any of
        # the closing routines that might try to still access that
        # render window.
        # Ignore if using a Jupyter display
        _is_current = self.render_window.IsCurrent()
        if jupyter_disp is None and not _is_current:
            self._clear_ren_win()  # The ren_win is deleted
            # proper screenshots cannot be saved if this happens
            if not auto_close:
                warnings.warn(
                    "`auto_close` ignored: by clicking the exit button, "
                    "you have destroyed the render window and we have to "
                    "close it out.",
                )
            self.close()
            if screenshot:
                warnings.warn(
                    "A screenshot is unable to be taken as the render window is not current or rendering is suppressed.",
                )
        if _is_current:
            if pyvista.ON_SCREENSHOT:
                filename = uuid.uuid4().hex
                self.last_image = self.screenshot(filename, return_img=True)
            else:
                self.last_image = self.screenshot(screenshot, return_img=True)
            self.last_image_depth = self.get_image_depth()
        # NOTE: after this point, nothing from the render window can be accessed
        #       as if a user pressed the close button, then it destroys the
        #       the render view and a stream of errors will kill the Python
        #       kernel if code here tries to access that renderer.
        #       See issues #135 and #186 for insight before editing the
        #       remainder of this function.

        # Close the render window if requested
        if jupyter_disp is None and auto_close:
            # Plotters are never auto-closed in Jupyter
            self.close()

        if jupyter_disp is not None and not return_viewer:
            # Default behaviour is to display the Jupyter viewer
            try:
                from IPython import display
            except ImportError:  # pragma: no cover
                raise ImportError('Install IPython to display an image in a notebook')
            display.display(jupyter_disp)

        # Three possible return values: (cpos, image, widget)
        return_values = tuple(
            val
            for val in (
                self.camera_position if return_cpos else None,
                self.last_image if return_img or screenshot is True else None,
                jupyter_disp if return_viewer else None,
            )
            if val is not None
        )
        if len(return_values) == 1:
            return return_values[0]
        return return_values or None

    def add_title(self, title, font_size=18, color=None, font=None, shadow=False):
        """Add text to the top center of the plot.

        This is merely a convenience method that calls ``add_text``
        with ``position='upper_edge'``.

        Parameters
        ----------
        title : str
            The text to add the rendering.

        font_size : float, default: 18
            Sets the size of the title font.

        color : ColorLike, optional
            Either a string, rgb list, or hex color string.  Defaults
            to white or the value of the global theme if set.  For
            example:

            * ``color='white'``
            * ``color='w'``
            * ``color=[1.0, 1.0, 1.0]``
            * ``color='#FFFFFF'``

        font : str, optional
            Font name may be ``'courier'``, ``'times'``, or ``'arial'``.

        shadow : bool, default: False
            Adds a black shadow to the text.

        Returns
        -------
        vtk.vtkTextActor
            Text actor added to plot.

        Examples
        --------
        >>> import pyvista as pv
        >>> pl = pv.Plotter()
        >>> pl.background_color = 'grey'
        >>> actor = pl.add_title(
        ...     'Plot Title', font='courier', color='k', font_size=40
        ... )
        >>> pl.show()

        """
        # add additional spacing from the top of the figure by default
        title = '\n' + title
        return self.add_text(
            title,
            position='upper_edge',
            font_size=font_size,
            color=color,
            font=font,
            shadow=shadow,
            name='title',
            viewport=False,
        )

    def add_cursor(
        self,
        bounds=(-1.0, 1.0, -1.0, 1.0, -1.0, 1.0),
        focal_point=(0.0, 0.0, 0.0),
        color=None,
    ):
        """Add a cursor of a PyVista or VTK dataset to the scene.

        Parameters
        ----------
        bounds : sequence[float], default: (-1.0, 1.0, -1.0, 1.0, -1.0, 1.0)
            Specify the bounds in the format of:

            - ``(xmin, xmax, ymin, ymax, zmin, zmax)``

        focal_point : sequence[float], default: (0.0, 0.0, 0.0)
            The focal point of the cursor.

        color : ColorLike, optional
            Either a string, RGB sequence, or hex color string.  For one
            of the following.

            * ``color='white'``
            * ``color='w'``
            * ``color=[1.0, 1.0, 1.0]``
            * ``color='#FFFFFF'``

        Returns
        -------
        vtk.vtkActor
            VTK actor of the 2D cursor.

        Examples
        --------
        >>> import pyvista as pv
        >>> sphere = pv.Sphere()
        >>> plotter = pv.Plotter()
        >>> _ = plotter.add_mesh(sphere)
        >>> _ = plotter.add_cursor()
        >>> plotter.show()

        """
        alg = _vtk.vtkCursor3D()
        alg.SetModelBounds(bounds)
        alg.SetFocalPoint(focal_point)
        alg.AllOn()
        mapper = DataSetMapper(theme=self._theme)
        mapper.SetInputConnection(alg.GetOutputPort())
        actor, prop = self.add_actor(mapper)
        prop.SetColor(Color(color).float_rgb)

        return actor

    @property
    def meshes(self):  # numpydoc ignore=RT01
        """Return plotter meshes.

        Returns
        -------
        List[Union[pyvista.DataSet, PyVista.MultiBlock]]
            List of mesh objects such as pyvista.PolyData, pyvista.UnstructuredGrid, etc.
        """
        return [actor.mapper.dataset for actor in self.actors.values() if hasattr(actor, 'mapper')]


# Tracks created plotters.  This is the end of the module as we need to
# define ``BasePlotter`` before including it in the type definition.
#
# When pyvista.BUILDING_GALLERY = False, the objects will be ProxyType, and
# when True, BasePlotter.
_ALL_PLOTTERS: Dict[str, BasePlotter] = {}


def _kill_display(disp_id):  # pragma: no cover
    """Forcibly close the display on Linux.

    See: https://gitlab.kitware.com/vtk/vtk/-/issues/17917#note_783584

    And more details into why...
    https://stackoverflow.com/questions/64811503

    Notes
    -----
    This is to be used experimentally and is known to cause issues
    on `pyvistaqt`

    """
    if platform.system() != 'Linux':
        raise OSError('This method only works on Linux')

    if disp_id:
        cdisp_id = int(disp_id[1:].split('_')[0], 16)

        # this is unsafe as events might be queued, but sometimes the
        # window fails to close if we don't just close it
        Thread(target=X11.XCloseDisplay, args=(cdisp_id,)).start()<|MERGE_RESOLUTION|>--- conflicted
+++ resolved
@@ -5750,10 +5750,6 @@
 
         >>> import numpy as np
         >>> import pyvista as pv
-<<<<<<< HEAD
-        >>>
-=======
->>>>>>> 5bb9ed0c
         >>> rng = np.random.default_rng(seed=0)
         >>> points = rng.random((10, 3))
         >>> pl = pv.Plotter()
@@ -5806,10 +5802,6 @@
 
         >>> import numpy as np
         >>> import pyvista as pv
-<<<<<<< HEAD
-
-=======
->>>>>>> 5bb9ed0c
         >>> rng = np.random.default_rng(seed=0)
         >>> cent = rng.random((10, 3))
         >>> direction = rng.random((10, 3))
