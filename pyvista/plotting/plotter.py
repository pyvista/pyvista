--- conflicted
+++ resolved
@@ -1241,13 +1241,8 @@
         # Inspired from Mayavi's version of Raymond Maple 3-lights illumination
         intensities = [1, 0.6, 0.5]
         all_angles = [(45.0, 45.0), (-30.0, -60.0), (-30.0, 60.0)]
-<<<<<<< HEAD
         for intensity, angles in zip(intensities, all_angles, strict=True):
-            light = pyvista.Light(light_type='camera light')
-=======
-        for intensity, angles in zip(intensities, all_angles):
             light = pv.Light(light_type='camera light')
->>>>>>> dad3d080
             light.intensity = intensity
             light.position = _to_pos(*angles)
             for renderer in renderers:
