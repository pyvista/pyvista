"""PyVista plotting module."""

from __future__ import annotations

from collections.abc import Iterable
from collections.abc import Iterator
import contextlib
from contextlib import contextmanager
from contextlib import suppress
from copy import deepcopy
import ctypes
from functools import wraps
import io
import logging
import os
from pathlib import Path
import platform
import sys
import textwrap
from threading import Thread
import time
from typing import TYPE_CHECKING
from typing import cast
import uuid
import warnings
import weakref

import matplotlib as mpl
import numpy as np
import scooby

import pyvista
from pyvista.core._typing_core import NumpyArray
from pyvista.core.errors import MissingDataError
from pyvista.core.errors import PyVistaDeprecationWarning
from pyvista.core.utilities.arrays import FieldAssociation
from pyvista.core.utilities.arrays import _coerce_pointslike_arg
from pyvista.core.utilities.arrays import convert_array
from pyvista.core.utilities.arrays import get_array
from pyvista.core.utilities.arrays import get_array_association
from pyvista.core.utilities.arrays import raise_not_matching
from pyvista.core.utilities.helpers import is_pyvista_dataset
from pyvista.core.utilities.helpers import wrap
from pyvista.core.utilities.misc import abstract_class
from pyvista.core.utilities.misc import assert_empty_kwargs

from . import _vtk
from ._plotting import _common_arg_parser
from ._plotting import prepare_smooth_shading
from ._plotting import process_opacity
from ._property import Property
from .actor import Actor
from .camera import Camera
from .colors import Color
from .colors import get_cmap_safe
from .composite_mapper import CompositePolyDataMapper
from .errors import RenderWindowUnavailable
from .mapper import DataSetMapper
from .mapper import FixedPointVolumeRayCastMapper
from .mapper import GPUVolumeRayCastMapper
from .mapper import OpenGLGPUVolumeRayCastMapper
from .mapper import PointGaussianMapper
from .mapper import SmartVolumeMapper
from .mapper import UnstructuredGridVolumeRayCastMapper
from .picking import PickingHelper
from .render_window_interactor import RenderWindowInteractor
from .renderer import Renderer
from .renderers import Renderers
from .scalar_bars import ScalarBars
from .text import CornerAnnotation
from .text import Text
from .text import TextProperty
from .texture import numpy_to_texture
from .themes import Theme
from .utilities.algorithms import active_scalars_algorithm
from .utilities.algorithms import algorithm_to_mesh_handler
from .utilities.algorithms import decimation_algorithm
from .utilities.algorithms import extract_surface_algorithm
from .utilities.algorithms import pointset_to_polydata_algorithm
from .utilities.algorithms import set_algorithm_input
from .utilities.algorithms import triangulate_algorithm
from .utilities.gl_checks import uses_egl
from .utilities.regression import image_from_window
from .utilities.regression import run_image_filter
from .volume import Volume
from .volume_property import VolumeProperty
from .widgets import WidgetHelper

if TYPE_CHECKING:
    from pyvista.core._typing_core import BoundsTuple
    from pyvista.plotting.cube_axes_actor import CubeAxesActor

SUPPORTED_FORMATS = ['.png', '.jpeg', '.jpg', '.bmp', '.tif', '.tiff']

# EXPERIMENTAL: permit pyvista to kill the render window
KILL_DISPLAY = platform.system() == 'Linux' and os.environ.get('PYVISTA_KILL_DISPLAY')
if KILL_DISPLAY:  # pragma: no cover
    # this won't work under wayland
    try:
        X11 = ctypes.CDLL('libX11.so')
        X11.XCloseDisplay.argtypes = [ctypes.c_void_p]
    except OSError:
        warnings.warn('PYVISTA_KILL_DISPLAY: Unable to load X11.\nProbably using wayland')
        KILL_DISPLAY = False


def close_all() -> bool:
    """Close all open/active plotters and clean up memory.

    Returns
    -------
    bool
        ``True`` when all plotters have been closed.

    """
    for pl in list(_ALL_PLOTTERS.values()):
        if not pl._closed:
            pl.close()
    _ALL_PLOTTERS.clear()
    return True


log = logging.getLogger(__name__)
log.setLevel('CRITICAL')
log.addHandler(logging.StreamHandler())


def _warn_xserver():  # pragma: no cover
    """Check if plotting is supported and persist this state.

    Check once and cache this value between calls.  Warn the user if
    plotting is not supported.  Configured to check on Linux and Mac
    OS since the Windows check is not quick.

    """
    # disable windows check until we can get a fast way of verifying
    # if windows has a windows manager (which it generally does)
    if os.name == 'nt':
        return

    if not hasattr(_warn_xserver, 'has_support'):
        _warn_xserver.has_support = pyvista.system_supports_plotting()  # type: ignore[attr-defined]

    if not _warn_xserver.has_support:  # type: ignore[attr-defined]
        # check if a display has been set
        if 'DISPLAY' in os.environ:
            return

        # finally, check if using a backend that doesn't require an xserver
        if pyvista.global_theme.jupyter_backend in [
            'client',
            'html',
        ]:
            return

        # Check if VTK has EGL support
        if uses_egl():
            return

        warnings.warn(
            '\n'
            'This system does not appear to be running an xserver.\n'
            'PyVista will likely segfault when rendering.\n\n'
            'Alternatively, an offscreen version using OSMesa libraries and ``vtk-osmesa`` is available.\n',
        )


@abstract_class
class BasePlotter(PickingHelper, WidgetHelper):
    """Base plotting class.

    To be used by the :class:`pyvista.Plotter` and
    :class:`pyvistaqt.QtInteractor` classes.

    Parameters
    ----------
    shape : sequence[int] | str, optional
        Two item sequence of sub-render windows inside of the main window.
        Specify two across with ``shape=(2, 1)`` and a two by two grid
        with ``shape=(2, 2)``.  By default there is only one renderer.
        Can also accept a string descriptor as shape. For example:

        * ``shape="3|1"`` means 3 plots on the left and 1 on the right,
        * ``shape="4/2"`` means 4 plots on top and 2 at the bottom.

    border : bool, default: False
        Draw a border around each render window.

    border_color : ColorLike, default: 'k'
        Either a string, rgb list, or hex color string.  For example:

        * ``color='white'``
        * ``color='w'``
        * ``color=[1.0, 1.0, 1.0]``
        * ``color='#FFFFFF'``

    border_width : float, default: 2.0
        Width of the border in pixels when enabled.

    title : str, optional
        Window title.

    splitting_position : float, optional
        The splitting position of the renderers.

    groups : tuple, optional
        Grouping for renderers.

    row_weights : tuple
        Row weights for renderers.

    col_weights : tuple, optional
        Column weights for renderers.

    lighting : str, default: 'light kit'
        What lighting to set up for the plotter.  Accepted options:

        * ``'light_kit'``: a vtk Light Kit composed of 5 lights.
        * ``'three lights'``: illumination using 3 lights.
        * ``'none'``: no light sources at instantiation.

    theme : pyvista.plotting.themes.Theme, optional
        Plot-specific theme.

    image_scale : int, optional
        Scale factor when saving screenshots. Image sizes will be
        the ``window_size`` multiplied by this scale factor.

    **kwargs : dict, optional
        Additional keyword arguments.

    Examples
    --------
    Simple plotter example showing a blurred cube with a gradient background.

    >>> import pyvista as pv
    >>> pl = pv.Plotter()
    >>> _ = pl.add_mesh(pv.Cube())
    >>> pl.set_background('black', top='white')
    >>> pl.add_blurring()
    >>> pl.show()

    """

    mouse_position = None
    click_position = None

    def __init__(
        self,
        shape=(1, 1),
        border=None,
        border_color='k',
        border_width=2.0,
        title=None,
        splitting_position=None,
        groups=None,
        row_weights=None,
        col_weights=None,
        lighting='light kit',
        theme=None,
        image_scale=None,
        **kwargs,
    ):
        """Initialize base plotter."""
        super().__init__(**kwargs)  # cooperative multiple inheritance
        log.debug('BasePlotter init start')
        self._initialized = False

        self._theme = Theme()
        if theme is None:
            # copy global theme to ensure local plot theme is fixed
            # after creation.
            self._theme.load_theme(pyvista.global_theme)
        else:
            if not isinstance(theme, pyvista.plotting.themes.Theme):
                msg = (
                    'Expected ``pyvista.plotting.themes.Theme`` for '
                    f'``theme``, not {type(theme).__name__}.'
                )
                raise TypeError(msg)
            self._theme.load_theme(theme)

        self.image_transparent_background = self._theme.transparent_background

        # optional function to be called prior to closing
        self.__before_close_callback = None
        self.mesh = None
        if title is None:
            title = self._theme.title
        self.title = str(title)

        # add renderers
        self.renderers = Renderers(
            self,
            shape,
            splitting_position,
            row_weights,
            col_weights,
            groups,
            border,
            border_color,
            border_width,
        )

        # This keeps track of scalars names already plotted and their ranges
        self._scalar_bars = ScalarBars(self)

        # track if the camera has been set up
        self._first_time = True
        # Keep track of the scale

        # track if render window has ever been rendered
        self._rendered = False

        self._on_render_callbacks = set()

        # this helps managing closed plotters
        self._closed = False

        # lighting style; be forgiving with input (accept underscores
        # and ignore case)
        lighting_normalized = str(lighting).replace('_', ' ').lower()
        if lighting_normalized == 'light kit':
            self.enable_lightkit()
        elif lighting_normalized == 'three lights':
            self.enable_3_lights()
        elif lighting_normalized != 'none':
            msg = f'Invalid lighting option "{lighting}".'
            raise ValueError(msg)

        # Track all active plotters. This has the side effect of ensuring that plotters are not
        # collected until `close()`. See https://github.com//pull/3216
        # This variable should be safe as a variable name
        self._id_name = f'P_{hex(id(self))}_{len(_ALL_PLOTTERS)}'
        _ALL_PLOTTERS[self._id_name] = self

        # Key bindings
        self.reset_key_events()
        log.debug('BasePlotter init stop')

        self._image_depth_null = None
        self.last_image_depth = None
        self.last_image = None
        self.last_vtksz = None
        self._has_background_layer = False
        if image_scale is None:
            image_scale = self._theme.image_scale
        self._image_scale = image_scale

        # set hidden line removal based on theme
        if self.theme.hidden_line_removal:
            self.enable_hidden_line_removal()

        self._initialized = True
        self._suppress_rendering = False

    @property
    def suppress_rendering(self) -> bool:  # numpydoc ignore=RT01
        """Get or set whether to suppress render calls.

        Returns
        -------
        bool
            ``True`` when rendering is suppressed.

        """
        return self._suppress_rendering

    @suppress_rendering.setter
    def suppress_rendering(self, value) -> None:
        self._suppress_rendering = bool(value)

    @property
    def render_window(self) -> _vtk.vtkRenderWindow | None:  # numpydoc ignore=RT01
        """Access the vtkRenderWindow attached to this plotter.

        If the plotter is closed, this will return ``None``.

        Returns
        -------
        vtk.vtkRenderWindow or None
            Render window if the plotter is not closed.

        Notes
        -----
        Subclass must set ``ren_win`` on initialization.

        """
        if not hasattr(self, 'ren_win'):
            return None
        return self.ren_win

    @property
    def theme(self) -> Theme:  # numpydoc ignore=RT01
        """Return or set the theme used for this plotter.

        Returns
        -------
        pyvista.Theme
            Theme of this plotter.

        Examples
        --------
        Use the dark theme for a plotter.

        >>> import pyvista as pv
        >>> from pyvista import themes
        >>> pl = pv.Plotter()
        >>> pl.theme = themes.DarkTheme()
        >>> actor = pl.add_mesh(pv.Sphere())
        >>> pl.show()

        """
        return self._theme

    @theme.setter
    def theme(self, theme) -> None:
        if not isinstance(theme, pyvista.plotting.themes.Theme):
            msg = (
                'Expected a pyvista theme like '
                '``pyvista.plotting.themes.Theme``, '
                f'not {type(theme).__name__}.'
            )
            raise TypeError(msg)
        self._theme.load_theme(theme)

    def import_gltf(self, filename, set_camera=True):
        """Import a glTF file into the plotter.

        See https://www.khronos.org/gltf/ for more information.

        Parameters
        ----------
        filename : str | Path
            Path to the glTF file.

        set_camera : bool, default: True
            Set the camera viewing angle to one compatible with the
            default three.js perspective (``'xy'``).

        Examples
        --------
        >>> import pyvista as pv
        >>> from pyvista import examples
        >>> helmet_file = examples.gltf.download_damaged_helmet()  # doctest:+SKIP
        >>> texture = examples.hdr.download_dikhololo_night()  # doctest:+SKIP
        >>> pl = pv.Plotter()  # doctest:+SKIP
        >>> pl.import_gltf(helmet_file)  # doctest:+SKIP
        >>> pl.set_environment_texture(cubemap)  # doctest:+SKIP
        >>> pl.camera.zoom(1.8)  # doctest:+SKIP
        >>> pl.show()  # doctest:+SKIP

        See :ref:`load_gltf` for a full example using this method.

        """
        filename = Path(filename).expanduser().resolve()
        if not filename.is_file():
            msg = f'Unable to locate {filename}'
            raise FileNotFoundError(msg)

        # lazy import here to avoid importing unused modules
        from vtkmodules.vtkIOImport import vtkGLTFImporter

        importer = vtkGLTFImporter()
        if pyvista.vtk_version_info < (9, 2, 2):  # pragma no cover
            importer.SetFileName(str(filename))
        else:
            importer.SetFileName(filename)
        importer.SetRenderWindow(self.render_window)
        importer.Update()

        # register last actor in actors
        actor = self.renderer.GetActors().GetLastItem()
        name = actor.GetAddressAsString('')
        self.renderer._actors[name] = actor

        # set camera position to a three.js viewing perspective
        if set_camera:
            self.camera_position = 'xy'

    def import_vrml(self, filename) -> None:
        """Import a VRML file into the plotter.

        Parameters
        ----------
        filename : str | Path
            Path to the VRML file.

        Examples
        --------
        >>> import pyvista as pv
        >>> from pyvista import examples
        >>> sextant_file = examples.vrml.download_sextant()  # doctest:+SKIP
        >>> pl = pv.Plotter()  # doctest:+SKIP
        >>> pl.import_vrml(sextant_file)  # doctest:+SKIP
        >>> pl.show()  # doctest:+SKIP

        See :ref:`load_vrml_example` for a full example using this method.

        """
        from vtkmodules.vtkIOImport import vtkVRMLImporter

        filename = Path(filename).expanduser().resolve()
        if not filename.is_file():
            msg = f'Unable to locate {filename}'
            raise FileNotFoundError(msg)

        # lazy import here to avoid importing unused modules
        importer = vtkVRMLImporter()
        if pyvista.vtk_version_info < (9, 2, 2):  # pragma no cover
            importer.SetFileName(str(filename))
        else:
            importer.SetFileName(filename)
        importer.SetRenderWindow(self.render_window)
        importer.Update()

    def import_3ds(self, filename) -> None:
        """Import a 3DS file into the plotter.

        .. versionadded:: 0.44.0

        Parameters
        ----------
        filename : str | Path
            Path to the 3DS file.

        Examples
        --------
        >>> import pyvista as pv
        >>> from pyvista import examples
        >>> download_3ds_file = examples.download_3ds.download_iflamigm()
        >>> pl = pv.Plotter()
        >>> pl.import_3ds(download_3ds_file)
        >>> pl.show()

        """
        from vtkmodules.vtkIOImport import vtk3DSImporter

        filename = Path(filename).expanduser().resolve()
        if not Path(filename).is_file():
            msg = f'Unable to locate {filename}'
            raise FileNotFoundError(msg)

        # lazy import here to avoid importing unused modules
        importer = vtk3DSImporter()
        if pyvista.vtk_version_info < (9, 2, 2):  # pragma no cover
            importer.SetFileName(str(filename))
        else:
            importer.SetFileName(filename)
        importer.SetRenderWindow(self.render_window)
        importer.Update()

    def import_obj(self, filename, filename_mtl=None) -> None:
        """Import from .obj wavefront files.

        .. versionadded:: 0.44.0

        Parameters
        ----------
        filename : str | Path
            Path to the .obj file.

        filename_mtl : str, optional
            Path to the .mtl file.

        Examples
        --------
        >>> import pyvista as pv
        >>> from pyvista import examples
        >>> download_obj_file = examples.download_room_surface_mesh(load=False)
        >>> pl = pv.Plotter()
        >>> pl.import_obj(download_obj_file)
        >>> pl.show()

        Import an .obj file with a texture.

        >>> from pathlib import Path
        >>> filename = examples.download_doorman(load=False)
        >>> pl = pv.Plotter()
        >>> pl.import_obj(filename)
        >>> pl.show(cpos='xy')

        """
        from vtkmodules.vtkIOImport import vtkOBJImporter

        filename = Path(filename).expanduser().resolve()
        if not filename.is_file():
            msg = f'Unable to locate {filename}'
            raise FileNotFoundError(msg)

        # lazy import here to avoid importing unused modules
        importer = vtkOBJImporter()
        importer.SetFileName(filename)
        filename_mtl = filename.with_suffix('.mtl')
        if filename_mtl.is_file():
            importer.SetFileNameMTL(filename_mtl)
            importer.SetTexturePath(filename_mtl.parents[0])
        importer.SetRenderWindow(self.render_window)
        importer.Update()

    def export_html(self, filename) -> io.StringIO | None:
        """Export this plotter as an interactive scene to a HTML file.

        Parameters
        ----------
        filename : str | Path
            Path to export the html file to.

        Returns
        -------
        StringIO
            If filename is None, returns the HTML as a StringIO object.

        Notes
        -----
        You will need ``trame`` installed.

        Examples
        --------
        >>> import pyvista as pv
        >>> from pyvista import examples
        >>> mesh = examples.load_uniform()
        >>> pl = pv.Plotter(shape=(1, 2))
        >>> _ = pl.add_mesh(mesh, scalars='Spatial Point Data', show_edges=True)
        >>> pl.subplot(0, 1)
        >>> _ = pl.add_mesh(mesh, scalars='Spatial Cell Data', show_edges=True)
        >>> pl.export_html('pv.html')  # doctest:+SKIP

        """
        try:
            from trame_vtk.tools.vtksz2html import write_html
        except ImportError:  # pragma: no cover
            msg = 'Please install trame dependencies: pip install "pyvista[jupyter]"'
            raise ImportError(msg)

        data = self.export_vtksz(filename=None)
        buffer = io.StringIO()
        write_html(data, buffer)
        buffer.seek(0)

        if filename is None:
            return buffer

        filename = Path(filename)
        if filename.suffix != '.html':
            filename += '.html'

        # Move to final destination
        with Path(filename).open('w', encoding='utf-8') as f:
            f.write(buffer.read())
            return None

    def export_vtksz(self, filename='scene-export.vtksz', format='zip') -> str:  # noqa: A002
        """Export this plotter as a VTK.js OfflineLocalView file.

        The exported file can be viewed with the OfflineLocalView viewer
        available at https://kitware.github.io/vtk-js/examples/OfflineLocalView.html

        Parameters
        ----------
        filename : str | Path, optional
            Path to export the file to. Defaults to ``'scene-export.vtksz'``.

        format : str, optional
            The format of the exported file. Defaults to ``'zip'``. Can be
            either ``'zip'`` or ``'json'``.

        Returns
        -------
        str
            The exported filename.

        """
        try:
            from pyvista.trame import PyVistaLocalView
            from pyvista.trame.jupyter import elegantly_launch
            from pyvista.trame.views import get_server
        except ImportError:  # pragma: no cover
            msg = 'Please install trame dependencies: pip install "pyvista[jupyter]"'
            raise ImportError(msg)

        # Ensure trame server is launched
        server = get_server(pyvista.global_theme.trame.jupyter_server_name)
        if not server.running:
            elegantly_launch(pyvista.global_theme.trame.jupyter_server_name)

        view = PyVistaLocalView(self, trame_server=server)

        content = view.export(format=format)

        view.release_resources()
        # Make sure callbacks are unregistered
        self._on_render_callbacks.remove(view._plotter_render_callback)

        if filename is None:
            return content

        with Path(filename).open('wb') as f:
            f.write(content)

        return filename

    def export_gltf(self, filename, inline_data=True, rotate_scene=True, save_normals=True) -> None:
        """Export the current rendering scene as a glTF file.

        Visit https://gltf-viewer.donmccurdy.com/ for an online viewer.

        See https://vtk.org/doc/nightly/html/classvtkGLTFExporter.html
        for limitations regarding the exporter.

        Parameters
        ----------
        filename : str
            Path to export the gltf file to.

        inline_data : bool, default: True
            Sets if the binary data be included in the json file as a
            base64 string.  When ``True``, only one file is exported.

        rotate_scene : bool, default: True
            Rotate scene to be compatible with the glTF specifications.

        save_normals : bool, default: True
            Saves the point array ``'Normals'`` as ``'NORMAL'`` in
            the outputted scene.

        Notes
        -----
        The VTK exporter only supports :class:`pyvista.PolyData` datasets. If
        the plotter contains any non-PolyData datasets, these will be converted
        in the plotter, leading to a copy of the data internally.

        Examples
        --------
        Output a simple point cloud represented as balls.

        >>> import numpy as np
        >>> import pyvista as pv
        >>> rng = np.random.default_rng(seed=0)
        >>> point_cloud = rng.random((100, 3))
        >>> pdata = pv.PolyData(point_cloud)
        >>> pdata['orig_sphere'] = np.arange(100)
        >>> sphere = pv.Sphere(radius=0.02)
        >>> pc = pdata.glyph(scale=False, geom=sphere, orient=False)
        >>> pl = pv.Plotter()
        >>> _ = pl.add_mesh(
        ...     pc,
        ...     cmap='reds',
        ...     smooth_shading=True,
        ...     show_scalar_bar=False,
        ... )
        >>> pl.export_gltf('balls.gltf')  # doctest:+SKIP
        >>> pl.show()

        Output the orientation plotter.

        >>> from pyvista import demos
        >>> pl = demos.orientation_plotter()
        >>> pl.export_gltf('orientation_plotter.gltf')  # doctest:+SKIP
        >>> pl.show()

        """
        if self.render_window is None:
            msg = 'This plotter has been closed and is unable to export the scene.'
            raise RuntimeError(msg)

        from vtkmodules.vtkIOExport import vtkGLTFExporter

        # rotate scene to gltf compatible view
        renamed_arrays = []  # any renamed normal arrays
        if rotate_scene:
            for renderer in self.renderers:
                for actor in renderer.actors.values():
                    if hasattr(actor, 'RotateX'):
                        actor.RotateX(-90)
                        actor.RotateZ(-90)

                    if save_normals:
                        try:
                            mapper = actor.GetMapper()
                            if mapper is None:
                                continue
                            dataset = mapper.dataset
                            if not isinstance(dataset, pyvista.PolyData):
                                warnings.warn(
                                    'Plotter contains non-PolyData datasets. These have been '
                                    'overwritten with PolyData surfaces and are internally '
                                    'copies of the original datasets.',
                                )

                                try:
                                    dataset = dataset.extract_surface()
                                    mapper.SetInputData(dataset)
                                except:  # pragma: no cover
                                    warnings.warn(
                                        'During gLTF export, failed to convert some '
                                        'datasets to PolyData. Exported scene will not have '
                                        'all datasets.',
                                    )

                            if 'Normals' in dataset.point_data:
                                # By default VTK uses the 'Normals' point data for normals
                                # but gLTF uses NORMAL.
                                point_data = dataset.GetPointData()
                                array = point_data.GetArray('Normals')
                                array.SetName('NORMAL')
                                renamed_arrays.append(array)

                        except:  # pragma: no cover
                            pass

        exporter = vtkGLTFExporter()
        exporter.SetRenderWindow(self.render_window)
        exporter.SetFileName(filename)
        exporter.SetInlineData(inline_data)
        exporter.SetSaveNormal(save_normals)
        exporter.Update()

        # rotate back if applicable
        if rotate_scene:
            for renderer in self.renderers:
                for actor in renderer.actors.values():
                    if hasattr(actor, 'RotateX'):
                        actor.RotateZ(90)
                        actor.RotateX(90)

        # revert any renamed arrays
        for array in renamed_arrays:
            array.SetName('Normals')

    def export_vrml(self, filename) -> None:
        """Export the current rendering scene as a VRML file.

        See `vtk.VRMLExporter <https://vtk.org/doc/nightly/html/classvtkVRMLExporter.html>`_
        for limitations regarding the exporter.

        Parameters
        ----------
        filename : str | Path
            Filename to export the scene to.

        Examples
        --------
        >>> import pyvista as pv
        >>> from pyvista import examples
        >>> pl = pv.Plotter()
        >>> _ = pl.add_mesh(examples.load_hexbeam())
        >>> pl.export_vrml('sample')  # doctest:+SKIP

        """
        from vtkmodules.vtkIOExport import vtkVRMLExporter

        if self.render_window is None:
            msg = 'This plotter has been closed and cannot be shown.'
            raise RuntimeError(msg)

        exporter = vtkVRMLExporter()
        exporter.SetFileName(filename)
        exporter.SetRenderWindow(self.render_window)
        exporter.Write()

    def enable_hidden_line_removal(self, all_renderers=True) -> None:
        """Enable hidden line removal.

        Wireframe geometry will be drawn using hidden line removal if
        the rendering engine supports it.

        Disable this with :func:`disable_hidden_line_removal
        <Plotter.disable_hidden_line_removal>`.

        Parameters
        ----------
        all_renderers : bool, default: True
            If ``True``, applies to all renderers in subplots. If
            ``False``, then only applies to the active renderer.

        Examples
        --------
        Create a side-by-side plotter and render a sphere in wireframe
        with hidden line removal enabled on the left and disabled on
        the right.

        >>> import pyvista as pv
        >>> sphere = pv.Sphere(theta_resolution=20, phi_resolution=20)
        >>> pl = pv.Plotter(shape=(1, 2))
        >>> _ = pl.add_mesh(sphere, line_width=3, style='wireframe')
        >>> _ = pl.add_text('With hidden line removal')
        >>> pl.enable_hidden_line_removal(all_renderers=False)
        >>> pl.subplot(0, 1)
        >>> pl.disable_hidden_line_removal(all_renderers=False)
        >>> _ = pl.add_mesh(sphere, line_width=3, style='wireframe')
        >>> _ = pl.add_text('Without hidden line removal')
        >>> pl.show()

        """
        if all_renderers:
            for renderer in self.renderers:
                renderer.enable_hidden_line_removal()
        else:
            self.renderer.enable_hidden_line_removal()

    def disable_hidden_line_removal(self, all_renderers=True) -> None:
        """Disable hidden line removal.

        Enable again with :func:`enable_hidden_line_removal
        <Plotter.enable_hidden_line_removal>`.

        Parameters
        ----------
        all_renderers : bool, default: True
            If ``True``, applies to all renderers in subplots. If
            ``False``, then only applies to the active renderer.

        Examples
        --------
        Enable and then disable hidden line removal.

        >>> import pyvista as pv
        >>> pl = pv.Plotter()
        >>> pl.enable_hidden_line_removal()
        >>> pl.disable_hidden_line_removal()

        """
        if all_renderers:
            for renderer in self.renderers:
                renderer.disable_hidden_line_removal()
        else:
            self.renderer.disable_hidden_line_removal()

    @property
    def scalar_bar(self) -> _vtk.vtkScalarBarActor:  # numpydoc ignore=RT01
        """First scalar bar (kept for backwards compatibility).

        Returns
        -------
        vtk.vtkScalarBarActor
            First scalar bar actor.

        """
        return next(iter(self.scalar_bars.values()))

    @property
    def scalar_bars(self) -> ScalarBars:  # numpydoc ignore=RT01
        """Scalar bars.

        Returns
        -------
        pyvista.ScalarBars
            Scalar bar object.

        Examples
        --------
        >>> import pyvista as pv
        >>> sphere = pv.Sphere()
        >>> sphere['Data'] = sphere.points[:, 2]
        >>> plotter = pv.Plotter()
        >>> _ = plotter.add_mesh(sphere)
        >>> plotter.scalar_bars
        Scalar Bar Title     Interactive
        "Data"               False

        Select a scalar bar actor based on the title of the bar.

        >>> plotter.scalar_bars['Data']
        <vtkmodules.vtkRenderingAnnotation.vtkScalarBarActor(...) at ...>

        """
        return self._scalar_bars

    @property
    def _before_close_callback(self):
        """Return the cached function (expecting a reference)."""
        if self.__before_close_callback is not None:
            return self.__before_close_callback()
        return None

    @_before_close_callback.setter
    def _before_close_callback(self, func) -> None:
        """Store a weakref.ref of the function being called."""
        if func is not None:
            self.__before_close_callback = weakref.ref(func)
        else:
            self.__before_close_callback = None

    @property
    def shape(self) -> tuple[int] | tuple[int, int]:
        """Return the shape of the plotter.

        Returns
        -------
        tuple[int] | tuple[int, int]
            Shape of the plotter.

        Examples
        --------
        Return the plotter shape.

        >>> import pyvista as pv
        >>> plotter = pv.Plotter(shape=(2, 2))
        >>> plotter.shape
        (2, 2)

        """
        return self.renderers.shape

    @property
    def renderer(self) -> Renderer:  # numpydoc ignore=RT01
        """Return the active renderer.

        Returns
        -------
        pyvista.Renderer
            Active render.

        Examples
        --------
        >>> import pyvista as pv
        >>> pl = pv.Plotter()
        >>> pl.renderer
        <Renderer(...) at ...>

        """
        return self.renderers.active_renderer

    def subplot(self, index_row, index_column=None) -> None:
        """Set the active subplot.

        Parameters
        ----------
        index_row : int
            Index of the subplot to activate along the rows.

        index_column : int, optional
            Index of the subplot to activate along the columns.

        Examples
        --------
        Create a 2 wide plot and set the background of right-hand plot
        to orange.  Add a cube to the left plot and a sphere to the
        right.

        >>> import pyvista as pv
        >>> pl = pv.Plotter(shape=(1, 2))
        >>> actor = pl.add_mesh(pv.Cube())
        >>> pl.subplot(0, 1)
        >>> actor = pl.add_mesh(pv.Sphere())
        >>> pl.set_background('orange', all_renderers=False)
        >>> pl.show()

        """
        self.renderers.set_active_renderer(index_row, index_column)

    @wraps(Renderer.add_ruler)
    def add_ruler(self, *args, **kwargs) -> _vtk.vtkAxisActor2D:  # numpydoc ignore=PR01,RT01
        """Wrap ``Renderer.add_ruler``."""
        return self.renderer.add_ruler(*args, **kwargs)

    @wraps(Renderer.add_legend_scale)
    def add_legend_scale(
        self, *args, **kwargs
    ) -> tuple[_vtk.vtkActor, _vtk.vtkProperty | None]:  # numpydoc ignore=PR01,RT01
        """Wrap ``Renderer.add_legend_scale``."""
        return self.renderer.add_legend_scale(*args, **kwargs)

    @wraps(Renderer.add_legend)
    def add_legend(self, *args, **kwargs) -> _vtk.vtkLegendBoxActor:  # numpydoc ignore=PR01,RT01
        """Wrap ``Renderer.add_legend``."""
        return self.renderer.add_legend(*args, **kwargs)

    @wraps(Renderer.remove_legend)
    def remove_legend(self, *args, **kwargs) -> None:  # numpydoc ignore=PR01,RT01
        """Wrap ``Renderer.remove_legend``."""
        return self.renderer.remove_legend(*args, **kwargs)

    @property
    def legend(self) -> _vtk.vtkLegendBoxActor | None:  # numpydoc ignore=RT01
        """Legend actor.

        There can only be one legend actor per renderer.  If
        ``legend`` is ``None``, there is no legend actor.

        Returns
        -------
        vtk.vtkLegendBoxActor
            Legend actor.

        """
        return self.renderer.legend

    @wraps(Renderer.add_floor)
    def add_floor(self, *args, **kwargs) -> Actor:  # numpydoc ignore=PR01,RT01
        """Wrap ``Renderer.add_floor``."""
        return self.renderer.add_floor(*args, **kwargs)

    @wraps(Renderer.remove_floors)
    def remove_floors(self, *args, **kwargs) -> None:  # numpydoc ignore=PR01,RT01
        """Wrap ``Renderer.remove_floors``."""
        return self.renderer.remove_floors(*args, **kwargs)

    def enable_3_lights(self, only_active=False) -> None:
        """Enable 3-lights illumination.

        This will replace all pre-existing lights in the scene.

        Parameters
        ----------
        only_active : bool, default: False
            If ``True``, only change the active renderer. The default
            is that every renderer is affected.

        Examples
        --------
        >>> from pyvista import demos
        >>> pl = demos.orientation_plotter()
        >>> pl.enable_3_lights()
        >>> pl.show()

        Note how this varies from the default plotting.

        >>> pl = demos.orientation_plotter()
        >>> pl.show()

        """

        def _to_pos(elevation, azimuth):
            theta = azimuth * np.pi / 180.0
            phi = (90.0 - elevation) * np.pi / 180.0
            x = np.sin(theta) * np.sin(phi)
            y = np.cos(phi)
            z = np.cos(theta) * np.sin(phi)
            return x, y, z

        renderers = [self.renderer] if only_active else self.renderers
        for renderer in renderers:
            renderer.remove_all_lights()

        # Inspired from Mayavi's version of Raymond Maple 3-lights illumination
        intensities = [1, 0.6, 0.5]
        all_angles = [(45.0, 45.0), (-30.0, -60.0), (-30.0, 60.0)]
        for intensity, angles in zip(intensities, all_angles):
            light = pyvista.Light(light_type='camera light')
            light.intensity = intensity
            light.position = _to_pos(*angles)
            for renderer in renderers:
                renderer.add_light(light)

    def disable_3_lights(self) -> None:
        """Please use ``enable_lightkit``, this method has been deprecated."""
        from pyvista.core.errors import DeprecationError

        msg = 'DEPRECATED: Please use ``enable_lightkit``'
        raise DeprecationError(msg)

    def enable_lightkit(self, only_active=False) -> None:
        """Enable the default light-kit lighting.

        See:
        https://www.researchgate.net/publication/2926068_LightKit_A_lighting_system_for_effective_visualization

        This will replace all pre-existing lights in the renderer.

        Parameters
        ----------
        only_active : bool, default: False
            If ``True``, only change the active renderer. The default is that
            every renderer is affected.

        Examples
        --------
        Create a plotter without any lights and then enable the
        default light kit.

        >>> import pyvista as pv
        >>> pl = pv.Plotter(lighting=None)
        >>> pl.enable_lightkit()
        >>> actor = pl.add_mesh(pv.Cube(), show_edges=True)
        >>> pl.show()

        """
        renderers = [self.renderer] if only_active else self.renderers

        light_kit = _vtk.vtkLightKit()
        for renderer in renderers:
            renderer.remove_all_lights()
            # Use the renderer as a vtkLightKit parser.
            # Feed it the LightKit, pop off the vtkLights, put back
            # pyvista Lights. This is the price we must pay for using
            # inheritance rather than composition.
            light_kit.AddLightsToRenderer(renderer)
            vtk_lights = renderer.lights
            renderer.remove_all_lights()
            for vtk_light in vtk_lights:
                light = pyvista.Light.from_vtk(vtk_light)
                renderer.add_light(light)
            renderer.LightFollowCameraOn()

    def enable_anti_aliasing(self, aa_type='ssaa', multi_samples=None, all_renderers=True):
        """Enable anti-aliasing.

        This tends to make edges appear softer and less pixelated.

        Parameters
        ----------
        aa_type : str, default: "ssaa"
            Anti-aliasing type. See the notes below. One of the following:

            * ``"ssaa"`` - Super-Sample Anti-Aliasing
            * ``"msaa"`` - Multi-Sample Anti-Aliasing
            * ``"fxaa"`` - Fast Approximate Anti-Aliasing

        multi_samples : int, optional
            The number of multi-samples when ``aa_type`` is ``"msaa"``. Note
            that using this setting automatically enables this for all
            renderers. Defaults to the theme multi_samples.

        all_renderers : bool, default: True
            If ``True``, applies to all renderers in subplots. If ``False``,
            then only applies to the active renderer.

        Notes
        -----
        SSAA, or Super-Sample Anti-Aliasing is a brute force method of
        anti-aliasing. It results in the best image quality but comes at a
        tremendous resource cost. SSAA works by rendering the scene at a higher
        resolution. The final image is produced by downsampling the
        massive source image using an averaging filter. This acts as a low pass
        filter which removes the high frequency components that would cause
        jaggedness.

        MSAA, or Multi-Sample Anti-Aliasing is an optimization of SSAA that
        reduces the amount of pixel shader evaluations that need to be computed
        by focusing on overlapping regions of the scene. The result is
        anti-aliasing along edges that is on par with SSAA and less
        anti-aliasing along surfaces as these make up the bulk of SSAA
        computations. MSAA is substantially less computationally expensive than
        SSAA and results in comparable image quality.

        FXAA, or Fast Approximate Anti-Aliasing is an Anti-Aliasing technique
        that is performed entirely in post processing. FXAA operates on the
        rasterized image rather than the scene geometry. As a consequence,
        forcing FXAA or using FXAA incorrectly can result in the FXAA filter
        smoothing out parts of the visual overlay that are usually kept sharp
        for reasons of clarity as well as smoothing out textures. FXAA is
        inferior to MSAA but is almost free computationally and is thus
        desirable on low end platforms.

        Examples
        --------
        Enable super-sample anti-aliasing (SSAA).

        >>> import pyvista as pv
        >>> pl = pv.Plotter()
        >>> pl.enable_anti_aliasing('ssaa')
        >>> _ = pl.add_mesh(pv.Sphere(), show_edges=True)
        >>> pl.show()

        See :ref:`anti_aliasing_example` for a full example demonstrating
        VTK's anti-aliasing approaches.

        """
        # apply MSAA to entire render window
        if aa_type == 'msaa':
            if self.render_window is None:
                msg = 'The render window has been closed.'
                raise AttributeError(msg)
            if multi_samples is None:
                multi_samples = self._theme.multi_samples
            self.render_window.SetMultiSamples(multi_samples)
            return
        elif aa_type not in ['ssaa', 'fxaa']:
            msg = f'Invalid `aa_type` "{aa_type}". Should be either "fxaa", "ssaa", or "msaa"'
            raise ValueError(msg)
        else:
            # disable MSAA as SSAA or FXAA is being enabled
            self.render_window.SetMultiSamples(0)  # type: ignore[union-attr]

        if all_renderers:
            for renderer in self.renderers:
                renderer.enable_anti_aliasing(aa_type)
        else:
            self.renderer.enable_anti_aliasing(aa_type)

    def disable_anti_aliasing(self, all_renderers=True):
        """Disable anti-aliasing.

        Parameters
        ----------
        all_renderers : bool, default: True
            If ``True``, applies to all renderers in subplots. If ``False``,
            then only applies to the active renderer.

        Examples
        --------
        >>> import pyvista as pv
        >>> pl = pv.Plotter()
        >>> pl.disable_anti_aliasing()
        >>> _ = pl.add_mesh(pv.Sphere(), show_edges=True)
        >>> pl.show()

        See :ref:`anti_aliasing_example` for a full example demonstrating
        VTK's anti-aliasing approaches.

        """
        self.render_window.SetMultiSamples(0)  # type: ignore[union-attr]

        if all_renderers:
            for renderer in self.renderers:
                renderer.disable_anti_aliasing()
        else:
            self.renderer.disable_anti_aliasing()

    @wraps(Renderer.set_focus)
    def set_focus(self, *args, render=True, **kwargs) -> None:  # numpydoc ignore=PR01,RT01
        """Wrap ``Renderer.set_focus``."""
        log.debug('set_focus: %s, %s', str(args), str(kwargs))
        self.renderer.set_focus(*args, **kwargs)
        if render:
            self.render()

    @wraps(Renderer.set_position)
    def set_position(self, *args, render=True, **kwargs) -> None:  # numpydoc ignore=PR01,RT01
        """Wrap ``Renderer.set_position``."""
        self.renderer.set_position(*args, **kwargs)
        if render:
            self.render()

    @wraps(Renderer.set_viewup)
    def set_viewup(self, *args, render=True, **kwargs) -> None:  # numpydoc ignore=PR01,RT01
        """Wrap ``Renderer.set_viewup``."""
        self.renderer.set_viewup(*args, **kwargs)
        if render:
            self.render()

    @wraps(Renderer.add_orientation_widget)
    def add_orientation_widget(
        self, *args, **kwargs
    ) -> _vtk.vtkOrientationMarkerWidget:  # numpydoc ignore=PR01,RT01
        """Wrap ``Renderer.add_orientation_widget``."""
        return self.renderer.add_orientation_widget(*args, **kwargs)

    @wraps(Renderer.add_axes)
    def add_axes(
        self, *args, **kwargs
    ) -> (
        _vtk.vtkAxesActor | _vtk.vtkPropAssembly | _vtk.vtkAnnotatedCubeActor
    ):  # numpydoc ignore=PR01,RT01
        """Wrap ``Renderer.add_axes``."""
        return self.renderer.add_axes(*args, **kwargs)

    @wraps(Renderer.add_box_axes)
    def add_box_axes(
        self, *args, **kwargs
    ) -> _vtk.vtkAnnotatedCubeActor:  # numpydoc ignore=PR01,RT01
        """Wrap ``Renderer.add_box_axes``."""
        return self.renderer.add_box_axes(*args, **kwargs)

    @wraps(Renderer.add_north_arrow_widget)
    def add_north_arrow_widget(
        self, *args, **kwargs
    ) -> _vtk.vtkOrientationMarkerWidget:  # numpydoc ignore=PR01,RT01
        """Wrap ``Renderer.add_north_arrow_widget``."""
        return self.renderer.add_north_arrow_widget(*args, **kwargs)

    @wraps(Renderer.hide_axes)
    def hide_axes(self, *args, **kwargs) -> None:  # numpydoc ignore=PR01,RT01
        """Wrap ``Renderer.hide_axes``."""
        return self.renderer.hide_axes(*args, **kwargs)

    @wraps(Renderer.show_axes)
    def show_axes(self, *args, **kwargs) -> None:  # numpydoc ignore=PR01,RT01
        """Wrap ``Renderer.show_axes``."""
        return self.renderer.show_axes(*args, **kwargs)

    @wraps(Renderer.update_bounds_axes)
    def update_bounds_axes(self, *args, **kwargs) -> None:  # numpydoc ignore=PR01,RT01
        """Wrap ``Renderer.update_bounds_axes``."""
        return self.renderer.update_bounds_axes(*args, **kwargs)

    @wraps(Renderer.add_chart)
    def add_chart(self, *args, **kwargs) -> None:  # numpydoc ignore=PR01,RT01
        """Wrap ``Renderer.add_chart``."""
        return self.renderer.add_chart(*args, **kwargs)

    @wraps(Renderer.remove_chart)
    def remove_chart(self, *args, **kwargs) -> None:  # numpydoc ignore=PR01,RT01
        """Wrap ``Renderer.remove_chart``."""
        return self.renderer.remove_chart(*args, **kwargs)

    @wraps(Renderers.set_chart_interaction)
    def set_chart_interaction(self, *args, **kwargs):  # numpydoc ignore=PR01,RT01
        """Wrap ``Renderers.set_chart_interaction``."""
        return self.renderers.set_chart_interaction(*args, **kwargs)

    @wraps(Renderer.add_actor)
    def add_actor(self, *args, **kwargs):  # numpydoc ignore=PR01,RT01
        """Wrap ``Renderer.add_actor``."""
        return self.renderer.add_actor(*args, **kwargs)

    @wraps(Renderer.enable_parallel_projection)
    def enable_parallel_projection(self, *args, **kwargs) -> None:  # numpydoc ignore=PR01,RT01
        """Wrap ``Renderer.enable_parallel_projection``."""
        return self.renderer.enable_parallel_projection(*args, **kwargs)

    @wraps(Renderer.disable_parallel_projection)
    def disable_parallel_projection(self, *args, **kwargs) -> None:  # numpydoc ignore=PR01,RT01
        """Wrap ``Renderer.disable_parallel_projection``."""
        return self.renderer.disable_parallel_projection(*args, **kwargs)

    @wraps(Renderer.enable_ssao)
    def enable_ssao(self, *args, **kwargs) -> None:  # numpydoc ignore=PR01,RT01
        """Wrap ``Renderer.enable_ssao``."""
        return self.renderer.enable_ssao(*args, **kwargs)

    @wraps(Renderer.disable_ssao)
    def disable_ssao(self, *args, **kwargs) -> None:  # numpydoc ignore=PR01,RT01
        """Wrap ``Renderer.disable_ssao``."""
        return self.renderer.disable_ssao(*args, **kwargs)

    @wraps(Renderer.enable_shadows)
    def enable_shadows(self, *args, **kwargs) -> None:  # numpydoc ignore=PR01,RT01
        """Wrap ``Renderer.enable_shadows``."""
        return self.renderer.enable_shadows(*args, **kwargs)

    @wraps(Renderer.disable_shadows)
    def disable_shadows(self, *args, **kwargs) -> None:  # numpydoc ignore=PR01,RT01
        """Wrap ``Renderer.disable_shadows``."""
        return self.renderer.disable_shadows(*args, **kwargs)

    @property
    def parallel_projection(self) -> bool:  # numpydoc ignore=RT01
        """Return or set parallel projection state of active render window."""
        return self.renderer.parallel_projection

    @parallel_projection.setter
    def parallel_projection(self, state: bool) -> None:
        self.renderer.parallel_projection = state

    @property
    def parallel_scale(self) -> float:  # numpydoc ignore=RT01
        """Return or set parallel scale of active render window."""
        return self.renderer.parallel_scale

    @parallel_scale.setter
    def parallel_scale(self, value: float) -> None:
        self.renderer.parallel_scale = value

    @wraps(Renderer.add_axes_at_origin)
    def add_axes_at_origin(self, *args, **kwargs) -> _vtk.vtkAxesActor:  # numpydoc ignore=PR01,RT01
        """Wrap ``Renderer.add_axes_at_origin``."""
        return self.renderer.add_axes_at_origin(*args, **kwargs)

    @wraps(Renderer.show_bounds)
    def show_bounds(self, *args, **kwargs) -> CubeAxesActor:  # numpydoc ignore=PR01,RT01
        """Wrap ``Renderer.show_bounds``."""
        return self.renderer.show_bounds(*args, **kwargs)

    @wraps(Renderer.add_bounding_box)
    def add_bounding_box(self, *args, **kwargs) -> Actor:  # numpydoc ignore=PR01,RT01
        """Wrap ``Renderer.add_bounding_box``."""
        return self.renderer.add_bounding_box(*args, **kwargs)

    @wraps(Renderer.remove_bounding_box)
    def remove_bounding_box(self, *args, **kwargs) -> None:  # numpydoc ignore=PR01,RT01
        """Wrap ``Renderer.remove_bounding_box``."""
        return self.renderer.remove_bounding_box(*args, **kwargs)

    @wraps(Renderer.remove_bounds_axes)
    def remove_bounds_axes(self, *args, **kwargs) -> None:  # numpydoc ignore=PR01,RT01
        """Wrap ``Renderer.remove_bounds_axes``."""
        return self.renderer.remove_bounds_axes(*args, **kwargs)

    @wraps(Renderer.show_grid)
    def show_grid(self, *args, **kwargs) -> CubeAxesActor:  # numpydoc ignore=PR01,RT01
        """Wrap ``Renderer.show_grid``."""
        return self.renderer.show_grid(*args, **kwargs)

    @wraps(Renderer.set_scale)
    def set_scale(self, *args, **kwargs) -> None:  # numpydoc ignore=PR01,RT01
        """Wrap ``Renderer.set_scale``."""
        return self.renderer.set_scale(*args, **kwargs)

    @wraps(Renderer.enable_depth_of_field)
    def enable_depth_of_field(self, *args, **kwargs) -> None:  # numpydoc ignore=PR01,RT01
        """Wrap ``Renderer.enable_depth_of_field``."""
        return self.renderer.enable_depth_of_field(*args, **kwargs)

    @wraps(Renderer.disable_depth_of_field)
    def disable_depth_of_field(self, *args, **kwargs) -> None:  # numpydoc ignore=PR01,RT01
        """Wrap ``Renderer.disable_depth_of_field``."""
        return self.renderer.disable_depth_of_field(*args, **kwargs)

    @wraps(Renderer.add_blurring)
    def add_blurring(self, *args, **kwargs) -> None:  # numpydoc ignore=PR01,RT01
        """Wrap ``Renderer.add_blurring``."""
        return self.renderer.add_blurring(*args, **kwargs)

    @wraps(Renderer.remove_blurring)
    def remove_blurring(self, *args, **kwargs) -> None:  # numpydoc ignore=PR01,RT01
        """Wrap ``Renderer.remove_blurring``."""
        return self.renderer.remove_blurring(*args, **kwargs)

    @wraps(Renderer.enable_eye_dome_lighting)
    def enable_eye_dome_lighting(self, *args, **kwargs) -> None:  # numpydoc ignore=PR01,RT01
        """Wrap ``Renderer.enable_eye_dome_lighting``."""
        return self.renderer.enable_eye_dome_lighting(*args, **kwargs)

    @wraps(Renderer.disable_eye_dome_lighting)
    def disable_eye_dome_lighting(self, *args, **kwargs) -> None:  # numpydoc ignore=PR01,RT01
        """Wrap ``Renderer.disable_eye_dome_lighting``."""
        self.renderer.disable_eye_dome_lighting(*args, **kwargs)

    @wraps(Renderer.reset_camera)
    def reset_camera(self, *args, **kwargs) -> None:  # numpydoc ignore=PR01,RT01
        """Wrap ``Renderer.reset_camera``."""
        self.renderer.reset_camera(*args, **kwargs)
        self.render()

    @wraps(Renderer.isometric_view)
    def isometric_view(self, *args, **kwargs) -> None:  # numpydoc ignore=PR01,RT01
        """Wrap ``Renderer.isometric_view``."""
        self.renderer.isometric_view(*args, **kwargs)

    @wraps(Renderer.view_isometric)
    def view_isometric(self, *args, **kwarg) -> None:  # numpydoc ignore=PR01,RT01
        """Wrap ``Renderer.view_isometric``."""
        self.renderer.view_isometric(*args, **kwarg)

    @wraps(Renderer.view_vector)
    def view_vector(self, *args, **kwarg) -> None:  # numpydoc ignore=PR01,RT01
        """Wrap ``Renderer.view_vector``."""
        self.renderer.view_vector(*args, **kwarg)

    @wraps(Renderer.view_xy)
    def view_xy(self, *args, **kwarg) -> None:  # numpydoc ignore=PR01,RT01
        """Wrap ``Renderer.view_xy``."""
        self.renderer.view_xy(*args, **kwarg)

    @wraps(Renderer.view_yx)
    def view_yx(self, *args, **kwarg) -> None:  # numpydoc ignore=PR01,RT01
        """Wrap ``Renderer.view_yx``."""
        self.renderer.view_yx(*args, **kwarg)

    @wraps(Renderer.view_xz)
    def view_xz(self, *args, **kwarg) -> None:  # numpydoc ignore=PR01,RT01
        """Wrap ``Renderer.view_xz``."""
        self.renderer.view_xz(*args, **kwarg)

    @wraps(Renderer.view_zx)
    def view_zx(self, *args, **kwarg) -> None:  # numpydoc ignore=PR01,RT01
        """Wrap ``Renderer.view_zx``."""
        self.renderer.view_zx(*args, **kwarg)

    @wraps(Renderer.view_yz)
    def view_yz(self, *args, **kwarg) -> None:  # numpydoc ignore=PR01,RT01
        """Wrap ``Renderer.view_yz``."""
        self.renderer.view_yz(*args, **kwarg)

    @wraps(Renderer.view_zy)
    def view_zy(self, *args, **kwarg) -> None:  # numpydoc ignore=PR01,RT01
        """Wrap ``Renderer.view_zy``."""
        self.renderer.view_zy(*args, **kwarg)

    @wraps(Renderer.disable)
    def disable(self, *args, **kwarg) -> None:  # numpydoc ignore=PR01,RT01
        """Wrap ``Renderer.disable``."""
        self.renderer.disable(*args, **kwarg)

    @wraps(Renderer.enable)
    def enable(self, *args, **kwarg) -> None:  # numpydoc ignore=PR01,RT01
        """Wrap ``Renderer.enable``."""
        self.renderer.enable(*args, **kwarg)

    @wraps(Renderer.enable_depth_peeling)
    def enable_depth_peeling(self, *args, **kwargs) -> bool | None:  # numpydoc ignore=PR01,RT01
        """Wrap ``Renderer.enable_depth_peeling``."""
        if self.render_window is not None:
            result = self.renderer.enable_depth_peeling(*args, **kwargs)
            if result:
                self.render_window.AlphaBitPlanesOn()
            return result
        return None  # pragma: no cover

    @wraps(Renderer.disable_depth_peeling)
    def disable_depth_peeling(self) -> None:  # numpydoc ignore=PR01,RT01
        """Wrap ``Renderer.disable_depth_peeling``."""
        if self.render_window is not None:
            self.render_window.AlphaBitPlanesOff()
            return self.renderer.disable_depth_peeling()
        return None  # pragma: no cover

    @wraps(Renderer.get_default_cam_pos)
    def get_default_cam_pos(self, *args, **kwargs):  # numpydoc ignore=PR01,RT01
        """Wrap ``Renderer.get_default_cam_pos``."""
        return self.renderer.get_default_cam_pos(*args, **kwargs)

    @wraps(Renderer.remove_actor)
    def remove_actor(self, *args, **kwargs) -> bool:  # numpydoc ignore=PR01,RT01
        """Wrap ``Renderer.remove_actor``."""
        for renderer in self.renderers:
            renderer.remove_actor(*args, **kwargs)
        return True

    @wraps(Renderer.set_environment_texture)
    def set_environment_texture(self, *args, **kwargs) -> None:  # numpydoc ignore=PR01,RT01
        """Wrap ``Renderer.set_environment_texture``."""
        return self.renderer.set_environment_texture(*args, **kwargs)

    @wraps(Renderer.remove_environment_texture)
    def remove_environment_texture(self, *args, **kwargs) -> None:  # numpydoc ignore=PR01,RT01
        """Wrap ``Renderer.remove_environment_texture``."""
        return self.renderer.remove_environment_texture(*args, **kwargs)

    #### Properties from Renderer ####

    @property
    def actors(self) -> dict[str, _vtk.vtkActor]:  # numpydoc ignore=RT01
        """Return the actors of the active renderer.

        Returns
        -------
        dict
            Dictionary of active actors.

        """
        return self.renderer.actors

    @property
    def camera(self):  # numpydoc ignore=RT01
        """Return the active camera of the active renderer.

        Returns
        -------
        pyvista.Camera
            Camera from the active renderer.

        """
        if not self.renderer.camera.is_set:
            self.camera_position = self.get_default_cam_pos()  # type: ignore[call-arg]
            self.reset_camera()  # type: ignore[call-arg]
            self.renderer.camera.is_set = True
        return self.renderer.camera

    @camera.setter
    def camera(self, camera) -> None:
        self.renderer.camera = camera

    @property
    def camera_set(self) -> bool:  # numpydoc ignore=RT01
        """Return or set if the camera of the active renderer has been set."""
        return self.renderer.camera.is_set

    @camera_set.setter
    def camera_set(self, is_set: bool) -> None:
        self.renderer.camera.is_set = is_set

    @property
    def bounds(self) -> BoundsTuple:  # numpydoc ignore=RT01
        """Return the bounds of the active renderer.

        Returns
        -------
        tuple[numpy.float64, numpy.float64, numpy.float64, numpy.float64, numpy.float64, numpy.float64]
            Bounds of the active renderer.

        Examples
        --------
        >>> import pyvista as pv
        >>> pl = pv.Plotter()
        >>> _ = pl.add_mesh(pv.Cube())
        >>> pl.bounds
        BoundsTuple(x_min=-0.5, x_max=0.5, y_min=-0.5, y_max=0.5, z_min=-0.5, z_max=0.5)

        """
        return self.renderer.bounds

    @property
    def length(self) -> float:  # numpydoc ignore=RT01
        """Return the length of the diagonal of the bounding box of the scene."""
        return self.renderer.length

    @property
    def center(self) -> tuple[float, float, float]:
        """Return the center of the active renderer.

        Returns
        -------
        tuple[float, float, float]
            Center of the active renderer.

        Examples
        --------
        >>> import pyvista as pv
        >>> pl = pv.Plotter()
        >>> _ = pl.add_mesh(pv.Cube())
        >>> pl.center
        (0.0, 0.0, 0.0)

        """
        return self.renderer.center

    @property
    def _scalar_bar_slots(self) -> set[int]:
        """Return the scalar bar slots of the active renderer."""
        return self.renderer._scalar_bar_slots

    @_scalar_bar_slots.setter
    def _scalar_bar_slots(self, value) -> None:
        """Set the scalar bar slots of the active renderer."""
        self.renderer._scalar_bar_slots = value

    @property
    def _scalar_bar_slot_lookup(self):
        """Return the scalar bar slot lookup of the active renderer."""
        return self.renderer._scalar_bar_slot_lookup

    @_scalar_bar_slot_lookup.setter
    def _scalar_bar_slot_lookup(self, value) -> None:
        self.renderer._scalar_bar_slot_lookup = value

    @property
    def scale(self) -> list[float]:  # numpydoc ignore=RT01
        """Return the scaling of the active renderer."""
        return self.renderer.scale

    @scale.setter
    def scale(self, scale) -> None:
        self.renderer.set_scale(*scale)

    @property
    def camera_position(self):  # numpydoc ignore=RT01
        """Return camera position of the active render window.

        Examples
        --------
        Return camera's position and then reposition it via a list of tuples.

        >>> import pyvista as pv
        >>> from pyvista import examples
        >>> mesh = examples.download_bunny_coarse()
        >>> pl = pv.Plotter()
        >>> _ = pl.add_mesh(mesh, show_edges=True, reset_camera=True)
        >>> pl.camera_position
        [(0.02430, 0.0336, 0.9446),
         (0.02430, 0.0336, -0.02225),
         (0.0, 1.0, 0.0)]
        >>> pl.camera_position = [
        ...     (0.3914, 0.4542, 0.7670),
        ...     (0.0243, 0.0336, -0.0222),
        ...     (-0.2148, 0.8998, -0.3796),
        ... ]
        >>> pl.show()

        Set the camera position using a string and look at the ``'xy'`` plane.

        >>> pl = pv.Plotter()
        >>> _ = pl.add_mesh(mesh, show_edges=True)
        >>> pl.camera_position = 'xy'
        >>> pl.show()

        Set the camera position using a string and look at the ``'zy'`` plane.

        >>> pl = pv.Plotter()
        >>> _ = pl.add_mesh(mesh, show_edges=True)
        >>> pl.camera_position = 'zy'
        >>> pl.show()

        For more examples, see :ref:`cameras_api`.

        """
        return self.renderer.camera_position

    @camera_position.setter
    def camera_position(self, camera_location) -> None:
        self.renderer.camera_position = camera_location

    @property
    def background_color(self) -> Color:  # numpydoc ignore=RT01
        """Return the background color of the active render window.

        Examples
        --------
        Set the background color to ``"pink"`` and plot it.

        >>> import pyvista as pv
        >>> pl = pv.Plotter()
        >>> _ = pl.add_mesh(pv.Cube(), show_edges=True)
        >>> pl.background_color = 'pink'
        >>> pl.background_color
        Color(name='pink', hex='#ffc0cbff', opacity=255)
        >>> pl.show()

        """
        return self.renderers.active_renderer.background_color

    @background_color.setter
    def background_color(self, color) -> None:
        self.set_background(color)

    @property
    def window_size(self):  # numpydoc ignore=RT01
        """Return the render window size in ``(width, height)``.

        Examples
        --------
        Change the window size from ``200 x 200`` to ``400 x 400``.

        >>> import pyvista as pv
        >>> pl = pv.Plotter(window_size=[200, 200])
        >>> pl.window_size
        [200, 200]
        >>> pl.window_size = [400, 400]
        >>> pl.window_size
        [400, 400]

        """
        return list(self.render_window.GetSize())  # type: ignore[union-attr]

    @window_size.setter
    def window_size(self, window_size):
        self.render_window.SetSize(window_size[0], window_size[1])  # type: ignore[union-attr]
        self._window_size_unset = False
        self.render()

    @contextmanager
    def window_size_context(self, window_size=None) -> Iterator[BasePlotter]:
        """Set the render window size in an isolated context.

        Parameters
        ----------
        window_size : sequence[int], optional
            Window size in pixels.  Defaults to :attr:`pyvista.Plotter.window_size`.

        Examples
        --------
        Take two different screenshots with two different window sizes.

        >>> import pyvista as pv
        >>> pl = pv.Plotter(off_screen=True)
        >>> _ = pl.add_mesh(pv.Cube())
        >>> with pl.window_size_context((400, 400)):
        ...     pl.screenshot('/tmp/small_screenshot.png')  # doctest:+SKIP
        >>> with pl.window_size_context((1000, 1000)):
        ...     pl.screenshot('/tmp/big_screenshot.png')  # doctest:+SKIP

        """
        # No op if not set
        if window_size is None:
            yield self
            return
        # If render window is not current
        if self.render_window is None:
            warnings.warn('Attempting to set window_size on an unavailable render widow.')
            yield self
            return
        size_before = self.window_size
        if window_size is not None:
            self.window_size = window_size
        try:
            yield self
        finally:
            # Sometimes the render window is destroyed within the context
            # and re-setting will fail
            if self.render_window is not None:
                self.window_size = size_before

    @property
    def image_depth(self) -> pyvista.pyvista_ndarray:  # numpydoc ignore=RT01
        """Return a depth image representing current render window.

        Helper attribute for ``get_image_depth``.

        """
        return self.get_image_depth()

    def _check_rendered(self) -> None:
        """Check if the render window has been shown and raise an exception if not."""
        if not self._rendered:
            msg = (
                '\nThis plotter has not yet been set up and rendered '
                'with ``show()``.\n'
                'Consider setting ``off_screen=True`` '
                'for off screen rendering.\n'
            )
            raise AttributeError(msg)

    def _check_has_ren_win(self) -> None:
        """Check if render window attribute exists and raise an exception if not."""
        if self.render_window is None:
            msg = 'Render window is not available.'
            raise RenderWindowUnavailable(msg)
        if not self.render_window.IsCurrent():
            msg = 'Render window is not current.'
            raise RenderWindowUnavailable(msg)

    def _make_render_window_current(self) -> None:
        if self.render_window is None:
            msg = 'Render window is not available.'
            raise RenderWindowUnavailable(msg)
        self.render_window.MakeCurrent()  # pragma: no cover

    @property
    def image(self) -> pyvista.pyvista_ndarray:  # numpydoc ignore=RT01
        """Return an image array of current render window.

        Returns
        -------
        pyvista.pyvista_ndarray
            Image array of current render window.

        Examples
        --------
        >>> import pyvista as pv
        >>> pl = pv.Plotter(off_screen=True)
        >>> _ = pl.add_mesh(pv.Cube())
        >>> pl.show()
        >>> pl.image  # doctest:+SKIP

        """
        if self.render_window is None and self.last_image is not None:
            return self.last_image

        self._check_rendered()
        self._check_has_ren_win()

        data = image_from_window(self.render_window, scale=self.image_scale)
        if self.image_transparent_background:
            return data

        # ignore alpha channel
        return data[:, :, :-1]

    @property
    def image_scale(self) -> int:  # numpydoc ignore=RT01
        """Get or set the scale factor when saving a screenshot.

        This will scale up the screenshots taken of the render window to save a
        higher resolution image than what is rendered on screen.

        Image sizes will be the :py:attr:`window_size
        <pyvista.Plotter.window_size>` multiplied by this scale factor.

        Returns
        -------
        int
            Image scale factor.

        Examples
        --------
        Double the resolution of a screenshot.

        >>> import pyvista as pv
        >>> pl = pv.Plotter()
        >>> _ = pl.add_mesh(pv.Sphere())
        >>> pl.image_scale = 2
        >>> pl.screenshot('screenshot.png')  # doctest:+SKIP

        Set the image scale from ``Plotter``.

        >>> import pyvista as pv
        >>> pl = pv.Plotter(image_scale=2)
        >>> _ = pl.add_mesh(pv.Sphere())
        >>> pl.screenshot('screenshot.png')  # doctest:+SKIP

        """
        return self._image_scale

    @image_scale.setter
    def image_scale(self, value: int) -> None:
        value = int(value)
        if value < 1:
            msg = 'Scale factor must be a positive integer.'
            raise ValueError(msg)
        self._image_scale = value

    @contextmanager
    def image_scale_context(self, scale: int | None = None) -> Iterator[BasePlotter]:
        """Set the image scale in an isolated context.

        Parameters
        ----------
        scale : int, optional
            Integer scale factor.  Defaults to :attr:`pyvista.Plotter.image_scale`.

        """
        scale_before = self.image_scale
        if scale is not None:
            self.image_scale = scale
        try:
            yield self
        finally:
            self.image_scale = scale_before

    def render(self) -> None:
        """Render the main window.

        Will not render until ``show`` has been called.

        Any render callbacks added with
        :func:`add_on_render_callback() <pyvista.Plotter.add_on_render_callback>`
        and the ``render_event=False`` option set will still execute on any call.
        """
        if self.render_window is not None and not self._first_time and not self._suppress_rendering:
            log.debug('Rendering')
            self.renderers.on_plotter_render()
            self.render_window.Render()
            self._rendered = True
        for callback in self._on_render_callbacks:
            callback(self)

    def add_on_render_callback(self, callback, render_event=False) -> None:
        """Add a method to be called post-render.

        Parameters
        ----------
        callback : callable
            The callback method to run post-render. This takes a single
            argument which is the plotter object.

        render_event : bool, default: False
            If ``True``, associate with all VTK RenderEvents. Otherwise, the
            callback is only handled on a successful ``render()`` from the
            PyVista plotter directly.

        """
        if render_event:
            for renderer in self.renderers:
                renderer.AddObserver(_vtk.vtkCommand.RenderEvent, lambda *args: callback(self))
        else:
            self._on_render_callbacks.add(callback)

    def clear_on_render_callbacks(self) -> None:
        """Clear all callback methods previously registered with ``render()``."""
        for renderer in self.renderers:
            renderer.RemoveObservers(_vtk.vtkCommand.RenderEvent)
        self._on_render_callbacks = set()

    @wraps(RenderWindowInteractor.add_key_event)
    def add_key_event(self, *args, **kwargs) -> None:  # numpydoc ignore=PR01,RT01
        """Wrap RenderWindowInteractor.add_key_event."""
        if hasattr(self, 'iren'):
            self.iren.add_key_event(*args, **kwargs)  # type: ignore[has-type]

    @wraps(RenderWindowInteractor.add_timer_event)
    def add_timer_event(self, *args, **kwargs) -> None:  # numpydoc ignore=PR01,RT01
        """Wrap RenderWindowInteractor.add_timer_event."""
        if hasattr(self, 'iren'):
            self.iren.add_timer_event(*args, **kwargs)  # type: ignore[has-type]

    @wraps(RenderWindowInteractor.clear_events_for_key)
    def clear_events_for_key(self, *args, **kwargs) -> None:  # numpydoc ignore=PR01,RT01
        """Wrap RenderWindowInteractor.clear_events_for_key."""
        if hasattr(self, 'iren'):
            self.iren.clear_events_for_key(*args, **kwargs)  # type: ignore[has-type]

    def store_mouse_position(self, *args):
        """Store mouse position."""
        if not hasattr(self, 'iren'):
            msg = 'This plotting window is not interactive.'
            raise AttributeError(msg)
        self.mouse_position = self.iren.get_event_position()  # type: ignore[has-type]

    def store_click_position(self, *args):
        """Store click position in viewport coordinates."""
        if not hasattr(self, 'iren'):
            msg = 'This plotting window is not interactive.'
            raise AttributeError(msg)
        self.click_position = self.iren.get_event_position()  # type: ignore[has-type]
        self.mouse_position = self.click_position  # type: ignore[has-type]

    def track_mouse_position(self) -> None:
        """Keep track of the mouse position.

        This will potentially slow down the interactor. No callbacks
        supported here - use
        :func:`pyvista.Plotter.track_click_position` instead.

        """
        self.iren.track_mouse_position(self.store_mouse_position)  # type: ignore[has-type]

    def untrack_mouse_position(self) -> None:
        """Stop tracking the mouse position."""
        self.iren.untrack_mouse_position()  # type: ignore[has-type]

    @wraps(RenderWindowInteractor.track_click_position)
    def track_click_position(self, *args, **kwargs) -> None:  # numpydoc ignore=PR01,RT01
        """Wrap RenderWindowInteractor.track_click_position."""
        self.iren.track_click_position(*args, **kwargs)  # type: ignore[has-type]

    @wraps(RenderWindowInteractor.untrack_click_position)
    def untrack_click_position(self, *args, **kwargs) -> None:  # numpydoc ignore=PR01,RT01
        """Stop tracking the click position."""
        self.iren.untrack_click_position(*args, **kwargs)  # type: ignore[has-type]

    @property
    def pickable_actors(self) -> list[_vtk.vtkActor]:  # numpydoc ignore=RT01
        """Return or set the pickable actors.

        When setting, this will be the list of actors to make
        pickable. All actors not in the list will be made unpickable.
        If ``actors`` is ``None``, all actors will be made unpickable.

        Returns
        -------
        list[vtk.vtkActor]
            List of actors.

        Examples
        --------
        Add two actors to a :class:`pyvista.Plotter`, make one
        pickable, and then list the pickable actors.

        >>> import pyvista as pv
        >>> pl = pv.Plotter()
        >>> sphere_actor = pl.add_mesh(pv.Sphere())
        >>> cube_actor = pl.add_mesh(pv.Cube(), pickable=False, style='wireframe')
        >>> len(pl.pickable_actors)
        1

        Set the pickable actors to both actors.

        >>> pl.pickable_actors = [sphere_actor, cube_actor]
        >>> len(pl.pickable_actors)
        2

        Set the pickable actors to ``None``.

        >>> pl.pickable_actors = None
        >>> len(pl.pickable_actors)
        0

        """
        return [
            actor
            for renderer in self.renderers
            for actor in renderer.actors.values()
            if actor.GetPickable()
        ]

    @pickable_actors.setter
    def pickable_actors(self, actors=None) -> None:
        actors = [] if actors is None else actors
        if isinstance(actors, _vtk.vtkActor):
            actors = [actors]

        if not all(isinstance(actor, _vtk.vtkActor) for actor in actors):
            msg = (
                f'Expected a vtkActor instance or a list of vtkActors, got '
                f'{[type(actor) for actor in actors]} instead.'
            )
            raise TypeError(msg)

        for renderer in self.renderers:
            for actor in renderer.actors.values():
                actor.SetPickable(actor in actors)

    def _prep_for_close(self) -> None:
        """Make sure a screenshot is acquired before closing.

        This doesn't actually close anything. It just preps the plotter for
        closing.
        """
        # Grab screenshot right before renderer closes
        self.last_image = self.screenshot(True, return_img=True)
        self.last_image_depth = self.get_image_depth()

    def increment_point_size_and_line_width(self, increment) -> None:
        """Increment point size and line width of all actors.

        For every actor in the scene, increment both its point size
        and line width by the given value.

        Parameters
        ----------
        increment : float
            Amount to increment point size and line width.

        """
        for renderer in self.renderers:
            for actor in renderer._actors.values():
                if hasattr(actor, 'GetProperty'):
                    prop = actor.GetProperty()
                    if hasattr(prop, 'SetPointSize'):
                        prop.SetPointSize(prop.GetPointSize() + increment)
                    if hasattr(prop, 'SetLineWidth'):
                        prop.SetLineWidth(prop.GetLineWidth() + increment)
        self.render()

    def zoom_camera(self, value) -> None:
        """Zoom of the camera and render.

        Parameters
        ----------
        value : float or str
            Zoom of the camera. If a float, must be greater than 0. Otherwise,
            if a string, must be ``"tight"``. If tight, the plot will be zoomed
            such that the actors fill the entire viewport.

        """
        self.camera.zoom(value)
        self.render()

    def reset_key_events(self):
        """Reset all of the key press events to their defaults."""
        if not hasattr(self, 'iren'):
            return

        self.iren.clear_key_event_callbacks()  # type: ignore[has-type]

        self.add_key_event('q', self._prep_for_close)  # type: ignore[arg-type] # Add no matter what
        b_left_down_callback = lambda: self.iren.add_observer(  # type: ignore[has-type]
            'LeftButtonPressEvent',
            self.left_button_down,
        )
        self.add_key_event('b', b_left_down_callback)  # type: ignore[arg-type]
        self.add_key_event('v', lambda: self.isometric_view_interactive())  # type: ignore[arg-type]
        self.add_key_event('C', lambda: self.enable_cell_picking())  # type: ignore[arg-type]
        self.add_key_event('Up', lambda: self.zoom_camera(1.05))  # type: ignore[arg-type]
        self.add_key_event('Down', lambda: self.zoom_camera(0.95))  # type: ignore[arg-type]
        self.add_key_event('plus', lambda: self.increment_point_size_and_line_width(1))  # type: ignore[arg-type]
        self.add_key_event('minus', lambda: self.increment_point_size_and_line_width(-1))  # type: ignore[arg-type]

    @wraps(RenderWindowInteractor.key_press_event)
    def key_press_event(self, *args, **kwargs) -> None:  # numpydoc ignore=PR01,RT01
        """Wrap RenderWindowInteractor.key_press_event."""
        self.iren.key_press_event(*args, **kwargs)  # type: ignore[has-type]

    def left_button_down(self, *args):
        """Register the event for a left button down click."""
        attr = (
            'GetOffScreenFramebuffer'
            if pyvista.vtk_version_info < (9, 1)
            else 'GetRenderFramebuffer'
        )
        if (
            hasattr(renwin := self.render_window, attr)
            and not getattr(renwin, attr)().GetFBOIndex()
        ):
            # must raise a runtime error as this causes a segfault on VTK9
<<<<<<< HEAD
            msg = 'Invoking helper with no framebuffer'
            raise ValueError(msg)
=======
            raise ValueError('Invoking helper with no framebuffer')

>>>>>>> f1eaf171
        # Get 2D click location on window
        click_pos = self.iren.get_event_position()  # type: ignore[has-type]

        # Get corresponding click location in the 3D plot
        picker = _vtk.vtkWorldPointPicker()
        picker.Pick(click_pos[0], click_pos[1], 0, self.renderer)
        self.pickpoint = np.asarray(picker.GetPickPosition()).reshape((-1, 3))
        if np.any(np.isnan(self.pickpoint)):
            self.pickpoint[:] = 0

    @wraps(RenderWindowInteractor.enable_trackball_style)
    def enable_trackball_style(self) -> None:  # numpydoc ignore=PR01,RT01
        """Wrap RenderWindowInteractor.enable_trackball_style."""
        self.iren.enable_trackball_style()  # type: ignore[has-type]

    @wraps(RenderWindowInteractor.enable_custom_trackball_style)
    def enable_custom_trackball_style(self, *args, **kwargs) -> None:  # numpydoc ignore=PR01,RT01
        """Wrap RenderWindowInteractor.enable_custom_trackball_style."""
        self.iren.enable_custom_trackball_style(*args, **kwargs)  # type: ignore[has-type]

    @wraps(RenderWindowInteractor.enable_trackball_actor_style)
    def enable_trackball_actor_style(self) -> None:  # numpydoc ignore=PR01,RT01
        """Wrap RenderWindowInteractor.enable_trackball_actor_style."""
        self.iren.enable_trackball_actor_style()  # type: ignore[has-type]

    @wraps(RenderWindowInteractor.enable_image_style)
    def enable_image_style(self) -> None:  # numpydoc ignore=PR01,RT01
        """Wrap RenderWindowInteractor.enable_image_style."""
        self.iren.enable_image_style()  # type: ignore[has-type]

    @wraps(RenderWindowInteractor.enable_joystick_style)
    def enable_joystick_style(self) -> None:  # numpydoc ignore=PR01,RT01
        """Wrap RenderWindowInteractor.enable_joystick_style."""
        self.iren.enable_joystick_style()  # type: ignore[has-type]

    @wraps(RenderWindowInteractor.enable_joystick_actor_style)
    def enable_joystick_actor_style(self) -> None:  # numpydoc ignore=PR01,RT01
        """Wrap RenderWindowInteractor.enable_joystick_actor_style."""
        self.iren.enable_joystick_actor_style()  # type: ignore[has-type]

    @wraps(RenderWindowInteractor.enable_zoom_style)
    def enable_zoom_style(self) -> None:  # numpydoc ignore=PR01,RT01
        """Wrap RenderWindowInteractor.enable_zoom_style."""
        self.iren.enable_zoom_style()  # type: ignore[has-type]

    @wraps(RenderWindowInteractor.enable_terrain_style)
    def enable_terrain_style(self, *args, **kwargs) -> None:  # numpydoc ignore=PR01,RT01
        """Wrap RenderWindowInteractor.enable_terrain_style."""
        self.iren.enable_terrain_style(*args, **kwargs)  # type: ignore[has-type]

    @wraps(RenderWindowInteractor.enable_rubber_band_style)
    def enable_rubber_band_style(self) -> None:  # numpydoc ignore=PR01,RT01
        """Wrap RenderWindowInteractor.enable_rubber_band_style."""
        self.iren.enable_rubber_band_style()  # type: ignore[has-type]

    @wraps(RenderWindowInteractor.enable_rubber_band_2d_style)
    def enable_rubber_band_2d_style(self) -> None:  # numpydoc ignore=PR01,RT01
        """Wrap RenderWindowInteractor.enable_rubber_band_2d_style."""
        self.iren.enable_rubber_band_2d_style()  # type: ignore[has-type]

    @wraps(RenderWindowInteractor.enable_2d_style)
    def enable_2d_style(self) -> None:  # numpydoc ignore=PR01,RT01
        """Wrap RenderWindowInteractor.enable_2d_style."""
        self.iren.enable_2d_style()  # type: ignore[has-type]

    def enable_stereo_render(self) -> None:
        """Enable anaglyph stereo rendering.

        Disable this with :func:`disable_stereo_render
        <Plotter.disable_stereo_render>`

        Examples
        --------
        Enable stereo rendering to show a cube as an anaglyph image.

        >>> import pyvista as pv
        >>> pl = pv.Plotter()
        >>> _ = pl.add_mesh(pv.Cube())
        >>> pl.enable_stereo_render()
        >>> pl.show()

        """
        if self.render_window is not None:
            self.render_window.SetStereoTypeToAnaglyph()
            self.render_window.StereoRenderOn()

    def disable_stereo_render(self) -> None:
        """Disable anaglyph stereo rendering.

        Enable again with :func:`enable_stereo_render
        <Plotter.enable_stereo_render>`

        Examples
        --------
        Enable and then disable stereo rendering. It should show a simple cube.

        >>> import pyvista as pv
        >>> pl = pv.Plotter()
        >>> _ = pl.add_mesh(pv.Cube())
        >>> pl.enable_stereo_render()
        >>> pl.disable_stereo_render()
        >>> pl.show()

        """
        if self.render_window is not None:
            self.render_window.StereoRenderOff()

    def hide_axes_all(self) -> None:
        """Hide the axes orientation widget in all renderers."""
        for renderer in self.renderers:
            renderer.hide_axes()

    def show_axes_all(self) -> None:
        """Show the axes orientation widget in all renderers.

        Examples
        --------
        >>> import pyvista as pv
        >>> from pyvista import examples
        >>>
        >>> mesh = examples.load_globe()
        >>> texture = examples.load_globe_texture()
        >>>
        >>> # create multi-window plot (1 row, 2 columns)
        >>> pl = pv.Plotter(shape=(1, 2))
        >>>
        >>> # activate subplot 1 and add a mesh
        >>> pl.subplot(0, 0)
        >>> _ = pl.add_mesh(mesh, texture=texture)
        >>>
        >>> # activate subplot 2 and add a mesh
        >>> pl.subplot(0, 1)
        >>> _ = pl.add_mesh(examples.load_airplane())
        >>>
        >>> # show the axes orientation widget in all subplots
        >>> pl.show_axes_all()
        >>>
        >>> # display the window
        >>> pl.show()

        """
        for renderer in self.renderers:
            renderer.show_axes()

    def isometric_view_interactive(self) -> None:
        """Set the current interactive render window to isometric view."""
        interactor = self.iren.get_interactor_style()  # type: ignore[has-type]
        renderer = interactor.GetCurrentRenderer()
        if renderer is None:
            renderer = self.renderer
        renderer.view_isometric()

    def update(self, stime=1, force_redraw=True) -> None:
        """Update window, redraw, process messages query.

        Parameters
        ----------
        stime : int, default: 1
            Duration of timer that interrupt vtkRenderWindowInteractor
            in milliseconds.

        force_redraw : bool, default: True
            Call ``render`` immediately.

        """
        if stime <= 0:
            stime = 1

        curr_time = time.time()
        if Plotter.last_update_time > curr_time:
            Plotter.last_update_time = curr_time

        if self.iren is not None:  # type: ignore[has-type]
            update_rate = self.iren.get_desired_update_rate()  # type: ignore[has-type]
            if (curr_time - Plotter.last_update_time) > (1.0 / update_rate):
                # Allow interaction for a brief moment during interactive updating
                # Use the non-blocking ProcessEvents method.
                self.iren.process_events()  # type: ignore[has-type]
                # Rerender
                self.render()
                Plotter.last_update_time = curr_time
                return

        if force_redraw:
            self.render()

    def add_composite(
        self,
        dataset,
        color=None,
        style=None,
        scalars=None,
        clim=None,
        show_edges=None,
        edge_color=None,
        point_size=None,
        line_width=None,
        opacity=1.0,
        flip_scalars=False,
        lighting=None,
        n_colors=256,
        interpolate_before_map=True,
        cmap=None,
        label=None,
        reset_camera=None,
        scalar_bar_args=None,
        show_scalar_bar=None,
        multi_colors=False,
        name=None,
        render_points_as_spheres=None,
        render_lines_as_tubes=None,
        smooth_shading=None,
        split_sharp_edges=None,
        ambient=None,
        diffuse=None,
        specular=None,
        specular_power=None,
        nan_color=None,
        nan_opacity=1.0,
        culling=None,
        rgb=None,
        below_color=None,
        above_color=None,
        annotations=None,
        pickable=True,
        preference='point',
        log_scale=False,
        pbr=None,
        metallic=None,
        roughness=None,
        render=True,
        component=None,
        color_missing_with_nan=False,
        copy_mesh=False,
        show_vertices=None,
        edge_opacity=None,
        **kwargs,
    ) -> tuple[Actor, CompositePolyDataMapper]:
        """Add a composite dataset to the plotter.

        Parameters
        ----------
        dataset : pyvista.MultiBlock
            A :class:`pyvista.MultiBlock` dataset.

        color : ColorLike, default: :attr:`pyvista.plotting.themes.Theme.color`
            Use to make the entire mesh have a single solid color.
            Either a string, RGB list, or hex color string.  For example:
            ``color='white'``, ``color='w'``, ``color=[1.0, 1.0, 1.0]``, or
            ``color='#FFFFFF'``. Color will be overridden if scalars are
            specified. To color each element of the composite dataset
            individually, you will need to iteratively call ``add_mesh`` for
            each sub-dataset.

        style : str, default: 'wireframe'
            Visualization style of the mesh.  One of the following:
            ``style='surface'``, ``style='wireframe'``, ``style='points'``.
            Defaults to ``'surface'``. Note that ``'wireframe'`` only shows a
            wireframe of the outer geometry.

        scalars : str, optional
            Scalars used to "color" the points or cells of the dataset.
            Accepts only a string name of an array that is present on the
            composite dataset.

        clim : sequence[float], optional
            Two item color bar range for scalars.  Defaults to minimum and
            maximum of scalars array.  Example: ``[-1, 2]``. ``rng`` is
            also an accepted alias for this.

        show_edges : bool, default: :attr:`pyvista.global_theme.show_edges <pyvista.plotting.themes.Theme.show_edges>`
            Shows the edges of a mesh.  Does not apply to a wireframe
            representation.

        edge_color : ColorLike, default: :attr:`pyvista.global_theme.edge_color <pyvista.plotting.themes.Theme.edge_color>`
            The solid color to give the edges when ``show_edges=True``.
            Either a string, RGB list, or hex color string.

            Defaults to :attr:`pyvista.global_theme.edge_color
            <pyvista.plotting.themes.Theme.edge_color>`.

        point_size : float, default: 5.0
            Point size of any points in the dataset plotted. Also
            applicable when style='points'. Default ``5.0``.

        line_width : float, optional
            Thickness of lines.  Only valid for wireframe and surface
            representations.

        opacity : float, default: 1.0
            Opacity of the mesh. A single float value that will be applied
            globally opacity of the mesh and uniformly
            applied everywhere - should be between 0 and 1.

        flip_scalars : bool, default: False
            Flip direction of cmap. Most colormaps allow ``*_r``
            suffix to do this as well.

        lighting : bool, default: True
            Enable or disable view direction lighting.

        n_colors : int, default: 256
            Number of colors to use when displaying scalars.  The scalar bar
            will also have this many colors.

        interpolate_before_map : bool, default: True
            Enabling makes for a smoother scalars display.  When ``False``,
            OpenGL will interpolate the mapped colors which can result in
            showing colors that are not present in the color map.

        cmap : str | list, | pyvista.LookupTable, default: :attr:`pyvista.plotting.themes.Theme.cmap`
            If a string, this is the name of the ``matplotlib`` colormap to use
            when mapping the ``scalars``.  See available Matplotlib colormaps.
            Only applicable for when displaying ``scalars``.
            ``colormap`` is also an accepted alias
            for this. If ``colorcet`` or ``cmocean`` are installed, their
            colormaps can be specified by name.

            You can also specify a list of colors to override an existing
            colormap with a custom one.  For example, to create a three color
            colormap you might specify ``['green', 'red', 'blue']``.

            This parameter also accepts a :class:`pyvista.LookupTable`. If this
            is set, all parameters controlling the color map like ``n_colors``
            will be ignored.

        label : str, optional
            String label to use when adding a legend to the scene with
            :func:`pyvista.Plotter.add_legend`.

        reset_camera : bool, optional
            Reset the camera after adding this mesh to the scene. The default
            setting is ``None``, where the camera is only reset if this plotter
            has already been shown. If ``False``, the camera is not reset
            regardless of the state of the ``Plotter``. When ``True``, the
            camera is always reset.

        scalar_bar_args : dict, optional
            Dictionary of keyword arguments to pass when adding the
            scalar bar to the scene. For options, see
            :func:`pyvista.Plotter.add_scalar_bar`.

        show_scalar_bar : bool
            If ``False``, a scalar bar will not be added to the
            scene. Defaults to ``True`` unless ``rgba=True``.

        multi_colors : bool | str | cycler.Cycler | sequence[ColorLike], default: False
            Color each block by a solid color using a custom cycler.

            If ``True``, the default 'matplotlib' color cycler is used.

            See :func:`set_color_cycler<Plotter.set_color_cycler>` for usage of
            custom color cyclers.

        name : str, optional
            The name for the added mesh/actor so that it can be easily
            updated.  If an actor of this name already exists in the
            rendering window, it will be replaced by the new actor.

        render_points_as_spheres : bool, default: False
            Render points as spheres rather than dots.

        render_lines_as_tubes : bool, default: False
            Show lines as thick tubes rather than flat lines.  Control
            the width with ``line_width``.

        smooth_shading : bool, default: :attr:`pyvista.plotting.themes.Theme.smooth_shading`
            Enable smooth shading when ``True`` using the Phong shading
            algorithm.  When ``False``, uses flat shading.  Automatically
            enabled when ``pbr=True``.  See :ref:`shading_example`.

        split_sharp_edges : bool, default: False
            Split sharp edges exceeding 30 degrees when plotting with smooth
            shading.  Control the angle with the optional keyword argument
            ``feature_angle``.  By default this is ``False`` unless overridden
            by the global or plotter theme.  Note that enabling this will
            create a copy of the input mesh within the plotter.  See
            :ref:`shading_example`.

        ambient : float, default: 0.0
            When lighting is enabled, this is the amount of light in
            the range of 0 to 1 (default 0.0) that reaches the actor
            when not directed at the light source emitted from the
            viewer.

        diffuse : float, default: 1.0
            The diffuse lighting coefficient.

        specular : float, default: 0.0
            The specular lighting coefficient.

        specular_power : float, default: 1.0
            The specular power. Between 0.0 and 128.0.

        nan_color : ColorLike, default: :attr:`pyvista.plotting.themes.Theme.nan_color`
            The color to use for all ``NaN`` values in the plotted
            scalar array.

        nan_opacity : float, default: 1.0
            Opacity of ``NaN`` values.  Should be between 0 and 1.

        culling : str, bool, default: False
            Does not render faces that are culled. This can be helpful for
            dense surface meshes, especially when edges are visible, but can
            cause flat meshes to be partially displayed. One of the following:

            * ``True`` - Enable backface culling
            * ``"b"`` - Enable backface culling
            * ``"back"`` - Enable backface culling
            * ``"backface"`` - Enable backface culling
            * ``"f"`` - Enable frontface culling
            * ``"front"`` - Enable frontface culling
            * ``"frontface"`` - Enable frontface culling
            * ``False`` - Disable both backface and frontface culling

        rgb : bool, default: False
            If an 2 dimensional array is passed as the scalars, plot
            those values as RGB(A) colors. ``rgba`` is also an
            accepted alias for this.  Opacity (the A) is optional.  If
            a scalars array ending with ``"_rgb"`` or ``"_rgba"`` is passed,
            the default becomes ``True``.  This can be overridden by setting
            this parameter to ``False``.

        below_color : ColorLike, optional
            Solid color for values below the scalars range
            (``clim``). This will automatically set the scalar bar
            ``below_label`` to ``'below'``.

        above_color : ColorLike, optional
            Solid color for values below the scalars range
            (``clim``). This will automatically set the scalar bar
            ``above_label`` to ``'above'``.

        annotations : dict, optional
            Pass a dictionary of annotations. Keys are the float
            values in the scalars range to annotate on the scalar bar
            and the values are the string annotations.

        pickable : bool, default: True
            Set whether this actor is pickable.

        preference : str, default: 'point'
            For each block, when ``block.n_points == block.n_cells`` and
            setting scalars, this parameter sets how the scalars will be mapped
            to the mesh.  For example, when ``'point'`` the scalars will be
            associated with the mesh points if available.  Can be either
            ``'point'`` or ``'cell'``.

        log_scale : bool, default: False
            Use log scale when mapping data to colors. Scalars less
            than zero are mapped to the smallest representable
            positive float.

        pbr : bool, default: False
            Enable physics based rendering (PBR) if the mesh is
            ``PolyData``.  Use the ``color`` argument to set the base
            color.

        metallic : float, default: 0.0
            Usually this value is either 0 or 1 for a real material
            but any value in between is valid. This parameter is only
            used by PBR interpolation.

        roughness : float, default: 0.5
            This value has to be between 0 (glossy) and 1 (rough). A
            glossy material has reflections and a high specular
            part. This parameter is only used by PBR
            interpolation.

        render : bool, default: True
            Force a render when ``True``.

        component : int, optional
            Set component of vector valued scalars to plot.  Must be
            nonnegative, if supplied. If ``None``, the magnitude of
            the vector is plotted.

        color_missing_with_nan : bool, default: False
            Color any missing values with the ``nan_color``. This is useful
            when not all blocks of the composite dataset have the specified
            ``scalars``.

        copy_mesh : bool, default: False
            If ``True``, a copy of the mesh will be made before adding it to
            the plotter.  This is useful if e.g. you would like to add the same
            mesh to a plotter multiple times and display different
            scalars. Setting ``copy_mesh`` to ``False`` is necessary if you
            would like to update the mesh after adding it to the plotter and
            have these updates rendered, e.g. by changing the active scalars or
            through an interactive widget.

        show_vertices : bool, optional
            When ``style`` is not ``'points'``, render the external surface
            vertices. The following optional keyword arguments may be used to
            control the style of the vertices:

            * ``vertex_color`` - The color of the vertices
            * ``vertex_style`` - Change style to ``'points_gaussian'``
            * ``vertex_opacity`` - Control the opacity of the vertices

        edge_opacity : float, optional
            Edge opacity of the mesh. A single float value that will be applied globally
            edge opacity of the mesh and uniformly applied everywhere - should be
            between 0 and 1.

            .. note::
                `edge_opacity` uses ``SetEdgeOpacity`` as the underlying method which
                requires VTK version 9.3 or higher. If ``SetEdgeOpacity`` is not
                available, `edge_opacity` is set to 1.

        **kwargs : dict, optional
            Optional keyword arguments.

        Returns
        -------
        pyvista.Actor
            Actor of the composite dataset.

        pyvista.CompositePolyDataMapper
            Composite PolyData mapper.

        Examples
        --------
        Add a sphere and a cube as a multiblock dataset to a plotter and then
        change the visibility and color of the blocks.

        Note index ``1`` and ``2`` are used to access the individual blocks of
        the composite dataset. This is because the :class:`pyvista.MultiBlock`
        is the root node of the "tree" and is index ``0``. This allows you to
        access individual blocks or the entire composite dataset itself in the
        case of multiple nested composite datasets.

        >>> import pyvista as pv
        >>> dataset = pv.MultiBlock([pv.Cube(), pv.Sphere(center=(0, 0, 1))])
        >>> pl = pv.Plotter()
        >>> actor, mapper = pl.add_composite(dataset)
        >>> mapper.block_attr[1].color = 'b'
        >>> mapper.block_attr[1].opacity = 0.5
        >>> mapper.block_attr[2].color = 'r'
        >>> pl.show()

        """
        if not isinstance(dataset, _vtk.vtkCompositeDataSet):
            msg = f'Invalid type ({type(dataset)}). Must be a composite dataset.'
            raise TypeError(msg)
        # always convert
        dataset = dataset.as_polydata_blocks(copy_mesh)  # type: ignore[attr-defined]
        self.mesh = dataset  # for legacy behavior

        # Parse arguments
        (
            scalar_bar_args,
            split_sharp_edges,
            show_scalar_bar,
            feature_angle,
            render_points_as_spheres,
            smooth_shading,
            clim,
            cmap,
            culling,
            name,
            nan_color,
            color,
            texture,
            rgb,
            interpolation,
            remove_existing_actor,
            vertex_color,
            vertex_style,
            vertex_opacity,
        ) = _common_arg_parser(
            dataset,
            self._theme,
            n_colors,
            scalar_bar_args,
            split_sharp_edges,
            show_scalar_bar,
            render_points_as_spheres,
            smooth_shading,
            pbr,
            clim,
            cmap,
            culling,
            name,
            nan_color,
            nan_opacity,
            color,
            None,
            rgb,
            style,
            **kwargs,
        )
        if show_vertices is None:
            show_vertices = self._theme.show_vertices

        # Compute surface normals if using smooth shading
        if smooth_shading:
            dataset = dataset._compute_normals(
                cell_normals=False,
                split_vertices=True,
                feature_angle=feature_angle,
            )

        self.mapper = CompositePolyDataMapper(
            dataset,
            theme=self._theme,
            color_missing_with_nan=color_missing_with_nan,
            interpolate_before_map=interpolate_before_map,
        )

        actor, _ = self.add_actor(self.mapper, render=False)

        prop = Property(
            self._theme,
            interpolation=interpolation,
            metallic=metallic,
            roughness=roughness,
            point_size=point_size,
            ambient=ambient,
            diffuse=diffuse,
            specular=specular,
            specular_power=specular_power,
            show_edges=show_edges,
            color=self.renderer.next_color if color is None else color,
            style=style,
            edge_color=edge_color,
            render_points_as_spheres=render_points_as_spheres,
            render_lines_as_tubes=render_lines_as_tubes,
            lighting=lighting,
            line_width=line_width,
            opacity=opacity,
            culling=culling,
            edge_opacity=edge_opacity,
        )
        actor.SetProperty(prop)

        if label is not None:
            self._add_legend_label(actor, label, None, prop.color)

        # check if there are any consistent active scalars
        if color is not None:
            self.mapper.scalar_visibility = False
        elif multi_colors:
            self.mapper.set_unique_colors(multi_colors)
        else:
            if scalars is None:
                point_name, cell_name = dataset._get_consistent_active_scalars()
                if point_name and cell_name:
                    scalars = point_name if preference == 'point' else cell_name
                else:
                    scalars = point_name if point_name is not None else cell_name

            elif not isinstance(scalars, str):
                msg = f'`scalars` must be a string for `add_composite`, not ({type(scalars)})'
                raise TypeError(msg)

            if scalars is not None:
                # enable rgb if the scalars name ends with rgb or rgba
                if rgb is None and scalars.endswith(('_rgb', '_rgba')):
                    rgb = True
                    show_scalar_bar = False

                scalar_bar_args = self.mapper.set_scalars(
                    scalars,
                    preference,
                    component,
                    annotations,
                    rgb,
                    scalar_bar_args,
                    n_colors,
                    nan_color,
                    above_color,
                    below_color,
                    clim,
                    cmap,
                    flip_scalars,
                    log_scale,
                )
            else:
                self.mapper.scalar_visibility = False

        # Only show scalar bar if there are scalars
        if show_scalar_bar and scalars is not None:
            self.add_scalar_bar(**scalar_bar_args)

        # by default reset the camera if the plotting window has been rendered
        if reset_camera is None:
            reset_camera = not self._first_time and not self.camera_set

        # add this immediately prior to adding the actor to ensure vertices
        # are rendered
        if show_vertices and style not in ['points', 'points_gaussian']:
            self.add_composite(
                dataset,
                style=vertex_style,
                point_size=point_size,
                color=vertex_color,
                render_points_as_spheres=render_points_as_spheres,
                name=f'{name}-vertices',
                opacity=vertex_opacity,
                lighting=lighting,
                render=False,
                show_vertices=False,
            )

        self.add_actor(
            actor,
            reset_camera=reset_camera,
            name=name,
            pickable=pickable,
            render=render,
            remove_existing_actor=remove_existing_actor,
        )

        return actor, self.mapper

    def add_mesh(
        self,
        mesh,
        color=None,
        style=None,
        scalars=None,
        clim=None,
        show_edges=None,
        edge_color=None,
        point_size=None,
        line_width=None,
        opacity=None,
        flip_scalars=False,
        lighting=None,
        n_colors=256,
        interpolate_before_map=None,
        cmap=None,
        label=None,
        reset_camera=None,
        scalar_bar_args=None,
        show_scalar_bar=None,
        multi_colors=False,
        name=None,
        texture=None,
        render_points_as_spheres=None,
        render_lines_as_tubes=None,
        smooth_shading=None,
        split_sharp_edges=None,
        ambient=None,
        diffuse=None,
        specular=None,
        specular_power=None,
        nan_color=None,
        nan_opacity=1.0,
        culling=None,
        rgb=None,
        categories=False,
        silhouette=None,
        use_transparency=False,
        below_color=None,
        above_color=None,
        annotations=None,
        pickable=True,
        preference='point',
        log_scale=False,
        pbr=None,
        metallic=None,
        roughness=None,
        render=True,
        user_matrix=None,
        component=None,
        emissive=None,
        copy_mesh=False,
        backface_params=None,
        show_vertices=None,
        edge_opacity=None,
        **kwargs,
    ) -> Actor:
        """Add any PyVista/VTK mesh or dataset that PyVista can wrap to the scene.

        This method is using a mesh representation to view the surfaces
        and/or geometry of datasets. For volume rendering, see
        :func:`pyvista.Plotter.add_volume`.

        To see the what most of the following parameters look like in action,
        please refer to :class:`pyvista.Property`.

        Parameters
        ----------
        mesh : pyvista.DataSet or pyvista.MultiBlock or vtk.vtkAlgorithm
            Any PyVista or VTK mesh is supported. Also, any dataset
            that :func:`pyvista.wrap` can handle including NumPy
            arrays of XYZ points. Plotting also supports VTK algorithm
            objects (``vtk.vtkAlgorithm`` and ``vtk.vtkAlgorithmOutput``).
            When passing an algorithm, the rendering pipeline will be
            connected to the passed algorithm to dynamically update
            the scene.

        color : ColorLike, optional
            Use to make the entire mesh have a single solid color.
            Either a string, RGB list, or hex color string.  For example:
            ``color='white'``, ``color='w'``, ``color=[1.0, 1.0, 1.0]``, or
            ``color='#FFFFFF'``. Color will be overridden if scalars are
            specified.

            Defaults to :attr:`pyvista.global_theme.color
            <pyvista.plotting.themes.Theme.color>`.

        style : str, optional
            Visualization style of the mesh.  One of the following:
            ``style='surface'``, ``style='wireframe'``, ``style='points'``,
            ``style='points_gaussian'``. Defaults to ``'surface'``. Note that
            ``'wireframe'`` only shows a wireframe of the outer geometry.
            ``'points_gaussian'`` can be modified with the ``emissive``,
            ``render_points_as_spheres`` options.

        scalars : str | numpy.ndarray, optional
            Scalars used to "color" the mesh.  Accepts a string name
            of an array that is present on the mesh or an array equal
            to the number of cells or the number of points in the
            mesh.  Array should be sized as a single vector. If both
            ``color`` and ``scalars`` are ``None``, then the active
            scalars are used.

        clim : sequence[float], optional
            Two item color bar range for scalars.  Defaults to minimum and
            maximum of scalars array.  Example: ``[-1, 2]``. ``rng`` is
            also an accepted alias for this.

        show_edges : bool, optional
            Shows the edges of a mesh.  Does not apply to a wireframe
            representation.

        edge_color : ColorLike, optional
            The solid color to give the edges when ``show_edges=True``.
            Either a string, RGB list, or hex color string.

            Defaults to :attr:`pyvista.global_theme.edge_color
            <pyvista.plotting.themes.Theme.edge_color>`.

        point_size : float, optional
            Point size of any nodes in the dataset plotted. Also
            applicable when style='points'. Default ``5.0``.

        line_width : float, optional
            Thickness of lines.  Only valid for wireframe and surface
            representations.  Default ``None``.

        opacity : float | str| array_like
            Opacity of the mesh. If a single float value is given, it
            will be the global opacity of the mesh and uniformly
            applied everywhere - should be between 0 and 1. A string
            can also be specified to map the scalars range to a
            predefined opacity transfer function (options include:
            ``'linear'``, ``'linear_r'``, ``'geom'``, ``'geom_r'``).
            A string could also be used to map a scalars array from
            the mesh to the opacity (must have same number of elements
            as the ``scalars`` argument). Or you can pass a custom
            made transfer function that is an array either
            ``n_colors`` in length or shorter.

        flip_scalars : bool, default: False
            Flip direction of cmap. Most colormaps allow ``*_r``
            suffix to do this as well.

        lighting : bool, optional
            Enable or disable view direction lighting. Default ``False``.

        n_colors : int, optional
            Number of colors to use when displaying scalars. Defaults to 256.
            The scalar bar will also have this many colors.

        interpolate_before_map : bool, optional
            Enabling makes for a smoother scalars display.  Default is
            ``True``.  When ``False``, OpenGL will interpolate the
            mapped colors which can result is showing colors that are
            not present in the color map.

        cmap : str | list | pyvista.LookupTable, default: :attr:`pyvista.plotting.themes.Theme.cmap`
            If a string, this is the name of the ``matplotlib`` colormap to use
            when mapping the ``scalars``.  See available Matplotlib colormaps.
            Only applicable for when displaying ``scalars``.
            ``colormap`` is also an accepted alias
            for this. If ``colorcet`` or ``cmocean`` are installed, their
            colormaps can be specified by name.

            You can also specify a list of colors to override an existing
            colormap with a custom one.  For example, to create a three color
            colormap you might specify ``['green', 'red', 'blue']``.

            This parameter also accepts a :class:`pyvista.LookupTable`. If this
            is set, all parameters controlling the color map like ``n_colors``
            will be ignored.

        label : str, optional
            String label to use when adding a legend to the scene with
            :func:`pyvista.Plotter.add_legend`.

        reset_camera : bool, optional
            Reset the camera after adding this mesh to the scene. The default
            setting is ``None``, where the camera is only reset if this plotter
            has already been shown. If ``False``, the camera is not reset
            regardless of the state of the ``Plotter``. When ``True``, the
            camera is always reset.

        scalar_bar_args : dict, optional
            Dictionary of keyword arguments to pass when adding the
            scalar bar to the scene. For options, see
            :func:`pyvista.Plotter.add_scalar_bar`.

        show_scalar_bar : bool, optional
            If ``False``, a scalar bar will not be added to the
            scene.

        multi_colors : bool | str | cycler.Cycler | sequence[ColorLike], default: False
            If a :class:`pyvista.MultiBlock` dataset is given this will color
            each block by a solid color using a custom cycler.

            If ``True``, the default 'matplotlib' color cycler is used.

            See :func:`set_color_cycler<Plotter.set_color_cycler>` for usage of
            custom color cycles.

        name : str, optional
            The name for the added mesh/actor so that it can be easily
            updated.  If an actor of this name already exists in the
            rendering window, it will be replaced by the new actor.

        texture : pyvista.Texture or np.ndarray, optional
            A texture to apply if the input mesh has texture
            coordinates.  This will not work with MultiBlock
            datasets.

        render_points_as_spheres : bool, optional
            Render points as spheres rather than dots.

        render_lines_as_tubes : bool, optional
            Show lines as thick tubes rather than flat lines.  Control
            the width with ``line_width``.

        smooth_shading : bool, optional
            Enable smooth shading when ``True`` using the Phong
            shading algorithm.  When ``False``, use flat shading.
            Automatically enabled when ``pbr=True``.  See
            :ref:`shading_example`.

        split_sharp_edges : bool, optional
            Split sharp edges exceeding 30 degrees when plotting with smooth
            shading.  Control the angle with the optional keyword argument
            ``feature_angle``.  By default this is ``False`` unless overridden
            by the global or plotter theme.  Note that enabling this will
            create a copy of the input mesh within the plotter.  See
            :ref:`shading_example`.

        ambient : float, optional
            When lighting is enabled, this is the amount of light in
            the range of 0 to 1 (default 0.0) that reaches the actor
            when not directed at the light source emitted from the
            viewer.

        diffuse : float, optional
            The diffuse lighting coefficient. Default 1.0.

        specular : float, optional
            The specular lighting coefficient. Default 0.0.

        specular_power : float, optional
            The specular power. Between 0.0 and 128.0.

        nan_color : ColorLike, optional
            The color to use for all ``NaN`` values in the plotted
            scalar array.

        nan_opacity : float, optional
            Opacity of ``NaN`` values.  Should be between 0 and 1.
            Default 1.0.

        culling : str, optional
            Does not render faces that are culled. Options are
            ``'front'`` or ``'back'``. This can be helpful for dense
            surface meshes, especially when edges are visible, but can
            cause flat meshes to be partially displayed.  Defaults to
            ``False``.

        rgb : bool, optional
            If an 2 dimensional array is passed as the scalars, plot
            those values as RGB(A) colors. ``rgba`` is also an
            accepted alias for this.  Opacity (the A) is optional.  If
            a scalars array ending with ``"_rgba"`` is passed, the default
            becomes ``True``.  This can be overridden by setting this
            parameter to ``False``.

        categories : bool, optional
            If set to ``True``, then the number of unique values in
            the scalar array will be used as the ``n_colors``
            argument.

        silhouette : dict, bool, optional
            If set to ``True``, plot a silhouette highlight for the
            mesh. This feature is only available for a triangulated
            ``PolyData``.  As a ``dict``, it contains the properties
            of the silhouette to display:

                * ``color``: ``ColorLike``, color of the silhouette
                * ``line_width``: ``float``, edge width
                * ``opacity``: ``float`` between 0 and 1, edge transparency
                * ``feature_angle``: If a ``float``, display sharp edges
                  exceeding that angle in degrees.
                * ``decimate``: ``float`` between 0 and 1, level of decimation

        use_transparency : bool, optional
            Invert the opacity mappings and make the values correspond
            to transparency.

        below_color : ColorLike, optional
            Solid color for values below the scalars range
            (``clim``). This will automatically set the scalar bar
            ``below_label`` to ``'below'``.

        above_color : ColorLike, optional
            Solid color for values below the scalars range
            (``clim``). This will automatically set the scalar bar
            ``above_label`` to ``'above'``.

        annotations : dict, optional
            Pass a dictionary of annotations. Keys are the float
            values in the scalars range to annotate on the scalar bar
            and the values are the string annotations.

        pickable : bool, optional
            Set whether this actor is pickable.

        preference : str, default: "point"
            When ``mesh.n_points == mesh.n_cells`` and setting
            scalars, this parameter sets how the scalars will be
            mapped to the mesh.  Default ``'point'``, causes the
            scalars will be associated with the mesh points.  Can be
            either ``'point'`` or ``'cell'``.

        log_scale : bool, default: False
            Use log scale when mapping data to colors. Scalars less
            than zero are mapped to the smallest representable
            positive float.

        pbr : bool, optional
            Enable physics based rendering (PBR) if the mesh is
            ``PolyData``.  Use the ``color`` argument to set the base
            color.

        metallic : float, optional
            Usually this value is either 0 or 1 for a real material
            but any value in between is valid. This parameter is only
            used by PBR interpolation.

        roughness : float, optional
            This value has to be between 0 (glossy) and 1 (rough). A
            glossy material has reflections and a high specular
            part. This parameter is only used by PBR
            interpolation.

        render : bool, default: True
            Force a render when ``True``.

        user_matrix : np.ndarray | vtk.vtkMatrix4x4, default: np.eye(4)
            Matrix passed to the Actor class before rendering. This affects the
            actor/rendering only, not the input volume itself. The user matrix is the
            last transformation applied to the actor before rendering. Defaults to the
            identity matrix.

        component : int, optional
            Set component of vector valued scalars to plot.  Must be
            nonnegative, if supplied. If ``None``, the magnitude of
            the vector is plotted.

        emissive : bool, optional
            Treat the points/splats as emissive light sources. Only valid for
            ``style='points_gaussian'`` representation.

        copy_mesh : bool, default: False
            If ``True``, a copy of the mesh will be made before adding it to
            the plotter.  This is useful if you would like to add the same
            mesh to a plotter multiple times and display different
            scalars. Setting ``copy_mesh`` to ``False`` is necessary if you
            would like to update the mesh after adding it to the plotter and
            have these updates rendered, e.g. by changing the active scalars or
            through an interactive widget. This should only be set to ``True``
            with caution. Defaults to ``False``. This is ignored if the input
            is a ``vtkAlgorithm`` subclass.

        backface_params : dict | pyvista.Property, optional
            A :class:`pyvista.Property` or a dict of parameters to use for
            backface rendering. This is useful for instance when the inside of
            oriented surfaces has a different color than the outside. When a
            :class:`pyvista.Property`, this is directly used for backface
            rendering. When a dict, valid keys are :class:`pyvista.Property`
            attributes, and values are corresponding values to use for the
            given property. Omitted keys (or the default of
            ``backface_params=None``) default to the corresponding frontface
            properties.

        show_vertices : bool, optional
            When ``style`` is not ``'points'``, render the external surface
            vertices. The following optional keyword arguments may be used to
            control the style of the vertices:

            * ``vertex_color`` - The color of the vertices
            * ``vertex_style`` - Change style to ``'points_gaussian'``
            * ``vertex_opacity`` - Control the opacity of the vertices

        edge_opacity : float, optional
            Edge opacity of the mesh. A single float value that will be applied globally
            edge opacity of the mesh and uniformly applied everywhere - should be
            between 0 and 1.

            .. note::
                `edge_opacity` uses ``SetEdgeOpacity`` as the underlying method which
                requires VTK version 9.3 or higher. If ``SetEdgeOpacity`` is not
                available, `edge_opacity` is set to 1.

        **kwargs : dict, optional
            Optional keyword arguments.

        Returns
        -------
        pyvista.Actor
            Actor of the mesh.

        Examples
        --------
        Add a sphere to the plotter and show it with a custom scalar
        bar title.

        >>> import pyvista as pv
        >>> sphere = pv.Sphere()
        >>> sphere['Data'] = sphere.points[:, 2]
        >>> plotter = pv.Plotter()
        >>> _ = plotter.add_mesh(sphere, scalar_bar_args={'title': 'Z Position'})
        >>> plotter.show()

        Plot using RGB on a single cell.  Note that since the number of
        points and the number of cells are identical, we have to pass
        ``preference='cell'``.

        >>> import pyvista as pv
        >>> import numpy as np
        >>> vertices = np.array(
        ...     [
        ...         [0, 0, 0],
        ...         [1, 0, 0],
        ...         [0.5, 0.667, 0],
        ...         [0.5, 0.33, 0.667],
        ...     ]
        ... )
        >>> faces = np.hstack([[3, 0, 1, 2], [3, 0, 3, 2], [3, 0, 1, 3], [3, 1, 2, 3]])
        >>> mesh = pv.PolyData(vertices, faces)
        >>> mesh.cell_data['colors'] = [
        ...     [255, 255, 255],
        ...     [0, 255, 0],
        ...     [0, 0, 255],
        ...     [255, 0, 0],
        ... ]
        >>> plotter = pv.Plotter()
        >>> _ = plotter.add_mesh(
        ...     mesh,
        ...     scalars='colors',
        ...     lighting=False,
        ...     rgb=True,
        ...     preference='cell',
        ... )
        >>> plotter.camera_position = 'xy'
        >>> plotter.show()

        Note how this varies from ``preference=='point'``.  This is
        because each point is now being individually colored, versus
        in ``preference=='point'``, each cell face is individually
        colored.

        >>> plotter = pv.Plotter()
        >>> _ = plotter.add_mesh(
        ...     mesh,
        ...     scalars='colors',
        ...     lighting=False,
        ...     rgb=True,
        ...     preference='point',
        ... )
        >>> plotter.camera_position = 'xy'
        >>> plotter.show()

        Plot a plane with a constant color and vary its opacity by point.

        >>> plane = pv.Plane()
        >>> plane.plot(
        ...     color='b',
        ...     opacity=np.linspace(0, 1, plane.n_points),
        ...     show_edges=True,
        ... )

        Plot the points of a sphere with Gaussian smoothing while coloring by z
        position.

        >>> mesh = pv.Sphere()
        >>> mesh.plot(
        ...     scalars=mesh.points[:, 2],
        ...     style='points_gaussian',
        ...     opacity=0.5,
        ...     point_size=10,
        ...     render_points_as_spheres=False,
        ...     show_scalar_bar=False,
        ... )

        Plot spheres using `points_gaussian` style and scale them by radius.

        >>> N_SPHERES = 1_000_000
        >>> rng = np.random.default_rng(seed=0)
        >>> pos = rng.random((N_SPHERES, 3))
        >>> rad = rng.random(N_SPHERES) * 0.01
        >>> pdata = pv.PolyData(pos)
        >>> pdata['radius'] = rad
        >>> pdata.plot(
        ...     style='points_gaussian',
        ...     emissive=False,
        ...     render_points_as_spheres=True,
        ... )

        """
        if user_matrix is None:
            user_matrix = np.eye(4)
        if style == 'points_gaussian':
            self.mapper = PointGaussianMapper(theme=self.theme, emissive=emissive)  # type: ignore[assignment]
        else:
            self.mapper = DataSetMapper(theme=self.theme)  # type: ignore[assignment]

        if render_lines_as_tubes and show_edges:
            warnings.warn(
                '`show_edges=True` not supported when `render_lines_as_tubes=True`. Ignoring `show_edges`.',
                UserWarning,
            )
            show_edges = False

        mesh, algo = algorithm_to_mesh_handler(mesh)

        # Convert the VTK data object to a pyvista wrapped object if necessary
        if not is_pyvista_dataset(mesh):
            mesh = wrap(mesh)
            if not is_pyvista_dataset(mesh):
                msg = f'Object type ({type(mesh)}) not supported for plotting in PyVista.'
                raise TypeError(msg)
        if isinstance(mesh, pyvista.PointSet):
            # cast to PointSet to PolyData
            if algo is not None:
                algo = pointset_to_polydata_algorithm(algo)
                mesh, algo = algorithm_to_mesh_handler(algo)
            else:
                mesh = mesh.cast_to_polydata(deep=False)
        elif isinstance(mesh, pyvista.MultiBlock):
            if algo is not None:
                msg = 'Algorithms with `MultiBlock` output type are not supported by `add_mesh` at this time.'
                raise TypeError(msg)
            actor, _ = self.add_composite(
                mesh,
                color=color,
                style=style,
                scalars=scalars,
                clim=clim,
                show_edges=show_edges,
                edge_color=edge_color,
                point_size=point_size,
                line_width=line_width,
                opacity=opacity,
                flip_scalars=flip_scalars,
                lighting=lighting,
                n_colors=n_colors,
                interpolate_before_map=interpolate_before_map,
                cmap=cmap,
                label=label,
                reset_camera=reset_camera,
                scalar_bar_args=scalar_bar_args,
                show_scalar_bar=show_scalar_bar,
                multi_colors=multi_colors,
                name=name,
                render_points_as_spheres=render_points_as_spheres,
                render_lines_as_tubes=render_lines_as_tubes,
                smooth_shading=smooth_shading,
                split_sharp_edges=split_sharp_edges,
                ambient=ambient,
                diffuse=diffuse,
                specular=specular,
                specular_power=specular_power,
                nan_color=nan_color,
                nan_opacity=nan_opacity,
                culling=culling,
                rgb=rgb,
                below_color=below_color,
                above_color=above_color,
                pickable=pickable,
                preference=preference,
                log_scale=log_scale,
                pbr=pbr,
                metallic=metallic,
                roughness=roughness,
                render=render,
                show_vertices=show_vertices,
                edge_opacity=edge_opacity,
                **kwargs,
            )
            return actor
        elif copy_mesh and algo is None:
            # A shallow copy of `mesh` is made here so when we set (or add) scalars
            # active, it doesn't modify the original input mesh.
            # We ignore `copy_mesh` if the input is an algorithm
            mesh = mesh.copy(deep=False)

        # Parse arguments
        (
            scalar_bar_args,
            split_sharp_edges,
            show_scalar_bar,
            feature_angle,
            render_points_as_spheres,
            smooth_shading,
            clim,
            cmap,
            culling,
            name,
            nan_color,
            color,
            texture,
            rgb,
            interpolation,
            remove_existing_actor,
            vertex_color,
            vertex_style,
            vertex_opacity,
        ) = _common_arg_parser(
            mesh,
            self._theme,
            n_colors,
            scalar_bar_args,
            split_sharp_edges,
            show_scalar_bar,
            render_points_as_spheres,
            smooth_shading,
            pbr,
            clim,
            cmap,
            culling,
            name,
            nan_color,
            nan_opacity,
            color,
            texture,
            rgb,
            style,
            **kwargs,
        )

        if show_vertices is None:
            show_vertices = self._theme.show_vertices

        if edge_opacity is None and pyvista.vtk_version_info >= (9, 3):
            edge_opacity = self._theme.edge_opacity

        if silhouette is None:
            silhouette = self._theme.silhouette.enabled
        if silhouette:
            if isinstance(silhouette, dict):
                silhouette_actor = self.add_silhouette(algo or mesh, **silhouette)
            else:
                silhouette_actor = self.add_silhouette(algo or mesh)
            silhouette_actor.user_matrix = user_matrix

        # Try to plot something if no preference given
        if scalars is None and color is None and texture is None:
            # Make sure scalars components are not vectors/tuples
            scalars = mesh.active_scalars_name
            # Don't allow plotting of string arrays by default
            if scalars is not None:  # and np.issubdtype(mesh.active_scalars.dtype, np.number):
                scalar_bar_args.setdefault('title', scalars)
            else:
                scalars = None

        # Make sure scalars is a numpy array after this point
        original_scalar_name = None
        scalars_name = pyvista.DEFAULT_SCALARS_NAME
        if isinstance(scalars, str):
            self.mapper.array_name = scalars

            # enable rgb if the scalars name ends with rgb or rgba
            if rgb is None and scalars.endswith(('_rgb', '_rgba')):
                rgb = True

            original_scalar_name = scalars
            scalars = get_array(mesh, scalars, preference=preference, err=True)
            scalar_bar_args.setdefault('title', original_scalar_name)
            scalars_name = original_scalar_name

            # Set the active scalars name here. If the name already exists in
            # the input mesh, it may not be set as the active scalars within
            # the mapper. This should be refactored by 0.36.0
            field = get_array_association(mesh, original_scalar_name, preference=preference)
            self.mapper.scalar_map_mode = field.name

            # set preference for downstream use with actual
            if field == FieldAssociation.POINT:
                preference = 'point'
            elif field == FieldAssociation.CELL:
                preference = 'cell'

            if algo is not None:
                # Ensures that the right scalars are set as active on
                # each pipeline request
                algo = active_scalars_algorithm(algo, original_scalar_name, preference=preference)
                mesh, algo = algorithm_to_mesh_handler(algo)
            else:
                # Otherwise, make sure the mesh object's scalars are set
                if field == FieldAssociation.POINT:
                    mesh.point_data.active_scalars_name = original_scalar_name
                elif field == FieldAssociation.CELL:
                    mesh.cell_data.active_scalars_name = original_scalar_name

        # Compute surface normals if using smooth shading
        if smooth_shading:
            if algo is not None:
                msg = 'Smooth shading is not currently supported when a vtkAlgorithm is passed.'
                raise TypeError(msg)
            mesh, scalars = prepare_smooth_shading(
                mesh,
                scalars,
                texture,
                split_sharp_edges,
                feature_angle,
                preference,
            )

        if rgb:
            show_scalar_bar = False
            if scalars.ndim != 2 or scalars.shape[1] < 3 or scalars.shape[1] > 4:
                msg = 'RGB array must be n_points/n_cells by 3/4 in shape.'
                raise ValueError(msg)

        if algo is None and not self.theme.allow_empty_mesh and not mesh.n_points:
            # Algorithms may initialize with an empty mesh
            msg = 'Empty meshes cannot be plotted. Input mesh has zero points. To allow plotting empty meshes, set `pv.global_theme.allow_empty_mesh = True`'
            raise ValueError(msg)

        # set main values
        self.mesh = mesh
        self.mapper.dataset = self.mesh
        if interpolate_before_map is not None:
            self.mapper.interpolate_before_map = interpolate_before_map
        set_algorithm_input(self.mapper, algo or mesh)

        actor = Actor(mapper=self.mapper)
        actor.user_matrix = user_matrix

        if texture is not None:
            if isinstance(texture, np.ndarray):
                texture = numpy_to_texture(texture)
            if not isinstance(texture, (_vtk.vtkTexture, _vtk.vtkOpenGLTexture)):
                msg = f'Invalid texture type ({type(texture)})'
                raise TypeError(msg)
            if mesh.GetPointData().GetTCoords() is None:
                msg = 'Input mesh does not have texture coordinates to support the texture.'
                raise ValueError(msg)
            actor.texture = texture
            # Set color to white by default when using a texture
            if color is None:
                color = 'white'
            if scalars is None:
                show_scalar_bar = False
            self.mapper.scalar_visibility = False

            # see https://github.com/pyvista/pyvista/issues/950
            mesh.set_active_scalars(None)

        # Handle making opacity array
        custom_opac, opacity = process_opacity(
            mesh,
            opacity,
            preference,
            n_colors,
            scalars,
            use_transparency,
        )

        # Scalars formatting ==================================================
        if scalars is not None:
            self.mapper.set_scalars(  # type: ignore[call-arg]
                scalars,
                scalars_name,
                n_colors,
                scalar_bar_args,
                rgb,
                component,
                preference,
                custom_opac,
                annotations,
                log_scale,
                nan_color,
                above_color,
                below_color,
                cmap,
                flip_scalars,
                opacity,
                categories,
                clim,
            )
            self.mapper.scalar_visibility = True
        elif custom_opac:  # no scalars but custom opacity
            self.mapper.set_custom_opacity(
                opacity,
                color,
                n_colors,
                preference,
            )
            self.mapper.scalar_visibility = True
        else:
            self.mapper.scalar_visibility = False

        # Set actor properties ================================================
        prop_kwargs = dict(
            theme=self._theme,
            interpolation=interpolation,
            metallic=metallic,
            roughness=roughness,
            point_size=point_size,
            ambient=ambient,
            diffuse=diffuse,
            specular=specular,
            specular_power=specular_power,
            show_edges=show_edges,
            color=self.renderer.next_color if color is None else color,
            style=style if style != 'points_gaussian' else 'points',
            edge_color=edge_color,
            render_lines_as_tubes=render_lines_as_tubes,
            lighting=lighting,
            line_width=line_width,
            culling=culling,
            edge_opacity=edge_opacity,
        )

        if isinstance(opacity, (float, int)):
            prop_kwargs['opacity'] = opacity
        prop = Property(**prop_kwargs)
        actor.SetProperty(prop)

        if style == 'points_gaussian' and self.mapper.dataset is not None:
            self.mapper.scale_factor = prop.point_size * self.mapper.dataset.length / 1300
            if not render_points_as_spheres and not self.mapper.emissive and prop.opacity >= 1.0:
                prop.opacity = 0.9999  # otherwise, weird triangles

        if render_points_as_spheres:
            if style == 'points_gaussian':
                self.mapper.use_circular_splat(prop.opacity)
                prop.opacity = 1.0
            else:
                prop.render_points_as_spheres = render_points_as_spheres

        if backface_params is not None:
            if isinstance(backface_params, Property):
                backface_prop = backface_params
            elif isinstance(backface_params, dict):
                # preserve omitted kwargs from frontface
                backface_kwargs = deepcopy(prop_kwargs)
                backface_kwargs.update(backface_params)
                backface_prop = Property(**backface_kwargs)
            else:
                msg = (
                    'Backface params must be a pyvista.Property or a dict, '
                    f'not {type(backface_params).__name__}.'
                )
                raise TypeError(msg)
            actor.backface_prop = backface_prop

        # legend label
        if label is not None:
            self._add_legend_label(actor, label, scalars, actor.prop.color)

        # by default reset the camera if the plotting window has been rendered
        if reset_camera is None:
            reset_camera = not self._first_time and not self.camera_set

        # add this immediately prior to adding the actor to ensure vertices
        # are rendered
        if show_vertices and style not in ['points', 'points_gaussian']:
            self.add_mesh(
                extract_surface_algorithm(algo or mesh),
                style=vertex_style,
                point_size=point_size,
                color=vertex_color,
                render_points_as_spheres=render_points_as_spheres,
                name=f'{name}-vertices',
                opacity=vertex_opacity,
                lighting=lighting,
                render=False,
                show_vertices=False,
            )

        self.add_actor(
            actor,  # type: ignore[arg-type]
            reset_camera=reset_camera,
            name=name,
            pickable=pickable,
            render=render,
            remove_existing_actor=remove_existing_actor,
        )

        # hide scalar bar if using special scalars
        if scalar_bar_args.get('title') == '__custom_rgba':
            show_scalar_bar = False

        # Only show scalar bar if there are scalars
        if show_scalar_bar and scalars is not None:
            self.add_scalar_bar(**scalar_bar_args)

        self.renderer.Modified()

        return actor

    def _add_legend_label(self, actor, label, scalars, color: Color):
        """Add a legend label based on an actor and its scalars."""
        if not isinstance(label, str):
            msg = 'Label must be a string'
            raise TypeError(msg)

        if (
            hasattr(self.mesh, '_glyph_geom')
            and self.mesh._glyph_geom is not None  # type: ignore[union-attr]
            and self.mesh._glyph_geom[0] is not None  # type: ignore[union-attr]
        ):
            # Using only the first geometry
            geom = pyvista.PolyData(self.mesh._glyph_geom[0])  # type: ignore[union-attr]
        else:
            geom = pyvista.Triangle()
            if scalars is not None:
                geom = pyvista.Box()

        geom.points -= geom.center  # type: ignore[misc]

        addr = actor.GetAddressAsString('')
        self.renderer._labels[addr] = (geom, label, color)

    def add_volume(
        self,
        volume: pyvista.DataSet | pyvista.MultiBlock | NumpyArray[float],
        scalars=None,
        clim=None,
        resolution=None,
        opacity='linear',
        n_colors=256,
        cmap=None,
        flip_scalars=False,
        reset_camera=None,
        name=None,
        ambient=None,
        categories=False,
        culling=False,
        multi_colors=False,
        blending='composite',
        mapper=None,
        scalar_bar_args=None,
        show_scalar_bar=None,
        annotations=None,
        pickable=True,
        preference='point',
        opacity_unit_distance=None,
        shade=False,
        diffuse=0.7,  # TODO: different default for volumes
        specular=0.2,  # TODO: different default for volumes
        specular_power=10.0,  # TODO: different default for volumes
        render=True,
        user_matrix=None,
        log_scale=False,
        **kwargs,
    ):
        """Add a volume, rendered using a smart mapper by default.

        Requires a 3D data type like :class:`numpy.ndarray`,
        :class:`pyvista.ImageData`, :class:`pyvista.RectilinearGrid`,
        or :class:`pyvista.UnstructuredGrid`.

        Parameters
        ----------
        volume : 3D numpy.ndarray | pyvista.DataSet
            The input volume to visualize. 3D numpy arrays are accepted.

            .. warning::
                If the input is not :class:`numpy.ndarray`,
                :class:`pyvista.ImageData`, or :class:`pyvista.RectilinearGrid`,
                volume rendering will often have poor performance.

        scalars : str | numpy.ndarray, optional
            Scalars used to "color" the mesh.  Accepts a string name of an
            array that is present on the mesh or an array with length equal
            to the number of cells or the number of points in the
            mesh. If ``scalars`` is ``None``, then the active scalars are used.

            Scalars may be 1 dimensional or 2 dimensional. If 1 dimensional,
            the scalars will be mapped to the lookup table. If 2 dimensional
            the scalars will be directly mapped to RGBA values, array should be
            shaped ``(N, 4)`` where ``N`` is the number of points, and of
            datatype ``np.uint8``.

            Scalars may be 1 dimensional or 2 dimensional. If 1 dimensional,
            the scalars will be mapped to the lookup table. If 2 dimensional
            the scalars will be directly mapped to RGBA values, array should be
            shaped ``(N, 4)`` where ``N`` is the number of points, and of
            datatype ``np.uint8``.

        clim : sequence[float] | float, optional
            Color bar range for scalars.  For example: ``[-1, 2]``. Defaults to
            minimum and maximum of scalars array if the scalars dtype is not
            ``np.uint8``. ``rng`` is also an accepted alias for this parameter.

            If the scalars datatype is ``np.uint8``, this parameter defaults to
            ``[0, 256]``.

            If a single value is given, the range ``[-clim, clim]`` is used.

        resolution : list, optional
            Block resolution. For example ``[1, 1, 1]``. Resolution must be
            non-negative. While VTK accepts negative spacing, this results in
            unexpected behavior. See:
            `pyvista #1967 <https://github.com/pyvista/pyvista/issues/1967>`_.

        opacity : str | numpy.ndarray, optional
            Opacity mapping for the scalars array.

            A string can also be specified to map the scalars range to a
            predefined opacity transfer function. Or you can pass a custom made
            transfer function that is an array either ``n_colors`` in length or
            array, or you can pass a string to select a built in transfer
            function. If a string, should be one of the following:

            * ``'linear'`` - Linear
            * ``'linear_r'`` - Linear except reversed
            * ``'geom'`` - Evenly spaced on the log scale
            * ``'geom_r'`` - Evenly spaced on the log scale except reversed
            * ``'sigmoid'`` - Linear map between -10.0 and 10.0
            * ``'sigmoid_1'`` - Linear map between -1.0 and 1.0
            * ``'sigmoid_2'`` - Linear map between -2.0 and 2.0
            * ``'sigmoid_3'`` - Linear map between -3.0 and 3.0
            * ``'sigmoid_4'`` - Linear map between -4.0 and 4.0
            * ``'sigmoid_5'`` - Linear map between -5.0 and 5.0
            * ``'sigmoid_6'`` - Linear map between -6.0 and 6.0
            * ``'sigmoid_7'`` - Linear map between -7.0 and 7.0
            * ``'sigmoid_8'`` - Linear map between -8.0 and 8.0
            * ``'sigmoid_9'`` - Linear map between -9.0 and 9.0
            * ``'sigmoid_10'`` - Linear map between -10.0 and 10.0
            * ``'sigmoid_15'`` - Linear map between -15.0 and 15.0
            * ``'sigmoid_20'`` - Linear map between -20.0 and 20.0
            * ``'foreground'`` - Transparent background and opaque foreground.
                Intended for use with segmentation labels. Assumes the smallest
                scalar value of the array is the background value (e.g. 0).

            If RGBA scalars are provided, this parameter is set to ``'linear'``
            to ensure the opacity transfer function has no effect on the input
            opacity values.

        n_colors : int, optional
            Number of colors to use when displaying scalars. Defaults to 256.
            The scalar bar will also have this many colors.

        cmap : str | list | pyvista.LookupTable, default: :attr:`pyvista.plotting.themes.Theme.cmap`
            If a string, this is the name of the ``matplotlib`` colormap to use
            when mapping the ``scalars``.  See available Matplotlib colormaps.
            Only applicable for when displaying ``scalars``.
            ``colormap`` is also an accepted alias
            for this. If ``colorcet`` or ``cmocean`` are installed, their
            colormaps can be specified by name.

            You can also specify a list of colors to override an existing
            colormap with a custom one.  For example, to create a three color
            colormap you might specify ``['green', 'red', 'blue']``.

            This parameter also accepts a :class:`pyvista.LookupTable`. If this
            is set, all parameters controlling the color map like ``n_colors``
            will be ignored.

        flip_scalars : bool, optional
            Flip direction of cmap. Most colormaps allow ``*_r`` suffix to do
            this as well.

        reset_camera : bool, optional
            Reset the camera after adding this mesh to the scene.

        name : str, optional
            The name for the added actor so that it can be easily
            updated.  If an actor of this name already exists in the
            rendering window, it will be replaced by the new actor.

        ambient : float, optional
            When lighting is enabled, this is the amount of light from
            0 to 1 that reaches the actor when not directed at the
            light source emitted from the viewer.  Default 0.0.

        categories : bool, optional
            If set to ``True``, then the number of unique values in the scalar
            array will be used as the ``n_colors`` argument.

        culling : str, optional
            Does not render faces that are culled. Options are ``'front'`` or
            ``'back'``. This can be helpful for dense surface meshes,
            especially when edges are visible, but can cause flat
            meshes to be partially displayed.  Defaults ``False``.

        multi_colors : bool, optional
            Whether or not to use multiple colors when plotting MultiBlock
            object. Blocks will be colored sequentially as 'Reds', 'Greens',
            'Blues', and 'Grays'.

        blending : str, optional
            Blending mode for visualisation of the input object(s). Can be
            one of 'additive', 'maximum', 'minimum', 'composite', or
            'average'. Defaults to 'composite'.

        mapper : str, optional
            Volume mapper to use given by name. Options include:
            ``'fixed_point'``, ``'gpu'``, ``'open_gl'``, and
            ``'smart'``.  If ``None`` the ``"volume_mapper"`` in the
            ``self._theme`` is used. If using ``'fixed_point'``,
            only ``ImageData`` types can be used.

            .. note::
                If a :class:`pyvista.UnstructuredGrid` is input, the 'ugrid'
                mapper (``vtkUnstructuredGridVolumeRayCastMapper``) will be
                used regardless.

            .. note::
                The ``'smart'`` mapper chooses one of the other listed
                mappers based on rendering parameters and available
                hardware. Most of the time the ``'smart'`` simply checks
                if a GPU is available and if so, uses the ``'gpu'``
                mapper, otherwise using the ``'fixed_point'`` mapper.

            .. warning::
                The ``'fixed_point'`` mapper is CPU-based and will have
                lower performance than the ``'gpu'`` or ``'open_gl'``
                mappers.

        scalar_bar_args : dict, optional
            Dictionary of keyword arguments to pass when adding the
            scalar bar to the scene. For options, see
            :func:`pyvista.Plotter.add_scalar_bar`.

        show_scalar_bar : bool
            If ``False``, a scalar bar will not be added to the
            scene. Defaults to ``True``.

        annotations : dict, optional
            Pass a dictionary of annotations. Keys are the float
            values in the scalars range to annotate on the scalar bar
            and the values are the string annotations.

        pickable : bool, optional
            Set whether this mesh is pickable.

        preference : str, optional
            When ``mesh.n_points == mesh.n_cells`` and setting
            scalars, this parameter sets how the scalars will be
            mapped to the mesh.  Default ``'point'``, causes the
            scalars will be associated with the mesh points.  Can be
            either ``'point'`` or ``'cell'``.

        opacity_unit_distance : float, optional
            Set/Get the unit distance on which the scalar opacity
            transfer function is defined. Meaning that over that
            distance, a given opacity (from the transfer function) is
            accumulated. This is adjusted for the actual sampling
            distance during rendering. By default, this is the length
            of the diagonal of the bounding box of the volume divided
            by the dimensions.

        shade : bool, default: False
            Default off. If shading is turned on, the mapper may
            perform shading calculations - in some cases shading does
            not apply (for example, in a maximum intensity projection)
            and therefore shading will not be performed even if this
            flag is on.

        diffuse : float, default: 0.7
            The diffuse lighting coefficient.

        specular : float, default: 0.2
            The specular lighting coefficient.

        specular_power : float, default: 10.0
            The specular power. Between ``0.0`` and ``128.0``.

        render : bool, default: True
            Force a render when True.

        user_matrix : np.ndarray | vtk.vtkMatrix4x4, default: np.eye(4)
            Matrix passed to the Volume class before rendering. This affects the
            actor/rendering only, not the input volume itself. The user matrix is the
            last transformation applied to the actor before rendering. Defaults to the
            identity matrix.

        log_scale : bool, default: False
            Use log scale when mapping data to colors. Scalars less
            than zero are mapped to the smallest representable
            positive float.

        **kwargs : dict, optional
            Optional keyword arguments.

        Returns
        -------
        pyvista.Actor
            Actor of the volume.

        Examples
        --------
        Show a built-in volume example with the coolwarm colormap.

        >>> from pyvista import examples
        >>> import pyvista as pv
        >>> bolt_nut = examples.download_bolt_nut()
        >>> pl = pv.Plotter()
        >>> _ = pl.add_volume(bolt_nut, cmap='coolwarm')
        >>> pl.show()

        Create a volume from scratch and plot it using single vector of
        scalars.

        >>> import pyvista as pv
        >>> grid = pv.ImageData(dimensions=(9, 9, 9))
        >>> grid['scalars'] = -grid.x
        >>> pl = pv.Plotter()
        >>> _ = pl.add_volume(grid, opacity='linear')
        >>> pl.show()

        Plot a volume from scratch using RGBA scalars

        >>> import pyvista as pv
        >>> import numpy as np
        >>> grid = pv.ImageData(dimensions=(5, 20, 20))
        >>> scalars = grid.points - (grid.origin)
        >>> scalars /= scalars.max()
        >>> opacity = np.linalg.norm(grid.points - grid.center, axis=1).reshape(-1, 1)
        >>> opacity /= opacity.max()
        >>> scalars = np.hstack((scalars, opacity**3))
        >>> scalars *= 255
        >>> pl = pv.Plotter()
        >>> vol = pl.add_volume(grid, scalars=scalars.astype(np.uint8))
        >>> vol.prop.interpolation_type = 'linear'
        >>> pl.show()

        Plot an UnstructuredGrid.

        >>> from pyvista import examples
        >>> import pyvista as pv
        >>> mesh = examples.download_letter_a()
        >>> mesh['scalars'] = mesh.points[:, 1]
        >>> pl = pv.Plotter()
        >>> _ = pl.add_volume(mesh, opacity_unit_distance=0.1)
        >>> pl.show()

        """
        # Handle default arguments

        if user_matrix is None:
            user_matrix = np.eye(4)
        # Supported aliases
        clim = kwargs.pop('rng', clim)
        cmap = kwargs.pop('colormap', cmap)
        culling = kwargs.pop('backface_culling', culling)

        if 'scalar' in kwargs:
            msg = '`scalar` is an invalid keyword argument for `add_mesh`. Perhaps you mean `scalars` with an s?'
            raise TypeError(msg)
        assert_empty_kwargs(**kwargs)

        if show_scalar_bar is None:
            show_scalar_bar = self._theme.show_scalar_bar or scalar_bar_args

        # Avoid mutating input
        scalar_bar_args = {} if scalar_bar_args is None else scalar_bar_args.copy()

        if culling is True:
            culling = 'backface'

        if mapper is None:
            # Default mapper choice. Overridden later if UnstructuredGrid
            mapper = self._theme.volume_mapper

        # only render when the plotter has already been shown
        if render is None:
            render = not self._first_time

        # Convert the VTK data object to a pyvista wrapped object if necessary
        if not is_pyvista_dataset(volume):
            if isinstance(volume, np.ndarray):
                volume = cast(pyvista.ImageData, wrap(cast(NumpyArray[float], volume)))
                if resolution is None:
                    resolution = [1, 1, 1]
                elif len(resolution) != 3:
                    msg = 'Invalid resolution dimensions.'
                    raise ValueError(msg)
                volume.spacing = resolution
            else:
                volume = wrap(volume)
                if not is_pyvista_dataset(volume):
                    msg = f'Object type ({type(volume)}) not supported for plotting in PyVista.'
                    raise TypeError(msg)
        else:
            # HACK: Make a copy so the original object is not altered.
            #       Also, place all data on the nodes as issues arise when
            #       volume rendering on the cells.
            volume = volume.cell_data_to_point_data()  # type: ignore[unreachable]

        if name is None:
            name = f'{type(volume).__name__}({volume.memory_address})'

        if isinstance(volume, pyvista.MultiBlock):
            from itertools import cycle

            cycler = cycle(['Reds', 'Greens', 'Blues', 'Greys', 'Oranges', 'Purples'])
            # Now iteratively plot each element of the multiblock dataset
            actors = []
            for idx, block in enumerate(volume):
                if block is None:
                    continue
                # Get a good name to use
                next_name = f'{name}-{idx}'
                # Get the data object
                block = wrap(block)
                if resolution is None:
                    try:
                        block_resolution = block.GetSpacing()
                    except AttributeError:
                        block_resolution = resolution
                else:
                    block_resolution = resolution
                color = next(cycler) if multi_colors else cmap

                a = self.add_volume(
                    block,
                    resolution=block_resolution,
                    opacity=opacity,
                    n_colors=n_colors,
                    cmap=color,
                    flip_scalars=flip_scalars,
                    reset_camera=reset_camera,
                    name=next_name,
                    ambient=ambient,
                    categories=categories,
                    culling=culling,
                    clim=clim,
                    mapper=mapper,
                    pickable=pickable,
                    opacity_unit_distance=opacity_unit_distance,
                    shade=shade,
                    diffuse=diffuse,
                    specular=specular,
                    specular_power=specular_power,
                    render=render,
                    show_scalar_bar=show_scalar_bar,
                )

                actors.append(a)
            return actors

        # Make sure structured grids are not less than 3D
        # ImageData and RectilinearGrid should be olay as <3D
        if isinstance(volume, pyvista.StructuredGrid) and any(d < 2 for d in volume.dimensions):
            msg = 'StructuredGrids must be 3D dimensional.'
            raise ValueError(msg)

        if isinstance(volume, pyvista.PolyData):
            msg = f'Type {type(volume)} not supported for volume rendering as it is not 3D.'
            raise TypeError(msg)
        elif not isinstance(
            volume,
            (pyvista.ImageData, pyvista.RectilinearGrid, pyvista.UnstructuredGrid),
        ):
            volume = volume.cast_to_unstructured_grid()

        # Override mapper choice for UnstructuredGrid
        if isinstance(volume, pyvista.UnstructuredGrid):
            # Unstructured grid must be all tetrahedrals
            if not (volume.celltypes == pyvista.CellType.TETRA).all():
                volume = volume.triangulate()
            mapper = 'ugrid'

        if mapper == 'fixed_point' and not isinstance(volume, pyvista.ImageData):
            msg = f'Type {type(volume)} not supported for volume rendering with the `"fixed_point"` mapper. Use `pyvista.ImageData`.'
            raise TypeError(msg)
        elif isinstance(volume, pyvista.UnstructuredGrid) and mapper != 'ugrid':
            msg = f'Type {type(volume)} not supported for volume rendering with the `{mapper}` mapper. Use the "ugrid" mapper or simply leave as None.'
            raise TypeError(msg)

        volume = cast(pyvista.DataSet, volume)
        if opacity_unit_distance is None and not isinstance(volume, pyvista.UnstructuredGrid):
            opacity_unit_distance = volume.length / (np.mean(volume.dimensions) - 1)

        if scalars is None:
            # Make sure scalars components are not vectors/tuples
            scalars = volume.active_scalars
            # Don't allow plotting of string arrays by default
            if scalars is not None and np.issubdtype(scalars.dtype, np.number):
                scalar_bar_args.setdefault('title', volume.active_scalars_info[1])
            else:
                msg = 'No scalars to use for volume rendering.'
                raise MissingDataError(msg)

        title = 'Data'
        if isinstance(scalars, str):
            title = scalars
            scalars = get_array(volume, scalars, preference=preference, err=True)
            scalar_bar_args.setdefault('title', title)
        elif not isinstance(scalars, np.ndarray):
            scalars = np.asarray(scalars)

        if scalars.ndim != 1:
            if scalars.ndim != 2:
                msg = '`add_volume` only supports scalars with 1 or 2 dimensions'
                raise ValueError(msg)
            if scalars.shape[1] != 4 or scalars.dtype != np.uint8:
                msg = (
                    '`add_volume` only supports scalars with 2 dimensions that have 4 components of datatype np.uint8.\n\n'
                    f'Scalars have shape {scalars.shape} and dtype {scalars.dtype.name!r}.'
                )
                raise ValueError(msg)

        if not np.issubdtype(scalars.dtype, np.number):
            msg = 'Non-numeric scalars are currently not supported for volume rendering.'
            raise TypeError(msg)
        if scalars.ndim != 1:
            if scalars.ndim != 2:
                msg = '`add_volume` only supports scalars with 1 or 2 dimensions'
                raise ValueError(msg)
            if scalars.shape[1] != 4 or scalars.dtype != np.uint8:
                msg = f'`add_volume` only supports scalars with 2 dimension that have 4 components of datatype np.uint8, scalars have shape {scalars.shape} and datatype {scalars.dtype}'
                raise ValueError(msg)
            if opacity != 'linear':
                opacity = 'linear'
                warnings.warn('Ignoring custom opacity due to RGBA scalars.')

        # Define mapper, volume, and add the correct properties
        mappers_lookup = {
            'fixed_point': FixedPointVolumeRayCastMapper,
            'gpu': GPUVolumeRayCastMapper,
            'open_gl': OpenGLGPUVolumeRayCastMapper,
            'smart': SmartVolumeMapper,
            'ugrid': UnstructuredGridVolumeRayCastMapper,
        }
        if not isinstance(mapper, str) or mapper not in mappers_lookup.keys():
            msg = f"Mapper ({mapper}) unknown. Available volume mappers include: {', '.join(mappers_lookup.keys())}"
            raise TypeError(msg)
        self.mapper = mappers_lookup[mapper](theme=self._theme)  # type: ignore[assignment]

        # Set scalars range
        min_, max_ = None, None
        if clim is None:
            if scalars.dtype == np.uint8:
                clim = [0, 255]
            else:
                min_, max_ = np.nanmin(scalars), np.nanmax(scalars)
                clim = [min_, max_]
        elif isinstance(clim, (float, int)):
            clim = [-clim, clim]

        if log_scale and clim[0] <= 0:
            clim = [sys.float_info.min, clim[1]]

        # data must be between [0, 255], but not necessarily UINT8
        # Preserve backwards compatibility and have same behavior as VTK.
        if scalars.dtype != np.uint8 and clim != [0, 255]:
            # must copy to avoid modifying inplace and remove any VTK weakref
            scalars = np.array(scalars)
            clim = np.asarray(clim, dtype=scalars.dtype)
            scalars.clip(clim[0], clim[1], out=scalars)
            if log_scale:
                out = mpl.colors.LogNorm(clim[0], clim[1])(scalars)
                scalars = out.data * 255
            else:
                if min_ is None:
                    min_, max_ = np.nanmin(scalars), np.nanmax(scalars)
                np.true_divide((scalars - min_), (max_ - min_) / 255, out=scalars, casting='unsafe')

        volume[title] = scalars
        volume.active_scalars_name = title

        # Scalars interpolation approach
        if scalars.shape[0] == volume.n_points:
            self.mapper.scalar_map_mode = 'point'
        elif scalars.shape[0] == volume.n_cells:
            self.mapper.scalar_map_mode = 'cell'
        else:
            raise_not_matching(scalars, volume)

        self.mapper.scalar_range = clim

        if isinstance(cmap, pyvista.LookupTable):
            self.mapper.lookup_table = cmap
        else:
            if cmap is None:
                cmap = self._theme.cmap

            cmap = get_cmap_safe(cmap)
            if categories:
                if categories is True:
                    n_colors = len(np.unique(scalars))
                elif isinstance(categories, int):
                    n_colors = categories

            if flip_scalars:
                cmap = cmap.reversed()

            # Set colormap and build lookup table
            self.mapper.lookup_table.apply_cmap(cmap, n_colors)
            self.mapper.lookup_table.apply_opacity(opacity)
            self.mapper.lookup_table.scalar_range = clim
            self.mapper.lookup_table.log_scale = log_scale
            if isinstance(annotations, dict):
                self.mapper.lookup_table.annotations = annotations

        self.mapper.dataset = volume  # type: ignore[assignment]
        self.mapper.blend_mode = blending
        self.mapper.update()

        self.volume = Volume()
        self.volume.mapper = self.mapper
        self.volume.user_matrix = user_matrix

        self.volume.prop = VolumeProperty(
            lookup_table=self.mapper.lookup_table,
            ambient=ambient,
            shade=shade,
            specular=specular,
            specular_power=specular_power,
            diffuse=diffuse,
            opacity_unit_distance=opacity_unit_distance,
        )

        if scalars.ndim == 2:
            self.volume.prop.independent_components = False
            show_scalar_bar = False

        actor, prop = self.add_actor(
            self.volume,  # type: ignore[arg-type]
            reset_camera=reset_camera,
            name=name,
            culling=culling,
            pickable=pickable,
            render=render,
        )

        # Add scalar bar if scalars are available
        if show_scalar_bar and scalars is not None:
            self.add_scalar_bar(**scalar_bar_args)

        self.renderer.Modified()
        return actor

    def add_silhouette(
        self,
        mesh,
        color=None,
        line_width=None,
        opacity=None,
        feature_angle=None,
        decimate=None,
    ):
        """Add a silhouette of a PyVista or VTK dataset to the scene.

        A silhouette can also be generated directly in
        :func:`add_mesh <pyvista.Plotter.add_mesh>`. See also
        :ref:`silhouette_example`.

        Parameters
        ----------
        mesh : pyvista.DataSet | vtk.vtkAlgorithm
            Mesh or mesh-producing algorithm for generating silhouette
            to plot.

        color : ColorLike, optional
            Color of the silhouette lines.

        line_width : float, optional
            Silhouette line width.

        opacity : float, optional
            Line transparency between ``0`` and ``1``.

        feature_angle : float, optional
            If set, display sharp edges exceeding that angle in degrees.

        decimate : float, optional
            Level of decimation between ``0`` and ``1``. Decimating will
            improve rendering performance. A good rule of thumb is to
            try ``0.9``  first and decrease until the desired rendering
            performance is achieved.

        Returns
        -------
        pyvista.Actor
            Actor of the silhouette.

        Examples
        --------
        >>> import pyvista as pv
        >>> from pyvista import examples
        >>> bunny = examples.download_bunny()
        >>> plotter = pv.Plotter()
        >>> _ = plotter.add_mesh(bunny, color='lightblue')
        >>> _ = plotter.add_silhouette(bunny, color='red', line_width=8.0)
        >>> plotter.view_xy()
        >>> plotter.show()

        """
        mesh, algo = algorithm_to_mesh_handler(mesh)
        if not isinstance(mesh, pyvista.PolyData):
            algo = extract_surface_algorithm(algo or mesh)
            mesh, algo = algorithm_to_mesh_handler(algo)

        silhouette_params = self._theme.silhouette.to_dict()

        if color is None:
            color = silhouette_params['color']
        if line_width is None:
            line_width = silhouette_params['line_width']
        if opacity is None:
            opacity = silhouette_params['opacity']
        if feature_angle is None:
            feature_angle = silhouette_params['feature_angle']
        if decimate is None:
            decimate = silhouette_params['decimate']

        # At this point we are dealing with a pipeline, so no `algo or mesh`
        if decimate:
            # Always triangulate as decimation filters needs it
            # and source mesh could have been any type
            algo = triangulate_algorithm(algo or mesh)
            algo = decimation_algorithm(algo, decimate)
            mesh, algo = algorithm_to_mesh_handler(algo)

        alg = _vtk.vtkPolyDataSilhouette()
        set_algorithm_input(alg, algo or mesh)
        alg.SetCamera(self.renderer.camera)
        if feature_angle is not None:
            alg.SetEnableFeatureAngle(True)
            alg.SetFeatureAngle(feature_angle)
        else:
            alg.SetEnableFeatureAngle(False)
        mapper = DataSetMapper(theme=self._theme)
        mapper.SetInputConnection(alg.GetOutputPort())
        actor, prop = self.add_actor(mapper)  # type: ignore[arg-type]
        prop.SetColor(Color(color).float_rgb)
        prop.SetOpacity(opacity)
        prop.SetLineWidth(line_width)

        return actor

    def update_scalar_bar_range(self, clim, name=None) -> None:
        """Update the value range of the active or named scalar bar.

        Parameters
        ----------
        clim : sequence[float]
            The new range of scalar bar. For example ``[-1, 2]``.

        name : str, optional
            The title of the scalar bar to update.

        """
        if isinstance(clim, (float, int)):
            clim = [-clim, clim]
        if len(clim) != 2:
            msg = 'clim argument must be a length 2 iterable of values: (min, max).'
            raise TypeError(msg)
        if name is None:
            if not hasattr(self, 'mapper'):
                msg = 'This plotter does not have an active mapper.'
                raise AttributeError(msg)
            self.mapper.scalar_range = clim
            return

        try:
            # use the name to find the desired actor
            for mh in self.scalar_bars._scalar_bar_mappers[name]:
                mh.scalar_range = clim
        except KeyError:
            msg = f'Name ({name!r}) not valid/not found in this plotter.'
            raise ValueError(msg) from None

    def clear_actors(self) -> None:
        """Clear actors from all renderers."""
        self.renderers.clear_actors()

    def clear(self):
        """Clear plot by removing all actors and properties.

        Examples
        --------
        >>> import pyvista as pv
        >>> plotter = pv.Plotter()
        >>> actor = plotter.add_mesh(pv.Sphere())
        >>> plotter.clear()
        >>> plotter.renderer.actors
        {}

        """
        self.renderers.clear()
        self.scalar_bars.clear()
        self.mesh = None
        self.mapper = None  # type: ignore[assignment]

    def link_views(self, views=0) -> None:
        """Link the views' cameras.

        Parameters
        ----------
        views : int | tuple | list, default: 0
            If ``views`` is int, link the views to the given view
            index or if ``views`` is a tuple or a list, link the given
            views cameras.

        Examples
        --------
        Not linked view case.

        >>> import pyvista as pv
        >>> from pyvista import demos
        >>> ocube = demos.orientation_cube()
        >>> pl = pv.Plotter(shape=(1, 2))
        >>> pl.subplot(0, 0)
        >>> _ = pl.add_mesh(ocube['cube'], show_edges=True)
        >>> _ = pl.add_mesh(ocube['x_p'], color='blue')
        >>> _ = pl.add_mesh(ocube['x_n'], color='blue')
        >>> _ = pl.add_mesh(ocube['y_p'], color='green')
        >>> _ = pl.add_mesh(ocube['y_n'], color='green')
        >>> _ = pl.add_mesh(ocube['z_p'], color='red')
        >>> _ = pl.add_mesh(ocube['z_n'], color='red')
        >>> pl.camera_position = 'yz'
        >>> pl.subplot(0, 1)
        >>> _ = pl.add_mesh(ocube['cube'], show_edges=True)
        >>> _ = pl.add_mesh(ocube['x_p'], color='blue')
        >>> _ = pl.add_mesh(ocube['x_n'], color='blue')
        >>> _ = pl.add_mesh(ocube['y_p'], color='green')
        >>> _ = pl.add_mesh(ocube['y_n'], color='green')
        >>> _ = pl.add_mesh(ocube['z_p'], color='red')
        >>> _ = pl.add_mesh(ocube['z_n'], color='red')
        >>> pl.show_axes()
        >>> pl.show()

        Linked view case.

        >>> pl = pv.Plotter(shape=(1, 2))
        >>> pl.subplot(0, 0)
        >>> _ = pl.add_mesh(ocube['cube'], show_edges=True)
        >>> _ = pl.add_mesh(ocube['x_p'], color='blue')
        >>> _ = pl.add_mesh(ocube['x_n'], color='blue')
        >>> _ = pl.add_mesh(ocube['y_p'], color='green')
        >>> _ = pl.add_mesh(ocube['y_n'], color='green')
        >>> _ = pl.add_mesh(ocube['z_p'], color='red')
        >>> _ = pl.add_mesh(ocube['z_n'], color='red')
        >>> pl.camera_position = 'yz'
        >>> pl.subplot(0, 1)
        >>> _ = pl.add_mesh(ocube['cube'], show_edges=True)
        >>> _ = pl.add_mesh(ocube['x_p'], color='blue')
        >>> _ = pl.add_mesh(ocube['x_n'], color='blue')
        >>> _ = pl.add_mesh(ocube['y_p'], color='green')
        >>> _ = pl.add_mesh(ocube['y_n'], color='green')
        >>> _ = pl.add_mesh(ocube['z_p'], color='red')
        >>> _ = pl.add_mesh(ocube['z_n'], color='red')
        >>> pl.show_axes()
        >>> pl.link_views()
        >>> pl.show()

        """
        if isinstance(views, (int, np.integer)):
            camera = self.renderers[views].camera
            camera_status = self.renderers[views].camera.is_set
            for renderer in self.renderers:
                renderer.camera = camera
                renderer.camera.is_set = camera_status
            return
        views = np.asarray(views)
        if np.issubdtype(views.dtype, np.integer):
            camera = self.renderers[views[0]].camera
            camera_status = self.renderers[views[0]].camera.is_set
            for view_index in views:
                self.renderers[view_index].camera = camera
                self.renderers[view_index].camera.is_set = camera_status
        else:
            msg = f'Expected type is int, list or tuple: {type(views)} is given'
            raise TypeError(msg)

    def unlink_views(self, views=None) -> None:
        """Unlink the views' cameras.

        Parameters
        ----------
        views : int | tuple | list, optional
            If ``views`` is None unlink all the views, if ``views``
            is int unlink the selected view's camera or if ``views``
            is a tuple or a list, unlink the given views cameras.

        """
        if views is None:
            for renderer in self.renderers:
                renderer.camera = Camera()
                renderer.reset_camera()
                renderer.camera.is_set = False
        elif isinstance(views, int):
            self.renderers[views].camera = Camera()
            self.renderers[views].reset_camera()
            self.renderers[views].camera.is_set = False
        elif isinstance(views, Iterable):
            for view_index in views:
                self.renderers[view_index].camera = Camera()
                self.renderers[view_index].reset_camera()
                self.renderers[view_index].cemera_set = False
        else:
            msg = f'Expected type is None, int, list or tuple: {type(views)} is given'
            raise TypeError(msg)

    @wraps(ScalarBars.add_scalar_bar)
    def add_scalar_bar(
        self, *args, **kwargs
    ) -> _vtk.vtkScalarBarActor:  # numpydoc ignore=PR01,RT01
        """Wrap for ``ScalarBars.add_scalar_bar``."""
        # only render when the plotter has already been shown
        render = kwargs.get('render')
        if render is None:
            kwargs['render'] = not self._first_time

        # check if maper exists
        mapper = kwargs.get('mapper')
        if mapper is None:
            if not hasattr(self, 'mapper') or self.mapper is None:
                msg = 'Mapper does not exist.  Add a mesh with scalars first.'
                raise AttributeError(msg)
            kwargs['mapper'] = self.mapper

        # title can be the first and only arg
        title = args[0] if len(args) else kwargs.get('title', '')
        if title is None:
            title = ''
        kwargs['title'] = title

        interactive = kwargs.get('interactive')
        if interactive is None:
            interactive = self._theme.interactive
            if self.shape != (1, 1):
                interactive = False
        elif interactive and self.shape != (1, 1):
            msg = 'Interactive scalar bars disabled for multi-renderer plots'
            raise ValueError(msg)
        # by default, use the plotter local theme
        kwargs.setdefault('theme', self._theme)
        return self.scalar_bars.add_scalar_bar(**kwargs)

    def update_scalars(self, scalars, mesh=None, render=True) -> None:
        """Update scalars of an object in the plotter.

        .. deprecated:: 0.43.0
            This method is deprecated and will be removed in a future version of
            PyVista. It is functionally equivalent to directly modifying the
            scalars of a mesh in-place.

            .. code-block:: python

                # Modify the points in place
                mesh['my scalars'] = values
                # Explicitly call render if needed
                plotter.render()

        Parameters
        ----------
        scalars : sequence
            Scalars to replace existing scalars.

        mesh : vtk.PolyData | vtk.UnstructuredGrid, optional
            Object that has already been added to the Plotter.  If
            None, uses last added mesh.

        render : bool, default: True
            Force a render when True.

        """
        # Deprecated on 0.43.0, estimated removal on v0.46.0
        warnings.warn(
            'This method is deprecated and will be removed in a future version of '
            'PyVista. Directly modify the scalars of a mesh in-place instead.',
            PyVistaDeprecationWarning,
        )

        if mesh is None:
            mesh = self.mesh

        if isinstance(mesh, (Iterable, pyvista.MultiBlock)):
            # Recursive if need to update scalars on many meshes
            for m in mesh:
                self.update_scalars(scalars, mesh=m, render=False)
            if render:
                self.render()
            return

        if isinstance(scalars, str):
            # Grab scalars array if name given
            scalars = get_array(mesh, scalars)

        if scalars is None:
            if render:
                self.render()
            return

        if scalars.shape[0] == mesh.GetNumberOfPoints():
            data = mesh.GetPointData()
        elif scalars.shape[0] == mesh.GetNumberOfCells():
            data = mesh.GetCellData()
        else:
            raise_not_matching(scalars, mesh)

        vtk_scalars = data.GetScalars()
        if vtk_scalars is None:
            msg = 'No active scalars'
            raise ValueError(msg)
        s = convert_array(vtk_scalars)
        s[:] = scalars
        vtk_scalars.Modified()
        data.Modified()
        with contextlib.suppress(Exception):
            # Why are the points updated here? Not all datasets have points
            # and only the scalars array is modified by this function...
            mesh.GetPoints().Modified()

        if render:
            self.render()

    def update_coordinates(self, points, mesh=None, render=True) -> None:
        """Update the points of an object in the plotter.

        .. deprecated:: 0.43.0
            This method is deprecated and will be removed in a future version of
            PyVista. It is functionally equivalent to directly modifying the
            points of a mesh in-place.

            .. code-block:: python

                # Modify the points in place
                mesh.points = points
                # Explicitly call render if needed
                plotter.render()

        Parameters
        ----------
        points : np.ndarray
            Points to replace existing points.

        mesh : vtk.PolyData | vtk.UnstructuredGrid, optional
            Object that has already been added to the Plotter.  If ``None``, uses
            last added mesh.

        render : bool, default: True
            Force a render when True.

        """
        # Deprecated on 0.43.0, estimated removal on v0.46.0
        warnings.warn(
            'This method is deprecated and will be removed in a future version of '
            'PyVista. Directly modify the points of a mesh in-place instead.',
            PyVistaDeprecationWarning,
        )
        if mesh is None:
            mesh = self.mesh

        mesh.points = points

        # only render when the plotter has already been shown
        if render is None:
            render = not self._first_time

        if render:
            self.render()

    def _clear_ren_win(self) -> None:
        """Clear the render window."""
        # Not using `render_window` property here to enforce clean up
        if hasattr(self, 'ren_win'):
            self.ren_win.Finalize()
            del self.ren_win

    def close(self):
        """Close the render window."""
        # optionally run just prior to exiting the plotter
        if self._before_close_callback is not None:
            self._before_close_callback(self)
            self._before_close_callback = None

        # must close out widgets first
        super().close()
        # Renderer has an axes widget, so close it
        self.renderers.close()
        self.renderers.remove_all_lights()

        # Grab screenshots of last render
        # self.last_image = self.screenshot(None, return_img=True)
        # self.last_image_depth = self.get_image_depth()

        # reset scalar bars
        self.scalar_bars.clear()
        self.mesh = None
        self.mapper = None  # type: ignore[assignment]

        # grab the display id before clearing the window
        # this is an experimental feature
        if KILL_DISPLAY:  # pragma: no cover
            disp_id = None
            if self.render_window is not None:
                disp_id = self.render_window.GetGenericDisplayId()
        self._clear_ren_win()

        if self.iren is not None:  # type: ignore[has-type]
            self.iren.close()  # type: ignore[has-type]
            if KILL_DISPLAY:  # pragma: no cover
                _kill_display(disp_id)
            self.iren = None

        if hasattr(self, 'text'):
            del self.text

        # end movie
        if hasattr(self, 'mwriter'):
            with suppress(BaseException):
                self.mwriter.close()

        # Remove the global reference to this plotter unless building the
        # gallery to allow it to collect.
        if not pyvista.BUILDING_GALLERY and _ALL_PLOTTERS is not None:
            _ALL_PLOTTERS.pop(self._id_name, None)

        # this helps managing closed plotters
        self._closed = True

    def deep_clean(self):
        """Clean the plotter of the memory."""
        self.disable_picking()  # type: ignore[call-arg]
        if hasattr(self, 'renderers'):
            self.renderers.deep_clean()
        self.mesh = None
        self.mapper = None  # type: ignore[assignment]
        self.volume = None  # type: ignore[assignment]
        self.text = None

    def add_text(
        self,
        text,
        position='upper_left',
        font_size=18,
        color=None,
        font=None,
        shadow=False,
        name=None,
        viewport=False,
        orientation=0.0,
        font_file=None,
        *,
        render=True,
    ):
        """Add text to plot object in the top left corner by default.

        Parameters
        ----------
        text : str
            The text to add the rendering.

        position : str | sequence[float], default: "upper_left"
            Position to place the bottom left corner of the text box.
            If tuple is used, the position of the text uses the pixel
            coordinate system (default). In this case,
            it returns a more general `vtkOpenGLTextActor`.
            If string name is used, it returns a `vtkCornerAnnotation`
            object normally used for fixed labels (like title or xlabel).
            Default is to find the top left corner of the rendering window
            and place text box up there. Available position: ``'lower_left'``,
            ``'lower_right'``, ``'upper_left'``, ``'upper_right'``,
            ``'lower_edge'``, ``'upper_edge'``, ``'right_edge'``, and
            ``'left_edge'``.

        font_size : float, default: 18
            Sets the size of the title font.

        color : ColorLike, optional
            Either a string, RGB list, or hex color string.  For example:

            * ``color='white'``
            * ``color='w'``
            * ``color=[1.0, 1.0, 1.0]``
            * ``color='#FFFFFF'``

            Defaults to :attr:`pyvista.global_theme.font.color <pyvista.plotting.themes._Font.color>`.

        font : str, default: 'arial'
            Font name may be ``'courier'``, ``'times'``, or ``'arial'``.
            This is ignored if the `font_file` is set.

        shadow : bool, default: False
            Adds a black shadow to the text.

        name : str, optional
            The name for the added actor so that it can be easily updated.
            If an actor of this name already exists in the rendering window, it
            will be replaced by the new actor.

        viewport : bool, default: False
            If ``True`` and position is a tuple of float, uses the
            normalized viewport coordinate system (values between 0.0
            and 1.0 and support for HiDPI).

        orientation : float, default: 0.0
            Angle orientation of text counterclockwise in degrees.  The text
            is rotated around an anchor point that may be on the edge or
            corner of the text.  The default is horizontal (0.0 degrees).

        font_file : str, default: None
            The absolute file path to a local file containing a freetype
            readable font.

        render : bool, default: True
            Force a render when ``True``.

        Returns
        -------
        pyvista.CornerAnnotation | pyvista.Text
            Text actor added to plot.

        Examples
        --------
        Add blue text to the upper right of the plotter.

        >>> import pyvista as pv
        >>> pl = pv.Plotter()
        >>> actor = pl.add_text(
        ...     'Sample Text',
        ...     position='upper_right',
        ...     color='blue',
        ...     shadow=True,
        ...     font_size=26,
        ... )
        >>> pl.show()

        Add text and use a custom freetype readable font file.

        >>> pl = pv.Plotter()
        >>> actor = pl.add_text(
        ...     'Text',
        ...     font_file='/home/user/Mplus2-Regular.ttf',
        ... )  # doctest:+SKIP


        """
        if font_size is None:
            font_size = self._theme.font.size
        if position is None:
            # Set the position of the text to the top left corner
            window_size = self.window_size
            x = (window_size[0] * 0.02) / self.shape[0]
            y = (window_size[1] * 0.85) / self.shape[0]
            position = [x, y]
        text_prop = TextProperty(
            color=color,
            font_family=font,
            orientation=orientation,
            font_file=font_file,
            shadow=shadow,
        )
        if isinstance(position, (int, str, bool)):
            self.text = CornerAnnotation(position, text, linear_font_scale_factor=font_size // 2)
        else:
            self.text = Text(text=text, position=position)
            if viewport:
                self.text.GetActualPositionCoordinate().SetCoordinateSystemToNormalizedViewport()
                self.text.GetActualPosition2Coordinate().SetCoordinateSystemToNormalizedViewport()
            text_prop.font_size = int(font_size * 2)
        self.text.prop = text_prop  # type: ignore[attr-defined]
        self.add_actor(self.text, reset_camera=False, name=name, pickable=False, render=render)  # type: ignore[arg-type]
        return self.text

    def open_movie(self, filename, framerate=24, quality=5, **kwargs) -> None:
        """Establish a connection to the ffmpeg writer.

        Requires ``imageio`` to be installed.

        Parameters
        ----------
        filename : str | Path
            Filename of the movie to open.  Filename should end in mp4,
            but other filetypes may be supported.  See :func:`imageio.get_writer()
            <imageio.v2.get_writer>`.

        framerate : int, default: 24
            Frames per second.

        quality : int, default: 5
            Quality 10 is the top possible quality for any codec. The
            range is ``0 - 10``.  Higher quality leads to a larger file.

        **kwargs : dict, optional
            See the documentation for :func:`imageio.get_writer()
            <imageio.v2.get_writer>` for additional kwargs.

        Notes
        -----
        See the documentation for :func:`imageio.get_writer() <imageio.v2.get_writer>`.

        Examples
        --------
        Open a MP4 movie and set the quality to maximum.

        >>> import pyvista as pv
        >>> pl = pv.Plotter()
        >>> pl.open_movie('movie.mp4', quality=10)  # doctest:+SKIP

        """
        try:
            from imageio import get_writer
        except ModuleNotFoundError:  # pragma: no cover
            msg = 'Install imageio to use `open_movie` with:\n\n   pip install imageio'
            raise ModuleNotFoundError(msg) from None

        if (
            isinstance(pyvista.FIGURE_PATH, str) and not Path(filename).is_absolute()
        ):  # pragma: no cover
            filename = Path(pyvista.FIGURE_PATH) / filename
        self.mwriter = get_writer(filename, fps=framerate, quality=quality, **kwargs)

    def open_gif(
        self,
        filename,
        loop=0,
        fps=10,
        palettesize=256,
        subrectangles=False,
        **kwargs,
    ) -> None:
        """Open a gif file.

        Requires ``imageio`` to be installed.

        Parameters
        ----------
        filename : str | Path
            Filename of the gif to open.  Filename must end in ``"gif"``.

        loop : int, default: 0
            The number of iterations. Default value of 0 loops indefinitely.

        fps : float, default: 10
            The number of frames per second. If duration is not given, the
            duration for each frame is set to 1/fps.

        palettesize : int, default: 256
            The number of colors to quantize the image to. Is rounded to the
            nearest power of two. Must be between 2 and 256.

        subrectangles : bool, default: False
            If ``True``, will try and optimize the GIF by storing only the rectangular
            parts of each frame that change with respect to the previous.

            .. note::
               Setting this to ``True`` may help reduce jitter in colorbars.

        **kwargs : dict, optional
            See the documentation for :func:`imageio.get_writer() <imageio.v2.get_writer>`
            for additional kwargs.

        Notes
        -----
        Consider using `pygifsicle
        <https://github.com/LucaCappelletti94/pygifsicle>`_ to reduce the final
        size of the gif. See `Optimizing a GIF using pygifsicle
        <https://imageio.readthedocs.io/en/stable/examples.html#optimizing-a-gif-using-pygifsicle>`_.

        Examples
        --------
        Open a gif file, setting the framerate to 8 frames per second and
        reducing the colorspace to 64.

        >>> import pyvista as pv
        >>> pl = pv.Plotter()
        >>> pl.open_gif('movie.gif', fps=8, palettesize=64)  # doctest:+SKIP

        See :ref:`gif_movie_example` for a full example using this method.

        """
        try:
            from imageio import __version__
            from imageio import get_writer
        except ModuleNotFoundError:  # pragma: no cover
            msg = 'Install imageio to use `open_gif` with:\n\n   pip install imageio'
            raise ModuleNotFoundError(msg) from None

        filename = Path(filename)
        if filename.suffix != '.gif':
            msg = 'Unsupported filetype.  Must end in .gif'
            raise ValueError(msg)
        if isinstance(pyvista.FIGURE_PATH, str) and not filename.is_absolute():  # pragma: no cover
            filename = Path(pyvista.FIGURE_PATH) / filename
        self._gif_filename = filename.resolve()

        kwargs['mode'] = 'I'
        kwargs['loop'] = loop
        kwargs['palettesize'] = palettesize
        kwargs['subrectangles'] = subrectangles
        if scooby.knowledge.meets_version(__version__, '2.28.1'):
            kwargs['duration'] = 1000 * 1 / fps
        else:  # pragma: no cover
            kwargs['fps'] = fps

        self.mwriter = get_writer(filename, **kwargs)

    def write_frame(self) -> None:
        """Write a single frame to the movie file.

        Examples
        --------
        >>> import pyvista as pv
        >>> plotter = pv.Plotter()
        >>> plotter.open_movie(filename)  # doctest:+SKIP
        >>> plotter.add_mesh(pv.Sphere())  # doctest:+SKIP
        >>> plotter.write_frame()  # doctest:+SKIP

        See :ref:`movie_example` for a full example using this method.

        """
        # if off screen, show has not been called and we must render
        # before extracting an image
        if self._first_time:
            self._on_first_render_request()
            self.render()

        if not hasattr(self, 'mwriter'):
            msg = 'This plotter has not opened a movie or GIF file.'
            raise RuntimeError(msg)
        self.update()
        self.mwriter.append_data(self.image)

    def get_image_depth(
        self, fill_value=np.nan, reset_camera_clipping_range=True
    ) -> pyvista.pyvista_ndarray:
        """Return a depth image representing current render window.

        Parameters
        ----------
        fill_value : float, default: numpy.nan
            Fill value for points in image that do not include objects
            in scene.  To not use a fill value, pass ``None``.

        reset_camera_clipping_range : bool, default: True
            Reset the camera clipping range to include data in view.

        Returns
        -------
        pyvista.pyvista_ndarray
            Image of depth values from camera orthogonal to image
            plane.

        Notes
        -----
        Values in image_depth are negative to adhere to a
        right-handed coordinate system.

        Examples
        --------
        >>> import pyvista as pv
        >>> plotter = pv.Plotter()
        >>> actor = plotter.add_mesh(pv.Sphere())
        >>> plotter.show()
        >>> zval = plotter.get_image_depth()

        """
        # allow no render window
        if self.render_window is None and self.last_image_depth is not None:
            zval = self.last_image_depth.copy()
            if fill_value is not None:
                zval[self._image_depth_null] = fill_value
            return zval

        self._check_rendered()
        self._check_has_ren_win()

        # Ensure points in view are within clipping range of renderer?
        if reset_camera_clipping_range:
            self.renderer.ResetCameraClippingRange()

        # Get the z-buffer image
        ifilter = _vtk.vtkWindowToImageFilter()
        ifilter.SetInput(self.render_window)
        ifilter.SetScale(self.image_scale)
        ifilter.ReadFrontBufferOff()
        ifilter.SetInputBufferTypeToZBuffer()
        zbuff = run_image_filter(ifilter)[:, :, 0]

        # Convert z-buffer values to depth from camera
        with warnings.catch_warnings():
            warnings.filterwarnings('ignore')
            near, far = self.camera.clipping_range
            if self.camera.parallel_projection:
                zval = (zbuff - near) / (far - near)
            else:
                zval = 2 * near * far / ((zbuff - 0.5) * 2 * (far - near) - near - far)

            # Consider image values outside clipping range as nans
            self._image_depth_null = np.logical_or(zval < -far, np.isclose(zval, -far))

        if fill_value is not None:
            zval[self._image_depth_null] = fill_value

        return zval

    def add_lines(self, lines, color='w', width=5, label=None, name=None, connected=False) -> Actor:
        """Add lines to the plotting object.

        Parameters
        ----------
        lines : np.ndarray
            Points representing line segments.  For example, two line
            segments would be represented as ``np.array([[0, 1, 0],
            [1, 0, 0], [1, 1, 0], [2, 0, 0]])``.

        color : ColorLike, default: 'w'
            Either a string, rgb list, or hex color string.  For example:

            * ``color='white'``
            * ``color='w'``
            * ``color=[1.0, 1.0, 1.0]``
            * ``color='#FFFFFF'``

        width : float, default: 5
            Thickness of lines.

        label : str, default: None
            String label to use when adding a legend to the scene with
            :func:`pyvista.Plotter.add_legend`.

        name : str, default: None
            The name for the added actor so that it can be easily updated.
            If an actor of this name already exists in the rendering window, it
            will be replaced by the new actor.

        connected : bool, default: False
            Treat ``lines`` as points representing a series of *connected* lines.
            For example, two connected line segments would be represented as
            ``np.array([[0, 0, 0], [1, 0, 0], [1, 1, 0]])``. If ``False``, an *even*
            number of points must be passed to ``lines``, and the lines need not be
            connected.


        Returns
        -------
        pyvista.Actor
            Lines actor.

        Examples
        --------
        Plot two lines.

        >>> import numpy as np
        >>> import pyvista as pv
        >>> pl = pv.Plotter()
        >>> points = np.array([[0, 1, 0], [1, 0, 0], [1, 1, 0], [2, 0, 0]])
        >>> actor = pl.add_lines(points, color='purple', width=3)
        >>> pl.camera_position = 'xy'
        >>> pl.show()

        Adding lines with ``connected=True`` will add a series of connected
        line segments.

        >>> pl = pv.Plotter()
        >>> points = np.array([[0, 1, 0], [1, 0, 0], [1, 1, 0], [2, 0, 0]])
        >>> actor = pl.add_lines(points, color='purple', width=3, connected=True)
        >>> pl.camera_position = 'xy'
        >>> pl.show()

        """
        if not isinstance(lines, np.ndarray):
            msg = 'Input should be an array of point segments'
            raise TypeError(msg)

        lines = (
            pyvista.lines_from_points(lines)
            if connected
            else pyvista.line_segments_from_points(lines)
        )

        actor = Actor(mapper=DataSetMapper(lines))
        actor.prop.line_width = width
        actor.prop.show_edges = True
        actor.prop.edge_color = color
        actor.prop.color = color
        actor.prop.lighting = False

        # legend label
        if label:
            if not isinstance(label, str):
                msg = 'Label must be a string'
                raise TypeError(msg)
            addr = actor.GetAddressAsString('')
            self.renderer._labels[addr] = (lines, label, Color(color))

        # Add to renderer
        self.add_actor(actor, reset_camera=False, name=name, pickable=False)  # type: ignore[arg-type]
        return actor

    @wraps(ScalarBars.remove_scalar_bar)
    def remove_scalar_bar(self, *args, **kwargs) -> None:  # numpydoc ignore=PR01,RT01
        """Remove the active scalar bar."""
        self.scalar_bars.remove_scalar_bar(*args, **kwargs)

    def add_point_labels(
        self,
        points,
        labels,
        italic=False,
        bold=True,
        font_size=None,
        text_color=None,
        font_family=None,
        font_file=None,
        shadow=False,
        show_points=True,
        point_color=None,
        point_size=None,
        name=None,
        shape_color='grey',
        shape='rounded_rect',
        fill_shape=True,
        margin=3,
        shape_opacity=1.0,
        pickable=False,
        render_points_as_spheres=False,
        tolerance=0.001,
        reset_camera=None,
        always_visible=False,
        render=True,
        justification_horizontal=None,
        justification_vertical=None,
        background_color=None,
        background_opacity=None,
    ):
        """Create a point actor with one label from list labels assigned to each point.

        Parameters
        ----------
        points : sequence | pyvista.DataSet | vtk.vtkAlgorithm
            An ``n x 3`` sequence points or :class:`pyvista.DataSet` with
            points or mesh-producing algorithm.

        labels : list | str
            List of labels.  Must be the same length as points. If a
            string name is given with a :class:`pyvista.DataSet` input for
            points, then these are fetched.

        italic : bool, default: False
            Italicises title and bar labels.

        bold : bool, default: True
            Bolds title and bar labels.

        font_size : float, optional
            Sets the size of the title font.

        text_color : ColorLike, optional
            Color of text. Either a string, RGB sequence, or hex color string.

            * ``text_color='white'``
            * ``text_color='w'``
            * ``text_color=[1.0, 1.0, 1.0]``
            * ``text_color='#FFFFFF'``

        font_family : str, optional
            Font family.  Must be either ``'courier'``, ``'times'``,
            or ``'arial``. This is ignored if the `font_file` is set.

        font_file : str, default: None
            The absolute file path to a local file containing a freetype
            readable font.

        shadow : bool, default: False
            Adds a black shadow to the text.

        show_points : bool, default: True
            Controls if points are visible.

        point_color : ColorLike, optional
            Either a string, rgb list, or hex color string.  One of
            the following.

            * ``point_color='white'``
            * ``point_color='w'``
            * ``point_color=[1.0, 1.0, 1.0]``
            * ``point_color='#FFFFFF'``

        point_size : float, optional
            Size of points if visible.

        name : str, optional
            The name for the added actor so that it can be easily
            updated.  If an actor of this name already exists in the
            rendering window, it will be replaced by the new actor.

        shape_color : ColorLike, default: "grey"
            Color of shape (if visible).  Either a string, rgb
            sequence, or hex color string.

        shape : str, default: "rounded_rect"
            The string name of the shape to use. Options are ``'rect'`` or
            ``'rounded_rect'``. If you want no shape, pass ``None``.

        fill_shape : bool, default: True
            Fill the shape with the ``shape_color``. Outlines if ``False``.

        margin : int, default: 3
            The size of the margin on the label background shape.

        shape_opacity : float, default: 1.0
            The opacity of the shape in the range of ``[0, 1]``.

        pickable : bool, default: False
            Set whether this actor is pickable.

        render_points_as_spheres : bool, default: False
            Render points as spheres rather than dots.

        tolerance : float, default: 0.001
            A tolerance to use to determine whether a point label is
            visible.  A tolerance is usually required because the
            conversion from world space to display space during
            rendering introduces numerical round-off.

        reset_camera : bool, optional
            Reset the camera after adding the points to the scene.

        always_visible : bool, default: False
            Skip adding the visibility filter.

        render : bool, default: True
            Force a render when ``True``.

        justification_horizontal : str, optional
            Text's horizontal justification.
            Should be either "left", "center" or "right".

            .. warning::
                If the justification is not default,
                the shape will be out of alignment with the label.
                If you use other than default,
                Please use the background color.
                See: https://github.com/pyvista/pyvista/pull/5407

        justification_vertical : str, optional
            Text's vertical justification.
            Should be either "bottom", "center" or "top".

            .. warning::
                If the justification is not default,
                the shape will be out of alignment with the label.
                If you use other than default,
                Please use the background color.
                See: https://github.com/pyvista/pyvista/pull/5407

        background_color : pyvista.Color, optional
            Background color of text's property.

        background_opacity : pyvista.Color, optional
            Background opacity of text's property.

        Returns
        -------
        vtk.vtkActor2D
            VTK label actor.  Can be used to change properties of the labels.

        Examples
        --------
        >>> import numpy as np
        >>> import pyvista as pv
        >>> pl = pv.Plotter()
        >>> points = np.array([[0.0, 0.0, 0.0], [1.0, 1.0, 0.0], [2.0, 0.0, 0.0]])
        >>> labels = ['Point A', 'Point B', 'Point C']
        >>> actor = pl.add_point_labels(
        ...     points,
        ...     labels,
        ...     italic=True,
        ...     font_size=20,
        ...     point_color='red',
        ...     point_size=20,
        ...     render_points_as_spheres=True,
        ...     always_visible=True,
        ...     shadow=True,
        ... )
        >>> pl.camera_position = 'xy'
        >>> pl.show()

        """
        if font_family is None:
            font_family = self._theme.font.family
        if font_size is None:
            font_size = self._theme.font.size
        point_color = Color(point_color, default_color=self._theme.color)

        if isinstance(points, (list, tuple)):
            points = np.array(points)

        if isinstance(points, np.ndarray):
            points = pyvista.PolyData(points)  # Cast to poly data
        elif not is_pyvista_dataset(points) and not isinstance(points, _vtk.vtkAlgorithm):
            msg = f'Points type not usable: {type(points)}'
            raise TypeError(msg)
        points, algo = algorithm_to_mesh_handler(points)
        if algo is not None:
            if pyvista.vtk_version_info < (9, 1):  # pragma: no cover
                from pyvista.core.errors import VTKVersionError

                msg = 'To use vtkAlgorithms with `add_point_labels` requires VTK 9.1 or later.'
                raise VTKVersionError(msg)
            # Extract points filter
            pc_algo = _vtk.vtkConvertToPointCloud()
            set_algorithm_input(pc_algo, algo)
            algo = pc_algo

        if name is None:
            name = f'{type(points).__name__}({points.memory_address})'

        hier = _vtk.vtkPointSetToLabelHierarchy()
        if not isinstance(labels, str):
            if algo is not None:
                msg = 'If using a vtkAlgorithm input, the labels must be a named array on the dataset.'
                raise TypeError(msg)
            points = pyvista.PolyData(points.points)
            if len(points.points) != len(labels):
                msg = 'There must be one label for each point'
                raise ValueError(msg)
            vtklabels = _vtk.vtkStringArray()
            vtklabels.SetName('labels')
            for item in labels:
                vtklabels.InsertNextValue(str(item))
            points.GetPointData().AddArray(vtklabels)
            hier.SetLabelArrayName('labels')
        else:
            # Make sure PointData
            if labels not in points.point_data:
                msg = f'Array {labels!r} not found in point data.'
                raise ValueError(msg)
            hier.SetLabelArrayName(labels)

        if always_visible:
            set_algorithm_input(hier, algo or points)
        else:
            # Only show visible points
            vis_points = _vtk.vtkSelectVisiblePoints()
            set_algorithm_input(vis_points, algo or points)
            vis_points.SetRenderer(self.renderer)
            vis_points.SetTolerance(tolerance)

            hier.SetInputConnection(vis_points.GetOutputPort())

        # create label mapper
        label_mapper = _vtk.vtkLabelPlacementMapper()
        label_mapper.SetInputConnection(hier.GetOutputPort())
        if not isinstance(shape, str):
            label_mapper.SetShapeToNone()
        elif shape.lower() in 'rect':
            label_mapper.SetShapeToRect()
        elif shape.lower() in 'rounded_rect':
            label_mapper.SetShapeToRoundedRect()
        else:
            msg = f'Shape ({shape}) not understood'
            raise ValueError(msg)
        if fill_shape:
            label_mapper.SetStyleToFilled()
        else:
            label_mapper.SetStyleToOutline()
        label_mapper.SetBackgroundColor(Color(shape_color).float_rgb)
        label_mapper.SetBackgroundOpacity(shape_opacity)
        label_mapper.SetMargin(margin)

        text_property = pyvista.TextProperty(
            italic=italic,
            bold=bold,
            font_size=font_size,
            font_family=font_family,
            font_file=font_file,
            color=text_color,
            shadow=shadow,
            justification_horizontal=justification_horizontal,
            justification_vertical=justification_vertical,
            background_color=background_color,
            background_opacity=background_opacity,
        )
        hier.SetTextProperty(text_property)

        self.remove_actor(f'{name}-points', reset_camera=False)  # type: ignore[arg-type]
        self.remove_actor(f'{name}-labels', reset_camera=False)  # type: ignore[arg-type]

        # add points
        if show_points:
            self.add_mesh(
                algo or points,
                color=point_color,
                point_size=point_size,
                name=f'{name}-points',
                pickable=pickable,
                render_points_as_spheres=render_points_as_spheres,
                reset_camera=reset_camera,
                render=render,
            )

        label_actor = _vtk.vtkActor2D()
        label_actor.SetMapper(label_mapper)
        self.add_actor(label_actor, reset_camera=False, name=f'{name}-labels', pickable=False)  # type: ignore[arg-type]
        return label_actor

    def add_point_scalar_labels(
        self, points, labels, fmt=None, preamble='', **kwargs
    ) -> _vtk.vtkActor2D:
        """Label the points from a dataset with the values of their scalars.

        Wrapper for :func:`pyvista.Plotter.add_point_labels`.

        Parameters
        ----------
        points : sequence[float] | np.ndarray | pyvista.DataSet
            An ``n x 3`` numpy.ndarray or pyvista dataset with points.

        labels : list | str
            List of scalars of labels.  Must be the same length as points. If a
            string name is given with a :class:`pyvista.DataSet` input for
            points, then these are fetched.

        fmt : str, optional
            String formatter used to format numerical data.

        preamble : str, default: ""
            Text before the start of each label.

        **kwargs : dict, optional
            Keyword arguments passed to
            :func:`pyvista.Plotter.add_point_labels`.

        Returns
        -------
        vtk.vtkActor2D
            VTK label actor.  Can be used to change properties of the labels.

        """
        if not is_pyvista_dataset(points):
            points, _ = _coerce_pointslike_arg(points, copy=False)
        if not isinstance(labels, (str, list)):
            msg = 'labels must be a string name of the scalars array to use or list of scalars'
            raise TypeError(msg)
        if fmt is None:
            fmt = self._theme.font.fmt
        if fmt is None:
            fmt = '%.6e'
        if isinstance(points, np.ndarray):
            scalars = labels
        elif is_pyvista_dataset(points):
            scalars = points.point_data[labels]
        phrase = f'{preamble} {fmt}'
        labels = [phrase % val for val in scalars]
        return self.add_point_labels(points, labels, **kwargs)

    def add_points(self, points, style='points', **kwargs) -> Actor:
        """Add points to a mesh.

        Parameters
        ----------
        points : numpy.ndarray or pyvista.DataSet
            Array of points or the points from a pyvista object.

        style : str, default: 'points'
            Visualization style of the mesh.  One of the following:
            ``style='points'``, ``style='points_gaussian'``.
            ``'points_gaussian'`` can be controlled with the ``emissive`` and
            ``render_points_as_spheres`` options.

        **kwargs : dict, optional
            See :func:`pyvista.Plotter.add_mesh` for optional
            keyword arguments.

        Returns
        -------
        pyvista.Actor
            Actor of the mesh.

        Examples
        --------
        Add a numpy array of points to a mesh.

        >>> import numpy as np
        >>> import pyvista as pv
        >>> rng = np.random.default_rng(seed=0)
        >>> points = rng.random((10, 3))
        >>> pl = pv.Plotter()
        >>> actor = pl.add_points(
        ...     points, render_points_as_spheres=True, point_size=100.0
        ... )
        >>> pl.show()

        Plot using the ``'points_gaussian'`` style

        >>> points = rng.random((10, 3))
        >>> pl = pv.Plotter()
        >>> actor = pl.add_points(points, style='points_gaussian')
        >>> pl.show()

        """
        if style not in ['points', 'points_gaussian']:
            msg = (
                f'Invalid style {style} for add_points. Should be either "points" or '
                '"points_gaussian".'
            )
            raise ValueError(msg)
        return self.add_mesh(points, style=style, **kwargs)

    def add_arrows(self, cent, direction, mag=1, **kwargs) -> Actor:
        """Add arrows to the plotter.

        Parameters
        ----------
        cent : np.ndarray
            Array of centers.

        direction : np.ndarray
            Array of direction vectors.

        mag : float, optional
            Amount to scale the direction vectors.

        **kwargs : dict, optional
            See :func:`pyvista.Plotter.add_mesh` for optional
            keyword arguments.

        Returns
        -------
        pyvista.Actor
            Actor of the arrows.

        Examples
        --------
        Plot a random field of vectors and save a screenshot of it.

        >>> import numpy as np
        >>> import pyvista as pv
        >>> rng = np.random.default_rng(seed=0)
        >>> cent = rng.random((10, 3))
        >>> direction = rng.random((10, 3))
        >>> plotter = pv.Plotter()
        >>> _ = plotter.add_arrows(cent, direction, mag=2)
        >>> plotter.show()

        """
        if cent.shape != direction.shape:  # pragma: no cover
            msg = 'center and direction arrays must have the same shape'
            raise ValueError(msg)

        direction = direction.copy()
        if cent.ndim != 2:
            cent = cent.reshape((-1, 3))

        if direction.ndim != 2:
            direction = direction.reshape((-1, 3))

        if mag != 1:
            direction = direction * mag

        pdata = pyvista.vector_poly_data(cent, direction)
        # Create arrow object
        arrow = _vtk.vtkArrowSource()
        arrow.Update()
        glyph3D = _vtk.vtkGlyph3D()
        glyph3D.SetSourceData(arrow.GetOutput())
        glyph3D.SetInputData(pdata)
        glyph3D.SetVectorModeToUseVector()
        glyph3D.Update()

        arrows = wrap(glyph3D.GetOutput())
        return self.add_mesh(arrows, **kwargs)

    @staticmethod
    def _save_image(image, filename, return_img):
        """Save to file and/or return a NumPy image array.

        This is an internal helper.

        """
        if not image.size:
            msg = 'Empty image. Have you run plot() first?'
            raise ValueError(msg)
        # write screenshot to file if requested
        if isinstance(filename, (str, Path, io.BytesIO)):
            from PIL import Image

            if isinstance(filename, (str, Path)):
                filename = Path(filename)
                if isinstance(pyvista.FIGURE_PATH, str) and not filename.is_absolute():
                    filename = Path(pyvista.FIGURE_PATH) / filename
                if not filename.suffix:
                    filename = filename.with_suffix('.png')
                elif filename.suffix not in SUPPORTED_FORMATS:
                    msg = (
                        f'Unsupported extension {filename.suffix}\n'
                        f'Must be one of the following: {SUPPORTED_FORMATS}'
                    )
                    raise ValueError(msg)
                filename = filename.expanduser().resolve()
                Image.fromarray(image).save(filename)
            else:
                Image.fromarray(image).save(filename, format='PNG')
        # return image array if requested
        return image if return_img else None

    def save_graphic(self, filename, title='PyVista Export', raster=True, painter=True) -> None:
        """Save a screenshot of the rendering window as a graphic file.

        This can be helpful for publication documents.

        The supported formats are:

        * ``'.svg'``
        * ``'.eps'``
        * ``'.ps'``
        * ``'.pdf'``
        * ``'.tex'``

        Parameters
        ----------
        filename : str
            Path to fsave the graphic file to.

        title : str, default: "PyVista Export"
            Title to use within the file properties.

        raster : bool, default: True
            Attempt to write 3D properties as a raster image.

        painter : bool, default: True
            Configure the exporter to expect a painter-ordered 2D
            rendering, that is, a rendering at a fixed depth where
            primitives are drawn from the bottom up.

        Examples
        --------
        >>> import pyvista as pv
        >>> from pyvista import examples
        >>> pl = pv.Plotter()
        >>> _ = pl.add_mesh(examples.load_airplane(), smooth_shading=True)
        >>> _ = pl.add_background_image(examples.mapfile)
        >>> pl.save_graphic('img.svg')  # doctest:+SKIP

        """
        from vtkmodules.vtkIOExportGL2PS import vtkGL2PSExporter

        if self.render_window is None:
            msg = 'This plotter is closed and unable to save a screenshot.'
            raise AttributeError(msg)
        if self._first_time:
            self._on_first_render_request()
            self.render()
        filename = Path(filename)
        if isinstance(pyvista.FIGURE_PATH, str) and not filename.is_absolute():  # pragma: no cover
            filename = Path(pyvista.FIGURE_PATH) / filename
        filename = filename.expanduser().resolve()
        extension = pyvista.core.utilities.fileio.get_ext(filename)

        writer = vtkGL2PSExporter()
        modes = {
            '.svg': writer.SetFileFormatToSVG,
            '.eps': writer.SetFileFormatToEPS,
            '.ps': writer.SetFileFormatToPS,
            '.pdf': writer.SetFileFormatToPDF,
            '.tex': writer.SetFileFormatToTeX,
        }
        if extension not in modes:
            msg = (
                f"Extension ({extension}) is an invalid choice.\n\n"
                f"Valid options include: {', '.join(modes.keys())}"
            )
            raise ValueError(msg)
        writer.CompressOff()
        if pyvista.vtk_version_info < (9, 2, 2):  # pragma no cover
            writer.SetFilePrefix(str(filename.with_suffix('')))
        else:
            writer.SetFilePrefix(filename.with_suffix(''))
        writer.SetInput(self.render_window)
        modes[extension]()
        writer.SetTitle(title)
        writer.SetWrite3DPropsAsRasterImage(raster)
        if painter:
            writer.UsePainterSettings()
        writer.Update()

    def screenshot(
        self,
        filename=None,
        transparent_background=None,
        return_img=True,
        window_size=None,
        scale=None,
    ):
        """Take screenshot at current camera position.

        Parameters
        ----------
        filename : str | Path | io.BytesIO, optional
            Location to write image to.  If ``None``, no image is written.

        transparent_background : bool, optional
            Whether to make the background transparent.  The default is
            looked up on the plotter's theme.

        return_img : bool, default: True
            If ``True``, a :class:`numpy.ndarray` of the image will be
            returned.

        window_size : sequence[int], optional
            Set the plotter's size to this ``(width, height)`` before
            taking the screenshot.

        scale : int, optional
            Set the factor to scale the window size to make a higher
            resolution image. If ``None`` this will use the ``image_scale``
            property on this plotter which defaults to one.

        Returns
        -------
        pyvista.pyvista_ndarray
            Array containing pixel RGB and alpha.  Sized:

            * [Window height x Window width x 3] if
              ``transparent_background`` is set to ``False``.
            * [Window height x Window width x 4] if
              ``transparent_background`` is set to ``True``.

        Examples
        --------
        >>> import pyvista as pv
        >>> sphere = pv.Sphere()
        >>> plotter = pv.Plotter(off_screen=True)
        >>> actor = plotter.add_mesh(sphere)
        >>> plotter.screenshot('screenshot.png')  # doctest:+SKIP

        """
        with self.window_size_context(window_size):
            # configure image filter
            if transparent_background is None:
                transparent_background = self._theme.transparent_background
            self.image_transparent_background = transparent_background

            # This if statement allows you to save screenshots of closed plotters
            # This is needed for the sphinx-gallery to work
            if self.render_window is None:
                # If plotter has been closed...
                # check if last_image exists
                if self.last_image is not None:
                    # Save last image
                    if scale is not None:
                        warnings.warn(
                            'This plotter is closed and cannot be scaled. Using the last saved image. Try using the `image_scale` property directly.',
                        )
                    return self._save_image(self.last_image, filename, return_img)
                # Plotter hasn't been rendered or was improperly closed
                msg = 'This plotter is closed and unable to save a screenshot.'
                raise RuntimeError(msg)

            if self._first_time and (
                hasattr(self, 'off_screen') and not self.off_screen
            ):  # 'off_screen' attribute is specific to Plotter objects.
                msg = 'Nothing to screenshot - call .show first or use the off_screen argument'
                raise RuntimeError(msg)

            # if off screen, show has not been called and we must render
            # before extracting an image
            if self._first_time:
                self._on_first_render_request()
                self.render()

            with self.image_scale_context(scale):
                self._make_render_window_current()
                return self._save_image(self.image, filename, return_img)

    @wraps(Renderers.set_background)
    def set_background(self, *args, **kwargs) -> None:  # numpydoc ignore=PR01,RT01
        """Wrap ``Renderers.set_background``."""
        self.renderers.set_background(*args, **kwargs)

    @wraps(Renderers.set_color_cycler)
    def set_color_cycler(self, *args, **kwargs) -> None:  # numpydoc ignore=PR01,RT01
        """Wrap ``Renderers.set_color_cycler``."""
        self.renderers.set_color_cycler(*args, **kwargs)

    def generate_orbital_path(
        self, factor=3.0, n_points=20, viewup=None, shift=0.0
    ) -> pyvista.PolyData:
        """Generate an orbital path around the data scene.

        Parameters
        ----------
        factor : float, default: 3.0
            A scaling factor when building the orbital extent.

        n_points : int, default: 20
            Number of points on the orbital path.

        viewup : sequence[float], optional
            The normal to the orbital plane.

        shift : float, default: 0.0
            Shift the plane up/down from the center of the scene by
            this amount.

        Returns
        -------
        pyvista.PolyData
            PolyData containing the orbital path.

        Examples
        --------
        Generate an orbital path around a sphere.

        >>> import pyvista as pv
        >>> plotter = pv.Plotter()
        >>> _ = plotter.add_mesh(pv.Sphere())
        >>> viewup = [0, 0, 1]
        >>> orbit = plotter.generate_orbital_path(
        ...     factor=2.0, n_points=50, shift=0.0, viewup=viewup
        ... )

        See :ref:`orbiting_example` for a full example using this method.

        """
        if viewup is None:
            viewup = self._theme.camera.viewup
        center = np.array(self.center)
        bnds = self.bounds
        radius = (bnds.x_max - bnds.x_min) * factor
        y = (bnds.y_max - bnds.y_min) * factor
        if y > radius:
            radius = y
        center += np.array(viewup) * shift
        return pyvista.Polygon(center=center, radius=radius, normal=viewup, n_sides=n_points)

    def fly_to(self, point):
        """Move the current camera's focal point to a position point.

        The movement is animated over the number of frames specified in
        NumberOfFlyFrames. The LOD desired frame rate is used.

        Parameters
        ----------
        point : sequence[float]
            Point to fly to in the form of ``(x, y, z)``.

        """
        self.iren.fly_to(self.renderer, point)  # type: ignore[union-attr]

    def orbit_on_path(
        self,
        path=None,
        focus=None,
        step=0.5,
        viewup=None,
        write_frames=False,
        threaded=False,
        progress_bar=False,
    ):
        """Orbit on the given path focusing on the focus point.

        Parameters
        ----------
        path : pyvista.PolyData
            Path of orbital points. The order in the points is the order of
            travel.

        focus : sequence[float], optional
            The point of focus the camera. For example ``(0.0, 0.0, 0.0)``.

        step : float, default: 0.5
            The timestep between flying to each camera position. Ignored when
            ``plotter.off_screen = True``.

        viewup : sequence[float], optional
            The normal to the orbital plane.

        write_frames : bool, default: False
            Assume a file is open and write a frame on each camera
            view during the orbit.

        threaded : bool, default: False
            Run this as a background thread.  Generally used within a
            GUI (i.e. PyQt).

        progress_bar : bool, default: False
            Show the progress bar when proceeding through the path.
            This can be helpful to show progress when generating
            movies with ``off_screen=True``.

        Examples
        --------
        Plot an orbit around the earth.  Save the gif as a temporary file.

        >>> from pathlib import Path
        >>> from tempfile import mkdtemp
        >>> import pyvista as pv
        >>> from pyvista import examples
        >>> mesh = examples.load_globe()
        >>> texture = examples.load_globe_texture()
        >>> filename = Path(mkdtemp()) / 'orbit.gif'
        >>> plotter = pv.Plotter(window_size=[300, 300])
        >>> _ = plotter.add_mesh(mesh, texture=texture, smooth_shading=True)
        >>> plotter.open_gif(filename)
        >>> viewup = [0, 0, 1]
        >>> orbit = plotter.generate_orbital_path(
        ...     factor=2.0, n_points=24, shift=0.0, viewup=viewup
        ... )
        >>> plotter.orbit_on_path(orbit, write_frames=True, viewup=viewup, step=0.02)

        See :ref:`orbiting_example` for a full example using this method.

        """
        if focus is None:
            focus = self.center
        if viewup is None:
            viewup = self._theme.camera.viewup
        if path is None:
            path = self.generate_orbital_path(viewup=viewup)
        if not is_pyvista_dataset(path):
            path = pyvista.PolyData(path)
        points = path.points

        # Make sure the whole scene is visible
        self.camera.thickness = path.length

        if progress_bar:
            try:
                from tqdm import tqdm
            except ImportError:  # pragma: no cover
                msg = 'Please install `tqdm` to use ``progress_bar=True``'
                raise ImportError(msg)

        def orbit() -> None:
            """Define the internal thread for running the orbit."""
            points_seq = tqdm(points) if progress_bar else points

            for point in points_seq:
                tstart = time.time()  # include the render time in the step time
                self.set_position(point, render=False)
                self.set_focus(focus, render=False)
                self.set_viewup(viewup, render=False)
                self.renderer.ResetCameraClippingRange()
                if write_frames:
                    self.write_frame()
                else:
                    self.render()
                sleep_time = step - (time.time() - tstart)
                if sleep_time > 0 and (
                    hasattr(self, 'off_screen') and not self.off_screen
                ):  # 'off_screen' attribute is specific to Plotter objects.
                    time.sleep(sleep_time)
            if write_frames:
                self.mwriter.close()

        if threaded:
            thread = Thread(target=orbit)
            thread.start()
        else:
            orbit()

    def export_obj(self, filename) -> None:
        """Export scene to OBJ format.

        Parameters
        ----------
        filename : str | Path
            Filename to export the scene to.  Must end in ``'.obj'``.

        Examples
        --------
        Export the scene to "scene.obj"

        >>> import pyvista as pv
        >>> pl = pv.Plotter()
        >>> _ = pl.add_mesh(pv.Sphere())
        >>> pl.export_obj('scene.obj')  # doctest:+SKIP

        """
        from vtkmodules.vtkIOExport import vtkOBJExporter

        if self.render_window is None:
            msg = 'This plotter must still have a render window open.'
            raise RuntimeError(msg)
        if (
            isinstance(pyvista.FIGURE_PATH, str) and not Path(filename).is_absolute()
        ):  # pragma: no cover
            filename = Path(pyvista.FIGURE_PATH) / filename
        else:
            filename = Path(filename).expanduser().resolve()

        if filename.suffix != '.obj':
            msg = '`filename` must end with ".obj"'
            raise ValueError(msg)

        exporter = vtkOBJExporter()
        # remove the extension as VTK always adds it in
        if pyvista.vtk_version_info < (9, 2, 2):  # pragma no cover
            exporter.SetFilePrefix(str(filename.with_suffix('')))
        else:
            exporter.SetFilePrefix(filename.with_suffix(''))
        exporter.SetRenderWindow(self.render_window)
        exporter.Write()

    @property
    def _datasets(self):
        """Return a list of all datasets associated with this plotter."""
        datasets = []
        for renderer in self.renderers:
            for actor in renderer.actors.values():
                mapper = actor.GetMapper()

                # ignore any mappers whose inputs are not datasets
                if hasattr(mapper, 'GetInputAsDataSet'):
                    datasets.append(wrap(mapper.GetInputAsDataSet()))

        return datasets

    def __del__(self):
        """Delete the plotter."""
        # We have to check here if the plotter was only partially initialized
        if self._initialized and not self._closed:
            self.close()
        self.deep_clean()
        if self._initialized:
            del self.renderers

    def add_background_image(self, image_path, scale=1.0, auto_resize=True, as_global=True):
        """Add a background image to a plot.

        Parameters
        ----------
        image_path : str
            Path to an image file.

        scale : float, default: 1.0
            Scale the image larger or smaller relative to the size of
            the window.  For example, a scale size of 2 will make the
            largest dimension of the image twice as large as the
            largest dimension of the render window.

        auto_resize : bool, default: True
            Resize the background when the render window changes size.

        as_global : bool, default: True
            When multiple render windows are present, setting
            ``as_global=False`` will cause the background to only
            appear in one window.

        Examples
        --------
        >>> import pyvista as pv
        >>> from pyvista import examples
        >>> plotter = pv.Plotter()
        >>> actor = plotter.add_mesh(pv.Sphere())
        >>> plotter.add_background_image(examples.mapfile)
        >>> plotter.show()

        """
        if self.renderers.has_active_background_renderer:
            msg = (
                'A background image already exists.  '
                'Remove it with ``remove_background_image`` '
                'before adding one'
            )
            raise RuntimeError(msg)

        # Need to change the number of layers to support an additional
        # background layer
        if not self._has_background_layer:
            self.render_window.SetNumberOfLayers(3)  # type: ignore[union-attr]
        renderer = self.renderers.add_background_renderer(image_path, scale, as_global)
        self.render_window.AddRenderer(renderer)  # type: ignore[union-attr]

        # set up autoscaling of the image
        if auto_resize:  # pragma: no cover
            self.iren.add_observer('ModifiedEvent', renderer.resize)  # type: ignore[union-attr]

    @wraps(Renderers.remove_background_image)
    def remove_background_image(self) -> None:  # numpydoc ignore=PR01,RT01
        """Wrap ``Renderers.remove_background_image``."""
        self.renderers.remove_background_image()

        # return the active renderer to the top, otherwise flat background
        # will not be rendered
        self.renderer.layer = 0

    def _on_first_render_request(self) -> None:
        """Once an image or render is officially requested, run this routine.

        For example on the show call or any screenshot producing code.
        """
        # reset unless camera for the first render unless camera is set
        if self._first_time:
            for renderer in self.renderers:
                if not renderer.camera.is_set:
                    renderer.camera_position = renderer.get_default_cam_pos()
                    renderer.ResetCamera()
            self._first_time = False

    def reset_camera_clipping_range(self) -> None:
        """Reset camera clipping planes."""
        self.renderer.ResetCameraClippingRange()

    def add_light(self, light, only_active=False) -> None:
        """Add a Light to the scene.

        Parameters
        ----------
        light : Light or vtkLight
            The light to be added.

        only_active : bool, default: False
            If ``True``, only add the light to the active
            renderer. The default is that every renderer adds the
            light. To add the light to an arbitrary renderer, see
            :func:`pyvista.Renderer.add_light`.

        Examples
        --------
        Create a plotter that we initialize with no lights, and add a
        cube and a single headlight to it.

        >>> import pyvista as pv
        >>> plotter = pv.Plotter(lighting='none')
        >>> _ = plotter.add_mesh(pv.Cube())
        >>> light = pv.Light(color='cyan', light_type='headlight')
        >>> plotter.add_light(light)
        >>> plotter.show()

        """
        renderers = [self.renderer] if only_active else self.renderers
        for renderer in renderers:
            renderer.add_light(light)

    def remove_all_lights(self, only_active=False) -> None:
        """Remove all lights from the scene.

        Parameters
        ----------
        only_active : bool, default: False
            If ``True``, only remove lights from the active
            renderer. The default is that lights are stripped from
            every renderer.

        Examples
        --------
        Create a plotter and remove all lights after initialization.
        Note how the mesh rendered is completely flat

        >>> import pyvista as pv
        >>> plotter = pv.Plotter()
        >>> plotter.remove_all_lights()
        >>> plotter.renderer.lights
        []
        >>> _ = plotter.add_mesh(pv.Sphere(), show_edges=True)
        >>> plotter.show()

        Note how this differs from a plot with default lighting

        >>> pv.Sphere().plot(show_edges=True, lighting=True)

        """
        renderers = [self.renderer] if only_active else self.renderers
        for renderer in renderers:
            renderer.remove_all_lights()

    def where_is(self, name) -> list[tuple[int, int]]:
        """Return the subplot coordinates of a given actor.

        Parameters
        ----------
        name : str
            Actor's name.

        Returns
        -------
        list[tuple[int, int]]
            A list with the subplot coordinates of the actor.

        Examples
        --------
        >>> import pyvista as pv
        >>> plotter = pv.Plotter(shape=(2, 2))
        >>> plotter.subplot(0, 0)
        >>> _ = plotter.add_mesh(pv.Box(), name='box')
        >>> plotter.subplot(0, 1)
        >>> _ = plotter.add_mesh(pv.Sphere(), name='sphere')
        >>> plotter.subplot(1, 0)
        >>> _ = plotter.add_mesh(pv.Box(), name='box')
        >>> plotter.subplot(1, 1)
        >>> _ = plotter.add_mesh(pv.Cone(), name='cone')
        >>> plotter.where_is('box')
        [(0, 0), (1, 0)]

        >>> plotter.show()

        """
        return [
            tuple(self.renderers.index_to_loc(index).tolist())
            for index in range(len(self.renderers))
            if name in self.renderers[index]._actors
        ]


class Plotter(BasePlotter):
    """Plotting object to display vtk meshes or numpy arrays.

    Parameters
    ----------
    off_screen : bool, optional
        Renders off screen when ``True``.  Useful for automated
        screenshots.

    notebook : bool, optional
        When ``True``, the resulting plot is placed inline a jupyter
        notebook.  Assumes a jupyter console is active.  Automatically
        enables ``off_screen``.

    shape : sequence[int], optional
        Number of sub-render windows inside of the main window.
        Specify two across with ``shape=(2, 1)`` and a two by two grid
        with ``shape=(2, 2)``.  By default there is only one render
        window.  Can also accept a string descriptor as shape. E.g.:

        * ``shape="3|1"`` means 3 plots on the left and 1 on the right,
        * ``shape="4/2"`` means 4 plots on top and 2 at the bottom.

    border : bool, optional
        Draw a border around each render window.

    border_color : ColorLike, default: "k"
        Either a string, rgb list, or hex color string.  For example:

            * ``color='white'``
            * ``color='w'``
            * ``color=[1.0, 1.0, 1.0]``
            * ``color='#FFFFFF'``

    window_size : sequence[int], optional
        Window size in pixels.  Defaults to ``[1024, 768]``, unless
        set differently in the relevant theme's ``window_size``
        property.

    line_smoothing : bool, default: False
        If ``True``, enable line smoothing.

    polygon_smoothing : bool, default: False
        If ``True``, enable polygon smoothing.

    lighting : str, default: 'light kit"
        Lighting to set up for the plotter. Accepted options:

        * ``'light kit'``: a vtk Light Kit composed of 5 lights.
        * ``'three lights'``: illumination using 3 lights.
        * ``'none'``: no light sources at instantiation.

        The default is a ``'light kit'`` (to be precise, 5 separate
        lights that act like a Light Kit).

    theme : pyvista.plotting.themes.Theme, optional
        Plot-specific theme.

    image_scale : int, optional
        Scale factor when saving screenshots. Image sizes will be
        the ``window_size`` multiplied by this scale factor.

    Examples
    --------
    >>> import pyvista as pv
    >>> mesh = pv.Cube()
    >>> another_mesh = pv.Sphere()
    >>> pl = pv.Plotter()
    >>> actor = pl.add_mesh(mesh, color='red', style='wireframe', line_width=4)
    >>> actor = pl.add_mesh(another_mesh, color='blue')
    >>> pl.show()

    """

    last_update_time = 0.0

    def __init__(
        self,
        off_screen=None,
        notebook=None,
        shape=(1, 1),
        groups=None,
        row_weights=None,
        col_weights=None,
        border=None,
        border_color='k',
        border_width=2.0,
        window_size=None,
        line_smoothing=False,
        point_smoothing=False,
        polygon_smoothing=False,
        splitting_position=None,
        title=None,
        lighting='light kit',
        theme=None,
        image_scale=None,
    ):
        """Initialize a vtk plotting object."""
        super().__init__(
            shape=shape,
            border=border,
            border_color=border_color,
            border_width=border_width,
            groups=groups,
            row_weights=row_weights,
            col_weights=col_weights,
            splitting_position=splitting_position,
            title=title,
            lighting=lighting,
            theme=theme,
            image_scale=image_scale,
        )
        # reset partial initialization flag
        self._initialized = False

        log.debug('Plotter init start')

        # check if a plotting backend is enabled
        _warn_xserver()

        if off_screen is None:
            off_screen = pyvista.OFF_SCREEN

        if notebook is None:
            if self._theme.notebook is not None:
                notebook = self._theme.notebook
            else:
                notebook = scooby.in_ipykernel()

        self.notebook = notebook
        if self.notebook or pyvista.ON_SCREENSHOT:
            off_screen = True
        self.off_screen = off_screen

        # initialize render window
        self.ren_win = _vtk.vtkRenderWindow()
        self.render_window.SetMultiSamples(0)  # type: ignore[union-attr]
        self.render_window.SetBorders(True)  # type: ignore[union-attr]
        if line_smoothing:
            self.render_window.LineSmoothingOn()  # type: ignore[union-attr]
        if point_smoothing:
            self.render_window.PointSmoothingOn()  # type: ignore[union-attr]
        if polygon_smoothing:
            self.render_window.PolygonSmoothingOn()  # type: ignore[union-attr]

        for renderer in self.renderers:
            self.render_window.AddRenderer(renderer)  # type: ignore[union-attr]

        # Add the shadow renderer to allow us to capture interactions within
        # a given viewport
        # https://vtk.org/pipermail/vtkusers/2018-June/102030.html
        number_or_layers = self.render_window.GetNumberOfLayers()  # type: ignore[union-attr]
        current_layer = self.renderer.GetLayer()
        self.render_window.SetNumberOfLayers(number_or_layers + 1)  # type: ignore[union-attr]
        self.render_window.AddRenderer(self.renderers.shadow_renderer)  # type: ignore[union-attr]
        self.renderers.shadow_renderer.SetLayer(current_layer + 1)
        self.renderers.shadow_renderer.SetInteractive(False)  # never needs to capture

        if self.off_screen:
            self.render_window.SetOffScreenRendering(1)  # type: ignore[union-attr]
            # vtkGenericRenderWindowInteractor has no event loop and
            # allows the display client to close on Linux when
            # off_screen.  We still want an interactor for off screen
            # plotting since there are some widgets (like the axes
            # widget) that need an interactor
            interactor = _vtk.vtkGenericRenderWindowInteractor()
        else:
            interactor = None

        # Add ren win and interactor
        self.iren = RenderWindowInteractor(self, light_follow_camera=False, interactor=interactor)
        self.iren.set_render_window(self.render_window)
        self.reset_key_events()
        self.enable_trackball_style()  # type: ignore[call-arg] # internally calls update_style()
        self.iren.add_observer('KeyPressEvent', self.key_press_event)

        # Set camera widget based on theme. This requires that an
        # interactor be present.
        if self.theme._enable_camera_orientation_widget:
            self.add_camera_orientation_widget()

        # Set background
        self.set_background(self._theme.background)  # type: ignore[arg-type]

        # Set window size
        self._window_size_unset = False
        if window_size is None:
            self.window_size = self._theme.window_size
            if self.window_size == pyvista.plotting.themes.Theme().window_size:
                self._window_size_unset = True
        else:
            self.window_size = window_size

        if self._theme.depth_peeling.enabled and self.enable_depth_peeling():  # type: ignore[call-arg]
            for renderer in self.renderers:
                renderer.enable_depth_peeling()

        # set anti_aliasing based on theme
        if self.theme.anti_aliasing:
            self.enable_anti_aliasing(self.theme.anti_aliasing)

        if self.theme.camera.parallel_projection:
            self.enable_parallel_projection()  # type: ignore[call-arg]

        self.parallel_scale = self.theme.camera.parallel_scale

        # some cleanup only necessary for fully initialized plotters
        self._initialized = True
        log.debug('Plotter init stop')

    def show(
        self,
        title=None,
        window_size=None,
        interactive=True,
        auto_close=None,
        interactive_update=False,
        full_screen=None,
        screenshot=False,
        return_img=False,
        cpos=None,
        jupyter_backend=None,
        return_viewer=False,
        return_cpos=None,
        before_close_callback=None,
        **kwargs,
    ):
        """Display the plotting window.

        Parameters
        ----------
        title : str, optional
            Title of plotting window.  Defaults to
            :attr:`pyvista.global_theme.title <pyvista.plotting.themes.Theme.title>`.

        window_size : list, optional
            Window size in pixels.  Defaults to
            :attr:`pyvista.global_theme.window_size <pyvista.plotting.themes.Theme.window_size>`.

        interactive : bool, optional
            Enabled by default.  Allows user to pan and move figure.
            Defaults to
            :attr:`pyvista.global_theme.interactive <pyvista.plotting.themes.Theme.interactive>`.

        auto_close : bool, optional
            Exits plotting session when user closes the window when
            interactive is ``True``.  Defaults to
            :attr:`pyvista.global_theme.auto_close <pyvista.plotting.themes.Theme.auto_close>`.

        interactive_update : bool, default: False
            Allows user to non-blocking draw, user should call
            :func:`Plotter.update` in each iteration.

        full_screen : bool, optional
            Opens window in full screen.  When enabled, ignores
            ``window_size``.  Defaults to
            :attr:`pyvista.global_theme.full_screen <pyvista.plotting.themes.Theme.full_screen>`.

        screenshot : str | Path | io.BytesIO | bool, default: False
            Take a screenshot of the initial state of the plot.  If a string,
            it specifies the path to which the screenshot is saved. If
            ``True``, the screenshot is returned as an array. For interactive
            screenshots it's recommended to first call ``show()`` with
            ``auto_close=False`` to set the scene, then save the screenshot in
            a separate call to ``show()`` or :func:`Plotter.screenshot`.
            See also the ``before_close_callback`` parameter for an
            alternative.

        return_img : bool, default: False
            Returns a numpy array representing the last image along
            with the camera position.

        cpos : sequence[sequence[float]], optional
            The camera position.  You can also set this with
            :attr:`Plotter.camera_position`.

        jupyter_backend : str, optional
            Jupyter notebook plotting backend to use.  One of the
            following:

            * ``'none'`` : Do not display in the notebook.
            * ``'static'`` : Display a static figure.
            * ``'trame'`` : Display a dynamic figure with Trame.
            * ``'html'`` : Use an ebeddable HTML scene.

            This can also be set globally with
            :func:`pyvista.set_jupyter_backend`.

            A dictionary ``jupyter_kwargs`` can also be passed to further
            configure how the backend displays.

        return_viewer : bool, default: False
            Return the jupyterlab viewer, scene, or display object when
            plotting with Jupyter notebook. When ``False`` and within a Jupyter
            environment, the scene will be immediately shown within the
            notebook. Set this to ``True`` to return the scene instead.

        return_cpos : bool, optional
            Return the last camera position from the render window
            when enabled.  Default based on theme setting.  See
            :attr:`pyvista.plotting.themes.Theme.return_cpos`.

        before_close_callback : Callable, optional
            Callback that is called before the plotter is closed.
            The function takes a single parameter, which is the plotter object
            before it closes. An example of use is to capture a screenshot after
            interaction::

                def fun(plotter):
                    plotter.screenshot('file.png')

        **kwargs : dict, optional
            Developer keyword arguments.

        Returns
        -------
        cpos : list
            List of camera position, focal point, and view up.
            Returned only when ``return_cpos=True`` or set in the
            default global or plot theme.

        image : np.ndarray
            Numpy array of the last image when either ``return_img=True``
            or ``screenshot=True`` is set. Optionally contains alpha
            values. Sized:

            * [Window height x Window width x 3] if the theme sets
              ``transparent_background=False``.
            * [Window height x Window width x 4] if the theme sets
              ``transparent_background=True``.

        widget : ipywidgets.Widget
            IPython widget when ``return_viewer=True``.

        Notes
        -----
        Please use the ``q``-key to close the plotter as some
        operating systems (namely Windows) will experience issues
        saving a screenshot if the exit button in the GUI is pressed.

        Examples
        --------
        Simply show the plot of a mesh.

        >>> import pyvista as pv
        >>> pl = pv.Plotter()
        >>> _ = pl.add_mesh(pv.Cube())
        >>> pl.show()

        Take a screenshot interactively.  Screenshot will be of the
        first image shown, so use the first call with
        ``auto_close=False`` to set the scene before taking the
        screenshot.

        >>> pl = pv.Plotter()
        >>> _ = pl.add_mesh(pv.Cube())
        >>> pl.show(auto_close=False)  # doctest:+SKIP
        >>> pl.show(screenshot='my_image.png')  # doctest:+SKIP

        Obtain the camera position when using ``show``.

        >>> pl = pv.Plotter()
        >>> _ = pl.add_mesh(pv.Sphere())
        >>> pl.show(return_cpos=True)  # doctest:+SKIP
        [(2.223005211686484, -0.3126909484828709, 2.4686209867735065),
        (0.0, 0.0, 0.0),
        (-0.6839951597283509, -0.47207319712073137, 0.5561452310578585)]

        """
        jupyter_kwargs = kwargs.pop('jupyter_kwargs', {})
        assert_empty_kwargs(**kwargs)

        if before_close_callback is None:
            before_close_callback = pyvista.global_theme._before_close_callback
        self._before_close_callback = before_close_callback

        if interactive_update and auto_close is None:
            auto_close = False
        elif interactive_update and auto_close:
            warnings.warn(
                textwrap.dedent(
                    """
                    The plotter will close immediately automatically since ``auto_close=True``.
                    Either, do not specify ``auto_close``, or set it to ``False`` if you want to
                    interact with the plotter interactively.
                    """,
                ).strip(),
            )
        elif auto_close is None:
            auto_close = self._theme.auto_close

        if self.render_window is None:
            msg = 'This plotter has been closed and cannot be shown.'
            raise RuntimeError(msg)

        if full_screen is None:
            full_screen = self._theme.full_screen

        if full_screen:
            self.render_window.SetFullScreen(True)
            self.render_window.BordersOn()  # super buggy when disabled
        else:
            if window_size is None:
                window_size = self.window_size
            else:
                self._window_size_unset = False
            self.render_window.SetSize(window_size[0], window_size[1])

        # reset unless camera for the first render unless camera is set
        self.camera_position = cpos
        self._on_first_render_request()

        # handle plotter notebook
        if jupyter_backend and not self.notebook:
            warnings.warn(
                'Not within a jupyter notebook environment.\nIgnoring ``jupyter_backend``.',
            )

        jupyter_disp = None
        if self.notebook:
            from pyvista.jupyter.notebook import handle_plotter

            if jupyter_backend is None:
                jupyter_backend = self._theme.jupyter_backend

            if jupyter_backend.lower() != 'none':
                jupyter_disp = handle_plotter(self, backend=jupyter_backend, **jupyter_kwargs)

        self.render()

        # initial double render needed for certain passes when offscreen
        if self.off_screen and 'vtkDepthOfFieldPass' in self.renderer._render_passes._passes:
            self.render()

        # This has to be after the first render for some reason
        if title is None:
            title = self.title
        if title:
            self.render_window.SetWindowName(title)
            self.title = title

        # Keep track of image for sphinx-gallery
        if pyvista.BUILDING_GALLERY:
            # always save screenshots for sphinx_gallery
            self.last_image = self.screenshot(screenshot, return_img=True)
            self.last_image_depth = self.get_image_depth()
            with suppress(ImportError):
                self.last_vtksz = self.export_vtksz(filename=None)

        # See: https://github.com/pyvista/pyvista/issues/186#issuecomment-550993270
        if interactive and not self.off_screen:
            try:  # interrupts will be caught here
                log.debug('Starting iren')
                self.iren.update_style()  # type: ignore[union-attr]
                if not interactive_update:
                    # Resolves #1260
                    if os.name == 'nt':  # pragma: no cover
                        self.iren.process_events()  # type: ignore[union-attr]
                    self.iren.start()  # type: ignore[union-attr]

                if pyvista.vtk_version_info < (9, 2, 3):  # pragma: no cover
                    self.iren.initialize()  # type: ignore[union-attr]

            except KeyboardInterrupt:
                log.debug('KeyboardInterrupt')
                self.close()
                raise KeyboardInterrupt
        # In the event that the user hits the exit-button on the GUI  (on
        # Windows OS) then it must be finalized and deleted as accessing it
        # will kill the kernel.
        # Here we check for that and clean it up before moving on to any of
        # the closing routines that might try to still access that
        # render window.
        # Ignore if using a Jupyter display
        _is_current = self.render_window.IsCurrent()
        if jupyter_disp is None and not _is_current:
            self._clear_ren_win()  # The ren_win is deleted
            # proper screenshots cannot be saved if this happens
            if not auto_close:
                warnings.warn(
                    '`auto_close` ignored: by clicking the exit button, '
                    'you have destroyed the render window and we have to '
                    'close it out.',
                )
            self.close()
            if screenshot:
                warnings.warn(
                    'A screenshot is unable to be taken as the render window is not current or rendering is suppressed.',
                )
        if _is_current:
            if pyvista.ON_SCREENSHOT:
                filename = uuid.uuid4().hex
                self.last_image = self.screenshot(filename, return_img=True)
            else:
                self.last_image = self.screenshot(screenshot, return_img=True)
            self.last_image_depth = self.get_image_depth()
        # NOTE: after this point, nothing from the render window can be accessed
        #       as if a user pressed the close button, then it destroys the
        #       the render view and a stream of errors will kill the Python
        #       kernel if code here tries to access that renderer.
        #       See issues #135 and #186 for insight before editing the
        #       remainder of this function.

        # Close the render window if requested
        if jupyter_disp is None and auto_close:
            # Plotters are never auto-closed in Jupyter
            self.close()

        if jupyter_disp is not None and not return_viewer:
            # Default behaviour is to display the Jupyter viewer
            try:
                from IPython import display
            except ImportError:  # pragma: no cover
                msg = 'Install IPython to display an image in a notebook'
                raise ImportError(msg)
            display.display(jupyter_disp)

        # Three possible return values: (cpos, image, widget)
        return_values = tuple(
            val
            for val in (
                self.camera_position if return_cpos else None,
                self.last_image if return_img or screenshot is True else None,
                jupyter_disp if return_viewer else None,
            )
            if val is not None
        )
        if len(return_values) == 1:
            return return_values[0]
        return return_values or None

    def add_title(
        self, title, font_size=18, color=None, font=None, shadow=False
    ) -> _vtk.vtkTextActor:
        """Add text to the top center of the plot.

        This is merely a convenience method that calls ``add_text``
        with ``position='upper_edge'``.

        Parameters
        ----------
        title : str
            The text to add the rendering.

        font_size : float, default: 18
            Sets the size of the title font.

        color : ColorLike, optional
            Either a string, rgb list, or hex color string.  Defaults
            to white or the value of the global theme if set.  For
            example:

            * ``color='white'``
            * ``color='w'``
            * ``color=[1.0, 1.0, 1.0]``
            * ``color='#FFFFFF'``

        font : str, optional
            Font name may be ``'courier'``, ``'times'``, or ``'arial'``.

        shadow : bool, default: False
            Adds a black shadow to the text.

        Returns
        -------
        vtk.vtkTextActor
            Text actor added to plot.

        Examples
        --------
        >>> import pyvista as pv
        >>> pl = pv.Plotter()
        >>> pl.background_color = 'grey'
        >>> actor = pl.add_title('Plot Title', font='courier', color='k', font_size=40)
        >>> pl.show()

        """
        # add additional spacing from the top of the figure by default
        title = '\n' + title
        return self.add_text(
            title,
            position='upper_edge',
            font_size=font_size,
            color=color,
            font=font,
            shadow=shadow,
            name='title',
            viewport=False,
        )

    def add_cursor(
        self,
        bounds=(-1.0, 1.0, -1.0, 1.0, -1.0, 1.0),
        focal_point=(0.0, 0.0, 0.0),
        color=None,
    ):
        """Add a cursor of a PyVista or VTK dataset to the scene.

        Parameters
        ----------
        bounds : sequence[float], default: (-1.0, 1.0, -1.0, 1.0, -1.0, 1.0)
            Specify the bounds in the format of:

            - ``(x_min, x_max, y_min, y_max, z_min, z_max)``

        focal_point : sequence[float], default: (0.0, 0.0, 0.0)
            The focal point of the cursor.

        color : ColorLike, optional
            Either a string, RGB sequence, or hex color string.  For one
            of the following.

            * ``color='white'``
            * ``color='w'``
            * ``color=[1.0, 1.0, 1.0]``
            * ``color='#FFFFFF'``

        Returns
        -------
        vtk.vtkActor
            VTK actor of the 2D cursor.

        Examples
        --------
        >>> import pyvista as pv
        >>> sphere = pv.Sphere()
        >>> plotter = pv.Plotter()
        >>> _ = plotter.add_mesh(sphere)
        >>> _ = plotter.add_cursor()
        >>> plotter.show()

        """
        alg = _vtk.vtkCursor3D()
        alg.SetModelBounds(bounds)
        alg.SetFocalPoint(focal_point)
        alg.AllOn()
        mapper = DataSetMapper(theme=self._theme)
        mapper.SetInputConnection(alg.GetOutputPort())
        actor, prop = self.add_actor(mapper)  # type: ignore[arg-type]
        prop.SetColor(Color(color).float_rgb)

        return actor

    @property
    def meshes(self) -> list[pyvista.DataSet | pyvista.MultiBlock]:  # numpydoc ignore=RT01
        """Return plotter meshes.

        Returns
        -------
        list[pyvista.DataSet | pyvista.MultiBlock]
            List of mesh objects such as pyvista.PolyData, pyvista.UnstructuredGrid, etc.

        """
        return [
            actor.mapper.dataset
            for actor in self.actors.values()
            if hasattr(actor, 'mapper') and hasattr(actor.mapper, 'dataset')
        ]


# Tracks created plotters.  This is the end of the module as we need to
# define ``BasePlotter`` before including it in the type definition.
#
# When pyvista.BUILDING_GALLERY = False, the objects will be ProxyType, and
# when True, BasePlotter.
_ALL_PLOTTERS: dict[str, BasePlotter] = {}


def _kill_display(disp_id) -> None:  # pragma: no cover
    """Forcibly close the display on Linux.

    See: https://gitlab.kitware.com/vtk/vtk/-/issues/17917#note_783584

    And more details into why...
    https://stackoverflow.com/questions/64811503

    Notes
    -----
    This is to be used experimentally and is known to cause issues
    on `pyvistaqt`

    """
    if platform.system() != 'Linux':
        msg = 'This method only works on Linux'
        raise OSError(msg)

    if disp_id:
        cdisp_id = int(disp_id[1:].split('_')[0], 16)

        # this is unsafe as events might be queued, but sometimes the
        # window fails to close if we don't just close it
        Thread(target=X11.XCloseDisplay, args=(cdisp_id,)).start()<|MERGE_RESOLUTION|>--- conflicted
+++ resolved
@@ -2236,13 +2236,8 @@
             and not getattr(renwin, attr)().GetFBOIndex()
         ):
             # must raise a runtime error as this causes a segfault on VTK9
-<<<<<<< HEAD
-            msg = 'Invoking helper with no framebuffer'
-            raise ValueError(msg)
-=======
             raise ValueError('Invoking helper with no framebuffer')
 
->>>>>>> f1eaf171
         # Get 2D click location on window
         click_pos = self.iren.get_event_position()  # type: ignore[has-type]
 
