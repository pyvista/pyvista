--- conflicted
+++ resolved
@@ -3399,11 +3399,7 @@
         render : bool, default: True
             Force a render when ``True``.
 
-<<<<<<< HEAD
         user_matrix : TransformLike, default: np.eye(4)
-=======
-        user_matrix : np.ndarray | :vtk:`vtkMatrix4x4`, default: np.eye(4)
->>>>>>> 5b684890
             Matrix passed to the Actor class before rendering. This affects the
             actor/rendering only, not the input volume itself. The user matrix is the
             last transformation applied to the actor before rendering. Defaults to the
@@ -4240,11 +4236,7 @@
         render : bool, default: True
             Force a render when True.
 
-<<<<<<< HEAD
         user_matrix : TransformLike, default: np.eye(4)
-=======
-        user_matrix : np.ndarray | :vtk:`vtkMatrix4x4`, default: np.eye(4)
->>>>>>> 5b684890
             Matrix passed to the Volume class before rendering. This affects the
             actor/rendering only, not the input volume itself. The user matrix is the
             last transformation applied to the actor before rendering. Defaults to the
@@ -5618,11 +5610,7 @@
 
         Parameters
         ----------
-<<<<<<< HEAD
-        points : sequence | DataSet | vtk.vtkAlgorithm
-=======
         points : sequence | DataSet | :vtk:`vtkAlgorithm`
->>>>>>> 5b684890
             An ``n x 3`` sequence points or :class:`pyvista.DataSet` with
             points or mesh-producing algorithm.
 
@@ -7321,11 +7309,7 @@
 
         Returns
         -------
-<<<<<<< HEAD
         CornerAnnotation | Text
-=======
-        :vtk:`vtkTextActor`
->>>>>>> 5b684890
             Text actor added to plot.
 
         Examples
