"""PyVista plotting module."""

from __future__ import annotations

from collections.abc import Callable
from collections.abc import Iterable
from collections.abc import Iterator
from collections.abc import Mapping
from collections.abc import Sequence
import contextlib
from contextlib import contextmanager
from contextlib import suppress
from copy import deepcopy
import ctypes
from functools import wraps
import io
import logging
import os
from pathlib import Path
import platform
import sys
import textwrap
from threading import Thread
import time
from types import NoneType
from typing import TYPE_CHECKING
from typing import Literal
from typing import Union
from typing import cast
import uuid
import warnings
import weakref

import numpy as np
import scooby

import pyvista
from pyvista.core.errors import MissingDataError
from pyvista.core.errors import PyVistaDeprecationWarning
from pyvista.core.utilities.arrays import FieldAssociation
from pyvista.core.utilities.arrays import _coerce_pointslike_arg
from pyvista.core.utilities.arrays import convert_array
from pyvista.core.utilities.arrays import get_array
from pyvista.core.utilities.arrays import get_array_association
from pyvista.core.utilities.arrays import raise_not_matching
from pyvista.core.utilities.helpers import is_pyvista_dataset
from pyvista.core.utilities.helpers import wrap
from pyvista.core.utilities.misc import abstract_class
from pyvista.core.utilities.misc import assert_empty_kwargs

from . import _vtk
from ._plotting import _common_arg_parser
from ._plotting import prepare_smooth_shading
from ._plotting import process_opacity
from ._property import Property
from .actor import Actor
from .camera import Camera
from .colors import Color
from .colors import get_cmap_safe
from .composite_mapper import CompositePolyDataMapper
from .errors import RenderWindowUnavailable
from .mapper import DataSetMapper
from .mapper import FixedPointVolumeRayCastMapper
from .mapper import GPUVolumeRayCastMapper
from .mapper import OpenGLGPUVolumeRayCastMapper
from .mapper import PointGaussianMapper
from .mapper import SmartVolumeMapper
from .mapper import UnstructuredGridVolumeRayCastMapper
from .mapper import _mapper_get_data_set_input
from .mapper import _mapper_has_data_set_input
from .picking import PickingHelper
from .render_window_interactor import RenderWindowInteractor
from .renderer import CameraPosition
from .renderer import Renderer
from .renderers import Renderers
from .scalar_bars import ScalarBars
from .text import CornerAnnotation
from .text import Text
from .text import TextProperty
from .texture import numpy_to_texture
from .themes import Theme
from .utilities.algorithms import active_scalars_algorithm
from .utilities.algorithms import algorithm_to_mesh_handler
from .utilities.algorithms import decimation_algorithm
from .utilities.algorithms import extract_surface_algorithm
from .utilities.algorithms import pointset_to_polydata_algorithm
from .utilities.algorithms import set_algorithm_input
from .utilities.algorithms import triangulate_algorithm
from .utilities.gl_checks import uses_egl
from .utilities.regression import image_from_window
from .utilities.regression import run_image_filter
from .volume import Volume
from .volume_property import VolumeProperty
from .widgets import WidgetHelper

if TYPE_CHECKING:
    from cycler import Cycler
    from IPython.lib.display import IFrame
    from PIL.Image import Image

    from pyvista.core._typing_core import BoundsTuple
    from pyvista.core._typing_core import MatrixLike
    from pyvista.core._typing_core import NumpyArray
    from pyvista.core._typing_core import VectorLike
    from pyvista.plotting import Light
    from pyvista.plotting._typing import BackfaceParams
    from pyvista.plotting._typing import Chart
    from pyvista.plotting._typing import ColorLike
    from pyvista.plotting._typing import ScalarBarArgs
    from pyvista.plotting._typing import Silhouette
    from pyvista.plotting.cube_axes_actor import CubeAxesActor
    from pyvista.trame.jupyter import EmbeddableWidget
    from pyvista.trame.jupyter import Widget


SUPPORTED_FORMATS = ['.png', '.jpeg', '.jpg', '.bmp', '.tif', '.tiff']

# EXPERIMENTAL: permit pyvista to kill the render window
KILL_DISPLAY = platform.system() == 'Linux' and os.environ.get('PYVISTA_KILL_DISPLAY')
if KILL_DISPLAY:  # pragma: no cover
    # this won't work under wayland
    try:
        X11 = ctypes.CDLL('libX11.so')
        X11.XCloseDisplay.argtypes = [ctypes.c_void_p]
    except OSError:
        warnings.warn('PYVISTA_KILL_DISPLAY: Unable to load X11.\nProbably using wayland')
        KILL_DISPLAY = False


def close_all() -> bool:
    """Close all open/active plotters and clean up memory.

    Returns
    -------
    bool
        ``True`` when all plotters have been closed.

    """
    for pl in list(_ALL_PLOTTERS.values()):
        if not pl._closed:
            pl.close()
    _ALL_PLOTTERS.clear()
    return True


log = logging.getLogger(__name__)
log.setLevel('CRITICAL')
log.addHandler(logging.StreamHandler())


def _warn_xserver() -> None:  # pragma: no cover
    """Check if plotting is supported and persist this state.

    Check once and cache this value between calls.  Warn the user if
    plotting is not supported.  Configured to check on Linux and Mac
    OS since the Windows check is not quick.

    """
    # disable windows check until we can get a fast way of verifying
    # if windows has a windows manager (which it generally does)
    if os.name == 'nt':
        return

    if not hasattr(_warn_xserver, 'has_support'):
        _warn_xserver.has_support = pyvista.system_supports_plotting()  # type: ignore[attr-defined]

    if not _warn_xserver.has_support:  # type: ignore[attr-defined]
        # check if a display has been set
        if 'DISPLAY' in os.environ:
            return

        # finally, check if using a backend that doesn't require an xserver
        if pyvista.global_theme.jupyter_backend in [
            'client',
            'html',
        ]:
            return

        # Check if VTK has EGL support
        if uses_egl():
            return

        warnings.warn(
            '\n'
            'This system does not appear to be running an xserver.\n'
            'PyVista will likely segfault when rendering.\n\n'
            'Alternatively, an offscreen version using OSMesa libraries and ``vtk-osmesa`` is available.\n',
        )


@abstract_class
class BasePlotter(PickingHelper, WidgetHelper):
    """Base plotting class.

    To be used by the :class:`pyvista.Plotter` and
    :class:`pyvistaqt.QtInteractor` classes.

    Parameters
    ----------
    shape : sequence[int] | str, optional
        Two item sequence of sub-render windows inside of the main window.
        Specify two across with ``shape=(2, 1)`` and a two by two grid
        with ``shape=(2, 2)``.  By default there is only one renderer.
        Can also accept a string descriptor as shape. For example:

        * ``shape="3|1"`` means 3 plots on the left and 1 on the right,
        * ``shape="4/2"`` means 4 plots on top and 2 at the bottom.

    border : bool, default: False
        Draw a border around each render window.

    border_color : ColorLike, default: 'k'
        Either a string, rgb list, or hex color string.  For example:

        * ``color='white'``
        * ``color='w'``
        * ``color=[1.0, 1.0, 1.0]``
        * ``color='#FFFFFF'``

    border_width : float, default: 2.0
        Width of the border in pixels when enabled.

    title : str, optional
        Window title.

    splitting_position : float, optional
        The splitting position of the renderers.

    groups : tuple, optional
        Grouping for renderers.

    row_weights : tuple
        Row weights for renderers.

    col_weights : tuple, optional
        Column weights for renderers.

    lighting : str, default: 'light kit'
        What lighting to set up for the plotter.  Accepted options:

        * ``'light_kit'``: a vtk Light Kit composed of 5 lights.
        * ``'three lights'``: illumination using 3 lights.
        * ``'none'``: no light sources at instantiation.

    theme : pyvista.plotting.themes.Theme, optional
        Plot-specific theme.

    image_scale : int, optional
        Scale factor when saving screenshots. Image sizes will be
        the ``window_size`` multiplied by this scale factor.

    **kwargs : dict, optional
        Additional keyword arguments.

    Examples
    --------
    Simple plotter example showing a blurred cube with a gradient background.

    >>> import pyvista as pv
    >>> pl = pv.Plotter()
    >>> _ = pl.add_mesh(pv.Cube())
    >>> pl.set_background('black', top='white')
    >>> pl.add_blurring()
    >>> pl.show()

    """

    mouse_position: tuple[int, int] | None = None
    click_position: tuple[int, int] | None = None

    def __init__(
        self,
        shape: Sequence[int] | str = (1, 1),
        border: bool | None = None,
        border_color: ColorLike = 'k',
        border_width: float = 2.0,
        title: str | None = None,
        splitting_position: float | None = None,
        groups: Sequence[int] | None = None,
        row_weights: Sequence[int] | None = None,
        col_weights: Sequence[int] | None = None,
        lighting: Literal['light kit', 'three lights', 'none'] = 'light kit',
        theme: Theme | None = None,
        image_scale: int | None = None,
        **kwargs,
    ) -> None:
        """Initialize base plotter."""
        super().__init__(**kwargs)  # cooperative multiple inheritance
        log.debug('BasePlotter init start')
        self._initialized = False

        self._theme = Theme()
        if theme is None:
            # copy global theme to ensure local plot theme is fixed
            # after creation.
            self._theme.load_theme(pyvista.global_theme)
        else:
            if not isinstance(theme, Theme):
                msg = (  # type: ignore[unreachable]
                    'Expected ``pyvista.plotting.themes.Theme`` for '
                    f'``theme``, not {type(theme).__name__}.'
                )
                raise TypeError(msg)
            self._theme.load_theme(theme)

        self.image_transparent_background = self._theme.transparent_background

        # optional function to be called prior to closing
        self.__before_close_callback = None
        self.mesh: pyvista.MultiBlock | pyvista.DataSet | None = None
        if title is None:
            title = self._theme.title
        self.title = str(title)

        # add renderers
        self.renderers = Renderers(
            self,
            shape,
            splitting_position,
            row_weights,
            col_weights,
            groups,
            border,
            border_color,
            border_width,
        )

        # This keeps track of scalars names already plotted and their ranges
        self._scalar_bars = ScalarBars(self)

        # track if the camera has been set up
        self._first_time = True
        # Keep track of the scale

        # track if render window has ever been rendered
        self._rendered = False

        self._on_render_callbacks: set[Callable[[BasePlotter], None]] = set()

        # this helps managing closed plotters
        self._closed = False

        # lighting style; be forgiving with input (accept underscores
        # and ignore case)
        lighting_normalized = str(lighting).replace('_', ' ').lower()
        if lighting_normalized == 'light kit':
            self.enable_lightkit()
        elif lighting_normalized == 'three lights':
            self.enable_3_lights()
        elif lighting_normalized != 'none':
            msg = f'Invalid lighting option "{lighting}".'
            raise ValueError(msg)

        # Track all active plotters. This has the side effect of ensuring that plotters are not
        # collected until `close()`. See https://github.com//pull/3216
        # This variable should be safe as a variable name
        self._id_name = f'P_{hex(id(self))}_{len(_ALL_PLOTTERS)}'
        _ALL_PLOTTERS[self._id_name] = self

        # Key bindings
        self.reset_key_events()
        log.debug('BasePlotter init stop')

        self._image_depth_null: NumpyArray[bool] | None = None
        self.last_image_depth: pyvista.pyvista_ndarray | None = None
        self.last_image: pyvista.pyvista_ndarray | None = None
        self.last_vtksz: str | Path | None = None
        self._has_background_layer = False
        if image_scale is None:
            image_scale = self._theme.image_scale
        self._image_scale = image_scale

        # set hidden line removal based on theme
        if self.theme.hidden_line_removal:
            self.enable_hidden_line_removal()

        self._initialized = True
        self._suppress_rendering = False

    @property
    def suppress_rendering(self) -> bool:  # numpydoc ignore=RT01
        """Get or set whether to suppress render calls.

        Returns
        -------
        bool
            ``True`` when rendering is suppressed.

        """
        return self._suppress_rendering

    @suppress_rendering.setter
    def suppress_rendering(self, value: bool) -> None:
        self._suppress_rendering = bool(value)

    @property
    def render_window(self) -> _vtk.vtkRenderWindow | None:  # numpydoc ignore=RT01
        """Access the vtkRenderWindow attached to this plotter.

        If the plotter is closed, this will return ``None``.

        Returns
        -------
        vtk.vtkRenderWindow or None
            Render window if the plotter is not closed.

        Notes
        -----
        Subclass must set ``ren_win`` on initialization.

        """
        if not hasattr(self, 'ren_win'):
            return None
        return self.ren_win

    @property
    def theme(self) -> Theme:  # numpydoc ignore=RT01
        """Return or set the theme used for this plotter.

        Returns
        -------
        pyvista.Theme
            Theme of this plotter.

        Examples
        --------
        Use the dark theme for a plotter.

        >>> import pyvista as pv
        >>> from pyvista import themes
        >>> pl = pv.Plotter()
        >>> pl.theme = themes.DarkTheme()
        >>> actor = pl.add_mesh(pv.Sphere())
        >>> pl.show()

        """
        return self._theme

    @theme.setter
    def theme(self, theme: Theme) -> None:
        if not isinstance(theme, pyvista.plotting.themes.Theme):
            msg = (  # type: ignore[unreachable]
                'Expected a pyvista theme like '
                '``pyvista.plotting.themes.Theme``, '
                f'not {type(theme).__name__}.'
            )
            raise TypeError(msg)
        self._theme.load_theme(theme)

    def import_gltf(self, filename: str | Path, set_camera: bool = True) -> None:
        """Import a glTF file into the plotter.

        See https://www.khronos.org/gltf/ for more information.

        Parameters
        ----------
        filename : str | Path
            Path to the glTF file.

        set_camera : bool, default: True
            Set the camera viewing angle to one compatible with the
            default three.js perspective (``'xy'``).

        Examples
        --------
        >>> import pyvista as pv
        >>> from pyvista import examples
        >>> helmet_file = examples.gltf.download_damaged_helmet()  # doctest:+SKIP
        >>> texture = examples.hdr.download_dikhololo_night()  # doctest:+SKIP
        >>> pl = pv.Plotter()  # doctest:+SKIP
        >>> pl.import_gltf(helmet_file)  # doctest:+SKIP
        >>> pl.set_environment_texture(cubemap)  # doctest:+SKIP
        >>> pl.camera.zoom(1.8)  # doctest:+SKIP
        >>> pl.show()  # doctest:+SKIP

        See :ref:`load_gltf` for a full example using this method.

        """
        filename = Path(filename).expanduser().resolve()
        if not filename.is_file():
            msg = f'Unable to locate {filename}'
            raise FileNotFoundError(msg)

        # lazy import here to avoid importing unused modules
        from vtkmodules.vtkIOImport import vtkGLTFImporter

        importer = vtkGLTFImporter()
        if pyvista.vtk_version_info < (9, 2, 2):  # pragma no cover
            importer.SetFileName(str(filename))
        else:
            importer.SetFileName(filename)  # type: ignore[arg-type]
        importer.SetRenderWindow(self.render_window)
        importer.Update()

        # set camera position to a three.js viewing perspective
        if set_camera:
            self.camera_position = 'xy'  # type: ignore[assignment]

    def import_vrml(self, filename: str | Path) -> None:
        """Import a VRML file into the plotter.

        Parameters
        ----------
        filename : str | Path
            Path to the VRML file.

        Examples
        --------
        >>> import pyvista as pv
        >>> from pyvista import examples
        >>> sextant_file = examples.vrml.download_sextant()  # doctest:+SKIP
        >>> pl = pv.Plotter()  # doctest:+SKIP
        >>> pl.import_vrml(sextant_file)  # doctest:+SKIP
        >>> pl.show()  # doctest:+SKIP

        See :ref:`load_vrml_example` for a full example using this method.

        """
        from vtkmodules.vtkIOImport import vtkVRMLImporter

        filename = Path(filename).expanduser().resolve()
        if not filename.is_file():
            msg = f'Unable to locate {filename}'
            raise FileNotFoundError(msg)

        # lazy import here to avoid importing unused modules
        importer = vtkVRMLImporter()
        if pyvista.vtk_version_info < (9, 2, 2):  # pragma no cover
            importer.SetFileName(str(filename))
        else:
            importer.SetFileName(filename)  # type: ignore[arg-type]
        importer.SetRenderWindow(self.render_window)
        importer.Update()

    def import_3ds(self, filename: str | Path) -> None:
        """Import a 3DS file into the plotter.

        .. versionadded:: 0.44.0

        Parameters
        ----------
        filename : str | Path
            Path to the 3DS file.

        Examples
        --------
        >>> import pyvista as pv
        >>> from pyvista import examples
        >>> download_3ds_file = examples.download_3ds.download_iflamigm()
        >>> pl = pv.Plotter()
        >>> pl.import_3ds(download_3ds_file)
        >>> pl.show()

        """
        from vtkmodules.vtkIOImport import vtk3DSImporter

        filename = Path(filename).expanduser().resolve()
        if not Path(filename).is_file():
            msg = f'Unable to locate {filename}'
            raise FileNotFoundError(msg)

        # lazy import here to avoid importing unused modules
        importer = vtk3DSImporter()
        if pyvista.vtk_version_info < (9, 2, 2):  # pragma no cover
            importer.SetFileName(str(filename))
        else:
            importer.SetFileName(filename)  # type: ignore[arg-type]
        importer.SetRenderWindow(self.render_window)
        importer.Update()

    def import_obj(self, filename: str | Path) -> None:
        """Import from .obj wavefront files.

        .. versionadded:: 0.44.0

        Parameters
        ----------
        filename : str | Path
            Path to the .obj file.


        Examples
        --------
        >>> import pyvista as pv
        >>> from pyvista import examples
        >>> download_obj_file = examples.download_room_surface_mesh(load=False)
        >>> pl = pv.Plotter()
        >>> pl.import_obj(download_obj_file)
        >>> pl.show()

        Import an .obj file with a texture.

        >>> from pathlib import Path
        >>> filename = examples.download_doorman(load=False)
        >>> pl = pv.Plotter()
        >>> pl.import_obj(filename)
        >>> pl.show(cpos='xy')

        """
        from vtkmodules.vtkIOImport import vtkOBJImporter

        filename = Path(filename).expanduser().resolve()
        if not filename.is_file():
            msg = f'Unable to locate {filename}'
            raise FileNotFoundError(msg)

        # lazy import here to avoid importing unused modules
        importer = vtkOBJImporter()
        importer.SetFileName(filename)  # type: ignore[arg-type]
        filename_mtl = filename.with_suffix('.mtl')
        if filename_mtl.is_file():
            importer.SetFileNameMTL(filename_mtl)  # type: ignore[arg-type]
            importer.SetTexturePath(filename_mtl.parents[0])  # type: ignore[arg-type]
        importer.SetRenderWindow(self.render_window)
        importer.Update()

    def export_html(self, filename: str | Path | None) -> io.StringIO | None:
        """Export this plotter as an interactive scene to a HTML file.

        Parameters
        ----------
        filename : str | Path
            Path to export the html file to.

        Returns
        -------
        StringIO
            If filename is None, returns the HTML as a StringIO object.

        Notes
        -----
        You will need ``trame`` installed.

        Examples
        --------
        >>> import pyvista as pv
        >>> from pyvista import examples
        >>> mesh = examples.load_uniform()
        >>> pl = pv.Plotter(shape=(1, 2))
        >>> _ = pl.add_mesh(mesh, scalars='Spatial Point Data', show_edges=True)
        >>> pl.subplot(0, 1)
        >>> _ = pl.add_mesh(mesh, scalars='Spatial Cell Data', show_edges=True)
        >>> pl.export_html('pv.html')  # doctest:+SKIP

        """
        try:
            from trame_vtk.tools.vtksz2html import write_html
        except ImportError:  # pragma: no cover
            msg = 'Please install trame dependencies: pip install "pyvista[jupyter]"'
            raise ImportError(msg)

        data = self.export_vtksz(filename=None)
        buffer = io.StringIO()
        write_html(data, buffer)
        buffer.seek(0)

        if filename is None:
            return buffer

        filename = Path(filename)
        if filename.suffix != '.html':
            filename / '.html'

        # Move to final destination
        with filename.open('w', encoding='utf-8') as f:
            f.write(buffer.read())
            return None

    def export_vtksz(
        self,
        filename: str | Path | None = 'scene-export.vtksz',
        format: Literal['zip', 'json'] = 'zip',  # noqa: A002
    ) -> str | Path:
        """Export this plotter as a VTK.js OfflineLocalView file.

        The exported file can be viewed with the OfflineLocalView viewer
        available at https://kitware.github.io/vtk-js/examples/OfflineLocalView.html

        Parameters
        ----------
        filename : str | Path, optional
            Path to export the file to. Defaults to ``'scene-export.vtksz'``.

        format : str, optional
            The format of the exported file. Defaults to ``'zip'``. Can be
            either ``'zip'`` or ``'json'``.

        Returns
        -------
        str | Path
            The exported filename.

        """
        try:
            from pyvista.trame import PyVistaLocalView
            from pyvista.trame.jupyter import elegantly_launch
            from pyvista.trame.views import get_server
        except ImportError:  # pragma: no cover
            msg = 'Please install trame dependencies: pip install "pyvista[jupyter]"'
            raise ImportError(msg)

        # Ensure trame server is launched
        server = get_server(pyvista.global_theme.trame.jupyter_server_name)
        if not server.running:
            elegantly_launch(pyvista.global_theme.trame.jupyter_server_name)

        view = PyVistaLocalView(self, trame_server=server)

        content = view.export(format=format)

        view.release_resources()
        # Make sure callbacks are unregistered
        self._on_render_callbacks.remove(view._plotter_render_callback)

        if filename is None:
            return content

        with Path(filename).open('wb') as f:
            f.write(content)

        return filename

    def export_gltf(
        self,
        filename: str,
        inline_data: bool = True,
        rotate_scene: bool = True,
        save_normals: bool = True,
    ) -> None:
        """Export the current rendering scene as a glTF file.

        Visit https://gltf-viewer.donmccurdy.com/ for an online viewer.

        See https://vtk.org/doc/nightly/html/classvtkGLTFExporter.html
        for limitations regarding the exporter.

        Parameters
        ----------
        filename : str
            Path to export the gltf file to.

        inline_data : bool, default: True
            Sets if the binary data be included in the json file as a
            base64 string.  When ``True``, only one file is exported.

        rotate_scene : bool, default: True
            Rotate scene to be compatible with the glTF specifications.

        save_normals : bool, default: True
            Saves the point array ``'Normals'`` as ``'NORMAL'`` in
            the outputted scene.

        Notes
        -----
        The VTK exporter only supports :class:`pyvista.PolyData` datasets. If
        the plotter contains any non-PolyData datasets, these will be converted
        in the plotter, leading to a copy of the data internally.

        Examples
        --------
        Output a simple point cloud represented as balls.

        >>> import numpy as np
        >>> import pyvista as pv
        >>> rng = np.random.default_rng(seed=0)
        >>> point_cloud = rng.random((100, 3))
        >>> pdata = pv.PolyData(point_cloud)
        >>> pdata['orig_sphere'] = np.arange(100)
        >>> sphere = pv.Sphere(radius=0.02)
        >>> pc = pdata.glyph(scale=False, geom=sphere, orient=False)
        >>> pl = pv.Plotter()
        >>> _ = pl.add_mesh(
        ...     pc,
        ...     cmap='reds',
        ...     smooth_shading=True,
        ...     show_scalar_bar=False,
        ... )
        >>> pl.export_gltf('balls.gltf')  # doctest:+SKIP
        >>> pl.show()

        Output the orientation plotter.

        >>> from pyvista import demos
        >>> pl = demos.orientation_plotter()
        >>> pl.export_gltf('orientation_plotter.gltf')  # doctest:+SKIP
        >>> pl.show()

        """
        if self.render_window is None:
            msg = 'This plotter has been closed and is unable to export the scene.'
            raise RuntimeError(msg)

        from vtkmodules.vtkIOExport import vtkGLTFExporter

        # rotate scene to gltf compatible view
        renamed_arrays = []  # any renamed normal arrays
        if rotate_scene:
            for renderer in self.renderers:
                for actor in renderer.actors.values():
                    if hasattr(actor, 'RotateX'):
                        actor.RotateX(-90)
                        actor.RotateZ(-90)

                    if save_normals:
                        try:
                            mapper = actor.GetMapper()
                            if mapper is None:
                                continue
                            dataset = mapper.dataset
                            if not isinstance(dataset, pyvista.PolyData):
                                warnings.warn(
                                    'Plotter contains non-PolyData datasets. These have been '
                                    'overwritten with PolyData surfaces and are internally '
                                    'copies of the original datasets.',
                                )

                                try:
                                    dataset = dataset.extract_surface()
                                    mapper.SetInputData(dataset)
                                except:  # pragma: no cover
                                    warnings.warn(
                                        'During gLTF export, failed to convert some '
                                        'datasets to PolyData. Exported scene will not have '
                                        'all datasets.',
                                    )

                            if 'Normals' in dataset.point_data:
                                # By default VTK uses the 'Normals' point data for normals
                                # but gLTF uses NORMAL.
                                point_data = dataset.GetPointData()
                                array = point_data.GetArray('Normals')
                                array.SetName('NORMAL')
                                renamed_arrays.append(array)

                        except:  # pragma: no cover
                            pass

        exporter = vtkGLTFExporter()
        exporter.SetRenderWindow(self.render_window)
        exporter.SetFileName(filename)
        exporter.SetInlineData(inline_data)
        exporter.SetSaveNormal(save_normals)
        exporter.Update()

        # rotate back if applicable
        if rotate_scene:
            for renderer in self.renderers:
                for actor in renderer.actors.values():
                    if hasattr(actor, 'RotateX'):
                        actor.RotateZ(90)
                        actor.RotateX(90)

        # revert any renamed arrays
        for array in renamed_arrays:
            array.SetName('Normals')

    def export_vrml(self, filename: str | Path) -> None:
        """Export the current rendering scene as a VRML file.

        See `vtk.VRMLExporter <https://vtk.org/doc/nightly/html/classvtkVRMLExporter.html>`_
        for limitations regarding the exporter.

        Parameters
        ----------
        filename : str | Path
            Filename to export the scene to.

        Examples
        --------
        >>> import pyvista as pv
        >>> from pyvista import examples
        >>> pl = pv.Plotter()
        >>> _ = pl.add_mesh(examples.load_hexbeam())
        >>> pl.export_vrml('sample')  # doctest:+SKIP

        """
        from vtkmodules.vtkIOExport import vtkVRMLExporter

        if self.render_window is None:
            msg = 'This plotter has been closed and cannot be shown.'
            raise RuntimeError(msg)

        exporter = vtkVRMLExporter()
        exporter.SetFileName(filename)  # type: ignore[arg-type]
        exporter.SetRenderWindow(self.render_window)
        exporter.Write()

    def enable_hidden_line_removal(self, all_renderers: bool = True) -> None:
        """Enable hidden line removal.

        Wireframe geometry will be drawn using hidden line removal if
        the rendering engine supports it.

        Disable this with :func:`disable_hidden_line_removal
        <Plotter.disable_hidden_line_removal>`.

        Parameters
        ----------
        all_renderers : bool, default: True
            If ``True``, applies to all renderers in subplots. If
            ``False``, then only applies to the active renderer.

        Examples
        --------
        Create a side-by-side plotter and render a sphere in wireframe
        with hidden line removal enabled on the left and disabled on
        the right.

        >>> import pyvista as pv
        >>> sphere = pv.Sphere(theta_resolution=20, phi_resolution=20)
        >>> pl = pv.Plotter(shape=(1, 2))
        >>> _ = pl.add_mesh(sphere, line_width=3, style='wireframe')
        >>> _ = pl.add_text('With hidden line removal')
        >>> pl.enable_hidden_line_removal(all_renderers=False)
        >>> pl.subplot(0, 1)
        >>> pl.disable_hidden_line_removal(all_renderers=False)
        >>> _ = pl.add_mesh(sphere, line_width=3, style='wireframe')
        >>> _ = pl.add_text('Without hidden line removal')
        >>> pl.show()

        """
        if all_renderers:
            for renderer in self.renderers:
                renderer.enable_hidden_line_removal()
        else:
            self.renderer.enable_hidden_line_removal()

    def disable_hidden_line_removal(self, all_renderers: bool = True) -> None:
        """Disable hidden line removal.

        Enable again with :func:`enable_hidden_line_removal
        <Plotter.enable_hidden_line_removal>`.

        Parameters
        ----------
        all_renderers : bool, default: True
            If ``True``, applies to all renderers in subplots. If
            ``False``, then only applies to the active renderer.

        Examples
        --------
        Enable and then disable hidden line removal.

        >>> import pyvista as pv
        >>> pl = pv.Plotter()
        >>> pl.enable_hidden_line_removal()
        >>> pl.disable_hidden_line_removal()

        """
        if all_renderers:
            for renderer in self.renderers:
                renderer.disable_hidden_line_removal()
        else:
            self.renderer.disable_hidden_line_removal()

    @property
    def scalar_bar(self) -> _vtk.vtkScalarBarActor:  # numpydoc ignore=RT01
        """First scalar bar (kept for backwards compatibility).

        Returns
        -------
        vtk.vtkScalarBarActor
            First scalar bar actor.

        """
        return next(iter(self.scalar_bars.values()))

    @property
    def scalar_bars(self) -> ScalarBars:  # numpydoc ignore=RT01
        """Scalar bars.

        Returns
        -------
        pyvista.ScalarBars
            Scalar bar object.

        Examples
        --------
        >>> import pyvista as pv
        >>> sphere = pv.Sphere()
        >>> sphere['Data'] = sphere.points[:, 2]
        >>> plotter = pv.Plotter()
        >>> _ = plotter.add_mesh(sphere)
        >>> plotter.scalar_bars
        Scalar Bar Title     Interactive
        "Data"               False

        Select a scalar bar actor based on the title of the bar.

        >>> plotter.scalar_bars['Data']
        <vtkmodules.vtkRenderingAnnotation.vtkScalarBarActor(...) at ...>

        """
        return self._scalar_bars

    @property
    def _before_close_callback(self) -> Callable[[Plotter], None] | None:
        """Return the cached function (expecting a reference)."""
        if self.__before_close_callback is not None:
            return self.__before_close_callback()
        return None

    @_before_close_callback.setter
    def _before_close_callback(self, func: Callable[[Plotter], None] | None) -> None:
        """Store a weakref.ref of the function being called."""
        if func is not None:
            self.__before_close_callback = weakref.ref(func)
        else:
            self.__before_close_callback = None

    @property
    def shape(self) -> tuple[int] | tuple[int, int]:
        """Return the shape of the plotter.

        Returns
        -------
        tuple[int] | tuple[int, int]
            Shape of the plotter.

        Examples
        --------
        Return the plotter shape.

        >>> import pyvista as pv
        >>> plotter = pv.Plotter(shape=(2, 2))
        >>> plotter.shape
        (2, 2)

        """
        return self.renderers.shape

    @property
    def renderer(self) -> Renderer:  # numpydoc ignore=RT01
        """Return the active renderer.

        Returns
        -------
        pyvista.Renderer
            Active render.

        Examples
        --------
        >>> import pyvista as pv
        >>> pl = pv.Plotter()
        >>> pl.renderer
        <Renderer(...) at ...>

        """
        return self.renderers.active_renderer

    def subplot(self, index_row: int, index_column: int | None = None) -> None:
        """Set the active subplot.

        Parameters
        ----------
        index_row : int
            Index of the subplot to activate along the rows.

        index_column : int, optional
            Index of the subplot to activate along the columns.

        Examples
        --------
        Create a 2 wide plot and set the background of right-hand plot
        to orange.  Add a cube to the left plot and a sphere to the
        right.

        >>> import pyvista as pv
        >>> pl = pv.Plotter(shape=(1, 2))
        >>> actor = pl.add_mesh(pv.Cube())
        >>> pl.subplot(0, 1)
        >>> actor = pl.add_mesh(pv.Sphere())
        >>> pl.set_background('orange', all_renderers=False)
        >>> pl.show()

        """
        self.renderers.set_active_renderer(index_row, index_column)

    @wraps(Renderer.add_ruler)
    def add_ruler(self, *args, **kwargs) -> _vtk.vtkAxisActor2D:  # numpydoc ignore=PR01,RT01
        """Wrap ``Renderer.add_ruler``."""
        return self.renderer.add_ruler(*args, **kwargs)

    @wraps(Renderer.add_legend_scale)
    def add_legend_scale(
        self, *args, **kwargs
    ) -> tuple[_vtk.vtkActor, _vtk.vtkProperty | None]:  # numpydoc ignore=PR01,RT01
        """Wrap ``Renderer.add_legend_scale``."""
        return self.renderer.add_legend_scale(*args, **kwargs)

    @wraps(Renderer.add_legend)
    def add_legend(self, *args, **kwargs) -> _vtk.vtkLegendBoxActor:  # numpydoc ignore=PR01,RT01
        """Wrap ``Renderer.add_legend``."""
        return self.renderer.add_legend(*args, **kwargs)

    @wraps(Renderer.remove_legend)
    def remove_legend(self, *args, **kwargs) -> None:  # numpydoc ignore=PR01,RT01
        """Wrap ``Renderer.remove_legend``."""
        return self.renderer.remove_legend(*args, **kwargs)

    @property
    def legend(self) -> _vtk.vtkLegendBoxActor | None:  # numpydoc ignore=RT01
        """Legend actor.

        There can only be one legend actor per renderer.  If
        ``legend`` is ``None``, there is no legend actor.

        Returns
        -------
        vtk.vtkLegendBoxActor
            Legend actor.

        """
        return self.renderer.legend

    @wraps(Renderer.add_floor)
    def add_floor(self, *args, **kwargs) -> Actor:  # numpydoc ignore=PR01,RT01
        """Wrap ``Renderer.add_floor``."""
        return self.renderer.add_floor(*args, **kwargs)

    @wraps(Renderer.remove_floors)
    def remove_floors(self, *args, **kwargs) -> None:  # numpydoc ignore=PR01,RT01
        """Wrap ``Renderer.remove_floors``."""
        return self.renderer.remove_floors(*args, **kwargs)

    def enable_3_lights(self, only_active: bool = False) -> None:
        """Enable 3-lights illumination.

        This will replace all pre-existing lights in the scene.

        Parameters
        ----------
        only_active : bool, default: False
            If ``True``, only change the active renderer. The default
            is that every renderer is affected.

        Examples
        --------
        >>> from pyvista import demos
        >>> pl = demos.orientation_plotter()
        >>> pl.enable_3_lights()
        >>> pl.show()

        Note how this varies from the default plotting.

        >>> pl = demos.orientation_plotter()
        >>> pl.show()

        """

        def _to_pos(elevation: float, azimuth: float) -> tuple[float, float, float]:
            theta = azimuth * np.pi / 180.0
            phi = (90.0 - elevation) * np.pi / 180.0
            x = np.sin(theta) * np.sin(phi)
            y = np.cos(phi)
            z = np.cos(theta) * np.sin(phi)
            return x, y, z

        renderers = [self.renderer] if only_active else self.renderers
        for renderer in renderers:
            renderer.remove_all_lights()

        # Inspired from Mayavi's version of Raymond Maple 3-lights illumination
        intensities = [1, 0.6, 0.5]
        all_angles = [(45.0, 45.0), (-30.0, -60.0), (-30.0, 60.0)]
        for intensity, angles in zip(intensities, all_angles):
            light = pyvista.Light(light_type='camera light')
            light.intensity = intensity
            light.position = _to_pos(*angles)
            for renderer in renderers:
                renderer.add_light(light)

    def disable_3_lights(self) -> None:
        """Please use ``enable_lightkit``, this method has been deprecated."""
        from pyvista.core.errors import DeprecationError

        msg = 'DEPRECATED: Please use ``enable_lightkit``'
        raise DeprecationError(msg)

    def enable_lightkit(self, only_active: bool = False) -> None:
        """Enable the default light-kit lighting.

        See:
        https://www.researchgate.net/publication/2926068_LightKit_A_lighting_system_for_effective_visualization

        This will replace all pre-existing lights in the renderer.

        Parameters
        ----------
        only_active : bool, default: False
            If ``True``, only change the active renderer. The default is that
            every renderer is affected.

        Examples
        --------
        Create a plotter without any lights and then enable the
        default light kit.

        >>> import pyvista as pv
        >>> pl = pv.Plotter(lighting=None)
        >>> pl.enable_lightkit()
        >>> actor = pl.add_mesh(pv.Cube(), show_edges=True)
        >>> pl.show()

        """
        renderers = [self.renderer] if only_active else self.renderers

        light_kit = _vtk.vtkLightKit()
        for renderer in renderers:
            renderer.remove_all_lights()
            # Use the renderer as a vtkLightKit parser.
            # Feed it the LightKit, pop off the vtkLights, put back
            # pyvista Lights. This is the price we must pay for using
            # inheritance rather than composition.
            light_kit.AddLightsToRenderer(renderer)
            vtk_lights = renderer.lights
            renderer.remove_all_lights()
            for vtk_light in vtk_lights:
                light = pyvista.Light.from_vtk(vtk_light)
                renderer.add_light(light)
            renderer.LightFollowCameraOn()

    def enable_anti_aliasing(
        self,
        aa_type: Literal['ssaa', 'msaa', 'fxaa'] = 'ssaa',
        multi_samples: int | None = None,
        all_renderers: bool = True,
    ) -> None:
        """Enable anti-aliasing.

        This tends to make edges appear softer and less pixelated.

        Parameters
        ----------
        aa_type : str, default: "ssaa"
            Anti-aliasing type. See the notes below. One of the following:

            * ``"ssaa"`` - Super-Sample Anti-Aliasing
            * ``"msaa"`` - Multi-Sample Anti-Aliasing
            * ``"fxaa"`` - Fast Approximate Anti-Aliasing

        multi_samples : int, optional
            The number of multi-samples when ``aa_type`` is ``"msaa"``. Note
            that using this setting automatically enables this for all
            renderers. Defaults to the theme multi_samples.

        all_renderers : bool, default: True
            If ``True``, applies to all renderers in subplots. If ``False``,
            then only applies to the active renderer.

        Notes
        -----
        SSAA, or Super-Sample Anti-Aliasing is a brute force method of
        anti-aliasing. It results in the best image quality but comes at a
        tremendous resource cost. SSAA works by rendering the scene at a higher
        resolution. The final image is produced by downsampling the
        massive source image using an averaging filter. This acts as a low pass
        filter which removes the high frequency components that would cause
        jaggedness.

        MSAA, or Multi-Sample Anti-Aliasing is an optimization of SSAA that
        reduces the amount of pixel shader evaluations that need to be computed
        by focusing on overlapping regions of the scene. The result is
        anti-aliasing along edges that is on par with SSAA and less
        anti-aliasing along surfaces as these make up the bulk of SSAA
        computations. MSAA is substantially less computationally expensive than
        SSAA and results in comparable image quality.

        FXAA, or Fast Approximate Anti-Aliasing is an Anti-Aliasing technique
        that is performed entirely in post processing. FXAA operates on the
        rasterized image rather than the scene geometry. As a consequence,
        forcing FXAA or using FXAA incorrectly can result in the FXAA filter
        smoothing out parts of the visual overlay that are usually kept sharp
        for reasons of clarity as well as smoothing out textures. FXAA is
        inferior to MSAA but is almost free computationally and is thus
        desirable on low end platforms.

        Examples
        --------
        Enable super-sample anti-aliasing (SSAA).

        >>> import pyvista as pv
        >>> pl = pv.Plotter()
        >>> pl.enable_anti_aliasing('ssaa')
        >>> _ = pl.add_mesh(pv.Sphere(), show_edges=True)
        >>> pl.show()

        See :ref:`anti_aliasing_example` for a full example demonstrating
        VTK's anti-aliasing approaches.

        """
        # apply MSAA to entire render window
        if aa_type == 'msaa':
            if self.render_window is None:
                msg = 'The render window has been closed.'
                raise AttributeError(msg)
            if multi_samples is None:
                multi_samples = self._theme.multi_samples
            self.render_window.SetMultiSamples(multi_samples)
            return
        elif aa_type not in ['ssaa', 'fxaa']:
            msg = f'Invalid `aa_type` "{aa_type}". Should be either "fxaa", "ssaa", or "msaa"'
            raise ValueError(msg)
        else:
            # disable MSAA as SSAA or FXAA is being enabled
            self.render_window.SetMultiSamples(0)  # type: ignore[union-attr]

        if all_renderers:
            for renderer in self.renderers:
                renderer.enable_anti_aliasing(aa_type)
        else:
            self.renderer.enable_anti_aliasing(aa_type)

    def disable_anti_aliasing(self, all_renderers: bool = True) -> None:
        """Disable anti-aliasing.

        Parameters
        ----------
        all_renderers : bool, default: True
            If ``True``, applies to all renderers in subplots. If ``False``,
            then only applies to the active renderer.

        Examples
        --------
        >>> import pyvista as pv
        >>> pl = pv.Plotter()
        >>> pl.disable_anti_aliasing()
        >>> _ = pl.add_mesh(pv.Sphere(), show_edges=True)
        >>> pl.show()

        See :ref:`anti_aliasing_example` for a full example demonstrating
        VTK's anti-aliasing approaches.

        """
        self.render_window.SetMultiSamples(0)  # type: ignore[union-attr]

        if all_renderers:
            for renderer in self.renderers:
                renderer.disable_anti_aliasing()
        else:
            self.renderer.disable_anti_aliasing()

    @wraps(Renderer.set_focus)
    def set_focus(self, *args, render: bool = True, **kwargs) -> None:  # numpydoc ignore=PR01,RT01
        """Wrap ``Renderer.set_focus``."""
        log.debug('set_focus: %s, %s', str(args), str(kwargs))
        self.renderer.set_focus(*args, **kwargs)
        if render:
            self.render()

    @wraps(Renderer.set_position)
    def set_position(
        self, *args, render: bool = True, **kwargs
    ) -> None:  # numpydoc ignore=PR01,RT01
        """Wrap ``Renderer.set_position``."""
        self.renderer.set_position(*args, **kwargs)
        if render:
            self.render()

    @wraps(Renderer.set_viewup)
    def set_viewup(self, *args, render: bool = True, **kwargs) -> None:  # numpydoc ignore=PR01,RT01
        """Wrap ``Renderer.set_viewup``."""
        self.renderer.set_viewup(*args, **kwargs)
        if render:
            self.render()

    @wraps(Renderer.add_orientation_widget)
    def add_orientation_widget(
        self, *args, **kwargs
    ) -> _vtk.vtkOrientationMarkerWidget:  # numpydoc ignore=PR01,RT01
        """Wrap ``Renderer.add_orientation_widget``."""
        return self.renderer.add_orientation_widget(*args, **kwargs)

    @wraps(Renderer.add_axes)
    def add_axes(
        self, *args, **kwargs
    ) -> (
        _vtk.vtkAxesActor | _vtk.vtkPropAssembly | _vtk.vtkAnnotatedCubeActor
    ):  # numpydoc ignore=PR01,RT01
        """Wrap ``Renderer.add_axes``."""
        return self.renderer.add_axes(*args, **kwargs)

    @wraps(Renderer.add_box_axes)
    def add_box_axes(
        self, *args, **kwargs
    ) -> _vtk.vtkAnnotatedCubeActor:  # numpydoc ignore=PR01,RT01
        """Wrap ``Renderer.add_box_axes``."""
        return self.renderer.add_box_axes(*args, **kwargs)

    @wraps(Renderer.add_north_arrow_widget)
    def add_north_arrow_widget(
        self, *args, **kwargs
    ) -> _vtk.vtkOrientationMarkerWidget:  # numpydoc ignore=PR01,RT01
        """Wrap ``Renderer.add_north_arrow_widget``."""
        return self.renderer.add_north_arrow_widget(*args, **kwargs)

    @wraps(Renderer.hide_axes)
    def hide_axes(self, *args, **kwargs) -> None:  # numpydoc ignore=PR01,RT01
        """Wrap ``Renderer.hide_axes``."""
        return self.renderer.hide_axes(*args, **kwargs)

    @wraps(Renderer.show_axes)
    def show_axes(self, *args, **kwargs) -> None:  # numpydoc ignore=PR01,RT01
        """Wrap ``Renderer.show_axes``."""
        return self.renderer.show_axes(*args, **kwargs)

    @wraps(Renderer.update_bounds_axes)
    def update_bounds_axes(self, *args, **kwargs) -> None:  # numpydoc ignore=PR01,RT01
        """Wrap ``Renderer.update_bounds_axes``."""
        return self.renderer.update_bounds_axes(*args, **kwargs)

    @wraps(Renderer.add_chart)
    def add_chart(self, *args, **kwargs) -> None:  # numpydoc ignore=PR01,RT01
        """Wrap ``Renderer.add_chart``."""
        return self.renderer.add_chart(*args, **kwargs)

    @wraps(Renderer.remove_chart)
    def remove_chart(self, *args, **kwargs) -> None:  # numpydoc ignore=PR01,RT01
        """Wrap ``Renderer.remove_chart``."""
        return self.renderer.remove_chart(*args, **kwargs)

    @wraps(Renderers.set_chart_interaction)
    def set_chart_interaction(self, *args, **kwargs) -> list[Chart]:  # numpydoc ignore=PR01,RT01
        """Wrap ``Renderers.set_chart_interaction``."""
        return self.renderers.set_chart_interaction(*args, **kwargs)

    @wraps(Renderer.add_actor)
    def add_actor(
        self, *args, **kwargs
    ) -> tuple[Actor | _vtk.vtkActor, _vtk.vtkProperty]:  # numpydoc ignore=PR01,RT01
        """Wrap ``Renderer.add_actor``."""
        return self.renderer.add_actor(*args, **kwargs)

    @wraps(Renderer.enable_parallel_projection)
    def enable_parallel_projection(self, *args, **kwargs) -> None:  # numpydoc ignore=PR01,RT01
        """Wrap ``Renderer.enable_parallel_projection``."""
        return self.renderer.enable_parallel_projection(*args, **kwargs)

    @wraps(Renderer.disable_parallel_projection)
    def disable_parallel_projection(self, *args, **kwargs) -> None:  # numpydoc ignore=PR01,RT01
        """Wrap ``Renderer.disable_parallel_projection``."""
        return self.renderer.disable_parallel_projection(*args, **kwargs)

    @wraps(Renderer.enable_ssao)
    def enable_ssao(self, *args, **kwargs) -> None:  # numpydoc ignore=PR01,RT01
        """Wrap ``Renderer.enable_ssao``."""
        return self.renderer.enable_ssao(*args, **kwargs)

    @wraps(Renderer.disable_ssao)
    def disable_ssao(self, *args, **kwargs) -> None:  # numpydoc ignore=PR01,RT01
        """Wrap ``Renderer.disable_ssao``."""
        return self.renderer.disable_ssao(*args, **kwargs)

    @wraps(Renderer.enable_shadows)
    def enable_shadows(self, *args, **kwargs) -> None:  # numpydoc ignore=PR01,RT01
        """Wrap ``Renderer.enable_shadows``."""
        return self.renderer.enable_shadows(*args, **kwargs)

    @wraps(Renderer.disable_shadows)
    def disable_shadows(self, *args, **kwargs) -> None:  # numpydoc ignore=PR01,RT01
        """Wrap ``Renderer.disable_shadows``."""
        return self.renderer.disable_shadows(*args, **kwargs)

    @property
    def parallel_projection(self) -> bool:  # numpydoc ignore=RT01
        """Return or set parallel projection state of active render window."""
        return self.renderer.parallel_projection

    @parallel_projection.setter
    def parallel_projection(self, state: bool) -> None:
        self.renderer.parallel_projection = state

    @property
    def parallel_scale(self) -> float:  # numpydoc ignore=RT01
        """Return or set parallel scale of active render window."""
        return self.renderer.parallel_scale

    @parallel_scale.setter
    def parallel_scale(self, value: float) -> None:
        self.renderer.parallel_scale = value

    @wraps(Renderer.add_axes_at_origin)
    def add_axes_at_origin(self, *args, **kwargs) -> _vtk.vtkAxesActor:  # numpydoc ignore=PR01,RT01
        """Wrap ``Renderer.add_axes_at_origin``."""
        return self.renderer.add_axes_at_origin(*args, **kwargs)

    @wraps(Renderer.show_bounds)
    def show_bounds(self, *args, **kwargs) -> CubeAxesActor:  # numpydoc ignore=PR01,RT01
        """Wrap ``Renderer.show_bounds``."""
        return self.renderer.show_bounds(*args, **kwargs)

    @wraps(Renderer.add_bounding_box)
    def add_bounding_box(self, *args, **kwargs) -> Actor:  # numpydoc ignore=PR01,RT01
        """Wrap ``Renderer.add_bounding_box``."""
        return self.renderer.add_bounding_box(*args, **kwargs)

    @wraps(Renderer.remove_bounding_box)
    def remove_bounding_box(self, *args, **kwargs) -> None:  # numpydoc ignore=PR01,RT01
        """Wrap ``Renderer.remove_bounding_box``."""
        return self.renderer.remove_bounding_box(*args, **kwargs)

    @wraps(Renderer.remove_bounds_axes)
    def remove_bounds_axes(self, *args, **kwargs) -> None:  # numpydoc ignore=PR01,RT01
        """Wrap ``Renderer.remove_bounds_axes``."""
        return self.renderer.remove_bounds_axes(*args, **kwargs)

    @wraps(Renderer.show_grid)
    def show_grid(self, *args, **kwargs) -> CubeAxesActor:  # numpydoc ignore=PR01,RT01
        """Wrap ``Renderer.show_grid``."""
        return self.renderer.show_grid(*args, **kwargs)

    @wraps(Renderer.set_scale)
    def set_scale(self, *args, **kwargs) -> None:  # numpydoc ignore=PR01,RT01
        """Wrap ``Renderer.set_scale``."""
        return self.renderer.set_scale(*args, **kwargs)

    @wraps(Renderer.enable_depth_of_field)
    def enable_depth_of_field(self, *args, **kwargs) -> None:  # numpydoc ignore=PR01,RT01
        """Wrap ``Renderer.enable_depth_of_field``."""
        return self.renderer.enable_depth_of_field(*args, **kwargs)

    @wraps(Renderer.disable_depth_of_field)
    def disable_depth_of_field(self, *args, **kwargs) -> None:  # numpydoc ignore=PR01,RT01
        """Wrap ``Renderer.disable_depth_of_field``."""
        return self.renderer.disable_depth_of_field(*args, **kwargs)

    @wraps(Renderer.add_blurring)
    def add_blurring(self, *args, **kwargs) -> None:  # numpydoc ignore=PR01,RT01
        """Wrap ``Renderer.add_blurring``."""
        return self.renderer.add_blurring(*args, **kwargs)

    @wraps(Renderer.remove_blurring)
    def remove_blurring(self, *args, **kwargs) -> None:  # numpydoc ignore=PR01,RT01
        """Wrap ``Renderer.remove_blurring``."""
        return self.renderer.remove_blurring(*args, **kwargs)

    @wraps(Renderer.enable_eye_dome_lighting)
    def enable_eye_dome_lighting(self, *args, **kwargs) -> None:  # numpydoc ignore=PR01,RT01
        """Wrap ``Renderer.enable_eye_dome_lighting``."""
        return self.renderer.enable_eye_dome_lighting(*args, **kwargs)

    @wraps(Renderer.disable_eye_dome_lighting)
    def disable_eye_dome_lighting(self, *args, **kwargs) -> None:  # numpydoc ignore=PR01,RT01
        """Wrap ``Renderer.disable_eye_dome_lighting``."""
        self.renderer.disable_eye_dome_lighting(*args, **kwargs)

    @wraps(Renderer.reset_camera)
    def reset_camera(self, *args, **kwargs) -> None:  # numpydoc ignore=PR01,RT01
        """Wrap ``Renderer.reset_camera``."""
        self.renderer.reset_camera(*args, **kwargs)
        self.render()

    @wraps(Renderer.isometric_view)
    def isometric_view(self, *args, **kwargs) -> None:  # numpydoc ignore=PR01,RT01
        """Wrap ``Renderer.isometric_view``."""
        self.renderer.isometric_view(*args, **kwargs)

    @wraps(Renderer.view_isometric)
    def view_isometric(self, *args, **kwarg) -> None:  # numpydoc ignore=PR01,RT01
        """Wrap ``Renderer.view_isometric``."""
        self.renderer.view_isometric(*args, **kwarg)

    @wraps(Renderer.view_vector)
    def view_vector(self, *args, **kwarg) -> None:  # numpydoc ignore=PR01,RT01
        """Wrap ``Renderer.view_vector``."""
        self.renderer.view_vector(*args, **kwarg)

    @wraps(Renderer.view_xy)
    def view_xy(self, *args, **kwarg) -> None:  # numpydoc ignore=PR01,RT01
        """Wrap ``Renderer.view_xy``."""
        self.renderer.view_xy(*args, **kwarg)

    @wraps(Renderer.view_yx)
    def view_yx(self, *args, **kwarg) -> None:  # numpydoc ignore=PR01,RT01
        """Wrap ``Renderer.view_yx``."""
        self.renderer.view_yx(*args, **kwarg)

    @wraps(Renderer.view_xz)
    def view_xz(self, *args, **kwarg) -> None:  # numpydoc ignore=PR01,RT01
        """Wrap ``Renderer.view_xz``."""
        self.renderer.view_xz(*args, **kwarg)

    @wraps(Renderer.view_zx)
    def view_zx(self, *args, **kwarg) -> None:  # numpydoc ignore=PR01,RT01
        """Wrap ``Renderer.view_zx``."""
        self.renderer.view_zx(*args, **kwarg)

    @wraps(Renderer.view_yz)
    def view_yz(self, *args, **kwarg) -> None:  # numpydoc ignore=PR01,RT01
        """Wrap ``Renderer.view_yz``."""
        self.renderer.view_yz(*args, **kwarg)

    @wraps(Renderer.view_zy)
    def view_zy(self, *args, **kwarg) -> None:  # numpydoc ignore=PR01,RT01
        """Wrap ``Renderer.view_zy``."""
        self.renderer.view_zy(*args, **kwarg)

    @wraps(Renderer.disable)
    def disable(self, *args, **kwarg) -> None:  # numpydoc ignore=PR01,RT01
        """Wrap ``Renderer.disable``."""
        self.renderer.disable(*args, **kwarg)

    @wraps(Renderer.enable)
    def enable(self, *args, **kwarg) -> None:  # numpydoc ignore=PR01,RT01
        """Wrap ``Renderer.enable``."""
        self.renderer.enable(*args, **kwarg)

    @wraps(Renderer.enable_depth_peeling)
    def enable_depth_peeling(self, *args, **kwargs) -> bool | None:  # numpydoc ignore=PR01,RT01
        """Wrap ``Renderer.enable_depth_peeling``."""
        if self.render_window is not None:
            result = self.renderer.enable_depth_peeling(*args, **kwargs)
            if result:
                self.render_window.AlphaBitPlanesOn()
            return result
        return None  # pragma: no cover

    @wraps(Renderer.disable_depth_peeling)
    def disable_depth_peeling(self) -> None:  # numpydoc ignore=PR01,RT01
        """Wrap ``Renderer.disable_depth_peeling``."""
        if self.render_window is not None:
            self.render_window.AlphaBitPlanesOff()
            return self.renderer.disable_depth_peeling()
        return None  # pragma: no cover

    @wraps(Renderer.get_default_cam_pos)
    def get_default_cam_pos(self, *args, **kwargs) -> CameraPosition:  # numpydoc ignore=PR01,RT01
        """Wrap ``Renderer.get_default_cam_pos``."""
        return self.renderer.get_default_cam_pos(*args, **kwargs)

    @wraps(Renderer.remove_actor)
    def remove_actor(self, *args, **kwargs) -> bool:  # numpydoc ignore=PR01,RT01
        """Wrap ``Renderer.remove_actor``."""
        for renderer in self.renderers:
            renderer.remove_actor(*args, **kwargs)
        return True

    @wraps(Renderer.set_environment_texture)
    def set_environment_texture(self, *args, **kwargs) -> None:  # numpydoc ignore=PR01,RT01
        """Wrap ``Renderer.set_environment_texture``."""
        return self.renderer.set_environment_texture(*args, **kwargs)

    @wraps(Renderer.remove_environment_texture)
    def remove_environment_texture(self, *args, **kwargs) -> None:  # numpydoc ignore=PR01,RT01
        """Wrap ``Renderer.remove_environment_texture``."""
        return self.renderer.remove_environment_texture(*args, **kwargs)

    #### Properties from Renderer ####

    @property
    def actors(self) -> dict[str, _vtk.vtkProp]:  # numpydoc ignore=RT01
        """Return the actors of the active renderer.

        .. note::

            This may include 2D actors such as :class:`~pyvista.Text`, 3D actors such
            as :class:`~pyvista.Actor`, and assemblies such as :class:`~pyvista.AxesAssembly`.
            The actors may also be unwrapped VTK objects.

        Returns
        -------
        dict
            Dictionary of active actors.

        """
        return self.renderer.actors

    @property
    def camera(self) -> Camera:  # numpydoc ignore=RT01
        """Return the active camera of the active renderer.

        Returns
        -------
        pyvista.Camera
            Camera from the active renderer.

        """
        if not self.renderer.camera.is_set:
            self.camera_position = self.get_default_cam_pos()  # type: ignore[call-arg]
            self.reset_camera()  # type: ignore[call-arg]
            self.renderer.camera.is_set = True
        return self.renderer.camera

    @camera.setter
    def camera(self, camera: Camera) -> None:
        self.renderer.camera = camera

    @property
    def camera_set(self) -> bool:  # numpydoc ignore=RT01
        """Return or set if the camera of the active renderer has been set."""
        return self.renderer.camera.is_set

    @camera_set.setter
    def camera_set(self, is_set: bool) -> None:
        self.renderer.camera.is_set = is_set

    @property
    def bounds(self) -> BoundsTuple:  # numpydoc ignore=RT01
        """Return the bounds of all VISIBLE actors present in the active rendering window.

        Actors with ``visibility`` disabled or with ``use_bounds`` disabled are `not`
        included in the bounds.

        .. versionchanged:: 0.45

            Only the bounds of visible actors are now returned. Previously, the bounds
            of all actors was returned, regardless of visibility.

        Returns
        -------
        BoundsTuple
            Bounds of all visible actors in the active renderer.

        See Also
        --------
        compute_bounds
            Compute the bounds with options to enable or disable actor visibility.

        Examples
        --------
        >>> import pyvista as pv
        >>> pl = pv.Plotter()
        >>> _ = pl.add_mesh(pv.Cube())
        >>> pl.bounds
        BoundsTuple(x_min=-0.5, x_max=0.5, y_min=-0.5, y_max=0.5, z_min=-0.5, z_max=0.5)

        """
        return self.renderer.bounds

    @wraps(Renderer.compute_bounds)
    def compute_bounds(self, *args, **kwargs) -> BoundsTuple:  # numpydoc ignore=PR01,RT01
        """Return the bounds of actors present in the renderer."""
        return self.renderer.compute_bounds(*args, **kwargs)

    @property
    def length(self) -> float:  # numpydoc ignore=RT01
        """Return the length of the diagonal of the bounding box of the scene."""
        return self.renderer.length

    @property
    def center(self) -> tuple[float, float, float]:
        """Return the center of the active renderer.

        Returns
        -------
        tuple[float, float, float]
            Center of the active renderer.

        Examples
        --------
        >>> import pyvista as pv
        >>> pl = pv.Plotter()
        >>> _ = pl.add_mesh(pv.Cube())
        >>> pl.center
        (0.0, 0.0, 0.0)

        """
        return self.renderer.center

    @property
    def _scalar_bar_slots(self) -> set[int]:
        """Return the scalar bar slots of the active renderer."""
        return self.renderer._scalar_bar_slots

    @_scalar_bar_slots.setter
    def _scalar_bar_slots(self, value: set[int]) -> None:
        """Set the scalar bar slots of the active renderer."""
        self.renderer._scalar_bar_slots = value

    @property
    def _scalar_bar_slot_lookup(self) -> dict[str, int]:
        """Return the scalar bar slot lookup of the active renderer."""
        return self.renderer._scalar_bar_slot_lookup

    @_scalar_bar_slot_lookup.setter
    def _scalar_bar_slot_lookup(self, value: dict[str, int]) -> None:
        self.renderer._scalar_bar_slot_lookup = value

    @property
    def scale(self) -> list[float]:  # numpydoc ignore=RT01
        """Return the scaling of the active renderer."""
        return self.renderer.scale

    @scale.setter
    def scale(self, scale: list[float]) -> None:
        self.renderer.set_scale(*scale)

    @property
    def camera_position(self) -> CameraPosition:  # numpydoc ignore=RT01
        """Return camera position of the active render window.

        Examples
        --------
        Return camera's position and then reposition it via a list of tuples.

        >>> import pyvista as pv
        >>> from pyvista import examples
        >>> mesh = examples.download_bunny_coarse()
        >>> pl = pv.Plotter()
        >>> _ = pl.add_mesh(mesh, show_edges=True, reset_camera=True)
        >>> pl.camera_position
        [(0.02430, 0.0336, 0.9446),
         (0.02430, 0.0336, -0.02225),
         (0.0, 1.0, 0.0)]
        >>> pl.camera_position = [
        ...     (0.3914, 0.4542, 0.7670),
        ...     (0.0243, 0.0336, -0.0222),
        ...     (-0.2148, 0.8998, -0.3796),
        ... ]
        >>> pl.show()

        Set the camera position using a string and look at the ``'xy'`` plane.

        >>> pl = pv.Plotter()
        >>> _ = pl.add_mesh(mesh, show_edges=True)
        >>> pl.camera_position = 'xy'
        >>> pl.show()

        Set the camera position using a string and look at the ``'zy'`` plane.

        >>> pl = pv.Plotter()
        >>> _ = pl.add_mesh(mesh, show_edges=True)
        >>> pl.camera_position = 'zy'
        >>> pl.show()

        For more examples, see :ref:`cameras_api`.

        """
        return self.renderer.camera_position

    @camera_position.setter
    def camera_position(self, camera_location: CameraPosition) -> None:
        self.renderer.camera_position = camera_location

    @property
    def background_color(self) -> Color:  # numpydoc ignore=RT01
        """Return the background color of the active render window.

        Examples
        --------
        Set the background color to ``"pink"`` and plot it.

        >>> import pyvista as pv
        >>> pl = pv.Plotter()
        >>> _ = pl.add_mesh(pv.Cube(), show_edges=True)
        >>> pl.background_color = 'pink'
        >>> pl.background_color
        Color(name='pink', hex='#ffc0cbff', opacity=255)
        >>> pl.show()

        """
        return self.renderers.active_renderer.background_color

    @background_color.setter
    def background_color(self, color: Color) -> None:
        self.set_background(color)  # type: ignore[arg-type]

    @property
    def window_size(self) -> Sequence[int]:  # numpydoc ignore=RT01
        """Return the render window size in ``(width, height)``.

        Examples
        --------
        Change the window size from ``200 x 200`` to ``400 x 400``.

        >>> import pyvista as pv
        >>> pl = pv.Plotter(window_size=[200, 200])
        >>> pl.window_size
        [200, 200]
        >>> pl.window_size = [400, 400]
        >>> pl.window_size
        [400, 400]

        """
        return list(self.render_window.GetSize())  # type: ignore[union-attr]

    @window_size.setter
    def window_size(self, window_size: Sequence[int]) -> None:
        self.render_window.SetSize(window_size[0], window_size[1])  # type: ignore[union-attr]
        self._window_size_unset = False
        self.render()

    @contextmanager
    def window_size_context(
        self, window_size: Sequence[int] | None = None
    ) -> Iterator[BasePlotter]:
        """Set the render window size in an isolated context.

        Parameters
        ----------
        window_size : sequence[int], optional
            Window size in pixels.  Defaults to :attr:`pyvista.Plotter.window_size`.

        Examples
        --------
        Take two different screenshots with two different window sizes.

        >>> import pyvista as pv
        >>> pl = pv.Plotter(off_screen=True)
        >>> _ = pl.add_mesh(pv.Cube())
        >>> with pl.window_size_context((400, 400)):
        ...     pl.screenshot('/tmp/small_screenshot.png')  # doctest:+SKIP
        >>> with pl.window_size_context((1000, 1000)):
        ...     pl.screenshot('/tmp/big_screenshot.png')  # doctest:+SKIP

        """
        # No op if not set
        if window_size is None:
            yield self
            return
        # If render window is not current
        if self.render_window is None:
            warnings.warn('Attempting to set window_size on an unavailable render widow.')
            yield self
            return
        size_before = self.window_size
        if window_size is not None:
            self.window_size = window_size
        try:
            yield self
        finally:
            # Sometimes the render window is destroyed within the context
            # and re-setting will fail
            if self.render_window is not None:
                self.window_size = size_before

    @property
    def image_depth(self) -> pyvista.pyvista_ndarray:  # numpydoc ignore=RT01
        """Return a depth image representing current render window.

        Helper attribute for ``get_image_depth``.

        """
        return self.get_image_depth()

    def _check_rendered(self) -> None:
        """Check if the render window has been shown and raise an exception if not."""
        if not self._rendered:
            msg = (
                '\nThis plotter has not yet been set up and rendered '
                'with ``show()``.\n'
                'Consider setting ``off_screen=True`` '
                'for off screen rendering.\n'
            )
            raise AttributeError(msg)

    def _check_has_ren_win(self) -> None:
        """Check if render window attribute exists and raise an exception if not."""
        if self.render_window is None:
            msg = 'Render window is not available.'
            raise RenderWindowUnavailable(msg)
        if not self.render_window.IsCurrent():
            msg = 'Render window is not current.'
            raise RenderWindowUnavailable(msg)

    def _make_render_window_current(self) -> None:
        if self.render_window is None:
            msg = 'Render window is not available.'
            raise RenderWindowUnavailable(msg)
        self.render_window.MakeCurrent()  # pragma: no cover

    @property
    def image(self) -> pyvista.pyvista_ndarray:  # numpydoc ignore=RT01
        """Return an image array of current render window.

        Returns
        -------
        pyvista.pyvista_ndarray
            Image array of current render window.

        Examples
        --------
        >>> import pyvista as pv
        >>> pl = pv.Plotter(off_screen=True)
        >>> _ = pl.add_mesh(pv.Cube())
        >>> pl.show()
        >>> pl.image  # doctest:+SKIP

        """
        if self.render_window is None and self.last_image is not None:
            return self.last_image

        self._check_rendered()
        self._check_has_ren_win()

        data = image_from_window(self.render_window, scale=self.image_scale)
        if self.image_transparent_background:
            return data

        # ignore alpha channel
        return data[:, :, :-1]

    @property
    def image_scale(self) -> int:  # numpydoc ignore=RT01
        """Get or set the scale factor when saving a screenshot.

        This will scale up the screenshots taken of the render window to save a
        higher resolution image than what is rendered on screen.

        Image sizes will be the :py:attr:`window_size
        <pyvista.Plotter.window_size>` multiplied by this scale factor.

        Returns
        -------
        int
            Image scale factor.

        Examples
        --------
        Double the resolution of a screenshot.

        >>> import pyvista as pv
        >>> pl = pv.Plotter()
        >>> _ = pl.add_mesh(pv.Sphere())
        >>> pl.image_scale = 2
        >>> pl.screenshot('screenshot.png')  # doctest:+SKIP

        Set the image scale from ``Plotter``.

        >>> import pyvista as pv
        >>> pl = pv.Plotter(image_scale=2)
        >>> _ = pl.add_mesh(pv.Sphere())
        >>> pl.screenshot('screenshot.png')  # doctest:+SKIP

        """
        return self._image_scale

    @image_scale.setter
    def image_scale(self, value: int) -> None:
        value = int(value)
        if value < 1:
            msg = 'Scale factor must be a positive integer.'
            raise ValueError(msg)
        self._image_scale = value

    @contextmanager
    def image_scale_context(self, scale: int | None = None) -> Iterator[BasePlotter]:
        """Set the image scale in an isolated context.

        Parameters
        ----------
        scale : int, optional
            Integer scale factor.  Defaults to :attr:`pyvista.Plotter.image_scale`.

        """
        scale_before = self.image_scale
        if scale is not None:
            self.image_scale = scale
        try:
            yield self
        finally:
            self.image_scale = scale_before

    def render(self) -> None:
        """Render the main window.

        Will not render until ``show`` has been called.

        Any render callbacks added with
        :func:`add_on_render_callback() <pyvista.Plotter.add_on_render_callback>`
        and the ``render_event=False`` option set will still execute on any call.
        """
        if self.render_window is not None and not self._first_time and not self._suppress_rendering:
            log.debug('Rendering')
            self.renderers.on_plotter_render()
            self.render_window.Render()
            self._rendered = True
        for callback in self._on_render_callbacks:
            callback(self)

    def add_on_render_callback(
        self, callback: Callable[[BasePlotter], None], render_event: bool = False
    ) -> None:
        """Add a method to be called post-render.

        Parameters
        ----------
        callback : callable
            The callback method to run post-render. This takes a single
            argument which is the plotter object.

        render_event : bool, default: False
            If ``True``, associate with all VTK RenderEvents. Otherwise, the
            callback is only handled on a successful ``render()`` from the
            PyVista plotter directly.

        """
        if render_event:
            for renderer in self.renderers:
                renderer.AddObserver(_vtk.vtkCommand.RenderEvent, lambda *args: callback(self))
        else:
            self._on_render_callbacks.add(callback)

    def clear_on_render_callbacks(self) -> None:
        """Clear all callback methods previously registered with ``render()``."""
        for renderer in self.renderers:
            renderer.RemoveObservers(_vtk.vtkCommand.RenderEvent)
        self._on_render_callbacks = set()

    @wraps(RenderWindowInteractor.add_key_event)
    def add_key_event(self, *args, **kwargs) -> None:  # numpydoc ignore=PR01,RT01
        """Wrap RenderWindowInteractor.add_key_event."""
        if hasattr(self, 'iren'):
            self.iren.add_key_event(*args, **kwargs)  # type: ignore[has-type]

    @wraps(RenderWindowInteractor.add_timer_event)
    def add_timer_event(self, *args, **kwargs) -> None:  # numpydoc ignore=PR01,RT01
        """Wrap RenderWindowInteractor.add_timer_event."""
        if hasattr(self, 'iren'):
            self.iren.add_timer_event(*args, **kwargs)  # type: ignore[has-type]

    @wraps(RenderWindowInteractor.clear_events_for_key)
    def clear_events_for_key(self, *args, **kwargs) -> None:  # numpydoc ignore=PR01,RT01
        """Wrap RenderWindowInteractor.clear_events_for_key."""
        if hasattr(self, 'iren'):
            self.iren.clear_events_for_key(*args, **kwargs)  # type: ignore[has-type]

    def store_mouse_position(self, *args) -> None:
        """Store mouse position."""
        if not hasattr(self, 'iren'):
            msg = 'This plotting window is not interactive.'
            raise AttributeError(msg)
        self.mouse_position = self.iren.get_event_position()  # type: ignore[has-type]

    def store_click_position(self, *args) -> None:
        """Store click position in viewport coordinates."""
        if not hasattr(self, 'iren'):
            msg = 'This plotting window is not interactive.'
            raise AttributeError(msg)
        self.click_position = self.iren.get_event_position()  # type: ignore[has-type]
        self.mouse_position = self.click_position

    def track_mouse_position(self) -> None:
        """Keep track of the mouse position.

        This will potentially slow down the interactor. No callbacks
        supported here - use
        :func:`pyvista.Plotter.track_click_position` instead.

        """
        self.iren.track_mouse_position(self.store_mouse_position)  # type: ignore[has-type]

    def untrack_mouse_position(self) -> None:
        """Stop tracking the mouse position."""
        self.iren.untrack_mouse_position()  # type: ignore[has-type]

    @wraps(RenderWindowInteractor.track_click_position)
    def track_click_position(self, *args, **kwargs) -> None:  # numpydoc ignore=PR01,RT01
        """Wrap RenderWindowInteractor.track_click_position."""
        self.iren.track_click_position(*args, **kwargs)  # type: ignore[has-type]

    @wraps(RenderWindowInteractor.untrack_click_position)
    def untrack_click_position(self, *args, **kwargs) -> None:  # numpydoc ignore=PR01,RT01
        """Stop tracking the click position."""
        self.iren.untrack_click_position(*args, **kwargs)  # type: ignore[has-type]

    @property
    def pickable_actors(self) -> list[_vtk.vtkActor]:  # numpydoc ignore=RT01
        """Return or set the pickable actors.

        When setting, this will be the list of actors to make
        pickable. All actors not in the list will be made unpickable.
        If ``actors`` is ``None``, all actors will be made unpickable.

        Returns
        -------
        list[vtk.vtkActor]
            List of actors.

        Examples
        --------
        Add two actors to a :class:`pyvista.Plotter`, make one
        pickable, and then list the pickable actors.

        >>> import pyvista as pv
        >>> pl = pv.Plotter()
        >>> sphere_actor = pl.add_mesh(pv.Sphere())
        >>> cube_actor = pl.add_mesh(pv.Cube(), pickable=False, style='wireframe')
        >>> len(pl.pickable_actors)
        1

        Set the pickable actors to both actors.

        >>> pl.pickable_actors = [sphere_actor, cube_actor]
        >>> len(pl.pickable_actors)
        2

        Set the pickable actors to ``None``.

        >>> pl.pickable_actors = None
        >>> len(pl.pickable_actors)
        0

        """
        return [
            actor
            for renderer in self.renderers
            for actor in renderer.actors.values()
            if actor.GetPickable()
        ]

    @pickable_actors.setter
    def pickable_actors(self, actors: _vtk.vtkActor | list[_vtk.vtkActor] | None = None) -> None:
        actors = [] if actors is None else actors
        if isinstance(actors, _vtk.vtkActor):
            actors = [actors]

        if not all(isinstance(actor, _vtk.vtkActor) for actor in actors):
            msg = (
                f'Expected a vtkActor instance or a list of vtkActors, got '
                f'{[type(actor) for actor in actors]} instead.'
            )
            raise TypeError(msg)

        for renderer in self.renderers:
            for actor in renderer.actors.values():
                actor.SetPickable(actor in actors)

    def _prep_for_close(self) -> None:
        """Make sure a screenshot is acquired before closing.

        This doesn't actually close anything. It just preps the plotter for
        closing.
        """
        # Grab screenshot right before renderer closes
        self.last_image = self.screenshot(True, return_img=True)
        self.last_image_depth = self.get_image_depth()

    def increment_point_size_and_line_width(self, increment: float) -> None:
        """Increment point size and line width of all actors.

        For every actor in the scene, increment both its point size
        and line width by the given value.

        Parameters
        ----------
        increment : float
            Amount to increment point size and line width.

        """
        for renderer in self.renderers:
            for actor in renderer._actors:
                if hasattr(actor, 'GetProperty'):
                    prop = actor.GetProperty()
                    if hasattr(prop, 'SetPointSize'):
                        prop.SetPointSize(prop.GetPointSize() + increment)
                    if hasattr(prop, 'SetLineWidth'):
                        prop.SetLineWidth(prop.GetLineWidth() + increment)
        self.render()

    def zoom_camera(self, value: float | Literal['tight']) -> None:
        """Zoom of the camera and render.

        Parameters
        ----------
        value : float or str
            Zoom of the camera. If a float, must be greater than 0. Otherwise,
            if a string, must be ``"tight"``. If tight, the plot will be zoomed
            such that the actors fill the entire viewport.

        """
        self.camera.zoom(value)
        self.render()

    def reset_key_events(self) -> None:
        """Reset all of the key press events to their defaults."""
        if not hasattr(self, 'iren'):
            return

        self.iren.clear_key_event_callbacks()  # type: ignore[has-type]

        self.add_key_event('q', self._prep_for_close)  # type: ignore[arg-type] # Add no matter what
        b_left_down_callback = lambda: self.iren.add_observer(  # type: ignore[has-type]
            'LeftButtonPressEvent',
            self.left_button_down,
        )
        self.add_key_event('b', b_left_down_callback)  # type: ignore[arg-type]
        self.add_key_event('v', lambda: self.isometric_view_interactive())  # type: ignore[arg-type]
        self.add_key_event('C', lambda: self.enable_cell_picking())  # type: ignore[arg-type]
        self.add_key_event('Up', lambda: self.zoom_camera(1.05))  # type: ignore[arg-type]
        self.add_key_event('Down', lambda: self.zoom_camera(0.95))  # type: ignore[arg-type]
        self.add_key_event('plus', lambda: self.increment_point_size_and_line_width(1))  # type: ignore[arg-type]
        self.add_key_event('minus', lambda: self.increment_point_size_and_line_width(-1))  # type: ignore[arg-type]

    @wraps(RenderWindowInteractor.key_press_event)
    def key_press_event(self, *args, **kwargs) -> None:  # numpydoc ignore=PR01,RT01
        """Wrap RenderWindowInteractor.key_press_event."""
        self.iren.key_press_event(*args, **kwargs)  # type: ignore[has-type]

    def left_button_down(self, *args) -> None:
        """Register the event for a left button down click."""
        attr = (
            'GetOffScreenFramebuffer'
            if pyvista.vtk_version_info < (9, 1)
            else 'GetRenderFramebuffer'
        )
        if (
            hasattr(renwin := self.render_window, attr)
            and not getattr(renwin, attr)().GetFBOIndex()
        ):
            # must raise a runtime error as this causes a segfault on VTK9
            msg = 'Invoking helper with no framebuffer'
            raise ValueError(msg)

        # Get 2D click location on window
        click_pos = self.iren.get_event_position()  # type: ignore[has-type]

        # Get corresponding click location in the 3D plot
        picker = _vtk.vtkWorldPointPicker()
        picker.Pick(click_pos[0], click_pos[1], 0, self.renderer)
        self.pickpoint = np.asarray(picker.GetPickPosition()).reshape((-1, 3))
        if np.any(np.isnan(self.pickpoint)):
            self.pickpoint[:] = 0

    @wraps(RenderWindowInteractor.enable_trackball_style)
    def enable_trackball_style(self) -> None:  # numpydoc ignore=PR01,RT01
        """Wrap RenderWindowInteractor.enable_trackball_style."""
        self.iren.enable_trackball_style()  # type: ignore[has-type]

    @wraps(RenderWindowInteractor.enable_custom_trackball_style)
    def enable_custom_trackball_style(self, *args, **kwargs) -> None:  # numpydoc ignore=PR01,RT01
        """Wrap RenderWindowInteractor.enable_custom_trackball_style."""
        self.iren.enable_custom_trackball_style(*args, **kwargs)  # type: ignore[has-type]

    @wraps(RenderWindowInteractor.enable_trackball_actor_style)
    def enable_trackball_actor_style(self) -> None:  # numpydoc ignore=PR01,RT01
        """Wrap RenderWindowInteractor.enable_trackball_actor_style."""
        self.iren.enable_trackball_actor_style()  # type: ignore[has-type]

    @wraps(RenderWindowInteractor.enable_image_style)
    def enable_image_style(self) -> None:  # numpydoc ignore=PR01,RT01
        """Wrap RenderWindowInteractor.enable_image_style."""
        self.iren.enable_image_style()  # type: ignore[has-type]

    @wraps(RenderWindowInteractor.enable_joystick_style)
    def enable_joystick_style(self) -> None:  # numpydoc ignore=PR01,RT01
        """Wrap RenderWindowInteractor.enable_joystick_style."""
        self.iren.enable_joystick_style()  # type: ignore[has-type]

    @wraps(RenderWindowInteractor.enable_joystick_actor_style)
    def enable_joystick_actor_style(self) -> None:  # numpydoc ignore=PR01,RT01
        """Wrap RenderWindowInteractor.enable_joystick_actor_style."""
        self.iren.enable_joystick_actor_style()  # type: ignore[has-type]

    @wraps(RenderWindowInteractor.enable_zoom_style)
    def enable_zoom_style(self) -> None:  # numpydoc ignore=PR01,RT01
        """Wrap RenderWindowInteractor.enable_zoom_style."""
        self.iren.enable_zoom_style()  # type: ignore[has-type]

    @wraps(RenderWindowInteractor.enable_terrain_style)
    def enable_terrain_style(self, *args, **kwargs) -> None:  # numpydoc ignore=PR01,RT01
        """Wrap RenderWindowInteractor.enable_terrain_style."""
        self.iren.enable_terrain_style(*args, **kwargs)  # type: ignore[has-type]

    @wraps(RenderWindowInteractor.enable_rubber_band_style)
    def enable_rubber_band_style(self) -> None:  # numpydoc ignore=PR01,RT01
        """Wrap RenderWindowInteractor.enable_rubber_band_style."""
        self.iren.enable_rubber_band_style()  # type: ignore[has-type]

    @wraps(RenderWindowInteractor.enable_rubber_band_2d_style)
    def enable_rubber_band_2d_style(self) -> None:  # numpydoc ignore=PR01,RT01
        """Wrap RenderWindowInteractor.enable_rubber_band_2d_style."""
        self.iren.enable_rubber_band_2d_style()  # type: ignore[has-type]

    @wraps(RenderWindowInteractor.enable_2d_style)
    def enable_2d_style(self) -> None:  # numpydoc ignore=PR01,RT01
        """Wrap RenderWindowInteractor.enable_2d_style."""
        self.iren.enable_2d_style()  # type: ignore[has-type]

    def enable_stereo_render(self) -> None:
        """Enable anaglyph stereo rendering.

        Disable this with :func:`disable_stereo_render
        <Plotter.disable_stereo_render>`

        Examples
        --------
        Enable stereo rendering to show a cube as an anaglyph image.

        >>> import pyvista as pv
        >>> pl = pv.Plotter()
        >>> _ = pl.add_mesh(pv.Cube())
        >>> pl.enable_stereo_render()
        >>> pl.show()

        """
        if self.render_window is not None:
            self.render_window.SetStereoTypeToAnaglyph()
            self.render_window.StereoRenderOn()

    def disable_stereo_render(self) -> None:
        """Disable anaglyph stereo rendering.

        Enable again with :func:`enable_stereo_render
        <Plotter.enable_stereo_render>`

        Examples
        --------
        Enable and then disable stereo rendering. It should show a simple cube.

        >>> import pyvista as pv
        >>> pl = pv.Plotter()
        >>> _ = pl.add_mesh(pv.Cube())
        >>> pl.enable_stereo_render()
        >>> pl.disable_stereo_render()
        >>> pl.show()

        """
        if self.render_window is not None:
            self.render_window.StereoRenderOff()

    def hide_axes_all(self) -> None:
        """Hide the axes orientation widget in all renderers."""
        for renderer in self.renderers:
            renderer.hide_axes()

    def show_axes_all(self) -> None:
        """Show the axes orientation widget in all renderers.

        Examples
        --------
        >>> import pyvista as pv
        >>> from pyvista import examples
        >>>
        >>> mesh = examples.load_globe()
        >>> texture = examples.load_globe_texture()
        >>>
        >>> # create multi-window plot (1 row, 2 columns)
        >>> pl = pv.Plotter(shape=(1, 2))
        >>>
        >>> # activate subplot 1 and add a mesh
        >>> pl.subplot(0, 0)
        >>> _ = pl.add_mesh(mesh, texture=texture)
        >>>
        >>> # activate subplot 2 and add a mesh
        >>> pl.subplot(0, 1)
        >>> _ = pl.add_mesh(examples.load_airplane())
        >>>
        >>> # show the axes orientation widget in all subplots
        >>> pl.show_axes_all()
        >>>
        >>> # display the window
        >>> pl.show()

        """
        for renderer in self.renderers:
            renderer.show_axes()

    def isometric_view_interactive(self) -> None:
        """Set the current interactive render window to isometric view."""
        interactor = self.iren.get_interactor_style()  # type: ignore[has-type]
        renderer = interactor.GetCurrentRenderer()
        if renderer is None:
            renderer = self.renderer
        renderer.view_isometric()

    def update(self, stime: int = 1, force_redraw: bool = True) -> None:
        """Update window, redraw, process messages query.

        Parameters
        ----------
        stime : int, default: 1
            Duration of timer that interrupt vtkRenderWindowInteractor
            in milliseconds.

        force_redraw : bool, default: True
            Call ``render`` immediately.

        """
        if stime <= 0:
            stime = 1

        curr_time = time.time()
        Plotter.last_update_time = min(Plotter.last_update_time, curr_time)

        if self.iren is not None:  # type: ignore[has-type]
            update_rate = self.iren.get_desired_update_rate()  # type: ignore[has-type]
            if (curr_time - Plotter.last_update_time) > (1.0 / update_rate):
                # Allow interaction for a brief moment during interactive updating
                # Use the non-blocking ProcessEvents method.
                self.iren.process_events()  # type: ignore[has-type]
                # Rerender
                self.render()
                Plotter.last_update_time = curr_time
                return

        if force_redraw:
            self.render()

    def add_composite(
        self,
        dataset: pyvista.MultiBlock,
        color: ColorLike | None = None,
        style: Literal['surface', 'wireframe', 'points', 'points_gaussian'] | None = None,
        scalars: str | None = None,
        clim: Sequence[float] | None = None,
        show_edges: bool | None = None,
        edge_color: ColorLike | None = None,
        point_size: float | None = None,
        line_width: float | None = None,
        opacity: float | None = 1.0,
        flip_scalars: bool = False,
        lighting: bool | None = None,
        n_colors: int = 256,
        interpolate_before_map: bool | None = True,
        cmap: str | list[str] | pyvista.LookupTable | None = None,
        label: str | None = None,
        reset_camera: bool | None = None,
        scalar_bar_args: ScalarBarArgs | None = None,
        show_scalar_bar: bool | None = None,
        multi_colors: bool | str | Cycler[str, ColorLike] | Sequence[ColorLike] = False,
        name: str | None = None,
        render_points_as_spheres: bool | None = None,
        render_lines_as_tubes: bool | None = None,
        smooth_shading: bool | None = None,
        split_sharp_edges: bool | None = None,
        ambient: float | None = None,
        diffuse: float | None = None,
        specular: float | None = None,
        specular_power: float | None = None,
        nan_color: ColorLike | None = None,
        nan_opacity: float = 1.0,
        culling: bool | Literal['b', 'back', 'backface', 'f', 'front', 'frontface'] | None = None,
        rgb: bool | None = None,
        below_color: ColorLike | None = None,
        above_color: ColorLike | None = None,
        annotations: dict[float, str] | None = None,
        pickable: bool = True,
        preference: Literal['point', 'cell'] = 'point',
        log_scale: bool = False,
        pbr: bool | None = None,
        metallic: float | None = None,
        roughness: float | None = None,
        render: bool = True,
        component: int | None = None,
        color_missing_with_nan: bool = False,
        copy_mesh: bool = False,
        show_vertices: bool | None = None,
        edge_opacity: float | None = None,
        **kwargs,
    ) -> tuple[Actor | _vtk.vtkActor, CompositePolyDataMapper]:
        """Add a composite dataset to the plotter.

        Parameters
        ----------
        dataset : pyvista.MultiBlock
            A :class:`pyvista.MultiBlock` dataset.

        color : ColorLike, default: :attr:`pyvista.plotting.themes.Theme.color`
            Use to make the entire mesh have a single solid color.
            Either a string, RGB list, or hex color string.  For example:
            ``color='white'``, ``color='w'``, ``color=[1.0, 1.0, 1.0]``, or
            ``color='#FFFFFF'``. Color will be overridden if scalars are
            specified. To color each element of the composite dataset
            individually, you will need to iteratively call ``add_mesh`` for
            each sub-dataset.

        style : str, default: 'wireframe'
            Visualization style of the mesh.  One of the following:
            ``style='surface'``, ``style='wireframe'``, ``style='points'``.
            Defaults to ``'surface'``. Note that ``'wireframe'`` only shows a
            wireframe of the outer geometry.

        scalars : str, optional
            Scalars used to "color" the points or cells of the dataset.
            Accepts only a string name of an array that is present on the
            composite dataset.

        clim : sequence[float], optional
            Two item color bar range for scalars.  Defaults to minimum and
            maximum of scalars array.  Example: ``[-1, 2]``. ``rng`` is
            also an accepted alias for this.

        show_edges : bool, default: :attr:`pyvista.global_theme.show_edges <pyvista.plotting.themes.Theme.show_edges>`
            Shows the edges of a mesh.  Does not apply to a wireframe
            representation.

        edge_color : ColorLike, default: :attr:`pyvista.global_theme.edge_color <pyvista.plotting.themes.Theme.edge_color>`
            The solid color to give the edges when ``show_edges=True``.
            Either a string, RGB list, or hex color string.

            Defaults to :attr:`pyvista.global_theme.edge_color
            <pyvista.plotting.themes.Theme.edge_color>`.

        point_size : float, default: 5.0
            Point size of any points in the dataset plotted. Also
            applicable when style='points'. Default ``5.0``.

        line_width : float, optional
            Thickness of lines.  Only valid for wireframe and surface
            representations.

        opacity : float, default: 1.0
            Opacity of the mesh. A single float value that will be applied
            globally opacity of the mesh and uniformly
            applied everywhere - should be between 0 and 1.

        flip_scalars : bool, default: False
            Flip direction of cmap. Most colormaps allow ``*_r``
            suffix to do this as well.

        lighting : bool, default: True
            Enable or disable view direction lighting.

        n_colors : int, default: 256
            Number of colors to use when displaying scalars.  The scalar bar
            will also have this many colors.

        interpolate_before_map : bool, default: True
            Enabling makes for a smoother scalars display.  When ``False``,
            OpenGL will interpolate the mapped colors which can result in
            showing colors that are not present in the color map.

        cmap : str | list, | pyvista.LookupTable, default: :attr:`pyvista.plotting.themes.Theme.cmap`
            If a string, this is the name of the ``matplotlib`` colormap to use
            when mapping the ``scalars``.  See available Matplotlib colormaps.
            Only applicable for when displaying ``scalars``.
            ``colormap`` is also an accepted alias
            for this. If ``colorcet`` or ``cmocean`` are installed, their
            colormaps can be specified by name.

            You can also specify a list of colors to override an existing
            colormap with a custom one.  For example, to create a three color
            colormap you might specify ``['green', 'red', 'blue']``.

            This parameter also accepts a :class:`pyvista.LookupTable`. If this
            is set, all parameters controlling the color map like ``n_colors``
            will be ignored.

        label : str, optional
            String label to use when adding a legend to the scene with
            :func:`pyvista.Plotter.add_legend`.

        reset_camera : bool, optional
            Reset the camera after adding this mesh to the scene. The default
            setting is ``None``, where the camera is only reset if this plotter
            has already been shown. If ``False``, the camera is not reset
            regardless of the state of the ``Plotter``. When ``True``, the
            camera is always reset.

        scalar_bar_args : dict, optional
            Dictionary of keyword arguments to pass when adding the
            scalar bar to the scene. For options, see
            :func:`pyvista.Plotter.add_scalar_bar`.

        show_scalar_bar : bool
            If ``False``, a scalar bar will not be added to the
            scene. Defaults to ``True`` unless ``rgba=True``.

        multi_colors : bool | str | cycler.Cycler | sequence[ColorLike], default: False
            Color each block by a solid color using a custom cycler.

            If ``True``, the default 'matplotlib' color cycler is used.

            See :func:`set_color_cycler<Plotter.set_color_cycler>` for usage of
            custom color cyclers.

        name : str, optional
            The name for the added mesh/actor so that it can be easily
            updated.  If an actor of this name already exists in the
            rendering window, it will be replaced by the new actor.

        render_points_as_spheres : bool, default: False
            Render points as spheres rather than dots.

        render_lines_as_tubes : bool, default: False
            Show lines as thick tubes rather than flat lines.  Control
            the width with ``line_width``.

        smooth_shading : bool, default: :attr:`pyvista.plotting.themes.Theme.smooth_shading`
            Enable smooth shading when ``True`` using the Phong shading
            algorithm.  When ``False``, uses flat shading.  Automatically
            enabled when ``pbr=True``.  See :ref:`shading_example`.

        split_sharp_edges : bool, default: False
            Split sharp edges exceeding 30 degrees when plotting with smooth
            shading.  Control the angle with the optional keyword argument
            ``feature_angle``.  By default this is ``False`` unless overridden
            by the global or plotter theme.  Note that enabling this will
            create a copy of the input mesh within the plotter.  See
            :ref:`shading_example`.

        ambient : float, default: 0.0
            When lighting is enabled, this is the amount of light in
            the range of 0 to 1 (default 0.0) that reaches the actor
            when not directed at the light source emitted from the
            viewer.

        diffuse : float, default: 1.0
            The diffuse lighting coefficient.

        specular : float, default: 0.0
            The specular lighting coefficient.

        specular_power : float, default: 1.0
            The specular power. Between 0.0 and 128.0.

        nan_color : ColorLike, default: :attr:`pyvista.plotting.themes.Theme.nan_color`
            The color to use for all ``NaN`` values in the plotted
            scalar array.

        nan_opacity : float, default: 1.0
            Opacity of ``NaN`` values.  Should be between 0 and 1.

        culling : str, bool, default: False
            Does not render faces that are culled. This can be helpful for
            dense surface meshes, especially when edges are visible, but can
            cause flat meshes to be partially displayed. One of the following:

            * ``True`` - Enable backface culling
            * ``"b"`` - Enable backface culling
            * ``"back"`` - Enable backface culling
            * ``"backface"`` - Enable backface culling
            * ``"f"`` - Enable frontface culling
            * ``"front"`` - Enable frontface culling
            * ``"frontface"`` - Enable frontface culling
            * ``False`` - Disable both backface and frontface culling

        rgb : bool, default: False
            If an 2 dimensional array is passed as the scalars, plot
            those values as RGB(A) colors. ``rgba`` is also an
            accepted alias for this.  Opacity (the A) is optional.  If
            a scalars array ending with ``"_rgb"`` or ``"_rgba"`` is passed,
            the default becomes ``True``.  This can be overridden by setting
            this parameter to ``False``.

        below_color : ColorLike, optional
            Solid color for values below the scalars range
            (``clim``). This will automatically set the scalar bar
            ``below_label`` to ``'below'``.

        above_color : ColorLike, optional
            Solid color for values below the scalars range
            (``clim``). This will automatically set the scalar bar
            ``above_label`` to ``'above'``.

        annotations : dict, optional
            Pass a dictionary of annotations. Keys are the float
            values in the scalars range to annotate on the scalar bar
            and the values are the string annotations.

        pickable : bool, default: True
            Set whether this actor is pickable.

        preference : str, default: 'point'
            For each block, when ``block.n_points == block.n_cells`` and
            setting scalars, this parameter sets how the scalars will be mapped
            to the mesh.  For example, when ``'point'`` the scalars will be
            associated with the mesh points if available.  Can be either
            ``'point'`` or ``'cell'``.

        log_scale : bool, default: False
            Use log scale when mapping data to colors. Scalars less
            than zero are mapped to the smallest representable
            positive float.

        pbr : bool, default: False
            Enable physics based rendering (PBR) if the mesh is
            ``PolyData``.  Use the ``color`` argument to set the base
            color.

        metallic : float, default: 0.0
            Usually this value is either 0 or 1 for a real material
            but any value in between is valid. This parameter is only
            used by PBR interpolation.

        roughness : float, default: 0.5
            This value has to be between 0 (glossy) and 1 (rough). A
            glossy material has reflections and a high specular
            part. This parameter is only used by PBR
            interpolation.

        render : bool, default: True
            Force a render when ``True``.

        component : int, optional
            Set component of vector valued scalars to plot.  Must be
            nonnegative, if supplied. If ``None``, the magnitude of
            the vector is plotted.

        color_missing_with_nan : bool, default: False
            Color any missing values with the ``nan_color``. This is useful
            when not all blocks of the composite dataset have the specified
            ``scalars``.

        copy_mesh : bool, default: False
            If ``True``, a copy of the mesh will be made before adding it to
            the plotter.  This is useful if e.g. you would like to add the same
            mesh to a plotter multiple times and display different
            scalars. Setting ``copy_mesh`` to ``False`` is necessary if you
            would like to update the mesh after adding it to the plotter and
            have these updates rendered, e.g. by changing the active scalars or
            through an interactive widget.

        show_vertices : bool, optional
            When ``style`` is not ``'points'``, render the external surface
            vertices. The following optional keyword arguments may be used to
            control the style of the vertices:

            * ``vertex_color`` - The color of the vertices
            * ``vertex_style`` - Change style to ``'points_gaussian'``
            * ``vertex_opacity`` - Control the opacity of the vertices

        edge_opacity : float, optional
            Edge opacity of the mesh. A single float value that will be applied globally
            edge opacity of the mesh and uniformly applied everywhere - should be
            between 0 and 1.

            .. note::
                `edge_opacity` uses ``SetEdgeOpacity`` as the underlying method which
                requires VTK version 9.3 or higher. If ``SetEdgeOpacity`` is not
                available, `edge_opacity` is set to 1.

        **kwargs : dict, optional
            Optional keyword arguments.

        Returns
        -------
        pyvista.Actor
            Actor of the composite dataset.

        pyvista.CompositePolyDataMapper
            Composite PolyData mapper.

        Examples
        --------
        Add a sphere and a cube as a multiblock dataset to a plotter and then
        change the visibility and color of the blocks.

        Note index ``1`` and ``2`` are used to access the individual blocks of
        the composite dataset. This is because the :class:`pyvista.MultiBlock`
        is the root node of the "tree" and is index ``0``. This allows you to
        access individual blocks or the entire composite dataset itself in the
        case of multiple nested composite datasets.

        >>> import pyvista as pv
        >>> dataset = pv.MultiBlock([pv.Cube(), pv.Sphere(center=(0, 0, 1))])
        >>> pl = pv.Plotter()
        >>> actor, mapper = pl.add_composite(dataset)
        >>> mapper.block_attr[1].color = 'b'
        >>> mapper.block_attr[1].opacity = 0.5
        >>> mapper.block_attr[2].color = 'r'
        >>> pl.show()

        """
        if not isinstance(dataset, _vtk.vtkCompositeDataSet):
            msg = f'Invalid type ({type(dataset)}). Must be a composite dataset.'  # type: ignore[unreachable]
            raise TypeError(msg)
        # always convert
        dataset = dataset.as_polydata_blocks(copy_mesh)
        self.mesh = dataset  # for legacy behavior

        # Parse arguments
        (
            scalar_bar_args,
            split_sharp_edges,
            show_scalar_bar,
            feature_angle,
            render_points_as_spheres,
            smooth_shading,
            clim,
            cmap,
            culling,
            name,
            nan_color,
            texture,
            rgb,
            interpolation,
            remove_existing_actor,
            vertex_color,
            vertex_style,
            vertex_opacity,
        ) = _common_arg_parser(
            dataset,
            self._theme,
            n_colors,
            scalar_bar_args,
            split_sharp_edges,
            show_scalar_bar,
            render_points_as_spheres,
            smooth_shading,
            pbr,
            clim,
            cmap,
            culling,
            name,
            nan_color,
            nan_opacity,
            None,
            rgb,
            style,
            **kwargs,
        )
        if show_vertices is None:
            show_vertices = self._theme.show_vertices

        # Compute surface normals if using smooth shading
        if smooth_shading:
            dataset = dataset._compute_normals(
                cell_normals=False,
                split_vertices=True,
                feature_angle=feature_angle,
            )

        self.mapper: CompositePolyDataMapper | PointGaussianMapper = CompositePolyDataMapper(
            dataset,
            theme=self._theme,
            color_missing_with_nan=color_missing_with_nan,
            interpolate_before_map=interpolate_before_map,
        )

        actor, _ = self.add_actor(self.mapper, render=False)

        prop = Property(
            self._theme,
            interpolation=interpolation,
            metallic=metallic,
            roughness=roughness,
            point_size=point_size,
            ambient=ambient,
            diffuse=diffuse,
            specular=specular,
            specular_power=specular_power,
            show_edges=show_edges,
            color=self.renderer.next_color if color is None or color is True else color,
            style=style,
            edge_color=edge_color,
            render_points_as_spheres=render_points_as_spheres,
            render_lines_as_tubes=render_lines_as_tubes,
            lighting=lighting,
            line_width=line_width,
            opacity=opacity,
            culling=culling,
            edge_opacity=edge_opacity,
        )
        actor.SetProperty(prop)

        if label is not None:
            self._add_legend_label(actor, label, None, prop.color)

        # check if there are any consistent active scalars
        if color is not None:
            self.mapper.scalar_visibility = False
        elif multi_colors:
            self.mapper.set_unique_colors(multi_colors)
        else:
            if scalars is None:
                point_name, cell_name = dataset._get_consistent_active_scalars()
                if point_name and cell_name:
                    scalars = point_name if preference == 'point' else cell_name
                else:
                    scalars = point_name if point_name is not None else cell_name

            elif not isinstance(scalars, str):
                msg = f'`scalars` must be a string for `add_composite`, not ({type(scalars)})'  # type: ignore[unreachable]
                raise TypeError(msg)

            if scalars is not None:
                # enable rgb if the scalars name ends with rgb or rgba
                if rgb is None and scalars.endswith(('_rgb', '_rgba')):
                    rgb = True
                    show_scalar_bar = False

                scalar_bar_args = self.mapper.set_scalars(
                    scalars,
                    preference,
                    component,
                    annotations,
                    rgb,
                    scalar_bar_args,
                    n_colors,
                    nan_color,
                    above_color,
                    below_color,
                    clim,
                    cmap,
                    flip_scalars,
                    log_scale,
                )
            else:
                self.mapper.scalar_visibility = False

        # Only show scalar bar if there are scalars
        if show_scalar_bar and scalars is not None and isinstance(scalar_bar_args, Mapping):
            self.add_scalar_bar(**scalar_bar_args)  # type: ignore[call-arg]

        # by default reset the camera if the plotting window has been rendered
        if reset_camera is None:
            reset_camera = not self._first_time and not self.camera_set

        # add this immediately prior to adding the actor to ensure vertices
        # are rendered
        if show_vertices and style not in ['points', 'points_gaussian']:
            self.add_composite(
                dataset,
                style=vertex_style,
                point_size=point_size,
                color=vertex_color,
                render_points_as_spheres=render_points_as_spheres,
                name=f'{name}-vertices',
                opacity=vertex_opacity,
                lighting=lighting,
                render=False,
                show_vertices=False,
            )

        self.add_actor(
            actor,  # type: ignore[arg-type]
            reset_camera=reset_camera,
            name=name,
            pickable=pickable,
            render=render,
            remove_existing_actor=remove_existing_actor,
        )

        return actor, self.mapper

    def add_mesh(
        self,
        mesh: NumpyArray[float]
        | pyvista.DataSet
        | pyvista.MultiBlock
        | pyvista.PointSet
        | _vtk.vtkAlgorithm,
        color: ColorLike | None = None,
        style: Literal['surface', 'wireframe', 'points', 'points_gaussian'] | None = None,
        scalars: str | pyvista.pyvista_ndarray | None = None,
        clim: Sequence[float] | None = None,
        show_edges: bool | None = None,
        edge_color: ColorLike | None = None,
        point_size: float | None = None,
        line_width: float | None = None,
        opacity: float
        | Literal['linear', 'linear_r', 'geom', 'geom_r']
        | Sequence[float]
        | None = None,
        flip_scalars: bool = False,
        lighting: bool | None = None,
        n_colors: int = 256,
        interpolate_before_map: bool | None = None,
        cmap: str | list[str] | pyvista.LookupTable | None = None,
        label: str | None = None,
        reset_camera: bool | None = None,
        scalar_bar_args: ScalarBarArgs | None = None,
        show_scalar_bar: bool | None = None,
        multi_colors: bool = False,
        name: str | None = None,
        texture: pyvista.Texture | NumpyArray[float] | None = None,
        render_points_as_spheres: bool | None = None,
        render_lines_as_tubes: bool | None = None,
        smooth_shading: bool | None = None,
        split_sharp_edges: bool | None = None,
        ambient: float | None = None,
        diffuse: float | None = None,
        specular: float | None = None,
        specular_power: float | None = None,
        nan_color: ColorLike | None = None,
        nan_opacity: float = 1.0,
        culling: Literal['front', 'back'] | None = None,
        rgb: bool | None = None,
        categories: bool = False,
        silhouette: Silhouette | bool | None = None,
        use_transparency: bool = False,
        below_color: ColorLike | None = None,
        above_color: ColorLike | None = None,
        annotations: dict[float, str] | None = None,
        pickable: bool = True,
        preference: Literal['point', 'cell'] = 'point',
        log_scale: bool = False,
        pbr: bool | None = None,
        metallic: float | None = None,
        roughness: float | None = None,
        render: bool = True,
        user_matrix: NumpyArray[float] | _vtk.vtkMatrix4x4 | None = None,
        component: int | None = None,
        emissive: bool | None = None,
        copy_mesh: bool = False,
        backface_params: BackfaceParams | pyvista.Property | None = None,
        show_vertices: bool | None = None,
        edge_opacity: float | None = None,
        **kwargs,
    ) -> Actor | _vtk.vtkActor:
        """Add any PyVista/VTK mesh or dataset that PyVista can wrap to the scene.

        This method is using a mesh representation to view the surfaces
        and/or geometry of datasets. For volume rendering, see
        :func:`pyvista.Plotter.add_volume`.

        To see the what most of the following parameters look like in action,
        please refer to :class:`pyvista.Property`.

        Parameters
        ----------
        mesh : pyvista.DataSet or pyvista.MultiBlock or vtk.vtkAlgorithm
            Any PyVista or VTK mesh is supported. Also, any dataset
            that :func:`pyvista.wrap` can handle including NumPy
            arrays of XYZ points. Plotting also supports VTK algorithm
            objects (``vtk.vtkAlgorithm`` and ``vtk.vtkAlgorithmOutput``).
            When passing an algorithm, the rendering pipeline will be
            connected to the passed algorithm to dynamically update
            the scene.

        color : ColorLike, optional
            Use to make the entire mesh have a single solid color.
            Either a string, RGB list, or hex color string.  For example:
            ``color='white'``, ``color='w'``, ``color=[1.0, 1.0, 1.0]``, or
            ``color='#FFFFFF'``. Color will be overridden if scalars are
            specified.

            Defaults to :attr:`pyvista.global_theme.color
            <pyvista.plotting.themes.Theme.color>`.

        style : str, optional
            Visualization style of the mesh.  One of the following:
            ``style='surface'``, ``style='wireframe'``, ``style='points'``,
            ``style='points_gaussian'``. Defaults to ``'surface'``. Note that
            ``'wireframe'`` only shows a wireframe of the outer geometry.
            ``'points_gaussian'`` can be modified with the ``emissive``,
            ``render_points_as_spheres`` options.

        scalars : str | numpy.ndarray, optional
            Scalars used to "color" the mesh.  Accepts a string name
            of an array that is present on the mesh or an array equal
            to the number of cells or the number of points in the
            mesh.  Array should be sized as a single vector. If both
            ``color`` and ``scalars`` are ``None``, then the active
            scalars are used.

        clim : sequence[float], optional
            Two item color bar range for scalars.  Defaults to minimum and
            maximum of scalars array.  Example: ``[-1, 2]``. ``rng`` is
            also an accepted alias for this.

        show_edges : bool, optional
            Shows the edges of a mesh.  Does not apply to a wireframe
            representation.

        edge_color : ColorLike, optional
            The solid color to give the edges when ``show_edges=True``.
            Either a string, RGB list, or hex color string.

            Defaults to :attr:`pyvista.global_theme.edge_color
            <pyvista.plotting.themes.Theme.edge_color>`.

        point_size : float, optional
            Point size of any nodes in the dataset plotted. Also
            applicable when style='points'. Default ``5.0``.

        line_width : float, optional
            Thickness of lines.  Only valid for wireframe and surface
            representations.  Default ``None``.

        opacity : float | str | array_like
            Opacity of the mesh. If a single float value is given, it
            will be the global opacity of the mesh and uniformly
            applied everywhere - should be between 0 and 1. A string
            can also be specified to map the scalars range to a
            predefined opacity transfer function (options include:
            ``'linear'``, ``'linear_r'``, ``'geom'``, ``'geom_r'``).
            A string could also be used to map a scalars array from
            the mesh to the opacity (must have same number of elements
            as the ``scalars`` argument). Or you can pass a custom
            made transfer function that is an array either
            ``n_colors`` in length or shorter.

        flip_scalars : bool, default: False
            Flip direction of cmap. Most colormaps allow ``*_r``
            suffix to do this as well.

        lighting : bool, optional
            Enable or disable view direction lighting. Default ``False``.

        n_colors : int, optional
            Number of colors to use when displaying scalars. Defaults to 256.
            The scalar bar will also have this many colors.

        interpolate_before_map : bool, optional
            Enabling makes for a smoother scalars display.  Default is
            ``True``.  When ``False``, OpenGL will interpolate the
            mapped colors which can result is showing colors that are
            not present in the color map.

        cmap : str | list | pyvista.LookupTable, default: :attr:`pyvista.plotting.themes.Theme.cmap`
            If a string, this is the name of the ``matplotlib`` colormap to use
            when mapping the ``scalars``.  See available Matplotlib colormaps.
            Only applicable for when displaying ``scalars``.
            ``colormap`` is also an accepted alias
            for this. If ``colorcet`` or ``cmocean`` are installed, their
            colormaps can be specified by name.

            You can also specify a list of colors to override an existing
            colormap with a custom one.  For example, to create a three color
            colormap you might specify ``['green', 'red', 'blue']``.

            This parameter also accepts a :class:`pyvista.LookupTable`. If this
            is set, all parameters controlling the color map like ``n_colors``
            will be ignored.

        label : str, optional
            String label to use when adding a legend to the scene with
            :func:`pyvista.Plotter.add_legend`.

        reset_camera : bool, optional
            Reset the camera after adding this mesh to the scene. The default
            setting is ``None``, where the camera is only reset if this plotter
            has already been shown. If ``False``, the camera is not reset
            regardless of the state of the ``Plotter``. When ``True``, the
            camera is always reset.

        scalar_bar_args : dict, optional
            Dictionary of keyword arguments to pass when adding the
            scalar bar to the scene. For options, see
            :func:`pyvista.Plotter.add_scalar_bar`.

        show_scalar_bar : bool, optional
            If ``False``, a scalar bar will not be added to the
            scene.

        multi_colors : bool | str | cycler.Cycler | sequence[ColorLike], default: False
            If a :class:`pyvista.MultiBlock` dataset is given this will color
            each block by a solid color using a custom cycler.

            If ``True``, the default 'matplotlib' color cycler is used.

            See :func:`set_color_cycler<Plotter.set_color_cycler>` for usage of
            custom color cycles.

        name : str, optional
            The name for the added mesh/actor so that it can be easily
            updated.  If an actor of this name already exists in the
            rendering window, it will be replaced by the new actor.

        texture : pyvista.Texture or np.ndarray, optional
            A texture to apply if the input mesh has texture
            coordinates.  This will not work with MultiBlock
            datasets.

        render_points_as_spheres : bool, optional
            Render points as spheres rather than dots.

        render_lines_as_tubes : bool, optional
            Show lines as thick tubes rather than flat lines.  Control
            the width with ``line_width``.

        smooth_shading : bool, optional
            Enable smooth shading when ``True`` using the Phong
            shading algorithm.  When ``False``, use flat shading.
            Automatically enabled when ``pbr=True``.  See
            :ref:`shading_example`.

        split_sharp_edges : bool, optional
            Split sharp edges exceeding 30 degrees when plotting with smooth
            shading.  Control the angle with the optional keyword argument
            ``feature_angle``.  By default this is ``False`` unless overridden
            by the global or plotter theme.  Note that enabling this will
            create a copy of the input mesh within the plotter.  See
            :ref:`shading_example`.

        ambient : float, optional
            When lighting is enabled, this is the amount of light in
            the range of 0 to 1 (default 0.0) that reaches the actor
            when not directed at the light source emitted from the
            viewer.

        diffuse : float, optional
            The diffuse lighting coefficient. Default 1.0.

        specular : float, optional
            The specular lighting coefficient. Default 0.0.

        specular_power : float, optional
            The specular power. Between 0.0 and 128.0.

        nan_color : ColorLike, optional
            The color to use for all ``NaN`` values in the plotted
            scalar array.

        nan_opacity : float, optional
            Opacity of ``NaN`` values.  Should be between 0 and 1.
            Default 1.0.

        culling : str, optional
            Does not render faces that are culled. Options are
            ``'front'`` or ``'back'``. This can be helpful for dense
            surface meshes, especially when edges are visible, but can
            cause flat meshes to be partially displayed.  Defaults to
            ``False``.

        rgb : bool, optional
            If an 2 dimensional array is passed as the scalars, plot
            those values as RGB(A) colors. ``rgba`` is also an
            accepted alias for this.  Opacity (the A) is optional.  If
            a scalars array ending with ``"_rgba"`` is passed, the default
            becomes ``True``.  This can be overridden by setting this
            parameter to ``False``.

        categories : bool, optional
            If set to ``True``, then the number of unique values in
            the scalar array will be used as the ``n_colors``
            argument.

        silhouette : dict, bool, optional
            If set to ``True``, plot a silhouette highlight for the
            mesh. This feature is only available for a triangulated
            ``PolyData``.  As a ``dict``, it contains the properties
            of the silhouette to display:

                * ``color``: ``ColorLike``, color of the silhouette
                * ``line_width``: ``float``, edge width
                * ``opacity``: ``float`` between 0 and 1, edge transparency
                * ``feature_angle``: If a ``float``, display sharp edges
                  exceeding that angle in degrees.
                * ``decimate``: ``float`` between 0 and 1, level of decimation

        use_transparency : bool, optional
            Invert the opacity mappings and make the values correspond
            to transparency.

        below_color : ColorLike, optional
            Solid color for values below the scalars range
            (``clim``). This will automatically set the scalar bar
            ``below_label`` to ``'below'``.

        above_color : ColorLike, optional
            Solid color for values below the scalars range
            (``clim``). This will automatically set the scalar bar
            ``above_label`` to ``'above'``.

        annotations : dict, optional
            Pass a dictionary of annotations. Keys are the float
            values in the scalars range to annotate on the scalar bar
            and the values are the string annotations.

        pickable : bool, optional
            Set whether this actor is pickable.

        preference : str, default: "point"
            When ``mesh.n_points == mesh.n_cells`` and setting
            scalars, this parameter sets how the scalars will be
            mapped to the mesh.  Default ``'point'``, causes the
            scalars will be associated with the mesh points.  Can be
            either ``'point'`` or ``'cell'``.

        log_scale : bool, default: False
            Use log scale when mapping data to colors. Scalars less
            than zero are mapped to the smallest representable
            positive float.

        pbr : bool, optional
            Enable physics based rendering (PBR) if the mesh is
            ``PolyData``.  Use the ``color`` argument to set the base
            color.

        metallic : float, optional
            Usually this value is either 0 or 1 for a real material
            but any value in between is valid. This parameter is only
            used by PBR interpolation.

        roughness : float, optional
            This value has to be between 0 (glossy) and 1 (rough). A
            glossy material has reflections and a high specular
            part. This parameter is only used by PBR
            interpolation.

        render : bool, default: True
            Force a render when ``True``.

        user_matrix : np.ndarray | vtk.vtkMatrix4x4, default: np.eye(4)
            Matrix passed to the Actor class before rendering. This affects the
            actor/rendering only, not the input volume itself. The user matrix is the
            last transformation applied to the actor before rendering. Defaults to the
            identity matrix.

        component : int, optional
            Set component of vector valued scalars to plot.  Must be
            nonnegative, if supplied. If ``None``, the magnitude of
            the vector is plotted.

        emissive : bool, optional
            Treat the points/splats as emissive light sources. Only valid for
            ``style='points_gaussian'`` representation.

        copy_mesh : bool, default: False
            If ``True``, a copy of the mesh will be made before adding it to
            the plotter.  This is useful if you would like to add the same
            mesh to a plotter multiple times and display different
            scalars. Setting ``copy_mesh`` to ``False`` is necessary if you
            would like to update the mesh after adding it to the plotter and
            have these updates rendered, e.g. by changing the active scalars or
            through an interactive widget. This should only be set to ``True``
            with caution. Defaults to ``False``. This is ignored if the input
            is a ``vtkAlgorithm`` subclass.

        backface_params : dict | pyvista.Property, optional
            A :class:`pyvista.Property` or a dict of parameters to use for
            backface rendering. This is useful for instance when the inside of
            oriented surfaces has a different color than the outside. When a
            :class:`pyvista.Property`, this is directly used for backface
            rendering. When a dict, valid keys are :class:`pyvista.Property`
            attributes, and values are corresponding values to use for the
            given property. Omitted keys (or the default of
            ``backface_params=None``) default to the corresponding frontface
            properties.

        show_vertices : bool, optional
            When ``style`` is not ``'points'``, render the external surface
            vertices. The following optional keyword arguments may be used to
            control the style of the vertices:

            * ``vertex_color`` - The color of the vertices
            * ``vertex_style`` - Change style to ``'points_gaussian'``
            * ``vertex_opacity`` - Control the opacity of the vertices

        edge_opacity : float, optional
            Edge opacity of the mesh. A single float value that will be applied globally
            edge opacity of the mesh and uniformly applied everywhere - should be
            between 0 and 1.

            .. note::
                `edge_opacity` uses ``SetEdgeOpacity`` as the underlying method which
                requires VTK version 9.3 or higher. If ``SetEdgeOpacity`` is not
                available, `edge_opacity` is set to 1.

        **kwargs : dict, optional
            Optional keyword arguments.

        Returns
        -------
        pyvista.Actor
            Actor of the mesh.

        Examples
        --------
        Add a sphere to the plotter and show it with a custom scalar
        bar title.

        >>> import pyvista as pv
        >>> sphere = pv.Sphere()
        >>> sphere['Data'] = sphere.points[:, 2]
        >>> plotter = pv.Plotter()
        >>> _ = plotter.add_mesh(sphere, scalar_bar_args={'title': 'Z Position'})
        >>> plotter.show()

        Plot using RGB on a single cell.  Note that since the number of
        points and the number of cells are identical, we have to pass
        ``preference='cell'``.

        >>> import pyvista as pv
        >>> import numpy as np
        >>> vertices = np.array(
        ...     [
        ...         [0, 0, 0],
        ...         [1, 0, 0],
        ...         [0.5, 0.667, 0],
        ...         [0.5, 0.33, 0.667],
        ...     ]
        ... )
        >>> faces = np.hstack([[3, 0, 1, 2], [3, 0, 3, 2], [3, 0, 1, 3], [3, 1, 2, 3]])
        >>> mesh = pv.PolyData(vertices, faces)
        >>> mesh.cell_data['colors'] = [
        ...     [255, 255, 255],
        ...     [0, 255, 0],
        ...     [0, 0, 255],
        ...     [255, 0, 0],
        ... ]
        >>> plotter = pv.Plotter()
        >>> _ = plotter.add_mesh(
        ...     mesh,
        ...     scalars='colors',
        ...     lighting=False,
        ...     rgb=True,
        ...     preference='cell',
        ... )
        >>> plotter.camera_position = 'xy'
        >>> plotter.show()

        Note how this varies from ``preference=='point'``.  This is
        because each point is now being individually colored, versus
        in ``preference=='point'``, each cell face is individually
        colored.

        >>> plotter = pv.Plotter()
        >>> _ = plotter.add_mesh(
        ...     mesh,
        ...     scalars='colors',
        ...     lighting=False,
        ...     rgb=True,
        ...     preference='point',
        ... )
        >>> plotter.camera_position = 'xy'
        >>> plotter.show()

        Plot a plane with a constant color and vary its opacity by point.

        >>> plane = pv.Plane()
        >>> plane.plot(
        ...     color='b',
        ...     opacity=np.linspace(0, 1, plane.n_points),
        ...     show_edges=True,
        ... )

        Plot the points of a sphere with Gaussian smoothing while coloring by z
        position.

        >>> mesh = pv.Sphere()
        >>> mesh.plot(
        ...     scalars=mesh.points[:, 2],
        ...     style='points_gaussian',
        ...     opacity=0.5,
        ...     point_size=10,
        ...     render_points_as_spheres=False,
        ...     show_scalar_bar=False,
        ... )

        Plot spheres using `points_gaussian` style and scale them by radius.

        >>> N_SPHERES = 1_000_000
        >>> rng = np.random.default_rng(seed=0)
        >>> pos = rng.random((N_SPHERES, 3))
        >>> rad = rng.random(N_SPHERES) * 0.01
        >>> pdata = pv.PolyData(pos)
        >>> pdata['radius'] = rad
        >>> pdata.plot(
        ...     style='points_gaussian',
        ...     emissive=False,
        ...     render_points_as_spheres=True,
        ... )

        """
        if user_matrix is None:
            user_matrix = np.eye(4)
        if style == 'points_gaussian':
            self.mapper = PointGaussianMapper(theme=self.theme, emissive=emissive)
        else:
            self.mapper = DataSetMapper(theme=self.theme)  # type: ignore[assignment]

        if render_lines_as_tubes and show_edges:
            warnings.warn(
                '`show_edges=True` not supported when `render_lines_as_tubes=True`. Ignoring `show_edges`.',
                UserWarning,
            )
            show_edges = False

        mesh, algo = algorithm_to_mesh_handler(mesh)

        # Convert the VTK data object to a pyvista wrapped object if necessary
        if not is_pyvista_dataset(mesh):
            mesh = wrap(mesh)
            if not is_pyvista_dataset(mesh):
                msg = f'Object type ({type(mesh)}) not supported for plotting in PyVista.'
                raise TypeError(msg)
        if isinstance(mesh, pyvista.PointSet):
            # cast to PointSet to PolyData
            if algo is not None:
                algo = pointset_to_polydata_algorithm(algo)
                mesh, algo = algorithm_to_mesh_handler(algo)
            else:
                mesh = mesh.cast_to_polydata(deep=False)
        elif isinstance(mesh, pyvista.MultiBlock):
            if algo is not None:
                msg = 'Algorithms with `MultiBlock` output type are not supported by `add_mesh` at this time.'
                raise TypeError(msg)
            if not isinstance(opacity, (float, int, NoneType)):
                msg = f'`opacity` must be a float, int or None type, not ({type(opacity)})'
                raise TypeError(msg)
            if not isinstance(scalars, (str, NoneType)):
                msg = f'`scalars` must be a string or None type for MultiBlock mesh, not ({type(scalars)})'
                raise TypeError(msg)
            actor, _ = self.add_composite(
                mesh,
                color=color,
                style=style,
                scalars=scalars,
                clim=clim,
                show_edges=show_edges,
                edge_color=edge_color,
                point_size=point_size,
                line_width=line_width,
                opacity=opacity,
                flip_scalars=flip_scalars,
                lighting=lighting,
                n_colors=n_colors,
                interpolate_before_map=interpolate_before_map,
                cmap=cmap,
                label=label,
                reset_camera=reset_camera,
                scalar_bar_args=scalar_bar_args,
                show_scalar_bar=show_scalar_bar,
                multi_colors=multi_colors,
                name=name,
                render_points_as_spheres=render_points_as_spheres,
                render_lines_as_tubes=render_lines_as_tubes,
                smooth_shading=smooth_shading,
                split_sharp_edges=split_sharp_edges,
                ambient=ambient,
                diffuse=diffuse,
                specular=specular,
                specular_power=specular_power,
                nan_color=nan_color,
                nan_opacity=nan_opacity,
                culling=culling,
                rgb=rgb,
                below_color=below_color,
                above_color=above_color,
                pickable=pickable,
                preference=preference,
                log_scale=log_scale,
                pbr=pbr,
                metallic=metallic,
                roughness=roughness,
                render=render,
                show_vertices=show_vertices,
                edge_opacity=edge_opacity,
                **kwargs,
            )
            return actor
        elif copy_mesh and algo is None:
            # A shallow copy of `mesh` is made here so when we set (or add) scalars
            # active, it doesn't modify the original input mesh.
            # We ignore `copy_mesh` if the input is an algorithm
            mesh = mesh.copy(deep=False)
        assert isinstance(mesh, (pyvista.DataSet, pyvista.PointSet))

        # Parse arguments
        (
            scalar_bar_args,
            split_sharp_edges,
            show_scalar_bar,
            feature_angle,
            render_points_as_spheres,
            smooth_shading,
            clim,
            cmap,
            culling,
            name,
            nan_color,
            texture,
            rgb,
            interpolation,
            remove_existing_actor,
            vertex_color,
            vertex_style,
            vertex_opacity,
        ) = _common_arg_parser(
            mesh,
            self._theme,
            n_colors,
            scalar_bar_args,
            split_sharp_edges,
            show_scalar_bar,
            render_points_as_spheres,
            smooth_shading,
            pbr,
            clim,
            cmap,
            culling,
            name,
            nan_color,
            nan_opacity,
            texture,
            rgb,
            style,
            **kwargs,
        )

        if show_vertices is None:
            show_vertices = self._theme.show_vertices

        if edge_opacity is None and pyvista.vtk_version_info >= (9, 3):
            edge_opacity = self._theme.edge_opacity

        if silhouette is None:
            silhouette = self._theme.silhouette.enabled
        if silhouette:
            if isinstance(silhouette, dict):
                silhouette_actor = self.add_silhouette(algo or mesh, **silhouette)
            else:
                silhouette_actor = self.add_silhouette(algo or mesh)
            silhouette_actor.user_matrix = user_matrix

        assert isinstance(scalar_bar_args, dict)
        # Try to plot something if no preference given
        if scalars is None and color is None and texture is None:
            # Make sure scalars components are not vectors/tuples
            scalars = mesh.active_scalars_name
            # Don't allow plotting of string arrays by default
            if scalars is not None:  # and np.issubdtype(mesh.active_scalars.dtype, np.number):
                scalar_bar_args.setdefault('title', scalars)
            else:
                scalars = None

        # Make sure scalars is a numpy array after this point
        original_scalar_name = None
        scalars_name = pyvista.DEFAULT_SCALARS_NAME
        if isinstance(scalars, str):
            self.mapper.array_name = scalars

            # enable rgb if the scalars name ends with rgb or rgba
            if rgb is None and scalars.endswith(('_rgb', '_rgba')):
                rgb = True

            original_scalar_name = scalars
            scalars = get_array(mesh, scalars, preference=preference, err=True)
            scalar_bar_args.setdefault('title', original_scalar_name)
            scalars_name = original_scalar_name

            # Set the active scalars name here. If the name already exists in
            # the input mesh, it may not be set as the active scalars within
            # the mapper. This should be refactored by 0.36.0
            field = get_array_association(mesh, original_scalar_name, preference=preference)
            self.mapper.scalar_map_mode = field.name

            # set preference for downstream use with actual
            if field == FieldAssociation.POINT:
                preference = 'point'
            elif field == FieldAssociation.CELL:
                preference = 'cell'

            if algo is not None:
                # Ensures that the right scalars are set as active on
                # each pipeline request
                algo = active_scalars_algorithm(algo, original_scalar_name, preference=preference)
                mesh, algo = algorithm_to_mesh_handler(algo)
            # Otherwise, make sure the mesh object's scalars are set
            elif field == FieldAssociation.POINT:
                mesh.point_data.active_scalars_name = original_scalar_name
            elif field == FieldAssociation.CELL:
                mesh.cell_data.active_scalars_name = original_scalar_name

        # Compute surface normals if using smooth shading
        if smooth_shading:
            if algo is not None:
                msg = 'Smooth shading is not currently supported when a vtkAlgorithm is passed.'
                raise TypeError(msg)
            mesh, scalars = prepare_smooth_shading(
                mesh,
                scalars,
                texture,
                split_sharp_edges,
                feature_angle,
                preference,
            )

        if rgb:
            show_scalar_bar = False
            assert isinstance(scalars, np.ndarray)
            if scalars.ndim != 2 or scalars.shape[1] < 3 or scalars.shape[1] > 4:
                msg = 'RGB array must be n_points/n_cells by 3/4 in shape.'
                raise ValueError(msg)

        assert isinstance(mesh, (pyvista.DataSet, pyvista.PointSet, pyvista.PolyData))
        if algo is None and not self.theme.allow_empty_mesh and not mesh.n_points:
            # Algorithms may initialize with an empty mesh
            msg = 'Empty meshes cannot be plotted. Input mesh has zero points. To allow plotting empty meshes, set `pv.global_theme.allow_empty_mesh = True`'
            raise ValueError(msg)

        # set main values
        self.mesh = mesh
        self.mapper.dataset = self.mesh
        if interpolate_before_map is not None:
            self.mapper.interpolate_before_map = interpolate_before_map
        set_algorithm_input(self.mapper, algo or mesh)

        actor = Actor(mapper=self.mapper)
        actor.user_matrix = user_matrix  # type: ignore[assignment]

        if texture is not None:
            if isinstance(texture, np.ndarray):
                texture = numpy_to_texture(texture)
            if not isinstance(texture, (_vtk.vtkTexture, _vtk.vtkOpenGLTexture)):
                msg = f'Invalid texture type ({type(texture)})'
                raise TypeError(msg)
            if mesh.GetPointData().GetTCoords() is None:
                msg = 'Input mesh does not have texture coordinates to support the texture.'
                raise ValueError(msg)
            actor.texture = texture
            # Set color to white by default when using a texture
            if color is None:
                color = 'white'
            if scalars is None:
                show_scalar_bar = False
            self.mapper.scalar_visibility = False

            # see https://github.com/pyvista/pyvista/issues/950
            mesh.set_active_scalars(None)

        # Handle making opacity array
        custom_opac, opacity = process_opacity(
            mesh,
            opacity,
            preference,
            n_colors,
            scalars,
            use_transparency,
        )

        # Scalars formatting ==================================================
        if scalars is not None:
            self.mapper.set_scalars(  # type: ignore[call-arg]
                scalars,
                scalars_name,
                n_colors,
                scalar_bar_args,
                rgb,
                component,
                preference,
                custom_opac,
                annotations,
                log_scale,
                nan_color,
                above_color,
                below_color,
                cmap,
                flip_scalars,
                opacity,
                categories,
                clim,
            )
            self.mapper.scalar_visibility = True
        elif custom_opac:  # no scalars but custom opacity
            self.mapper.set_custom_opacity(
                opacity,
                color,
                n_colors,
                preference,
            )
            self.mapper.scalar_visibility = True
        else:
            self.mapper.scalar_visibility = False

        # Set actor properties ================================================
        prop_kwargs = dict(
            theme=self._theme,
            interpolation=interpolation,
            metallic=metallic,
            roughness=roughness,
            point_size=point_size,
            ambient=ambient,
            diffuse=diffuse,
            specular=specular,
            specular_power=specular_power,
            show_edges=show_edges,
            color=self.renderer.next_color if color is None or color is True else color,
            style=style if style != 'points_gaussian' else 'points',
            edge_color=edge_color,
            render_lines_as_tubes=render_lines_as_tubes,
            lighting=lighting,
            line_width=line_width,
            culling=culling,
            edge_opacity=edge_opacity,
        )

        if isinstance(opacity, (float, int)):
            prop_kwargs['opacity'] = opacity
        prop = Property(**prop_kwargs)
        actor.SetProperty(prop)

        if style == 'points_gaussian' and self.mapper.dataset is not None:
            self.mapper.scale_factor = prop.point_size * self.mapper.dataset.length / 1300
            if not render_points_as_spheres and not self.mapper.emissive and prop.opacity >= 1.0:
                prop.opacity = 0.9999  # otherwise, weird triangles

        if render_points_as_spheres:
            if style == 'points_gaussian':
                self.mapper.use_circular_splat(prop.opacity)
                prop.opacity = 1.0
            else:
                prop.render_points_as_spheres = render_points_as_spheres

        if backface_params is not None:
            if isinstance(backface_params, Property):
                backface_prop = backface_params
            elif isinstance(backface_params, dict):
                # preserve omitted kwargs from frontface
                backface_kwargs = deepcopy(prop_kwargs)
                backface_kwargs.update(backface_params)
                backface_prop = Property(**backface_kwargs)
            else:
                msg = (  # type: ignore[unreachable]
                    'Backface params must be a pyvista.Property or a dict, '
                    f'not {type(backface_params).__name__}.'
                )
                raise TypeError(msg)
            actor.backface_prop = backface_prop

        # legend label
        if label is not None:
            self._add_legend_label(actor, label, scalars, actor.prop.color)

        # by default reset the camera if the plotting window has been rendered
        if reset_camera is None:
            reset_camera = not self._first_time and not self.camera_set

        # add this immediately prior to adding the actor to ensure vertices
        # are rendered
        if show_vertices and style not in ['points', 'points_gaussian']:
            self.add_mesh(
                extract_surface_algorithm(algo or mesh),
                style=vertex_style,
                point_size=point_size,
                color=vertex_color,
                render_points_as_spheres=render_points_as_spheres,
                name=f'{name}-vertices',
                opacity=vertex_opacity,
                lighting=lighting,
                render=False,
                show_vertices=False,
            )

        self.add_actor(
            actor,  # type: ignore[arg-type]
            reset_camera=reset_camera,
            name=name,
            pickable=pickable,
            render=render,
            remove_existing_actor=remove_existing_actor,
        )

        # hide scalar bar if using special scalars
        if scalar_bar_args.get('title') == '__custom_rgba':
            show_scalar_bar = False

        # Only show scalar bar if there are scalars
        if show_scalar_bar and scalars is not None:
            self.add_scalar_bar(**scalar_bar_args)  # type: ignore[call-arg]

        self.renderer.Modified()

        return actor

    def _add_legend_label(
        self,
        actor: Actor | _vtk.vtkActor,
        label: str,
        scalars: str | pyvista.pyvista_ndarray | None,
        color: Color,
    ) -> None:
        """Add a legend label based on an actor and its scalars."""
        if not isinstance(label, str):
            msg = 'Label must be a string'  # type: ignore[unreachable]
            raise TypeError(msg)

        if (
            hasattr(self.mesh, '_glyph_geom')
            and self.mesh._glyph_geom is not None  # type: ignore[union-attr]
            and self.mesh._glyph_geom[0] is not None  # type: ignore[union-attr]
        ):
            # Using only the first geometry
            geom = pyvista.PolyData(self.mesh._glyph_geom[0])  # type: ignore[union-attr]
        else:
            geom = pyvista.Triangle()
            if scalars is not None:
                geom = pyvista.Box()

        geom.points -= geom.center  # type: ignore[misc]

        addr = actor.GetAddressAsString('')
        self.renderer._labels[addr] = (geom, label, color)

    def add_volume(
        self,
        volume: pyvista.DataSet | pyvista.MultiBlock | NumpyArray[float],
        scalars: str | NumpyArray[float] | None = None,
        clim: float | tuple[float, float] | None = None,
        resolution: VectorLike[float] | None = None,
        opacity: Literal[
            'linear',
            'linear_r',
            'geom',
            'geom_r',
            'sigmoid',
            'sigmoid_1',
            'sigmoid_2',
            'sigmoid_3',
            'sigmoid_4',
            'sigmoid_5',
            'sigmoid_6',
            'sigmoid_7',
            'sigmoid_8',
            'sigmoid_9',
            'sigmoid_10',
            'sigmoid_15',
            'sigmoid_20',
            'foreground',
        ]
        | NumpyArray[float] = 'linear',
        n_colors: int = 256,
        cmap: str | list[str] | pyvista.LookupTable | None = None,
        flip_scalars: bool = False,
        reset_camera: bool | None = None,
        name: str | None = None,
        ambient: float | None = None,
        categories: bool | int = False,
        culling: Literal['front', 'back'] | bool = False,
        multi_colors: bool = False,
        blending: Literal['additive', 'maximum', 'minimum', 'composite', 'average'] = 'composite',
        mapper: Literal['fixed_point', 'gpu', 'open_gl', 'smart'] | None = None,
        scalar_bar_args: ScalarBarArgs | None = None,
        show_scalar_bar: bool | None = None,
        annotations: dict[float, str] | None = None,
        pickable: bool = True,
        preference: Literal['point', 'cell'] = 'point',
        opacity_unit_distance: float | None = None,
        shade: bool = False,
        diffuse: float = 0.7,  # TODO: different default for volumes
        specular: float = 0.2,  # TODO: different default for volumes
        specular_power: float = 10.0,  # TODO: different default for volumes
        render: bool | None = True,
        user_matrix: NumpyArray[float] | _vtk.vtkMatrix4x4 | None = None,
        log_scale: bool = False,
        **kwargs,
    ) -> Actor | _vtk.vtkActor | list[Actor]:
        """Add a volume, rendered using a smart mapper by default.

        Requires a 3D data type like :class:`numpy.ndarray`,
        :class:`pyvista.ImageData`, :class:`pyvista.RectilinearGrid`,
        or :class:`pyvista.UnstructuredGrid`.

        Parameters
        ----------
        volume : 3D numpy.ndarray | pyvista.DataSet
            The input volume to visualize. 3D numpy arrays are accepted.

            .. warning::
                If the input is not :class:`numpy.ndarray`,
                :class:`pyvista.ImageData`, or :class:`pyvista.RectilinearGrid`,
                volume rendering will often have poor performance.

        scalars : str | numpy.ndarray, optional
            Scalars used to "color" the mesh.  Accepts a string name of an
            array that is present on the mesh or an array with length equal
            to the number of cells or the number of points in the
            mesh. If ``scalars`` is ``None``, then the active scalars are used.

            Scalars may be 1 dimensional or 2 dimensional. If 1 dimensional,
            the scalars will be mapped to the lookup table. If 2 dimensional
            the scalars will be directly mapped to RGBA values, array should be
            shaped ``(N, 4)`` where ``N`` is the number of points, and of
            datatype ``np.uint8``.

        clim : sequence[float] | float, optional
            Color bar range for scalars.  For example: ``[-1, 2]``. Defaults to
            minimum and maximum of scalars array if the scalars dtype is not
            ``np.uint8``. ``rng`` is also an accepted alias for this parameter.

            If the scalars datatype is ``np.uint8``, this parameter defaults to
            ``[0, 256]``.

            If a single value is given, the range ``[-clim, clim]`` is used.

        resolution : list, optional
            Block resolution. For example ``[1, 1, 1]``. Resolution must be
            non-negative. While VTK accepts negative spacing, this results in
            unexpected behavior. See:
            `pyvista #1967 <https://github.com/pyvista/pyvista/issues/1967>`_.

        opacity : str | numpy.ndarray, optional
            Opacity mapping for the scalars array.

            A string can also be specified to map the scalars range to a
            predefined opacity transfer function. Or you can pass a custom made
            transfer function that is an array either ``n_colors`` in length or
            array, or you can pass a string to select a built in transfer
            function. If a string, should be one of the following:

            * ``'linear'`` - Linear
            * ``'linear_r'`` - Linear except reversed
            * ``'geom'`` - Evenly spaced on the log scale
            * ``'geom_r'`` - Evenly spaced on the log scale except reversed
            * ``'sigmoid'`` - Linear map between -10.0 and 10.0
            * ``'sigmoid_1'`` - Linear map between -1.0 and 1.0
            * ``'sigmoid_2'`` - Linear map between -2.0 and 2.0
            * ``'sigmoid_3'`` - Linear map between -3.0 and 3.0
            * ``'sigmoid_4'`` - Linear map between -4.0 and 4.0
            * ``'sigmoid_5'`` - Linear map between -5.0 and 5.0
            * ``'sigmoid_6'`` - Linear map between -6.0 and 6.0
            * ``'sigmoid_7'`` - Linear map between -7.0 and 7.0
            * ``'sigmoid_8'`` - Linear map between -8.0 and 8.0
            * ``'sigmoid_9'`` - Linear map between -9.0 and 9.0
            * ``'sigmoid_10'`` - Linear map between -10.0 and 10.0
            * ``'sigmoid_15'`` - Linear map between -15.0 and 15.0
            * ``'sigmoid_20'`` - Linear map between -20.0 and 20.0
            * ``'foreground'`` - Transparent background and opaque foreground.
                Intended for use with segmentation labels. Assumes the smallest
                scalar value of the array is the background value (e.g. 0).

            If RGBA scalars are provided, this parameter is set to ``'linear'``
            to ensure the opacity transfer function has no effect on the input
            opacity values.

        n_colors : int, optional
            Number of colors to use when displaying scalars. Defaults to 256.
            The scalar bar will also have this many colors.

        cmap : str | list | pyvista.LookupTable, default: :attr:`pyvista.plotting.themes.Theme.cmap`
            If a string, this is the name of the ``matplotlib`` colormap to use
            when mapping the ``scalars``.  See available Matplotlib colormaps.
            Only applicable for when displaying ``scalars``.
            ``colormap`` is also an accepted alias
            for this. If ``colorcet`` or ``cmocean`` are installed, their
            colormaps can be specified by name.

            You can also specify a list of colors to override an existing
            colormap with a custom one.  For example, to create a three color
            colormap you might specify ``['green', 'red', 'blue']``.

            This parameter also accepts a :class:`pyvista.LookupTable`. If this
            is set, all parameters controlling the color map like ``n_colors``
            will be ignored.

        flip_scalars : bool, optional
            Flip direction of cmap. Most colormaps allow ``*_r`` suffix to do
            this as well.

        reset_camera : bool, optional
            Reset the camera after adding this mesh to the scene.

        name : str, optional
            The name for the added actor so that it can be easily
            updated.  If an actor of this name already exists in the
            rendering window, it will be replaced by the new actor.

        ambient : float, optional
            When lighting is enabled, this is the amount of light from
            0 to 1 that reaches the actor when not directed at the
            light source emitted from the viewer.  Default 0.0.

        categories : bool, optional
            If set to ``True``, then the number of unique values in the scalar
            array will be used as the ``n_colors`` argument.

        culling : str, optional
            Does not render faces that are culled. Options are ``'front'`` or
            ``'back'``. This can be helpful for dense surface meshes,
            especially when edges are visible, but can cause flat
            meshes to be partially displayed.  Defaults ``False``.

        multi_colors : bool, optional
            Whether or not to use multiple colors when plotting MultiBlock
            object. Blocks will be colored sequentially as 'Reds', 'Greens',
            'Blues', and 'Grays'.

        blending : str, optional
            Blending mode for visualisation of the input object(s). Can be
            one of 'additive', 'maximum', 'minimum', 'composite', or
            'average'. Defaults to 'composite'.

        mapper : str, optional
            Volume mapper to use given by name. Options include:
            ``'fixed_point'``, ``'gpu'``, ``'open_gl'``, and
            ``'smart'``.  If ``None`` the ``"volume_mapper"`` in the
            ``self._theme`` is used. If using ``'fixed_point'``,
            only ``ImageData`` types can be used.

            .. note::
                If a :class:`pyvista.UnstructuredGrid` is input, the 'ugrid'
                mapper (``vtkUnstructuredGridVolumeRayCastMapper``) will be
                used regardless.

            .. note::
                The ``'smart'`` mapper chooses one of the other listed
                mappers based on rendering parameters and available
                hardware. Most of the time the ``'smart'`` simply checks
                if a GPU is available and if so, uses the ``'gpu'``
                mapper, otherwise using the ``'fixed_point'`` mapper.

            .. warning::
                The ``'fixed_point'`` mapper is CPU-based and will have
                lower performance than the ``'gpu'`` or ``'open_gl'``
                mappers.

        scalar_bar_args : dict, optional
            Dictionary of keyword arguments to pass when adding the
            scalar bar to the scene. For options, see
            :func:`pyvista.Plotter.add_scalar_bar`.

        show_scalar_bar : bool
            If ``False``, a scalar bar will not be added to the
            scene. Defaults to ``True``.

        annotations : dict, optional
            Pass a dictionary of annotations. Keys are the float
            values in the scalars range to annotate on the scalar bar
            and the values are the string annotations.

        pickable : bool, optional
            Set whether this mesh is pickable.

        preference : str, optional
            When ``mesh.n_points == mesh.n_cells`` and setting
            scalars, this parameter sets how the scalars will be
            mapped to the mesh.  Default ``'point'``, causes the
            scalars will be associated with the mesh points.  Can be
            either ``'point'`` or ``'cell'``.

        opacity_unit_distance : float, optional
            Set/Get the unit distance on which the scalar opacity
            transfer function is defined. Meaning that over that
            distance, a given opacity (from the transfer function) is
            accumulated. This is adjusted for the actual sampling
            distance during rendering. By default, this is the length
            of the diagonal of the bounding box of the volume divided
            by the dimensions.

        shade : bool, default: False
            Default off. If shading is turned on, the mapper may
            perform shading calculations - in some cases shading does
            not apply (for example, in a maximum intensity projection)
            and therefore shading will not be performed even if this
            flag is on.

        diffuse : float, default: 0.7
            The diffuse lighting coefficient.

        specular : float, default: 0.2
            The specular lighting coefficient.

        specular_power : float, default: 10.0
            The specular power. Between ``0.0`` and ``128.0``.

        render : bool, default: True
            Force a render when True.

        user_matrix : np.ndarray | vtk.vtkMatrix4x4, default: np.eye(4)
            Matrix passed to the Volume class before rendering. This affects the
            actor/rendering only, not the input volume itself. The user matrix is the
            last transformation applied to the actor before rendering. Defaults to the
            identity matrix.

        log_scale : bool, default: False
            Use log scale when mapping data to colors. Scalars less
            than zero are mapped to the smallest representable
            positive float.

        **kwargs : dict, optional
            Optional keyword arguments.

        Returns
        -------
        pyvista.Actor
            Actor of the volume.

        Examples
        --------
        Show a built-in volume example with the coolwarm colormap.

        >>> from pyvista import examples
        >>> import pyvista as pv
        >>> bolt_nut = examples.download_bolt_nut()
        >>> pl = pv.Plotter()
        >>> _ = pl.add_volume(bolt_nut, cmap='coolwarm')
        >>> pl.show()

        Create a volume from scratch and plot it using single vector of
        scalars.

        >>> import pyvista as pv
        >>> grid = pv.ImageData(dimensions=(9, 9, 9))
        >>> grid['scalars'] = -grid.x
        >>> pl = pv.Plotter()
        >>> _ = pl.add_volume(grid, opacity='linear')
        >>> pl.show()

        Plot a volume from scratch using RGBA scalars

        >>> import pyvista as pv
        >>> import numpy as np
        >>> grid = pv.ImageData(dimensions=(5, 20, 20))
        >>> scalars = grid.points - (grid.origin)
        >>> scalars /= scalars.max()
        >>> opacity = np.linalg.norm(grid.points - grid.center, axis=1).reshape(-1, 1)
        >>> opacity /= opacity.max()
        >>> scalars = np.hstack((scalars, opacity**3))
        >>> scalars *= 255
        >>> pl = pv.Plotter()
        >>> vol = pl.add_volume(grid, scalars=scalars.astype(np.uint8))
        >>> vol.prop.interpolation_type = 'linear'
        >>> pl.show()

        Plot an UnstructuredGrid.

        >>> from pyvista import examples
        >>> import pyvista as pv
        >>> mesh = examples.download_letter_a()
        >>> mesh['scalars'] = mesh.points[:, 1]
        >>> pl = pv.Plotter()
        >>> _ = pl.add_volume(mesh, opacity_unit_distance=0.1)
        >>> pl.show()

        """
        # Handle default arguments

        if user_matrix is None:
            user_matrix = np.eye(4)
        # Supported aliases
        clim = kwargs.pop('rng', clim)
        cmap = kwargs.pop('colormap', cmap)
        culling = kwargs.pop('backface_culling', culling)

        if 'scalar' in kwargs:
            msg = '`scalar` is an invalid keyword argument for `add_mesh`. Perhaps you mean `scalars` with an s?'
            raise TypeError(msg)
        assert_empty_kwargs(**kwargs)

        if show_scalar_bar is None:
            show_scalar_bar = self._theme.show_scalar_bar or scalar_bar_args  # type: ignore[assignment]

        # Avoid mutating input
        scalar_bar_args = {} if scalar_bar_args is None else scalar_bar_args.copy()

        if culling is True:
            culling = 'backface'  # type: ignore[assignment]

        if mapper is None:
            # Default mapper choice. Overridden later if UnstructuredGrid
            mapper = self._theme.volume_mapper  # type: ignore[assignment]

        # only render when the plotter has already been shown
        if render is None:
            render = not self._first_time

        # Convert the VTK data object to a pyvista wrapped object if necessary
        if not is_pyvista_dataset(volume):
            if isinstance(volume, np.ndarray):
                volume = cast('pyvista.ImageData', wrap(cast('NumpyArray[float]', volume)))
                if resolution is None:
                    resolution = [1, 1, 1]
                elif len(resolution) != 3:
                    msg = 'Invalid resolution dimensions.'
                    raise ValueError(msg)
                volume.spacing = resolution  # type: ignore[assignment]
            else:
                # TODO: implement `is_pyvista_dataset` with `typing_extensions.TypeIs`
                #   to remove the need to cast the type here
                volume = cast('Union[pyvista.MultiBlock, pyvista.DataSet]', wrap(volume))
                if not is_pyvista_dataset(volume):
                    msg = f'Object type ({type(volume)}) not supported for plotting in PyVista.'
                    raise TypeError(msg)
        else:
            # HACK: Make a copy so the original object is not altered.
            #       Also, place all data on the nodes as issues arise when
            #       volume rendering on the cells.
            volume = volume.cell_data_to_point_data()
        assert isinstance(volume, (pyvista.DataSet, pyvista.MultiBlock))

        if name is None:
            name = f'{type(volume).__name__}({volume.memory_address})'

        if isinstance(volume, pyvista.MultiBlock):
            from itertools import cycle

            cycler = cycle(['Reds', 'Greens', 'Blues', 'Greys', 'Oranges', 'Purples'])
            # Now iteratively plot each element of the multiblock dataset
            actors = []
            for idx, block in enumerate(volume):
                if block is None:
                    continue
                # Get a good name to use
                next_name = f'{name}-{idx}'
                # Get the data object
                block = wrap(block)
                if resolution is None:
                    try:
                        block_resolution = block.GetSpacing()
                    except AttributeError:
                        block_resolution = resolution
                else:
                    block_resolution = resolution
                color = next(cycler) if multi_colors else cmap

                a = self.add_volume(
                    block,
                    resolution=block_resolution,
                    opacity=opacity,
                    n_colors=n_colors,
                    cmap=color,
                    flip_scalars=flip_scalars,
                    reset_camera=reset_camera,
                    name=next_name,
                    ambient=ambient,
                    categories=categories,
                    culling=culling,
                    clim=clim,
                    mapper=mapper,
                    pickable=pickable,
                    opacity_unit_distance=opacity_unit_distance,
                    shade=shade,
                    diffuse=diffuse,
                    specular=specular,
                    specular_power=specular_power,
                    render=render,
                    show_scalar_bar=show_scalar_bar,
                )
                assert isinstance(a, Actor)

                actors.append(a)
            return actors

        # Make sure structured grids are not less than 3D
        # ImageData and RectilinearGrid should be olay as <3D
        if isinstance(volume, pyvista.StructuredGrid) and any(d < 2 for d in volume.dimensions):
            msg = 'StructuredGrids must be 3D dimensional.'
            raise ValueError(msg)

        if isinstance(volume, pyvista.PolyData):
            msg = f'Type {type(volume)} not supported for volume rendering as it is not 3D.'
            raise TypeError(msg)
        elif not isinstance(
            volume,
            (pyvista.ImageData, pyvista.RectilinearGrid, pyvista.UnstructuredGrid),
        ):
            volume = volume.cast_to_unstructured_grid()

        # Override mapper choice for UnstructuredGrid
        if isinstance(volume, pyvista.UnstructuredGrid):
            # Unstructured grid must be all tetrahedrals
            if not (volume.celltypes == pyvista.CellType.TETRA).all():
                volume = volume.triangulate()
            mapper = 'ugrid'  # type: ignore[assignment]

        if mapper == 'fixed_point' and not isinstance(volume, pyvista.ImageData):
            msg = f'Type {type(volume)} not supported for volume rendering with the `"fixed_point"` mapper. Use `pyvista.ImageData`.'
            raise TypeError(msg)
        elif isinstance(volume, pyvista.UnstructuredGrid) and mapper != 'ugrid':  # type: ignore[comparison-overlap]
            msg = f'Type {type(volume)} not supported for volume rendering with the `{mapper}` mapper. Use the "ugrid" mapper or simply leave as None.'
            raise TypeError(msg)

        volume = cast('pyvista.DataSet', volume)
        if opacity_unit_distance is None and not isinstance(volume, pyvista.UnstructuredGrid):
            opacity_unit_distance = volume.length / (np.mean(volume.dimensions) - 1)

        if scalars is None:
            # Make sure scalars components are not vectors/tuples
            scalars = volume.active_scalars
            # Don't allow plotting of string arrays by default
            if scalars is not None and np.issubdtype(scalars.dtype, np.number):
                scalar_bar_args.setdefault('title', volume.active_scalars_info[1])  # type: ignore[typeddict-item]
            else:
                msg = 'No scalars to use for volume rendering.'
                raise MissingDataError(msg)

        title = 'Data'
        if isinstance(scalars, str):
            title = scalars
            scalars = get_array(volume, scalars, preference=preference, err=True)
            scalar_bar_args.setdefault('title', title)
        elif not isinstance(scalars, np.ndarray):
            scalars = np.asarray(scalars)  # type: ignore[unreachable]

        assert isinstance(scalars, np.ndarray)
        if not np.issubdtype(scalars.dtype, np.number):
            msg = 'Non-numeric scalars are currently not supported for volume rendering.'
            raise TypeError(msg)

        if scalars.ndim != 1:
            if scalars.ndim != 2:
                msg = '`add_volume` only supports scalars with 1 or 2 dimensions'
                raise ValueError(msg)
            if scalars.shape[1] != 4 or scalars.dtype != np.uint8:
                msg = f'`add_volume` only supports scalars with 2 dimension that have 4 components of datatype np.uint8, scalars have shape {scalars.shape} and datatype {scalars.dtype}'
                raise ValueError(msg)
            if opacity != 'linear':
                opacity = 'linear'
                warnings.warn('Ignoring custom opacity due to RGBA scalars.')

        # Define mapper, volume, and add the correct properties
        mappers_lookup = {
            'fixed_point': FixedPointVolumeRayCastMapper,
            'gpu': GPUVolumeRayCastMapper,
            'open_gl': OpenGLGPUVolumeRayCastMapper,
            'smart': SmartVolumeMapper,
            'ugrid': UnstructuredGridVolumeRayCastMapper,
        }
        if not isinstance(mapper, str) or mapper not in mappers_lookup.keys():
            msg = f'Mapper ({mapper}) unknown. Available volume mappers include: {", ".join(mappers_lookup.keys())}'
            raise TypeError(msg)
        self.mapper = mappers_lookup[mapper](theme=self._theme)  # type: ignore[assignment]

        # Set scalars range
        min_, max_ = None, None
        if clim is None:
<<<<<<< HEAD
            if scalars.dtype == np.uint8:
                clim = (0, 255)
            else:
                min_, max_ = np.nanmin(scalars), np.nanmax(scalars)
                clim = (min_, max_)
=======
            min_, max_ = np.nanmin(scalars), np.nanmax(scalars)
            clim = [min_, max_]
>>>>>>> 2c316fbd
        elif isinstance(clim, (float, int)):
            clim = (-clim, clim)

        if log_scale and clim[0] <= 0:
            clim = (sys.float_info.min, clim[1])

<<<<<<< HEAD
        # data must be between [0, 255], but not necessarily UINT8
        # Preserve backwards compatibility and have same behavior as VTK.
        if scalars.dtype != np.uint8 and clim != (0, 255):
            # must copy to avoid modifying inplace and remove any VTK weakref
            scalars = np.array(scalars)
            clim = np.asarray(clim, dtype=scalars.dtype)  # type: ignore[assignment]
            scalars.clip(clim[0], clim[1], out=scalars)
            if log_scale:
                out = mpl.colors.LogNorm(clim[0], clim[1])(scalars)
                scalars = out.data * 255
            else:
                if min_ is None:
                    min_, max_ = np.nanmin(scalars), np.nanmax(scalars)
                np.true_divide((scalars - min_), (max_ - min_) / 255, out=scalars, casting='unsafe')  # type: ignore[call-overload, operator]

        assert isinstance(scalars, np.ndarray)
=======
>>>>>>> 2c316fbd
        volume[title] = scalars
        volume.active_scalars_name = title

        # Scalars interpolation approach
        if scalars.shape[0] == volume.n_points:
            self.mapper.scalar_map_mode = 'point'
        elif scalars.shape[0] == volume.n_cells:
            self.mapper.scalar_map_mode = 'cell'
        else:
            raise_not_matching(scalars, volume)

        self.mapper.scalar_range = clim

        if isinstance(cmap, pyvista.LookupTable):
            self.mapper.lookup_table = cmap
        else:
            if cmap is None:
                cmap = self._theme.cmap

            mpl_cmap = get_cmap_safe(cmap)
            assert isinstance(cmap, (str, list, pyvista.LookupTable))
            if categories:
                if categories is True:
                    n_colors = len(np.unique(scalars))
                elif isinstance(categories, int):
                    n_colors = categories

            if flip_scalars:
                mpl_cmap = mpl_cmap.reversed()

            # Set colormap and build lookup table
            self.mapper.lookup_table.apply_cmap(mpl_cmap, n_colors)
            self.mapper.lookup_table.apply_opacity(opacity)
            self.mapper.lookup_table.scalar_range = clim
            self.mapper.lookup_table.log_scale = log_scale
            if isinstance(annotations, dict):
                self.mapper.lookup_table.annotations = annotations

        self.mapper.dataset = volume
        self.mapper.blend_mode = blending  # type: ignore[union-attr]
        self.mapper.update()

        self.volume = Volume()
        self.volume.mapper = self.mapper
        self.volume.user_matrix = user_matrix  # type: ignore[assignment]

        self.volume.prop = VolumeProperty(
            lookup_table=self.mapper.lookup_table,
            ambient=ambient,
            shade=shade,
            specular=specular,
            specular_power=specular_power,
            diffuse=diffuse,
            opacity_unit_distance=opacity_unit_distance,
        )

        if scalars.ndim == 2:
            self.volume.prop.independent_components = False
            show_scalar_bar = False

        actor, _ = self.add_actor(
            self.volume,  # type: ignore[arg-type]
            reset_camera=reset_camera,
            name=name,
            culling=culling,
            pickable=pickable,
            render=render,
        )

        # Add scalar bar if scalars are available
        if show_scalar_bar and scalars is not None:
            self.add_scalar_bar(**scalar_bar_args)  # type: ignore[call-arg]

        self.renderer.Modified()
        return actor

    def add_silhouette(
        self,
        mesh: NumpyArray[float]
        | pyvista.DataSet
        | pyvista.MultiBlock
        | _vtk.vtkAlgorithm
        | _vtk.vtkAlgorithmOutput,
        color: ColorLike | None = None,
        line_width: float | None = None,
        opacity: float | None = None,
        feature_angle: float | None = None,
        decimate: float | None = None,
    ) -> Actor | _vtk.vtkActor:
        """Add a silhouette of a PyVista or VTK dataset to the scene.

        A silhouette can also be generated directly in
        :func:`add_mesh <pyvista.Plotter.add_mesh>`. See also
        :ref:`silhouette_example`.

        Parameters
        ----------
        mesh : pyvista.DataSet | vtk.vtkAlgorithm
            Mesh or mesh-producing algorithm for generating silhouette
            to plot.

        color : ColorLike, optional
            Color of the silhouette lines.

        line_width : float, optional
            Silhouette line width.

        opacity : float, optional
            Line transparency between ``0`` and ``1``.

        feature_angle : float, optional
            If set, display sharp edges exceeding that angle in degrees.

        decimate : float, optional
            Level of decimation between ``0`` and ``1``. Decimating will
            improve rendering performance. A good rule of thumb is to
            try ``0.9``  first and decrease until the desired rendering
            performance is achieved.

        Returns
        -------
        pyvista.Actor
            Actor of the silhouette.

        Examples
        --------
        >>> import pyvista as pv
        >>> from pyvista import examples
        >>> bunny = examples.download_bunny()
        >>> plotter = pv.Plotter()
        >>> _ = plotter.add_mesh(bunny, color='lightblue')
        >>> _ = plotter.add_silhouette(bunny, color='red', line_width=8.0)
        >>> plotter.view_xy()
        >>> plotter.show()

        """
        mesh, algo = algorithm_to_mesh_handler(mesh)
        if not isinstance(mesh, pyvista.PolyData):
            algo = extract_surface_algorithm(algo or mesh)
            mesh, algo = algorithm_to_mesh_handler(algo)

        silhouette_params = self._theme.silhouette.to_dict()

        if color is None:
            color = silhouette_params['color']
        if line_width is None:
            line_width = silhouette_params['line_width']
        if opacity is None:
            opacity = silhouette_params['opacity']
        if feature_angle is None:
            feature_angle = silhouette_params['feature_angle']
        if decimate is None:
            decimate = silhouette_params['decimate']

        # At this point we are dealing with a pipeline, so no `algo or mesh`
        if decimate:
            # Always triangulate as decimation filters needs it
            # and source mesh could have been any type
            algo = triangulate_algorithm(algo or mesh)
            algo = decimation_algorithm(algo, decimate)
            mesh, algo = algorithm_to_mesh_handler(algo)

        alg = _vtk.vtkPolyDataSilhouette()
        set_algorithm_input(alg, algo or mesh)
        alg.SetCamera(self.renderer.camera)
        if feature_angle is not None:
            alg.SetEnableFeatureAngle(True)
            alg.SetFeatureAngle(feature_angle)
        else:
            alg.SetEnableFeatureAngle(False)
        mapper = DataSetMapper(theme=self._theme)
        mapper.SetInputConnection(alg.GetOutputPort())
        actor, prop = self.add_actor(mapper)  # type: ignore[arg-type]
        prop.SetColor(Color(color).float_rgb)  # type: ignore[call-overload]
        prop.SetOpacity(opacity)
        prop.SetLineWidth(line_width)

        return actor

    def update_scalar_bar_range(
        self, clim: float | tuple[float, float], name: str | None = None
    ) -> None:
        """Update the value range of the active or named scalar bar.

        Parameters
        ----------
        clim : sequence[float]
            The new range of scalar bar. For example ``[-1, 2]``.

        name : str, optional
            The title of the scalar bar to update.

        """
        if isinstance(clim, (float, int)):
            clim = (-clim, clim)
        if len(clim) != 2:
            msg = 'clim argument must be a length 2 iterable of values: (min, max).'  # type: ignore[unreachable]
            raise TypeError(msg)
        if name is None:
            if not hasattr(self, 'mapper'):
                msg = 'This plotter does not have an active mapper.'
                raise AttributeError(msg)
            self.mapper.scalar_range = clim
            return

        try:
            # use the name to find the desired actor
            for mh in self.scalar_bars._scalar_bar_mappers[name]:
                mh.scalar_range = clim
        except KeyError:
            msg = f'Name ({name!r}) not valid/not found in this plotter.'
            raise ValueError(msg) from None

    def clear_actors(self) -> None:
        """Clear actors from all renderers."""
        self.renderers.clear_actors()

    def clear(self) -> None:
        """Clear plot by removing all actors and properties.

        Examples
        --------
        >>> import pyvista as pv
        >>> plotter = pv.Plotter()
        >>> actor = plotter.add_mesh(pv.Sphere())
        >>> plotter.clear()
        >>> plotter.renderer.actors
        {}

        """
        self.renderers.clear()
        self.scalar_bars.clear()
        self.mesh = None
        self.mapper = None  # type: ignore[assignment]

    def link_views(self, views: int | Iterable[int] | None = 0) -> None:
        """Link the views' cameras.

        Parameters
        ----------
        views : int | tuple | list, default: 0
            If ``views`` is int, link the views to the given view
            index or if ``views`` is a tuple or a list, link the given
            views cameras.

        Examples
        --------
        Not linked view case.

        >>> import pyvista as pv
        >>> from pyvista import demos
        >>> ocube = demos.orientation_cube()
        >>> pl = pv.Plotter(shape=(1, 2))
        >>> pl.subplot(0, 0)
        >>> _ = pl.add_mesh(ocube['cube'], show_edges=True)
        >>> _ = pl.add_mesh(ocube['x_p'], color='blue')
        >>> _ = pl.add_mesh(ocube['x_n'], color='blue')
        >>> _ = pl.add_mesh(ocube['y_p'], color='green')
        >>> _ = pl.add_mesh(ocube['y_n'], color='green')
        >>> _ = pl.add_mesh(ocube['z_p'], color='red')
        >>> _ = pl.add_mesh(ocube['z_n'], color='red')
        >>> pl.camera_position = 'yz'
        >>> pl.subplot(0, 1)
        >>> _ = pl.add_mesh(ocube['cube'], show_edges=True)
        >>> _ = pl.add_mesh(ocube['x_p'], color='blue')
        >>> _ = pl.add_mesh(ocube['x_n'], color='blue')
        >>> _ = pl.add_mesh(ocube['y_p'], color='green')
        >>> _ = pl.add_mesh(ocube['y_n'], color='green')
        >>> _ = pl.add_mesh(ocube['z_p'], color='red')
        >>> _ = pl.add_mesh(ocube['z_n'], color='red')
        >>> pl.show_axes()
        >>> pl.show()

        Linked view case.

        >>> pl = pv.Plotter(shape=(1, 2))
        >>> pl.subplot(0, 0)
        >>> _ = pl.add_mesh(ocube['cube'], show_edges=True)
        >>> _ = pl.add_mesh(ocube['x_p'], color='blue')
        >>> _ = pl.add_mesh(ocube['x_n'], color='blue')
        >>> _ = pl.add_mesh(ocube['y_p'], color='green')
        >>> _ = pl.add_mesh(ocube['y_n'], color='green')
        >>> _ = pl.add_mesh(ocube['z_p'], color='red')
        >>> _ = pl.add_mesh(ocube['z_n'], color='red')
        >>> pl.camera_position = 'yz'
        >>> pl.subplot(0, 1)
        >>> _ = pl.add_mesh(ocube['cube'], show_edges=True)
        >>> _ = pl.add_mesh(ocube['x_p'], color='blue')
        >>> _ = pl.add_mesh(ocube['x_n'], color='blue')
        >>> _ = pl.add_mesh(ocube['y_p'], color='green')
        >>> _ = pl.add_mesh(ocube['y_n'], color='green')
        >>> _ = pl.add_mesh(ocube['z_p'], color='red')
        >>> _ = pl.add_mesh(ocube['z_n'], color='red')
        >>> pl.show_axes()
        >>> pl.link_views()
        >>> pl.show()

        """
        if isinstance(views, (int, np.integer)):
            camera = self.renderers[views].camera
            camera_status = self.renderers[views].camera.is_set
            for renderer in self.renderers:
                renderer.camera = camera
                renderer.camera.is_set = camera_status
            return
        views = np.asarray(views)
        if np.issubdtype(views.dtype, np.integer):
            camera = self.renderers[views[0]].camera
            camera_status = self.renderers[views[0]].camera.is_set
            for view_index in views:
                self.renderers[view_index].camera = camera
                self.renderers[view_index].camera.is_set = camera_status
        else:
            msg = f'Expected type is int, list or tuple: {type(views)} is given'
            raise TypeError(msg)

    def unlink_views(self, views: int | Iterable[int] | None = None) -> None:
        """Unlink the views' cameras.

        Parameters
        ----------
        views : int | tuple | list, optional
            If ``views`` is None unlink all the views, if ``views``
            is int unlink the selected view's camera or if ``views``
            is a tuple or a list, unlink the given views cameras.

        """
        if views is None:
            for renderer in self.renderers:
                renderer.camera = Camera()
                renderer.reset_camera()
                renderer.camera.is_set = False
        elif isinstance(views, int):
            self.renderers[views].camera = Camera()
            self.renderers[views].reset_camera()
            self.renderers[views].camera.is_set = False
        elif isinstance(views, Iterable):
            for view_index in views:
                self.renderers[view_index].camera = Camera()
                self.renderers[view_index].reset_camera()
                self.renderers[view_index].cemera_set = False
        else:
            msg = f'Expected type is None, int, list or tuple: {type(views)} is given'  # type: ignore[unreachable]
            raise TypeError(msg)

    @wraps(ScalarBars.add_scalar_bar)
    def add_scalar_bar(
        self, *args, **kwargs
    ) -> _vtk.vtkScalarBarActor:  # numpydoc ignore=PR01,RT01
        """Wrap for ``ScalarBars.add_scalar_bar``."""
        # only render when the plotter has already been shown
        render = kwargs.get('render')
        if render is None:
            kwargs['render'] = not self._first_time

        # check if maper exists
        mapper = kwargs.get('mapper')
        if mapper is None:
            if not hasattr(self, 'mapper') or self.mapper is None:
                msg = 'Mapper does not exist.  Add a mesh with scalars first.'
                raise AttributeError(msg)
            kwargs['mapper'] = self.mapper

        # title can be the first and only arg
        title = args[0] if args else kwargs.get('title', '')
        if title is None:
            title = ''
        kwargs['title'] = title

        interactive = kwargs.get('interactive')
        if interactive is None:
            interactive = self._theme.interactive
            if self.shape != (1, 1):
                interactive = False
        elif interactive and self.shape != (1, 1):
            msg = 'Interactive scalar bars disabled for multi-renderer plots'
            raise ValueError(msg)
        # by default, use the plotter local theme
        kwargs.setdefault('theme', self._theme)
        return self.scalar_bars.add_scalar_bar(**kwargs)

    def update_scalars(self, scalars, mesh=None, render: bool = True) -> None:  # noqa: ANN001
        """Update scalars of an object in the plotter.

        .. deprecated:: 0.43.0
            This method is deprecated and will be removed in a future version of
            PyVista. It is functionally equivalent to directly modifying the
            scalars of a mesh in-place.

            .. code-block:: python

                # Modify the points in place
                mesh['my scalars'] = values
                # Explicitly call render if needed
                plotter.render()

        Parameters
        ----------
        scalars : sequence
            Scalars to replace existing scalars.

        mesh : vtk.PolyData | vtk.UnstructuredGrid, optional
            Object that has already been added to the Plotter.  If
            None, uses last added mesh.

        render : bool, default: True
            Force a render when True.

        """
        # Deprecated on 0.43.0, estimated removal on v0.46.0
        warnings.warn(
            'This method is deprecated and will be removed in a future version of '
            'PyVista. Directly modify the scalars of a mesh in-place instead.',
            PyVistaDeprecationWarning,
        )

        if mesh is None:
            mesh = self.mesh

        if isinstance(mesh, (Iterable, pyvista.MultiBlock)):
            # Recursive if need to update scalars on many meshes
            for m in mesh:
                self.update_scalars(scalars, mesh=m, render=False)
            if render:
                self.render()
            return

        if isinstance(scalars, str):
            # Grab scalars array if name given
            scalars = get_array(mesh, scalars)

        if scalars is None:
            if render:
                self.render()
            return

        if scalars.shape[0] == mesh.GetNumberOfPoints():
            data = mesh.GetPointData()
        elif scalars.shape[0] == mesh.GetNumberOfCells():
            data = mesh.GetCellData()
        else:
            raise_not_matching(scalars, mesh)

        vtk_scalars = data.GetScalars()
        if vtk_scalars is None:
            msg = 'No active scalars'
            raise ValueError(msg)
        s = convert_array(vtk_scalars)
        s[:] = scalars
        vtk_scalars.Modified()
        data.Modified()
        with contextlib.suppress(Exception):
            # Why are the points updated here? Not all datasets have points
            # and only the scalars array is modified by this function...
            mesh.GetPoints().Modified()

        if render:
            self.render()

    def update_coordinates(
        self,
        points: pyvista.pyvista_ndarray,
        mesh: _vtk.vtkPolyData | _vtk.vtkUnstructuredGrid | None = None,
        render: bool | None = True,
    ) -> None:
        """Update the points of an object in the plotter.

        .. deprecated:: 0.43.0
            This method is deprecated and will be removed in a future version of
            PyVista. It is functionally equivalent to directly modifying the
            points of a mesh in-place.

            .. code-block:: python

                # Modify the points in place
                mesh.points = points
                # Explicitly call render if needed
                plotter.render()

        Parameters
        ----------
        points : np.ndarray
            Points to replace existing points.

        mesh : vtk.PolyData | vtk.UnstructuredGrid, optional
            Object that has already been added to the Plotter.  If ``None``, uses
            last added mesh.

        render : bool, default: True
            Force a render when True.

        """
        # Deprecated on 0.43.0, estimated removal on v0.46.0
        warnings.warn(
            'This method is deprecated and will be removed in a future version of '
            'PyVista. Directly modify the points of a mesh in-place instead.',
            PyVistaDeprecationWarning,
        )
        if mesh is None:
            mesh = self.mesh  # type: ignore[assignment]

        mesh.points = points  # type: ignore[union-attr]

        # only render when the plotter has already been shown
        if render is None:
            render = not self._first_time

        if render:
            self.render()

    def _clear_ren_win(self) -> None:
        """Clear the render window."""
        # Not using `render_window` property here to enforce clean up
        if hasattr(self, 'ren_win'):
            self.ren_win.Finalize()
            del self.ren_win

    def close(self) -> None:
        """Close the render window."""
        # optionally run just prior to exiting the plotter
        if self._before_close_callback is not None:
            self._before_close_callback(self)  # type: ignore[arg-type]
            self._before_close_callback = None

        # must close out widgets first
        super().close()
        # Renderer has an axes widget, so close it
        self.renderers.close()
        self.renderers.remove_all_lights()

        # Grab screenshots of last render
        # self.last_image = self.screenshot(None, return_img=True)
        # self.last_image_depth = self.get_image_depth()

        # reset scalar bars
        self.scalar_bars.clear()
        self.mesh = None
        self.mapper = None  # type: ignore[assignment]

        # grab the display id before clearing the window
        # this is an experimental feature
        if KILL_DISPLAY:  # pragma: no cover
            disp_id = None
            if self.render_window is not None:
                disp_id = self.render_window.GetGenericDisplayId()
        self._clear_ren_win()

        if self.iren is not None:  # type: ignore[has-type]
            self.iren.close()  # type: ignore[has-type]
            if KILL_DISPLAY:  # pragma: no cover
                _kill_display(disp_id)
            self.iren = None

        if hasattr(self, 'text'):
            del self.text

        # end movie
        if hasattr(self, 'mwriter'):
            with suppress(BaseException):
                self.mwriter.close()

        # Remove the global reference to this plotter unless building the
        # gallery to allow it to collect.
        if not pyvista.BUILDING_GALLERY and _ALL_PLOTTERS is not None:
            _ALL_PLOTTERS.pop(self._id_name, None)

        # this helps managing closed plotters
        self._closed = True

    def deep_clean(self) -> None:
        """Clean the plotter of the memory."""
        self.disable_picking()  # type: ignore[call-arg]
        if hasattr(self, 'renderers'):
            self.renderers.deep_clean()
        self.mesh = None
        self.mapper = None  # type: ignore[assignment]
        self.volume = None  # type: ignore[assignment]
        self.text: pyvista.CornerAnnotation | pyvista.Text | None = None

    def add_text(
        self,
        text: str,
        position: Literal[
            'lower_left',
            'lower_right',
            'upper_left',
            'upper_right',
            'lower_edge',
            'upper_edge',
            'right_edge',
            'left_edge',
        ]
        | Sequence[float]
        | None = 'upper_left',
        font_size: float | None = 18,
        color: ColorLike | None = None,
        font: Literal['courier', 'times', 'arial'] | None = None,
        shadow: bool = False,
        name: str | None = None,
        viewport: bool = False,
        orientation: float = 0.0,
        font_file: str | None = None,
        *,
        render: bool = True,
    ) -> pyvista.CornerAnnotation | pyvista.Text:
        """Add text to plot object in the top left corner by default.

        Parameters
        ----------
        text : str
            The text to add the rendering.

        position : str | sequence[float], default: "upper_left"
            Position to place the bottom left corner of the text box.
            If tuple is used, the position of the text uses the pixel
            coordinate system (default). In this case,
            it returns a more general `vtkOpenGLTextActor`.
            If string name is used, it returns a `vtkCornerAnnotation`
            object normally used for fixed labels (like title or xlabel).
            Default is to find the top left corner of the rendering window
            and place text box up there. Available position: ``'lower_left'``,
            ``'lower_right'``, ``'upper_left'``, ``'upper_right'``,
            ``'lower_edge'``, ``'upper_edge'``, ``'right_edge'``, and
            ``'left_edge'``.

        font_size : float, default: 18
            Sets the size of the title font.

        color : ColorLike, optional
            Either a string, RGB list, or hex color string.  For example:

            * ``color='white'``
            * ``color='w'``
            * ``color=[1.0, 1.0, 1.0]``
            * ``color='#FFFFFF'``

            Defaults to :attr:`pyvista.global_theme.font.color <pyvista.plotting.themes._Font.color>`.

        font : str, default: 'arial'
            Font name may be ``'courier'``, ``'times'``, or ``'arial'``.
            This is ignored if the `font_file` is set.

        shadow : bool, default: False
            Adds a black shadow to the text.

        name : str, optional
            The name for the added actor so that it can be easily updated.
            If an actor of this name already exists in the rendering window, it
            will be replaced by the new actor.

        viewport : bool, default: False
            If ``True`` and position is a tuple of float, uses the
            normalized viewport coordinate system (values between 0.0
            and 1.0 and support for HiDPI).

        orientation : float, default: 0.0
            Angle orientation of text counterclockwise in degrees.  The text
            is rotated around an anchor point that may be on the edge or
            corner of the text.  The default is horizontal (0.0 degrees).

        font_file : str, default: None
            The absolute file path to a local file containing a freetype
            readable font.

        render : bool, default: True
            Force a render when ``True``.

        Returns
        -------
        pyvista.CornerAnnotation | pyvista.Text
            Text actor added to plot.

        Examples
        --------
        Add blue text to the upper right of the plotter.

        >>> import pyvista as pv
        >>> pl = pv.Plotter()
        >>> actor = pl.add_text(
        ...     'Sample Text',
        ...     position='upper_right',
        ...     color='blue',
        ...     shadow=True,
        ...     font_size=26,
        ... )
        >>> pl.show()

        Add text and use a custom freetype readable font file.

        >>> pl = pv.Plotter()
        >>> actor = pl.add_text(
        ...     'Text',
        ...     font_file='/home/user/Mplus2-Regular.ttf',
        ... )  # doctest:+SKIP


        """
        if font_size is None:
            font_size = self._theme.font.size
        if position is None:
            # Set the position of the text to the top left corner
            window_size = self.window_size
            x = (window_size[0] * 0.02) / self.shape[0]
            y = (window_size[1] * 0.85) / self.shape[0]
            position = [x, y]
        text_prop = TextProperty(
            color=color,
            font_family=font,
            orientation=orientation,
            font_file=font_file,
            shadow=shadow,
        )
        if isinstance(position, (int, str, bool)):
            self.text = CornerAnnotation(position, text, linear_font_scale_factor=font_size // 2)
        else:
            self.text = Text(text=text, position=position)
            if viewport:
                self.text.GetActualPositionCoordinate().SetCoordinateSystemToNormalizedViewport()
                self.text.GetActualPosition2Coordinate().SetCoordinateSystemToNormalizedViewport()
            text_prop.font_size = int(font_size * 2)
        self.text.prop = text_prop
        self.add_actor(self.text, reset_camera=False, name=name, pickable=False, render=render)  # type: ignore[arg-type]
        return self.text

    def open_movie(
        self, filename: str | Path, framerate: int = 24, quality: int = 5, **kwargs
    ) -> None:
        """Establish a connection to the ffmpeg writer.

        Requires ``imageio`` to be installed.

        Parameters
        ----------
        filename : str | Path
            Filename of the movie to open.  Filename should end in mp4,
            but other filetypes may be supported.  See :func:`imageio.get_writer()
            <imageio.v2.get_writer>`.

        framerate : int, default: 24
            Frames per second.

        quality : int, default: 5
            Quality 10 is the top possible quality for any codec. The
            range is ``0 - 10``.  Higher quality leads to a larger file.

        **kwargs : dict, optional
            See the documentation for :func:`imageio.get_writer()
            <imageio.v2.get_writer>` for additional kwargs.

        Notes
        -----
        See the documentation for :func:`imageio.get_writer() <imageio.v2.get_writer>`.

        Examples
        --------
        Open a MP4 movie and set the quality to maximum.

        >>> import pyvista as pv
        >>> pl = pv.Plotter()
        >>> pl.open_movie('movie.mp4', quality=10)  # doctest:+SKIP

        """
        try:
            from imageio import get_writer
        except ModuleNotFoundError:  # pragma: no cover
            msg = 'Install imageio to use `open_movie` with:\n\n   pip install imageio'
            raise ModuleNotFoundError(msg) from None

        if (
            isinstance(pyvista.FIGURE_PATH, str) and not Path(filename).is_absolute()
        ):  # pragma: no cover
            filename = Path(pyvista.FIGURE_PATH) / filename
        self.mwriter = get_writer(filename, fps=framerate, quality=quality, **kwargs)

    def open_gif(
        self,
        filename: str | Path,
        loop: int = 0,
        fps: float = 10,
        palettesize: int = 256,
        subrectangles: bool = False,
        **kwargs,
    ) -> None:
        """Open a gif file.

        Requires ``imageio`` to be installed.

        Parameters
        ----------
        filename : str | Path
            Filename of the gif to open.  Filename must end in ``"gif"``.

        loop : int, default: 0
            The number of iterations. Default value of 0 loops indefinitely.

        fps : float, default: 10
            The number of frames per second. If duration is not given, the
            duration for each frame is set to 1/fps.

        palettesize : int, default: 256
            The number of colors to quantize the image to. Is rounded to the
            nearest power of two. Must be between 2 and 256.

        subrectangles : bool, default: False
            If ``True``, will try and optimize the GIF by storing only the rectangular
            parts of each frame that change with respect to the previous.

            .. note::
               Setting this to ``True`` may help reduce jitter in colorbars.

        **kwargs : dict, optional
            See the documentation for :func:`imageio.get_writer() <imageio.v2.get_writer>`
            for additional kwargs.

        Notes
        -----
        Consider using `pygifsicle
        <https://github.com/LucaCappelletti94/pygifsicle>`_ to reduce the final
        size of the gif. See `Optimizing a GIF using pygifsicle
        <https://imageio.readthedocs.io/en/stable/examples.html#optimizing-a-gif-using-pygifsicle>`_.

        Examples
        --------
        Open a gif file, setting the framerate to 8 frames per second and
        reducing the colorspace to 64.

        >>> import pyvista as pv
        >>> pl = pv.Plotter()
        >>> pl.open_gif('movie.gif', fps=8, palettesize=64)  # doctest:+SKIP

        See :ref:`gif_movie_example` for a full example using this method.

        """
        try:
            from imageio import __version__
            from imageio import get_writer
        except ModuleNotFoundError:  # pragma: no cover
            msg = 'Install imageio to use `open_gif` with:\n\n   pip install imageio'
            raise ModuleNotFoundError(msg) from None

        filename = Path(filename)
        if filename.suffix != '.gif':
            msg = 'Unsupported filetype.  Must end in .gif'
            raise ValueError(msg)
        if isinstance(pyvista.FIGURE_PATH, str) and not filename.is_absolute():  # pragma: no cover
            filename = Path(pyvista.FIGURE_PATH) / filename
        self._gif_filename = filename.resolve()

        kwargs['mode'] = 'I'
        kwargs['loop'] = loop
        kwargs['palettesize'] = palettesize
        kwargs['subrectangles'] = subrectangles
        if scooby.knowledge.meets_version(__version__, '2.28.1'):
            kwargs['duration'] = 1000 * 1 / fps
        else:  # pragma: no cover
            kwargs['fps'] = fps

        self.mwriter = get_writer(filename, **kwargs)

    def write_frame(self) -> None:
        """Write a single frame to the movie file.

        Examples
        --------
        >>> import pyvista as pv
        >>> plotter = pv.Plotter()
        >>> plotter.open_movie(filename)  # doctest:+SKIP
        >>> plotter.add_mesh(pv.Sphere())  # doctest:+SKIP
        >>> plotter.write_frame()  # doctest:+SKIP

        See :ref:`movie_example` for a full example using this method.

        """
        # if off screen, show has not been called and we must render
        # before extracting an image
        if self._first_time:
            self._on_first_render_request()
            self.render()

        if not hasattr(self, 'mwriter'):
            msg = 'This plotter has not opened a movie or GIF file.'
            raise RuntimeError(msg)
        self.update()
        self.mwriter.append_data(self.image)

    def get_image_depth(
        self, fill_value: float | None = np.nan, reset_camera_clipping_range: bool = True
    ) -> pyvista.pyvista_ndarray:
        """Return a depth image representing current render window.

        Parameters
        ----------
        fill_value : float, default: numpy.nan
            Fill value for points in image that do not include objects
            in scene.  To not use a fill value, pass ``None``.

        reset_camera_clipping_range : bool, default: True
            Reset the camera clipping range to include data in view.

        Returns
        -------
        pyvista.pyvista_ndarray
            Image of depth values from camera orthogonal to image
            plane.

        Notes
        -----
        Values in image_depth are negative to adhere to a
        right-handed coordinate system.

        Examples
        --------
        >>> import pyvista as pv
        >>> plotter = pv.Plotter()
        >>> actor = plotter.add_mesh(pv.Sphere())
        >>> plotter.show()
        >>> zval = plotter.get_image_depth()

        """
        # allow no render window
        if self.render_window is None and self.last_image_depth is not None:
            zval = self.last_image_depth.copy()
            if fill_value is not None and self._image_depth_null is not None:
                zval[self._image_depth_null] = fill_value
            return zval

        self._check_rendered()
        self._check_has_ren_win()

        # Ensure points in view are within clipping range of renderer?
        if reset_camera_clipping_range:
            self.renderer.ResetCameraClippingRange()

        # Get the z-buffer image
        ifilter = _vtk.vtkWindowToImageFilter()
        ifilter.SetInput(self.render_window)
        ifilter.SetScale(self.image_scale)
        ifilter.ReadFrontBufferOff()
        ifilter.SetInputBufferTypeToZBuffer()
        zbuff = run_image_filter(ifilter)[:, :, 0]

        # Convert z-buffer values to depth from camera
        with warnings.catch_warnings():
            warnings.filterwarnings('ignore')
            near, far = self.camera.clipping_range
            if self.camera.parallel_projection:
                zval = (zbuff - near) / (far - near)
            else:
                zval = 2 * near * far / ((zbuff - 0.5) * 2 * (far - near) - near - far)

            # Consider image values outside clipping range as nans
            self._image_depth_null = np.logical_or(zval < -far, np.isclose(zval, -far))

        if fill_value is not None:
            zval[self._image_depth_null] = fill_value

        return zval

    def add_lines(
        self,
        lines: NumpyArray[float],
        color: ColorLike = 'w',
        width: float = 5,
        label: str | None = None,
        name: str | None = None,
        connected: bool = False,
    ) -> Actor:
        """Add lines to the plotting object.

        Parameters
        ----------
        lines : np.ndarray
            Points representing line segments.  For example, two line
            segments would be represented as ``np.array([[0, 1, 0],
            [1, 0, 0], [1, 1, 0], [2, 0, 0]])``.

        color : ColorLike, default: 'w'
            Either a string, rgb list, or hex color string.  For example:

            * ``color='white'``
            * ``color='w'``
            * ``color=[1.0, 1.0, 1.0]``
            * ``color='#FFFFFF'``

        width : float, default: 5
            Thickness of lines.

        label : str, default: None
            String label to use when adding a legend to the scene with
            :func:`pyvista.Plotter.add_legend`.

        name : str, default: None
            The name for the added actor so that it can be easily updated.
            If an actor of this name already exists in the rendering window, it
            will be replaced by the new actor.

        connected : bool, default: False
            Treat ``lines`` as points representing a series of *connected* lines.
            For example, two connected line segments would be represented as
            ``np.array([[0, 0, 0], [1, 0, 0], [1, 1, 0]])``. If ``False``, an *even*
            number of points must be passed to ``lines``, and the lines need not be
            connected.


        Returns
        -------
        pyvista.Actor
            Lines actor.

        Examples
        --------
        Plot two lines.

        >>> import numpy as np
        >>> import pyvista as pv
        >>> pl = pv.Plotter()
        >>> points = np.array([[0, 1, 0], [1, 0, 0], [1, 1, 0], [2, 0, 0]])
        >>> actor = pl.add_lines(points, color='purple', width=3)
        >>> pl.camera_position = 'xy'
        >>> pl.show()

        Adding lines with ``connected=True`` will add a series of connected
        line segments.

        >>> pl = pv.Plotter()
        >>> points = np.array([[0, 1, 0], [1, 0, 0], [1, 1, 0], [2, 0, 0]])
        >>> actor = pl.add_lines(points, color='purple', width=3, connected=True)
        >>> pl.camera_position = 'xy'
        >>> pl.show()

        """
        if not isinstance(lines, np.ndarray):
            msg = 'Input should be an array of point segments'  # type: ignore[unreachable]
            raise TypeError(msg)

        lines_polydata: pyvista.PolyData = (
            pyvista.lines_from_points(lines)
            if connected
            else pyvista.line_segments_from_points(lines)
        )

        actor = Actor(mapper=DataSetMapper(lines_polydata))
        actor.prop.line_width = width
        actor.prop.show_edges = True
        actor.prop.edge_color = color
        actor.prop.color = color
        actor.prop.lighting = False

        # legend label
        if label:
            if not isinstance(label, str):
                msg = 'Label must be a string'  # type: ignore[unreachable]
                raise TypeError(msg)
            addr = actor.GetAddressAsString('')
            self.renderer._labels[addr] = (lines_polydata, label, Color(color))

        # Add to renderer
        self.add_actor(actor, reset_camera=False, name=name, pickable=False)  # type: ignore[arg-type]
        return actor

    @wraps(ScalarBars.remove_scalar_bar)
    def remove_scalar_bar(self, *args, **kwargs) -> None:  # numpydoc ignore=PR01,RT01
        """Remove the active scalar bar."""
        self.scalar_bars.remove_scalar_bar(*args, **kwargs)

    def add_point_labels(
        self,
        points: Sequence[float] | NumpyArray[float] | pyvista.DataSet | _vtk.vtkAlgorithm,
        labels: list[str] | str,
        italic: bool = False,
        bold: bool = True,
        font_size: float | None = None,
        text_color: ColorLike | None = None,
        font_family: Literal['courier', 'times', 'arial'] | None = None,
        font_file: str | None = None,
        shadow: bool = False,
        show_points: bool = True,
        point_color: ColorLike | None = None,
        point_size: float | None = None,
        name: str | None = None,
        shape_color: ColorLike = 'grey',
        shape: Literal['rect', 'rounded_rect'] | None = 'rounded_rect',
        fill_shape: bool = True,
        margin: int = 3,
        shape_opacity: float = 1.0,
        pickable: bool = False,
        render_points_as_spheres: bool = False,
        tolerance: float = 0.001,
        reset_camera: bool | None = None,
        always_visible: bool = False,
        render: bool = True,
        justification_horizontal: Literal['left', 'center', 'right'] | None = None,
        justification_vertical: Literal['bottom', 'center', 'top'] | None = None,
        background_color: Color | None = None,
        background_opacity: Color | None = None,
    ) -> _vtk.vtkActor2D:
        """Create a point actor with one label from list labels assigned to each point.

        Parameters
        ----------
        points : sequence | pyvista.DataSet | vtk.vtkAlgorithm
            An ``n x 3`` sequence points or :class:`pyvista.DataSet` with
            points or mesh-producing algorithm.

        labels : list | str
            List of labels.  Must be the same length as points. If a
            string name is given with a :class:`pyvista.DataSet` input for
            points, then these are fetched.

        italic : bool, default: False
            Italicises title and bar labels.

        bold : bool, default: True
            Bolds title and bar labels.

        font_size : float, optional
            Sets the size of the title font.

        text_color : ColorLike, optional
            Color of text. Either a string, RGB sequence, or hex color string.

            * ``text_color='white'``
            * ``text_color='w'``
            * ``text_color=[1.0, 1.0, 1.0]``
            * ``text_color='#FFFFFF'``

        font_family : str, optional
            Font family.  Must be either ``'courier'``, ``'times'``,
            or ``'arial``. This is ignored if the `font_file` is set.

        font_file : str, default: None
            The absolute file path to a local file containing a freetype
            readable font.

        shadow : bool, default: False
            Adds a black shadow to the text.

        show_points : bool, default: True
            Controls if points are visible.

        point_color : ColorLike, optional
            Either a string, rgb list, or hex color string.  One of
            the following.

            * ``point_color='white'``
            * ``point_color='w'``
            * ``point_color=[1.0, 1.0, 1.0]``
            * ``point_color='#FFFFFF'``

        point_size : float, optional
            Size of points if visible.

        name : str, optional
            The name for the added actor so that it can be easily
            updated.  If an actor of this name already exists in the
            rendering window, it will be replaced by the new actor.

        shape_color : ColorLike, default: "grey"
            Color of shape (if visible).  Either a string, rgb
            sequence, or hex color string.

        shape : str, default: "rounded_rect"
            The string name of the shape to use. Options are ``'rect'`` or
            ``'rounded_rect'``. If you want no shape, pass ``None``.

        fill_shape : bool, default: True
            Fill the shape with the ``shape_color``. Outlines if ``False``.

        margin : int, default: 3
            The size of the margin on the label background shape.

        shape_opacity : float, default: 1.0
            The opacity of the shape in the range of ``[0, 1]``.

        pickable : bool, default: False
            Set whether this actor is pickable.

        render_points_as_spheres : bool, default: False
            Render points as spheres rather than dots.

        tolerance : float, default: 0.001
            A tolerance to use to determine whether a point label is
            visible.  A tolerance is usually required because the
            conversion from world space to display space during
            rendering introduces numerical round-off.

        reset_camera : bool, optional
            Reset the camera after adding the points to the scene.

        always_visible : bool, default: False
            Skip adding the visibility filter.

        render : bool, default: True
            Force a render when ``True``.

        justification_horizontal : str, optional
            Text's horizontal justification.
            Should be either "left", "center" or "right".

            .. warning::
                If the justification is not default,
                the shape will be out of alignment with the label.
                If you use other than default,
                Please use the background color.
                See: https://github.com/pyvista/pyvista/pull/5407

        justification_vertical : str, optional
            Text's vertical justification.
            Should be either "bottom", "center" or "top".

            .. warning::
                If the justification is not default,
                the shape will be out of alignment with the label.
                If you use other than default,
                Please use the background color.
                See: https://github.com/pyvista/pyvista/pull/5407

        background_color : pyvista.Color, optional
            Background color of text's property.

        background_opacity : pyvista.Color, optional
            Background opacity of text's property.

        Returns
        -------
        vtk.vtkActor2D
            VTK label actor.  Can be used to change properties of the labels.

        Examples
        --------
        >>> import numpy as np
        >>> import pyvista as pv
        >>> pl = pv.Plotter()
        >>> points = np.array([[0.0, 0.0, 0.0], [1.0, 1.0, 0.0], [2.0, 0.0, 0.0]])
        >>> labels = ['Point A', 'Point B', 'Point C']
        >>> actor = pl.add_point_labels(
        ...     points,
        ...     labels,
        ...     italic=True,
        ...     font_size=20,
        ...     point_color='red',
        ...     point_size=20,
        ...     render_points_as_spheres=True,
        ...     always_visible=True,
        ...     shadow=True,
        ... )
        >>> pl.camera_position = 'xy'
        >>> pl.show()

        """
        if font_family is None:
            font_family = self._theme.font.family  # type: ignore[assignment]
        if font_size is None:
            font_size = self._theme.font.size
        point_color = Color(point_color, default_color=self._theme.color)

        if isinstance(points, (list, tuple)):
            points = np.array(points)

        if isinstance(points, np.ndarray):
            points = pyvista.PolyData(points)  # Cast to poly data
        elif not is_pyvista_dataset(points) and not isinstance(points, _vtk.vtkAlgorithm):
            msg = f'Points type not usable: {type(points)}'
            raise TypeError(msg)
        points, algo = algorithm_to_mesh_handler(points)
        if algo is not None:
            if pyvista.vtk_version_info < (9, 1):  # pragma: no cover
                from pyvista.core.errors import VTKVersionError

                msg = 'To use vtkAlgorithms with `add_point_labels` requires VTK 9.1 or later.'
                raise VTKVersionError(msg)
            # Extract points filter
            pc_algo = _vtk.vtkConvertToPointCloud()
            set_algorithm_input(pc_algo, algo)
            algo = pc_algo

        if name is None:
            name = f'{type(points).__name__}({points.memory_address})'

        hier = _vtk.vtkPointSetToLabelHierarchy()
        if not isinstance(labels, str):
            if algo is not None:
                msg = 'If using a vtkAlgorithm input, the labels must be a named array on the dataset.'
                raise TypeError(msg)
            points = pyvista.PolyData(points.points)
            if len(points.points) != len(labels):
                msg = 'There must be one label for each point'
                raise ValueError(msg)
            vtklabels = _vtk.vtkStringArray()
            vtklabels.SetName('labels')
            for item in labels:
                vtklabels.InsertNextValue(str(item))
            points.GetPointData().AddArray(vtklabels)
            hier.SetLabelArrayName('labels')
        else:
            # Make sure PointData
            if labels not in points.point_data:
                msg = f'Array {labels!r} not found in point data.'
                raise ValueError(msg)
            hier.SetLabelArrayName(labels)

        if always_visible:
            set_algorithm_input(hier, algo or points)
        else:
            # Only show visible points
            vis_points = _vtk.vtkSelectVisiblePoints()
            set_algorithm_input(vis_points, algo or points)
            vis_points.SetRenderer(self.renderer)
            vis_points.SetTolerance(tolerance)

            hier.SetInputConnection(vis_points.GetOutputPort())

        # create label mapper
        label_mapper = _vtk.vtkLabelPlacementMapper()
        label_mapper.SetInputConnection(hier.GetOutputPort())
        if not isinstance(shape, str):
            label_mapper.SetShapeToNone()
        elif shape.lower() in 'rect':
            label_mapper.SetShapeToRect()
        elif shape.lower() in 'rounded_rect':
            label_mapper.SetShapeToRoundedRect()
        else:
            msg = f'Shape ({shape}) not understood'
            raise ValueError(msg)
        if fill_shape:
            label_mapper.SetStyleToFilled()
        else:
            label_mapper.SetStyleToOutline()
        label_mapper.SetBackgroundColor(Color(shape_color).float_rgb)
        label_mapper.SetBackgroundOpacity(shape_opacity)
        label_mapper.SetMargin(margin)

        text_property = pyvista.TextProperty(
            italic=italic,
            bold=bold,
            font_size=font_size,
            font_family=font_family,
            font_file=font_file,
            color=text_color,
            shadow=shadow,
            justification_horizontal=justification_horizontal,
            justification_vertical=justification_vertical,
            background_color=background_color,
            background_opacity=background_opacity,
        )
        hier.SetTextProperty(text_property)

        self.remove_actor(f'{name}-points', reset_camera=False)  # type: ignore[arg-type]
        self.remove_actor(f'{name}-labels', reset_camera=False)  # type: ignore[arg-type]

        # add points
        if show_points:
            self.add_mesh(
                algo or points,
                color=point_color,
                point_size=point_size,
                name=f'{name}-points',
                pickable=pickable,
                render_points_as_spheres=render_points_as_spheres,
                reset_camera=reset_camera,
                render=render,
            )

        label_actor = _vtk.vtkActor2D()
        label_actor.SetMapper(label_mapper)
        self.add_actor(label_actor, reset_camera=False, name=f'{name}-labels', pickable=False)  # type: ignore[arg-type]
        return label_actor

    def add_point_scalar_labels(
        self,
        points: MatrixLike[float] | VectorLike[float] | pyvista.DataSet,
        labels: list[str] | str,
        fmt: str | None = None,
        preamble: str = '',
        **kwargs,
    ) -> _vtk.vtkActor2D:
        """Label the points from a dataset with the values of their scalars.

        Wrapper for :func:`pyvista.Plotter.add_point_labels`.

        Parameters
        ----------
        points : sequence[float] | np.ndarray | pyvista.DataSet
            An ``n x 3`` numpy.ndarray or pyvista dataset with points.

        labels : list | str
            List of scalars of labels.  Must be the same length as points. If a
            string name is given with a :class:`pyvista.DataSet` input for
            points, then these are fetched.

        fmt : str, optional
            String formatter used to format numerical data.

        preamble : str, default: ""
            Text before the start of each label.

        **kwargs : dict, optional
            Keyword arguments passed to
            :func:`pyvista.Plotter.add_point_labels`.

        Returns
        -------
        vtk.vtkActor2D
            VTK label actor.  Can be used to change properties of the labels.

        """
        if not is_pyvista_dataset(points):
            points, _ = _coerce_pointslike_arg(points, copy=False)  # type: ignore[arg-type]
        if not isinstance(labels, (str, list)):
            msg = 'labels must be a string name of the scalars array to use or list of scalars'  # type: ignore[unreachable]
            raise TypeError(msg)
        if fmt is None:
            fmt = self._theme.font.fmt
        if fmt is None:
            fmt = '%.6e'  # type: ignore[unreachable]
        if isinstance(points, np.ndarray):
            scalars = labels
        elif is_pyvista_dataset(points):
            scalars = points.point_data[labels]  # type: ignore[assignment, index]
        phrase = f'{preamble} {fmt}'
        labels = [phrase % val for val in scalars]
        return self.add_point_labels(points, labels, **kwargs)

    def add_points(
        self,
        points: NumpyArray[float] | pyvista.DataSet,
        style: Literal['points', 'points_gaussian'] = 'points',
        **kwargs,
    ) -> Actor | _vtk.vtkActor:
        """Add points to a mesh.

        Parameters
        ----------
        points : numpy.ndarray or pyvista.DataSet
            Array of points or the points from a pyvista object.

        style : str, default: 'points'
            Visualization style of the mesh.  One of the following:
            ``style='points'``, ``style='points_gaussian'``.
            ``'points_gaussian'`` can be controlled with the ``emissive`` and
            ``render_points_as_spheres`` options.

        **kwargs : dict, optional
            See :func:`pyvista.Plotter.add_mesh` for optional
            keyword arguments.

        Returns
        -------
        pyvista.Actor
            Actor of the mesh.

        Examples
        --------
        Add a numpy array of points to a mesh.

        >>> import numpy as np
        >>> import pyvista as pv
        >>> rng = np.random.default_rng(seed=0)
        >>> points = rng.random((10, 3))
        >>> pl = pv.Plotter()
        >>> actor = pl.add_points(
        ...     points, render_points_as_spheres=True, point_size=100.0
        ... )
        >>> pl.show()

        Plot using the ``'points_gaussian'`` style

        >>> points = rng.random((10, 3))
        >>> pl = pv.Plotter()
        >>> actor = pl.add_points(points, style='points_gaussian')
        >>> pl.show()

        """
        if style not in ['points', 'points_gaussian']:
            msg = (
                f'Invalid style {style} for add_points. Should be either "points" or '
                '"points_gaussian".'
            )
            raise ValueError(msg)
        return self.add_mesh(points, style=style, **kwargs)

    def add_arrows(
        self, cent: NumpyArray[float], direction: NumpyArray[float], mag: float = 1, **kwargs
    ) -> Actor | _vtk.vtkActor:
        """Add arrows to the plotter.

        Parameters
        ----------
        cent : np.ndarray
            Array of centers.

        direction : np.ndarray
            Array of direction vectors.

        mag : float, optional
            Amount to scale the direction vectors.

        **kwargs : dict, optional
            See :func:`pyvista.Plotter.add_mesh` for optional
            keyword arguments.

        Returns
        -------
        pyvista.Actor
            Actor of the arrows.

        Examples
        --------
        Plot a random field of vectors and save a screenshot of it.

        >>> import numpy as np
        >>> import pyvista as pv
        >>> rng = np.random.default_rng(seed=0)
        >>> cent = rng.random((10, 3))
        >>> direction = rng.random((10, 3))
        >>> plotter = pv.Plotter()
        >>> _ = plotter.add_arrows(cent, direction, mag=2)
        >>> plotter.show()

        """
        if cent.shape != direction.shape:  # pragma: no cover
            msg = 'center and direction arrays must have the same shape'
            raise ValueError(msg)

        direction = direction.copy()
        if cent.ndim != 2:
            cent = cent.reshape((-1, 3))

        if direction.ndim != 2:
            direction = direction.reshape((-1, 3))

        if mag != 1:
            direction = direction * mag

        pdata = pyvista.vector_poly_data(cent, direction)
        # Create arrow object
        arrow = _vtk.vtkArrowSource()
        arrow.Update()
        glyph3D = _vtk.vtkGlyph3D()
        glyph3D.SetSourceData(arrow.GetOutput())
        glyph3D.SetInputData(pdata)
        glyph3D.SetVectorModeToUseVector()
        glyph3D.Update()

        arrows = wrap(glyph3D.GetOutput())
        return self.add_mesh(arrows, **kwargs)

    @staticmethod
    def _save_image(
        image: pyvista.pyvista_ndarray,
        filename: str | Path | io.BytesIO | bool | None,
        return_img: bool,
    ) -> pyvista.pyvista_ndarray | None:
        """Save to file and/or return a NumPy image array.

        This is an internal helper.

        """
        if not image.size:
            msg = 'Empty image. Have you run plot() first?'
            raise ValueError(msg)
        # write screenshot to file if requested
        if isinstance(filename, (str, Path, io.BytesIO)):
            from PIL import Image

            if isinstance(filename, (str, Path)):
                filename = Path(filename)
                if isinstance(pyvista.FIGURE_PATH, str) and not filename.is_absolute():
                    filename = Path(pyvista.FIGURE_PATH) / filename
                if not filename.suffix:
                    filename = filename.with_suffix('.png')
                elif filename.suffix not in SUPPORTED_FORMATS:
                    msg = (
                        f'Unsupported extension {filename.suffix}\n'
                        f'Must be one of the following: {SUPPORTED_FORMATS}'
                    )
                    raise ValueError(msg)
                filename = filename.expanduser().resolve()
                Image.fromarray(image).save(filename)
            else:
                Image.fromarray(image).save(filename, format='PNG')
        # return image array if requested
        return image if return_img else None

    def save_graphic(
        self,
        filename: str,
        title: str = 'PyVista Export',
        raster: bool = True,
        painter: bool = True,
    ) -> None:
        """Save a screenshot of the rendering window as a graphic file.

        This can be helpful for publication documents.

        The supported formats are:

        * ``'.svg'``
        * ``'.eps'``
        * ``'.ps'``
        * ``'.pdf'``
        * ``'.tex'``

        Parameters
        ----------
        filename : str
            Path to fsave the graphic file to.

        title : str, default: "PyVista Export"
            Title to use within the file properties.

        raster : bool, default: True
            Attempt to write 3D properties as a raster image.

        painter : bool, default: True
            Configure the exporter to expect a painter-ordered 2D
            rendering, that is, a rendering at a fixed depth where
            primitives are drawn from the bottom up.

        Examples
        --------
        >>> import pyvista as pv
        >>> from pyvista import examples
        >>> pl = pv.Plotter()
        >>> _ = pl.add_mesh(examples.load_airplane(), smooth_shading=True)
        >>> _ = pl.add_background_image(examples.mapfile)
        >>> pl.save_graphic('img.svg')  # doctest:+SKIP

        """
        from vtkmodules.vtkIOExportGL2PS import vtkGL2PSExporter

        if self.render_window is None:
            msg = 'This plotter is closed and unable to save a screenshot.'
            raise AttributeError(msg)
        if self._first_time:
            self._on_first_render_request()
            self.render()
        filepath = Path(filename)
        if isinstance(pyvista.FIGURE_PATH, str) and not filepath.is_absolute():  # pragma: no cover
            filepath = Path(pyvista.FIGURE_PATH) / filepath
        filepath = filepath.expanduser().resolve()
        extension = pyvista.core.utilities.fileio.get_ext(filepath)

        writer = vtkGL2PSExporter()
        modes = {
            '.svg': writer.SetFileFormatToSVG,
            '.eps': writer.SetFileFormatToEPS,
            '.ps': writer.SetFileFormatToPS,
            '.pdf': writer.SetFileFormatToPDF,
            '.tex': writer.SetFileFormatToTeX,
        }
        if extension not in modes:
            msg = (
                f'Extension ({extension}) is an invalid choice.\n\n'
                f'Valid options include: {", ".join(modes.keys())}'
            )
            raise ValueError(msg)
        writer.CompressOff()
        if pyvista.vtk_version_info < (9, 2, 2):  # pragma no cover
            writer.SetFilePrefix(str(filepath.with_suffix('')))
        else:
            writer.SetFilePrefix(filepath.with_suffix(''))  # type: ignore[arg-type]
        writer.SetInput(self.render_window)
        modes[extension]()
        writer.SetTitle(title)
        writer.SetWrite3DPropsAsRasterImage(raster)
        if painter:
            writer.UsePainterSettings()
        writer.Update()

    def screenshot(
        self,
        filename: str | Path | io.BytesIO | bool | None = None,
        transparent_background: bool | None = None,
        return_img: bool = True,
        window_size: Sequence[int] | None = None,
        scale: int | None = None,
    ) -> pyvista.pyvista_ndarray | None:
        """Take screenshot at current camera position.

        Parameters
        ----------
        filename : str | Path | io.BytesIO, optional
            Location to write image to.  If ``None``, no image is written.

        transparent_background : bool, optional
            Whether to make the background transparent.  The default is
            looked up on the plotter's theme.

        return_img : bool, default: True
            If ``True``, a :class:`numpy.ndarray` of the image will be
            returned.

        window_size : sequence[int], optional
            Set the plotter's size to this ``(width, height)`` before
            taking the screenshot.

        scale : int, optional
            Set the factor to scale the window size to make a higher
            resolution image. If ``None`` this will use the ``image_scale``
            property on this plotter which defaults to one.

        Returns
        -------
        pyvista.pyvista_ndarray
            Array containing pixel RGB and alpha.  Sized:

            * [Window height x Window width x 3] if
              ``transparent_background`` is set to ``False``.
            * [Window height x Window width x 4] if
              ``transparent_background`` is set to ``True``.

        Examples
        --------
        >>> import pyvista as pv
        >>> sphere = pv.Sphere()
        >>> plotter = pv.Plotter(off_screen=True)
        >>> actor = plotter.add_mesh(sphere)
        >>> plotter.screenshot('screenshot.png')  # doctest:+SKIP

        """
        with self.window_size_context(window_size):
            # configure image filter
            if transparent_background is None:
                transparent_background = self._theme.transparent_background
            self.image_transparent_background = transparent_background

            # This if statement allows you to save screenshots of closed plotters
            # This is needed for the sphinx-gallery to work
            if self.render_window is None:
                # If plotter has been closed...
                # check if last_image exists
                if self.last_image is not None:
                    # Save last image
                    if scale is not None:
                        warnings.warn(
                            'This plotter is closed and cannot be scaled. Using the last saved image. Try using the `image_scale` property directly.',
                        )
                    return self._save_image(self.last_image, filename, return_img)
                # Plotter hasn't been rendered or was improperly closed
                msg = 'This plotter is closed and unable to save a screenshot.'
                raise RuntimeError(msg)

            if self._first_time and (
                hasattr(self, 'off_screen') and not self.off_screen
            ):  # 'off_screen' attribute is specific to Plotter objects.
                msg = 'Nothing to screenshot - call .show first or use the off_screen argument'
                raise RuntimeError(msg)

            # if off screen, show has not been called and we must render
            # before extracting an image
            if self._first_time:
                self._on_first_render_request()
                self.render()

            with self.image_scale_context(scale):
                self._make_render_window_current()
                return self._save_image(self.image, filename, return_img)

    @wraps(Renderers.set_background)
    def set_background(self, *args, **kwargs) -> None:  # numpydoc ignore=PR01,RT01
        """Wrap ``Renderers.set_background``."""
        self.renderers.set_background(*args, **kwargs)

    @wraps(Renderers.set_color_cycler)
    def set_color_cycler(self, *args, **kwargs) -> None:  # numpydoc ignore=PR01,RT01
        """Wrap ``Renderers.set_color_cycler``."""
        self.renderers.set_color_cycler(*args, **kwargs)

    def generate_orbital_path(
        self,
        factor: float = 3.0,
        n_points: int = 20,
        viewup: Sequence[float] | None = None,
        shift: float = 0.0,
    ) -> pyvista.PolyData:
        """Generate an orbital path around the data scene.

        Parameters
        ----------
        factor : float, default: 3.0
            A scaling factor when building the orbital extent.

        n_points : int, default: 20
            Number of points on the orbital path.

        viewup : sequence[float], optional
            The normal to the orbital plane.

        shift : float, default: 0.0
            Shift the plane up/down from the center of the scene by
            this amount.

        Returns
        -------
        pyvista.PolyData
            PolyData containing the orbital path.

        Examples
        --------
        Generate an orbital path around a sphere.

        >>> import pyvista as pv
        >>> plotter = pv.Plotter()
        >>> _ = plotter.add_mesh(pv.Sphere())
        >>> viewup = [0, 0, 1]
        >>> orbit = plotter.generate_orbital_path(
        ...     factor=2.0, n_points=50, shift=0.0, viewup=viewup
        ... )

        See :ref:`orbiting_example` for a full example using this method.

        """
        if viewup is None:
            viewup = self._theme.camera.viewup
        center = np.array(self.center)
        bnds = self.bounds
        radius = (bnds.x_max - bnds.x_min) * factor
        y = (bnds.y_max - bnds.y_min) * factor
        radius = max(y, radius)
        center += np.array(viewup) * shift
        return pyvista.Polygon(center=center, radius=radius, normal=viewup, n_sides=n_points)

    def fly_to(self, point: Sequence[float]) -> None:
        """Move the current camera's focal point to a position point.

        The movement is animated over the number of frames specified in
        NumberOfFlyFrames. The LOD desired frame rate is used.

        Parameters
        ----------
        point : sequence[float]
            Point to fly to in the form of ``(x, y, z)``.

        """
        self.iren.fly_to(self.renderer, point)  # type: ignore[attr-defined]

    def orbit_on_path(
        self,
        path: pyvista.PolyData | None = None,
        focus: Sequence[float] | None = None,
        step: float = 0.5,
        viewup: Sequence[float] | None = None,
        write_frames: bool = False,
        threaded: bool = False,
        progress_bar: bool = False,
    ) -> None:
        """Orbit on the given path focusing on the focus point.

        Parameters
        ----------
        path : pyvista.PolyData
            Path of orbital points. The order in the points is the order of
            travel.

        focus : sequence[float], optional
            The point of focus the camera. For example ``(0.0, 0.0, 0.0)``.

        step : float, default: 0.5
            The timestep between flying to each camera position. Ignored when
            ``plotter.off_screen = True``.

        viewup : sequence[float], optional
            The normal to the orbital plane.

        write_frames : bool, default: False
            Assume a file is open and write a frame on each camera
            view during the orbit.

        threaded : bool, default: False
            Run this as a background thread.  Generally used within a
            GUI (i.e. PyQt).

        progress_bar : bool, default: False
            Show the progress bar when proceeding through the path.
            This can be helpful to show progress when generating
            movies with ``off_screen=True``.

        Examples
        --------
        Plot an orbit around the earth.  Save the gif as a temporary file.

        >>> from pathlib import Path
        >>> from tempfile import mkdtemp
        >>> import pyvista as pv
        >>> from pyvista import examples
        >>> mesh = examples.load_globe()
        >>> texture = examples.load_globe_texture()
        >>> filename = Path(mkdtemp()) / 'orbit.gif'
        >>> plotter = pv.Plotter(window_size=[300, 300])
        >>> _ = plotter.add_mesh(mesh, texture=texture, smooth_shading=True)
        >>> plotter.open_gif(filename)
        >>> viewup = [0, 0, 1]
        >>> orbit = plotter.generate_orbital_path(
        ...     factor=2.0, n_points=24, shift=0.0, viewup=viewup
        ... )
        >>> plotter.orbit_on_path(orbit, write_frames=True, viewup=viewup, step=0.02)

        See :ref:`orbiting_example` for a full example using this method.

        """
        if focus is None:
            focus = self.center
        if viewup is None:
            viewup = self._theme.camera.viewup
        if path is None:
            path = self.generate_orbital_path(viewup=viewup)
        if not is_pyvista_dataset(path):
            path = pyvista.PolyData(path)
        points = path.points

        # Make sure the whole scene is visible
        self.camera.thickness = path.length

        if progress_bar:
            try:
                from tqdm import tqdm
            except ImportError:  # pragma: no cover
                msg = 'Please install `tqdm` to use ``progress_bar=True``'
                raise ImportError(msg)

        def orbit() -> None:
            """Define the internal thread for running the orbit."""
            points_seq = tqdm(points) if progress_bar else points

            for point in points_seq:
                tstart = time.time()  # include the render time in the step time
                self.set_position(point, render=False)
                self.set_focus(focus, render=False)  # type: ignore[arg-type]
                self.set_viewup(viewup, render=False)  # type: ignore[arg-type]
                self.renderer.ResetCameraClippingRange()
                if write_frames:
                    self.write_frame()
                else:
                    self.render()
                sleep_time = step - (time.time() - tstart)
                if sleep_time > 0 and (
                    hasattr(self, 'off_screen') and not self.off_screen
                ):  # 'off_screen' attribute is specific to Plotter objects.
                    time.sleep(sleep_time)
            if write_frames:
                self.mwriter.close()

        if threaded:
            thread = Thread(target=orbit)
            thread.start()
        else:
            orbit()

    def export_obj(self, filename: str | Path) -> None:
        """Export scene to OBJ format.

        Parameters
        ----------
        filename : str | Path
            Filename to export the scene to.  Must end in ``'.obj'``.

        Examples
        --------
        Export the scene to "scene.obj"

        >>> import pyvista as pv
        >>> pl = pv.Plotter()
        >>> _ = pl.add_mesh(pv.Sphere())
        >>> pl.export_obj('scene.obj')  # doctest:+SKIP

        """
        from vtkmodules.vtkIOExport import vtkOBJExporter

        if self.render_window is None:
            msg = 'This plotter must still have a render window open.'
            raise RuntimeError(msg)
        if (
            isinstance(pyvista.FIGURE_PATH, str) and not Path(filename).is_absolute()
        ):  # pragma: no cover
            filename = Path(pyvista.FIGURE_PATH) / filename
        else:
            filename = Path(filename).expanduser().resolve()

        if filename.suffix != '.obj':
            msg = '`filename` must end with ".obj"'
            raise ValueError(msg)

        exporter = vtkOBJExporter()
        # remove the extension as VTK always adds it in
        if pyvista.vtk_version_info < (9, 2, 2):  # pragma no cover
            exporter.SetFilePrefix(str(filename.with_suffix('')))
        else:
            exporter.SetFilePrefix(filename.with_suffix(''))  # type: ignore[arg-type]
        exporter.SetRenderWindow(self.render_window)
        exporter.Write()

    @property
    def _datasets(self) -> list[pyvista.DataSet]:
        """Return a list of all datasets associated with this plotter."""
        datasets = []
        for renderer in self.renderers:
            for actor in renderer.actors.values():
                mapper = actor.GetMapper()

                # ignore any mappers whose inputs are not datasets
                if _mapper_has_data_set_input(mapper):
                    datasets.append(wrap(_mapper_get_data_set_input(mapper)))

        return datasets

    def __del__(self) -> None:
        """Delete the plotter."""
        # We have to check here if the plotter was only partially initialized
        if self._initialized and not self._closed:
            self.close()
        self.deep_clean()
        if self._initialized:
            del self.renderers

    def add_background_image(
        self, image_path: str, scale: float = 1.0, auto_resize: bool = True, as_global: bool = True
    ) -> None:
        """Add a background image to a plot.

        Parameters
        ----------
        image_path : str
            Path to an image file.

        scale : float, default: 1.0
            Scale the image larger or smaller relative to the size of
            the window.  For example, a scale size of 2 will make the
            largest dimension of the image twice as large as the
            largest dimension of the render window.

        auto_resize : bool, default: True
            Resize the background when the render window changes size.

        as_global : bool, default: True
            When multiple render windows are present, setting
            ``as_global=False`` will cause the background to only
            appear in one window.

        Examples
        --------
        >>> import pyvista as pv
        >>> from pyvista import examples
        >>> plotter = pv.Plotter()
        >>> actor = plotter.add_mesh(pv.Sphere())
        >>> plotter.add_background_image(examples.mapfile)
        >>> plotter.show()

        """
        if self.renderers.has_active_background_renderer:
            msg = (
                'A background image already exists.  '
                'Remove it with ``remove_background_image`` '
                'before adding one'
            )
            raise RuntimeError(msg)

        # Need to change the number of layers to support an additional
        # background layer
        if not self._has_background_layer:
            self.render_window.SetNumberOfLayers(3)  # type: ignore[union-attr]
        renderer = self.renderers.add_background_renderer(image_path, scale, as_global)
        self.render_window.AddRenderer(renderer)  # type: ignore[union-attr]

        # set up autoscaling of the image
        if auto_resize:  # pragma: no cover
            self.iren.add_observer('ModifiedEvent', renderer.resize)  # type: ignore[attr-defined]

    @wraps(Renderers.remove_background_image)
    def remove_background_image(self) -> None:  # numpydoc ignore=PR01,RT01
        """Wrap ``Renderers.remove_background_image``."""
        self.renderers.remove_background_image()

        # return the active renderer to the top, otherwise flat background
        # will not be rendered
        self.renderer.layer = 0

    def _on_first_render_request(self) -> None:
        """Once an image or render is officially requested, run this routine.

        For example on the show call or any screenshot producing code.
        """
        # reset unless camera for the first render unless camera is set
        if self._first_time:
            for renderer in self.renderers:
                if not renderer.camera.is_set:
                    renderer.camera_position = renderer.get_default_cam_pos()
                    renderer.ResetCamera()
            self._first_time = False

    def reset_camera_clipping_range(self) -> None:
        """Reset camera clipping planes."""
        self.renderer.ResetCameraClippingRange()

    def add_light(self, light: Light | _vtk.vtkLight, only_active: bool = False) -> None:
        """Add a Light to the scene.

        Parameters
        ----------
        light : Light or vtkLight
            The light to be added.

        only_active : bool, default: False
            If ``True``, only add the light to the active
            renderer. The default is that every renderer adds the
            light. To add the light to an arbitrary renderer, see
            :func:`pyvista.Renderer.add_light`.

        Examples
        --------
        Create a plotter that we initialize with no lights, and add a
        cube and a single headlight to it.

        >>> import pyvista as pv
        >>> plotter = pv.Plotter(lighting='none')
        >>> _ = plotter.add_mesh(pv.Cube())
        >>> light = pv.Light(color='cyan', light_type='headlight')
        >>> plotter.add_light(light)
        >>> plotter.show()

        """
        renderers = [self.renderer] if only_active else self.renderers
        for renderer in renderers:
            renderer.add_light(light)

    def remove_all_lights(self, only_active: bool = False) -> None:
        """Remove all lights from the scene.

        Parameters
        ----------
        only_active : bool, default: False
            If ``True``, only remove lights from the active
            renderer. The default is that lights are stripped from
            every renderer.

        Examples
        --------
        Create a plotter and remove all lights after initialization.
        Note how the mesh rendered is completely flat

        >>> import pyvista as pv
        >>> plotter = pv.Plotter()
        >>> plotter.remove_all_lights()
        >>> plotter.renderer.lights
        []
        >>> _ = plotter.add_mesh(pv.Sphere(), show_edges=True)
        >>> plotter.show()

        Note how this differs from a plot with default lighting

        >>> pv.Sphere().plot(show_edges=True, lighting=True)

        """
        renderers = [self.renderer] if only_active else self.renderers
        for renderer in renderers:
            renderer.remove_all_lights()

    def where_is(self, name: str) -> list[tuple[int, int]]:
        """Return the subplot coordinates of a given actor.

        Parameters
        ----------
        name : str
            Actor's name.

        Returns
        -------
        list[tuple[int, int]]
            A list with the subplot coordinates of the actor.

        Examples
        --------
        >>> import pyvista as pv
        >>> plotter = pv.Plotter(shape=(2, 2))
        >>> plotter.subplot(0, 0)
        >>> _ = plotter.add_mesh(pv.Box(), name='box')
        >>> plotter.subplot(0, 1)
        >>> _ = plotter.add_mesh(pv.Sphere(), name='sphere')
        >>> plotter.subplot(1, 0)
        >>> _ = plotter.add_mesh(pv.Box(), name='box')
        >>> plotter.subplot(1, 1)
        >>> _ = plotter.add_mesh(pv.Cone(), name='cone')
        >>> plotter.where_is('box')
        [(0, 0), (1, 0)]

        >>> plotter.show()

        """
        return [
            tuple(self.renderers.index_to_loc(index).tolist())
            for index in range(len(self.renderers))
            if name in self.renderers[index]._actors.keys()
        ]


class Plotter(BasePlotter):
    """Plotting object to display vtk meshes or numpy arrays.

    Parameters
    ----------
    off_screen : bool, optional
        Renders off screen when ``True``.  Useful for automated
        screenshots.

    notebook : bool, optional
        When ``True``, the resulting plot is placed inline a jupyter
        notebook.  Assumes a jupyter console is active.  Automatically
        enables ``off_screen``.

    shape : sequence[int], optional
        Number of sub-render windows inside of the main window.
        Specify two across with ``shape=(2, 1)`` and a two by two grid
        with ``shape=(2, 2)``.  By default there is only one render
        window.  Can also accept a string descriptor as shape. E.g.:

        * ``shape="3|1"`` means 3 plots on the left and 1 on the right,
        * ``shape="4/2"`` means 4 plots on top and 2 at the bottom.

    border : bool, optional
        Draw a border around each render window.

    border_color : ColorLike, default: "k"
        Either a string, rgb list, or hex color string.  For example:

            * ``color='white'``
            * ``color='w'``
            * ``color=[1.0, 1.0, 1.0]``
            * ``color='#FFFFFF'``

    window_size : sequence[int], optional
        Window size in pixels.  Defaults to ``[1024, 768]``, unless
        set differently in the relevant theme's ``window_size``
        property.

    line_smoothing : bool, default: False
        If ``True``, enable line smoothing.

    polygon_smoothing : bool, default: False
        If ``True``, enable polygon smoothing.

    lighting : str, default: 'light kit"
        Lighting to set up for the plotter. Accepted options:

        * ``'light kit'``: a vtk Light Kit composed of 5 lights.
        * ``'three lights'``: illumination using 3 lights.
        * ``'none'``: no light sources at instantiation.

        The default is a ``'light kit'`` (to be precise, 5 separate
        lights that act like a Light Kit).

    theme : pyvista.plotting.themes.Theme, optional
        Plot-specific theme.

    image_scale : int, optional
        Scale factor when saving screenshots. Image sizes will be
        the ``window_size`` multiplied by this scale factor.

    Examples
    --------
    >>> import pyvista as pv
    >>> mesh = pv.Cube()
    >>> another_mesh = pv.Sphere()
    >>> pl = pv.Plotter()
    >>> actor = pl.add_mesh(mesh, color='red', style='wireframe', line_width=4)
    >>> actor = pl.add_mesh(another_mesh, color='blue')
    >>> pl.show()

    """

    last_update_time = 0.0

    def __init__(
        self,
        off_screen: bool | None = None,
        notebook: bool | None = None,
        shape: Sequence[int] = (1, 1),
        groups: Sequence[int] | None = None,
        row_weights: Sequence[int] | None = None,
        col_weights: Sequence[int] | None = None,
        border: bool | None = None,
        border_color: ColorLike = 'k',
        border_width: float = 2.0,
        window_size: list[int] | None = None,
        line_smoothing: bool = False,
        point_smoothing: bool = False,
        polygon_smoothing: bool = False,
        splitting_position: float | None = None,
        title: str | None = None,
        lighting: Literal['light kit', 'three lights', 'none'] = 'light kit',
        theme: Theme | None = None,
        image_scale: int | None = None,
    ) -> None:
        """Initialize a vtk plotting object."""
        super().__init__(
            shape=shape,
            border=border,
            border_color=border_color,
            border_width=border_width,
            groups=groups,
            row_weights=row_weights,
            col_weights=col_weights,
            splitting_position=splitting_position,
            title=title,
            lighting=lighting,
            theme=theme,
            image_scale=image_scale,
        )
        # reset partial initialization flag
        self._initialized = False

        log.debug('Plotter init start')

        # check if a plotting backend is enabled
        _warn_xserver()

        if off_screen is None:
            off_screen = pyvista.OFF_SCREEN

        if notebook is None:
            if self._theme.notebook is not None:
                notebook = self._theme.notebook
            else:
                notebook = scooby.in_ipykernel()

        self.notebook = notebook
        if self.notebook or pyvista.ON_SCREENSHOT:
            off_screen = True
        self.off_screen = off_screen

        # initialize render window
        self.ren_win = _vtk.vtkRenderWindow()
        self.render_window.SetMultiSamples(0)  # type: ignore[union-attr]
        self.render_window.SetBorders(True)  # type: ignore[union-attr]
        if line_smoothing:
            self.render_window.LineSmoothingOn()  # type: ignore[union-attr]
        if point_smoothing:
            self.render_window.PointSmoothingOn()  # type: ignore[union-attr]
        if polygon_smoothing:
            self.render_window.PolygonSmoothingOn()  # type: ignore[union-attr]

        for renderer in self.renderers:
            self.render_window.AddRenderer(renderer)  # type: ignore[union-attr]

        # Add the shadow renderer to allow us to capture interactions within
        # a given viewport
        # https://vtk.org/pipermail/vtkusers/2018-June/102030.html
        number_or_layers = self.render_window.GetNumberOfLayers()  # type: ignore[union-attr]
        current_layer = self.renderer.GetLayer()
        self.render_window.SetNumberOfLayers(number_or_layers + 1)  # type: ignore[union-attr]
        self.render_window.AddRenderer(self.renderers.shadow_renderer)  # type: ignore[union-attr]
        self.renderers.shadow_renderer.SetLayer(current_layer + 1)
        self.renderers.shadow_renderer.SetInteractive(False)  # never needs to capture

        if self.off_screen:
            self.render_window.SetOffScreenRendering(1)  # type: ignore[union-attr]
            # vtkGenericRenderWindowInteractor has no event loop and
            # allows the display client to close on Linux when
            # off_screen.  We still want an interactor for off screen
            # plotting since there are some widgets (like the axes
            # widget) that need an interactor
            interactor = _vtk.vtkGenericRenderWindowInteractor()
        else:
            interactor = None

        # Add ren win and interactor
        self.iren = RenderWindowInteractor(self, light_follow_camera=False, interactor=interactor)  # type: ignore[assignment]
        self.iren.set_render_window(self.render_window)  # type: ignore[attr-defined]
        self.reset_key_events()
        self.enable_trackball_style()  # type: ignore[call-arg] # internally calls update_style()
        self.iren.add_observer('KeyPressEvent', self.key_press_event)  # type: ignore[attr-defined]

        # Set camera widget based on theme. This requires that an
        # interactor be present.
        if self.theme._enable_camera_orientation_widget:
            self.add_camera_orientation_widget()

        # Set background
        self.set_background(self._theme.background)  # type: ignore[arg-type]

        # Set window size
        self._window_size_unset = False
        if window_size is None:
            self.window_size = self._theme.window_size
            if self.window_size == pyvista.plotting.themes.Theme().window_size:
                self._window_size_unset = True
        else:
            self.window_size = window_size

        if self._theme.depth_peeling.enabled and self.enable_depth_peeling():  # type: ignore[call-arg]
            for renderer in self.renderers:
                renderer.enable_depth_peeling()

        # set anti_aliasing based on theme
        if self.theme.anti_aliasing:
            self.enable_anti_aliasing(self.theme.anti_aliasing)  # type: ignore[arg-type]

        if self.theme.camera.parallel_projection:
            self.enable_parallel_projection()  # type: ignore[call-arg]

        self.parallel_scale = self.theme.camera.parallel_scale

        # some cleanup only necessary for fully initialized plotters
        self._initialized = True
        log.debug('Plotter init stop')

    def show(
        self,
        title: str | None = None,
        window_size: Sequence[int] | None = None,
        interactive: bool = True,
        auto_close: bool | None = None,
        interactive_update: bool = False,
        full_screen: bool | None = None,
        screenshot: str | Path | io.BytesIO | bool = False,
        return_img: bool = False,
        cpos: CameraPosition | None = None,
        jupyter_backend: Literal['static', 'client', 'server', 'trame', 'html', 'none']
        | None = None,
        return_viewer: bool = False,
        return_cpos: bool | None = None,
        before_close_callback: Callable[[Plotter], None] | None = None,
        **kwargs,
    ) -> (
        CameraPosition
        | pyvista.pyvista_ndarray
        | EmbeddableWidget
        | Widget
        | IFrame
        | Image
        | tuple[
            CameraPosition | EmbeddableWidget | Widget | pyvista.pyvista_ndarray | IFrame | Image,
            ...,
        ]
        | None
    ):
        """Display the plotting window.

        Parameters
        ----------
        title : str, optional
            Title of plotting window.  Defaults to
            :attr:`pyvista.global_theme.title <pyvista.plotting.themes.Theme.title>`.

        window_size : list[int], optional
            Window size in pixels.  Defaults to
            :attr:`pyvista.global_theme.window_size <pyvista.plotting.themes.Theme.window_size>`.

        interactive : bool, optional
            Enabled by default.  Allows user to pan and move figure.
            Defaults to
            :attr:`pyvista.global_theme.interactive <pyvista.plotting.themes.Theme.interactive>`.

        auto_close : bool, optional
            Exits plotting session when user closes the window when
            interactive is ``True``.  Defaults to
            :attr:`pyvista.global_theme.auto_close <pyvista.plotting.themes.Theme.auto_close>`.

        interactive_update : bool, default: False
            Allows user to non-blocking draw, user should call
            :func:`Plotter.update` in each iteration.

        full_screen : bool, optional
            Opens window in full screen.  When enabled, ignores
            ``window_size``.  Defaults to
            :attr:`pyvista.global_theme.full_screen <pyvista.plotting.themes.Theme.full_screen>`.

        screenshot : str | Path | io.BytesIO | bool, default: False
            Take a screenshot of the initial state of the plot.  If a string,
            it specifies the path to which the screenshot is saved. If
            ``True``, the screenshot is returned as an array. For interactive
            screenshots it's recommended to first call ``show()`` with
            ``auto_close=False`` to set the scene, then save the screenshot in
            a separate call to ``show()`` or :func:`Plotter.screenshot`.
            See also the ``before_close_callback`` parameter for an
            alternative.

        return_img : bool, default: False
            Returns a numpy array representing the last image along
            with the camera position.

        cpos : sequence[sequence[float]], optional
            The camera position.  You can also set this with
            :attr:`Plotter.camera_position`.

        jupyter_backend : str, optional
            Jupyter notebook plotting backend to use.  One of the
            following:

            * ``'none'`` : Do not display in the notebook.
            * ``'static'`` : Display a static figure.
            * ``'trame'`` : Display a dynamic figure with Trame.
            * ``'html'`` : Use an ebeddable HTML scene.

            This can also be set globally with
            :func:`pyvista.set_jupyter_backend`.

            A dictionary ``jupyter_kwargs`` can also be passed to further
            configure how the backend displays.

        return_viewer : bool, default: False
            Return the jupyterlab viewer, scene, or display object when
            plotting with Jupyter notebook. When ``False`` and within a Jupyter
            environment, the scene will be immediately shown within the
            notebook. Set this to ``True`` to return the scene instead.

        return_cpos : bool, optional
            Return the last camera position from the render window
            when enabled.  Default based on theme setting.  See
            :attr:`pyvista.plotting.themes.Theme.return_cpos`.

        before_close_callback : Callable, optional
            Callback that is called before the plotter is closed.
            The function takes a single parameter, which is the plotter object
            before it closes. An example of use is to capture a screenshot after
            interaction::

                def fun(plotter):
                    plotter.screenshot('file.png')

        **kwargs : dict, optional
            Developer keyword arguments.

        Returns
        -------
        cpos : list
            List of camera position, focal point, and view up.
            Returned only when ``return_cpos=True`` or set in the
            default global or plot theme.

        image : np.ndarray
            Numpy array of the last image when either ``return_img=True``
            or ``screenshot=True`` is set. Optionally contains alpha
            values. Sized:

            * [Window height x Window width x 3] if the theme sets
              ``transparent_background=False``.
            * [Window height x Window width x 4] if the theme sets
              ``transparent_background=True``.

        widget : ipywidgets.Widget
            IPython widget when ``return_viewer=True``.

        Notes
        -----
        Please use the ``q``-key to close the plotter as some
        operating systems (namely Windows) will experience issues
        saving a screenshot if the exit button in the GUI is pressed.

        Examples
        --------
        Simply show the plot of a mesh.

        >>> import pyvista as pv
        >>> pl = pv.Plotter()
        >>> _ = pl.add_mesh(pv.Cube())
        >>> pl.show()

        Take a screenshot interactively.  Screenshot will be of the
        first image shown, so use the first call with
        ``auto_close=False`` to set the scene before taking the
        screenshot.

        >>> pl = pv.Plotter()
        >>> _ = pl.add_mesh(pv.Cube())
        >>> pl.show(auto_close=False)  # doctest:+SKIP
        >>> pl.show(screenshot='my_image.png')  # doctest:+SKIP

        Obtain the camera position when using ``show``.

        >>> pl = pv.Plotter()
        >>> _ = pl.add_mesh(pv.Sphere())
        >>> pl.show(return_cpos=True)  # doctest:+SKIP
        [(2.223005211686484, -0.3126909484828709, 2.4686209867735065),
        (0.0, 0.0, 0.0),
        (-0.6839951597283509, -0.47207319712073137, 0.5561452310578585)]

        """
        jupyter_kwargs = kwargs.pop('jupyter_kwargs', {})
        assert_empty_kwargs(**kwargs)

        if before_close_callback is None:
            before_close_callback = pyvista.global_theme._before_close_callback
        self._before_close_callback = before_close_callback

        if interactive_update and auto_close is None:
            auto_close = False
        elif interactive_update and auto_close:
            warnings.warn(
                textwrap.dedent(
                    """
                    The plotter will close immediately automatically since ``auto_close=True``.
                    Either, do not specify ``auto_close``, or set it to ``False`` if you want to
                    interact with the plotter interactively.
                    """,
                ).strip(),
            )
        elif auto_close is None:
            auto_close = self._theme.auto_close

        if self.render_window is None:
            msg = 'This plotter has been closed and cannot be shown.'
            raise RuntimeError(msg)

        if full_screen is None:
            full_screen = self._theme.full_screen

        if full_screen:
            self.render_window.SetFullScreen(True)
            self.render_window.BordersOn()  # super buggy when disabled
        else:
            if window_size is None:
                window_size = self.window_size
            else:
                self._window_size_unset = False
            self.render_window.SetSize(window_size[0], window_size[1])

        # reset unless camera for the first render unless camera is set
        self.camera_position = cpos  # type: ignore[assignment]
        self._on_first_render_request()

        # handle plotter notebook
        if jupyter_backend and not self.notebook:
            warnings.warn(
                'Not within a jupyter notebook environment.\nIgnoring ``jupyter_backend``.',
            )

        jupyter_disp = None
        if self.notebook:
            from pyvista.jupyter.notebook import handle_plotter

            if jupyter_backend is None:
                jupyter_backend = self._theme.jupyter_backend

            if jupyter_backend.lower() != 'none':
                jupyter_disp = handle_plotter(self, backend=jupyter_backend, **jupyter_kwargs)

        self.render()

        # initial double render needed for certain passes when offscreen
        if self.off_screen and 'vtkDepthOfFieldPass' in self.renderer._render_passes._passes:
            self.render()

        # This has to be after the first render for some reason
        if title is None:
            title = self.title
        if title:
            self.render_window.SetWindowName(title)
            self.title = title

        # Keep track of image for sphinx-gallery
        if pyvista.BUILDING_GALLERY:
            # always save screenshots for sphinx_gallery
            self.last_image = self.screenshot(screenshot, return_img=True)
            self.last_image_depth = self.get_image_depth()
            with suppress(ImportError):
                self.last_vtksz = self.export_vtksz(filename=None)

        # See: https://github.com/pyvista/pyvista/issues/186#issuecomment-550993270
        if interactive and not self.off_screen:
            try:  # interrupts will be caught here
                log.debug('Starting iren')
                self.iren.update_style()  # type: ignore[attr-defined]
                if not interactive_update:
                    # Resolves #1260
                    if os.name == 'nt':  # pragma: no cover
                        self.iren.process_events()  # type: ignore[attr-defined]
                    self.iren.start()  # type: ignore[attr-defined]

                if pyvista.vtk_version_info < (9, 2, 3):  # pragma: no cover
                    self.iren.initialize()  # type: ignore[attr-defined]

            except KeyboardInterrupt:
                log.debug('KeyboardInterrupt')
                self.close()
                raise KeyboardInterrupt
        # In the event that the user hits the exit-button on the GUI  (on
        # Windows OS) then it must be finalized and deleted as accessing it
        # will kill the kernel.
        # Here we check for that and clean it up before moving on to any of
        # the closing routines that might try to still access that
        # render window.
        # Ignore if using a Jupyter display
        _is_current = self.render_window.IsCurrent()
        if jupyter_disp is None and not _is_current:
            self._clear_ren_win()  # The ren_win is deleted
            # proper screenshots cannot be saved if this happens
            if not auto_close:
                warnings.warn(
                    '`auto_close` ignored: by clicking the exit button, '
                    'you have destroyed the render window and we have to '
                    'close it out.',
                )
            self.close()
            if screenshot:
                warnings.warn(
                    'A screenshot is unable to be taken as the render window is not current or rendering is suppressed.',
                )
        if _is_current:
            if pyvista.ON_SCREENSHOT:
                filename = uuid.uuid4().hex
                self.last_image = self.screenshot(filename, return_img=True)
            else:
                self.last_image = self.screenshot(screenshot, return_img=True)
            self.last_image_depth = self.get_image_depth()
        # NOTE: after this point, nothing from the render window can be accessed
        #       as if a user pressed the close button, then it destroys the
        #       the render view and a stream of errors will kill the Python
        #       kernel if code here tries to access that renderer.
        #       See issues #135 and #186 for insight before editing the
        #       remainder of this function.

        # Close the render window if requested
        if jupyter_disp is None and auto_close:
            # Plotters are never auto-closed in Jupyter
            self.close()

        if jupyter_disp is not None and not return_viewer:
            # Default behaviour is to display the Jupyter viewer
            try:
                from IPython import display
            except ImportError:  # pragma: no cover
                msg = 'Install IPython to display an image in a notebook'
                raise ImportError(msg)
            display.display(jupyter_disp)

        # Three possible return values: (cpos, image, widget)
        return_values = tuple(
            val
            for val in (
                self.camera_position if return_cpos else None,
                self.last_image if return_img or screenshot is True else None,
                jupyter_disp if return_viewer else None,
            )
            if val is not None
        )
        if len(return_values) == 1:
            return return_values[0]
        return return_values or None

    def add_title(
        self,
        title: str,
        font_size: float = 18,
        color: ColorLike | None = None,
        font: Literal['courier', 'times', 'arial'] | None = None,
        shadow: bool = False,
    ) -> pyvista.CornerAnnotation | pyvista.Text:
        """Add text to the top center of the plot.

        This is merely a convenience method that calls ``add_text``
        with ``position='upper_edge'``.

        Parameters
        ----------
        title : str
            The text to add the rendering.

        font_size : float, default: 18
            Sets the size of the title font.

        color : ColorLike, optional
            Either a string, rgb list, or hex color string.  Defaults
            to white or the value of the global theme if set.  For
            example:

            * ``color='white'``
            * ``color='w'``
            * ``color=[1.0, 1.0, 1.0]``
            * ``color='#FFFFFF'``

        font : str, optional
            Font name may be ``'courier'``, ``'times'``, or ``'arial'``.

        shadow : bool, default: False
            Adds a black shadow to the text.

        Returns
        -------
        pyvista.CornerAnnotation | pyvista.Text
            Text actor added to plot.

        Examples
        --------
        >>> import pyvista as pv
        >>> pl = pv.Plotter()
        >>> pl.background_color = 'grey'
        >>> actor = pl.add_title('Plot Title', font='courier', color='k', font_size=40)
        >>> pl.show()

        """
        # add additional spacing from the top of the figure by default
        title = '\n' + title
        return self.add_text(
            title,
            position='upper_edge',
            font_size=font_size,
            color=color,
            font=font,
            shadow=shadow,
            name='title',
            viewport=False,
        )

    def add_cursor(
        self,
        bounds: Sequence[float] = (-1.0, 1.0, -1.0, 1.0, -1.0, 1.0),
        focal_point: Sequence[float] = (0.0, 0.0, 0.0),
        color: ColorLike | None = None,
    ) -> _vtk.vtkActor:
        """Add a cursor of a PyVista or VTK dataset to the scene.

        Parameters
        ----------
        bounds : sequence[float], default: (-1.0, 1.0, -1.0, 1.0, -1.0, 1.0)
            Specify the bounds in the format of:

            - ``(x_min, x_max, y_min, y_max, z_min, z_max)``

        focal_point : sequence[float], default: (0.0, 0.0, 0.0)
            The focal point of the cursor.

        color : ColorLike, optional
            Either a string, RGB sequence, or hex color string.  For one
            of the following.

            * ``color='white'``
            * ``color='w'``
            * ``color=[1.0, 1.0, 1.0]``
            * ``color='#FFFFFF'``

        Returns
        -------
        vtk.vtkActor
            VTK actor of the 2D cursor.

        Examples
        --------
        >>> import pyvista as pv
        >>> sphere = pv.Sphere()
        >>> plotter = pv.Plotter()
        >>> _ = plotter.add_mesh(sphere)
        >>> _ = plotter.add_cursor()
        >>> plotter.show()

        """
        alg = _vtk.vtkCursor3D()
        alg.SetModelBounds(bounds)
        alg.SetFocalPoint(focal_point)  # type: ignore[call-overload]
        alg.AllOn()
        mapper = DataSetMapper(theme=self._theme)
        mapper.SetInputConnection(alg.GetOutputPort())
        actor, prop = self.add_actor(mapper)  # type: ignore[arg-type]
        prop.SetColor(Color(color).float_rgb)  # type: ignore[call-overload]

        return actor

    @property
    def meshes(self) -> list[pyvista.DataSet | pyvista.MultiBlock]:  # numpydoc ignore=RT01
        """Return plotter meshes.

        Returns
        -------
        list[pyvista.DataSet | pyvista.MultiBlock]
            List of mesh objects such as pyvista.PolyData, pyvista.UnstructuredGrid, etc.

        """
        return [
            actor.mapper.dataset
            for actor in self.actors.values()
            if hasattr(actor, 'mapper') and hasattr(actor.mapper, 'dataset')
        ]


# Tracks created plotters.  This is the end of the module as we need to
# define ``BasePlotter`` before including it in the type definition.
#
# When pyvista.BUILDING_GALLERY = False, the objects will be ProxyType, and
# when True, BasePlotter.
_ALL_PLOTTERS: dict[str, BasePlotter] = {}


def _kill_display(disp_id: str | None) -> None:  # pragma: no cover
    """Forcibly close the display on Linux.

    See: https://gitlab.kitware.com/vtk/vtk/-/issues/17917#note_783584

    And more details into why...
    https://stackoverflow.com/questions/64811503

    Notes
    -----
    This is to be used experimentally and is known to cause issues
    on `pyvistaqt`

    """
    if platform.system() != 'Linux':
        msg = 'This method only works on Linux'
        raise OSError(msg)

    if disp_id:
        cdisp_id = int(disp_id[1:].split('_')[0], 16)

        # this is unsafe as events might be queued, but sometimes the
        # window fails to close if we don't just close it
        Thread(target=X11.XCloseDisplay, args=(cdisp_id,)).start()<|MERGE_RESOLUTION|>--- conflicted
+++ resolved
@@ -4479,41 +4479,14 @@
         # Set scalars range
         min_, max_ = None, None
         if clim is None:
-<<<<<<< HEAD
-            if scalars.dtype == np.uint8:
-                clim = (0, 255)
-            else:
-                min_, max_ = np.nanmin(scalars), np.nanmax(scalars)
-                clim = (min_, max_)
-=======
             min_, max_ = np.nanmin(scalars), np.nanmax(scalars)
-            clim = [min_, max_]
->>>>>>> 2c316fbd
+            clim = (min_, max_)
         elif isinstance(clim, (float, int)):
             clim = (-clim, clim)
 
         if log_scale and clim[0] <= 0:
             clim = (sys.float_info.min, clim[1])
 
-<<<<<<< HEAD
-        # data must be between [0, 255], but not necessarily UINT8
-        # Preserve backwards compatibility and have same behavior as VTK.
-        if scalars.dtype != np.uint8 and clim != (0, 255):
-            # must copy to avoid modifying inplace and remove any VTK weakref
-            scalars = np.array(scalars)
-            clim = np.asarray(clim, dtype=scalars.dtype)  # type: ignore[assignment]
-            scalars.clip(clim[0], clim[1], out=scalars)
-            if log_scale:
-                out = mpl.colors.LogNorm(clim[0], clim[1])(scalars)
-                scalars = out.data * 255
-            else:
-                if min_ is None:
-                    min_, max_ = np.nanmin(scalars), np.nanmax(scalars)
-                np.true_divide((scalars - min_), (max_ - min_) / 255, out=scalars, casting='unsafe')  # type: ignore[call-overload, operator]
-
-        assert isinstance(scalars, np.ndarray)
-=======
->>>>>>> 2c316fbd
         volume[title] = scalars
         volume.active_scalars_name = title
 
