"""PyVista plotting module."""

from __future__ import annotations

from collections.abc import Iterable
from collections.abc import Iterator
import contextlib
from contextlib import contextmanager
from contextlib import suppress
from copy import deepcopy
import ctypes
from functools import wraps
import io
import logging
import os
from pathlib import Path
import platform
import sys
import textwrap
from threading import Thread
import time
from typing import TYPE_CHECKING
from typing import cast
import uuid
import warnings
import weakref

import matplotlib as mpl
import numpy as np
import scooby

import pyvista
from pyvista.core._typing_core import NumpyArray
from pyvista.core.errors import MissingDataError
from pyvista.core.errors import PyVistaDeprecationWarning
from pyvista.core.utilities.arrays import FieldAssociation
from pyvista.core.utilities.arrays import _coerce_pointslike_arg
from pyvista.core.utilities.arrays import convert_array
from pyvista.core.utilities.arrays import get_array
from pyvista.core.utilities.arrays import get_array_association
from pyvista.core.utilities.arrays import raise_not_matching
from pyvista.core.utilities.helpers import is_pyvista_dataset
from pyvista.core.utilities.helpers import wrap
from pyvista.core.utilities.misc import abstract_class
from pyvista.core.utilities.misc import assert_empty_kwargs

from . import _vtk
from ._plotting import _common_arg_parser
from ._plotting import prepare_smooth_shading
from ._plotting import process_opacity
from ._property import Property
from .actor import Actor
from .camera import Camera
from .colors import Color
from .colors import get_cmap_safe
from .composite_mapper import CompositePolyDataMapper
from .errors import RenderWindowUnavailable
from .mapper import DataSetMapper
from .mapper import FixedPointVolumeRayCastMapper
from .mapper import GPUVolumeRayCastMapper
from .mapper import OpenGLGPUVolumeRayCastMapper
from .mapper import PointGaussianMapper
from .mapper import SmartVolumeMapper
from .mapper import UnstructuredGridVolumeRayCastMapper
from .picking import PickingHelper
from .render_window_interactor import RenderWindowInteractor
from .renderer import Renderer
from .renderers import Renderers
from .scalar_bars import ScalarBars
from .text import CornerAnnotation
from .text import Text
from .text import TextProperty
from .texture import numpy_to_texture
from .themes import Theme
from .utilities.algorithms import active_scalars_algorithm
from .utilities.algorithms import algorithm_to_mesh_handler
from .utilities.algorithms import decimation_algorithm
from .utilities.algorithms import extract_surface_algorithm
from .utilities.algorithms import pointset_to_polydata_algorithm
from .utilities.algorithms import set_algorithm_input
from .utilities.algorithms import triangulate_algorithm
from .utilities.gl_checks import uses_egl
from .utilities.regression import image_from_window
from .utilities.regression import run_image_filter
from .volume import Volume
from .volume_property import VolumeProperty
from .widgets import WidgetHelper

if TYPE_CHECKING:
    from pyvista.core._typing_core import BoundsTuple
    from pyvista.plotting.cube_axes_actor import CubeAxesActor

SUPPORTED_FORMATS = ['.png', '.jpeg', '.jpg', '.bmp', '.tif', '.tiff']

# EXPERIMENTAL: permit pyvista to kill the render window
KILL_DISPLAY = platform.system() == 'Linux' and os.environ.get('PYVISTA_KILL_DISPLAY')
if KILL_DISPLAY:  # pragma: no cover
    # this won't work under wayland
    try:
        X11 = ctypes.CDLL('libX11.so')
        X11.XCloseDisplay.argtypes = [ctypes.c_void_p]
    except OSError:
        warnings.warn('PYVISTA_KILL_DISPLAY: Unable to load X11.\nProbably using wayland')
        KILL_DISPLAY = False


def close_all() -> bool:
    """Close all open/active plotters and clean up memory.

    Returns
    -------
    bool
        ``True`` when all plotters have been closed.

    """
    for pl in list(_ALL_PLOTTERS.values()):
        if not pl._closed:
            pl.close()
    _ALL_PLOTTERS.clear()
    return True


log = logging.getLogger(__name__)
log.setLevel('CRITICAL')
log.addHandler(logging.StreamHandler())


def _warn_xserver():  # pragma: no cover
    """Check if plotting is supported and persist this state.

    Check once and cache this value between calls.  Warn the user if
    plotting is not supported.  Configured to check on Linux and Mac
    OS since the Windows check is not quick.

    """
    # disable windows check until we can get a fast way of verifying
    # if windows has a windows manager (which it generally does)
    if os.name == 'nt':
        return

    if not hasattr(_warn_xserver, 'has_support'):
        _warn_xserver.has_support = pyvista.system_supports_plotting()  # type: ignore[attr-defined]

    if not _warn_xserver.has_support:  # type: ignore[attr-defined]
        # check if a display has been set
        if 'DISPLAY' in os.environ:
            return

        # finally, check if using a backend that doesn't require an xserver
        if pyvista.global_theme.jupyter_backend in [
            'client',
            'html',
        ]:
            return

        # Check if VTK has EGL support
        if uses_egl():
            return

        warnings.warn(
            '\n'
            'This system does not appear to be running an xserver.\n'
            'PyVista will likely segfault when rendering.\n\n'
            'Alternatively, an offscreen version using OSMesa libraries and ``vtk-osmesa`` is available.\n',
        )


@abstract_class
class BasePlotter(PickingHelper, WidgetHelper):
    """Base plotting class.

    To be used by the :class:`pyvista.Plotter` and
    :class:`pyvistaqt.QtInteractor` classes.

    Parameters
    ----------
    shape : sequence[int] | str, optional
        Two item sequence of sub-render windows inside of the main window.
        Specify two across with ``shape=(2, 1)`` and a two by two grid
        with ``shape=(2, 2)``.  By default there is only one renderer.
        Can also accept a string descriptor as shape. For example:

        * ``shape="3|1"`` means 3 plots on the left and 1 on the right,
        * ``shape="4/2"`` means 4 plots on top and 2 at the bottom.

    border : bool, default: False
        Draw a border around each render window.

    border_color : ColorLike, default: 'k'
        Either a string, rgb list, or hex color string.  For example:

        * ``color='white'``
        * ``color='w'``
        * ``color=[1.0, 1.0, 1.0]``
        * ``color='#FFFFFF'``

    border_width : float, default: 2.0
        Width of the border in pixels when enabled.

    title : str, optional
        Window title.

    splitting_position : float, optional
        The splitting position of the renderers.

    groups : tuple, optional
        Grouping for renderers.

    row_weights : tuple
        Row weights for renderers.

    col_weights : tuple, optional
        Column weights for renderers.

    lighting : str, default: 'light kit'
        What lighting to set up for the plotter.  Accepted options:

        * ``'light_kit'``: a vtk Light Kit composed of 5 lights.
        * ``'three lights'``: illumination using 3 lights.
        * ``'none'``: no light sources at instantiation.

    theme : pyvista.plotting.themes.Theme, optional
        Plot-specific theme.

    image_scale : int, optional
        Scale factor when saving screenshots. Image sizes will be
        the ``window_size`` multiplied by this scale factor.

    **kwargs : dict, optional
        Additional keyword arguments.

    Examples
    --------
    Simple plotter example showing a blurred cube with a gradient background.

    >>> import pyvista as pv
    >>> pl = pv.Plotter()
    >>> _ = pl.add_mesh(pv.Cube())
    >>> pl.set_background('black', top='white')
    >>> pl.add_blurring()
    >>> pl.show()

    """

    mouse_position = None
    click_position = None

    def __init__(
        self,
        shape=(1, 1),
        border=None,
        border_color='k',
        border_width=2.0,
        title=None,
        splitting_position=None,
        groups=None,
        row_weights=None,
        col_weights=None,
        lighting='light kit',
        theme=None,
        image_scale=None,
        **kwargs,
    ):
        """Initialize base plotter."""
        super().__init__(**kwargs)  # cooperative multiple inheritance
        log.debug('BasePlotter init start')
        self._initialized = False

        self._theme = Theme()
        if theme is None:
            # copy global theme to ensure local plot theme is fixed
            # after creation.
            self._theme.load_theme(pyvista.global_theme)
        else:
            if not isinstance(theme, pyvista.plotting.themes.Theme):
                msg = (
                    'Expected ``pyvista.plotting.themes.Theme`` for '
                    f'``theme``, not {type(theme).__name__}.'
                )
                raise TypeError(msg)
            self._theme.load_theme(theme)

        self.image_transparent_background = self._theme.transparent_background

        # optional function to be called prior to closing
        self.__before_close_callback = None
        self.mesh = None
        if title is None:
            title = self._theme.title
        self.title = str(title)

        # add renderers
        self.renderers = Renderers(
            self,
            shape,
            splitting_position,
            row_weights,
            col_weights,
            groups,
            border,
            border_color,
            border_width,
        )

        # This keeps track of scalars names already plotted and their ranges
        self._scalar_bars = ScalarBars(self)

        # track if the camera has been set up
        self._first_time = True
        # Keep track of the scale

        # track if render window has ever been rendered
        self._rendered = False

        self._on_render_callbacks = set()

        # this helps managing closed plotters
        self._closed = False

        # lighting style; be forgiving with input (accept underscores
        # and ignore case)
        lighting_normalized = str(lighting).replace('_', ' ').lower()
        if lighting_normalized == 'light kit':
            self.enable_lightkit()
        elif lighting_normalized == 'three lights':
            self.enable_3_lights()
        elif lighting_normalized != 'none':
            msg = f'Invalid lighting option "{lighting}".'
            raise ValueError(msg)

        # Track all active plotters. This has the side effect of ensuring that plotters are not
        # collected until `close()`. See https://github.com//pull/3216
        # This variable should be safe as a variable name
        self._id_name = f'P_{hex(id(self))}_{len(_ALL_PLOTTERS)}'
        _ALL_PLOTTERS[self._id_name] = self

        # Key bindings
        self.reset_key_events()
        log.debug('BasePlotter init stop')

        self._image_depth_null = None
        self.last_image_depth = None
        self.last_image = None
        self.last_vtksz = None
        self._has_background_layer = False
        if image_scale is None:
            image_scale = self._theme.image_scale
        self._image_scale = image_scale

        # set hidden line removal based on theme
        if self.theme.hidden_line_removal:
            self.enable_hidden_line_removal()

        self._initialized = True
        self._suppress_rendering = False

    @property
    def suppress_rendering(self) -> bool:  # numpydoc ignore=RT01
        """Get or set whether to suppress render calls.

        Returns
        -------
        bool
            ``True`` when rendering is suppressed.

        """
        return self._suppress_rendering

    @suppress_rendering.setter
    def suppress_rendering(self, value) -> None:
        self._suppress_rendering = bool(value)

    @property
    def render_window(self) -> _vtk.vtkRenderWindow | None:  # numpydoc ignore=RT01
        """Access the vtkRenderWindow attached to this plotter.

        If the plotter is closed, this will return ``None``.

        Returns
        -------
        vtk.vtkRenderWindow or None
            Render window if the plotter is not closed.

        Notes
        -----
        Subclass must set ``ren_win`` on initialization.

        """
        if not hasattr(self, 'ren_win'):
            return None
        return self.ren_win

    @property
    def theme(self) -> Theme:  # numpydoc ignore=RT01
        """Return or set the theme used for this plotter.

        Returns
        -------
        pyvista.Theme
            Theme of this plotter.

        Examples
        --------
        Use the dark theme for a plotter.

        >>> import pyvista as pv
        >>> from pyvista import themes
        >>> pl = pv.Plotter()
        >>> pl.theme = themes.DarkTheme()
        >>> actor = pl.add_mesh(pv.Sphere())
        >>> pl.show()

        """
        return self._theme

    @theme.setter
    def theme(self, theme) -> None:
        if not isinstance(theme, pyvista.plotting.themes.Theme):
            msg = (
                'Expected a pyvista theme like '
                '``pyvista.plotting.themes.Theme``, '
                f'not {type(theme).__name__}.'
            )
            raise TypeError(msg)
        self._theme.load_theme(theme)

    def import_gltf(self, filename, set_camera=True):
        """Import a glTF file into the plotter.

        See https://www.khronos.org/gltf/ for more information.

        Parameters
        ----------
        filename : str | Path
            Path to the glTF file.

        set_camera : bool, default: True
            Set the camera viewing angle to one compatible with the
            default three.js perspective (``'xy'``).

        Examples
        --------
        >>> import pyvista as pv
        >>> from pyvista import examples
        >>> helmet_file = examples.gltf.download_damaged_helmet()  # doctest:+SKIP
        >>> texture = examples.hdr.download_dikhololo_night()  # doctest:+SKIP
        >>> pl = pv.Plotter()  # doctest:+SKIP
        >>> pl.import_gltf(helmet_file)  # doctest:+SKIP
        >>> pl.set_environment_texture(cubemap)  # doctest:+SKIP
        >>> pl.camera.zoom(1.8)  # doctest:+SKIP
        >>> pl.show()  # doctest:+SKIP

        See :ref:`load_gltf` for a full example using this method.

        """
        filename = Path(filename).expanduser().resolve()
        if not filename.is_file():
            msg = f'Unable to locate {filename}'
            raise FileNotFoundError(msg)

        # lazy import here to avoid importing unused modules
        from vtkmodules.vtkIOImport import vtkGLTFImporter

        importer = vtkGLTFImporter()
        if pyvista.vtk_version_info < (9, 2, 2):  # pragma no cover
            importer.SetFileName(str(filename))
        else:
            importer.SetFileName(filename)
        importer.SetRenderWindow(self.render_window)
        importer.Update()

        # register last actor in actors
        actor = self.renderer.GetActors().GetLastItem()
        name = actor.GetAddressAsString('')
        self.renderer._actors[name] = actor

        # set camera position to a three.js viewing perspective
        if set_camera:
            self.camera_position = 'xy'

    def import_vrml(self, filename) -> None:
        """Import a VRML file into the plotter.

        Parameters
        ----------
        filename : str | Path
            Path to the VRML file.

        Examples
        --------
        >>> import pyvista as pv
        >>> from pyvista import examples
        >>> sextant_file = examples.vrml.download_sextant()  # doctest:+SKIP
        >>> pl = pv.Plotter()  # doctest:+SKIP
        >>> pl.import_vrml(sextant_file)  # doctest:+SKIP
        >>> pl.show()  # doctest:+SKIP

        See :ref:`load_vrml_example` for a full example using this method.

        """
        from vtkmodules.vtkIOImport import vtkVRMLImporter

        filename = Path(filename).expanduser().resolve()
        if not filename.is_file():
            msg = f'Unable to locate {filename}'
            raise FileNotFoundError(msg)

        # lazy import here to avoid importing unused modules
        importer = vtkVRMLImporter()
        if pyvista.vtk_version_info < (9, 2, 2):  # pragma no cover
            importer.SetFileName(str(filename))
        else:
            importer.SetFileName(filename)
        importer.SetRenderWindow(self.render_window)
        importer.Update()

    def import_3ds(self, filename) -> None:
        """Import a 3DS file into the plotter.

        .. versionadded:: 0.44.0

        Parameters
        ----------
        filename : str | Path
            Path to the 3DS file.

        Examples
        --------
        >>> import pyvista as pv
        >>> from pyvista import examples
        >>> download_3ds_file = examples.download_3ds.download_iflamigm()
        >>> pl = pv.Plotter()
        >>> pl.import_3ds(download_3ds_file)
        >>> pl.show()

        """
        from vtkmodules.vtkIOImport import vtk3DSImporter

        filename = Path(filename).expanduser().resolve()
        if not Path(filename).is_file():
            msg = f'Unable to locate {filename}'
            raise FileNotFoundError(msg)

        # lazy import here to avoid importing unused modules
        importer = vtk3DSImporter()
        if pyvista.vtk_version_info < (9, 2, 2):  # pragma no cover
            importer.SetFileName(str(filename))
        else:
            importer.SetFileName(filename)
        importer.SetRenderWindow(self.render_window)
        importer.Update()

    def import_obj(self, filename, filename_mtl=None) -> None:
        """Import from .obj wavefront files.

        .. versionadded:: 0.44.0

        Parameters
        ----------
        filename : str | Path
            Path to the .obj file.

        filename_mtl : str, optional
            Path to the .mtl file.

        Examples
        --------
        >>> import pyvista as pv
        >>> from pyvista import examples
        >>> download_obj_file = examples.download_room_surface_mesh(load=False)
        >>> pl = pv.Plotter()
        >>> pl.import_obj(download_obj_file)
        >>> pl.show()

        Import an .obj file with a texture.

        >>> from pathlib import Path
        >>> filename = examples.download_doorman(load=False)
        >>> pl = pv.Plotter()
        >>> pl.import_obj(filename)
        >>> pl.show(cpos='xy')

        """
        from vtkmodules.vtkIOImport import vtkOBJImporter

        filename = Path(filename).expanduser().resolve()
        if not filename.is_file():
            msg = f'Unable to locate {filename}'
            raise FileNotFoundError(msg)

        # lazy import here to avoid importing unused modules
        importer = vtkOBJImporter()
        importer.SetFileName(filename)
        filename_mtl = filename.with_suffix('.mtl')
        if filename_mtl.is_file():
            importer.SetFileNameMTL(filename_mtl)
            importer.SetTexturePath(filename_mtl.parents[0])
        importer.SetRenderWindow(self.render_window)
        importer.Update()

    def export_html(self, filename) -> io.StringIO | None:
        """Export this plotter as an interactive scene to a HTML file.

        Parameters
        ----------
        filename : str | Path
            Path to export the html file to.

        Returns
        -------
        StringIO
            If filename is None, returns the HTML as a StringIO object.

        Notes
        -----
        You will need ``trame`` installed.

        Examples
        --------
        >>> import pyvista as pv
        >>> from pyvista import examples
        >>> mesh = examples.load_uniform()
        >>> pl = pv.Plotter(shape=(1, 2))
        >>> _ = pl.add_mesh(mesh, scalars='Spatial Point Data', show_edges=True)
        >>> pl.subplot(0, 1)
        >>> _ = pl.add_mesh(mesh, scalars='Spatial Cell Data', show_edges=True)
        >>> pl.export_html('pv.html')  # doctest:+SKIP

        """
        try:
            from trame_vtk.tools.vtksz2html import write_html
        except ImportError:  # pragma: no cover
            msg = 'Please install trame dependencies: pip install "pyvista[jupyter]"'
            raise ImportError(msg)

        data = self.export_vtksz(filename=None)
        buffer = io.StringIO()
        write_html(data, buffer)
        buffer.seek(0)

        if filename is None:
            return buffer

        filename = Path(filename)
        if filename.suffix != '.html':
            filename += '.html'

        # Move to final destination
        with Path(filename).open('w', encoding='utf-8') as f:
            f.write(buffer.read())
            return None

    def export_vtksz(self, filename='scene-export.vtksz', format='zip') -> str:  # noqa: A002
        """Export this plotter as a VTK.js OfflineLocalView file.

        The exported file can be viewed with the OfflineLocalView viewer
        available at https://kitware.github.io/vtk-js/examples/OfflineLocalView.html

        Parameters
        ----------
        filename : str | Path, optional
            Path to export the file to. Defaults to ``'scene-export.vtksz'``.

        format : str, optional
            The format of the exported file. Defaults to ``'zip'``. Can be
            either ``'zip'`` or ``'json'``.

        Returns
        -------
        str
            The exported filename.

        """
        try:
            from pyvista.trame import PyVistaLocalView
            from pyvista.trame.jupyter import elegantly_launch
            from pyvista.trame.views import get_server
        except ImportError:  # pragma: no cover
            msg = 'Please install trame dependencies: pip install "pyvista[jupyter]"'
            raise ImportError(msg)

        # Ensure trame server is launched
        server = get_server(pyvista.global_theme.trame.jupyter_server_name)
        if not server.running:
            elegantly_launch(pyvista.global_theme.trame.jupyter_server_name)

        view = PyVistaLocalView(self, trame_server=server)

        content = view.export(format=format)

        view.release_resources()
        # Make sure callbacks are unregistered
        self._on_render_callbacks.remove(view._plotter_render_callback)

        if filename is None:
            return content

        with Path(filename).open('wb') as f:
            f.write(content)

        return filename

    def export_gltf(self, filename, inline_data=True, rotate_scene=True, save_normals=True) -> None:
        """Export the current rendering scene as a glTF file.

        Visit https://gltf-viewer.donmccurdy.com/ for an online viewer.

        See https://vtk.org/doc/nightly/html/classvtkGLTFExporter.html
        for limitations regarding the exporter.

        Parameters
        ----------
        filename : str
            Path to export the gltf file to.

        inline_data : bool, default: True
            Sets if the binary data be included in the json file as a
            base64 string.  When ``True``, only one file is exported.

        rotate_scene : bool, default: True
            Rotate scene to be compatible with the glTF specifications.

        save_normals : bool, default: True
            Saves the point array ``'Normals'`` as ``'NORMAL'`` in
            the outputted scene.

        Notes
        -----
        The VTK exporter only supports :class:`pyvista.PolyData` datasets. If
        the plotter contains any non-PolyData datasets, these will be converted
        in the plotter, leading to a copy of the data internally.

        Examples
        --------
        Output a simple point cloud represented as balls.

        >>> import numpy as np
        >>> import pyvista as pv
        >>> rng = np.random.default_rng(seed=0)
        >>> point_cloud = rng.random((100, 3))
        >>> pdata = pv.PolyData(point_cloud)
        >>> pdata['orig_sphere'] = np.arange(100)
        >>> sphere = pv.Sphere(radius=0.02)
        >>> pc = pdata.glyph(scale=False, geom=sphere, orient=False)
        >>> pl = pv.Plotter()
        >>> _ = pl.add_mesh(
        ...     pc,
        ...     cmap='reds',
        ...     smooth_shading=True,
        ...     show_scalar_bar=False,
        ... )
        >>> pl.export_gltf('balls.gltf')  # doctest:+SKIP
        >>> pl.show()

        Output the orientation plotter.

        >>> from pyvista import demos
        >>> pl = demos.orientation_plotter()
        >>> pl.export_gltf('orientation_plotter.gltf')  # doctest:+SKIP
        >>> pl.show()

        """
        if self.render_window is None:
            msg = 'This plotter has been closed and is unable to export the scene.'
            raise RuntimeError(msg)

        from vtkmodules.vtkIOExport import vtkGLTFExporter

        # rotate scene to gltf compatible view
        renamed_arrays = []  # any renamed normal arrays
        if rotate_scene:
            for renderer in self.renderers:
                for actor in renderer.actors.values():
                    if hasattr(actor, 'RotateX'):
                        actor.RotateX(-90)
                        actor.RotateZ(-90)

                    if save_normals:
                        try:
                            mapper = actor.GetMapper()
                            if mapper is None:
                                continue
                            dataset = mapper.dataset
                            if not isinstance(dataset, pyvista.PolyData):
                                warnings.warn(
                                    'Plotter contains non-PolyData datasets. These have been '
                                    'overwritten with PolyData surfaces and are internally '
                                    'copies of the original datasets.',
                                )

                                try:
                                    dataset = dataset.extract_surface()
                                    mapper.SetInputData(dataset)
                                except:  # pragma: no cover
                                    warnings.warn(
                                        'During gLTF export, failed to convert some '
                                        'datasets to PolyData. Exported scene will not have '
                                        'all datasets.',
                                    )

                            if 'Normals' in dataset.point_data:
                                # By default VTK uses the 'Normals' point data for normals
                                # but gLTF uses NORMAL.
                                point_data = dataset.GetPointData()
                                array = point_data.GetArray('Normals')
                                array.SetName('NORMAL')
                                renamed_arrays.append(array)

                        except:  # pragma: no cover
                            pass

        exporter = vtkGLTFExporter()
        exporter.SetRenderWindow(self.render_window)
        exporter.SetFileName(filename)
        exporter.SetInlineData(inline_data)
        exporter.SetSaveNormal(save_normals)
        exporter.Update()

        # rotate back if applicable
        if rotate_scene:
            for renderer in self.renderers:
                for actor in renderer.actors.values():
                    if hasattr(actor, 'RotateX'):
                        actor.RotateZ(90)
                        actor.RotateX(90)

        # revert any renamed arrays
        for array in renamed_arrays:
            array.SetName('Normals')

    def export_vrml(self, filename) -> None:
        """Export the current rendering scene as a VRML file.

        See `vtk.VRMLExporter <https://vtk.org/doc/nightly/html/classvtkVRMLExporter.html>`_
        for limitations regarding the exporter.

        Parameters
        ----------
        filename : str | Path
            Filename to export the scene to.

        Examples
        --------
        >>> import pyvista as pv
        >>> from pyvista import examples
        >>> pl = pv.Plotter()
        >>> _ = pl.add_mesh(examples.load_hexbeam())
        >>> pl.export_vrml('sample')  # doctest:+SKIP

        """
        from vtkmodules.vtkIOExport import vtkVRMLExporter

        if self.render_window is None:
            msg = 'This plotter has been closed and cannot be shown.'
            raise RuntimeError(msg)

        exporter = vtkVRMLExporter()
        exporter.SetFileName(filename)
        exporter.SetRenderWindow(self.render_window)
        exporter.Write()

    def enable_hidden_line_removal(self, all_renderers=True) -> None:
        """Enable hidden line removal.

        Wireframe geometry will be drawn using hidden line removal if
        the rendering engine supports it.

        Disable this with :func:`disable_hidden_line_removal
        <Plotter.disable_hidden_line_removal>`.

        Parameters
        ----------
        all_renderers : bool, default: True
            If ``True``, applies to all renderers in subplots. If
            ``False``, then only applies to the active renderer.

        Examples
        --------
        Create a side-by-side plotter and render a sphere in wireframe
        with hidden line removal enabled on the left and disabled on
        the right.

        >>> import pyvista as pv
        >>> sphere = pv.Sphere(theta_resolution=20, phi_resolution=20)
        >>> pl = pv.Plotter(shape=(1, 2))
        >>> _ = pl.add_mesh(sphere, line_width=3, style='wireframe')
        >>> _ = pl.add_text('With hidden line removal')
        >>> pl.enable_hidden_line_removal(all_renderers=False)
        >>> pl.subplot(0, 1)
        >>> pl.disable_hidden_line_removal(all_renderers=False)
        >>> _ = pl.add_mesh(sphere, line_width=3, style='wireframe')
        >>> _ = pl.add_text('Without hidden line removal')
        >>> pl.show()

        """
        if all_renderers:
            for renderer in self.renderers:
                renderer.enable_hidden_line_removal()
        else:
            self.renderer.enable_hidden_line_removal()

    def disable_hidden_line_removal(self, all_renderers=True) -> None:
        """Disable hidden line removal.

        Enable again with :func:`enable_hidden_line_removal
        <Plotter.enable_hidden_line_removal>`.

        Parameters
        ----------
        all_renderers : bool, default: True
            If ``True``, applies to all renderers in subplots. If
            ``False``, then only applies to the active renderer.

        Examples
        --------
        Enable and then disable hidden line removal.

        >>> import pyvista as pv
        >>> pl = pv.Plotter()
        >>> pl.enable_hidden_line_removal()
        >>> pl.disable_hidden_line_removal()

        """
        if all_renderers:
            for renderer in self.renderers:
                renderer.disable_hidden_line_removal()
        else:
            self.renderer.disable_hidden_line_removal()

    @property
    def scalar_bar(self) -> _vtk.vtkScalarBarActor:  # numpydoc ignore=RT01
        """First scalar bar (kept for backwards compatibility).

        Returns
        -------
        vtk.vtkScalarBarActor
            First scalar bar actor.

        """
        return next(iter(self.scalar_bars.values()))

    @property
    def scalar_bars(self) -> ScalarBars:  # numpydoc ignore=RT01
        """Scalar bars.

        Returns
        -------
        pyvista.ScalarBars
            Scalar bar object.

        Examples
        --------
        >>> import pyvista as pv
        >>> sphere = pv.Sphere()
        >>> sphere['Data'] = sphere.points[:, 2]
        >>> plotter = pv.Plotter()
        >>> _ = plotter.add_mesh(sphere)
        >>> plotter.scalar_bars
        Scalar Bar Title     Interactive
        "Data"               False

        Select a scalar bar actor based on the title of the bar.

        >>> plotter.scalar_bars['Data']
        <vtkmodules.vtkRenderingAnnotation.vtkScalarBarActor(...) at ...>

        """
        return self._scalar_bars

    @property
    def _before_close_callback(self):
        """Return the cached function (expecting a reference)."""
        if self.__before_close_callback is not None:
            return self.__before_close_callback()
        return None

    @_before_close_callback.setter
    def _before_close_callback(self, func) -> None:
        """Store a weakref.ref of the function being called."""
        if func is not None:
            self.__before_close_callback = weakref.ref(func)
        else:
            self.__before_close_callback = None

    @property
    def shape(self) -> tuple[int] | tuple[int, int]:
        """Return the shape of the plotter.

        Returns
        -------
        tuple[int] | tuple[int, int]
            Shape of the plotter.

        Examples
        --------
        Return the plotter shape.

        >>> import pyvista as pv
        >>> plotter = pv.Plotter(shape=(2, 2))
        >>> plotter.shape
        (2, 2)

        """
        return self.renderers.shape

    @property
    def renderer(self) -> Renderer:  # numpydoc ignore=RT01
        """Return the active renderer.

        Returns
        -------
        pyvista.Renderer
            Active render.

        Examples
        --------
        >>> import pyvista as pv
        >>> pl = pv.Plotter()
        >>> pl.renderer
        <Renderer(...) at ...>

        """
        return self.renderers.active_renderer

    def subplot(self, index_row, index_column=None) -> None:
        """Set the active subplot.

        Parameters
        ----------
        index_row : int
            Index of the subplot to activate along the rows.

        index_column : int, optional
            Index of the subplot to activate along the columns.

        Examples
        --------
        Create a 2 wide plot and set the background of right-hand plot
        to orange.  Add a cube to the left plot and a sphere to the
        right.

        >>> import pyvista as pv
        >>> pl = pv.Plotter(shape=(1, 2))
        >>> actor = pl.add_mesh(pv.Cube())
        >>> pl.subplot(0, 1)
        >>> actor = pl.add_mesh(pv.Sphere())
        >>> pl.set_background('orange', all_renderers=False)
        >>> pl.show()

        """
        self.renderers.set_active_renderer(index_row, index_column)

    @wraps(Renderer.add_ruler)
    def add_ruler(self, *args, **kwargs) -> _vtk.vtkAxisActor2D:  # numpydoc ignore=PR01,RT01
        """Wrap ``Renderer.add_ruler``."""
        return self.renderer.add_ruler(*args, **kwargs)

    @wraps(Renderer.add_legend_scale)
    def add_legend_scale(
        self, *args, **kwargs
    ) -> tuple[_vtk.vtkActor, _vtk.vtkProperty | None]:  # numpydoc ignore=PR01,RT01
        """Wrap ``Renderer.add_legend_scale``."""
        return self.renderer.add_legend_scale(*args, **kwargs)

    @wraps(Renderer.add_legend)
    def add_legend(self, *args, **kwargs) -> _vtk.vtkLegendBoxActor:  # numpydoc ignore=PR01,RT01
        """Wrap ``Renderer.add_legend``."""
        return self.renderer.add_legend(*args, **kwargs)

    @wraps(Renderer.remove_legend)
    def remove_legend(self, *args, **kwargs) -> None:  # numpydoc ignore=PR01,RT01
        """Wrap ``Renderer.remove_legend``."""
        return self.renderer.remove_legend(*args, **kwargs)

    @property
    def legend(self) -> _vtk.vtkLegendBoxActor | None:  # numpydoc ignore=RT01
        """Legend actor.

        There can only be one legend actor per renderer.  If
        ``legend`` is ``None``, there is no legend actor.

        Returns
        -------
        vtk.vtkLegendBoxActor
            Legend actor.

        """
        return self.renderer.legend

    @wraps(Renderer.add_floor)
    def add_floor(self, *args, **kwargs) -> Actor:  # numpydoc ignore=PR01,RT01
        """Wrap ``Renderer.add_floor``."""
        return self.renderer.add_floor(*args, **kwargs)

    @wraps(Renderer.remove_floors)
    def remove_floors(self, *args, **kwargs) -> None:  # numpydoc ignore=PR01,RT01
        """Wrap ``Renderer.remove_floors``."""
        return self.renderer.remove_floors(*args, **kwargs)

    def enable_3_lights(self, only_active=False) -> None:
        """Enable 3-lights illumination.

        This will replace all pre-existing lights in the scene.

        Parameters
        ----------
        only_active : bool, default: False
            If ``True``, only change the active renderer. The default
            is that every renderer is affected.

        Examples
        --------
        >>> from pyvista import demos
        >>> pl = demos.orientation_plotter()
        >>> pl.enable_3_lights()
        >>> pl.show()

        Note how this varies from the default plotting.

        >>> pl = demos.orientation_plotter()
        >>> pl.show()

        """

        def _to_pos(elevation, azimuth):
            theta = azimuth * np.pi / 180.0
            phi = (90.0 - elevation) * np.pi / 180.0
            x = np.sin(theta) * np.sin(phi)
            y = np.cos(phi)
            z = np.cos(theta) * np.sin(phi)
            return x, y, z

        renderers = [self.renderer] if only_active else self.renderers
        for renderer in renderers:
            renderer.remove_all_lights()

        # Inspired from Mayavi's version of Raymond Maple 3-lights illumination
        intensities = [1, 0.6, 0.5]
        all_angles = [(45.0, 45.0), (-30.0, -60.0), (-30.0, 60.0)]
        for intensity, angles in zip(intensities, all_angles):
            light = pyvista.Light(light_type='camera light')
            light.intensity = intensity
            light.position = _to_pos(*angles)
            for renderer in renderers:
                renderer.add_light(light)

    def disable_3_lights(self) -> None:
        """Please use ``enable_lightkit``, this method has been deprecated."""
        from pyvista.core.errors import DeprecationError

        msg = 'DEPRECATED: Please use ``enable_lightkit``'
        raise DeprecationError(msg)

    def enable_lightkit(self, only_active=False) -> None:
        """Enable the default light-kit lighting.

        See:
        https://www.researchgate.net/publication/2926068_LightKit_A_lighting_system_for_effective_visualization

        This will replace all pre-existing lights in the renderer.

        Parameters
        ----------
        only_active : bool, default: False
            If ``True``, only change the active renderer. The default is that
            every renderer is affected.

        Examples
        --------
        Create a plotter without any lights and then enable the
        default light kit.

        >>> import pyvista as pv
        >>> pl = pv.Plotter(lighting=None)
        >>> pl.enable_lightkit()
        >>> actor = pl.add_mesh(pv.Cube(), show_edges=True)
        >>> pl.show()

        """
        renderers = [self.renderer] if only_active else self.renderers

        light_kit = _vtk.vtkLightKit()
        for renderer in renderers:
            renderer.remove_all_lights()
            # Use the renderer as a vtkLightKit parser.
            # Feed it the LightKit, pop off the vtkLights, put back
            # pyvista Lights. This is the price we must pay for using
            # inheritance rather than composition.
            light_kit.AddLightsToRenderer(renderer)
            vtk_lights = renderer.lights
            renderer.remove_all_lights()
            for vtk_light in vtk_lights:
                light = pyvista.Light.from_vtk(vtk_light)
                renderer.add_light(light)
            renderer.LightFollowCameraOn()

    def enable_anti_aliasing(self, aa_type='ssaa', multi_samples=None, all_renderers=True):
        """Enable anti-aliasing.

        This tends to make edges appear softer and less pixelated.

        Parameters
        ----------
        aa_type : str, default: "ssaa"
            Anti-aliasing type. See the notes below. One of the following:

            * ``"ssaa"`` - Super-Sample Anti-Aliasing
            * ``"msaa"`` - Multi-Sample Anti-Aliasing
            * ``"fxaa"`` - Fast Approximate Anti-Aliasing

        multi_samples : int, optional
            The number of multi-samples when ``aa_type`` is ``"msaa"``. Note
            that using this setting automatically enables this for all
            renderers. Defaults to the theme multi_samples.

        all_renderers : bool, default: True
            If ``True``, applies to all renderers in subplots. If ``False``,
            then only applies to the active renderer.

        Notes
        -----
        SSAA, or Super-Sample Anti-Aliasing is a brute force method of
        anti-aliasing. It results in the best image quality but comes at a
        tremendous resource cost. SSAA works by rendering the scene at a higher
        resolution. The final image is produced by downsampling the
        massive source image using an averaging filter. This acts as a low pass
        filter which removes the high frequency components that would cause
        jaggedness.

        MSAA, or Multi-Sample Anti-Aliasing is an optimization of SSAA that
        reduces the amount of pixel shader evaluations that need to be computed
        by focusing on overlapping regions of the scene. The result is
        anti-aliasing along edges that is on par with SSAA and less
        anti-aliasing along surfaces as these make up the bulk of SSAA
        computations. MSAA is substantially less computationally expensive than
        SSAA and results in comparable image quality.

        FXAA, or Fast Approximate Anti-Aliasing is an Anti-Aliasing technique
        that is performed entirely in post processing. FXAA operates on the
        rasterized image rather than the scene geometry. As a consequence,
        forcing FXAA or using FXAA incorrectly can result in the FXAA filter
        smoothing out parts of the visual overlay that are usually kept sharp
        for reasons of clarity as well as smoothing out textures. FXAA is
        inferior to MSAA but is almost free computationally and is thus
        desirable on low end platforms.

        Examples
        --------
        Enable super-sample anti-aliasing (SSAA).

        >>> import pyvista as pv
        >>> pl = pv.Plotter()
        >>> pl.enable_anti_aliasing('ssaa')
        >>> _ = pl.add_mesh(pv.Sphere(), show_edges=True)
        >>> pl.show()

        See :ref:`anti_aliasing_example` for a full example demonstrating
        VTK's anti-aliasing approaches.

        """
        # apply MSAA to entire render window
        if aa_type == 'msaa':
            if self.render_window is None:
                msg = 'The render window has been closed.'
                raise AttributeError(msg)
            if multi_samples is None:
                multi_samples = self._theme.multi_samples
            self.render_window.SetMultiSamples(multi_samples)
            return
        elif aa_type not in ['ssaa', 'fxaa']:
            msg = f'Invalid `aa_type` "{aa_type}". Should be either "fxaa", "ssaa", or "msaa"'
            raise ValueError(msg)
        else:
            # disable MSAA as SSAA or FXAA is being enabled
            self.render_window.SetMultiSamples(0)  # type: ignore[union-attr]

        if all_renderers:
            for renderer in self.renderers:
                renderer.enable_anti_aliasing(aa_type)
        else:
            self.renderer.enable_anti_aliasing(aa_type)

    def disable_anti_aliasing(self, all_renderers=True):
        """Disable anti-aliasing.

        Parameters
        ----------
        all_renderers : bool, default: True
            If ``True``, applies to all renderers in subplots. If ``False``,
            then only applies to the active renderer.

        Examples
        --------
        >>> import pyvista as pv
        >>> pl = pv.Plotter()
        >>> pl.disable_anti_aliasing()
        >>> _ = pl.add_mesh(pv.Sphere(), show_edges=True)
        >>> pl.show()

        See :ref:`anti_aliasing_example` for a full example demonstrating
        VTK's anti-aliasing approaches.

        """
        self.render_window.SetMultiSamples(0)  # type: ignore[union-attr]

        if all_renderers:
            for renderer in self.renderers:
                renderer.disable_anti_aliasing()
        else:
            self.renderer.disable_anti_aliasing()

    @wraps(Renderer.set_focus)
    def set_focus(self, *args, render=True, **kwargs) -> None:  # numpydoc ignore=PR01,RT01
        """Wrap ``Renderer.set_focus``."""
        log.debug('set_focus: %s, %s', str(args), str(kwargs))
        self.renderer.set_focus(*args, **kwargs)
        if render:
            self.render()

    @wraps(Renderer.set_position)
    def set_position(self, *args, render=True, **kwargs) -> None:  # numpydoc ignore=PR01,RT01
        """Wrap ``Renderer.set_position``."""
        self.renderer.set_position(*args, **kwargs)
        if render:
            self.render()

    @wraps(Renderer.set_viewup)
    def set_viewup(self, *args, render=True, **kwargs) -> None:  # numpydoc ignore=PR01,RT01
        """Wrap ``Renderer.set_viewup``."""
        self.renderer.set_viewup(*args, **kwargs)
        if render:
            self.render()

    @wraps(Renderer.add_orientation_widget)
    def add_orientation_widget(
        self, *args, **kwargs
    ) -> _vtk.vtkOrientationMarkerWidget:  # numpydoc ignore=PR01,RT01
        """Wrap ``Renderer.add_orientation_widget``."""
        return self.renderer.add_orientation_widget(*args, **kwargs)

    @wraps(Renderer.add_axes)
    def add_axes(
        self, *args, **kwargs
    ) -> (
        _vtk.vtkAxesActor | _vtk.vtkPropAssembly | _vtk.vtkAnnotatedCubeActor
    ):  # numpydoc ignore=PR01,RT01
        """Wrap ``Renderer.add_axes``."""
        return self.renderer.add_axes(*args, **kwargs)

    @wraps(Renderer.add_box_axes)
    def add_box_axes(
        self, *args, **kwargs
    ) -> _vtk.vtkAnnotatedCubeActor:  # numpydoc ignore=PR01,RT01
        """Wrap ``Renderer.add_box_axes``."""
        return self.renderer.add_box_axes(*args, **kwargs)

    @wraps(Renderer.add_north_arrow_widget)
    def add_north_arrow_widget(
        self, *args, **kwargs
    ) -> _vtk.vtkOrientationMarkerWidget:  # numpydoc ignore=PR01,RT01
        """Wrap ``Renderer.add_north_arrow_widget``."""
        return self.renderer.add_north_arrow_widget(*args, **kwargs)

    @wraps(Renderer.hide_axes)
    def hide_axes(self, *args, **kwargs) -> None:  # numpydoc ignore=PR01,RT01
        """Wrap ``Renderer.hide_axes``."""
        return self.renderer.hide_axes(*args, **kwargs)

    @wraps(Renderer.show_axes)
    def show_axes(self, *args, **kwargs) -> None:  # numpydoc ignore=PR01,RT01
        """Wrap ``Renderer.show_axes``."""
        return self.renderer.show_axes(*args, **kwargs)

    @wraps(Renderer.update_bounds_axes)
    def update_bounds_axes(self, *args, **kwargs) -> None:  # numpydoc ignore=PR01,RT01
        """Wrap ``Renderer.update_bounds_axes``."""
        return self.renderer.update_bounds_axes(*args, **kwargs)

    @wraps(Renderer.add_chart)
    def add_chart(self, *args, **kwargs) -> None:  # numpydoc ignore=PR01,RT01
        """Wrap ``Renderer.add_chart``."""
        return self.renderer.add_chart(*args, **kwargs)

    @wraps(Renderer.remove_chart)
    def remove_chart(self, *args, **kwargs) -> None:  # numpydoc ignore=PR01,RT01
        """Wrap ``Renderer.remove_chart``."""
        return self.renderer.remove_chart(*args, **kwargs)

    @wraps(Renderers.set_chart_interaction)
    def set_chart_interaction(self, *args, **kwargs):  # numpydoc ignore=PR01,RT01
        """Wrap ``Renderers.set_chart_interaction``."""
        return self.renderers.set_chart_interaction(*args, **kwargs)

    @wraps(Renderer.add_actor)
    def add_actor(self, *args, **kwargs):  # numpydoc ignore=PR01,RT01
        """Wrap ``Renderer.add_actor``."""
        return self.renderer.add_actor(*args, **kwargs)

    @wraps(Renderer.enable_parallel_projection)
    def enable_parallel_projection(self, *args, **kwargs) -> None:  # numpydoc ignore=PR01,RT01
        """Wrap ``Renderer.enable_parallel_projection``."""
        return self.renderer.enable_parallel_projection(*args, **kwargs)

    @wraps(Renderer.disable_parallel_projection)
    def disable_parallel_projection(self, *args, **kwargs) -> None:  # numpydoc ignore=PR01,RT01
        """Wrap ``Renderer.disable_parallel_projection``."""
        return self.renderer.disable_parallel_projection(*args, **kwargs)

    @wraps(Renderer.enable_ssao)
    def enable_ssao(self, *args, **kwargs) -> None:  # numpydoc ignore=PR01,RT01
        """Wrap ``Renderer.enable_ssao``."""
        return self.renderer.enable_ssao(*args, **kwargs)

    @wraps(Renderer.disable_ssao)
    def disable_ssao(self, *args, **kwargs) -> None:  # numpydoc ignore=PR01,RT01
        """Wrap ``Renderer.disable_ssao``."""
        return self.renderer.disable_ssao(*args, **kwargs)

    @wraps(Renderer.enable_shadows)
    def enable_shadows(self, *args, **kwargs) -> None:  # numpydoc ignore=PR01,RT01
        """Wrap ``Renderer.enable_shadows``."""
        return self.renderer.enable_shadows(*args, **kwargs)

    @wraps(Renderer.disable_shadows)
    def disable_shadows(self, *args, **kwargs) -> None:  # numpydoc ignore=PR01,RT01
        """Wrap ``Renderer.disable_shadows``."""
        return self.renderer.disable_shadows(*args, **kwargs)

    @property
    def parallel_projection(self) -> bool:  # numpydoc ignore=RT01
        """Return or set parallel projection state of active render window."""
        return self.renderer.parallel_projection

    @parallel_projection.setter
    def parallel_projection(self, state: bool) -> None:
        self.renderer.parallel_projection = state

    @property
    def parallel_scale(self) -> float:  # numpydoc ignore=RT01
        """Return or set parallel scale of active render window."""
        return self.renderer.parallel_scale

    @parallel_scale.setter
    def parallel_scale(self, value: float) -> None:
        self.renderer.parallel_scale = value

    @wraps(Renderer.add_axes_at_origin)
    def add_axes_at_origin(self, *args, **kwargs) -> _vtk.vtkAxesActor:  # numpydoc ignore=PR01,RT01
        """Wrap ``Renderer.add_axes_at_origin``."""
        return self.renderer.add_axes_at_origin(*args, **kwargs)

    @wraps(Renderer.show_bounds)
    def show_bounds(self, *args, **kwargs) -> CubeAxesActor:  # numpydoc ignore=PR01,RT01
        """Wrap ``Renderer.show_bounds``."""
        return self.renderer.show_bounds(*args, **kwargs)

    @wraps(Renderer.add_bounding_box)
    def add_bounding_box(self, *args, **kwargs) -> Actor:  # numpydoc ignore=PR01,RT01
        """Wrap ``Renderer.add_bounding_box``."""
        return self.renderer.add_bounding_box(*args, **kwargs)

    @wraps(Renderer.remove_bounding_box)
    def remove_bounding_box(self, *args, **kwargs) -> None:  # numpydoc ignore=PR01,RT01
        """Wrap ``Renderer.remove_bounding_box``."""
        return self.renderer.remove_bounding_box(*args, **kwargs)

    @wraps(Renderer.remove_bounds_axes)
    def remove_bounds_axes(self, *args, **kwargs) -> None:  # numpydoc ignore=PR01,RT01
        """Wrap ``Renderer.remove_bounds_axes``."""
        return self.renderer.remove_bounds_axes(*args, **kwargs)

    @wraps(Renderer.show_grid)
    def show_grid(self, *args, **kwargs) -> CubeAxesActor:  # numpydoc ignore=PR01,RT01
        """Wrap ``Renderer.show_grid``."""
        return self.renderer.show_grid(*args, **kwargs)

    @wraps(Renderer.set_scale)
    def set_scale(self, *args, **kwargs) -> None:  # numpydoc ignore=PR01,RT01
        """Wrap ``Renderer.set_scale``."""
        return self.renderer.set_scale(*args, **kwargs)

    @wraps(Renderer.enable_depth_of_field)
    def enable_depth_of_field(self, *args, **kwargs) -> None:  # numpydoc ignore=PR01,RT01
        """Wrap ``Renderer.enable_depth_of_field``."""
        return self.renderer.enable_depth_of_field(*args, **kwargs)

    @wraps(Renderer.disable_depth_of_field)
    def disable_depth_of_field(self, *args, **kwargs) -> None:  # numpydoc ignore=PR01,RT01
        """Wrap ``Renderer.disable_depth_of_field``."""
        return self.renderer.disable_depth_of_field(*args, **kwargs)

    @wraps(Renderer.add_blurring)
    def add_blurring(self, *args, **kwargs) -> None:  # numpydoc ignore=PR01,RT01
        """Wrap ``Renderer.add_blurring``."""
        return self.renderer.add_blurring(*args, **kwargs)

    @wraps(Renderer.remove_blurring)
    def remove_blurring(self, *args, **kwargs) -> None:  # numpydoc ignore=PR01,RT01
        """Wrap ``Renderer.remove_blurring``."""
        return self.renderer.remove_blurring(*args, **kwargs)

    @wraps(Renderer.enable_eye_dome_lighting)
    def enable_eye_dome_lighting(self, *args, **kwargs) -> None:  # numpydoc ignore=PR01,RT01
        """Wrap ``Renderer.enable_eye_dome_lighting``."""
        return self.renderer.enable_eye_dome_lighting(*args, **kwargs)

    @wraps(Renderer.disable_eye_dome_lighting)
    def disable_eye_dome_lighting(self, *args, **kwargs) -> None:  # numpydoc ignore=PR01,RT01
        """Wrap ``Renderer.disable_eye_dome_lighting``."""
        self.renderer.disable_eye_dome_lighting(*args, **kwargs)

    @wraps(Renderer.reset_camera)
    def reset_camera(self, *args, **kwargs) -> None:  # numpydoc ignore=PR01,RT01
        """Wrap ``Renderer.reset_camera``."""
        self.renderer.reset_camera(*args, **kwargs)
        self.render()

    @wraps(Renderer.isometric_view)
    def isometric_view(self, *args, **kwargs) -> None:  # numpydoc ignore=PR01,RT01
        """Wrap ``Renderer.isometric_view``."""
        self.renderer.isometric_view(*args, **kwargs)

    @wraps(Renderer.view_isometric)
    def view_isometric(self, *args, **kwarg) -> None:  # numpydoc ignore=PR01,RT01
        """Wrap ``Renderer.view_isometric``."""
        self.renderer.view_isometric(*args, **kwarg)

    @wraps(Renderer.view_vector)
    def view_vector(self, *args, **kwarg) -> None:  # numpydoc ignore=PR01,RT01
        """Wrap ``Renderer.view_vector``."""
        self.renderer.view_vector(*args, **kwarg)

    @wraps(Renderer.view_xy)
    def view_xy(self, *args, **kwarg) -> None:  # numpydoc ignore=PR01,RT01
        """Wrap ``Renderer.view_xy``."""
        self.renderer.view_xy(*args, **kwarg)

    @wraps(Renderer.view_yx)
    def view_yx(self, *args, **kwarg) -> None:  # numpydoc ignore=PR01,RT01
        """Wrap ``Renderer.view_yx``."""
        self.renderer.view_yx(*args, **kwarg)

    @wraps(Renderer.view_xz)
    def view_xz(self, *args, **kwarg) -> None:  # numpydoc ignore=PR01,RT01
        """Wrap ``Renderer.view_xz``."""
        self.renderer.view_xz(*args, **kwarg)

    @wraps(Renderer.view_zx)
    def view_zx(self, *args, **kwarg) -> None:  # numpydoc ignore=PR01,RT01
        """Wrap ``Renderer.view_zx``."""
        self.renderer.view_zx(*args, **kwarg)

    @wraps(Renderer.view_yz)
    def view_yz(self, *args, **kwarg) -> None:  # numpydoc ignore=PR01,RT01
        """Wrap ``Renderer.view_yz``."""
        self.renderer.view_yz(*args, **kwarg)

    @wraps(Renderer.view_zy)
    def view_zy(self, *args, **kwarg) -> None:  # numpydoc ignore=PR01,RT01
        """Wrap ``Renderer.view_zy``."""
        self.renderer.view_zy(*args, **kwarg)

    @wraps(Renderer.disable)
    def disable(self, *args, **kwarg) -> None:  # numpydoc ignore=PR01,RT01
        """Wrap ``Renderer.disable``."""
        self.renderer.disable(*args, **kwarg)

    @wraps(Renderer.enable)
    def enable(self, *args, **kwarg) -> None:  # numpydoc ignore=PR01,RT01
        """Wrap ``Renderer.enable``."""
        self.renderer.enable(*args, **kwarg)

    @wraps(Renderer.enable_depth_peeling)
    def enable_depth_peeling(self, *args, **kwargs) -> bool | None:  # numpydoc ignore=PR01,RT01
        """Wrap ``Renderer.enable_depth_peeling``."""
        if self.render_window is not None:
            result = self.renderer.enable_depth_peeling(*args, **kwargs)
            if result:
                self.render_window.AlphaBitPlanesOn()
            return result
        return None  # pragma: no cover

    @wraps(Renderer.disable_depth_peeling)
    def disable_depth_peeling(self) -> None:  # numpydoc ignore=PR01,RT01
        """Wrap ``Renderer.disable_depth_peeling``."""
        if self.render_window is not None:
            self.render_window.AlphaBitPlanesOff()
            return self.renderer.disable_depth_peeling()
        return None  # pragma: no cover

    @wraps(Renderer.get_default_cam_pos)
    def get_default_cam_pos(self, *args, **kwargs):  # numpydoc ignore=PR01,RT01
        """Wrap ``Renderer.get_default_cam_pos``."""
        return self.renderer.get_default_cam_pos(*args, **kwargs)

    @wraps(Renderer.remove_actor)
    def remove_actor(self, *args, **kwargs) -> bool:  # numpydoc ignore=PR01,RT01
        """Wrap ``Renderer.remove_actor``."""
        for renderer in self.renderers:
            renderer.remove_actor(*args, **kwargs)
        return True

    @wraps(Renderer.set_environment_texture)
    def set_environment_texture(self, *args, **kwargs) -> None:  # numpydoc ignore=PR01,RT01
        """Wrap ``Renderer.set_environment_texture``."""
        return self.renderer.set_environment_texture(*args, **kwargs)

    @wraps(Renderer.remove_environment_texture)
    def remove_environment_texture(self, *args, **kwargs) -> None:  # numpydoc ignore=PR01,RT01
        """Wrap ``Renderer.remove_environment_texture``."""
        return self.renderer.remove_environment_texture(*args, **kwargs)

    #### Properties from Renderer ####

    @property
    def actors(self) -> dict[str, _vtk.vtkActor]:  # numpydoc ignore=RT01
        """Return the actors of the active renderer.

        Returns
        -------
        dict
            Dictionary of active actors.

        """
        return self.renderer.actors

    @property
    def camera(self):  # numpydoc ignore=RT01
        """Return the active camera of the active renderer.

        Returns
        -------
        pyvista.Camera
            Camera from the active renderer.

        """
        if not self.renderer.camera.is_set:
            self.camera_position = self.get_default_cam_pos()  # type: ignore[call-arg]
            self.reset_camera()  # type: ignore[call-arg]
            self.renderer.camera.is_set = True
        return self.renderer.camera

    @camera.setter
    def camera(self, camera) -> None:
        self.renderer.camera = camera

    @property
    def camera_set(self) -> bool:  # numpydoc ignore=RT01
        """Return or set if the camera of the active renderer has been set."""
        return self.renderer.camera.is_set

    @camera_set.setter
    def camera_set(self, is_set: bool) -> None:
        self.renderer.camera.is_set = is_set

    @property
    def bounds(self) -> BoundsTuple:  # numpydoc ignore=RT01
        """Return the bounds of the active renderer.

        Returns
        -------
        tuple[numpy.float64, numpy.float64, numpy.float64, numpy.float64, numpy.float64, numpy.float64]
            Bounds of the active renderer.

        Examples
        --------
        >>> import pyvista as pv
        >>> pl = pv.Plotter()
        >>> _ = pl.add_mesh(pv.Cube())
        >>> pl.bounds
        BoundsTuple(x_min=-0.5, x_max=0.5, y_min=-0.5, y_max=0.5, z_min=-0.5, z_max=0.5)

        """
        return self.renderer.bounds

    @property
    def length(self) -> float:  # numpydoc ignore=RT01
        """Return the length of the diagonal of the bounding box of the scene."""
        return self.renderer.length

    @property
    def center(self) -> tuple[float, float, float]:
        """Return the center of the active renderer.

        Returns
        -------
        tuple[float, float, float]
            Center of the active renderer.

        Examples
        --------
        >>> import pyvista as pv
        >>> pl = pv.Plotter()
        >>> _ = pl.add_mesh(pv.Cube())
        >>> pl.center
        (0.0, 0.0, 0.0)

        """
        return self.renderer.center

    @property
    def _scalar_bar_slots(self) -> set[int]:
        """Return the scalar bar slots of the active renderer."""
        return self.renderer._scalar_bar_slots

    @_scalar_bar_slots.setter
    def _scalar_bar_slots(self, value) -> None:
        """Set the scalar bar slots of the active renderer."""
        self.renderer._scalar_bar_slots = value

    @property
    def _scalar_bar_slot_lookup(self):
        """Return the scalar bar slot lookup of the active renderer."""
        return self.renderer._scalar_bar_slot_lookup

    @_scalar_bar_slot_lookup.setter
    def _scalar_bar_slot_lookup(self, value) -> None:
        self.renderer._scalar_bar_slot_lookup = value

    @property
    def scale(self) -> list[float]:  # numpydoc ignore=RT01
        """Return the scaling of the active renderer."""
        return self.renderer.scale

    @scale.setter
    def scale(self, scale) -> None:
        self.renderer.set_scale(*scale)

    @property
    def camera_position(self):  # numpydoc ignore=RT01
        """Return camera position of the active render window.

        Examples
        --------
        Return camera's position and then reposition it via a list of tuples.

        >>> import pyvista as pv
        >>> from pyvista import examples
        >>> mesh = examples.download_bunny_coarse()
        >>> pl = pv.Plotter()
        >>> _ = pl.add_mesh(mesh, show_edges=True, reset_camera=True)
        >>> pl.camera_position
        [(0.02430, 0.0336, 0.9446),
         (0.02430, 0.0336, -0.02225),
         (0.0, 1.0, 0.0)]
        >>> pl.camera_position = [
        ...     (0.3914, 0.4542, 0.7670),
        ...     (0.0243, 0.0336, -0.0222),
        ...     (-0.2148, 0.8998, -0.3796),
        ... ]
        >>> pl.show()

        Set the camera position using a string and look at the ``'xy'`` plane.

        >>> pl = pv.Plotter()
        >>> _ = pl.add_mesh(mesh, show_edges=True)
        >>> pl.camera_position = 'xy'
        >>> pl.show()

        Set the camera position using a string and look at the ``'zy'`` plane.

        >>> pl = pv.Plotter()
        >>> _ = pl.add_mesh(mesh, show_edges=True)
        >>> pl.camera_position = 'zy'
        >>> pl.show()

        For more examples, see :ref:`cameras_api`.

        """
        return self.renderer.camera_position

    @camera_position.setter
    def camera_position(self, camera_location) -> None:
        self.renderer.camera_position = camera_location

    @property
    def background_color(self) -> Color:  # numpydoc ignore=RT01
        """Return the background color of the active render window.

        Examples
        --------
        Set the background color to ``"pink"`` and plot it.

        >>> import pyvista as pv
        >>> pl = pv.Plotter()
        >>> _ = pl.add_mesh(pv.Cube(), show_edges=True)
        >>> pl.background_color = 'pink'
        >>> pl.background_color
        Color(name='pink', hex='#ffc0cbff', opacity=255)
        >>> pl.show()

        """
        return self.renderers.active_renderer.background_color

    @background_color.setter
    def background_color(self, color) -> None:
        self.set_background(color)

    @property
    def window_size(self):  # numpydoc ignore=RT01
        """Return the render window size in ``(width, height)``.

        Examples
        --------
        Change the window size from ``200 x 200`` to ``400 x 400``.

        >>> import pyvista as pv
        >>> pl = pv.Plotter(window_size=[200, 200])
        >>> pl.window_size
        [200, 200]
        >>> pl.window_size = [400, 400]
        >>> pl.window_size
        [400, 400]

        """
        return list(self.render_window.GetSize())  # type: ignore[union-attr]

    @window_size.setter
    def window_size(self, window_size):
        self.render_window.SetSize(window_size[0], window_size[1])  # type: ignore[union-attr]
        self._window_size_unset = False
        self.render()

    @contextmanager
    def window_size_context(self, window_size=None) -> Iterator[BasePlotter]:
        """Set the render window size in an isolated context.

        Parameters
        ----------
        window_size : sequence[int], optional
            Window size in pixels.  Defaults to :attr:`pyvista.Plotter.window_size`.

        Examples
        --------
        Take two different screenshots with two different window sizes.

        >>> import pyvista as pv
        >>> pl = pv.Plotter(off_screen=True)
        >>> _ = pl.add_mesh(pv.Cube())
        >>> with pl.window_size_context((400, 400)):
        ...     pl.screenshot('/tmp/small_screenshot.png')  # doctest:+SKIP
        >>> with pl.window_size_context((1000, 1000)):
        ...     pl.screenshot('/tmp/big_screenshot.png')  # doctest:+SKIP

        """
        # No op if not set
        if window_size is None:
            yield self
            return
        # If render window is not current
        if self.render_window is None:
            warnings.warn('Attempting to set window_size on an unavailable render widow.')
            yield self
            return
        size_before = self.window_size
        if window_size is not None:
            self.window_size = window_size
        try:
            yield self
        finally:
            # Sometimes the render window is destroyed within the context
            # and re-setting will fail
            if self.render_window is not None:
                self.window_size = size_before

    @property
    def image_depth(self) -> pyvista.pyvista_ndarray:  # numpydoc ignore=RT01
        """Return a depth image representing current render window.

        Helper attribute for ``get_image_depth``.

        """
        return self.get_image_depth()

    def _check_rendered(self) -> None:
        """Check if the render window has been shown and raise an exception if not."""
        if not self._rendered:
            msg = (
                '\nThis plotter has not yet been set up and rendered '
                'with ``show()``.\n'
                'Consider setting ``off_screen=True`` '
                'for off screen rendering.\n'
            )
            raise AttributeError(msg)

    def _check_has_ren_win(self) -> None:
        """Check if render window attribute exists and raise an exception if not."""
        if self.render_window is None:
            msg = 'Render window is not available.'
            raise RenderWindowUnavailable(msg)
        if not self.render_window.IsCurrent():
            msg = 'Render window is not current.'
            raise RenderWindowUnavailable(msg)

    def _make_render_window_current(self) -> None:
        if self.render_window is None:
            msg = 'Render window is not available.'
            raise RenderWindowUnavailable(msg)
        self.render_window.MakeCurrent()  # pragma: no cover

    @property
    def image(self) -> pyvista.pyvista_ndarray:  # numpydoc ignore=RT01
        """Return an image array of current render window.

        Returns
        -------
        pyvista.pyvista_ndarray
            Image array of current render window.

        Examples
        --------
        >>> import pyvista as pv
        >>> pl = pv.Plotter(off_screen=True)
        >>> _ = pl.add_mesh(pv.Cube())
        >>> pl.show()
        >>> pl.image  # doctest:+SKIP

        """
        if self.render_window is None and self.last_image is not None:
            return self.last_image

        self._check_rendered()
        self._check_has_ren_win()

        data = image_from_window(self.render_window, scale=self.image_scale)
        if self.image_transparent_background:
            return data

        # ignore alpha channel
        return data[:, :, :-1]

    @property
    def image_scale(self) -> int:  # numpydoc ignore=RT01
        """Get or set the scale factor when saving a screenshot.

        This will scale up the screenshots taken of the render window to save a
        higher resolution image than what is rendered on screen.

        Image sizes will be the :py:attr:`window_size
        <pyvista.Plotter.window_size>` multiplied by this scale factor.

        Returns
        -------
        int
            Image scale factor.

        Examples
        --------
        Double the resolution of a screenshot.

        >>> import pyvista as pv
        >>> pl = pv.Plotter()
        >>> _ = pl.add_mesh(pv.Sphere())
        >>> pl.image_scale = 2
        >>> pl.screenshot('screenshot.png')  # doctest:+SKIP

        Set the image scale from ``Plotter``.

        >>> import pyvista as pv
        >>> pl = pv.Plotter(image_scale=2)
        >>> _ = pl.add_mesh(pv.Sphere())
        >>> pl.screenshot('screenshot.png')  # doctest:+SKIP

        """
        return self._image_scale

    @image_scale.setter
    def image_scale(self, value: int) -> None:
        value = int(value)
        if value < 1:
            msg = 'Scale factor must be a positive integer.'
            raise ValueError(msg)
        self._image_scale = value

    @contextmanager
    def image_scale_context(self, scale: int | None = None) -> Iterator[BasePlotter]:
        """Set the image scale in an isolated context.

        Parameters
        ----------
        scale : int, optional
            Integer scale factor.  Defaults to :attr:`pyvista.Plotter.image_scale`.

        """
        scale_before = self.image_scale
        if scale is not None:
            self.image_scale = scale
        try:
            yield self
        finally:
            self.image_scale = scale_before

    def render(self) -> None:
        """Render the main window.

        Will not render until ``show`` has been called.

        Any render callbacks added with
        :func:`add_on_render_callback() <pyvista.Plotter.add_on_render_callback>`
        and the ``render_event=False`` option set will still execute on any call.
        """
        if self.render_window is not None and not self._first_time and not self._suppress_rendering:
            log.debug('Rendering')
            self.renderers.on_plotter_render()
            self.render_window.Render()
            self._rendered = True
        for callback in self._on_render_callbacks:
            callback(self)

    def add_on_render_callback(self, callback, render_event=False) -> None:
        """Add a method to be called post-render.

        Parameters
        ----------
        callback : callable
            The callback method to run post-render. This takes a single
            argument which is the plotter object.

        render_event : bool, default: False
            If ``True``, associate with all VTK RenderEvents. Otherwise, the
            callback is only handled on a successful ``render()`` from the
            PyVista plotter directly.

        """
        if render_event:
            for renderer in self.renderers:
                renderer.AddObserver(_vtk.vtkCommand.RenderEvent, lambda *args: callback(self))
        else:
            self._on_render_callbacks.add(callback)

    def clear_on_render_callbacks(self) -> None:
        """Clear all callback methods previously registered with ``render()``."""
        for renderer in self.renderers:
            renderer.RemoveObservers(_vtk.vtkCommand.RenderEvent)
        self._on_render_callbacks = set()

    @wraps(RenderWindowInteractor.add_key_event)
    def add_key_event(self, *args, **kwargs) -> None:  # numpydoc ignore=PR01,RT01
        """Wrap RenderWindowInteractor.add_key_event."""
        if hasattr(self, 'iren'):
            self.iren.add_key_event(*args, **kwargs)  # type: ignore[has-type]

    @wraps(RenderWindowInteractor.add_timer_event)
    def add_timer_event(self, *args, **kwargs) -> None:  # numpydoc ignore=PR01,RT01
        """Wrap RenderWindowInteractor.add_timer_event."""
        if hasattr(self, 'iren'):
            self.iren.add_timer_event(*args, **kwargs)  # type: ignore[has-type]

    @wraps(RenderWindowInteractor.clear_events_for_key)
    def clear_events_for_key(self, *args, **kwargs) -> None:  # numpydoc ignore=PR01,RT01
        """Wrap RenderWindowInteractor.clear_events_for_key."""
        if hasattr(self, 'iren'):
            self.iren.clear_events_for_key(*args, **kwargs)  # type: ignore[has-type]

    def store_mouse_position(self, *args):
        """Store mouse position."""
        if not hasattr(self, 'iren'):
            msg = 'This plotting window is not interactive.'
            raise AttributeError(msg)
        self.mouse_position = self.iren.get_event_position()  # type: ignore[has-type]

    def store_click_position(self, *args):
        """Store click position in viewport coordinates."""
        if not hasattr(self, 'iren'):
            msg = 'This plotting window is not interactive.'
            raise AttributeError(msg)
        self.click_position = self.iren.get_event_position()  # type: ignore[has-type]
        self.mouse_position = self.click_position  # type: ignore[has-type]

    def track_mouse_position(self) -> None:
        """Keep track of the mouse position.

        This will potentially slow down the interactor. No callbacks
        supported here - use
        :func:`pyvista.Plotter.track_click_position` instead.

        """
        self.iren.track_mouse_position(self.store_mouse_position)  # type: ignore[has-type]

    def untrack_mouse_position(self) -> None:
        """Stop tracking the mouse position."""
        self.iren.untrack_mouse_position()  # type: ignore[has-type]

    @wraps(RenderWindowInteractor.track_click_position)
    def track_click_position(self, *args, **kwargs) -> None:  # numpydoc ignore=PR01,RT01
        """Wrap RenderWindowInteractor.track_click_position."""
        self.iren.track_click_position(*args, **kwargs)  # type: ignore[has-type]

    @wraps(RenderWindowInteractor.untrack_click_position)
    def untrack_click_position(self, *args, **kwargs) -> None:  # numpydoc ignore=PR01,RT01
        """Stop tracking the click position."""
        self.iren.untrack_click_position(*args, **kwargs)  # type: ignore[has-type]

    @property
    def pickable_actors(self) -> list[_vtk.vtkActor]:  # numpydoc ignore=RT01
        """Return or set the pickable actors.

        When setting, this will be the list of actors to make
        pickable. All actors not in the list will be made unpickable.
        If ``actors`` is ``None``, all actors will be made unpickable.

        Returns
        -------
        list[vtk.vtkActor]
            List of actors.

        Examples
        --------
        Add two actors to a :class:`pyvista.Plotter`, make one
        pickable, and then list the pickable actors.

        >>> import pyvista as pv
        >>> pl = pv.Plotter()
        >>> sphere_actor = pl.add_mesh(pv.Sphere())
        >>> cube_actor = pl.add_mesh(pv.Cube(), pickable=False, style='wireframe')
        >>> len(pl.pickable_actors)
        1

        Set the pickable actors to both actors.

        >>> pl.pickable_actors = [sphere_actor, cube_actor]
        >>> len(pl.pickable_actors)
        2

        Set the pickable actors to ``None``.

        >>> pl.pickable_actors = None
        >>> len(pl.pickable_actors)
        0

        """
        return [
            actor
            for renderer in self.renderers
            for actor in renderer.actors.values()
            if actor.GetPickable()
        ]

    @pickable_actors.setter
    def pickable_actors(self, actors=None) -> None:
        actors = [] if actors is None else actors
        if isinstance(actors, _vtk.vtkActor):
            actors = [actors]

        if not all(isinstance(actor, _vtk.vtkActor) for actor in actors):
            msg = (
                f'Expected a vtkActor instance or a list of vtkActors, got '
                f'{[type(actor) for actor in actors]} instead.'
            )
            raise TypeError(msg)

        for renderer in self.renderers:
            for actor in renderer.actors.values():
                actor.SetPickable(actor in actors)

    def _prep_for_close(self) -> None:
        """Make sure a screenshot is acquired before closing.

        This doesn't actually close anything. It just preps the plotter for
        closing.
        """
        # Grab screenshot right before renderer closes
        self.last_image = self.screenshot(True, return_img=True)
        self.last_image_depth = self.get_image_depth()

    def increment_point_size_and_line_width(self, increment) -> None:
        """Increment point size and line width of all actors.

        For every actor in the scene, increment both its point size
        and line width by the given value.

        Parameters
        ----------
        increment : float
            Amount to increment point size and line width.

        """
        for renderer in self.renderers:
            for actor in renderer._actors.values():
                if hasattr(actor, 'GetProperty'):
                    prop = actor.GetProperty()
                    if hasattr(prop, 'SetPointSize'):
                        prop.SetPointSize(prop.GetPointSize() + increment)
                    if hasattr(prop, 'SetLineWidth'):
                        prop.SetLineWidth(prop.GetLineWidth() + increment)
        self.render()

    def zoom_camera(self, value) -> None:
        """Zoom of the camera and render.

        Parameters
        ----------
        value : float or str
            Zoom of the camera. If a float, must be greater than 0. Otherwise,
            if a string, must be ``"tight"``. If tight, the plot will be zoomed
            such that the actors fill the entire viewport.

        """
        self.camera.zoom(value)
        self.render()

    def reset_key_events(self):
        """Reset all of the key press events to their defaults."""
        if not hasattr(self, 'iren'):
            return

        self.iren.clear_key_event_callbacks()  # type: ignore[has-type]

        self.add_key_event('q', self._prep_for_close)  # type: ignore[arg-type] # Add no matter what
        b_left_down_callback = lambda: self.iren.add_observer(  # type: ignore[has-type]
            'LeftButtonPressEvent',
            self.left_button_down,
        )
        self.add_key_event('b', b_left_down_callback)  # type: ignore[arg-type]
        self.add_key_event('v', lambda: self.isometric_view_interactive())  # type: ignore[arg-type]
        self.add_key_event('C', lambda: self.enable_cell_picking())  # type: ignore[arg-type]
        self.add_key_event('Up', lambda: self.zoom_camera(1.05))  # type: ignore[arg-type]
        self.add_key_event('Down', lambda: self.zoom_camera(0.95))  # type: ignore[arg-type]
        self.add_key_event('plus', lambda: self.increment_point_size_and_line_width(1))  # type: ignore[arg-type]
        self.add_key_event('minus', lambda: self.increment_point_size_and_line_width(-1))  # type: ignore[arg-type]

    @wraps(RenderWindowInteractor.key_press_event)
    def key_press_event(self, *args, **kwargs) -> None:  # numpydoc ignore=PR01,RT01
        """Wrap RenderWindowInteractor.key_press_event."""
        self.iren.key_press_event(*args, **kwargs)  # type: ignore[has-type]

    def left_button_down(self, *args):
        """Register the event for a left button down click."""
        attr = (
            'GetOffScreenFramebuffer'
            if pyvista.vtk_version_info < (9, 1)
            else 'GetRenderFramebuffer'
        )
        if (
            hasattr(renwin := self.render_window, attr)
            and not getattr(renwin, attr)().GetFBOIndex()
        ):
            # must raise a runtime error as this causes a segfault on VTK9
            msg = 'Invoking helper with no framebuffer'
            raise ValueError(msg)

        # Get 2D click location on window
        click_pos = self.iren.get_event_position()  # type: ignore[has-type]

        # Get corresponding click location in the 3D plot
        picker = _vtk.vtkWorldPointPicker()
        picker.Pick(click_pos[0], click_pos[1], 0, self.renderer)
        self.pickpoint = np.asarray(picker.GetPickPosition()).reshape((-1, 3))
        if np.any(np.isnan(self.pickpoint)):
            self.pickpoint[:] = 0

    @wraps(RenderWindowInteractor.enable_trackball_style)
    def enable_trackball_style(self) -> None:  # numpydoc ignore=PR01,RT01
        """Wrap RenderWindowInteractor.enable_trackball_style."""
        self.iren.enable_trackball_style()  # type: ignore[has-type]

    @wraps(RenderWindowInteractor.enable_custom_trackball_style)
    def enable_custom_trackball_style(self, *args, **kwargs) -> None:  # numpydoc ignore=PR01,RT01
        """Wrap RenderWindowInteractor.enable_custom_trackball_style."""
        self.iren.enable_custom_trackball_style(*args, **kwargs)  # type: ignore[has-type]

    @wraps(RenderWindowInteractor.enable_trackball_actor_style)
    def enable_trackball_actor_style(self) -> None:  # numpydoc ignore=PR01,RT01
        """Wrap RenderWindowInteractor.enable_trackball_actor_style."""
        self.iren.enable_trackball_actor_style()  # type: ignore[has-type]

    @wraps(RenderWindowInteractor.enable_image_style)
    def enable_image_style(self) -> None:  # numpydoc ignore=PR01,RT01
        """Wrap RenderWindowInteractor.enable_image_style."""
        self.iren.enable_image_style()  # type: ignore[has-type]

    @wraps(RenderWindowInteractor.enable_joystick_style)
    def enable_joystick_style(self) -> None:  # numpydoc ignore=PR01,RT01
        """Wrap RenderWindowInteractor.enable_joystick_style."""
        self.iren.enable_joystick_style()  # type: ignore[has-type]

    @wraps(RenderWindowInteractor.enable_joystick_actor_style)
    def enable_joystick_actor_style(self) -> None:  # numpydoc ignore=PR01,RT01
        """Wrap RenderWindowInteractor.enable_joystick_actor_style."""
        self.iren.enable_joystick_actor_style()  # type: ignore[has-type]

    @wraps(RenderWindowInteractor.enable_zoom_style)
    def enable_zoom_style(self) -> None:  # numpydoc ignore=PR01,RT01
        """Wrap RenderWindowInteractor.enable_zoom_style."""
        self.iren.enable_zoom_style()  # type: ignore[has-type]

    @wraps(RenderWindowInteractor.enable_terrain_style)
    def enable_terrain_style(self, *args, **kwargs) -> None:  # numpydoc ignore=PR01,RT01
        """Wrap RenderWindowInteractor.enable_terrain_style."""
        self.iren.enable_terrain_style(*args, **kwargs)  # type: ignore[has-type]

    @wraps(RenderWindowInteractor.enable_rubber_band_style)
    def enable_rubber_band_style(self) -> None:  # numpydoc ignore=PR01,RT01
        """Wrap RenderWindowInteractor.enable_rubber_band_style."""
        self.iren.enable_rubber_band_style()  # type: ignore[has-type]

    @wraps(RenderWindowInteractor.enable_rubber_band_2d_style)
    def enable_rubber_band_2d_style(self) -> None:  # numpydoc ignore=PR01,RT01
        """Wrap RenderWindowInteractor.enable_rubber_band_2d_style."""
        self.iren.enable_rubber_band_2d_style()  # type: ignore[has-type]

    @wraps(RenderWindowInteractor.enable_2d_style)
    def enable_2d_style(self) -> None:  # numpydoc ignore=PR01,RT01
        """Wrap RenderWindowInteractor.enable_2d_style."""
        self.iren.enable_2d_style()  # type: ignore[has-type]

    def enable_stereo_render(self) -> None:
        """Enable anaglyph stereo rendering.

        Disable this with :func:`disable_stereo_render
        <Plotter.disable_stereo_render>`

        Examples
        --------
        Enable stereo rendering to show a cube as an anaglyph image.

        >>> import pyvista as pv
        >>> pl = pv.Plotter()
        >>> _ = pl.add_mesh(pv.Cube())
        >>> pl.enable_stereo_render()
        >>> pl.show()

        """
        if self.render_window is not None:
            self.render_window.SetStereoTypeToAnaglyph()
            self.render_window.StereoRenderOn()

    def disable_stereo_render(self) -> None:
        """Disable anaglyph stereo rendering.

        Enable again with :func:`enable_stereo_render
        <Plotter.enable_stereo_render>`

        Examples
        --------
        Enable and then disable stereo rendering. It should show a simple cube.

        >>> import pyvista as pv
        >>> pl = pv.Plotter()
        >>> _ = pl.add_mesh(pv.Cube())
        >>> pl.enable_stereo_render()
        >>> pl.disable_stereo_render()
        >>> pl.show()

        """
        if self.render_window is not None:
            self.render_window.StereoRenderOff()

    def hide_axes_all(self) -> None:
        """Hide the axes orientation widget in all renderers."""
        for renderer in self.renderers:
            renderer.hide_axes()

    def show_axes_all(self) -> None:
        """Show the axes orientation widget in all renderers.

        Examples
        --------
        >>> import pyvista as pv
        >>> from pyvista import examples
        >>>
        >>> mesh = examples.load_globe()
        >>> texture = examples.load_globe_texture()
        >>>
        >>> # create multi-window plot (1 row, 2 columns)
        >>> pl = pv.Plotter(shape=(1, 2))
        >>>
        >>> # activate subplot 1 and add a mesh
        >>> pl.subplot(0, 0)
        >>> _ = pl.add_mesh(mesh, texture=texture)
        >>>
        >>> # activate subplot 2 and add a mesh
        >>> pl.subplot(0, 1)
        >>> _ = pl.add_mesh(examples.load_airplane())
        >>>
        >>> # show the axes orientation widget in all subplots
        >>> pl.show_axes_all()
        >>>
        >>> # display the window
        >>> pl.show()

        """
        for renderer in self.renderers:
            renderer.show_axes()

    def isometric_view_interactive(self) -> None:
        """Set the current interactive render window to isometric view."""
        interactor = self.iren.get_interactor_style()  # type: ignore[has-type]
        renderer = interactor.GetCurrentRenderer()
        if renderer is None:
            renderer = self.renderer
        renderer.view_isometric()

    def update(self, stime=1, force_redraw=True) -> None:
        """Update window, redraw, process messages query.

        Parameters
        ----------
        stime : int, default: 1
            Duration of timer that interrupt vtkRenderWindowInteractor
            in milliseconds.

        force_redraw : bool, default: True
            Call ``render`` immediately.

        """
        if stime <= 0:
            stime = 1

        curr_time = time.time()
        Plotter.last_update_time = min(Plotter.last_update_time, curr_time)

        if self.iren is not None:  # type: ignore[has-type]
            update_rate = self.iren.get_desired_update_rate()  # type: ignore[has-type]
            if (curr_time - Plotter.last_update_time) > (1.0 / update_rate):
                # Allow interaction for a brief moment during interactive updating
                # Use the non-blocking ProcessEvents method.
                self.iren.process_events()  # type: ignore[has-type]
                # Rerender
                self.render()
                Plotter.last_update_time = curr_time
                return

        if force_redraw:
            self.render()

    def add_composite(
        self,
        dataset,
        color=None,
        style=None,
        scalars=None,
        clim=None,
        show_edges=None,
        edge_color=None,
        point_size=None,
        line_width=None,
        opacity=1.0,
        flip_scalars=False,
        lighting=None,
        n_colors=256,
        interpolate_before_map=True,
        cmap=None,
        label=None,
        reset_camera=None,
        scalar_bar_args=None,
        show_scalar_bar=None,
        multi_colors=False,
        name=None,
        render_points_as_spheres=None,
        render_lines_as_tubes=None,
        smooth_shading=None,
        split_sharp_edges=None,
        ambient=None,
        diffuse=None,
        specular=None,
        specular_power=None,
        nan_color=None,
        nan_opacity=1.0,
        culling=None,
        rgb=None,
        below_color=None,
        above_color=None,
        annotations=None,
        pickable=True,
        preference='point',
        log_scale=False,
        pbr=None,
        metallic=None,
        roughness=None,
        render=True,
        component=None,
        color_missing_with_nan=False,
        copy_mesh=False,
        show_vertices=None,
        edge_opacity=None,
        **kwargs,
    ) -> tuple[Actor, CompositePolyDataMapper]:
        """Add a composite dataset to the plotter.

        Parameters
        ----------
        dataset : pyvista.MultiBlock
            A :class:`pyvista.MultiBlock` dataset.

        color : ColorLike, default: :attr:`pyvista.plotting.themes.Theme.color`
            Use to make the entire mesh have a single solid color.
            Either a string, RGB list, or hex color string.  For example:
            ``color='white'``, ``color='w'``, ``color=[1.0, 1.0, 1.0]``, or
            ``color='#FFFFFF'``. Color will be overridden if scalars are
            specified. To color each element of the composite dataset
            individually, you will need to iteratively call ``add_mesh`` for
            each sub-dataset.

        style : str, default: 'wireframe'
            Visualization style of the mesh.  One of the following:
            ``style='surface'``, ``style='wireframe'``, ``style='points'``.
            Defaults to ``'surface'``. Note that ``'wireframe'`` only shows a
            wireframe of the outer geometry.

        scalars : str, optional
            Scalars used to "color" the points or cells of the dataset.
            Accepts only a string name of an array that is present on the
            composite dataset.

        clim : sequence[float], optional
            Two item color bar range for scalars.  Defaults to minimum and
            maximum of scalars array.  Example: ``[-1, 2]``. ``rng`` is
            also an accepted alias for this.

        show_edges : bool, default: :attr:`pyvista.global_theme.show_edges <pyvista.plotting.themes.Theme.show_edges>`
            Shows the edges of a mesh.  Does not apply to a wireframe
            representation.

        edge_color : ColorLike, default: :attr:`pyvista.global_theme.edge_color <pyvista.plotting.themes.Theme.edge_color>`
            The solid color to give the edges when ``show_edges=True``.
            Either a string, RGB list, or hex color string.

            Defaults to :attr:`pyvista.global_theme.edge_color
            <pyvista.plotting.themes.Theme.edge_color>`.

        point_size : float, default: 5.0
            Point size of any points in the dataset plotted. Also
            applicable when style='points'. Default ``5.0``.

        line_width : float, optional
            Thickness of lines.  Only valid for wireframe and surface
            representations.

        opacity : float, default: 1.0
            Opacity of the mesh. A single float value that will be applied
            globally opacity of the mesh and uniformly
            applied everywhere - should be between 0 and 1.

        flip_scalars : bool, default: False
            Flip direction of cmap. Most colormaps allow ``*_r``
            suffix to do this as well.

        lighting : bool, default: True
            Enable or disable view direction lighting.

        n_colors : int, default: 256
            Number of colors to use when displaying scalars.  The scalar bar
            will also have this many colors.

        interpolate_before_map : bool, default: True
            Enabling makes for a smoother scalars display.  When ``False``,
            OpenGL will interpolate the mapped colors which can result in
            showing colors that are not present in the color map.

        cmap : str | list, | pyvista.LookupTable, default: :attr:`pyvista.plotting.themes.Theme.cmap`
            If a string, this is the name of the ``matplotlib`` colormap to use
            when mapping the ``scalars``.  See available Matplotlib colormaps.
            Only applicable for when displaying ``scalars``.
            ``colormap`` is also an accepted alias
            for this. If ``colorcet`` or ``cmocean`` are installed, their
            colormaps can be specified by name.

            You can also specify a list of colors to override an existing
            colormap with a custom one.  For example, to create a three color
            colormap you might specify ``['green', 'red', 'blue']``.

            This parameter also accepts a :class:`pyvista.LookupTable`. If this
            is set, all parameters controlling the color map like ``n_colors``
            will be ignored.

        label : str, optional
            String label to use when adding a legend to the scene with
            :func:`pyvista.Plotter.add_legend`.

        reset_camera : bool, optional
            Reset the camera after adding this mesh to the scene. The default
            setting is ``None``, where the camera is only reset if this plotter
            has already been shown. If ``False``, the camera is not reset
            regardless of the state of the ``Plotter``. When ``True``, the
            camera is always reset.

        scalar_bar_args : dict, optional
            Dictionary of keyword arguments to pass when adding the
            scalar bar to the scene. For options, see
            :func:`pyvista.Plotter.add_scalar_bar`.

        show_scalar_bar : bool
            If ``False``, a scalar bar will not be added to the
            scene. Defaults to ``True`` unless ``rgba=True``.

        multi_colors : bool | str | cycler.Cycler | sequence[ColorLike], default: False
            Color each block by a solid color using a custom cycler.

            If ``True``, the default 'matplotlib' color cycler is used.

            See :func:`set_color_cycler<Plotter.set_color_cycler>` for usage of
            custom color cyclers.

        name : str, optional
            The name for the added mesh/actor so that it can be easily
            updated.  If an actor of this name already exists in the
            rendering window, it will be replaced by the new actor.

        render_points_as_spheres : bool, default: False
            Render points as spheres rather than dots.

        render_lines_as_tubes : bool, default: False
            Show lines as thick tubes rather than flat lines.  Control
            the width with ``line_width``.

        smooth_shading : bool, default: :attr:`pyvista.plotting.themes.Theme.smooth_shading`
            Enable smooth shading when ``True`` using the Phong shading
            algorithm.  When ``False``, uses flat shading.  Automatically
            enabled when ``pbr=True``.  See :ref:`shading_example`.

        split_sharp_edges : bool, default: False
            Split sharp edges exceeding 30 degrees when plotting with smooth
            shading.  Control the angle with the optional keyword argument
            ``feature_angle``.  By default this is ``False`` unless overridden
            by the global or plotter theme.  Note that enabling this will
            create a copy of the input mesh within the plotter.  See
            :ref:`shading_example`.

        ambient : float, default: 0.0
            When lighting is enabled, this is the amount of light in
            the range of 0 to 1 (default 0.0) that reaches the actor
            when not directed at the light source emitted from the
            viewer.

        diffuse : float, default: 1.0
            The diffuse lighting coefficient.

        specular : float, default: 0.0
            The specular lighting coefficient.

        specular_power : float, default: 1.0
            The specular power. Between 0.0 and 128.0.

        nan_color : ColorLike, default: :attr:`pyvista.plotting.themes.Theme.nan_color`
            The color to use for all ``NaN`` values in the plotted
            scalar array.

        nan_opacity : float, default: 1.0
            Opacity of ``NaN`` values.  Should be between 0 and 1.

        culling : str, bool, default: False
            Does not render faces that are culled. This can be helpful for
            dense surface meshes, especially when edges are visible, but can
            cause flat meshes to be partially displayed. One of the following:

            * ``True`` - Enable backface culling
            * ``"b"`` - Enable backface culling
            * ``"back"`` - Enable backface culling
            * ``"backface"`` - Enable backface culling
            * ``"f"`` - Enable frontface culling
            * ``"front"`` - Enable frontface culling
            * ``"frontface"`` - Enable frontface culling
            * ``False`` - Disable both backface and frontface culling

        rgb : bool, default: False
            If an 2 dimensional array is passed as the scalars, plot
            those values as RGB(A) colors. ``rgba`` is also an
            accepted alias for this.  Opacity (the A) is optional.  If
            a scalars array ending with ``"_rgb"`` or ``"_rgba"`` is passed,
            the default becomes ``True``.  This can be overridden by setting
            this parameter to ``False``.

        below_color : ColorLike, optional
            Solid color for values below the scalars range
            (``clim``). This will automatically set the scalar bar
            ``below_label`` to ``'below'``.

        above_color : ColorLike, optional
            Solid color for values below the scalars range
            (``clim``). This will automatically set the scalar bar
            ``above_label`` to ``'above'``.

        annotations : dict, optional
            Pass a dictionary of annotations. Keys are the float
            values in the scalars range to annotate on the scalar bar
            and the values are the string annotations.

        pickable : bool, default: True
            Set whether this actor is pickable.

        preference : str, default: 'point'
            For each block, when ``block.n_points == block.n_cells`` and
            setting scalars, this parameter sets how the scalars will be mapped
            to the mesh.  For example, when ``'point'`` the scalars will be
            associated with the mesh points if available.  Can be either
            ``'point'`` or ``'cell'``.

        log_scale : bool, default: False
            Use log scale when mapping data to colors. Scalars less
            than zero are mapped to the smallest representable
            positive float.

        pbr : bool, default: False
            Enable physics based rendering (PBR) if the mesh is
            ``PolyData``.  Use the ``color`` argument to set the base
            color.

        metallic : float, default: 0.0
            Usually this value is either 0 or 1 for a real material
            but any value in between is valid. This parameter is only
            used by PBR interpolation.

        roughness : float, default: 0.5
            This value has to be between 0 (glossy) and 1 (rough). A
            glossy material has reflections and a high specular
            part. This parameter is only used by PBR
            interpolation.

        render : bool, default: True
            Force a render when ``True``.

        component : int, optional
            Set component of vector valued scalars to plot.  Must be
            nonnegative, if supplied. If ``None``, the magnitude of
            the vector is plotted.

        color_missing_with_nan : bool, default: False
            Color any missing values with the ``nan_color``. This is useful
            when not all blocks of the composite dataset have the specified
            ``scalars``.

        copy_mesh : bool, default: False
            If ``True``, a copy of the mesh will be made before adding it to
            the plotter.  This is useful if e.g. you would like to add the same
            mesh to a plotter multiple times and display different
            scalars. Setting ``copy_mesh`` to ``False`` is necessary if you
            would like to update the mesh after adding it to the plotter and
            have these updates rendered, e.g. by changing the active scalars or
            through an interactive widget.

        show_vertices : bool, optional
            When ``style`` is not ``'points'``, render the external surface
            vertices. The following optional keyword arguments may be used to
            control the style of the vertices:

            * ``vertex_color`` - The color of the vertices
            * ``vertex_style`` - Change style to ``'points_gaussian'``
            * ``vertex_opacity`` - Control the opacity of the vertices

        edge_opacity : float, optional
            Edge opacity of the mesh. A single float value that will be applied globally
            edge opacity of the mesh and uniformly applied everywhere - should be
            between 0 and 1.

            .. note::
                `edge_opacity` uses ``SetEdgeOpacity`` as the underlying method which
                requires VTK version 9.3 or higher. If ``SetEdgeOpacity`` is not
                available, `edge_opacity` is set to 1.

        **kwargs : dict, optional
            Optional keyword arguments.

        Returns
        -------
        pyvista.Actor
            Actor of the composite dataset.

        pyvista.CompositePolyDataMapper
            Composite PolyData mapper.

        Examples
        --------
        Add a sphere and a cube as a multiblock dataset to a plotter and then
        change the visibility and color of the blocks.

        Note index ``1`` and ``2`` are used to access the individual blocks of
        the composite dataset. This is because the :class:`pyvista.MultiBlock`
        is the root node of the "tree" and is index ``0``. This allows you to
        access individual blocks or the entire composite dataset itself in the
        case of multiple nested composite datasets.

        >>> import pyvista as pv
        >>> dataset = pv.MultiBlock([pv.Cube(), pv.Sphere(center=(0, 0, 1))])
        >>> pl = pv.Plotter()
        >>> actor, mapper = pl.add_composite(dataset)
        >>> mapper.block_attr[1].color = 'b'
        >>> mapper.block_attr[1].opacity = 0.5
        >>> mapper.block_attr[2].color = 'r'
        >>> pl.show()

        """
        if not isinstance(dataset, _vtk.vtkCompositeDataSet):
            msg = f'Invalid type ({type(dataset)}). Must be a composite dataset.'
            raise TypeError(msg)
        # always convert
        dataset = dataset.as_polydata_blocks(copy_mesh)  # type: ignore[attr-defined]
        self.mesh = dataset  # for legacy behavior

        # Parse arguments
        (
            scalar_bar_args,
            split_sharp_edges,
            show_scalar_bar,
            feature_angle,
            render_points_as_spheres,
            smooth_shading,
            clim,
            cmap,
            culling,
            name,
            nan_color,
            texture,
            rgb,
            interpolation,
            remove_existing_actor,
            vertex_color,
            vertex_style,
            vertex_opacity,
        ) = _common_arg_parser(
            dataset,
            self._theme,
            n_colors,
            scalar_bar_args,
            split_sharp_edges,
            show_scalar_bar,
            render_points_as_spheres,
            smooth_shading,
            pbr,
            clim,
            cmap,
            culling,
            name,
            nan_color,
            nan_opacity,
            None,
            rgb,
            style,
            **kwargs,
        )
        if show_vertices is None:
            show_vertices = self._theme.show_vertices

        # Compute surface normals if using smooth shading
        if smooth_shading:
            dataset = dataset._compute_normals(
                cell_normals=False,
                split_vertices=True,
                feature_angle=feature_angle,
            )

        self.mapper = CompositePolyDataMapper(
            dataset,
            theme=self._theme,
            color_missing_with_nan=color_missing_with_nan,
            interpolate_before_map=interpolate_before_map,
        )

        actor, _ = self.add_actor(self.mapper, render=False)

        prop = Property(
            self._theme,
            interpolation=interpolation,
            metallic=metallic,
            roughness=roughness,
            point_size=point_size,
            ambient=ambient,
            diffuse=diffuse,
            specular=specular,
            specular_power=specular_power,
            show_edges=show_edges,
            color=self.renderer.next_color if color is None or color is True else color,
            style=style,
            edge_color=edge_color,
            render_points_as_spheres=render_points_as_spheres,
            render_lines_as_tubes=render_lines_as_tubes,
            lighting=lighting,
            line_width=line_width,
            opacity=opacity,
            culling=culling,
            edge_opacity=edge_opacity,
        )
        actor.SetProperty(prop)

        if label is not None:
            self._add_legend_label(actor, label, None, prop.color)

        # check if there are any consistent active scalars
        if color is not None:
            self.mapper.scalar_visibility = False
        elif multi_colors:
            self.mapper.set_unique_colors(multi_colors)
        else:
            if scalars is None:
                point_name, cell_name = dataset._get_consistent_active_scalars()
                if point_name and cell_name:
                    scalars = point_name if preference == 'point' else cell_name
                else:
                    scalars = point_name if point_name is not None else cell_name

            elif not isinstance(scalars, str):
                msg = f'`scalars` must be a string for `add_composite`, not ({type(scalars)})'
                raise TypeError(msg)

            if scalars is not None:
                # enable rgb if the scalars name ends with rgb or rgba
                if rgb is None and scalars.endswith(('_rgb', '_rgba')):
                    rgb = True
                    show_scalar_bar = False

                scalar_bar_args = self.mapper.set_scalars(
                    scalars,
                    preference,
                    component,
                    annotations,
                    rgb,
                    scalar_bar_args,
                    n_colors,
                    nan_color,
                    above_color,
                    below_color,
                    clim,
                    cmap,
                    flip_scalars,
                    log_scale,
                )
            else:
                self.mapper.scalar_visibility = False

        # Only show scalar bar if there are scalars
        if show_scalar_bar and scalars is not None:
            self.add_scalar_bar(**scalar_bar_args)

        # by default reset the camera if the plotting window has been rendered
        if reset_camera is None:
            reset_camera = not self._first_time and not self.camera_set

        # add this immediately prior to adding the actor to ensure vertices
        # are rendered
        if show_vertices and style not in ['points', 'points_gaussian']:
            self.add_composite(
                dataset,
                style=vertex_style,
                point_size=point_size,
                color=vertex_color,
                render_points_as_spheres=render_points_as_spheres,
                name=f'{name}-vertices',
                opacity=vertex_opacity,
                lighting=lighting,
                render=False,
                show_vertices=False,
            )

        self.add_actor(
            actor,
            reset_camera=reset_camera,
            name=name,
            pickable=pickable,
            render=render,
            remove_existing_actor=remove_existing_actor,
        )

        return actor, self.mapper

    def add_mesh(
        self,
        mesh,
        color=None,
        style=None,
        scalars=None,
        clim=None,
        show_edges=None,
        edge_color=None,
        point_size=None,
        line_width=None,
        opacity=None,
        flip_scalars=False,
        lighting=None,
        n_colors=256,
        interpolate_before_map=None,
        cmap=None,
        label=None,
        reset_camera=None,
        scalar_bar_args=None,
        show_scalar_bar=None,
        multi_colors=False,
        name=None,
        texture=None,
        render_points_as_spheres=None,
        render_lines_as_tubes=None,
        smooth_shading=None,
        split_sharp_edges=None,
        ambient=None,
        diffuse=None,
        specular=None,
        specular_power=None,
        nan_color=None,
        nan_opacity=1.0,
        culling=None,
        rgb=None,
        categories=False,
        silhouette=None,
        use_transparency=False,
        below_color=None,
        above_color=None,
        annotations=None,
        pickable=True,
        preference='point',
        log_scale=False,
        pbr=None,
        metallic=None,
        roughness=None,
        render=True,
        user_matrix=None,
        component=None,
        emissive=None,
        copy_mesh=False,
        backface_params=None,
        show_vertices=None,
        edge_opacity=None,
        **kwargs,
    ) -> Actor:
        """Add any PyVista/VTK mesh or dataset that PyVista can wrap to the scene.

        This method is using a mesh representation to view the surfaces
        and/or geometry of datasets. For volume rendering, see
        :func:`pyvista.Plotter.add_volume`.

        To see the what most of the following parameters look like in action,
        please refer to :class:`pyvista.Property`.

        Parameters
        ----------
        mesh : pyvista.DataSet or pyvista.MultiBlock or vtk.vtkAlgorithm
            Any PyVista or VTK mesh is supported. Also, any dataset
            that :func:`pyvista.wrap` can handle including NumPy
            arrays of XYZ points. Plotting also supports VTK algorithm
            objects (``vtk.vtkAlgorithm`` and ``vtk.vtkAlgorithmOutput``).
            When passing an algorithm, the rendering pipeline will be
            connected to the passed algorithm to dynamically update
            the scene.

        color : ColorLike, optional
            Use to make the entire mesh have a single solid color.
            Either a string, RGB list, or hex color string.  For example:
            ``color='white'``, ``color='w'``, ``color=[1.0, 1.0, 1.0]``, or
            ``color='#FFFFFF'``. Color will be overridden if scalars are
            specified.

            Defaults to :attr:`pyvista.global_theme.color
            <pyvista.plotting.themes.Theme.color>`.

        style : str, optional
            Visualization style of the mesh.  One of the following:
            ``style='surface'``, ``style='wireframe'``, ``style='points'``,
            ``style='points_gaussian'``. Defaults to ``'surface'``. Note that
            ``'wireframe'`` only shows a wireframe of the outer geometry.
            ``'points_gaussian'`` can be modified with the ``emissive``,
            ``render_points_as_spheres`` options.

        scalars : str | numpy.ndarray, optional
            Scalars used to "color" the mesh.  Accepts a string name
            of an array that is present on the mesh or an array equal
            to the number of cells or the number of points in the
            mesh.  Array should be sized as a single vector. If both
            ``color`` and ``scalars`` are ``None``, then the active
            scalars are used.

        clim : sequence[float], optional
            Two item color bar range for scalars.  Defaults to minimum and
            maximum of scalars array.  Example: ``[-1, 2]``. ``rng`` is
            also an accepted alias for this.

        show_edges : bool, optional
            Shows the edges of a mesh.  Does not apply to a wireframe
            representation.

        edge_color : ColorLike, optional
            The solid color to give the edges when ``show_edges=True``.
            Either a string, RGB list, or hex color string.

            Defaults to :attr:`pyvista.global_theme.edge_color
            <pyvista.plotting.themes.Theme.edge_color>`.

        point_size : float, optional
            Point size of any nodes in the dataset plotted. Also
            applicable when style='points'. Default ``5.0``.

        line_width : float, optional
            Thickness of lines.  Only valid for wireframe and surface
            representations.  Default ``None``.

        opacity : float | str| array_like
            Opacity of the mesh. If a single float value is given, it
            will be the global opacity of the mesh and uniformly
            applied everywhere - should be between 0 and 1. A string
            can also be specified to map the scalars range to a
            predefined opacity transfer function (options include:
            ``'linear'``, ``'linear_r'``, ``'geom'``, ``'geom_r'``).
            A string could also be used to map a scalars array from
            the mesh to the opacity (must have same number of elements
            as the ``scalars`` argument). Or you can pass a custom
            made transfer function that is an array either
            ``n_colors`` in length or shorter.

        flip_scalars : bool, default: False
            Flip direction of cmap. Most colormaps allow ``*_r``
            suffix to do this as well.

        lighting : bool, optional
            Enable or disable view direction lighting. Default ``False``.

        n_colors : int, optional
            Number of colors to use when displaying scalars. Defaults to 256.
            The scalar bar will also have this many colors.

        interpolate_before_map : bool, optional
            Enabling makes for a smoother scalars display.  Default is
            ``True``.  When ``False``, OpenGL will interpolate the
            mapped colors which can result is showing colors that are
            not present in the color map.

        cmap : str | list | pyvista.LookupTable, default: :attr:`pyvista.plotting.themes.Theme.cmap`
            If a string, this is the name of the ``matplotlib`` colormap to use
            when mapping the ``scalars``.  See available Matplotlib colormaps.
            Only applicable for when displaying ``scalars``.
            ``colormap`` is also an accepted alias
            for this. If ``colorcet`` or ``cmocean`` are installed, their
            colormaps can be specified by name.

            You can also specify a list of colors to override an existing
            colormap with a custom one.  For example, to create a three color
            colormap you might specify ``['green', 'red', 'blue']``.

            This parameter also accepts a :class:`pyvista.LookupTable`. If this
            is set, all parameters controlling the color map like ``n_colors``
            will be ignored.

        label : str, optional
            String label to use when adding a legend to the scene with
            :func:`pyvista.Plotter.add_legend`.

        reset_camera : bool, optional
            Reset the camera after adding this mesh to the scene. The default
            setting is ``None``, where the camera is only reset if this plotter
            has already been shown. If ``False``, the camera is not reset
            regardless of the state of the ``Plotter``. When ``True``, the
            camera is always reset.

        scalar_bar_args : dict, optional
            Dictionary of keyword arguments to pass when adding the
            scalar bar to the scene. For options, see
            :func:`pyvista.Plotter.add_scalar_bar`.

        show_scalar_bar : bool, optional
            If ``False``, a scalar bar will not be added to the
            scene.

        multi_colors : bool | str | cycler.Cycler | sequence[ColorLike], default: False
            If a :class:`pyvista.MultiBlock` dataset is given this will color
            each block by a solid color using a custom cycler.

            If ``True``, the default 'matplotlib' color cycler is used.

            See :func:`set_color_cycler<Plotter.set_color_cycler>` for usage of
            custom color cycles.

        name : str, optional
            The name for the added mesh/actor so that it can be easily
            updated.  If an actor of this name already exists in the
            rendering window, it will be replaced by the new actor.

        texture : pyvista.Texture or np.ndarray, optional
            A texture to apply if the input mesh has texture
            coordinates.  This will not work with MultiBlock
            datasets.

        render_points_as_spheres : bool, optional
            Render points as spheres rather than dots.

        render_lines_as_tubes : bool, optional
            Show lines as thick tubes rather than flat lines.  Control
            the width with ``line_width``.

        smooth_shading : bool, optional
            Enable smooth shading when ``True`` using the Phong
            shading algorithm.  When ``False``, use flat shading.
            Automatically enabled when ``pbr=True``.  See
            :ref:`shading_example`.

        split_sharp_edges : bool, optional
            Split sharp edges exceeding 30 degrees when plotting with smooth
            shading.  Control the angle with the optional keyword argument
            ``feature_angle``.  By default this is ``False`` unless overridden
            by the global or plotter theme.  Note that enabling this will
            create a copy of the input mesh within the plotter.  See
            :ref:`shading_example`.

        ambient : float, optional
            When lighting is enabled, this is the amount of light in
            the range of 0 to 1 (default 0.0) that reaches the actor
            when not directed at the light source emitted from the
            viewer.

        diffuse : float, optional
            The diffuse lighting coefficient. Default 1.0.

        specular : float, optional
            The specular lighting coefficient. Default 0.0.

        specular_power : float, optional
            The specular power. Between 0.0 and 128.0.

        nan_color : ColorLike, optional
            The color to use for all ``NaN`` values in the plotted
            scalar array.

        nan_opacity : float, optional
            Opacity of ``NaN`` values.  Should be between 0 and 1.
            Default 1.0.

        culling : str, optional
            Does not render faces that are culled. Options are
            ``'front'`` or ``'back'``. This can be helpful for dense
            surface meshes, especially when edges are visible, but can
            cause flat meshes to be partially displayed.  Defaults to
            ``False``.

        rgb : bool, optional
            If an 2 dimensional array is passed as the scalars, plot
            those values as RGB(A) colors. ``rgba`` is also an
            accepted alias for this.  Opacity (the A) is optional.  If
            a scalars array ending with ``"_rgba"`` is passed, the default
            becomes ``True``.  This can be overridden by setting this
            parameter to ``False``.

        categories : bool, optional
            If set to ``True``, then the number of unique values in
            the scalar array will be used as the ``n_colors``
            argument.

        silhouette : dict, bool, optional
            If set to ``True``, plot a silhouette highlight for the
            mesh. This feature is only available for a triangulated
            ``PolyData``.  As a ``dict``, it contains the properties
            of the silhouette to display:

                * ``color``: ``ColorLike``, color of the silhouette
                * ``line_width``: ``float``, edge width
                * ``opacity``: ``float`` between 0 and 1, edge transparency
                * ``feature_angle``: If a ``float``, display sharp edges
                  exceeding that angle in degrees.
                * ``decimate``: ``float`` between 0 and 1, level of decimation

        use_transparency : bool, optional
            Invert the opacity mappings and make the values correspond
            to transparency.

        below_color : ColorLike, optional
            Solid color for values below the scalars range
            (``clim``). This will automatically set the scalar bar
            ``below_label`` to ``'below'``.

        above_color : ColorLike, optional
            Solid color for values below the scalars range
            (``clim``). This will automatically set the scalar bar
            ``above_label`` to ``'above'``.

        annotations : dict, optional
            Pass a dictionary of annotations. Keys are the float
            values in the scalars range to annotate on the scalar bar
            and the values are the string annotations.

        pickable : bool, optional
            Set whether this actor is pickable.

        preference : str, default: "point"
            When ``mesh.n_points == mesh.n_cells`` and setting
            scalars, this parameter sets how the scalars will be
            mapped to the mesh.  Default ``'point'``, causes the
            scalars will be associated with the mesh points.  Can be
            either ``'point'`` or ``'cell'``.

        log_scale : bool, default: False
            Use log scale when mapping data to colors. Scalars less
            than zero are mapped to the smallest representable
            positive float.

        pbr : bool, optional
            Enable physics based rendering (PBR) if the mesh is
            ``PolyData``.  Use the ``color`` argument to set the base
            color.

        metallic : float, optional
            Usually this value is either 0 or 1 for a real material
            but any value in between is valid. This parameter is only
            used by PBR interpolation.

        roughness : float, optional
            This value has to be between 0 (glossy) and 1 (rough). A
            glossy material has reflections and a high specular
            part. This parameter is only used by PBR
            interpolation.

        render : bool, default: True
            Force a render when ``True``.

        user_matrix : np.ndarray | vtk.vtkMatrix4x4, default: np.eye(4)
            Matrix passed to the Actor class before rendering. This affects the
            actor/rendering only, not the input volume itself. The user matrix is the
            last transformation applied to the actor before rendering. Defaults to the
            identity matrix.

        component : int, optional
            Set component of vector valued scalars to plot.  Must be
            nonnegative, if supplied. If ``None``, the magnitude of
            the vector is plotted.

        emissive : bool, optional
            Treat the points/splats as emissive light sources. Only valid for
            ``style='points_gaussian'`` representation.

        copy_mesh : bool, default: False
            If ``True``, a copy of the mesh will be made before adding it to
            the plotter.  This is useful if you would like to add the same
            mesh to a plotter multiple times and display different
            scalars. Setting ``copy_mesh`` to ``False`` is necessary if you
            would like to update the mesh after adding it to the plotter and
            have these updates rendered, e.g. by changing the active scalars or
            through an interactive widget. This should only be set to ``True``
            with caution. Defaults to ``False``. This is ignored if the input
            is a ``vtkAlgorithm`` subclass.

        backface_params : dict | pyvista.Property, optional
            A :class:`pyvista.Property` or a dict of parameters to use for
            backface rendering. This is useful for instance when the inside of
            oriented surfaces has a different color than the outside. When a
            :class:`pyvista.Property`, this is directly used for backface
            rendering. When a dict, valid keys are :class:`pyvista.Property`
            attributes, and values are corresponding values to use for the
            given property. Omitted keys (or the default of
            ``backface_params=None``) default to the corresponding frontface
            properties.

        show_vertices : bool, optional
            When ``style`` is not ``'points'``, render the external surface
            vertices. The following optional keyword arguments may be used to
            control the style of the vertices:

            * ``vertex_color`` - The color of the vertices
            * ``vertex_style`` - Change style to ``'points_gaussian'``
            * ``vertex_opacity`` - Control the opacity of the vertices

        edge_opacity : float, optional
            Edge opacity of the mesh. A single float value that will be applied globally
            edge opacity of the mesh and uniformly applied everywhere - should be
            between 0 and 1.

            .. note::
                `edge_opacity` uses ``SetEdgeOpacity`` as the underlying method which
                requires VTK version 9.3 or higher. If ``SetEdgeOpacity`` is not
                available, `edge_opacity` is set to 1.

        **kwargs : dict, optional
            Optional keyword arguments.

        Returns
        -------
        pyvista.Actor
            Actor of the mesh.

        Examples
        --------
        Add a sphere to the plotter and show it with a custom scalar
        bar title.

        >>> import pyvista as pv
        >>> sphere = pv.Sphere()
        >>> sphere['Data'] = sphere.points[:, 2]
        >>> plotter = pv.Plotter()
        >>> _ = plotter.add_mesh(sphere, scalar_bar_args={'title': 'Z Position'})
        >>> plotter.show()

        Plot using RGB on a single cell.  Note that since the number of
        points and the number of cells are identical, we have to pass
        ``preference='cell'``.

        >>> import pyvista as pv
        >>> import numpy as np
        >>> vertices = np.array(
        ...     [
        ...         [0, 0, 0],
        ...         [1, 0, 0],
        ...         [0.5, 0.667, 0],
        ...         [0.5, 0.33, 0.667],
        ...     ]
        ... )
        >>> faces = np.hstack([[3, 0, 1, 2], [3, 0, 3, 2], [3, 0, 1, 3], [3, 1, 2, 3]])
        >>> mesh = pv.PolyData(vertices, faces)
        >>> mesh.cell_data['colors'] = [
        ...     [255, 255, 255],
        ...     [0, 255, 0],
        ...     [0, 0, 255],
        ...     [255, 0, 0],
        ... ]
        >>> plotter = pv.Plotter()
        >>> _ = plotter.add_mesh(
        ...     mesh,
        ...     scalars='colors',
        ...     lighting=False,
        ...     rgb=True,
        ...     preference='cell',
        ... )
        >>> plotter.camera_position = 'xy'
        >>> plotter.show()

        Note how this varies from ``preference=='point'``.  This is
        because each point is now being individually colored, versus
        in ``preference=='point'``, each cell face is individually
        colored.

        >>> plotter = pv.Plotter()
        >>> _ = plotter.add_mesh(
        ...     mesh,
        ...     scalars='colors',
        ...     lighting=False,
        ...     rgb=True,
        ...     preference='point',
        ... )
        >>> plotter.camera_position = 'xy'
        >>> plotter.show()

        Plot a plane with a constant color and vary its opacity by point.

        >>> plane = pv.Plane()
        >>> plane.plot(
        ...     color='b',
        ...     opacity=np.linspace(0, 1, plane.n_points),
        ...     show_edges=True,
        ... )

        Plot the points of a sphere with Gaussian smoothing while coloring by z
        position.

        >>> mesh = pv.Sphere()
        >>> mesh.plot(
        ...     scalars=mesh.points[:, 2],
        ...     style='points_gaussian',
        ...     opacity=0.5,
        ...     point_size=10,
        ...     render_points_as_spheres=False,
        ...     show_scalar_bar=False,
        ... )

        Plot spheres using `points_gaussian` style and scale them by radius.

        >>> N_SPHERES = 1_000_000
        >>> rng = np.random.default_rng(seed=0)
        >>> pos = rng.random((N_SPHERES, 3))
        >>> rad = rng.random(N_SPHERES) * 0.01
        >>> pdata = pv.PolyData(pos)
        >>> pdata['radius'] = rad
        >>> pdata.plot(
        ...     style='points_gaussian',
        ...     emissive=False,
        ...     render_points_as_spheres=True,
        ... )

        """
        if user_matrix is None:
            user_matrix = np.eye(4)
        if style == 'points_gaussian':
            self.mapper = PointGaussianMapper(theme=self.theme, emissive=emissive)  # type: ignore[assignment]
        else:
            self.mapper = DataSetMapper(theme=self.theme)  # type: ignore[assignment]

        if render_lines_as_tubes and show_edges:
            warnings.warn(
                '`show_edges=True` not supported when `render_lines_as_tubes=True`. Ignoring `show_edges`.',
                UserWarning,
            )
            show_edges = False

        mesh, algo = algorithm_to_mesh_handler(mesh)

        # Convert the VTK data object to a pyvista wrapped object if necessary
        if not is_pyvista_dataset(mesh):
            mesh = wrap(mesh)
            if not is_pyvista_dataset(mesh):
                msg = f'Object type ({type(mesh)}) not supported for plotting in PyVista.'
                raise TypeError(msg)
        if isinstance(mesh, pyvista.PointSet):
            # cast to PointSet to PolyData
            if algo is not None:
                algo = pointset_to_polydata_algorithm(algo)
                mesh, algo = algorithm_to_mesh_handler(algo)
            else:
                mesh = mesh.cast_to_polydata(deep=False)
        elif isinstance(mesh, pyvista.MultiBlock):
            if algo is not None:
                msg = 'Algorithms with `MultiBlock` output type are not supported by `add_mesh` at this time.'
                raise TypeError(msg)
            actor, _ = self.add_composite(
                mesh,
                color=color,
                style=style,
                scalars=scalars,
                clim=clim,
                show_edges=show_edges,
                edge_color=edge_color,
                point_size=point_size,
                line_width=line_width,
                opacity=opacity,
                flip_scalars=flip_scalars,
                lighting=lighting,
                n_colors=n_colors,
                interpolate_before_map=interpolate_before_map,
                cmap=cmap,
                label=label,
                reset_camera=reset_camera,
                scalar_bar_args=scalar_bar_args,
                show_scalar_bar=show_scalar_bar,
                multi_colors=multi_colors,
                name=name,
                render_points_as_spheres=render_points_as_spheres,
                render_lines_as_tubes=render_lines_as_tubes,
                smooth_shading=smooth_shading,
                split_sharp_edges=split_sharp_edges,
                ambient=ambient,
                diffuse=diffuse,
                specular=specular,
                specular_power=specular_power,
                nan_color=nan_color,
                nan_opacity=nan_opacity,
                culling=culling,
                rgb=rgb,
                below_color=below_color,
                above_color=above_color,
                pickable=pickable,
                preference=preference,
                log_scale=log_scale,
                pbr=pbr,
                metallic=metallic,
                roughness=roughness,
                render=render,
                show_vertices=show_vertices,
                edge_opacity=edge_opacity,
                **kwargs,
            )
            return actor
        elif copy_mesh and algo is None:
            # A shallow copy of `mesh` is made here so when we set (or add) scalars
            # active, it doesn't modify the original input mesh.
            # We ignore `copy_mesh` if the input is an algorithm
            mesh = mesh.copy(deep=False)

        # Parse arguments
        (
            scalar_bar_args,
            split_sharp_edges,
            show_scalar_bar,
            feature_angle,
            render_points_as_spheres,
            smooth_shading,
            clim,
            cmap,
            culling,
            name,
            nan_color,
            texture,
            rgb,
            interpolation,
            remove_existing_actor,
            vertex_color,
            vertex_style,
            vertex_opacity,
        ) = _common_arg_parser(
            mesh,
            self._theme,
            n_colors,
            scalar_bar_args,
            split_sharp_edges,
            show_scalar_bar,
            render_points_as_spheres,
            smooth_shading,
            pbr,
            clim,
            cmap,
            culling,
            name,
            nan_color,
            nan_opacity,
            texture,
            rgb,
            style,
            **kwargs,
        )

        if show_vertices is None:
            show_vertices = self._theme.show_vertices

        if edge_opacity is None and pyvista.vtk_version_info >= (9, 3):
            edge_opacity = self._theme.edge_opacity

        if silhouette is None:
            silhouette = self._theme.silhouette.enabled
        if silhouette:
            if isinstance(silhouette, dict):
                silhouette_actor = self.add_silhouette(algo or mesh, **silhouette)
            else:
                silhouette_actor = self.add_silhouette(algo or mesh)
            silhouette_actor.user_matrix = user_matrix

        # Try to plot something if no preference given
        if scalars is None and color is None and texture is None:
            # Make sure scalars components are not vectors/tuples
            scalars = mesh.active_scalars_name
            # Don't allow plotting of string arrays by default
            if scalars is not None:  # and np.issubdtype(mesh.active_scalars.dtype, np.number):
                scalar_bar_args.setdefault('title', scalars)
            else:
                scalars = None

        # Make sure scalars is a numpy array after this point
        original_scalar_name = None
        scalars_name = pyvista.DEFAULT_SCALARS_NAME
        if isinstance(scalars, str):
            self.mapper.array_name = scalars

            # enable rgb if the scalars name ends with rgb or rgba
            if rgb is None and scalars.endswith(('_rgb', '_rgba')):
                rgb = True

            original_scalar_name = scalars
            scalars = get_array(mesh, scalars, preference=preference, err=True)
            scalar_bar_args.setdefault('title', original_scalar_name)
            scalars_name = original_scalar_name

            # Set the active scalars name here. If the name already exists in
            # the input mesh, it may not be set as the active scalars within
            # the mapper. This should be refactored by 0.36.0
            field = get_array_association(mesh, original_scalar_name, preference=preference)
            self.mapper.scalar_map_mode = field.name

            # set preference for downstream use with actual
            if field == FieldAssociation.POINT:
                preference = 'point'
            elif field == FieldAssociation.CELL:
                preference = 'cell'

            if algo is not None:
                # Ensures that the right scalars are set as active on
                # each pipeline request
                algo = active_scalars_algorithm(algo, original_scalar_name, preference=preference)
                mesh, algo = algorithm_to_mesh_handler(algo)
            else:
                # Otherwise, make sure the mesh object's scalars are set
                if field == FieldAssociation.POINT:
                    mesh.point_data.active_scalars_name = original_scalar_name
                elif field == FieldAssociation.CELL:
                    mesh.cell_data.active_scalars_name = original_scalar_name

        # Compute surface normals if using smooth shading
        if smooth_shading:
            if algo is not None:
                msg = 'Smooth shading is not currently supported when a vtkAlgorithm is passed.'
                raise TypeError(msg)
            mesh, scalars = prepare_smooth_shading(
                mesh,
                scalars,
                texture,
                split_sharp_edges,
                feature_angle,
                preference,
            )

        if rgb:
            show_scalar_bar = False
            if scalars.ndim != 2 or scalars.shape[1] < 3 or scalars.shape[1] > 4:
                msg = 'RGB array must be n_points/n_cells by 3/4 in shape.'
                raise ValueError(msg)

        if algo is None and not self.theme.allow_empty_mesh and not mesh.n_points:
            # Algorithms may initialize with an empty mesh
            msg = 'Empty meshes cannot be plotted. Input mesh has zero points. To allow plotting empty meshes, set `pv.global_theme.allow_empty_mesh = True`'
            raise ValueError(msg)

        # set main values
        self.mesh = mesh
        self.mapper.dataset = self.mesh
        if interpolate_before_map is not None:
            self.mapper.interpolate_before_map = interpolate_before_map
        set_algorithm_input(self.mapper, algo or mesh)

        actor = Actor(mapper=self.mapper)
        actor.user_matrix = user_matrix

        if texture is not None:
            if isinstance(texture, np.ndarray):
                texture = numpy_to_texture(texture)
            if not isinstance(texture, (_vtk.vtkTexture, _vtk.vtkOpenGLTexture)):
                msg = f'Invalid texture type ({type(texture)})'
                raise TypeError(msg)
            if mesh.GetPointData().GetTCoords() is None:
                msg = 'Input mesh does not have texture coordinates to support the texture.'
                raise ValueError(msg)
            actor.texture = texture
            # Set color to white by default when using a texture
            if color is None:
                color = 'white'
            if scalars is None:
                show_scalar_bar = False
            self.mapper.scalar_visibility = False

            # see https://github.com/pyvista/pyvista/issues/950
            mesh.set_active_scalars(None)

        # Handle making opacity array
        custom_opac, opacity = process_opacity(
            mesh,
            opacity,
            preference,
            n_colors,
            scalars,
            use_transparency,
        )

        # Scalars formatting ==================================================
        if scalars is not None:
            self.mapper.set_scalars(  # type: ignore[call-arg]
                scalars,
                scalars_name,
                n_colors,
                scalar_bar_args,
                rgb,
                component,
                preference,
                custom_opac,
                annotations,
                log_scale,
                nan_color,
                above_color,
                below_color,
                cmap,
                flip_scalars,
                opacity,
                categories,
                clim,
            )
            self.mapper.scalar_visibility = True
        elif custom_opac:  # no scalars but custom opacity
            self.mapper.set_custom_opacity(
                opacity,
                color,
                n_colors,
                preference,
            )
            self.mapper.scalar_visibility = True
        else:
            self.mapper.scalar_visibility = False

        # Set actor properties ================================================
        prop_kwargs = dict(
            theme=self._theme,
            interpolation=interpolation,
            metallic=metallic,
            roughness=roughness,
            point_size=point_size,
            ambient=ambient,
            diffuse=diffuse,
            specular=specular,
            specular_power=specular_power,
            show_edges=show_edges,
            color=self.renderer.next_color if color is None or color is True else color,
            style=style if style != 'points_gaussian' else 'points',
            edge_color=edge_color,
            render_lines_as_tubes=render_lines_as_tubes,
            lighting=lighting,
            line_width=line_width,
            culling=culling,
            edge_opacity=edge_opacity,
        )

        if isinstance(opacity, (float, int)):
            prop_kwargs['opacity'] = opacity
        prop = Property(**prop_kwargs)
        actor.SetProperty(prop)

        if style == 'points_gaussian' and self.mapper.dataset is not None:
            self.mapper.scale_factor = prop.point_size * self.mapper.dataset.length / 1300
            if not render_points_as_spheres and not self.mapper.emissive and prop.opacity >= 1.0:
                prop.opacity = 0.9999  # otherwise, weird triangles

        if render_points_as_spheres:
            if style == 'points_gaussian':
                self.mapper.use_circular_splat(prop.opacity)
                prop.opacity = 1.0
            else:
                prop.render_points_as_spheres = render_points_as_spheres

        if backface_params is not None:
            if isinstance(backface_params, Property):
                backface_prop = backface_params
            elif isinstance(backface_params, dict):
                # preserve omitted kwargs from frontface
                backface_kwargs = deepcopy(prop_kwargs)
                backface_kwargs.update(backface_params)
                backface_prop = Property(**backface_kwargs)
            else:
                msg = (
                    'Backface params must be a pyvista.Property or a dict, '
                    f'not {type(backface_params).__name__}.'
                )
                raise TypeError(msg)
            actor.backface_prop = backface_prop

        # legend label
        if label is not None:
            self._add_legend_label(actor, label, scalars, actor.prop.color)

        # by default reset the camera if the plotting window has been rendered
        if reset_camera is None:
            reset_camera = not self._first_time and not self.camera_set

        # add this immediately prior to adding the actor to ensure vertices
        # are rendered
        if show_vertices and style not in ['points', 'points_gaussian']:
            self.add_mesh(
                extract_surface_algorithm(algo or mesh),
                style=vertex_style,
                point_size=point_size,
                color=vertex_color,
                render_points_as_spheres=render_points_as_spheres,
                name=f'{name}-vertices',
                opacity=vertex_opacity,
                lighting=lighting,
                render=False,
                show_vertices=False,
            )

        self.add_actor(
            actor,  # type: ignore[arg-type]
            reset_camera=reset_camera,
            name=name,
            pickable=pickable,
            render=render,
            remove_existing_actor=remove_existing_actor,
        )

        # hide scalar bar if using special scalars
        if scalar_bar_args.get('title') == '__custom_rgba':
            show_scalar_bar = False

        # Only show scalar bar if there are scalars
        if show_scalar_bar and scalars is not None:
            self.add_scalar_bar(**scalar_bar_args)

        self.renderer.Modified()

        return actor

    def _add_legend_label(self, actor, label, scalars, color: Color):
        """Add a legend label based on an actor and its scalars."""
        if not isinstance(label, str):
            msg = 'Label must be a string'
            raise TypeError(msg)

        if (
            hasattr(self.mesh, '_glyph_geom')
            and self.mesh._glyph_geom is not None  # type: ignore[union-attr]
            and self.mesh._glyph_geom[0] is not None  # type: ignore[union-attr]
        ):
            # Using only the first geometry
            geom = pyvista.PolyData(self.mesh._glyph_geom[0])  # type: ignore[union-attr]
        else:
            geom = pyvista.Triangle()
            if scalars is not None:
                geom = pyvista.Box()

        geom.points -= geom.center  # type: ignore[misc]

        addr = actor.GetAddressAsString('')
        self.renderer._labels[addr] = (geom, label, color)

    def add_volume(
        self,
        volume: pyvista.DataSet | pyvista.MultiBlock | NumpyArray[float],
        scalars=None,
        clim=None,
        resolution=None,
        opacity='linear',
        n_colors=256,
        cmap=None,
        flip_scalars=False,
        reset_camera=None,
        name=None,
        ambient=None,
        categories=False,
        culling=False,
        multi_colors=False,
        blending='composite',
        mapper=None,
        scalar_bar_args=None,
        show_scalar_bar=None,
        annotations=None,
        pickable=True,
        preference='point',
        opacity_unit_distance=None,
        shade=False,
        diffuse=0.7,  # TODO: different default for volumes
        specular=0.2,  # TODO: different default for volumes
        specular_power=10.0,  # TODO: different default for volumes
        render=True,
        user_matrix=None,
        log_scale=False,
        **kwargs,
    ):
        """Add a volume, rendered using a smart mapper by default.

        Requires a 3D data type like :class:`numpy.ndarray`,
        :class:`pyvista.ImageData`, :class:`pyvista.RectilinearGrid`,
        or :class:`pyvista.UnstructuredGrid`.

        Parameters
        ----------
        volume : 3D numpy.ndarray | pyvista.DataSet
            The input volume to visualize. 3D numpy arrays are accepted.

            .. warning::
                If the input is not :class:`numpy.ndarray`,
                :class:`pyvista.ImageData`, or :class:`pyvista.RectilinearGrid`,
                volume rendering will often have poor performance.

        scalars : str | numpy.ndarray, optional
            Scalars used to "color" the mesh.  Accepts a string name of an
            array that is present on the mesh or an array with length equal
            to the number of cells or the number of points in the
            mesh. If ``scalars`` is ``None``, then the active scalars are used.

            Scalars may be 1 dimensional or 2 dimensional. If 1 dimensional,
            the scalars will be mapped to the lookup table. If 2 dimensional
            the scalars will be directly mapped to RGBA values, array should be
            shaped ``(N, 4)`` where ``N`` is the number of points, and of
            datatype ``np.uint8``.

            Scalars may be 1 dimensional or 2 dimensional. If 1 dimensional,
            the scalars will be mapped to the lookup table. If 2 dimensional
            the scalars will be directly mapped to RGBA values, array should be
            shaped ``(N, 4)`` where ``N`` is the number of points, and of
            datatype ``np.uint8``.

        clim : sequence[float] | float, optional
            Color bar range for scalars.  For example: ``[-1, 2]``. Defaults to
            minimum and maximum of scalars array if the scalars dtype is not
            ``np.uint8``. ``rng`` is also an accepted alias for this parameter.

            If the scalars datatype is ``np.uint8``, this parameter defaults to
            ``[0, 256]``.

            If a single value is given, the range ``[-clim, clim]`` is used.

        resolution : list, optional
            Block resolution. For example ``[1, 1, 1]``. Resolution must be
            non-negative. While VTK accepts negative spacing, this results in
            unexpected behavior. See:
            `pyvista #1967 <https://github.com/pyvista/pyvista/issues/1967>`_.

        opacity : str | numpy.ndarray, optional
            Opacity mapping for the scalars array.

            A string can also be specified to map the scalars range to a
            predefined opacity transfer function. Or you can pass a custom made
            transfer function that is an array either ``n_colors`` in length or
            array, or you can pass a string to select a built in transfer
            function. If a string, should be one of the following:

            * ``'linear'`` - Linear
            * ``'linear_r'`` - Linear except reversed
            * ``'geom'`` - Evenly spaced on the log scale
            * ``'geom_r'`` - Evenly spaced on the log scale except reversed
            * ``'sigmoid'`` - Linear map between -10.0 and 10.0
            * ``'sigmoid_1'`` - Linear map between -1.0 and 1.0
            * ``'sigmoid_2'`` - Linear map between -2.0 and 2.0
            * ``'sigmoid_3'`` - Linear map between -3.0 and 3.0
            * ``'sigmoid_4'`` - Linear map between -4.0 and 4.0
            * ``'sigmoid_5'`` - Linear map between -5.0 and 5.0
            * ``'sigmoid_6'`` - Linear map between -6.0 and 6.0
            * ``'sigmoid_7'`` - Linear map between -7.0 and 7.0
            * ``'sigmoid_8'`` - Linear map between -8.0 and 8.0
            * ``'sigmoid_9'`` - Linear map between -9.0 and 9.0
            * ``'sigmoid_10'`` - Linear map between -10.0 and 10.0
            * ``'sigmoid_15'`` - Linear map between -15.0 and 15.0
            * ``'sigmoid_20'`` - Linear map between -20.0 and 20.0
            * ``'foreground'`` - Transparent background and opaque foreground.
                Intended for use with segmentation labels. Assumes the smallest
                scalar value of the array is the background value (e.g. 0).

            If RGBA scalars are provided, this parameter is set to ``'linear'``
            to ensure the opacity transfer function has no effect on the input
            opacity values.

        n_colors : int, optional
            Number of colors to use when displaying scalars. Defaults to 256.
            The scalar bar will also have this many colors.

        cmap : str | list | pyvista.LookupTable, default: :attr:`pyvista.plotting.themes.Theme.cmap`
            If a string, this is the name of the ``matplotlib`` colormap to use
            when mapping the ``scalars``.  See available Matplotlib colormaps.
            Only applicable for when displaying ``scalars``.
            ``colormap`` is also an accepted alias
            for this. If ``colorcet`` or ``cmocean`` are installed, their
            colormaps can be specified by name.

            You can also specify a list of colors to override an existing
            colormap with a custom one.  For example, to create a three color
            colormap you might specify ``['green', 'red', 'blue']``.

            This parameter also accepts a :class:`pyvista.LookupTable`. If this
            is set, all parameters controlling the color map like ``n_colors``
            will be ignored.

        flip_scalars : bool, optional
            Flip direction of cmap. Most colormaps allow ``*_r`` suffix to do
            this as well.

        reset_camera : bool, optional
            Reset the camera after adding this mesh to the scene.

        name : str, optional
            The name for the added actor so that it can be easily
            updated.  If an actor of this name already exists in the
            rendering window, it will be replaced by the new actor.

        ambient : float, optional
            When lighting is enabled, this is the amount of light from
            0 to 1 that reaches the actor when not directed at the
            light source emitted from the viewer.  Default 0.0.

        categories : bool, optional
            If set to ``True``, then the number of unique values in the scalar
            array will be used as the ``n_colors`` argument.

        culling : str, optional
            Does not render faces that are culled. Options are ``'front'`` or
            ``'back'``. This can be helpful for dense surface meshes,
            especially when edges are visible, but can cause flat
            meshes to be partially displayed.  Defaults ``False``.

        multi_colors : bool, optional
            Whether or not to use multiple colors when plotting MultiBlock
            object. Blocks will be colored sequentially as 'Reds', 'Greens',
            'Blues', and 'Grays'.

        blending : str, optional
            Blending mode for visualisation of the input object(s). Can be
            one of 'additive', 'maximum', 'minimum', 'composite', or
            'average'. Defaults to 'composite'.

        mapper : str, optional
            Volume mapper to use given by name. Options include:
            ``'fixed_point'``, ``'gpu'``, ``'open_gl'``, and
            ``'smart'``.  If ``None`` the ``"volume_mapper"`` in the
            ``self._theme`` is used. If using ``'fixed_point'``,
            only ``ImageData`` types can be used.

            .. note::
                If a :class:`pyvista.UnstructuredGrid` is input, the 'ugrid'
                mapper (``vtkUnstructuredGridVolumeRayCastMapper``) will be
                used regardless.

            .. note::
                The ``'smart'`` mapper chooses one of the other listed
                mappers based on rendering parameters and available
                hardware. Most of the time the ``'smart'`` simply checks
                if a GPU is available and if so, uses the ``'gpu'``
                mapper, otherwise using the ``'fixed_point'`` mapper.

            .. warning::
                The ``'fixed_point'`` mapper is CPU-based and will have
                lower performance than the ``'gpu'`` or ``'open_gl'``
                mappers.

        scalar_bar_args : dict, optional
            Dictionary of keyword arguments to pass when adding the
            scalar bar to the scene. For options, see
            :func:`pyvista.Plotter.add_scalar_bar`.

        show_scalar_bar : bool
            If ``False``, a scalar bar will not be added to the
            scene. Defaults to ``True``.

        annotations : dict, optional
            Pass a dictionary of annotations. Keys are the float
            values in the scalars range to annotate on the scalar bar
            and the values are the string annotations.

        pickable : bool, optional
            Set whether this mesh is pickable.

        preference : str, optional
            When ``mesh.n_points == mesh.n_cells`` and setting
            scalars, this parameter sets how the scalars will be
            mapped to the mesh.  Default ``'point'``, causes the
            scalars will be associated with the mesh points.  Can be
            either ``'point'`` or ``'cell'``.

        opacity_unit_distance : float, optional
            Set/Get the unit distance on which the scalar opacity
            transfer function is defined. Meaning that over that
            distance, a given opacity (from the transfer function) is
            accumulated. This is adjusted for the actual sampling
            distance during rendering. By default, this is the length
            of the diagonal of the bounding box of the volume divided
            by the dimensions.

        shade : bool, default: False
            Default off. If shading is turned on, the mapper may
            perform shading calculations - in some cases shading does
            not apply (for example, in a maximum intensity projection)
            and therefore shading will not be performed even if this
            flag is on.

        diffuse : float, default: 0.7
            The diffuse lighting coefficient.

        specular : float, default: 0.2
            The specular lighting coefficient.

        specular_power : float, default: 10.0
            The specular power. Between ``0.0`` and ``128.0``.

        render : bool, default: True
            Force a render when True.

        user_matrix : np.ndarray | vtk.vtkMatrix4x4, default: np.eye(4)
            Matrix passed to the Volume class before rendering. This affects the
            actor/rendering only, not the input volume itself. The user matrix is the
            last transformation applied to the actor before rendering. Defaults to the
            identity matrix.

        log_scale : bool, default: False
            Use log scale when mapping data to colors. Scalars less
            than zero are mapped to the smallest representable
            positive float.

        **kwargs : dict, optional
            Optional keyword arguments.

        Returns
        -------
        pyvista.Actor
            Actor of the volume.

        Examples
        --------
        Show a built-in volume example with the coolwarm colormap.

        >>> from pyvista import examples
        >>> import pyvista as pv
        >>> bolt_nut = examples.download_bolt_nut()
        >>> pl = pv.Plotter()
        >>> _ = pl.add_volume(bolt_nut, cmap='coolwarm')
        >>> pl.show()

        Create a volume from scratch and plot it using single vector of
        scalars.

        >>> import pyvista as pv
        >>> grid = pv.ImageData(dimensions=(9, 9, 9))
        >>> grid['scalars'] = -grid.x
        >>> pl = pv.Plotter()
        >>> _ = pl.add_volume(grid, opacity='linear')
        >>> pl.show()

        Plot a volume from scratch using RGBA scalars

        >>> import pyvista as pv
        >>> import numpy as np
        >>> grid = pv.ImageData(dimensions=(5, 20, 20))
        >>> scalars = grid.points - (grid.origin)
        >>> scalars /= scalars.max()
        >>> opacity = np.linalg.norm(grid.points - grid.center, axis=1).reshape(-1, 1)
        >>> opacity /= opacity.max()
        >>> scalars = np.hstack((scalars, opacity**3))
        >>> scalars *= 255
        >>> pl = pv.Plotter()
        >>> vol = pl.add_volume(grid, scalars=scalars.astype(np.uint8))
        >>> vol.prop.interpolation_type = 'linear'
        >>> pl.show()

        Plot an UnstructuredGrid.

        >>> from pyvista import examples
        >>> import pyvista as pv
        >>> mesh = examples.download_letter_a()
        >>> mesh['scalars'] = mesh.points[:, 1]
        >>> pl = pv.Plotter()
        >>> _ = pl.add_volume(mesh, opacity_unit_distance=0.1)
        >>> pl.show()

        """
        # Handle default arguments

        if user_matrix is None:
            user_matrix = np.eye(4)
        # Supported aliases
        clim = kwargs.pop('rng', clim)
        cmap = kwargs.pop('colormap', cmap)
        culling = kwargs.pop('backface_culling', culling)

        if 'scalar' in kwargs:
            msg = '`scalar` is an invalid keyword argument for `add_mesh`. Perhaps you mean `scalars` with an s?'
            raise TypeError(msg)
        assert_empty_kwargs(**kwargs)

        if show_scalar_bar is None:
            show_scalar_bar = self._theme.show_scalar_bar or scalar_bar_args

        # Avoid mutating input
        scalar_bar_args = {} if scalar_bar_args is None else scalar_bar_args.copy()

        if culling is True:
            culling = 'backface'

        if mapper is None:
            # Default mapper choice. Overridden later if UnstructuredGrid
            mapper = self._theme.volume_mapper

        # only render when the plotter has already been shown
        if render is None:
            render = not self._first_time

        # Convert the VTK data object to a pyvista wrapped object if necessary
        if not is_pyvista_dataset(volume):
            if isinstance(volume, np.ndarray):
                volume = cast(pyvista.ImageData, wrap(cast(NumpyArray[float], volume)))
                if resolution is None:
                    resolution = [1, 1, 1]
                elif len(resolution) != 3:
                    msg = 'Invalid resolution dimensions.'
                    raise ValueError(msg)
                volume.spacing = resolution
            else:
                volume = wrap(volume)
                if not is_pyvista_dataset(volume):
                    msg = f'Object type ({type(volume)}) not supported for plotting in PyVista.'  # type: ignore[unreachable]
                    raise TypeError(msg)
        else:
            # HACK: Make a copy so the original object is not altered.
            #       Also, place all data on the nodes as issues arise when
            #       volume rendering on the cells.
            volume = volume.cell_data_to_point_data()  # type: ignore[unreachable]

        if name is None:
            name = f'{type(volume).__name__}({volume.memory_address})'

        if isinstance(volume, pyvista.MultiBlock):
            from itertools import cycle

            cycler = cycle(['Reds', 'Greens', 'Blues', 'Greys', 'Oranges', 'Purples'])
            # Now iteratively plot each element of the multiblock dataset
            actors = []
            for idx, block in enumerate(volume):
                if block is None:
                    continue
                # Get a good name to use
                next_name = f'{name}-{idx}'
                # Get the data object
                block = wrap(block)
                if resolution is None:
                    try:
                        block_resolution = block.GetSpacing()
                    except AttributeError:
                        block_resolution = resolution
                else:
                    block_resolution = resolution
                color = next(cycler) if multi_colors else cmap

                a = self.add_volume(
                    block,
                    resolution=block_resolution,
                    opacity=opacity,
                    n_colors=n_colors,
                    cmap=color,
                    flip_scalars=flip_scalars,
                    reset_camera=reset_camera,
                    name=next_name,
                    ambient=ambient,
                    categories=categories,
                    culling=culling,
                    clim=clim,
                    mapper=mapper,
                    pickable=pickable,
                    opacity_unit_distance=opacity_unit_distance,
                    shade=shade,
                    diffuse=diffuse,
                    specular=specular,
                    specular_power=specular_power,
                    render=render,
                    show_scalar_bar=show_scalar_bar,
                )

                actors.append(a)
            return actors

        # Make sure structured grids are not less than 3D
        # ImageData and RectilinearGrid should be olay as <3D
        if isinstance(volume, pyvista.StructuredGrid) and any(d < 2 for d in volume.dimensions):
            msg = 'StructuredGrids must be 3D dimensional.'
            raise ValueError(msg)

        if isinstance(volume, pyvista.PolyData):
            msg = f'Type {type(volume)} not supported for volume rendering as it is not 3D.'
            raise TypeError(msg)
        elif not isinstance(
            volume,
            (pyvista.ImageData, pyvista.RectilinearGrid, pyvista.UnstructuredGrid),
        ):
            volume = volume.cast_to_unstructured_grid()

        # Override mapper choice for UnstructuredGrid
        if isinstance(volume, pyvista.UnstructuredGrid):
            # Unstructured grid must be all tetrahedrals
            if not (volume.celltypes == pyvista.CellType.TETRA).all():
                volume = volume.triangulate()
            mapper = 'ugrid'

        if mapper == 'fixed_point' and not isinstance(volume, pyvista.ImageData):
            msg = f'Type {type(volume)} not supported for volume rendering with the `"fixed_point"` mapper. Use `pyvista.ImageData`.'
            raise TypeError(msg)
        elif isinstance(volume, pyvista.UnstructuredGrid) and mapper != 'ugrid':
            msg = f'Type {type(volume)} not supported for volume rendering with the `{mapper}` mapper. Use the "ugrid" mapper or simply leave as None.'
            raise TypeError(msg)

        volume = cast(pyvista.DataSet, volume)
        if opacity_unit_distance is None and not isinstance(volume, pyvista.UnstructuredGrid):
            opacity_unit_distance = volume.length / (np.mean(volume.dimensions) - 1)

        if scalars is None:
            # Make sure scalars components are not vectors/tuples
            scalars = volume.active_scalars
            # Don't allow plotting of string arrays by default
            if scalars is not None and np.issubdtype(scalars.dtype, np.number):
                scalar_bar_args.setdefault('title', volume.active_scalars_info[1])
            else:
                msg = 'No scalars to use for volume rendering.'
                raise MissingDataError(msg)

        title = 'Data'
        if isinstance(scalars, str):
            title = scalars
            scalars = get_array(volume, scalars, preference=preference, err=True)
            scalar_bar_args.setdefault('title', title)
        elif not isinstance(scalars, np.ndarray):
            scalars = np.asarray(scalars)

        if scalars.ndim != 1:
            if scalars.ndim != 2:
                msg = '`add_volume` only supports scalars with 1 or 2 dimensions'
                raise ValueError(msg)
            if scalars.shape[1] != 4 or scalars.dtype != np.uint8:
                msg = (
                    '`add_volume` only supports scalars with 2 dimensions that have 4 components of datatype np.uint8.\n\n'
                    f'Scalars have shape {scalars.shape} and dtype {scalars.dtype.name!r}.'
                )
                raise ValueError(msg)

        if not np.issubdtype(scalars.dtype, np.number):
            msg = 'Non-numeric scalars are currently not supported for volume rendering.'
            raise TypeError(msg)
        if scalars.ndim != 1:
            if scalars.ndim != 2:
                msg = '`add_volume` only supports scalars with 1 or 2 dimensions'
                raise ValueError(msg)
            if scalars.shape[1] != 4 or scalars.dtype != np.uint8:
                msg = f'`add_volume` only supports scalars with 2 dimension that have 4 components of datatype np.uint8, scalars have shape {scalars.shape} and datatype {scalars.dtype}'
                raise ValueError(msg)
            if opacity != 'linear':
                opacity = 'linear'
                warnings.warn('Ignoring custom opacity due to RGBA scalars.')

        # Define mapper, volume, and add the correct properties
        mappers_lookup = {
            'fixed_point': FixedPointVolumeRayCastMapper,
            'gpu': GPUVolumeRayCastMapper,
            'open_gl': OpenGLGPUVolumeRayCastMapper,
            'smart': SmartVolumeMapper,
            'ugrid': UnstructuredGridVolumeRayCastMapper,
        }
        if not isinstance(mapper, str) or mapper not in mappers_lookup.keys():
<<<<<<< HEAD
            msg = f'Mapper ({mapper}) unknown. Available volume mappers include: {", ".join(mappers_lookup.keys())}'
            raise TypeError(msg)
=======
            raise TypeError(
                f'Mapper ({mapper}) unknown. Available volume mappers include: {", ".join(mappers_lookup.keys())}',
            )
>>>>>>> d1c369dd
        self.mapper = mappers_lookup[mapper](theme=self._theme)  # type: ignore[assignment]

        # Set scalars range
        min_, max_ = None, None
        if clim is None:
            if scalars.dtype == np.uint8:
                clim = [0, 255]
            else:
                min_, max_ = np.nanmin(scalars), np.nanmax(scalars)
                clim = [min_, max_]
        elif isinstance(clim, (float, int)):
            clim = [-clim, clim]

        if log_scale and clim[0] <= 0:
            clim = [sys.float_info.min, clim[1]]

        # data must be between [0, 255], but not necessarily UINT8
        # Preserve backwards compatibility and have same behavior as VTK.
        if scalars.dtype != np.uint8 and clim != [0, 255]:
            # must copy to avoid modifying inplace and remove any VTK weakref
            scalars = np.array(scalars)
            clim = np.asarray(clim, dtype=scalars.dtype)
            scalars.clip(clim[0], clim[1], out=scalars)
            if log_scale:
                out = mpl.colors.LogNorm(clim[0], clim[1])(scalars)
                scalars = out.data * 255
            else:
                if min_ is None:
                    min_, max_ = np.nanmin(scalars), np.nanmax(scalars)
                np.true_divide((scalars - min_), (max_ - min_) / 255, out=scalars, casting='unsafe')

        volume[title] = scalars
        volume.active_scalars_name = title

        # Scalars interpolation approach
        if scalars.shape[0] == volume.n_points:
            self.mapper.scalar_map_mode = 'point'
        elif scalars.shape[0] == volume.n_cells:
            self.mapper.scalar_map_mode = 'cell'
        else:
            raise_not_matching(scalars, volume)

        self.mapper.scalar_range = clim

        if isinstance(cmap, pyvista.LookupTable):
            self.mapper.lookup_table = cmap
        else:
            if cmap is None:
                cmap = self._theme.cmap

            cmap = get_cmap_safe(cmap)
            if categories:
                if categories is True:
                    n_colors = len(np.unique(scalars))
                elif isinstance(categories, int):
                    n_colors = categories

            if flip_scalars:
                cmap = cmap.reversed()

            # Set colormap and build lookup table
            self.mapper.lookup_table.apply_cmap(cmap, n_colors)
            self.mapper.lookup_table.apply_opacity(opacity)
            self.mapper.lookup_table.scalar_range = clim
            self.mapper.lookup_table.log_scale = log_scale
            if isinstance(annotations, dict):
                self.mapper.lookup_table.annotations = annotations

        self.mapper.dataset = volume  # type: ignore[assignment]
        self.mapper.blend_mode = blending
        self.mapper.update()

        self.volume = Volume()
        self.volume.mapper = self.mapper
        self.volume.user_matrix = user_matrix

        self.volume.prop = VolumeProperty(
            lookup_table=self.mapper.lookup_table,
            ambient=ambient,
            shade=shade,
            specular=specular,
            specular_power=specular_power,
            diffuse=diffuse,
            opacity_unit_distance=opacity_unit_distance,
        )

        if scalars.ndim == 2:
            self.volume.prop.independent_components = False
            show_scalar_bar = False

        actor, prop = self.add_actor(
            self.volume,  # type: ignore[arg-type]
            reset_camera=reset_camera,
            name=name,
            culling=culling,
            pickable=pickable,
            render=render,
        )

        # Add scalar bar if scalars are available
        if show_scalar_bar and scalars is not None:
            self.add_scalar_bar(**scalar_bar_args)

        self.renderer.Modified()
        return actor

    def add_silhouette(
        self,
        mesh,
        color=None,
        line_width=None,
        opacity=None,
        feature_angle=None,
        decimate=None,
    ):
        """Add a silhouette of a PyVista or VTK dataset to the scene.

        A silhouette can also be generated directly in
        :func:`add_mesh <pyvista.Plotter.add_mesh>`. See also
        :ref:`silhouette_example`.

        Parameters
        ----------
        mesh : pyvista.DataSet | vtk.vtkAlgorithm
            Mesh or mesh-producing algorithm for generating silhouette
            to plot.

        color : ColorLike, optional
            Color of the silhouette lines.

        line_width : float, optional
            Silhouette line width.

        opacity : float, optional
            Line transparency between ``0`` and ``1``.

        feature_angle : float, optional
            If set, display sharp edges exceeding that angle in degrees.

        decimate : float, optional
            Level of decimation between ``0`` and ``1``. Decimating will
            improve rendering performance. A good rule of thumb is to
            try ``0.9``  first and decrease until the desired rendering
            performance is achieved.

        Returns
        -------
        pyvista.Actor
            Actor of the silhouette.

        Examples
        --------
        >>> import pyvista as pv
        >>> from pyvista import examples
        >>> bunny = examples.download_bunny()
        >>> plotter = pv.Plotter()
        >>> _ = plotter.add_mesh(bunny, color='lightblue')
        >>> _ = plotter.add_silhouette(bunny, color='red', line_width=8.0)
        >>> plotter.view_xy()
        >>> plotter.show()

        """
        mesh, algo = algorithm_to_mesh_handler(mesh)
        if not isinstance(mesh, pyvista.PolyData):
            algo = extract_surface_algorithm(algo or mesh)
            mesh, algo = algorithm_to_mesh_handler(algo)

        silhouette_params = self._theme.silhouette.to_dict()

        if color is None:
            color = silhouette_params['color']
        if line_width is None:
            line_width = silhouette_params['line_width']
        if opacity is None:
            opacity = silhouette_params['opacity']
        if feature_angle is None:
            feature_angle = silhouette_params['feature_angle']
        if decimate is None:
            decimate = silhouette_params['decimate']

        # At this point we are dealing with a pipeline, so no `algo or mesh`
        if decimate:
            # Always triangulate as decimation filters needs it
            # and source mesh could have been any type
            algo = triangulate_algorithm(algo or mesh)
            algo = decimation_algorithm(algo, decimate)
            mesh, algo = algorithm_to_mesh_handler(algo)

        alg = _vtk.vtkPolyDataSilhouette()
        set_algorithm_input(alg, algo or mesh)
        alg.SetCamera(self.renderer.camera)
        if feature_angle is not None:
            alg.SetEnableFeatureAngle(True)
            alg.SetFeatureAngle(feature_angle)
        else:
            alg.SetEnableFeatureAngle(False)
        mapper = DataSetMapper(theme=self._theme)
        mapper.SetInputConnection(alg.GetOutputPort())
        actor, prop = self.add_actor(mapper)  # type: ignore[arg-type]
        prop.SetColor(Color(color).float_rgb)
        prop.SetOpacity(opacity)
        prop.SetLineWidth(line_width)

        return actor

    def update_scalar_bar_range(self, clim, name=None) -> None:
        """Update the value range of the active or named scalar bar.

        Parameters
        ----------
        clim : sequence[float]
            The new range of scalar bar. For example ``[-1, 2]``.

        name : str, optional
            The title of the scalar bar to update.

        """
        if isinstance(clim, (float, int)):
            clim = [-clim, clim]
        if len(clim) != 2:
            msg = 'clim argument must be a length 2 iterable of values: (min, max).'
            raise TypeError(msg)
        if name is None:
            if not hasattr(self, 'mapper'):
                msg = 'This plotter does not have an active mapper.'
                raise AttributeError(msg)
            self.mapper.scalar_range = clim
            return

        try:
            # use the name to find the desired actor
            for mh in self.scalar_bars._scalar_bar_mappers[name]:
                mh.scalar_range = clim
        except KeyError:
            msg = f'Name ({name!r}) not valid/not found in this plotter.'
            raise ValueError(msg) from None

    def clear_actors(self) -> None:
        """Clear actors from all renderers."""
        self.renderers.clear_actors()

    def clear(self):
        """Clear plot by removing all actors and properties.

        Examples
        --------
        >>> import pyvista as pv
        >>> plotter = pv.Plotter()
        >>> actor = plotter.add_mesh(pv.Sphere())
        >>> plotter.clear()
        >>> plotter.renderer.actors
        {}

        """
        self.renderers.clear()
        self.scalar_bars.clear()
        self.mesh = None
        self.mapper = None  # type: ignore[assignment]

    def link_views(self, views=0) -> None:
        """Link the views' cameras.

        Parameters
        ----------
        views : int | tuple | list, default: 0
            If ``views`` is int, link the views to the given view
            index or if ``views`` is a tuple or a list, link the given
            views cameras.

        Examples
        --------
        Not linked view case.

        >>> import pyvista as pv
        >>> from pyvista import demos
        >>> ocube = demos.orientation_cube()
        >>> pl = pv.Plotter(shape=(1, 2))
        >>> pl.subplot(0, 0)
        >>> _ = pl.add_mesh(ocube['cube'], show_edges=True)
        >>> _ = pl.add_mesh(ocube['x_p'], color='blue')
        >>> _ = pl.add_mesh(ocube['x_n'], color='blue')
        >>> _ = pl.add_mesh(ocube['y_p'], color='green')
        >>> _ = pl.add_mesh(ocube['y_n'], color='green')
        >>> _ = pl.add_mesh(ocube['z_p'], color='red')
        >>> _ = pl.add_mesh(ocube['z_n'], color='red')
        >>> pl.camera_position = 'yz'
        >>> pl.subplot(0, 1)
        >>> _ = pl.add_mesh(ocube['cube'], show_edges=True)
        >>> _ = pl.add_mesh(ocube['x_p'], color='blue')
        >>> _ = pl.add_mesh(ocube['x_n'], color='blue')
        >>> _ = pl.add_mesh(ocube['y_p'], color='green')
        >>> _ = pl.add_mesh(ocube['y_n'], color='green')
        >>> _ = pl.add_mesh(ocube['z_p'], color='red')
        >>> _ = pl.add_mesh(ocube['z_n'], color='red')
        >>> pl.show_axes()
        >>> pl.show()

        Linked view case.

        >>> pl = pv.Plotter(shape=(1, 2))
        >>> pl.subplot(0, 0)
        >>> _ = pl.add_mesh(ocube['cube'], show_edges=True)
        >>> _ = pl.add_mesh(ocube['x_p'], color='blue')
        >>> _ = pl.add_mesh(ocube['x_n'], color='blue')
        >>> _ = pl.add_mesh(ocube['y_p'], color='green')
        >>> _ = pl.add_mesh(ocube['y_n'], color='green')
        >>> _ = pl.add_mesh(ocube['z_p'], color='red')
        >>> _ = pl.add_mesh(ocube['z_n'], color='red')
        >>> pl.camera_position = 'yz'
        >>> pl.subplot(0, 1)
        >>> _ = pl.add_mesh(ocube['cube'], show_edges=True)
        >>> _ = pl.add_mesh(ocube['x_p'], color='blue')
        >>> _ = pl.add_mesh(ocube['x_n'], color='blue')
        >>> _ = pl.add_mesh(ocube['y_p'], color='green')
        >>> _ = pl.add_mesh(ocube['y_n'], color='green')
        >>> _ = pl.add_mesh(ocube['z_p'], color='red')
        >>> _ = pl.add_mesh(ocube['z_n'], color='red')
        >>> pl.show_axes()
        >>> pl.link_views()
        >>> pl.show()

        """
        if isinstance(views, (int, np.integer)):
            camera = self.renderers[views].camera
            camera_status = self.renderers[views].camera.is_set
            for renderer in self.renderers:
                renderer.camera = camera
                renderer.camera.is_set = camera_status
            return
        views = np.asarray(views)
        if np.issubdtype(views.dtype, np.integer):
            camera = self.renderers[views[0]].camera
            camera_status = self.renderers[views[0]].camera.is_set
            for view_index in views:
                self.renderers[view_index].camera = camera
                self.renderers[view_index].camera.is_set = camera_status
        else:
            msg = f'Expected type is int, list or tuple: {type(views)} is given'
            raise TypeError(msg)

    def unlink_views(self, views=None) -> None:
        """Unlink the views' cameras.

        Parameters
        ----------
        views : int | tuple | list, optional
            If ``views`` is None unlink all the views, if ``views``
            is int unlink the selected view's camera or if ``views``
            is a tuple or a list, unlink the given views cameras.

        """
        if views is None:
            for renderer in self.renderers:
                renderer.camera = Camera()
                renderer.reset_camera()
                renderer.camera.is_set = False
        elif isinstance(views, int):
            self.renderers[views].camera = Camera()
            self.renderers[views].reset_camera()
            self.renderers[views].camera.is_set = False
        elif isinstance(views, Iterable):
            for view_index in views:
                self.renderers[view_index].camera = Camera()
                self.renderers[view_index].reset_camera()
                self.renderers[view_index].cemera_set = False
        else:
            msg = f'Expected type is None, int, list or tuple: {type(views)} is given'
            raise TypeError(msg)

    @wraps(ScalarBars.add_scalar_bar)
    def add_scalar_bar(
        self, *args, **kwargs
    ) -> _vtk.vtkScalarBarActor:  # numpydoc ignore=PR01,RT01
        """Wrap for ``ScalarBars.add_scalar_bar``."""
        # only render when the plotter has already been shown
        render = kwargs.get('render')
        if render is None:
            kwargs['render'] = not self._first_time

        # check if maper exists
        mapper = kwargs.get('mapper')
        if mapper is None:
            if not hasattr(self, 'mapper') or self.mapper is None:
                msg = 'Mapper does not exist.  Add a mesh with scalars first.'
                raise AttributeError(msg)
            kwargs['mapper'] = self.mapper

        # title can be the first and only arg
        title = args[0] if len(args) else kwargs.get('title', '')
        if title is None:
            title = ''
        kwargs['title'] = title

        interactive = kwargs.get('interactive')
        if interactive is None:
            interactive = self._theme.interactive
            if self.shape != (1, 1):
                interactive = False
        elif interactive and self.shape != (1, 1):
            msg = 'Interactive scalar bars disabled for multi-renderer plots'
            raise ValueError(msg)
        # by default, use the plotter local theme
        kwargs.setdefault('theme', self._theme)
        return self.scalar_bars.add_scalar_bar(**kwargs)

    def update_scalars(self, scalars, mesh=None, render=True) -> None:
        """Update scalars of an object in the plotter.

        .. deprecated:: 0.43.0
            This method is deprecated and will be removed in a future version of
            PyVista. It is functionally equivalent to directly modifying the
            scalars of a mesh in-place.

            .. code-block:: python

                # Modify the points in place
                mesh['my scalars'] = values
                # Explicitly call render if needed
                plotter.render()

        Parameters
        ----------
        scalars : sequence
            Scalars to replace existing scalars.

        mesh : vtk.PolyData | vtk.UnstructuredGrid, optional
            Object that has already been added to the Plotter.  If
            None, uses last added mesh.

        render : bool, default: True
            Force a render when True.

        """
        # Deprecated on 0.43.0, estimated removal on v0.46.0
        warnings.warn(
            'This method is deprecated and will be removed in a future version of '
            'PyVista. Directly modify the scalars of a mesh in-place instead.',
            PyVistaDeprecationWarning,
        )

        if mesh is None:
            mesh = self.mesh

        if isinstance(mesh, (Iterable, pyvista.MultiBlock)):
            # Recursive if need to update scalars on many meshes
            for m in mesh:
                self.update_scalars(scalars, mesh=m, render=False)
            if render:
                self.render()
            return

        if isinstance(scalars, str):
            # Grab scalars array if name given
            scalars = get_array(mesh, scalars)

        if scalars is None:
            if render:
                self.render()
            return

        if scalars.shape[0] == mesh.GetNumberOfPoints():
            data = mesh.GetPointData()
        elif scalars.shape[0] == mesh.GetNumberOfCells():
            data = mesh.GetCellData()
        else:
            raise_not_matching(scalars, mesh)

        vtk_scalars = data.GetScalars()
        if vtk_scalars is None:
            msg = 'No active scalars'
            raise ValueError(msg)
        s = convert_array(vtk_scalars)
        s[:] = scalars
        vtk_scalars.Modified()
        data.Modified()
        with contextlib.suppress(Exception):
            # Why are the points updated here? Not all datasets have points
            # and only the scalars array is modified by this function...
            mesh.GetPoints().Modified()

        if render:
            self.render()

    def update_coordinates(self, points, mesh=None, render=True) -> None:
        """Update the points of an object in the plotter.

        .. deprecated:: 0.43.0
            This method is deprecated and will be removed in a future version of
            PyVista. It is functionally equivalent to directly modifying the
            points of a mesh in-place.

            .. code-block:: python

                # Modify the points in place
                mesh.points = points
                # Explicitly call render if needed
                plotter.render()

        Parameters
        ----------
        points : np.ndarray
            Points to replace existing points.

        mesh : vtk.PolyData | vtk.UnstructuredGrid, optional
            Object that has already been added to the Plotter.  If ``None``, uses
            last added mesh.

        render : bool, default: True
            Force a render when True.

        """
        # Deprecated on 0.43.0, estimated removal on v0.46.0
        warnings.warn(
            'This method is deprecated and will be removed in a future version of '
            'PyVista. Directly modify the points of a mesh in-place instead.',
            PyVistaDeprecationWarning,
        )
        if mesh is None:
            mesh = self.mesh

        mesh.points = points

        # only render when the plotter has already been shown
        if render is None:
            render = not self._first_time

        if render:
            self.render()

    def _clear_ren_win(self) -> None:
        """Clear the render window."""
        # Not using `render_window` property here to enforce clean up
        if hasattr(self, 'ren_win'):
            self.ren_win.Finalize()
            del self.ren_win

    def close(self):
        """Close the render window."""
        # optionally run just prior to exiting the plotter
        if self._before_close_callback is not None:
            self._before_close_callback(self)
            self._before_close_callback = None

        # must close out widgets first
        super().close()
        # Renderer has an axes widget, so close it
        self.renderers.close()
        self.renderers.remove_all_lights()

        # Grab screenshots of last render
        # self.last_image = self.screenshot(None, return_img=True)
        # self.last_image_depth = self.get_image_depth()

        # reset scalar bars
        self.scalar_bars.clear()
        self.mesh = None
        self.mapper = None  # type: ignore[assignment]

        # grab the display id before clearing the window
        # this is an experimental feature
        if KILL_DISPLAY:  # pragma: no cover
            disp_id = None
            if self.render_window is not None:
                disp_id = self.render_window.GetGenericDisplayId()
        self._clear_ren_win()

        if self.iren is not None:  # type: ignore[has-type]
            self.iren.close()  # type: ignore[has-type]
            if KILL_DISPLAY:  # pragma: no cover
                _kill_display(disp_id)
            self.iren = None

        if hasattr(self, 'text'):
            del self.text

        # end movie
        if hasattr(self, 'mwriter'):
            with suppress(BaseException):
                self.mwriter.close()

        # Remove the global reference to this plotter unless building the
        # gallery to allow it to collect.
        if not pyvista.BUILDING_GALLERY and _ALL_PLOTTERS is not None:
            _ALL_PLOTTERS.pop(self._id_name, None)

        # this helps managing closed plotters
        self._closed = True

    def deep_clean(self):
        """Clean the plotter of the memory."""
        self.disable_picking()  # type: ignore[call-arg]
        if hasattr(self, 'renderers'):
            self.renderers.deep_clean()
        self.mesh = None
        self.mapper = None  # type: ignore[assignment]
        self.volume = None  # type: ignore[assignment]
        self.text = None

    def add_text(
        self,
        text,
        position='upper_left',
        font_size=18,
        color=None,
        font=None,
        shadow=False,
        name=None,
        viewport=False,
        orientation=0.0,
        font_file=None,
        *,
        render=True,
    ):
        """Add text to plot object in the top left corner by default.

        Parameters
        ----------
        text : str
            The text to add the rendering.

        position : str | sequence[float], default: "upper_left"
            Position to place the bottom left corner of the text box.
            If tuple is used, the position of the text uses the pixel
            coordinate system (default). In this case,
            it returns a more general `vtkOpenGLTextActor`.
            If string name is used, it returns a `vtkCornerAnnotation`
            object normally used for fixed labels (like title or xlabel).
            Default is to find the top left corner of the rendering window
            and place text box up there. Available position: ``'lower_left'``,
            ``'lower_right'``, ``'upper_left'``, ``'upper_right'``,
            ``'lower_edge'``, ``'upper_edge'``, ``'right_edge'``, and
            ``'left_edge'``.

        font_size : float, default: 18
            Sets the size of the title font.

        color : ColorLike, optional
            Either a string, RGB list, or hex color string.  For example:

            * ``color='white'``
            * ``color='w'``
            * ``color=[1.0, 1.0, 1.0]``
            * ``color='#FFFFFF'``

            Defaults to :attr:`pyvista.global_theme.font.color <pyvista.plotting.themes._Font.color>`.

        font : str, default: 'arial'
            Font name may be ``'courier'``, ``'times'``, or ``'arial'``.
            This is ignored if the `font_file` is set.

        shadow : bool, default: False
            Adds a black shadow to the text.

        name : str, optional
            The name for the added actor so that it can be easily updated.
            If an actor of this name already exists in the rendering window, it
            will be replaced by the new actor.

        viewport : bool, default: False
            If ``True`` and position is a tuple of float, uses the
            normalized viewport coordinate system (values between 0.0
            and 1.0 and support for HiDPI).

        orientation : float, default: 0.0
            Angle orientation of text counterclockwise in degrees.  The text
            is rotated around an anchor point that may be on the edge or
            corner of the text.  The default is horizontal (0.0 degrees).

        font_file : str, default: None
            The absolute file path to a local file containing a freetype
            readable font.

        render : bool, default: True
            Force a render when ``True``.

        Returns
        -------
        pyvista.CornerAnnotation | pyvista.Text
            Text actor added to plot.

        Examples
        --------
        Add blue text to the upper right of the plotter.

        >>> import pyvista as pv
        >>> pl = pv.Plotter()
        >>> actor = pl.add_text(
        ...     'Sample Text',
        ...     position='upper_right',
        ...     color='blue',
        ...     shadow=True,
        ...     font_size=26,
        ... )
        >>> pl.show()

        Add text and use a custom freetype readable font file.

        >>> pl = pv.Plotter()
        >>> actor = pl.add_text(
        ...     'Text',
        ...     font_file='/home/user/Mplus2-Regular.ttf',
        ... )  # doctest:+SKIP


        """
        if font_size is None:
            font_size = self._theme.font.size
        if position is None:
            # Set the position of the text to the top left corner
            window_size = self.window_size
            x = (window_size[0] * 0.02) / self.shape[0]
            y = (window_size[1] * 0.85) / self.shape[0]
            position = [x, y]
        text_prop = TextProperty(
            color=color,
            font_family=font,
            orientation=orientation,
            font_file=font_file,
            shadow=shadow,
        )
        if isinstance(position, (int, str, bool)):
            self.text = CornerAnnotation(position, text, linear_font_scale_factor=font_size // 2)
        else:
            self.text = Text(text=text, position=position)
            if viewport:
                self.text.GetActualPositionCoordinate().SetCoordinateSystemToNormalizedViewport()
                self.text.GetActualPosition2Coordinate().SetCoordinateSystemToNormalizedViewport()
            text_prop.font_size = int(font_size * 2)
        self.text.prop = text_prop  # type: ignore[attr-defined]
        self.add_actor(self.text, reset_camera=False, name=name, pickable=False, render=render)  # type: ignore[arg-type]
        return self.text

    def open_movie(self, filename, framerate=24, quality=5, **kwargs) -> None:
        """Establish a connection to the ffmpeg writer.

        Requires ``imageio`` to be installed.

        Parameters
        ----------
        filename : str | Path
            Filename of the movie to open.  Filename should end in mp4,
            but other filetypes may be supported.  See :func:`imageio.get_writer()
            <imageio.v2.get_writer>`.

        framerate : int, default: 24
            Frames per second.

        quality : int, default: 5
            Quality 10 is the top possible quality for any codec. The
            range is ``0 - 10``.  Higher quality leads to a larger file.

        **kwargs : dict, optional
            See the documentation for :func:`imageio.get_writer()
            <imageio.v2.get_writer>` for additional kwargs.

        Notes
        -----
        See the documentation for :func:`imageio.get_writer() <imageio.v2.get_writer>`.

        Examples
        --------
        Open a MP4 movie and set the quality to maximum.

        >>> import pyvista as pv
        >>> pl = pv.Plotter()
        >>> pl.open_movie('movie.mp4', quality=10)  # doctest:+SKIP

        """
        try:
            from imageio import get_writer
        except ModuleNotFoundError:  # pragma: no cover
            msg = 'Install imageio to use `open_movie` with:\n\n   pip install imageio'
            raise ModuleNotFoundError(msg) from None

        if (
            isinstance(pyvista.FIGURE_PATH, str) and not Path(filename).is_absolute()
        ):  # pragma: no cover
            filename = Path(pyvista.FIGURE_PATH) / filename
        self.mwriter = get_writer(filename, fps=framerate, quality=quality, **kwargs)

    def open_gif(
        self,
        filename,
        loop=0,
        fps=10,
        palettesize=256,
        subrectangles=False,
        **kwargs,
    ) -> None:
        """Open a gif file.

        Requires ``imageio`` to be installed.

        Parameters
        ----------
        filename : str | Path
            Filename of the gif to open.  Filename must end in ``"gif"``.

        loop : int, default: 0
            The number of iterations. Default value of 0 loops indefinitely.

        fps : float, default: 10
            The number of frames per second. If duration is not given, the
            duration for each frame is set to 1/fps.

        palettesize : int, default: 256
            The number of colors to quantize the image to. Is rounded to the
            nearest power of two. Must be between 2 and 256.

        subrectangles : bool, default: False
            If ``True``, will try and optimize the GIF by storing only the rectangular
            parts of each frame that change with respect to the previous.

            .. note::
               Setting this to ``True`` may help reduce jitter in colorbars.

        **kwargs : dict, optional
            See the documentation for :func:`imageio.get_writer() <imageio.v2.get_writer>`
            for additional kwargs.

        Notes
        -----
        Consider using `pygifsicle
        <https://github.com/LucaCappelletti94/pygifsicle>`_ to reduce the final
        size of the gif. See `Optimizing a GIF using pygifsicle
        <https://imageio.readthedocs.io/en/stable/examples.html#optimizing-a-gif-using-pygifsicle>`_.

        Examples
        --------
        Open a gif file, setting the framerate to 8 frames per second and
        reducing the colorspace to 64.

        >>> import pyvista as pv
        >>> pl = pv.Plotter()
        >>> pl.open_gif('movie.gif', fps=8, palettesize=64)  # doctest:+SKIP

        See :ref:`gif_movie_example` for a full example using this method.

        """
        try:
            from imageio import __version__
            from imageio import get_writer
        except ModuleNotFoundError:  # pragma: no cover
            msg = 'Install imageio to use `open_gif` with:\n\n   pip install imageio'
            raise ModuleNotFoundError(msg) from None

        filename = Path(filename)
        if filename.suffix != '.gif':
            msg = 'Unsupported filetype.  Must end in .gif'
            raise ValueError(msg)
        if isinstance(pyvista.FIGURE_PATH, str) and not filename.is_absolute():  # pragma: no cover
            filename = Path(pyvista.FIGURE_PATH) / filename
        self._gif_filename = filename.resolve()

        kwargs['mode'] = 'I'
        kwargs['loop'] = loop
        kwargs['palettesize'] = palettesize
        kwargs['subrectangles'] = subrectangles
        if scooby.knowledge.meets_version(__version__, '2.28.1'):
            kwargs['duration'] = 1000 * 1 / fps
        else:  # pragma: no cover
            kwargs['fps'] = fps

        self.mwriter = get_writer(filename, **kwargs)

    def write_frame(self) -> None:
        """Write a single frame to the movie file.

        Examples
        --------
        >>> import pyvista as pv
        >>> plotter = pv.Plotter()
        >>> plotter.open_movie(filename)  # doctest:+SKIP
        >>> plotter.add_mesh(pv.Sphere())  # doctest:+SKIP
        >>> plotter.write_frame()  # doctest:+SKIP

        See :ref:`movie_example` for a full example using this method.

        """
        # if off screen, show has not been called and we must render
        # before extracting an image
        if self._first_time:
            self._on_first_render_request()
            self.render()

        if not hasattr(self, 'mwriter'):
            msg = 'This plotter has not opened a movie or GIF file.'
            raise RuntimeError(msg)
        self.update()
        self.mwriter.append_data(self.image)

    def get_image_depth(
        self, fill_value=np.nan, reset_camera_clipping_range=True
    ) -> pyvista.pyvista_ndarray:
        """Return a depth image representing current render window.

        Parameters
        ----------
        fill_value : float, default: numpy.nan
            Fill value for points in image that do not include objects
            in scene.  To not use a fill value, pass ``None``.

        reset_camera_clipping_range : bool, default: True
            Reset the camera clipping range to include data in view.

        Returns
        -------
        pyvista.pyvista_ndarray
            Image of depth values from camera orthogonal to image
            plane.

        Notes
        -----
        Values in image_depth are negative to adhere to a
        right-handed coordinate system.

        Examples
        --------
        >>> import pyvista as pv
        >>> plotter = pv.Plotter()
        >>> actor = plotter.add_mesh(pv.Sphere())
        >>> plotter.show()
        >>> zval = plotter.get_image_depth()

        """
        # allow no render window
        if self.render_window is None and self.last_image_depth is not None:
            zval = self.last_image_depth.copy()
            if fill_value is not None:
                zval[self._image_depth_null] = fill_value
            return zval

        self._check_rendered()
        self._check_has_ren_win()

        # Ensure points in view are within clipping range of renderer?
        if reset_camera_clipping_range:
            self.renderer.ResetCameraClippingRange()

        # Get the z-buffer image
        ifilter = _vtk.vtkWindowToImageFilter()
        ifilter.SetInput(self.render_window)
        ifilter.SetScale(self.image_scale)
        ifilter.ReadFrontBufferOff()
        ifilter.SetInputBufferTypeToZBuffer()
        zbuff = run_image_filter(ifilter)[:, :, 0]

        # Convert z-buffer values to depth from camera
        with warnings.catch_warnings():
            warnings.filterwarnings('ignore')
            near, far = self.camera.clipping_range
            if self.camera.parallel_projection:
                zval = (zbuff - near) / (far - near)
            else:
                zval = 2 * near * far / ((zbuff - 0.5) * 2 * (far - near) - near - far)

            # Consider image values outside clipping range as nans
            self._image_depth_null = np.logical_or(zval < -far, np.isclose(zval, -far))

        if fill_value is not None:
            zval[self._image_depth_null] = fill_value

        return zval

    def add_lines(self, lines, color='w', width=5, label=None, name=None, connected=False) -> Actor:
        """Add lines to the plotting object.

        Parameters
        ----------
        lines : np.ndarray
            Points representing line segments.  For example, two line
            segments would be represented as ``np.array([[0, 1, 0],
            [1, 0, 0], [1, 1, 0], [2, 0, 0]])``.

        color : ColorLike, default: 'w'
            Either a string, rgb list, or hex color string.  For example:

            * ``color='white'``
            * ``color='w'``
            * ``color=[1.0, 1.0, 1.0]``
            * ``color='#FFFFFF'``

        width : float, default: 5
            Thickness of lines.

        label : str, default: None
            String label to use when adding a legend to the scene with
            :func:`pyvista.Plotter.add_legend`.

        name : str, default: None
            The name for the added actor so that it can be easily updated.
            If an actor of this name already exists in the rendering window, it
            will be replaced by the new actor.

        connected : bool, default: False
            Treat ``lines`` as points representing a series of *connected* lines.
            For example, two connected line segments would be represented as
            ``np.array([[0, 0, 0], [1, 0, 0], [1, 1, 0]])``. If ``False``, an *even*
            number of points must be passed to ``lines``, and the lines need not be
            connected.


        Returns
        -------
        pyvista.Actor
            Lines actor.

        Examples
        --------
        Plot two lines.

        >>> import numpy as np
        >>> import pyvista as pv
        >>> pl = pv.Plotter()
        >>> points = np.array([[0, 1, 0], [1, 0, 0], [1, 1, 0], [2, 0, 0]])
        >>> actor = pl.add_lines(points, color='purple', width=3)
        >>> pl.camera_position = 'xy'
        >>> pl.show()

        Adding lines with ``connected=True`` will add a series of connected
        line segments.

        >>> pl = pv.Plotter()
        >>> points = np.array([[0, 1, 0], [1, 0, 0], [1, 1, 0], [2, 0, 0]])
        >>> actor = pl.add_lines(points, color='purple', width=3, connected=True)
        >>> pl.camera_position = 'xy'
        >>> pl.show()

        """
        if not isinstance(lines, np.ndarray):
            msg = 'Input should be an array of point segments'
            raise TypeError(msg)

        lines = (
            pyvista.lines_from_points(lines)
            if connected
            else pyvista.line_segments_from_points(lines)
        )

        actor = Actor(mapper=DataSetMapper(lines))
        actor.prop.line_width = width
        actor.prop.show_edges = True
        actor.prop.edge_color = color
        actor.prop.color = color
        actor.prop.lighting = False

        # legend label
        if label:
            if not isinstance(label, str):
                msg = 'Label must be a string'
                raise TypeError(msg)
            addr = actor.GetAddressAsString('')
            self.renderer._labels[addr] = (lines, label, Color(color))

        # Add to renderer
        self.add_actor(actor, reset_camera=False, name=name, pickable=False)  # type: ignore[arg-type]
        return actor

    @wraps(ScalarBars.remove_scalar_bar)
    def remove_scalar_bar(self, *args, **kwargs) -> None:  # numpydoc ignore=PR01,RT01
        """Remove the active scalar bar."""
        self.scalar_bars.remove_scalar_bar(*args, **kwargs)

    def add_point_labels(
        self,
        points,
        labels,
        italic=False,
        bold=True,
        font_size=None,
        text_color=None,
        font_family=None,
        font_file=None,
        shadow=False,
        show_points=True,
        point_color=None,
        point_size=None,
        name=None,
        shape_color='grey',
        shape='rounded_rect',
        fill_shape=True,
        margin=3,
        shape_opacity=1.0,
        pickable=False,
        render_points_as_spheres=False,
        tolerance=0.001,
        reset_camera=None,
        always_visible=False,
        render=True,
        justification_horizontal=None,
        justification_vertical=None,
        background_color=None,
        background_opacity=None,
    ):
        """Create a point actor with one label from list labels assigned to each point.

        Parameters
        ----------
        points : sequence | pyvista.DataSet | vtk.vtkAlgorithm
            An ``n x 3`` sequence points or :class:`pyvista.DataSet` with
            points or mesh-producing algorithm.

        labels : list | str
            List of labels.  Must be the same length as points. If a
            string name is given with a :class:`pyvista.DataSet` input for
            points, then these are fetched.

        italic : bool, default: False
            Italicises title and bar labels.

        bold : bool, default: True
            Bolds title and bar labels.

        font_size : float, optional
            Sets the size of the title font.

        text_color : ColorLike, optional
            Color of text. Either a string, RGB sequence, or hex color string.

            * ``text_color='white'``
            * ``text_color='w'``
            * ``text_color=[1.0, 1.0, 1.0]``
            * ``text_color='#FFFFFF'``

        font_family : str, optional
            Font family.  Must be either ``'courier'``, ``'times'``,
            or ``'arial``. This is ignored if the `font_file` is set.

        font_file : str, default: None
            The absolute file path to a local file containing a freetype
            readable font.

        shadow : bool, default: False
            Adds a black shadow to the text.

        show_points : bool, default: True
            Controls if points are visible.

        point_color : ColorLike, optional
            Either a string, rgb list, or hex color string.  One of
            the following.

            * ``point_color='white'``
            * ``point_color='w'``
            * ``point_color=[1.0, 1.0, 1.0]``
            * ``point_color='#FFFFFF'``

        point_size : float, optional
            Size of points if visible.

        name : str, optional
            The name for the added actor so that it can be easily
            updated.  If an actor of this name already exists in the
            rendering window, it will be replaced by the new actor.

        shape_color : ColorLike, default: "grey"
            Color of shape (if visible).  Either a string, rgb
            sequence, or hex color string.

        shape : str, default: "rounded_rect"
            The string name of the shape to use. Options are ``'rect'`` or
            ``'rounded_rect'``. If you want no shape, pass ``None``.

        fill_shape : bool, default: True
            Fill the shape with the ``shape_color``. Outlines if ``False``.

        margin : int, default: 3
            The size of the margin on the label background shape.

        shape_opacity : float, default: 1.0
            The opacity of the shape in the range of ``[0, 1]``.

        pickable : bool, default: False
            Set whether this actor is pickable.

        render_points_as_spheres : bool, default: False
            Render points as spheres rather than dots.

        tolerance : float, default: 0.001
            A tolerance to use to determine whether a point label is
            visible.  A tolerance is usually required because the
            conversion from world space to display space during
            rendering introduces numerical round-off.

        reset_camera : bool, optional
            Reset the camera after adding the points to the scene.

        always_visible : bool, default: False
            Skip adding the visibility filter.

        render : bool, default: True
            Force a render when ``True``.

        justification_horizontal : str, optional
            Text's horizontal justification.
            Should be either "left", "center" or "right".

            .. warning::
                If the justification is not default,
                the shape will be out of alignment with the label.
                If you use other than default,
                Please use the background color.
                See: https://github.com/pyvista/pyvista/pull/5407

        justification_vertical : str, optional
            Text's vertical justification.
            Should be either "bottom", "center" or "top".

            .. warning::
                If the justification is not default,
                the shape will be out of alignment with the label.
                If you use other than default,
                Please use the background color.
                See: https://github.com/pyvista/pyvista/pull/5407

        background_color : pyvista.Color, optional
            Background color of text's property.

        background_opacity : pyvista.Color, optional
            Background opacity of text's property.

        Returns
        -------
        vtk.vtkActor2D
            VTK label actor.  Can be used to change properties of the labels.

        Examples
        --------
        >>> import numpy as np
        >>> import pyvista as pv
        >>> pl = pv.Plotter()
        >>> points = np.array([[0.0, 0.0, 0.0], [1.0, 1.0, 0.0], [2.0, 0.0, 0.0]])
        >>> labels = ['Point A', 'Point B', 'Point C']
        >>> actor = pl.add_point_labels(
        ...     points,
        ...     labels,
        ...     italic=True,
        ...     font_size=20,
        ...     point_color='red',
        ...     point_size=20,
        ...     render_points_as_spheres=True,
        ...     always_visible=True,
        ...     shadow=True,
        ... )
        >>> pl.camera_position = 'xy'
        >>> pl.show()

        """
        if font_family is None:
            font_family = self._theme.font.family
        if font_size is None:
            font_size = self._theme.font.size
        point_color = Color(point_color, default_color=self._theme.color)

        if isinstance(points, (list, tuple)):
            points = np.array(points)

        if isinstance(points, np.ndarray):
            points = pyvista.PolyData(points)  # Cast to poly data
        elif not is_pyvista_dataset(points) and not isinstance(points, _vtk.vtkAlgorithm):
            msg = f'Points type not usable: {type(points)}'
            raise TypeError(msg)
        points, algo = algorithm_to_mesh_handler(points)
        if algo is not None:
            if pyvista.vtk_version_info < (9, 1):  # pragma: no cover
                from pyvista.core.errors import VTKVersionError

                msg = 'To use vtkAlgorithms with `add_point_labels` requires VTK 9.1 or later.'
                raise VTKVersionError(msg)
            # Extract points filter
            pc_algo = _vtk.vtkConvertToPointCloud()
            set_algorithm_input(pc_algo, algo)
            algo = pc_algo

        if name is None:
            name = f'{type(points).__name__}({points.memory_address})'

        hier = _vtk.vtkPointSetToLabelHierarchy()
        if not isinstance(labels, str):
            if algo is not None:
                msg = 'If using a vtkAlgorithm input, the labels must be a named array on the dataset.'
                raise TypeError(msg)
            points = pyvista.PolyData(points.points)
            if len(points.points) != len(labels):
                msg = 'There must be one label for each point'
                raise ValueError(msg)
            vtklabels = _vtk.vtkStringArray()
            vtklabels.SetName('labels')
            for item in labels:
                vtklabels.InsertNextValue(str(item))
            points.GetPointData().AddArray(vtklabels)
            hier.SetLabelArrayName('labels')
        else:
            # Make sure PointData
            if labels not in points.point_data:
                msg = f'Array {labels!r} not found in point data.'
                raise ValueError(msg)
            hier.SetLabelArrayName(labels)

        if always_visible:
            set_algorithm_input(hier, algo or points)
        else:
            # Only show visible points
            vis_points = _vtk.vtkSelectVisiblePoints()
            set_algorithm_input(vis_points, algo or points)
            vis_points.SetRenderer(self.renderer)
            vis_points.SetTolerance(tolerance)

            hier.SetInputConnection(vis_points.GetOutputPort())

        # create label mapper
        label_mapper = _vtk.vtkLabelPlacementMapper()
        label_mapper.SetInputConnection(hier.GetOutputPort())
        if not isinstance(shape, str):
            label_mapper.SetShapeToNone()
        elif shape.lower() in 'rect':
            label_mapper.SetShapeToRect()
        elif shape.lower() in 'rounded_rect':
            label_mapper.SetShapeToRoundedRect()
        else:
            msg = f'Shape ({shape}) not understood'
            raise ValueError(msg)
        if fill_shape:
            label_mapper.SetStyleToFilled()
        else:
            label_mapper.SetStyleToOutline()
        label_mapper.SetBackgroundColor(Color(shape_color).float_rgb)
        label_mapper.SetBackgroundOpacity(shape_opacity)
        label_mapper.SetMargin(margin)

        text_property = pyvista.TextProperty(
            italic=italic,
            bold=bold,
            font_size=font_size,
            font_family=font_family,
            font_file=font_file,
            color=text_color,
            shadow=shadow,
            justification_horizontal=justification_horizontal,
            justification_vertical=justification_vertical,
            background_color=background_color,
            background_opacity=background_opacity,
        )
        hier.SetTextProperty(text_property)

        self.remove_actor(f'{name}-points', reset_camera=False)  # type: ignore[arg-type]
        self.remove_actor(f'{name}-labels', reset_camera=False)  # type: ignore[arg-type]

        # add points
        if show_points:
            self.add_mesh(
                algo or points,
                color=point_color,
                point_size=point_size,
                name=f'{name}-points',
                pickable=pickable,
                render_points_as_spheres=render_points_as_spheres,
                reset_camera=reset_camera,
                render=render,
            )

        label_actor = _vtk.vtkActor2D()
        label_actor.SetMapper(label_mapper)
        self.add_actor(label_actor, reset_camera=False, name=f'{name}-labels', pickable=False)  # type: ignore[arg-type]
        return label_actor

    def add_point_scalar_labels(
        self, points, labels, fmt=None, preamble='', **kwargs
    ) -> _vtk.vtkActor2D:
        """Label the points from a dataset with the values of their scalars.

        Wrapper for :func:`pyvista.Plotter.add_point_labels`.

        Parameters
        ----------
        points : sequence[float] | np.ndarray | pyvista.DataSet
            An ``n x 3`` numpy.ndarray or pyvista dataset with points.

        labels : list | str
            List of scalars of labels.  Must be the same length as points. If a
            string name is given with a :class:`pyvista.DataSet` input for
            points, then these are fetched.

        fmt : str, optional
            String formatter used to format numerical data.

        preamble : str, default: ""
            Text before the start of each label.

        **kwargs : dict, optional
            Keyword arguments passed to
            :func:`pyvista.Plotter.add_point_labels`.

        Returns
        -------
        vtk.vtkActor2D
            VTK label actor.  Can be used to change properties of the labels.

        """
        if not is_pyvista_dataset(points):
            points, _ = _coerce_pointslike_arg(points, copy=False)
        if not isinstance(labels, (str, list)):
            msg = 'labels must be a string name of the scalars array to use or list of scalars'
            raise TypeError(msg)
        if fmt is None:
            fmt = self._theme.font.fmt
        if fmt is None:
            fmt = '%.6e'
        if isinstance(points, np.ndarray):
            scalars = labels
        elif is_pyvista_dataset(points):
            scalars = points.point_data[labels]
        phrase = f'{preamble} {fmt}'
        labels = [phrase % val for val in scalars]
        return self.add_point_labels(points, labels, **kwargs)

    def add_points(self, points, style='points', **kwargs) -> Actor:
        """Add points to a mesh.

        Parameters
        ----------
        points : numpy.ndarray or pyvista.DataSet
            Array of points or the points from a pyvista object.

        style : str, default: 'points'
            Visualization style of the mesh.  One of the following:
            ``style='points'``, ``style='points_gaussian'``.
            ``'points_gaussian'`` can be controlled with the ``emissive`` and
            ``render_points_as_spheres`` options.

        **kwargs : dict, optional
            See :func:`pyvista.Plotter.add_mesh` for optional
            keyword arguments.

        Returns
        -------
        pyvista.Actor
            Actor of the mesh.

        Examples
        --------
        Add a numpy array of points to a mesh.

        >>> import numpy as np
        >>> import pyvista as pv
        >>> rng = np.random.default_rng(seed=0)
        >>> points = rng.random((10, 3))
        >>> pl = pv.Plotter()
        >>> actor = pl.add_points(
        ...     points, render_points_as_spheres=True, point_size=100.0
        ... )
        >>> pl.show()

        Plot using the ``'points_gaussian'`` style

        >>> points = rng.random((10, 3))
        >>> pl = pv.Plotter()
        >>> actor = pl.add_points(points, style='points_gaussian')
        >>> pl.show()

        """
        if style not in ['points', 'points_gaussian']:
            msg = (
                f'Invalid style {style} for add_points. Should be either "points" or '
                '"points_gaussian".'
            )
            raise ValueError(msg)
        return self.add_mesh(points, style=style, **kwargs)

    def add_arrows(self, cent, direction, mag=1, **kwargs) -> Actor:
        """Add arrows to the plotter.

        Parameters
        ----------
        cent : np.ndarray
            Array of centers.

        direction : np.ndarray
            Array of direction vectors.

        mag : float, optional
            Amount to scale the direction vectors.

        **kwargs : dict, optional
            See :func:`pyvista.Plotter.add_mesh` for optional
            keyword arguments.

        Returns
        -------
        pyvista.Actor
            Actor of the arrows.

        Examples
        --------
        Plot a random field of vectors and save a screenshot of it.

        >>> import numpy as np
        >>> import pyvista as pv
        >>> rng = np.random.default_rng(seed=0)
        >>> cent = rng.random((10, 3))
        >>> direction = rng.random((10, 3))
        >>> plotter = pv.Plotter()
        >>> _ = plotter.add_arrows(cent, direction, mag=2)
        >>> plotter.show()

        """
        if cent.shape != direction.shape:  # pragma: no cover
            msg = 'center and direction arrays must have the same shape'
            raise ValueError(msg)

        direction = direction.copy()
        if cent.ndim != 2:
            cent = cent.reshape((-1, 3))

        if direction.ndim != 2:
            direction = direction.reshape((-1, 3))

        if mag != 1:
            direction = direction * mag

        pdata = pyvista.vector_poly_data(cent, direction)
        # Create arrow object
        arrow = _vtk.vtkArrowSource()
        arrow.Update()
        glyph3D = _vtk.vtkGlyph3D()
        glyph3D.SetSourceData(arrow.GetOutput())
        glyph3D.SetInputData(pdata)
        glyph3D.SetVectorModeToUseVector()
        glyph3D.Update()

        arrows = wrap(glyph3D.GetOutput())
        return self.add_mesh(arrows, **kwargs)

    @staticmethod
    def _save_image(image, filename, return_img):
        """Save to file and/or return a NumPy image array.

        This is an internal helper.

        """
        if not image.size:
            msg = 'Empty image. Have you run plot() first?'
            raise ValueError(msg)
        # write screenshot to file if requested
        if isinstance(filename, (str, Path, io.BytesIO)):
            from PIL import Image

            if isinstance(filename, (str, Path)):
                filename = Path(filename)
                if isinstance(pyvista.FIGURE_PATH, str) and not filename.is_absolute():
                    filename = Path(pyvista.FIGURE_PATH) / filename
                if not filename.suffix:
                    filename = filename.with_suffix('.png')
                elif filename.suffix not in SUPPORTED_FORMATS:
                    msg = (
                        f'Unsupported extension {filename.suffix}\n'
                        f'Must be one of the following: {SUPPORTED_FORMATS}'
                    )
                    raise ValueError(msg)
                filename = filename.expanduser().resolve()
                Image.fromarray(image).save(filename)
            else:
                Image.fromarray(image).save(filename, format='PNG')
        # return image array if requested
        return image if return_img else None

    def save_graphic(self, filename, title='PyVista Export', raster=True, painter=True) -> None:
        """Save a screenshot of the rendering window as a graphic file.

        This can be helpful for publication documents.

        The supported formats are:

        * ``'.svg'``
        * ``'.eps'``
        * ``'.ps'``
        * ``'.pdf'``
        * ``'.tex'``

        Parameters
        ----------
        filename : str
            Path to fsave the graphic file to.

        title : str, default: "PyVista Export"
            Title to use within the file properties.

        raster : bool, default: True
            Attempt to write 3D properties as a raster image.

        painter : bool, default: True
            Configure the exporter to expect a painter-ordered 2D
            rendering, that is, a rendering at a fixed depth where
            primitives are drawn from the bottom up.

        Examples
        --------
        >>> import pyvista as pv
        >>> from pyvista import examples
        >>> pl = pv.Plotter()
        >>> _ = pl.add_mesh(examples.load_airplane(), smooth_shading=True)
        >>> _ = pl.add_background_image(examples.mapfile)
        >>> pl.save_graphic('img.svg')  # doctest:+SKIP

        """
        from vtkmodules.vtkIOExportGL2PS import vtkGL2PSExporter

        if self.render_window is None:
            msg = 'This plotter is closed and unable to save a screenshot.'
            raise AttributeError(msg)
        if self._first_time:
            self._on_first_render_request()
            self.render()
        filename = Path(filename)
        if isinstance(pyvista.FIGURE_PATH, str) and not filename.is_absolute():  # pragma: no cover
            filename = Path(pyvista.FIGURE_PATH) / filename
        filename = filename.expanduser().resolve()
        extension = pyvista.core.utilities.fileio.get_ext(filename)

        writer = vtkGL2PSExporter()
        modes = {
            '.svg': writer.SetFileFormatToSVG,
            '.eps': writer.SetFileFormatToEPS,
            '.ps': writer.SetFileFormatToPS,
            '.pdf': writer.SetFileFormatToPDF,
            '.tex': writer.SetFileFormatToTeX,
        }
        if extension not in modes:
<<<<<<< HEAD
            msg = (
                f'Extension ({extension}) is an invalid choice.\n\n'
                f'Valid options include: {", ".join(modes.keys())}'
=======
            raise ValueError(
                f'Extension ({extension}) is an invalid choice.\n\n'
                f'Valid options include: {", ".join(modes.keys())}',
>>>>>>> d1c369dd
            )
            raise ValueError(msg)
        writer.CompressOff()
        if pyvista.vtk_version_info < (9, 2, 2):  # pragma no cover
            writer.SetFilePrefix(str(filename.with_suffix('')))
        else:
            writer.SetFilePrefix(filename.with_suffix(''))
        writer.SetInput(self.render_window)
        modes[extension]()
        writer.SetTitle(title)
        writer.SetWrite3DPropsAsRasterImage(raster)
        if painter:
            writer.UsePainterSettings()
        writer.Update()

    def screenshot(
        self,
        filename=None,
        transparent_background=None,
        return_img=True,
        window_size=None,
        scale=None,
    ):
        """Take screenshot at current camera position.

        Parameters
        ----------
        filename : str | Path | io.BytesIO, optional
            Location to write image to.  If ``None``, no image is written.

        transparent_background : bool, optional
            Whether to make the background transparent.  The default is
            looked up on the plotter's theme.

        return_img : bool, default: True
            If ``True``, a :class:`numpy.ndarray` of the image will be
            returned.

        window_size : sequence[int], optional
            Set the plotter's size to this ``(width, height)`` before
            taking the screenshot.

        scale : int, optional
            Set the factor to scale the window size to make a higher
            resolution image. If ``None`` this will use the ``image_scale``
            property on this plotter which defaults to one.

        Returns
        -------
        pyvista.pyvista_ndarray
            Array containing pixel RGB and alpha.  Sized:

            * [Window height x Window width x 3] if
              ``transparent_background`` is set to ``False``.
            * [Window height x Window width x 4] if
              ``transparent_background`` is set to ``True``.

        Examples
        --------
        >>> import pyvista as pv
        >>> sphere = pv.Sphere()
        >>> plotter = pv.Plotter(off_screen=True)
        >>> actor = plotter.add_mesh(sphere)
        >>> plotter.screenshot('screenshot.png')  # doctest:+SKIP

        """
        with self.window_size_context(window_size):
            # configure image filter
            if transparent_background is None:
                transparent_background = self._theme.transparent_background
            self.image_transparent_background = transparent_background

            # This if statement allows you to save screenshots of closed plotters
            # This is needed for the sphinx-gallery to work
            if self.render_window is None:
                # If plotter has been closed...
                # check if last_image exists
                if self.last_image is not None:
                    # Save last image
                    if scale is not None:
                        warnings.warn(
                            'This plotter is closed and cannot be scaled. Using the last saved image. Try using the `image_scale` property directly.',
                        )
                    return self._save_image(self.last_image, filename, return_img)
                # Plotter hasn't been rendered or was improperly closed
                msg = 'This plotter is closed and unable to save a screenshot.'
                raise RuntimeError(msg)

            if self._first_time and (
                hasattr(self, 'off_screen') and not self.off_screen
            ):  # 'off_screen' attribute is specific to Plotter objects.
                msg = 'Nothing to screenshot - call .show first or use the off_screen argument'
                raise RuntimeError(msg)

            # if off screen, show has not been called and we must render
            # before extracting an image
            if self._first_time:
                self._on_first_render_request()
                self.render()

            with self.image_scale_context(scale):
                self._make_render_window_current()
                return self._save_image(self.image, filename, return_img)

    @wraps(Renderers.set_background)
    def set_background(self, *args, **kwargs) -> None:  # numpydoc ignore=PR01,RT01
        """Wrap ``Renderers.set_background``."""
        self.renderers.set_background(*args, **kwargs)

    @wraps(Renderers.set_color_cycler)
    def set_color_cycler(self, *args, **kwargs) -> None:  # numpydoc ignore=PR01,RT01
        """Wrap ``Renderers.set_color_cycler``."""
        self.renderers.set_color_cycler(*args, **kwargs)

    def generate_orbital_path(
        self, factor=3.0, n_points=20, viewup=None, shift=0.0
    ) -> pyvista.PolyData:
        """Generate an orbital path around the data scene.

        Parameters
        ----------
        factor : float, default: 3.0
            A scaling factor when building the orbital extent.

        n_points : int, default: 20
            Number of points on the orbital path.

        viewup : sequence[float], optional
            The normal to the orbital plane.

        shift : float, default: 0.0
            Shift the plane up/down from the center of the scene by
            this amount.

        Returns
        -------
        pyvista.PolyData
            PolyData containing the orbital path.

        Examples
        --------
        Generate an orbital path around a sphere.

        >>> import pyvista as pv
        >>> plotter = pv.Plotter()
        >>> _ = plotter.add_mesh(pv.Sphere())
        >>> viewup = [0, 0, 1]
        >>> orbit = plotter.generate_orbital_path(
        ...     factor=2.0, n_points=50, shift=0.0, viewup=viewup
        ... )

        See :ref:`orbiting_example` for a full example using this method.

        """
        if viewup is None:
            viewup = self._theme.camera.viewup
        center = np.array(self.center)
        bnds = self.bounds
        radius = (bnds.x_max - bnds.x_min) * factor
        y = (bnds.y_max - bnds.y_min) * factor
        radius = max(y, radius)
        center += np.array(viewup) * shift
        return pyvista.Polygon(center=center, radius=radius, normal=viewup, n_sides=n_points)

    def fly_to(self, point):
        """Move the current camera's focal point to a position point.

        The movement is animated over the number of frames specified in
        NumberOfFlyFrames. The LOD desired frame rate is used.

        Parameters
        ----------
        point : sequence[float]
            Point to fly to in the form of ``(x, y, z)``.

        """
        self.iren.fly_to(self.renderer, point)  # type: ignore[union-attr]

    def orbit_on_path(
        self,
        path=None,
        focus=None,
        step=0.5,
        viewup=None,
        write_frames=False,
        threaded=False,
        progress_bar=False,
    ):
        """Orbit on the given path focusing on the focus point.

        Parameters
        ----------
        path : pyvista.PolyData
            Path of orbital points. The order in the points is the order of
            travel.

        focus : sequence[float], optional
            The point of focus the camera. For example ``(0.0, 0.0, 0.0)``.

        step : float, default: 0.5
            The timestep between flying to each camera position. Ignored when
            ``plotter.off_screen = True``.

        viewup : sequence[float], optional
            The normal to the orbital plane.

        write_frames : bool, default: False
            Assume a file is open and write a frame on each camera
            view during the orbit.

        threaded : bool, default: False
            Run this as a background thread.  Generally used within a
            GUI (i.e. PyQt).

        progress_bar : bool, default: False
            Show the progress bar when proceeding through the path.
            This can be helpful to show progress when generating
            movies with ``off_screen=True``.

        Examples
        --------
        Plot an orbit around the earth.  Save the gif as a temporary file.

        >>> from pathlib import Path
        >>> from tempfile import mkdtemp
        >>> import pyvista as pv
        >>> from pyvista import examples
        >>> mesh = examples.load_globe()
        >>> texture = examples.load_globe_texture()
        >>> filename = Path(mkdtemp()) / 'orbit.gif'
        >>> plotter = pv.Plotter(window_size=[300, 300])
        >>> _ = plotter.add_mesh(mesh, texture=texture, smooth_shading=True)
        >>> plotter.open_gif(filename)
        >>> viewup = [0, 0, 1]
        >>> orbit = plotter.generate_orbital_path(
        ...     factor=2.0, n_points=24, shift=0.0, viewup=viewup
        ... )
        >>> plotter.orbit_on_path(orbit, write_frames=True, viewup=viewup, step=0.02)

        See :ref:`orbiting_example` for a full example using this method.

        """
        if focus is None:
            focus = self.center
        if viewup is None:
            viewup = self._theme.camera.viewup
        if path is None:
            path = self.generate_orbital_path(viewup=viewup)
        if not is_pyvista_dataset(path):
            path = pyvista.PolyData(path)
        points = path.points

        # Make sure the whole scene is visible
        self.camera.thickness = path.length

        if progress_bar:
            try:
                from tqdm import tqdm
            except ImportError:  # pragma: no cover
                msg = 'Please install `tqdm` to use ``progress_bar=True``'
                raise ImportError(msg)

        def orbit() -> None:
            """Define the internal thread for running the orbit."""
            points_seq = tqdm(points) if progress_bar else points

            for point in points_seq:
                tstart = time.time()  # include the render time in the step time
                self.set_position(point, render=False)
                self.set_focus(focus, render=False)
                self.set_viewup(viewup, render=False)
                self.renderer.ResetCameraClippingRange()
                if write_frames:
                    self.write_frame()
                else:
                    self.render()
                sleep_time = step - (time.time() - tstart)
                if sleep_time > 0 and (
                    hasattr(self, 'off_screen') and not self.off_screen
                ):  # 'off_screen' attribute is specific to Plotter objects.
                    time.sleep(sleep_time)
            if write_frames:
                self.mwriter.close()

        if threaded:
            thread = Thread(target=orbit)
            thread.start()
        else:
            orbit()

    def export_obj(self, filename) -> None:
        """Export scene to OBJ format.

        Parameters
        ----------
        filename : str | Path
            Filename to export the scene to.  Must end in ``'.obj'``.

        Examples
        --------
        Export the scene to "scene.obj"

        >>> import pyvista as pv
        >>> pl = pv.Plotter()
        >>> _ = pl.add_mesh(pv.Sphere())
        >>> pl.export_obj('scene.obj')  # doctest:+SKIP

        """
        from vtkmodules.vtkIOExport import vtkOBJExporter

        if self.render_window is None:
            msg = 'This plotter must still have a render window open.'
            raise RuntimeError(msg)
        if (
            isinstance(pyvista.FIGURE_PATH, str) and not Path(filename).is_absolute()
        ):  # pragma: no cover
            filename = Path(pyvista.FIGURE_PATH) / filename
        else:
            filename = Path(filename).expanduser().resolve()

        if filename.suffix != '.obj':
            msg = '`filename` must end with ".obj"'
            raise ValueError(msg)

        exporter = vtkOBJExporter()
        # remove the extension as VTK always adds it in
        if pyvista.vtk_version_info < (9, 2, 2):  # pragma no cover
            exporter.SetFilePrefix(str(filename.with_suffix('')))
        else:
            exporter.SetFilePrefix(filename.with_suffix(''))
        exporter.SetRenderWindow(self.render_window)
        exporter.Write()

    @property
    def _datasets(self):
        """Return a list of all datasets associated with this plotter."""
        datasets = []
        for renderer in self.renderers:
            for actor in renderer.actors.values():
                mapper = actor.GetMapper()

                # ignore any mappers whose inputs are not datasets
                if hasattr(mapper, 'GetInputAsDataSet'):
                    datasets.append(wrap(mapper.GetInputAsDataSet()))

        return datasets

    def __del__(self):
        """Delete the plotter."""
        # We have to check here if the plotter was only partially initialized
        if self._initialized and not self._closed:
            self.close()
        self.deep_clean()
        if self._initialized:
            del self.renderers

    def add_background_image(self, image_path, scale=1.0, auto_resize=True, as_global=True):
        """Add a background image to a plot.

        Parameters
        ----------
        image_path : str
            Path to an image file.

        scale : float, default: 1.0
            Scale the image larger or smaller relative to the size of
            the window.  For example, a scale size of 2 will make the
            largest dimension of the image twice as large as the
            largest dimension of the render window.

        auto_resize : bool, default: True
            Resize the background when the render window changes size.

        as_global : bool, default: True
            When multiple render windows are present, setting
            ``as_global=False`` will cause the background to only
            appear in one window.

        Examples
        --------
        >>> import pyvista as pv
        >>> from pyvista import examples
        >>> plotter = pv.Plotter()
        >>> actor = plotter.add_mesh(pv.Sphere())
        >>> plotter.add_background_image(examples.mapfile)
        >>> plotter.show()

        """
        if self.renderers.has_active_background_renderer:
            msg = (
                'A background image already exists.  '
                'Remove it with ``remove_background_image`` '
                'before adding one'
            )
            raise RuntimeError(msg)

        # Need to change the number of layers to support an additional
        # background layer
        if not self._has_background_layer:
            self.render_window.SetNumberOfLayers(3)  # type: ignore[union-attr]
        renderer = self.renderers.add_background_renderer(image_path, scale, as_global)
        self.render_window.AddRenderer(renderer)  # type: ignore[union-attr]

        # set up autoscaling of the image
        if auto_resize:  # pragma: no cover
            self.iren.add_observer('ModifiedEvent', renderer.resize)  # type: ignore[union-attr]

    @wraps(Renderers.remove_background_image)
    def remove_background_image(self) -> None:  # numpydoc ignore=PR01,RT01
        """Wrap ``Renderers.remove_background_image``."""
        self.renderers.remove_background_image()

        # return the active renderer to the top, otherwise flat background
        # will not be rendered
        self.renderer.layer = 0

    def _on_first_render_request(self) -> None:
        """Once an image or render is officially requested, run this routine.

        For example on the show call or any screenshot producing code.
        """
        # reset unless camera for the first render unless camera is set
        if self._first_time:
            for renderer in self.renderers:
                if not renderer.camera.is_set:
                    renderer.camera_position = renderer.get_default_cam_pos()
                    renderer.ResetCamera()
            self._first_time = False

    def reset_camera_clipping_range(self) -> None:
        """Reset camera clipping planes."""
        self.renderer.ResetCameraClippingRange()

    def add_light(self, light, only_active=False) -> None:
        """Add a Light to the scene.

        Parameters
        ----------
        light : Light or vtkLight
            The light to be added.

        only_active : bool, default: False
            If ``True``, only add the light to the active
            renderer. The default is that every renderer adds the
            light. To add the light to an arbitrary renderer, see
            :func:`pyvista.Renderer.add_light`.

        Examples
        --------
        Create a plotter that we initialize with no lights, and add a
        cube and a single headlight to it.

        >>> import pyvista as pv
        >>> plotter = pv.Plotter(lighting='none')
        >>> _ = plotter.add_mesh(pv.Cube())
        >>> light = pv.Light(color='cyan', light_type='headlight')
        >>> plotter.add_light(light)
        >>> plotter.show()

        """
        renderers = [self.renderer] if only_active else self.renderers
        for renderer in renderers:
            renderer.add_light(light)

    def remove_all_lights(self, only_active=False) -> None:
        """Remove all lights from the scene.

        Parameters
        ----------
        only_active : bool, default: False
            If ``True``, only remove lights from the active
            renderer. The default is that lights are stripped from
            every renderer.

        Examples
        --------
        Create a plotter and remove all lights after initialization.
        Note how the mesh rendered is completely flat

        >>> import pyvista as pv
        >>> plotter = pv.Plotter()
        >>> plotter.remove_all_lights()
        >>> plotter.renderer.lights
        []
        >>> _ = plotter.add_mesh(pv.Sphere(), show_edges=True)
        >>> plotter.show()

        Note how this differs from a plot with default lighting

        >>> pv.Sphere().plot(show_edges=True, lighting=True)

        """
        renderers = [self.renderer] if only_active else self.renderers
        for renderer in renderers:
            renderer.remove_all_lights()

    def where_is(self, name) -> list[tuple[int, int]]:
        """Return the subplot coordinates of a given actor.

        Parameters
        ----------
        name : str
            Actor's name.

        Returns
        -------
        list[tuple[int, int]]
            A list with the subplot coordinates of the actor.

        Examples
        --------
        >>> import pyvista as pv
        >>> plotter = pv.Plotter(shape=(2, 2))
        >>> plotter.subplot(0, 0)
        >>> _ = plotter.add_mesh(pv.Box(), name='box')
        >>> plotter.subplot(0, 1)
        >>> _ = plotter.add_mesh(pv.Sphere(), name='sphere')
        >>> plotter.subplot(1, 0)
        >>> _ = plotter.add_mesh(pv.Box(), name='box')
        >>> plotter.subplot(1, 1)
        >>> _ = plotter.add_mesh(pv.Cone(), name='cone')
        >>> plotter.where_is('box')
        [(0, 0), (1, 0)]

        >>> plotter.show()

        """
        return [
            tuple(self.renderers.index_to_loc(index).tolist())
            for index in range(len(self.renderers))
            if name in self.renderers[index]._actors
        ]


class Plotter(BasePlotter):
    """Plotting object to display vtk meshes or numpy arrays.

    Parameters
    ----------
    off_screen : bool, optional
        Renders off screen when ``True``.  Useful for automated
        screenshots.

    notebook : bool, optional
        When ``True``, the resulting plot is placed inline a jupyter
        notebook.  Assumes a jupyter console is active.  Automatically
        enables ``off_screen``.

    shape : sequence[int], optional
        Number of sub-render windows inside of the main window.
        Specify two across with ``shape=(2, 1)`` and a two by two grid
        with ``shape=(2, 2)``.  By default there is only one render
        window.  Can also accept a string descriptor as shape. E.g.:

        * ``shape="3|1"`` means 3 plots on the left and 1 on the right,
        * ``shape="4/2"`` means 4 plots on top and 2 at the bottom.

    border : bool, optional
        Draw a border around each render window.

    border_color : ColorLike, default: "k"
        Either a string, rgb list, or hex color string.  For example:

            * ``color='white'``
            * ``color='w'``
            * ``color=[1.0, 1.0, 1.0]``
            * ``color='#FFFFFF'``

    window_size : sequence[int], optional
        Window size in pixels.  Defaults to ``[1024, 768]``, unless
        set differently in the relevant theme's ``window_size``
        property.

    line_smoothing : bool, default: False
        If ``True``, enable line smoothing.

    polygon_smoothing : bool, default: False
        If ``True``, enable polygon smoothing.

    lighting : str, default: 'light kit"
        Lighting to set up for the plotter. Accepted options:

        * ``'light kit'``: a vtk Light Kit composed of 5 lights.
        * ``'three lights'``: illumination using 3 lights.
        * ``'none'``: no light sources at instantiation.

        The default is a ``'light kit'`` (to be precise, 5 separate
        lights that act like a Light Kit).

    theme : pyvista.plotting.themes.Theme, optional
        Plot-specific theme.

    image_scale : int, optional
        Scale factor when saving screenshots. Image sizes will be
        the ``window_size`` multiplied by this scale factor.

    Examples
    --------
    >>> import pyvista as pv
    >>> mesh = pv.Cube()
    >>> another_mesh = pv.Sphere()
    >>> pl = pv.Plotter()
    >>> actor = pl.add_mesh(mesh, color='red', style='wireframe', line_width=4)
    >>> actor = pl.add_mesh(another_mesh, color='blue')
    >>> pl.show()

    """

    last_update_time = 0.0

    def __init__(
        self,
        off_screen=None,
        notebook=None,
        shape=(1, 1),
        groups=None,
        row_weights=None,
        col_weights=None,
        border=None,
        border_color='k',
        border_width=2.0,
        window_size=None,
        line_smoothing=False,
        point_smoothing=False,
        polygon_smoothing=False,
        splitting_position=None,
        title=None,
        lighting='light kit',
        theme=None,
        image_scale=None,
    ):
        """Initialize a vtk plotting object."""
        super().__init__(
            shape=shape,
            border=border,
            border_color=border_color,
            border_width=border_width,
            groups=groups,
            row_weights=row_weights,
            col_weights=col_weights,
            splitting_position=splitting_position,
            title=title,
            lighting=lighting,
            theme=theme,
            image_scale=image_scale,
        )
        # reset partial initialization flag
        self._initialized = False

        log.debug('Plotter init start')

        # check if a plotting backend is enabled
        _warn_xserver()

        if off_screen is None:
            off_screen = pyvista.OFF_SCREEN

        if notebook is None:
            if self._theme.notebook is not None:
                notebook = self._theme.notebook
            else:
                notebook = scooby.in_ipykernel()

        self.notebook = notebook
        if self.notebook or pyvista.ON_SCREENSHOT:
            off_screen = True
        self.off_screen = off_screen

        # initialize render window
        self.ren_win = _vtk.vtkRenderWindow()
        self.render_window.SetMultiSamples(0)  # type: ignore[union-attr]
        self.render_window.SetBorders(True)  # type: ignore[union-attr]
        if line_smoothing:
            self.render_window.LineSmoothingOn()  # type: ignore[union-attr]
        if point_smoothing:
            self.render_window.PointSmoothingOn()  # type: ignore[union-attr]
        if polygon_smoothing:
            self.render_window.PolygonSmoothingOn()  # type: ignore[union-attr]

        for renderer in self.renderers:
            self.render_window.AddRenderer(renderer)  # type: ignore[union-attr]

        # Add the shadow renderer to allow us to capture interactions within
        # a given viewport
        # https://vtk.org/pipermail/vtkusers/2018-June/102030.html
        number_or_layers = self.render_window.GetNumberOfLayers()  # type: ignore[union-attr]
        current_layer = self.renderer.GetLayer()
        self.render_window.SetNumberOfLayers(number_or_layers + 1)  # type: ignore[union-attr]
        self.render_window.AddRenderer(self.renderers.shadow_renderer)  # type: ignore[union-attr]
        self.renderers.shadow_renderer.SetLayer(current_layer + 1)
        self.renderers.shadow_renderer.SetInteractive(False)  # never needs to capture

        if self.off_screen:
            self.render_window.SetOffScreenRendering(1)  # type: ignore[union-attr]
            # vtkGenericRenderWindowInteractor has no event loop and
            # allows the display client to close on Linux when
            # off_screen.  We still want an interactor for off screen
            # plotting since there are some widgets (like the axes
            # widget) that need an interactor
            interactor = _vtk.vtkGenericRenderWindowInteractor()
        else:
            interactor = None

        # Add ren win and interactor
        self.iren = RenderWindowInteractor(self, light_follow_camera=False, interactor=interactor)
        self.iren.set_render_window(self.render_window)
        self.reset_key_events()
        self.enable_trackball_style()  # type: ignore[call-arg] # internally calls update_style()
        self.iren.add_observer('KeyPressEvent', self.key_press_event)

        # Set camera widget based on theme. This requires that an
        # interactor be present.
        if self.theme._enable_camera_orientation_widget:
            self.add_camera_orientation_widget()

        # Set background
        self.set_background(self._theme.background)  # type: ignore[arg-type]

        # Set window size
        self._window_size_unset = False
        if window_size is None:
            self.window_size = self._theme.window_size
            if self.window_size == pyvista.plotting.themes.Theme().window_size:
                self._window_size_unset = True
        else:
            self.window_size = window_size

        if self._theme.depth_peeling.enabled and self.enable_depth_peeling():  # type: ignore[call-arg]
            for renderer in self.renderers:
                renderer.enable_depth_peeling()

        # set anti_aliasing based on theme
        if self.theme.anti_aliasing:
            self.enable_anti_aliasing(self.theme.anti_aliasing)

        if self.theme.camera.parallel_projection:
            self.enable_parallel_projection()  # type: ignore[call-arg]

        self.parallel_scale = self.theme.camera.parallel_scale

        # some cleanup only necessary for fully initialized plotters
        self._initialized = True
        log.debug('Plotter init stop')

    def show(
        self,
        title=None,
        window_size=None,
        interactive=True,
        auto_close=None,
        interactive_update=False,
        full_screen=None,
        screenshot=False,
        return_img=False,
        cpos=None,
        jupyter_backend=None,
        return_viewer=False,
        return_cpos=None,
        before_close_callback=None,
        **kwargs,
    ):
        """Display the plotting window.

        Parameters
        ----------
        title : str, optional
            Title of plotting window.  Defaults to
            :attr:`pyvista.global_theme.title <pyvista.plotting.themes.Theme.title>`.

        window_size : list, optional
            Window size in pixels.  Defaults to
            :attr:`pyvista.global_theme.window_size <pyvista.plotting.themes.Theme.window_size>`.

        interactive : bool, optional
            Enabled by default.  Allows user to pan and move figure.
            Defaults to
            :attr:`pyvista.global_theme.interactive <pyvista.plotting.themes.Theme.interactive>`.

        auto_close : bool, optional
            Exits plotting session when user closes the window when
            interactive is ``True``.  Defaults to
            :attr:`pyvista.global_theme.auto_close <pyvista.plotting.themes.Theme.auto_close>`.

        interactive_update : bool, default: False
            Allows user to non-blocking draw, user should call
            :func:`Plotter.update` in each iteration.

        full_screen : bool, optional
            Opens window in full screen.  When enabled, ignores
            ``window_size``.  Defaults to
            :attr:`pyvista.global_theme.full_screen <pyvista.plotting.themes.Theme.full_screen>`.

        screenshot : str | Path | io.BytesIO | bool, default: False
            Take a screenshot of the initial state of the plot.  If a string,
            it specifies the path to which the screenshot is saved. If
            ``True``, the screenshot is returned as an array. For interactive
            screenshots it's recommended to first call ``show()`` with
            ``auto_close=False`` to set the scene, then save the screenshot in
            a separate call to ``show()`` or :func:`Plotter.screenshot`.
            See also the ``before_close_callback`` parameter for an
            alternative.

        return_img : bool, default: False
            Returns a numpy array representing the last image along
            with the camera position.

        cpos : sequence[sequence[float]], optional
            The camera position.  You can also set this with
            :attr:`Plotter.camera_position`.

        jupyter_backend : str, optional
            Jupyter notebook plotting backend to use.  One of the
            following:

            * ``'none'`` : Do not display in the notebook.
            * ``'static'`` : Display a static figure.
            * ``'trame'`` : Display a dynamic figure with Trame.
            * ``'html'`` : Use an ebeddable HTML scene.

            This can also be set globally with
            :func:`pyvista.set_jupyter_backend`.

            A dictionary ``jupyter_kwargs`` can also be passed to further
            configure how the backend displays.

        return_viewer : bool, default: False
            Return the jupyterlab viewer, scene, or display object when
            plotting with Jupyter notebook. When ``False`` and within a Jupyter
            environment, the scene will be immediately shown within the
            notebook. Set this to ``True`` to return the scene instead.

        return_cpos : bool, optional
            Return the last camera position from the render window
            when enabled.  Default based on theme setting.  See
            :attr:`pyvista.plotting.themes.Theme.return_cpos`.

        before_close_callback : Callable, optional
            Callback that is called before the plotter is closed.
            The function takes a single parameter, which is the plotter object
            before it closes. An example of use is to capture a screenshot after
            interaction::

                def fun(plotter):
                    plotter.screenshot('file.png')

        **kwargs : dict, optional
            Developer keyword arguments.

        Returns
        -------
        cpos : list
            List of camera position, focal point, and view up.
            Returned only when ``return_cpos=True`` or set in the
            default global or plot theme.

        image : np.ndarray
            Numpy array of the last image when either ``return_img=True``
            or ``screenshot=True`` is set. Optionally contains alpha
            values. Sized:

            * [Window height x Window width x 3] if the theme sets
              ``transparent_background=False``.
            * [Window height x Window width x 4] if the theme sets
              ``transparent_background=True``.

        widget : ipywidgets.Widget
            IPython widget when ``return_viewer=True``.

        Notes
        -----
        Please use the ``q``-key to close the plotter as some
        operating systems (namely Windows) will experience issues
        saving a screenshot if the exit button in the GUI is pressed.

        Examples
        --------
        Simply show the plot of a mesh.

        >>> import pyvista as pv
        >>> pl = pv.Plotter()
        >>> _ = pl.add_mesh(pv.Cube())
        >>> pl.show()

        Take a screenshot interactively.  Screenshot will be of the
        first image shown, so use the first call with
        ``auto_close=False`` to set the scene before taking the
        screenshot.

        >>> pl = pv.Plotter()
        >>> _ = pl.add_mesh(pv.Cube())
        >>> pl.show(auto_close=False)  # doctest:+SKIP
        >>> pl.show(screenshot='my_image.png')  # doctest:+SKIP

        Obtain the camera position when using ``show``.

        >>> pl = pv.Plotter()
        >>> _ = pl.add_mesh(pv.Sphere())
        >>> pl.show(return_cpos=True)  # doctest:+SKIP
        [(2.223005211686484, -0.3126909484828709, 2.4686209867735065),
        (0.0, 0.0, 0.0),
        (-0.6839951597283509, -0.47207319712073137, 0.5561452310578585)]

        """
        jupyter_kwargs = kwargs.pop('jupyter_kwargs', {})
        assert_empty_kwargs(**kwargs)

        if before_close_callback is None:
            before_close_callback = pyvista.global_theme._before_close_callback
        self._before_close_callback = before_close_callback

        if interactive_update and auto_close is None:
            auto_close = False
        elif interactive_update and auto_close:
            warnings.warn(
                textwrap.dedent(
                    """
                    The plotter will close immediately automatically since ``auto_close=True``.
                    Either, do not specify ``auto_close``, or set it to ``False`` if you want to
                    interact with the plotter interactively.
                    """,
                ).strip(),
            )
        elif auto_close is None:
            auto_close = self._theme.auto_close

        if self.render_window is None:
            msg = 'This plotter has been closed and cannot be shown.'
            raise RuntimeError(msg)

        if full_screen is None:
            full_screen = self._theme.full_screen

        if full_screen:
            self.render_window.SetFullScreen(True)
            self.render_window.BordersOn()  # super buggy when disabled
        else:
            if window_size is None:
                window_size = self.window_size
            else:
                self._window_size_unset = False
            self.render_window.SetSize(window_size[0], window_size[1])

        # reset unless camera for the first render unless camera is set
        self.camera_position = cpos
        self._on_first_render_request()

        # handle plotter notebook
        if jupyter_backend and not self.notebook:
            warnings.warn(
                'Not within a jupyter notebook environment.\nIgnoring ``jupyter_backend``.',
            )

        jupyter_disp = None
        if self.notebook:
            from pyvista.jupyter.notebook import handle_plotter

            if jupyter_backend is None:
                jupyter_backend = self._theme.jupyter_backend

            if jupyter_backend.lower() != 'none':
                jupyter_disp = handle_plotter(self, backend=jupyter_backend, **jupyter_kwargs)

        self.render()

        # initial double render needed for certain passes when offscreen
        if self.off_screen and 'vtkDepthOfFieldPass' in self.renderer._render_passes._passes:
            self.render()

        # This has to be after the first render for some reason
        if title is None:
            title = self.title
        if title:
            self.render_window.SetWindowName(title)
            self.title = title

        # Keep track of image for sphinx-gallery
        if pyvista.BUILDING_GALLERY:
            # always save screenshots for sphinx_gallery
            self.last_image = self.screenshot(screenshot, return_img=True)
            self.last_image_depth = self.get_image_depth()
            with suppress(ImportError):
                self.last_vtksz = self.export_vtksz(filename=None)

        # See: https://github.com/pyvista/pyvista/issues/186#issuecomment-550993270
        if interactive and not self.off_screen:
            try:  # interrupts will be caught here
                log.debug('Starting iren')
                self.iren.update_style()  # type: ignore[union-attr]
                if not interactive_update:
                    # Resolves #1260
                    if os.name == 'nt':  # pragma: no cover
                        self.iren.process_events()  # type: ignore[union-attr]
                    self.iren.start()  # type: ignore[union-attr]

                if pyvista.vtk_version_info < (9, 2, 3):  # pragma: no cover
                    self.iren.initialize()  # type: ignore[union-attr]

            except KeyboardInterrupt:
                log.debug('KeyboardInterrupt')
                self.close()
                raise KeyboardInterrupt
        # In the event that the user hits the exit-button on the GUI  (on
        # Windows OS) then it must be finalized and deleted as accessing it
        # will kill the kernel.
        # Here we check for that and clean it up before moving on to any of
        # the closing routines that might try to still access that
        # render window.
        # Ignore if using a Jupyter display
        _is_current = self.render_window.IsCurrent()
        if jupyter_disp is None and not _is_current:
            self._clear_ren_win()  # The ren_win is deleted
            # proper screenshots cannot be saved if this happens
            if not auto_close:
                warnings.warn(
                    '`auto_close` ignored: by clicking the exit button, '
                    'you have destroyed the render window and we have to '
                    'close it out.',
                )
            self.close()
            if screenshot:
                warnings.warn(
                    'A screenshot is unable to be taken as the render window is not current or rendering is suppressed.',
                )
        if _is_current:
            if pyvista.ON_SCREENSHOT:
                filename = uuid.uuid4().hex
                self.last_image = self.screenshot(filename, return_img=True)
            else:
                self.last_image = self.screenshot(screenshot, return_img=True)
            self.last_image_depth = self.get_image_depth()
        # NOTE: after this point, nothing from the render window can be accessed
        #       as if a user pressed the close button, then it destroys the
        #       the render view and a stream of errors will kill the Python
        #       kernel if code here tries to access that renderer.
        #       See issues #135 and #186 for insight before editing the
        #       remainder of this function.

        # Close the render window if requested
        if jupyter_disp is None and auto_close:
            # Plotters are never auto-closed in Jupyter
            self.close()

        if jupyter_disp is not None and not return_viewer:
            # Default behaviour is to display the Jupyter viewer
            try:
                from IPython import display
            except ImportError:  # pragma: no cover
                msg = 'Install IPython to display an image in a notebook'
                raise ImportError(msg)
            display.display(jupyter_disp)

        # Three possible return values: (cpos, image, widget)
        return_values = tuple(
            val
            for val in (
                self.camera_position if return_cpos else None,
                self.last_image if return_img or screenshot is True else None,
                jupyter_disp if return_viewer else None,
            )
            if val is not None
        )
        if len(return_values) == 1:
            return return_values[0]
        return return_values or None

    def add_title(
        self, title, font_size=18, color=None, font=None, shadow=False
    ) -> _vtk.vtkTextActor:
        """Add text to the top center of the plot.

        This is merely a convenience method that calls ``add_text``
        with ``position='upper_edge'``.

        Parameters
        ----------
        title : str
            The text to add the rendering.

        font_size : float, default: 18
            Sets the size of the title font.

        color : ColorLike, optional
            Either a string, rgb list, or hex color string.  Defaults
            to white or the value of the global theme if set.  For
            example:

            * ``color='white'``
            * ``color='w'``
            * ``color=[1.0, 1.0, 1.0]``
            * ``color='#FFFFFF'``

        font : str, optional
            Font name may be ``'courier'``, ``'times'``, or ``'arial'``.

        shadow : bool, default: False
            Adds a black shadow to the text.

        Returns
        -------
        vtk.vtkTextActor
            Text actor added to plot.

        Examples
        --------
        >>> import pyvista as pv
        >>> pl = pv.Plotter()
        >>> pl.background_color = 'grey'
        >>> actor = pl.add_title('Plot Title', font='courier', color='k', font_size=40)
        >>> pl.show()

        """
        # add additional spacing from the top of the figure by default
        title = '\n' + title
        return self.add_text(
            title,
            position='upper_edge',
            font_size=font_size,
            color=color,
            font=font,
            shadow=shadow,
            name='title',
            viewport=False,
        )

    def add_cursor(
        self,
        bounds=(-1.0, 1.0, -1.0, 1.0, -1.0, 1.0),
        focal_point=(0.0, 0.0, 0.0),
        color=None,
    ):
        """Add a cursor of a PyVista or VTK dataset to the scene.

        Parameters
        ----------
        bounds : sequence[float], default: (-1.0, 1.0, -1.0, 1.0, -1.0, 1.0)
            Specify the bounds in the format of:

            - ``(x_min, x_max, y_min, y_max, z_min, z_max)``

        focal_point : sequence[float], default: (0.0, 0.0, 0.0)
            The focal point of the cursor.

        color : ColorLike, optional
            Either a string, RGB sequence, or hex color string.  For one
            of the following.

            * ``color='white'``
            * ``color='w'``
            * ``color=[1.0, 1.0, 1.0]``
            * ``color='#FFFFFF'``

        Returns
        -------
        vtk.vtkActor
            VTK actor of the 2D cursor.

        Examples
        --------
        >>> import pyvista as pv
        >>> sphere = pv.Sphere()
        >>> plotter = pv.Plotter()
        >>> _ = plotter.add_mesh(sphere)
        >>> _ = plotter.add_cursor()
        >>> plotter.show()

        """
        alg = _vtk.vtkCursor3D()
        alg.SetModelBounds(bounds)
        alg.SetFocalPoint(focal_point)
        alg.AllOn()
        mapper = DataSetMapper(theme=self._theme)
        mapper.SetInputConnection(alg.GetOutputPort())
        actor, prop = self.add_actor(mapper)  # type: ignore[arg-type]
        prop.SetColor(Color(color).float_rgb)

        return actor

    @property
    def meshes(self) -> list[pyvista.DataSet | pyvista.MultiBlock]:  # numpydoc ignore=RT01
        """Return plotter meshes.

        Returns
        -------
        list[pyvista.DataSet | pyvista.MultiBlock]
            List of mesh objects such as pyvista.PolyData, pyvista.UnstructuredGrid, etc.

        """
        return [
            actor.mapper.dataset
            for actor in self.actors.values()
            if hasattr(actor, 'mapper') and hasattr(actor.mapper, 'dataset')
        ]


# Tracks created plotters.  This is the end of the module as we need to
# define ``BasePlotter`` before including it in the type definition.
#
# When pyvista.BUILDING_GALLERY = False, the objects will be ProxyType, and
# when True, BasePlotter.
_ALL_PLOTTERS: dict[str, BasePlotter] = {}


def _kill_display(disp_id) -> None:  # pragma: no cover
    """Forcibly close the display on Linux.

    See: https://gitlab.kitware.com/vtk/vtk/-/issues/17917#note_783584

    And more details into why...
    https://stackoverflow.com/questions/64811503

    Notes
    -----
    This is to be used experimentally and is known to cause issues
    on `pyvistaqt`

    """
    if platform.system() != 'Linux':
        msg = 'This method only works on Linux'
        raise OSError(msg)

    if disp_id:
        cdisp_id = int(disp_id[1:].split('_')[0], 16)

        # this is unsafe as events might be queued, but sometimes the
        # window fails to close if we don't just close it
        Thread(target=X11.XCloseDisplay, args=(cdisp_id,)).start()<|MERGE_RESOLUTION|>--- conflicted
+++ resolved
@@ -4378,14 +4378,9 @@
             'ugrid': UnstructuredGridVolumeRayCastMapper,
         }
         if not isinstance(mapper, str) or mapper not in mappers_lookup.keys():
-<<<<<<< HEAD
-            msg = f'Mapper ({mapper}) unknown. Available volume mappers include: {", ".join(mappers_lookup.keys())}'
-            raise TypeError(msg)
-=======
             raise TypeError(
                 f'Mapper ({mapper}) unknown. Available volume mappers include: {", ".join(mappers_lookup.keys())}',
             )
->>>>>>> d1c369dd
         self.mapper = mappers_lookup[mapper](theme=self._theme)  # type: ignore[assignment]
 
         # Set scalars range
@@ -6014,15 +6009,9 @@
             '.tex': writer.SetFileFormatToTeX,
         }
         if extension not in modes:
-<<<<<<< HEAD
-            msg = (
-                f'Extension ({extension}) is an invalid choice.\n\n'
-                f'Valid options include: {", ".join(modes.keys())}'
-=======
             raise ValueError(
                 f'Extension ({extension}) is an invalid choice.\n\n'
                 f'Valid options include: {", ".join(modes.keys())}',
->>>>>>> d1c369dd
             )
             raise ValueError(msg)
         writer.CompressOff()
