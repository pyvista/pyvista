--- conflicted
+++ resolved
@@ -41,14 +41,9 @@
     ec = _vtk.vtkImageExtractComponents()
     ec.SetComponents(0, 1, 2)
     ec.SetInputData(img)
-<<<<<<< HEAD
     _update_alg(ec)
-    return pyvista.wrap(ec.GetOutput())
-=======
-    ec.Update()
     vtk_image: _vtk.vtkImageData = ec.GetOutput()
     return pv.wrap(vtk_image)
->>>>>>> 658be8da
 
 
 def wrap_image_array(arr):
