"""Utilities for using pyvista with sphinx-gallery."""

import shutil

import pyvista

BUILDING_GALLERY_ERROR_MSG = (
    "pyvista.BUILDING_GALLERY must be set to True in your conf.py to capture "
    "images within sphinx_gallery or when building documentation using the "
    "pyvista-plot directive."
)


def _get_sg_image_scraper():
    """Return the callable scraper to be used by Sphinx-Gallery.

    It allows PyVista users to just use strings as they already can for
    'matplotlib' and 'mayavi'. Details on this implementation can be found in
    `sphinx-gallery/sphinx-gallery/494`_

    This must be imported into the top level namespace of PyVista.

    .. _sphinx-gallery/sphinx-gallery/494: https://github.com/sphinx-gallery/sphinx-gallery/pull/494
    """
    return Scraper()


def html_rst(
    figure_list, sources_dir, fig_titles='', srcsetpaths=None
):  # pragma: no cover  # numpydoc ignore=PR01,RT01
    """Generate reST for viewer with exported scene."""
    from sphinx_gallery.scrapers import _get_srcset_st, figure_rst

    if srcsetpaths is None:
        # this should never happen, but figure_rst is public, so
        # this has to be a kwarg...
        srcsetpaths = [{0: fl} for fl in figure_list]

    images_rst = ""
    for i, hinnames in enumerate(srcsetpaths):
        srcset = _get_srcset_st(sources_dir, hinnames)
        if srcset[-5:] == "vtksz":
            png_file = figure_list[i][:-5] + "png"

            indented_firgure_rst = "\n".join(
                " " * 5 + line for line in figure_rst([png_file], sources_dir).split("\n")
            )
            images_rst += f"""
\n
\n
.. tab-set::\n
\n
   .. tab-item:: Static Scene\n
\n
       {indented_firgure_rst}
\n
   .. tab-item:: Interactive Scene\n
\n
       .. offlineviewer:: {figure_list[i]}\n\n"""

        else:
            images_rst += "\n" + figure_rst([figure_list[i]], sources_dir) + "\n\n"

    return images_rst


def _process_events_before_scraping(plotter):
    """Process events such as changing the camera or an object before scraping."""
    if plotter.iren is not None and plotter.iren.initialized:
        # check for pyvistaqt app which can be specifically bound to pyvista plotter
        # objects in order to interact with qt, then process the events from qt
        if hasattr(plotter, "app") and plotter.app is not None:
            plotter.app.processEvents()
        plotter.update()


class Scraper:
    """
    Save ``pyvista.Plotter`` objects.

    Used by sphinx-gallery to generate the plots from the code in the examples.

    Pass an instance of this class to ``sphinx_gallery_conf`` in your
    ``conf.py`` as the ``"image_scrapers"`` argument.

    Be sure to set ``pyvista.BUILDING_GALLERY = True`` in your ``conf.py``.

    """

    def __repr__(self):
        """Return a stable representation of the class instance."""
        return f"<{type(self).__name__} object>"

    def __call__(self, block, block_vars, gallery_conf):
        """Save the figures generated after running example code.

        Called by sphinx-gallery.

        """
        from sphinx_gallery.scrapers import figure_rst

        if not pyvista.BUILDING_GALLERY:
            raise RuntimeError(BUILDING_GALLERY_ERROR_MSG)

        image_names = list()
        image_path_iterator = block_vars["image_path_iterator"]
        figures = pyvista.plotting.plotter._ALL_PLOTTERS
        for plotter in figures.values():
            _process_events_before_scraping(plotter)
            fname = next(image_path_iterator)
            if hasattr(plotter, "_gif_filename"):
                # move gif to fname
                fname = fname[:-3] + "gif"
                shutil.move(plotter._gif_filename, fname)
            else:
                plotter.screenshot(fname)
            image_names.append(fname)
        pyvista.close_all()  # close and clear all plotters
        return figure_rst(image_names, gallery_conf["src_dir"])


class DynamicScraper:  # pragma: no cover
    """
    Save ``pyvista.Plotter`` objects dynamically.

    Used by sphinx-gallery to generate the plots from the code in the examples.

    Pass an instance of this class to ``sphinx_gallery_conf`` in your
    ``conf.py`` as the ``"image_scrapers"`` argument.

    Be sure to set ``pyvista.BUILDING_GALLERY = True`` in your ``conf.py``.

    If the boolean variable ``PYVISTA_GALLERY_FORCE_STATIC_IN_DOCUMENT = True/False`` is set as a global
    variable in the document then its value will be used as default for the
    force_static argument of the pyvista-plot command. see also the notes at :func:plot_directive

    To alter the global value behavior just for some plots you may set the
    boolean variable ``PYVISTA_GALLERY_FORCE_STATIC = True``/
    ``PYVISTA_GALLERY_FORCE_STATIC = False`` just before the appropriate ``plot`` command.

    The default behavior of this scraper is to create interactive plots.

    """

<<<<<<< HEAD
    def __call__(self, block, block_vars, gallery_conf):  # pragma: no cover
=======
    def __repr__(self):
        """Return a stable representation of the class instance."""
        return f"<{type(self).__name__} object>"

    def __call__(self, block, block_vars, gallery_conf):
>>>>>>> d9a7de61
        """Save the figures generated after running example code.

        Called by sphinx-gallery.

        """
        if not pyvista.BUILDING_GALLERY:
            raise RuntimeError(BUILDING_GALLERY_ERROR_MSG)

        image_names = list()
        image_path_iterator = block_vars["image_path_iterator"]
        figures = pyvista.plotting.plotter._ALL_PLOTTERS
<<<<<<< HEAD
        # read global option  if it exists
        force_static = block_vars['example_globals'].get(
            "PYVISTA_GALLERY_FORCE_STATIC_IN_DOCUMENT", False
        )
        # override with block specific value if it exists
        if "PYVISTA_GALLERY_FORCE_STATIC = True" in block[1].split('\n'):
            force_static = True
        elif "PYVISTA_GALLERY_FORCE_STATIC = False" in block[1].split('\n'):
            force_static = False
        for _, plotter in figures.items():
=======
        for plotter in figures.values():
            _process_events_before_scraping(plotter)
>>>>>>> d9a7de61
            fname = next(image_path_iterator)
            if hasattr(plotter, '_gif_filename'):
                fname = fname[:-3] + "gif"
                shutil.move(plotter._gif_filename, fname)
                image_names.append(fname)
            else:
                plotter.screenshot(fname)  # produce PNG for thumbnail
                if force_static or plotter.last_vtksz is None:
                    image_names.append(fname)
                else:
                    fname = fname[:-3] + "vtksz"
                    with open(fname, "wb") as f:
                        f.write(plotter.last_vtksz)
                        image_names.append(fname)
        pyvista.close_all()  # close and clear all plotters
        return html_rst(image_names, gallery_conf["src_dir"])<|MERGE_RESOLUTION|>--- conflicted
+++ resolved
@@ -142,15 +142,11 @@
 
     """
 
-<<<<<<< HEAD
-    def __call__(self, block, block_vars, gallery_conf):  # pragma: no cover
-=======
     def __repr__(self):
         """Return a stable representation of the class instance."""
         return f"<{type(self).__name__} object>"
 
-    def __call__(self, block, block_vars, gallery_conf):
->>>>>>> d9a7de61
+    def __call__(self, block, block_vars, gallery_conf):  # pragma: no cover
         """Save the figures generated after running example code.
 
         Called by sphinx-gallery.
@@ -162,7 +158,6 @@
         image_names = list()
         image_path_iterator = block_vars["image_path_iterator"]
         figures = pyvista.plotting.plotter._ALL_PLOTTERS
-<<<<<<< HEAD
         # read global option  if it exists
         force_static = block_vars['example_globals'].get(
             "PYVISTA_GALLERY_FORCE_STATIC_IN_DOCUMENT", False
@@ -172,11 +167,8 @@
             force_static = True
         elif "PYVISTA_GALLERY_FORCE_STATIC = False" in block[1].split('\n'):
             force_static = False
-        for _, plotter in figures.items():
-=======
         for plotter in figures.values():
             _process_events_before_scraping(plotter)
->>>>>>> d9a7de61
             fname = next(image_path_iterator)
             if hasattr(plotter, '_gif_filename'):
                 fname = fname[:-3] + "gif"
