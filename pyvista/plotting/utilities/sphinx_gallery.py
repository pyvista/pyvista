"""Utilities for using pyvista with sphinx-gallery."""

from __future__ import annotations

from pathlib import Path
import shutil
from typing import TYPE_CHECKING

import pyvista
from pyvista._deprecate_positional_args import _deprecate_positional_args

if TYPE_CHECKING:
    from collections.abc import Iterator

BUILDING_GALLERY_ERROR_MSG = (
    'pyvista.BUILDING_GALLERY must be set to True in your conf.py to capture '
    'images within sphinx_gallery or when building documentation using the '
    'pyvista-plot directive.'
)


def _get_sg_image_scraper():
    """Return the callable scraper to be used by Sphinx-Gallery.

    It allows PyVista users to just use strings as they already can for
    'matplotlib' and 'mayavi'. Details on this implementation can be found in
    `sphinx-gallery/sphinx-gallery/494`_

    This must be imported into the top level namespace of PyVista.

    .. _sphinx-gallery/sphinx-gallery/494: https://github.com/sphinx-gallery/sphinx-gallery/pull/494
    """
    return Scraper()


def html_rst(
    figure_list,
    sources_dir,
    srcsetpaths=None,
):  # pragma: no cover  # numpydoc ignore=PR01,RT01
    """Generate reST for viewer with exported scene."""
    from sphinx_gallery.scrapers import _get_srcset_st
    from sphinx_gallery.scrapers import figure_rst

    if srcsetpaths is None:
        # this should never happen, but figure_rst is public, so
        # this has to be a kwarg...
        srcsetpaths = [{0: fl} for fl in figure_list]

    images_rst = ''
    for i, hinnames in enumerate(srcsetpaths):
        srcset = _get_srcset_st(sources_dir, hinnames)
        if srcset[-5:] == 'vtksz':
            png_file = figure_list[i][:-5] + 'png'

            indented_firgure_rst = '\n'.join(
                ' ' * 5 + line for line in figure_rst([png_file], sources_dir).split('\n')
            )
            images_rst += f"""
\n
\n
.. tab-set::\n
\n
   .. tab-item:: Static Scene\n
\n
       {indented_firgure_rst}
\n
   .. tab-item:: Interactive Scene\n
\n
       .. offlineviewer:: {figure_list[i]}\n\n"""

        else:
            images_rst += '\n' + figure_rst([figure_list[i]], sources_dir) + '\n\n'

    return images_rst


def _process_events_before_scraping(plotter):
    """Process events such as changing the camera or an object before scraping."""
    if plotter.iren is not None and plotter.iren.initialized:
        # check for pyvistaqt app which can be specifically bound to pyvista plotter
        # objects in order to interact with qt, then process the events from qt
        if hasattr(plotter, 'app') and plotter.app is not None:
            plotter.app.processEvents()
        plotter.update()


@_deprecate_positional_args(allowed=['image_path_iterator'])
def generate_images(image_path_iterator: Iterator[str], dynamic: bool = False) -> list[str]:  # noqa: FBT001, FBT002
    """Generate images from the current plotters.

    The file names are taken from the ``image_path_iterator`` iterator.

    A gif will be created if a plotter has a ``_gif_filename`` attribute.
    Otherwise, depending on the value of ``dynamic``, either a ``.png`` static image
    or a ``.vtksz`` file will be created.

    Parameters
    ----------
    image_path_iterator : Iterator[str]
        An iterator that yields the path to the next image to be saved.

    dynamic : bool, default: False
        Whether to save a static ``.png`` image or a ``.vtksz`` (interactive)
        file.

    Returns
    -------
    list[str]
        A list of the names of the images that were created.

    """
    image_names = []
    figures = pyvista.plotting.plotter._ALL_PLOTTERS
    for plotter in figures.values():
        _process_events_before_scraping(plotter)
        fname = next(image_path_iterator)
        # Make sure the extension is "png"
        path = Path(fname)
        fname_withoutextension = str(path.parent / path.stem)
        fname = fname_withoutextension + '.png'

        if hasattr(plotter, '_gif_filename'):
            # move gif to fname
            fname = fname[:-3] + 'gif'
            shutil.move(plotter._gif_filename, fname)
            image_names.append(fname)
        else:
            plotter.screenshot(fname)
            if not dynamic or plotter.last_vtksz is None:  # type: ignore[has-type]
                image_names.append(fname)
            else:  # pragma: no cover
                fname = fname[:-3] + 'vtksz'
                with Path(fname).open('wb') as f:
<<<<<<< HEAD
                    f.write(plotter.last_vtksz)  # type: ignore[has-type]
=======
                    f.write(plotter.last_vtksz)  # type: ignore[arg-type]
>>>>>>> c752cf3f
                    image_names.append(fname)

    pyvista.close_all()  # close and clear all plotters
    return image_names


class Scraper:
    """Save ``pyvista.Plotter`` objects.

    Used by sphinx-gallery to generate the plots from the code in the examples.

    Pass an instance of this class to ``sphinx_gallery_conf`` in your
    ``conf.py`` as the ``"image_scrapers"`` argument.

    Be sure to set ``pyvista.BUILDING_GALLERY = True`` in your ``conf.py``.

    """

    def __repr__(self) -> str:
        """Return a stable representation of the class instance."""
        return f'<{type(self).__name__} object>'

    def __call__(self, block, block_vars, gallery_conf):  # noqa: ARG002
        """Save the figures generated after running example code.

        Called by sphinx-gallery.

        """
        from sphinx_gallery.scrapers import figure_rst

        if not pyvista.BUILDING_GALLERY:
            raise RuntimeError(BUILDING_GALLERY_ERROR_MSG)

        image_path_iterator = block_vars['image_path_iterator']
        image_names = generate_images(image_path_iterator, dynamic=False)
        return figure_rst(image_names, gallery_conf['src_dir'])


class DynamicScraper:  # pragma: no cover
    """Save ``pyvista.Plotter`` objects dynamically.

    Used by sphinx-gallery to generate the plots from the code in the examples.

    Pass an instance of this class to ``sphinx_gallery_conf`` in your
    ``conf.py`` as the ``"image_scrapers"`` argument.

    Be sure to set ``pyvista.BUILDING_GALLERY = True`` in your ``conf.py``.

    If the boolean variable ``PYVISTA_GALLERY_FORCE_STATIC_IN_DOCUMENT = True/False``
    is set as a global variable in the document then its value will be used as default for the
    force_static argument of the pyvista-plot command. see also the notes at :func:plot_directive

    To alter the global value behavior just for some plots you may set the
    boolean variable ``PYVISTA_GALLERY_FORCE_STATIC = True``/
    ``PYVISTA_GALLERY_FORCE_STATIC = False`` just before the appropriate ``plot`` command.

    The default behavior of this scraper is to create interactive plots.

    """

    def __repr__(self) -> str:
        """Return a stable representation of the class instance."""
        return f'<{type(self).__name__} object>'

    def __call__(self, block, block_vars, gallery_conf):  # pragma: no cover
        """Save the figures generated after running example code.

        Called by sphinx-gallery.

        """
        if not pyvista.BUILDING_GALLERY:
            raise RuntimeError(BUILDING_GALLERY_ERROR_MSG)

        # read global option  if it exists
        force_static = block_vars['example_globals'].get(
            'PYVISTA_GALLERY_FORCE_STATIC_IN_DOCUMENT',
            False,
        )
        # override with block specific value if it exists
        if 'PYVISTA_GALLERY_FORCE_STATIC = True' in block[1].split('\n'):
            force_static = True
        elif 'PYVISTA_GALLERY_FORCE_STATIC = False' in block[1].split('\n'):
            force_static = False

        if force_static is None:
            # Just in case force_static is None at this point
            force_static = False

        dynamic = not force_static

        image_path_iterator = block_vars['image_path_iterator']
        image_names = generate_images(image_path_iterator, dynamic=dynamic)

        return html_rst(image_names, gallery_conf['src_dir'])<|MERGE_RESOLUTION|>--- conflicted
+++ resolved
@@ -127,16 +127,12 @@
             image_names.append(fname)
         else:
             plotter.screenshot(fname)
-            if not dynamic or plotter.last_vtksz is None:  # type: ignore[has-type]
+            if not dynamic or plotter.last_vtksz is None:
                 image_names.append(fname)
             else:  # pragma: no cover
                 fname = fname[:-3] + 'vtksz'
                 with Path(fname).open('wb') as f:
-<<<<<<< HEAD
-                    f.write(plotter.last_vtksz)  # type: ignore[has-type]
-=======
                     f.write(plotter.last_vtksz)  # type: ignore[arg-type]
->>>>>>> c752cf3f
                     image_names.append(fname)
 
     pyvista.close_all()  # close and clear all plotters
