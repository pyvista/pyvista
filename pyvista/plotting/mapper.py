"""An internal module for wrapping the use of mappers."""
import logging
import sys

import numpy as np

from pyvista import _vtk
from pyvista.utilities import convert_array, convert_string_array, raise_not_matching

from ._plotting import _has_matplotlib
from .colors import Color, get_cmap_safe
from .tools import normalize


def make_mapper(mapper_class):
    """Wrap a mapper.

    This makes a mapper wrapped with a few convenient tools for managing
    mappers with scalar bars in a consistent way since not all mapper classes
    have scalar ranges and lookup tables.
    """

    class MapperHelper(mapper_class):
        """A helper that dynamically inherits the mapper's class."""

        def __init__(self, *args, **kwargs):
            self._scalar_range = None
            self._lut = None

        @property
        def scalar_range(self):
            if hasattr(self, 'GetScalarRange'):
                self._scalar_range = self.GetScalarRange()
            return self._scalar_range

        @scalar_range.setter
        def scalar_range(self, clim):
            if hasattr(self, 'SetScalarRange'):
                self.SetScalarRange(*clim)
            if self.lookup_table is not None:
                self.lookup_table.SetRange(*clim)
            self._scalar_range = clim

        @property
        def lookup_table(self):
            if hasattr(self, 'GetLookupTable'):
                self._lut = self.GetLookupTable()
            return self._lut

        @lookup_table.setter
        def lookup_table(self, lut):
            if hasattr(self, 'SetLookupTable'):
                self.SetLookupTable(lut)
            self._lut = lut

        def set_scalars(
            self,
            mesh,
            scalars,
            scalar_bar_args,
            rgb,
            component,
            preference,
            interpolate_before_map,
            _custom_opac,
            annotations,
            log_scale,
            nan_color,
            above_color,
            below_color,
            cmap,
            flip_scalars,
            opacity,
            categories,
            n_colors,
            clim,
            theme,
            show_scalar_bar,
        ):
            """Set the scalars on this mapper."""
            if cmap is None:  # Set default map if matplotlib is available
                if _has_matplotlib():
                    cmap = theme.cmap

            # Set the array title for when it is added back to the mesh
            if _custom_opac:
                title = '__custom_rgba'
            else:
                title = scalar_bar_args.get('title', 'Data')

            if not isinstance(scalars, np.ndarray):
                scalars = np.asarray(scalars)

            _using_labels = False
            if not np.issubdtype(scalars.dtype, np.number):
                # raise TypeError('Non-numeric scalars are currently not supported for plotting.')
                # TODO: If str array, digitive and annotate
                cats, scalars = np.unique(scalars.astype('|S'), return_inverse=True)
                values = np.unique(scalars)
                clim = [np.min(values) - 0.5, np.max(values) + 0.5]
                title = f'{title}-digitized'
                n_colors = len(cats)
                scalar_bar_args.setdefault('n_labels', 0)
                _using_labels = True

            if rgb:
                show_scalar_bar = False
                if scalars.ndim != 2 or scalars.shape[1] < 3 or scalars.shape[1] > 4:
                    raise ValueError('RGB array must be n_points/n_cells by 3/4 in shape.')

            if scalars.ndim != 1:
                if rgb:
                    pass
                elif scalars.ndim == 2 and (
                    scalars.shape[0] == mesh.n_points or scalars.shape[0] == mesh.n_cells
                ):
                    if not isinstance(component, (int, type(None))):
                        raise TypeError('component must be either None or an integer')
                    if component is None:
                        scalars = np.linalg.norm(scalars.copy(), axis=1)
                        title = '{}-normed'.format(title)
                    elif component < scalars.shape[1] and component >= 0:
                        scalars = scalars[:, component].copy()
                        title = '{}-{}'.format(title, component)
                    else:
                        raise ValueError(
                            'Component must be nonnegative and less than the '
                            f'dimensionality of the scalars array: {scalars.shape[1]}'
                        )
                else:
                    scalars = scalars.ravel()

            if scalars.dtype == np.bool_:
                scalars = scalars.astype(np.float_)

            self.configure_scalars_mode(
                scalars,
                mesh,
                title,
                n_colors,
                preference,
                interpolate_before_map,
                rgb,
                _custom_opac,
            )
            table = self.GetLookupTable()

            if _using_labels:
                table.SetAnnotations(convert_array(values), convert_string_array(cats))

            if isinstance(annotations, dict):
                for val, anno in annotations.items():
                    table.SetAnnotation(float(val), str(anno))

            # Set scalars range
            if clim is None:
                clim = [np.nanmin(scalars), np.nanmax(scalars)]
            elif isinstance(clim, (int, float)):
                clim = [-clim, clim]

            if log_scale:
                if clim[0] <= 0:
                    clim = [sys.float_info.min, clim[1]]
                table.SetScaleToLog10()

            if np.any(clim) and not rgb:
                self.scalar_range = clim[0], clim[1]

            table.SetNanColor(Color(nan_color).f_rgba)
            if above_color:
                table.SetUseAboveRangeColor(True)
                table.SetAboveRangeColor(*Color(above_color, default_opacity=1.0).f_rgba)
                scalar_bar_args.setdefault('above_label', 'Above')
            if below_color:
                table.SetUseBelowRangeColor(True)
                table.SetBelowRangeColor(*Color(below_color, default_opacity=1.0).f_rgba)
                scalar_bar_args.setdefault('below_label', 'Below')

            if cmap is not None:
                # have to add the attribute to pass it onward to some classes
                if isinstance(cmap, str):
                    self.cmap = cmap
                # ipygany uses different colormaps
                if theme.jupyter_backend == 'ipygany':
                    from ..jupyter.pv_ipygany import check_colormap

                    check_colormap(cmap)
                else:
                    if not _has_matplotlib():
                        cmap = None
                        logging.warning('Please install matplotlib for color maps.')

                    cmap = get_cmap_safe(cmap)
                    if categories:
                        if categories is True:
                            n_colors = len(np.unique(scalars))
                        elif isinstance(categories, int):
                            n_colors = categories
                    ctable = cmap(np.linspace(0, 1, n_colors)) * 255
                    ctable = ctable.astype(np.uint8)
                    # Set opactities
                    if isinstance(opacity, np.ndarray) and not _custom_opac:
                        ctable[:, -1] = opacity
                    if flip_scalars:
                        ctable = np.ascontiguousarray(ctable[::-1])
                    table.SetTable(_vtk.numpy_to_vtk(ctable))
                    if _custom_opac:
                        # need to round the colors here since we're
                        # directly displaying the colors
                        hue = normalize(scalars, minimum=clim[0], maximum=clim[1])
                        scalars = np.round(hue * n_colors) / n_colors
                        scalars = cmap(scalars) * 255
                        scalars[:, -1] *= opacity
                        scalars = scalars.astype(np.uint8)
                        self.configure_scalars_mode(
                            scalars,
                            mesh,
                            title,
                            n_colors,
                            preference,
                            interpolate_before_map,
                            rgb,
                            _custom_opac,
                        )

            else:  # no cmap specified
                if flip_scalars:
                    table.SetHueRange(0.0, 0.66667)
                else:
                    table.SetHueRange(0.66667, 0.0)

            return show_scalar_bar, n_colors, clim

        def configure_scalars_mode(
            self,
            scalars,
            mesh,
            title,
            n_colors,
            preference,
            interpolate_before_map,
            rgb,
            _custom_opac,
        ):
            """Configure scalar mode."""
            if scalars.shape[0] == mesh.n_points and scalars.shape[0] == mesh.n_cells:
                use_points = preference == 'point'
                use_cells = not use_points
            else:
                use_points = scalars.shape[0] == mesh.n_points
                use_cells = scalars.shape[0] == mesh.n_cells

            # Scalars interpolation approach
            if use_points:
                mesh.point_data.set_array(scalars, title, True)
                mesh.active_scalars_name = title
                self.SetScalarModeToUsePointData()
            elif use_cells:
                mesh.cell_data.set_array(scalars, title, True)
                mesh.active_scalars_name = title
                self.SetScalarModeToUseCellData()
            else:
                raise_not_matching(scalars, mesh)

            self.GetLookupTable().SetNumberOfTableValues(n_colors)
            if interpolate_before_map:
                self.InterpolateScalarsBeforeMappingOn()
            if rgb or _custom_opac:
                self.SetColorModeToDirectScalars()
            else:
                self.SetColorModeToMapScalars()

        def set_custom_opacity(
            self, opacity, color, mesh, n_colors, preference, interpolate_before_map, rgb, theme
        ):
            """Set custom opacity."""
            # create a custom RGBA array to supply our opacity to
<<<<<<< HEAD
            if (opacity.size == mesh.n_points and opacity.size == mesh.n_cells):
=======
            rgb_color = parse_color(color, default_color=theme.color)
            if opacity.size == mesh.n_points and opacity.size == mesh.n_cells:
>>>>>>> 135fedcd
                if preference == 'points':
                    rgba = np.empty((mesh.n_points, 4), np.uint8)
                else:
                    rgba = np.empty((mesh.n_cells, 4), np.uint8)
            elif opacity.size == mesh.n_points:
                rgba = np.empty((mesh.n_points, 4), np.uint8)
            elif opacity.size == mesh.n_cells:
                rgba = np.empty((mesh.n_cells, 4), np.uint8)
            else:
                raise ValueError(
                    f"Opacity array size ({opacity.size}) does not equal "
                    f"the number of points {mesh.n_points} or the "
                    f"number of cells ({mesh.n_cells})."
                )

<<<<<<< HEAD
            rgba[:, :-1] = Color(color, default_color=theme.color).i_rgb
            rgba[:, -1] = opacity*255 + 0.5
=======
            rgb_color = np.array(parse_color(color, default_color=theme.color)) * 255
            rgba[:, :-1] = rgb_color
            rgba[:, -1] = opacity * 255
>>>>>>> 135fedcd

            self.configure_scalars_mode(
                rgba, mesh, '', n_colors, preference, interpolate_before_map, rgb, True
            )
            self.SetColorModeToDirectScalars()

    return MapperHelper()<|MERGE_RESOLUTION|>--- conflicted
+++ resolved
@@ -275,12 +275,7 @@
         ):
             """Set custom opacity."""
             # create a custom RGBA array to supply our opacity to
-<<<<<<< HEAD
-            if (opacity.size == mesh.n_points and opacity.size == mesh.n_cells):
-=======
-            rgb_color = parse_color(color, default_color=theme.color)
             if opacity.size == mesh.n_points and opacity.size == mesh.n_cells:
->>>>>>> 135fedcd
                 if preference == 'points':
                     rgba = np.empty((mesh.n_points, 4), np.uint8)
                 else:
@@ -296,14 +291,8 @@
                     f"number of cells ({mesh.n_cells})."
                 )
 
-<<<<<<< HEAD
             rgba[:, :-1] = Color(color, default_color=theme.color).i_rgb
-            rgba[:, -1] = opacity*255 + 0.5
-=======
-            rgb_color = np.array(parse_color(color, default_color=theme.color)) * 255
-            rgba[:, :-1] = rgb_color
-            rgba[:, -1] = opacity * 255
->>>>>>> 135fedcd
+            rgba[:, -1] = opacity * 255 + 0.5
 
             self.configure_scalars_mode(
                 rgba, mesh, '', n_colors, preference, interpolate_before_map, rgb, True
