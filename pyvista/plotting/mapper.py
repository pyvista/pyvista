"""An internal module for wrapping the use of mappers."""

from __future__ import annotations

import sys
from typing import TYPE_CHECKING
from typing import Optional
from typing import cast

import numpy as np

import pyvista
from pyvista.core.utilities.arrays import FieldAssociation
from pyvista.core.utilities.arrays import convert_array
from pyvista.core.utilities.arrays import convert_string_array
from pyvista.core.utilities.arrays import raise_not_matching
from pyvista.core.utilities.helpers import wrap
from pyvista.core.utilities.misc import abstract_class
from pyvista.core.utilities.misc import no_new_attr

from . import _vtk
from .colors import Color
from .colors import get_cmap_safe
from .lookup_table import LookupTable
from .tools import normalize
from .utilities.algorithms import set_algorithm_input

if TYPE_CHECKING:  # pragma: no cover
    from pyvista.core._typing_core import BoundsLike


@abstract_class
class _BaseMapper(_vtk.vtkAbstractMapper):
    """Base Mapper with methods common to other mappers."""

    _new_attr_exceptions = ('_theme',)

    def __init__(self, theme=None, **kwargs):
        self._theme = pyvista.themes.Theme()
        if theme is None:
            # copy global theme to ensure local property theme is fixed
            # after creation.
            self._theme.load_theme(pyvista.global_theme)
        else:
            self._theme.load_theme(theme)
        self.lookup_table = LookupTable()

        self.interpolate_before_map = kwargs.get(
            'interpolate_before_map',
            self._theme.interpolate_before_map,
        )

    @property
    def bounds(self) -> BoundsLike:  # numpydoc ignore=RT01
        """Return the bounds of this mapper.

        Examples
        --------
        >>> import pyvista as pv
        >>> mapper = pv.DataSetMapper(dataset=pv.Cube())
        >>> mapper.bounds
        (-0.5, 0.5, -0.5, 0.5, -0.5, 0.5)

        """
        return self.GetBounds()

    def copy(self) -> _BaseMapper:
        """Create a copy of this mapper.

        Returns
        -------
        pyvista.DataSetMapper
            A copy of this dataset mapper.

        Examples
        --------
        >>> import pyvista as pv
        >>> mapper = pv.DataSetMapper(dataset=pv.Cube())
        >>> mapper_copy = mapper.copy()

        """
        new_mapper = type(self)(theme=self._theme)
        # even though this uses ShallowCopy, the new mapper no longer retains
        # any connection with the original
        new_mapper.ShallowCopy(self)
        if hasattr(self, 'dataset'):
            new_mapper.dataset = self.dataset
        return new_mapper

    @property
    def scalar_range(self) -> tuple[float, float]:  # numpydoc ignore=RT01
        """Return or set the scalar range.

        Examples
        --------
        Return the scalar range of a mapper.

        >>> import pyvista as pv
        >>> mesh = pv.Sphere()
        >>> pl = pv.Plotter()
        >>> actor = pl.add_mesh(mesh, scalars=mesh.points[:, 2])
        >>> actor.mapper.scalar_range
        (-0.5, 0.5)
        >>> pl.close()

        Return the scalar range of a composite dataset. In this example it's
        set to its default value of ``(0.0, 1.0)``.

        >>> import pyvista as pv
        >>> dataset = pv.MultiBlock(
        ...     [pv.Cube(), pv.Sphere(center=(0, 0, 1))]
        ... )
        >>> pl = pv.Plotter()
        >>> actor, mapper = pl.add_composite(dataset)
        >>> mapper.scalar_range
        (0.0, 1.0)
        >>> pl.close()

        """
        return self.GetScalarRange()

    @scalar_range.setter
    def scalar_range(self, clim):  # numpydoc ignore=GL08
        self.SetScalarRange(*clim)

    @property
    def lookup_table(self) -> pyvista.LookupTable:  # numpydoc ignore=RT01
        """Return or set the lookup table.

        Examples
        --------
        Return the lookup table of a dataset mapper.

        >>> import pyvista as pv
        >>> mesh = pv.Sphere()
        >>> pl = pv.Plotter()
        >>> actor = pl.add_mesh(
        ...     mesh, scalars=mesh.points[:, 2], cmap='bwr'
        ... )
        >>> actor.mapper.lookup_table
        LookupTable (...)
          Table Range:                (-0.5, 0.5)
          N Values:                   256
          Above Range Color:          None
          Below Range Color:          None
          NAN Color:                  Color(name='darkgray', hex='#a9a9a9ff', opacity=255)
          Log Scale:                  False
          Color Map:                  "bwr"

        Return the lookup table of a composite dataset mapper.

        >>> import pyvista as pv
        >>> dataset = pv.MultiBlock(
        ...     [pv.Cube(), pv.Sphere(center=(0, 0, 1))]
        ... )
        >>> pl = pv.Plotter()
        >>> actor, mapper = pl.add_composite(dataset)
        >>> mapper.lookup_table  # doctest:+SKIP
        <vtkmodules.vtkCommonCore.vtkLookupTable(...) at ...>

        """
        return self.GetLookupTable()

    @lookup_table.setter
    def lookup_table(self, table):  # numpydoc ignore=GL08
        self.SetLookupTable(table)

    @property
    def color_mode(self) -> str:  # numpydoc ignore=RT01
        """Return or set the color mode.

        Either ``'direct'``, or ``'map'``.

        * ``'direct'`` - All integer types are treated as colors with values in
          the range 0-255 and floating types are treated as colors with values
          in the range 0.0-1.0
        * ``'map'`` - All scalar data will be mapped through the lookup table.

        """
        mode = self.GetColorModeAsString().lower()
        if mode == 'mapscalars':
            return 'map'
        return 'direct'

    @color_mode.setter
    def color_mode(self, value: str):  # numpydoc ignore=GL08
        if value == 'direct':
            self.SetColorModeToDirectScalars()
        elif value == 'map':
            self.SetColorModeToMapScalars()
        else:
            raise ValueError('Color mode must be either "default", "direct" or "map"')

    @property
    def interpolate_before_map(self) -> bool:  # numpydoc ignore=RT01
        """Return or set the interpolation of scalars before mapping.

        Enabling makes for a smoother scalars display.  When ``False``,
        OpenGL will interpolate the mapped colors which can result in
        showing colors that are not present in the color map.

        Examples
        --------
        Disable interpolation before mapping.

        >>> import pyvista as pv
        >>> dataset = pv.MultiBlock(
        ...     [pv.Cube(), pv.Sphere(center=(0, 0, 1))]
        ... )
        >>> dataset[0].point_data['data'] = dataset[0].points[:, 2]
        >>> dataset[1].point_data['data'] = dataset[1].points[:, 2]
        >>> pl = pv.Plotter()
        >>> actor, mapper = pl.add_composite(
        ...     dataset,
        ...     show_scalar_bar=False,
        ...     n_colors=3,
        ...     cmap='bwr',
        ... )
        >>> mapper.interpolate_before_map = False
        >>> pl.show()

        Enable interpolation before mapping.

        >>> pl = pv.Plotter()
        >>> actor, mapper = pl.add_composite(
        ...     dataset,
        ...     show_scalar_bar=False,
        ...     n_colors=3,
        ...     cmap='bwr',
        ... )
        >>> mapper.interpolate_before_map = True
        >>> pl.show()

        See :ref:`interpolate_before_mapping_example` for additional
        explanation regarding this attribute.

        """
        return bool(self.GetInterpolateScalarsBeforeMapping())

    @interpolate_before_map.setter
    def interpolate_before_map(self, value: bool):  # numpydoc ignore=GL08
        self.SetInterpolateScalarsBeforeMapping(value)

    @property
    def array_name(self) -> str:  # numpydoc ignore=RT01
        """Return or set the array name or number and component to color by.

        Examples
        --------
        Show the name of the active scalars in the mapper.

        >>> import pyvista as pv
        >>> mesh = pv.Sphere()
        >>> mesh['my_scalars'] = mesh.points[:, 2]
        >>> pl = pv.Plotter()
        >>> actor = pl.add_mesh(mesh, scalars='my_scalars')
        >>> actor.mapper.array_name
        'my_scalars'
        >>> pl.close()

        """
        return self.GetArrayName()

    @array_name.setter
    def array_name(self, name: str):  # numpydoc ignore=GL08
        """Return or set the array name or number and component to color by."""
        self.SetArrayName(name)

    @property
    def scalar_map_mode(self) -> str:  # numpydoc ignore=RT01
        """Return or set the scalar map mode.

        Examples
        --------
        Show that the scalar map mode is set to ``'point'`` when setting the
        active scalars to point data.

        >>> import pyvista as pv
        >>> dataset = pv.MultiBlock(
        ...     [pv.Cube(), pv.Sphere(center=(0, 0, 1))]
        ... )
        >>> dataset[0].point_data['data'] = dataset[0].points[:, 2]
        >>> dataset[1].point_data['data'] = dataset[1].points[:, 2]
        >>> pl = pv.Plotter()
        >>> actor, mapper = pl.add_composite(
        ...     dataset, scalars='data', show_scalar_bar=False
        ... )
        >>> mapper.scalar_map_mode
        'point'
        >>> pl.close()

        """
        # map vtk strings to more sensible strings
        vtk_to_pv = {
            'Default': 'default',
            'UsePointData': 'point',
            'UseCellData': 'cell',
            'UsePointFieldData': 'point_field',
            'UseCellFieldData': 'cell_field',
            'UseFieldData': 'field',
        }
        return vtk_to_pv[self.GetScalarModeAsString()]

    @scalar_map_mode.setter
    def scalar_map_mode(self, scalar_mode: str | FieldAssociation):  # numpydoc ignore=GL08
        if isinstance(scalar_mode, FieldAssociation):
            scalar_mode = scalar_mode.name
        scalar_mode = scalar_mode.lower()
        if scalar_mode == 'default':
            self.SetScalarModeToDefault()
        elif scalar_mode == 'point':
            self.SetScalarModeToUsePointData()
        elif scalar_mode == 'cell':
            self.SetScalarModeToUseCellData()
        elif scalar_mode == 'point_field':
            self.SetScalarModeToUsePointFieldData()
        elif scalar_mode == 'cell_field':
            self.SetScalarModeToUseCellFieldData()
        elif scalar_mode == 'field':
            self.SetScalarModeToUseFieldData()
        else:
            raise ValueError(
                f'Invalid `scalar_map_mode` "{scalar_mode}". Should be either '
                '"default", "point", "cell", "point_field", "cell_field" or "field".',
            )

    @property
    def scalar_visibility(self) -> bool:  # numpydoc ignore=RT01
        """Return or set the scalar visibility.

        Examples
        --------
        Show that scalar visibility is ``False``.

        >>> import pyvista as pv
        >>> mesh = pv.Sphere()
        >>> pl = pv.Plotter()
        >>> actor = pl.add_mesh(mesh)
        >>> actor.mapper.scalar_visibility
        False
        >>> pl.close()

        Show that scalar visibility is ``True``.

        >>> import pyvista as pv
        >>> dataset = pv.MultiBlock(
        ...     [pv.Cube(), pv.Sphere(center=(0, 0, 1))]
        ... )
        >>> dataset[0].point_data['data'] = dataset[0].points[:, 2]
        >>> dataset[1].point_data['data'] = dataset[1].points[:, 2]
        >>> pl = pv.Plotter()
        >>> actor, mapper = pl.add_composite(dataset, scalars='data')
        >>> mapper.scalar_visibility
        True
        >>> pl.close()

        """
        return bool(self.GetScalarVisibility())

    @scalar_visibility.setter
    def scalar_visibility(self, value: bool):  # numpydoc ignore=GL08
        self.SetScalarVisibility(value)

    def update(self):
        """Update this mapper."""
        self.Update()


@no_new_attr
class DataSetMapper(_BaseMapper, _vtk.vtkDataSetMapper):
    """Wrap _vtk.vtkDataSetMapper.

    Parameters
    ----------
    dataset : pyvista.DataSet, optional
        Dataset to assign to this mapper.

    theme : pyvista.plotting.themes.Theme, optional
        Plot-specific theme.

    Examples
    --------
    Create a mapper outside :class:`pyvista.Plotter` and assign it to an
    actor.

    >>> import pyvista as pv
    >>> mesh = pv.Cube()
    >>> mapper = pv.DataSetMapper(dataset=mesh)
    >>> actor = pv.Actor(mapper=mapper)
    >>> actor.plot()

    """

    _cmap = None

    def __init__(
        self,
        dataset: pyvista.DataSet | None = None,
        theme: pyvista.themes.Theme | None = None,
    ):
        """Initialize this class."""
        super().__init__(theme=theme)
        if dataset is not None:
            self.dataset = dataset

    @property
    def dataset(self) -> pyvista.core.dataset.DataSet | None:  # numpydoc ignore=RT01
        """Return or set the dataset assigned to this mapper."""
        return cast(Optional[pyvista.DataSet], wrap(self.GetInputAsDataSet()))

    @dataset.setter
    def dataset(
        self,
        obj: pyvista.core.dataset.DataSet | _vtk.vtkAlgorithm | _vtk.vtkAlgorithmOutput,
    ):  # numpydoc ignore=GL08
        set_algorithm_input(self, obj)

    def as_rgba(self):  # numpydoc ignore=GL08
        """Convert the active scalars to RGBA.

        This method is used to convert the active scalars to a fixed RGBA array
        and is used for certain mappers that do not support the "map" color
        mode.

        """
        if self.color_mode == 'direct':
            return

        self.dataset.point_data.pop('__rgba__', None)
        self._configure_scalars_mode(
            self.lookup_table(self.dataset.active_scalars),
            '__rgba__',
            self.scalar_map_mode,
            True,
        )

    def _configure_scalars_mode(
        self,
        scalars,
        scalars_name,
        preference,
        direct_scalars_color_mode,
    ):
        """Configure scalar mode.

        Parameters
        ----------
        scalars : numpy.ndarray
            Array of scalars to assign to the mapper.

        scalars_name : str
            If the name of this array exists, scalars is ignored. Otherwise,
            the scalars will be added to the existing dataset and this
            parameter is the name to assign the scalars.

        preference : str
            Either ``'point'`` or ``'cell'``.

        direct_scalars_color_mode : bool
            When ``True``, scalars are treated as RGB colors. When
            ``False``, scalars are mapped to the color table.

        """
        if scalars.shape[0] == self.dataset.n_points and scalars.shape[0] == self.dataset.n_cells:
            use_points = preference == 'point'
            use_cells = not use_points
        else:
            use_points = scalars.shape[0] == self.dataset.n_points
            use_cells = scalars.shape[0] == self.dataset.n_cells

        # Scalars interpolation approach
        if use_points:
            if (
                scalars_name not in self.dataset.point_data
                or scalars_name == pyvista.DEFAULT_SCALARS_NAME
            ):
                self.dataset.point_data.set_array(scalars, scalars_name, False)
            self.dataset.active_scalars_name = scalars_name
            self.scalar_map_mode = 'point'
        elif use_cells:
            if (
                scalars_name not in self.dataset.cell_data
                or scalars_name == pyvista.DEFAULT_SCALARS_NAME
            ):
                self.dataset.cell_data.set_array(scalars, scalars_name, False)
            self.dataset.active_scalars_name = scalars_name
            self.scalar_map_mode = 'cell'
        else:
            raise_not_matching(scalars, self.dataset)

        self.color_mode = 'direct' if direct_scalars_color_mode else 'map'

    def set_scalars(
        self,
        scalars,
        scalars_name,
        n_colors=256,
        scalar_bar_args=None,
        rgb=None,
        component=None,
        preference='point',
        custom_opac=False,
        annotations=None,
        log_scale=False,
        nan_color=None,
        above_color=None,
        below_color=None,
        cmap=None,
        flip_scalars=False,
        opacity=None,
        categories=False,
        clim=None,
    ):
        """Set the scalars on this mapper.

        Parameters
        ----------
        scalars : numpy.ndarray
            Array of scalars to assign to the mapper.

        scalars_name : str
            If the name of this array exists, scalars is ignored. Otherwise,
            the scalars will be added to the existing dataset and this
            parameter is the name to assign the scalars.

        n_colors : int, default: 256
            Number of colors to use when displaying scalars.

        scalar_bar_args : dict, optional
            Dictionary of keyword arguments to pass when adding the
            scalar bar to the scene. For options, see
            :func:`pyvista.Plotter.add_scalar_bar`.

        rgb : bool, default: False
            If an 2 dimensional array is passed as the scalars, plot
            those values as RGB(A) colors. ``rgba`` is also an
            accepted alias for this.  Opacity (the A) is optional.  If
            a scalars array ending with ``"_rgba"`` is passed, the default
            becomes ``True``.  This can be overridden by setting this
            parameter to ``False``.

        component : int, optional
            Set component of vector valued scalars to plot.  Must be
            nonnegative, if supplied. If ``None``, the magnitude of
            the vector is plotted.

        preference : str, default: 'Point'
            When ``dataset.n_points == dataset.n_cells`` and setting scalars,
            this parameter sets how the scalars will be mapped to the mesh.
            Can be either ``'point'`` or ``'cell'``.

        custom_opac : bool, default: False
            Use custom opacity.

        annotations : dict, optional
            Pass a dictionary of annotations. Keys are the float
            values in the scalars range to annotate on the scalar bar
            and the values are the string annotations.

        log_scale : bool, default: False
            Use log scale when mapping data to colors. Scalars less
            than zero are mapped to the smallest representable
            positive float.

        nan_color : pyvista.ColorLike, optional
            The color to use for all ``NaN`` values in the plotted
            scalar array.

        above_color : pyvista.ColorLike, optional
            Solid color for values below the scalars range
            (``clim``). This will automatically set the scalar bar
            ``above_label`` to ``'above'``.

        below_color : pyvista.ColorLike, optional
            Solid color for values below the scalars range
            (``clim``). This will automatically set the scalar bar
            ``below_label`` to ``'below'``.

        cmap : str, list, or pyvista.LookupTable
            Name of the Matplotlib colormap to use when mapping the
            ``scalars``.  See available Matplotlib colormaps.  Only applicable
            for when displaying ``scalars``.
            ``colormap`` is also an accepted alias for this. If
            ``colorcet`` or ``cmocean`` are installed, their colormaps can be
            specified by name.

            You can also specify a list of colors to override an existing
            colormap with a custom one.  For example, to create a three color
            colormap you might specify ``['green', 'red', 'blue']``.

            This parameter also accepts a :class:`pyvista.LookupTable`. If this
            is set, all parameters controlling the color map like ``n_colors``
            will be ignored.

        flip_scalars : bool, default: False
            Flip direction of cmap. Most colormaps allow ``*_r`` suffix to do
            this as well.

        opacity : str or numpy.ndarray, optional
            Opacity mapping for the scalars array.
            A string can also be specified to map the scalars range to a
            predefined opacity transfer function (options include: 'linear',
            'linear_r', 'geom', 'geom_r'). Or you can pass a custom made
            transfer function that is an array either ``n_colors`` in length or
            shorter.

        categories : bool, default: False
            If set to ``True``, then the number of unique values in the scalar
            array will be used as the ``n_colors`` argument.

        clim : Sequence, optional
            Color bar range for scalars.  Defaults to minimum and
            maximum of scalars array.  Example: ``(-1, 2)``.

        """
        if scalar_bar_args is None:
            scalar_bar_args = {'n_colors': n_colors}

        if not isinstance(scalars, np.ndarray):
            scalars = np.asarray(scalars)

        # Set the array title for when it is added back to the mesh
        if custom_opac:
            scalars_name = '__custom_rgba'

        if not np.issubdtype(scalars.dtype, np.number) and not isinstance(
            cmap,
            pyvista.LookupTable,
        ):
            # we can rapidly handle bools
            if scalars.dtype == np.bool_:
                cats = np.array([b'False', b'True'], dtype='|S5')
                values = np.array([0, 1])
                clim = [-0.5, 1.5]
            else:
                # If str array, digitize and annotate
                cats, scalars = np.unique(scalars.astype('|S'), return_inverse=True)
                values = np.unique(scalars)
                clim = [np.min(values) - 0.5, np.max(values) + 0.5]
                scalars_name = f'{scalars_name}-digitized'

            n_colors = len(cats)
            scalar_bar_args.setdefault('n_labels', 0)

            self.lookup_table.SetAnnotations(convert_array(values), convert_string_array(cats))

        # Use only the real component if an array is complex
        if np.issubdtype(scalars.dtype, np.complexfloating):
            scalars = scalars.astype(float)
            scalars_name = f'{scalars_name}-real'

        if scalars.ndim != 1:
            if rgb:
                pass
            elif scalars.ndim == 2 and (
                scalars.shape[0] == self.dataset.n_points
                or scalars.shape[0] == self.dataset.n_cells
            ):
                if not isinstance(component, (int, type(None))):
                    raise TypeError('component must be either None or an integer')
                if component is None:
                    scalars = np.linalg.norm(scalars.copy(), axis=1)
                    scalars_name = f'{scalars_name}-normed'
                elif component < scalars.shape[1] and component >= 0:
                    scalars = np.array(scalars[:, component]).copy()
                    scalars_name = f'{scalars_name}-{component}'
                else:
                    raise ValueError(
                        'Component must be nonnegative and less than the '
                        f'dimensionality of the scalars array: {scalars.shape[1]}',
                    )
            else:
                scalars = scalars.ravel()

        if scalars.dtype == np.bool_:
            scalars = scalars.astype(np.float64)

        # Set scalars range
        if clim is None:
            clim = [np.nanmin(scalars), np.nanmax(scalars)]
        elif isinstance(clim, (int, float)):
            clim = [-clim, clim]

        if log_scale:
            if clim[0] <= 0:
                clim = [sys.float_info.min, clim[1]]

        if np.any(clim) and not rgb:
            self.scalar_range = clim[0], clim[1]

        if isinstance(cmap, pyvista.LookupTable):
            self.lookup_table = cmap
            self.scalar_range = self.lookup_table.scalar_range
        else:
            self.lookup_table.scalar_range = self.scalar_range
            # Set default map
            if cmap is None:
                cmap = pyvista.global_theme.cmap if self._theme is None else self._theme.cmap

            # have to add the attribute to pass it onward to some classes
            if isinstance(cmap, str):
                self._cmap = cmap
            if categories:
                if categories is True:
                    n_colors = len(np.unique(scalars))
                elif isinstance(categories, int):
                    n_colors = categories

            self.lookup_table.apply_cmap(cmap, n_colors)

            # Set opactities
            if isinstance(opacity, np.ndarray) and not custom_opac:
                self.lookup_table.apply_opacity(opacity)

            if flip_scalars:
                self.lookup_table.values[:] = self.lookup_table.values[::-1]

            if custom_opac:
                # need to round the colors here since we're
                # directly displaying the colors
                hue = normalize(scalars, minimum=clim[0], maximum=clim[1])
                scalars = np.round(hue * n_colors) / n_colors
                scalars = get_cmap_safe(cmap)(scalars) * 255
                scalars[:, -1] *= opacity
                scalars = scalars.astype(np.uint8)

            # configure the lookup table
            if nan_color:
                self.lookup_table.nan_color = nan_color
            if above_color:
                self.lookup_table.above_range_color = above_color
                scalar_bar_args.setdefault('above_label', 'above')
            if below_color:
                self.lookup_table.below_range_color = below_color
                scalar_bar_args.setdefault('below_label', 'below')
            if isinstance(annotations, dict):
                self.lookup_table.annotations = annotations
            self.lookup_table.log_scale = log_scale

        self._configure_scalars_mode(
            scalars,
            scalars_name,
            preference,
            rgb or custom_opac,
        )

        if isinstance(self, PointGaussianMapper):
            self.as_rgba()

    @property
    def cmap(self) -> str | None:  # numpydoc ignore=RT01
        """Colormap assigned to this mapper."""
        return self._cmap

    @property
    def resolve(self) -> str:
        """Set or return the global flag to avoid z-buffer resolution.

        A global flag that controls whether the coincident topology
        (e.g., a line on top of a polygon) is shifted to avoid
        z-buffer resolution (and hence rendering problems).

        If not off, there are two methods to choose from.
        `polygon_offset` uses graphics systems calls to shift polygons,
        lines, and points from each other.
        `shift_zbuffer` is a legacy method that is used to remap the z-buffer
        to distinguish vertices, lines, and polygons,
        but does not always produce acceptable results.
        You should only use the polygon_offset method (or none) at this point.

        Returns
        -------
        str
            Global flag to avoid z-buffer resolution.
            Must be either `off`, `polygon_offset` or `shift_zbuffer`.

        Examples
        --------
        >>> import pyvista as pv
        >>> from pyvista import examples

        >>> mesh = examples.download_tri_quadratic_hexahedron()
        >>> surface_sep = mesh.separate_cells().extract_surface(
        ...     nonlinear_subdivision=4
        ... )
        >>> edges = surface_sep.extract_feature_edges()
        >>> surface = mesh.extract_surface(nonlinear_subdivision=4)

        >>> plotter = pv.Plotter()
        >>> _ = plotter.add_mesh(
        ...     surface, smooth_shading=True, split_sharp_edges=True
        ... )
        >>> actor = plotter.add_mesh(edges, color='k', line_width=3)
        >>> actor.mapper.resolve = "polygon_offset"
        >>> plotter.show()

        """
        vtk_to_pv = {
            _vtk.VTK_RESOLVE_OFF: 'off',
            _vtk.VTK_RESOLVE_POLYGON_OFFSET: 'polygon_offset',
            _vtk.VTK_RESOLVE_SHIFT_ZBUFFER: 'shift_zbuffer',
        }
        return vtk_to_pv[self.GetResolveCoincidentTopology()]

    @resolve.setter
    def resolve(self, resolve):  # numpydoc ignore=GL08
        if resolve == 'off':
            self.SetResolveCoincidentTopologyToOff()
        elif resolve == 'polygon_offset':
            self.SetResolveCoincidentTopologyToPolygonOffset()
        elif resolve == 'shift_zbuffer':
            self.SetResolveCoincidentTopologyToShiftZBuffer()
        else:
            raise ValueError('Resolve must be either "off", "polygon_offset" or "shift_zbuffer"')

    def set_custom_opacity(self, opacity, color, n_colors, preference='point'):
        """Set custom opacity.

        Parameters
        ----------
        opacity : numpy.ndarray
            Opacity array to color the dataset. Array length must match either
            the number of points or cells.

        color : pyvista.ColorLike
            The color to use with the opacity array.

        n_colors : int
            Number of colors to use.

        preference : str, default: 'point'
            Either ``'point'`` or ``'cell'``. Used when the number of cells
            matches the number of points.

        """
        # Create a custom RGBA array to supply our opacity to
        if opacity.size == self.dataset.n_points:
            rgba = np.empty((self.dataset.n_points, 4), np.uint8)
        elif opacity.size == self.dataset.n_cells:
            rgba = np.empty((self.dataset.n_cells, 4), np.uint8)
        else:  # pragma: no cover
            raise ValueError(
                f"Opacity array size ({opacity.size}) does not equal "
                f"the number of points ({self.dataset.n_points}) or the "
                f"number of cells ({self.dataset.n_cells}).",
            )

        default_color = self._theme.color if self._theme is not None else pyvista.global_theme.color

        rgba[:, :-1] = Color(color, default_color=default_color).int_rgb
        rgba[:, -1] = np.around(opacity * 255)

        self.color_mode = 'direct'
        self.lookup_table.n_values = n_colors
        self._configure_scalars_mode(rgba, '', preference, True)

    def __repr__(self):
        """Representation of the mapper."""
        mapper_attr = [
            f'{type(self).__name__} ({hex(id(self))})',
            f'  Scalar visibility:           {self.scalar_visibility}',
            f'  Scalar range:                {self.scalar_range}',
            f'  Interpolate before mapping:  {self.interpolate_before_map}',
            f'  Scalar map mode:             {self.scalar_map_mode}',
            f'  Color mode:                  {self.color_mode}',
            '',
        ]

        mapper_attr.append('Attached dataset:')
        mapper_attr.append(str(self.dataset))

        return '\n'.join(mapper_attr)


@no_new_attr
class PointGaussianMapper(DataSetMapper, _vtk.vtkPointGaussianMapper):
    """Wrap vtkPointGaussianMapper.

    Parameters
    ----------
    theme : pyvista.Theme, optional
        The theme to be used.
    emissive : bool, optional
        Whether or not the point should appear emissive. Default is set by the
        theme's ``lighting_params.emissive``.
    scale_factor : float, default: 1.0
        Scale factor applied to the point size.

    """

    def __init__(self, theme=None, emissive=None, scale_factor=1.0) -> None:
        super().__init__(theme=theme)
        if emissive is None:
            emissive = self._theme.lighting_params.emissive
        self.emissive = emissive
        self.scale_factor = scale_factor

    @property
    def emissive(self) -> bool:  # numpydoc ignore=RT01
        """Set or return emissive.

        This treats points as emissive light sources. Two points that overlap
        will have their brightness combined.
        """
        return bool(self.GetEmissive())

    @emissive.setter
    def emissive(self, value: bool):  # numpydoc ignore=GL08
        self.SetEmissive(value)

    @property
    def scale_factor(self) -> float:  # numpydoc ignore=RT01
        """Set or return the scale factor.

        Ranges from 0 to 1. A value of 0 will cause the splats to be rendered
        as simple points. Defaults to 1.0.

        """
        return self.GetScaleFactor()

    @scale_factor.setter
    def scale_factor(self, value: float):  # numpydoc ignore=GL08
        self.SetScaleFactor(value)

    @property
    def scale_array(self) -> str:  # numpydoc ignore=RT01
        """Set or return the name of the array used to scale the splats.

        Scalars used to scale the gaussian points. Accepts a string
        name of an array that is present on the mesh.

        Notes
        -----
        Setting this automatically sets ``scale_factor = 1.0``.

        Examples
        --------
        Plot spheres using `style='points_gaussian'` style and scale them by
        radius.

        >>> import numpy as np
        >>> import pyvista as pv
        >>> n_spheres = 1_000
        >>> pos = np.random.random((n_spheres, 3))
        >>> rad = np.random.random(n_spheres) * 0.01
        >>> pdata = pv.PolyData(pos)
        >>> pdata['radius'] = rad
        >>> pl = pv.Plotter()
        >>> actor = pl.add_mesh(
        ...     pdata,
        ...     style='points_gaussian',
        ...     emissive=False,
        ...     render_points_as_spheres=True,
        ... )
        >>> actor.mapper.scale_array = 'radius'
        >>> pl.show()
        """
        return self.GetScaleArray()

    @scale_array.setter
    def scale_array(self, name: str):  # numpydoc ignore=GL08
        if not self.dataset:  # pragma: no cover
            raise RuntimeError('Missing dataset.')
        if name not in self.dataset.point_data:
            available_arrays = ", ".join(self.dataset.point_data.keys())
            raise KeyError(
                f'Point array "{name}" does not exist. '
                f'Available point arrays are: {available_arrays}',
            )

        self.scale_factor = 1.0
        self.SetScaleArray(name)

    def use_circular_splat(self, opacity: float = 1.0):
        """Set the fragment shader code to create a circular splat.

        Parameters
        ----------
        opacity : float, default: 1.0
            Desired opacity between 0 and 1.

        Notes
        -----
        This very close to ParaView's PointGaussianMapper, but uses opacity to
        modify the scale as the opacity cannot be set from the actor's property.
        """
        self.SetSplatShaderCode(
            "//VTK::Color::Impl\n"
            "float dist = dot(offsetVCVSOutput.xy,offsetVCVSOutput.xy);\n"
            "if (dist > 1.0) {\n"
            "  discard;\n"
            "} else {\n"
            f"  float scale = ({opacity} - dist);\n"
            "  ambientColor *= scale;\n"
            "  diffuseColor *= scale;\n"
            "}\n",
        )
        # maintain consistency with the default style
        self.scale_factor *= 1.5

    def use_default_splat(self):
        """Clear the fragment shader and use the default splat."""
        self.SetSplatShaderCode(None)
        self.scale_factor /= 1.5

    def __repr__(self):
        """Representation of the Gaussian mapper."""
        mapper_attr = [
            f'{type(self).__name__} ({hex(id(self))})',
            f'  Scalar visibility:           {self.scalar_visibility}',
            f'  Scalar range:                {self.scalar_range}',
            f'  Emissive:                    {self.emissive}',
            f'  Scale Factor:                {self.scale_factor}',
            f'  Using custom splat:          {self.GetSplatShaderCode() is None}',
            '',
        ]

        mapper_attr.append('Attached dataset:')
        mapper_attr.append(str(self.dataset))

        return '\n'.join(mapper_attr)


@abstract_class
class _BaseVolumeMapper(_BaseMapper):
    """Volume mapper class to override methods and attributes for to volume mappers."""

    def __init__(self, theme=None):
        """Initialize this class."""
        super().__init__(theme=theme)
        self._lut = LookupTable()
        self._scalar_range = (0.0, 256.0)


    @property
    def interpolate_before_map(self):  # numpydoc ignore=RT01
        """Interpolate before map is not supported with volume mappers."""
        return

    @interpolate_before_map.setter
    def interpolate_before_map(self, *args):  # numpydoc ignore=GL08
        pass

    @property
    def dataset(self):  # numpydoc ignore=RT01
        """Return or set the dataset assigned to this mapper."""
        # GetInputAsDataSet unavailable on volume mappers
        return wrap(self.GetDataSetInput())

    @dataset.setter
    def dataset(
        self,
        obj: pyvista.core.dataset.DataSet | _vtk.vtkAlgorithm | _vtk.vtkAlgorithmOutput,
    ):
        set_algorithm_input(self, obj)

    @property
    def lookup_table(self):  # numpydoc ignore=GL08  # numpydoc ignore=RT01
        return self._lut

    @lookup_table.setter
    def lookup_table(self, lut):  # numpydoc ignore=GL08
        self._lut = lut

    @property
    def scalar_range(self) -> tuple[float, float]:  # numpydoc ignore=RT01
        """Return or set the scalar range."""
        return self._scalar_range

    @scalar_range.setter
    def scalar_range(self, clim):  # numpydoc ignore=GL08
        if self.lookup_table is not None:
            self.lookup_table.SetRange(*clim)
        self._scalar_range = tuple(clim)

    @property
    def blend_mode(self) -> str:  # numpydoc ignore=RT01
        """Return or set the blend mode.

        One of the following:

        * ``"composite"``
        * ``"maximum"``
        * ``"minimum"``
        * ``"average"``
        * ``"additive"``

        Also accepts integer values corresponding to
        ``vtk.vtkVolumeMapper.BlendModes``. For example
        ``vtk.vtkVolumeMapper.COMPOSITE_BLEND``.

        """
        value = self.GetBlendMode()
        mode = {0: 'composite', 1: 'maximum', 2: 'minimum', 3: 'average', 4: 'additive'}.get(value)
        if mode is None:  # pragma: no cover
            raise NotImplementedError(f'Unsupported blend mode return value {value}')
        return mode

    @blend_mode.setter
    def blend_mode(self, value: str | int):  # numpydoc ignore=GL08
        if isinstance(value, int):
            self.SetBlendMode(value)
        elif isinstance(value, str):
            value = value.lower()
            if value in ['additive', 'add', 'sum']:
                self.SetBlendModeToAdditive()
            elif value in ['average', 'avg', 'average_intensity']:
                self.SetBlendModeToAverageIntensity()
            elif value in ['composite', 'comp']:
                self.SetBlendModeToComposite()
            elif value in ['maximum', 'max', 'maximum_intensity']:
                self.SetBlendModeToMaximumIntensity()
            elif value in ['minimum', 'min', 'minimum_intensity']:
                self.SetBlendModeToMinimumIntensity()
            else:
                raise ValueError(
                    f'Blending mode {value!r} invalid. '
                    'Please choose either "additive", '
                    '"composite", "minimum" or "maximum".',
                )
        else:
            raise TypeError(f'`blend_mode` should be either an int or str, not `{type(value)}`')

    def __del__(self):
        self._lut = None


class FixedPointVolumeRayCastMapper(_BaseVolumeMapper, _vtk.vtkFixedPointVolumeRayCastMapper):
    """Wrap _vtk.vtkFixedPointVolumeRayCastMapper."""


class GPUVolumeRayCastMapper(_BaseVolumeMapper, _vtk.vtkGPUVolumeRayCastMapper):
    """Wrap _vtk.vtkGPUVolumeRayCastMapper."""


class OpenGLGPUVolumeRayCastMapper(_BaseVolumeMapper, _vtk.vtkOpenGLGPUVolumeRayCastMapper):
    """Wrap _vtk.vtkOpenGLGPUVolumeRayCastMapper."""


class SmartVolumeMapper(_BaseVolumeMapper, _vtk.vtkSmartVolumeMapper):
    """Wrap _vtk.vtkSmartVolumeMapper."""


class UnstructuredGridVolumeRayCastMapper(
<<<<<<< HEAD
    _BaseVolumeMapper, _vtk.vtkUnstructuredGridVolumeRayCastMapper
=======
    _vtk.vtkUnstructuredGridVolumeRayCastMapper,
    _BaseVolumeMapper,
>>>>>>> 1c21d238
):
    """Wrap _vtk.vtkUnstructuredGridVolumeMapper."""<|MERGE_RESOLUTION|>--- conflicted
+++ resolved
@@ -1142,11 +1142,6 @@
 
 
 class UnstructuredGridVolumeRayCastMapper(
-<<<<<<< HEAD
     _BaseVolumeMapper, _vtk.vtkUnstructuredGridVolumeRayCastMapper
-=======
-    _vtk.vtkUnstructuredGridVolumeRayCastMapper,
-    _BaseVolumeMapper,
->>>>>>> 1c21d238
 ):
     """Wrap _vtk.vtkUnstructuredGridVolumeMapper."""