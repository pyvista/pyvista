"""An internal module for wrapping the use of mappers."""

from __future__ import annotations

import sys
from typing import Optional
from typing import cast

import numpy as np

import pyvista
from pyvista.core._typing_core import BoundsTuple
from pyvista.core.utilities.arrays import FieldAssociation
from pyvista.core.utilities.arrays import convert_array
from pyvista.core.utilities.arrays import convert_string_array
from pyvista.core.utilities.arrays import raise_not_matching
from pyvista.core.utilities.helpers import wrap
from pyvista.core.utilities.misc import abstract_class
from pyvista.core.utilities.misc import no_new_attr

from . import _vtk
from .colors import Color
from .colors import get_cmap_safe
from .lookup_table import LookupTable
from .tools import normalize
from .utilities.algorithms import set_algorithm_input


@abstract_class
class _BaseMapper(_vtk.vtkAbstractMapper):
    """Base Mapper with methods common to other mappers."""

    _new_attr_exceptions = ('_theme',)

    def __init__(self, theme=None, **kwargs) -> None:
        self._theme = pyvista.themes.Theme()
        if theme is None:
            # copy global theme to ensure local property theme is fixed
            # after creation.
            self._theme.load_theme(pyvista.global_theme)
        else:
            self._theme.load_theme(theme)
        self.lookup_table = LookupTable()

        self.interpolate_before_map = kwargs.get(
            'interpolate_before_map',
            self._theme.interpolate_before_map,
        )

    @property
    def bounds(self) -> BoundsTuple:  # numpydoc ignore=RT01
        """Return the bounds of this mapper.

        Examples
        --------
        >>> import pyvista as pv
        >>> mapper = pv.DataSetMapper(dataset=pv.Cube())
        >>> mapper.bounds
        BoundsTuple(x_min=-0.5, x_max=0.5, y_min=-0.5, y_max=0.5, z_min=-0.5, z_max=0.5)

        """
        return BoundsTuple(*self.GetBounds())  # type: ignore[attr-defined]

    def copy(self) -> _BaseMapper:
        """Create a copy of this mapper.

        Returns
        -------
        pyvista.DataSetMapper
            A copy of this dataset mapper.

        Examples
        --------
        >>> import pyvista as pv
        >>> mapper = pv.DataSetMapper(dataset=pv.Cube())
        >>> mapper_copy = mapper.copy()

        """
        new_mapper = type(self)(theme=self._theme)
        # even though this uses ShallowCopy, the new mapper no longer retains
        # any connection with the original
        new_mapper.ShallowCopy(self)
        if hasattr(self, 'dataset'):
            new_mapper.dataset = self.dataset  # type: ignore[attr-defined]
        return new_mapper

    @property
    def scalar_range(self) -> tuple[float, float]:  # numpydoc ignore=RT01
        """Return or set the scalar range.

        Examples
        --------
        Return the scalar range of a mapper.

        >>> import pyvista as pv
        >>> mesh = pv.Sphere()
        >>> pl = pv.Plotter()
        >>> actor = pl.add_mesh(mesh, scalars=mesh.points[:, 2])
        >>> actor.mapper.scalar_range
        (-0.5, 0.5)
        >>> pl.close()

        Return the scalar range of a composite dataset. In this example it's
        set to its default value of ``(0.0, 1.0)``.

        >>> import pyvista as pv
        >>> dataset = pv.MultiBlock(
        ...     [pv.Cube(), pv.Sphere(center=(0, 0, 1))]
        ... )
        >>> pl = pv.Plotter()
        >>> actor, mapper = pl.add_composite(dataset)
        >>> mapper.scalar_range
        (0.0, 1.0)
        >>> pl.close()

        """
        return self.GetScalarRange()  # type: ignore[attr-defined]

    @scalar_range.setter
<<<<<<< HEAD
    def scalar_range(self, clim) -> None:  # numpydoc ignore=GL08
=======
    def scalar_range(self, clim):  # numpydoc ignore=GL08
>>>>>>> ce67ca8f
        self.SetScalarRange(*clim)  # type: ignore[attr-defined]

    @property
    def lookup_table(self) -> pyvista.LookupTable:  # numpydoc ignore=RT01
        """Return or set the lookup table.

        Examples
        --------
        Return the lookup table of a dataset mapper.

        >>> import pyvista as pv
        >>> mesh = pv.Sphere()
        >>> pl = pv.Plotter()
        >>> actor = pl.add_mesh(
        ...     mesh, scalars=mesh.points[:, 2], cmap='bwr'
        ... )
        >>> actor.mapper.lookup_table
        LookupTable (...)
          Table Range:                (-0.5, 0.5)
          N Values:                   256
          Above Range Color:          None
          Below Range Color:          None
          NAN Color:                  Color(name='darkgray', hex='#a9a9a9ff', opacity=255)
          Log Scale:                  False
          Color Map:                  "bwr"

        Return the lookup table of a composite dataset mapper.

        >>> import pyvista as pv
        >>> dataset = pv.MultiBlock(
        ...     [pv.Cube(), pv.Sphere(center=(0, 0, 1))]
        ... )
        >>> pl = pv.Plotter()
        >>> actor, mapper = pl.add_composite(dataset)
        >>> mapper.lookup_table  # doctest:+SKIP
        <vtkmodules.vtkCommonCore.vtkLookupTable(...) at ...>

        """
        return self.GetLookupTable()  # type: ignore[attr-defined]

    @lookup_table.setter
<<<<<<< HEAD
    def lookup_table(self, table) -> None:  # numpydoc ignore=GL08
=======
    def lookup_table(self, table):  # numpydoc ignore=GL08
>>>>>>> ce67ca8f
        self.SetLookupTable(table)  # type: ignore[attr-defined]

    @property
    def color_mode(self) -> str:  # numpydoc ignore=RT01
        """Return or set the color mode.

        Either ``'direct'``, or ``'map'``.

        * ``'direct'`` - All integer types are treated as colors with values in
          the range 0-255 and floating types are treated as colors with values
          in the range 0.0-1.0
        * ``'map'`` - All scalar data will be mapped through the lookup table.

        """
        mode = self.GetColorModeAsString().lower()  # type: ignore[attr-defined]
        if mode == 'mapscalars':
            return 'map'
        return 'direct'

    @color_mode.setter
    def color_mode(self, value: str):  # numpydoc ignore=GL08
        if value == 'direct':
            self.SetColorModeToDirectScalars()  # type: ignore[attr-defined]
        elif value == 'map':
            self.SetColorModeToMapScalars()  # type: ignore[attr-defined]
        else:
            raise ValueError('Color mode must be either "default", "direct" or "map"')

    @property
    def interpolate_before_map(self) -> bool | None:  # numpydoc ignore=RT01
        """Return or set the interpolation of scalars before mapping.

        Enabling makes for a smoother scalars display.  When ``False``,
        OpenGL will interpolate the mapped colors which can result in
        showing colors that are not present in the color map.

        Examples
        --------
        Disable interpolation before mapping.

        >>> import pyvista as pv
        >>> dataset = pv.MultiBlock(
        ...     [pv.Cube(), pv.Sphere(center=(0, 0, 1))]
        ... )
        >>> dataset[0].point_data['data'] = dataset[0].points[:, 2]
        >>> dataset[1].point_data['data'] = dataset[1].points[:, 2]
        >>> pl = pv.Plotter()
        >>> actor, mapper = pl.add_composite(
        ...     dataset,
        ...     show_scalar_bar=False,
        ...     n_colors=3,
        ...     cmap='bwr',
        ... )
        >>> mapper.interpolate_before_map = False
        >>> pl.show()

        Enable interpolation before mapping.

        >>> pl = pv.Plotter()
        >>> actor, mapper = pl.add_composite(
        ...     dataset,
        ...     show_scalar_bar=False,
        ...     n_colors=3,
        ...     cmap='bwr',
        ... )
        >>> mapper.interpolate_before_map = True
        >>> pl.show()

        See :ref:`interpolate_before_mapping_example` for additional
        explanation regarding this attribute.

        """
        return bool(self.GetInterpolateScalarsBeforeMapping())  # type: ignore[attr-defined]

    @interpolate_before_map.setter
    def interpolate_before_map(self, value: bool) -> None:  # numpydoc ignore=GL08
        self.SetInterpolateScalarsBeforeMapping(value)  # type: ignore[attr-defined]

    @property
    def array_name(self) -> str:  # numpydoc ignore=RT01
        """Return or set the array name or number and component to color by.

        Examples
        --------
        Show the name of the active scalars in the mapper.

        >>> import pyvista as pv
        >>> mesh = pv.Sphere()
        >>> mesh['my_scalars'] = mesh.points[:, 2]
        >>> pl = pv.Plotter()
        >>> actor = pl.add_mesh(mesh, scalars='my_scalars')
        >>> actor.mapper.array_name
        'my_scalars'
        >>> pl.close()

        """
        return self.GetArrayName()  # type: ignore[attr-defined]

    @array_name.setter
    def array_name(self, name: str) -> None:  # numpydoc ignore=GL08
        """Return or set the array name or number and component to color by."""
        self.SetArrayName(name)  # type: ignore[attr-defined]

    @property
    def scalar_map_mode(self) -> str:  # numpydoc ignore=RT01
        """Return or set the scalar map mode.

        Examples
        --------
        Show that the scalar map mode is set to ``'point'`` when setting the
        active scalars to point data.

        >>> import pyvista as pv
        >>> dataset = pv.MultiBlock(
        ...     [pv.Cube(), pv.Sphere(center=(0, 0, 1))]
        ... )
        >>> dataset[0].point_data['data'] = dataset[0].points[:, 2]
        >>> dataset[1].point_data['data'] = dataset[1].points[:, 2]
        >>> pl = pv.Plotter()
        >>> actor, mapper = pl.add_composite(
        ...     dataset, scalars='data', show_scalar_bar=False
        ... )
        >>> mapper.scalar_map_mode
        'point'
        >>> pl.close()

        """
        # map vtk strings to more sensible strings
        vtk_to_pv = {
            'Default': 'default',
            'UsePointData': 'point',
            'UseCellData': 'cell',
            'UsePointFieldData': 'point_field',
            'UseCellFieldData': 'cell_field',
            'UseFieldData': 'field',
        }
        return vtk_to_pv[self.GetScalarModeAsString()]  # type: ignore[attr-defined]

    @scalar_map_mode.setter
    def scalar_map_mode(self, scalar_mode: str | FieldAssociation):  # numpydoc ignore=GL08
        if isinstance(scalar_mode, FieldAssociation):
            scalar_mode = scalar_mode.name
        scalar_mode = scalar_mode.lower()
        if scalar_mode == 'default':
            self.SetScalarModeToDefault()  # type: ignore[attr-defined]
        elif scalar_mode == 'point':
            self.SetScalarModeToUsePointData()  # type: ignore[attr-defined]
        elif scalar_mode == 'cell':
            self.SetScalarModeToUseCellData()  # type: ignore[attr-defined]
        elif scalar_mode == 'point_field':
            self.SetScalarModeToUsePointFieldData()  # type: ignore[attr-defined]
        elif scalar_mode == 'cell_field':
            self.SetScalarModeToUseCellFieldData()  # type: ignore[attr-defined]
        elif scalar_mode == 'field':
            self.SetScalarModeToUseFieldData()  # type: ignore[attr-defined]
        else:
            raise ValueError(
                f'Invalid `scalar_map_mode` "{scalar_mode}". Should be either '
                '"default", "point", "cell", "point_field", "cell_field" or "field".',
            )

    @property
    def scalar_visibility(self) -> bool:  # numpydoc ignore=RT01
        """Return or set the scalar visibility.

        Examples
        --------
        Show that scalar visibility is ``False``.

        >>> import pyvista as pv
        >>> mesh = pv.Sphere()
        >>> pl = pv.Plotter()
        >>> actor = pl.add_mesh(mesh)
        >>> actor.mapper.scalar_visibility
        False
        >>> pl.close()

        Show that scalar visibility is ``True``.

        >>> import pyvista as pv
        >>> dataset = pv.MultiBlock(
        ...     [pv.Cube(), pv.Sphere(center=(0, 0, 1))]
        ... )
        >>> dataset[0].point_data['data'] = dataset[0].points[:, 2]
        >>> dataset[1].point_data['data'] = dataset[1].points[:, 2]
        >>> pl = pv.Plotter()
        >>> actor, mapper = pl.add_composite(dataset, scalars='data')
        >>> mapper.scalar_visibility
        True
        >>> pl.close()

        """
        return bool(self.GetScalarVisibility())  # type: ignore[attr-defined]

    @scalar_visibility.setter
    def scalar_visibility(self, value: bool) -> None:  # numpydoc ignore=GL08
        self.SetScalarVisibility(value)  # type: ignore[attr-defined]

    def update(self) -> None:
        """Update this mapper."""
        self.Update()


@no_new_attr
class _DataSetMapper(_BaseMapper):
    """Base wrapper for _vtk.vtkDataSetMapper.

    Parameters
    ----------
    dataset : pyvista.DataSet, optional
        Dataset to assign to this mapper.

    theme : pyvista.plotting.themes.Theme, optional
        Plot-specific theme.

    """

    _cmap = None

    def __init__(
        self,
        dataset: pyvista.DataSet | None = None,
        theme: pyvista.themes.Theme | None = None,
    ) -> None:
        """Initialize this class."""
        super().__init__(theme=theme)
        if dataset is not None:
            self.dataset = dataset

    @property
    def dataset(self) -> pyvista.core.dataset.DataSet | None:  # numpydoc ignore=RT01
        """Return or set the dataset assigned to this mapper."""
        return cast(Optional[pyvista.DataSet], wrap(self.GetInputAsDataSet()))  # type: ignore[attr-defined]

    @dataset.setter
    def dataset(
        self,
        obj: pyvista.core.dataset.DataSet | _vtk.vtkAlgorithm | _vtk.vtkAlgorithmOutput,
    ) -> None:  # numpydoc ignore=GL08
        set_algorithm_input(self, obj)

    def as_rgba(self) -> None:  # numpydoc ignore=GL08
        """Convert the active scalars to RGBA.

        This method is used to convert the active scalars to a fixed RGBA array
        and is used for certain mappers that do not support the "map" color
        mode.

        """
        if self.color_mode == 'direct':
            return

<<<<<<< HEAD
        if self.dataset is not None:
            self.dataset.point_data.pop('__rgba__', None)
            self._configure_scalars_mode(
                self.lookup_table(self.dataset.active_scalars),
                '__rgba__',
                self.scalar_map_mode,
                True,
            )
=======
        self.dataset.point_data.pop('__rgba__', None)  # type: ignore[union-attr]
        self._configure_scalars_mode(
            self.lookup_table(self.dataset.active_scalars),  # type: ignore[union-attr]
            '__rgba__',
            self.scalar_map_mode,
            True,
        )
>>>>>>> ce67ca8f

    def _configure_scalars_mode(
        self,
        scalars,
        scalars_name,
        preference,
        direct_scalars_color_mode,
    ) -> None:
        """Configure scalar mode.

        Parameters
        ----------
        scalars : numpy.ndarray
            Array of scalars to assign to the mapper.

        scalars_name : str
            If the name of this array exists, scalars is ignored. Otherwise,
            the scalars will be added to the existing dataset and this
            parameter is the name to assign the scalars.

        preference : str
            Either ``'point'`` or ``'cell'``.

        direct_scalars_color_mode : bool
            When ``True``, scalars are treated as RGB colors. When
            ``False``, scalars are mapped to the color table.

        """
<<<<<<< HEAD
        if self.dataset is not None:
            if (
                scalars.shape[0] == self.dataset.n_points
                and scalars.shape[0] == self.dataset.n_cells
            ):
                use_points = preference == 'point'
                use_cells = not use_points
            else:
                use_points = scalars.shape[0] == self.dataset.n_points
                use_cells = scalars.shape[0] == self.dataset.n_cells

            # Scalars interpolation approach
            if use_points:
                if (
                    scalars_name not in self.dataset.point_data
                    or scalars_name == pyvista.DEFAULT_SCALARS_NAME
                ):
                    self.dataset.point_data.set_array(scalars, scalars_name, False)
                self.dataset.active_scalars_name = scalars_name
                self.scalar_map_mode = 'point'
            elif use_cells:
                if (
                    scalars_name not in self.dataset.cell_data
                    or scalars_name == pyvista.DEFAULT_SCALARS_NAME
                ):
                    self.dataset.cell_data.set_array(scalars, scalars_name, False)
                self.dataset.active_scalars_name = scalars_name
                self.scalar_map_mode = 'cell'
            else:
                raise_not_matching(scalars, self.dataset)
=======
        if scalars.shape[0] == self.dataset.n_points and scalars.shape[0] == self.dataset.n_cells:  # type: ignore[union-attr]
            use_points = preference == 'point'
            use_cells = not use_points
        else:
            use_points = scalars.shape[0] == self.dataset.n_points  # type: ignore[union-attr]
            use_cells = scalars.shape[0] == self.dataset.n_cells  # type: ignore[union-attr]

        # Scalars interpolation approach
        if use_points:
            if (
                scalars_name not in self.dataset.point_data  # type: ignore[union-attr]
                or scalars_name == pyvista.DEFAULT_SCALARS_NAME
            ):
                self.dataset.point_data.set_array(scalars, scalars_name, False)  # type: ignore[union-attr]
            self.dataset.active_scalars_name = scalars_name  # type: ignore[union-attr]
            self.scalar_map_mode = 'point'
        elif use_cells:
            if (
                scalars_name not in self.dataset.cell_data  # type: ignore[union-attr]
                or scalars_name == pyvista.DEFAULT_SCALARS_NAME
            ):
                self.dataset.cell_data.set_array(scalars, scalars_name, False)  # type: ignore[union-attr]
            self.dataset.active_scalars_name = scalars_name  # type: ignore[union-attr]
            self.scalar_map_mode = 'cell'
        else:
            raise_not_matching(scalars, self.dataset)
>>>>>>> ce67ca8f

            self.color_mode = 'direct' if direct_scalars_color_mode else 'map'

    def set_scalars(
        self,
        scalars,
        scalars_name,
        n_colors=256,
        scalar_bar_args=None,
        rgb=None,
        component=None,
        preference='point',
        custom_opac=False,
        annotations=None,
        log_scale=False,
        nan_color=None,
        above_color=None,
        below_color=None,
        cmap=None,
        flip_scalars=False,
        opacity=None,
        categories=False,
        clim=None,
    ):
        """Set the scalars on this mapper.

        Parameters
        ----------
        scalars : numpy.ndarray
            Array of scalars to assign to the mapper.

        scalars_name : str
            If the name of this array exists, scalars is ignored. Otherwise,
            the scalars will be added to the existing dataset and this
            parameter is the name to assign the scalars.

        n_colors : int, default: 256
            Number of colors to use when displaying scalars.

        scalar_bar_args : dict, optional
            Dictionary of keyword arguments to pass when adding the
            scalar bar to the scene. For options, see
            :func:`pyvista.Plotter.add_scalar_bar`.

        rgb : bool, default: False
            If an 2 dimensional array is passed as the scalars, plot
            those values as RGB(A) colors. ``rgba`` is also an
            accepted alias for this.  Opacity (the A) is optional.  If
            a scalars array ending with ``"_rgba"`` is passed, the default
            becomes ``True``.  This can be overridden by setting this
            parameter to ``False``.

        component : int, optional
            Set component of vector valued scalars to plot.  Must be
            nonnegative, if supplied. If ``None``, the magnitude of
            the vector is plotted.

        preference : str, default: 'Point'
            When ``dataset.n_points == dataset.n_cells`` and setting scalars,
            this parameter sets how the scalars will be mapped to the mesh.
            Can be either ``'point'`` or ``'cell'``.

        custom_opac : bool, default: False
            Use custom opacity.

        annotations : dict, optional
            Pass a dictionary of annotations. Keys are the float
            values in the scalars range to annotate on the scalar bar
            and the values are the string annotations.

        log_scale : bool, default: False
            Use log scale when mapping data to colors. Scalars less
            than zero are mapped to the smallest representable
            positive float.

        nan_color : pyvista.ColorLike, optional
            The color to use for all ``NaN`` values in the plotted
            scalar array.

        above_color : pyvista.ColorLike, optional
            Solid color for values below the scalars range
            (``clim``). This will automatically set the scalar bar
            ``above_label`` to ``'above'``.

        below_color : pyvista.ColorLike, optional
            Solid color for values below the scalars range
            (``clim``). This will automatically set the scalar bar
            ``below_label`` to ``'below'``.

        cmap : str, list, or pyvista.LookupTable
            Name of the Matplotlib colormap to use when mapping the
            ``scalars``.  See available Matplotlib colormaps.  Only applicable
            for when displaying ``scalars``.
            ``colormap`` is also an accepted alias for this. If
            ``colorcet`` or ``cmocean`` are installed, their colormaps can be
            specified by name.

            You can also specify a list of colors to override an existing
            colormap with a custom one.  For example, to create a three color
            colormap you might specify ``['green', 'red', 'blue']``.

            This parameter also accepts a :class:`pyvista.LookupTable`. If this
            is set, all parameters controlling the color map like ``n_colors``
            will be ignored.

        flip_scalars : bool, default: False
            Flip direction of cmap. Most colormaps allow ``*_r`` suffix to do
            this as well.

        opacity : str or numpy.ndarray, optional
            Opacity mapping for the scalars array.
            A string can also be specified to map the scalars range to a
            predefined opacity transfer function (options include: 'linear',
            'linear_r', 'geom', 'geom_r'). Or you can pass a custom made
            transfer function that is an array either ``n_colors`` in length or
            shorter.

        categories : bool, default: False
            If set to ``True``, then the number of unique values in the scalar
            array will be used as the ``n_colors`` argument.

        clim : Sequence, optional
            Color bar range for scalars.  Defaults to minimum and
            maximum of scalars array.  Example: ``(-1, 2)``.

        """
        if scalar_bar_args is None:
            scalar_bar_args = {'n_colors': n_colors}

        if not isinstance(scalars, np.ndarray):
            scalars = np.asarray(scalars)

        # Set the array title for when it is added back to the mesh
        if custom_opac:
            scalars_name = '__custom_rgba'

        if not np.issubdtype(scalars.dtype, np.number) and not isinstance(
            cmap,
            pyvista.LookupTable,
        ):
            # we can rapidly handle bools
            if scalars.dtype == np.bool_:
                cats = np.array([b'False', b'True'], dtype='|S5')
                values = np.array([0, 1])
                clim = [-0.5, 1.5]
            else:
                # If str array, digitize and annotate
                cats, scalars = np.unique(scalars.astype('|S'), return_inverse=True)
                values = np.unique(scalars)
                clim = [np.min(values) - 0.5, np.max(values) + 0.5]
                scalars_name = f'{scalars_name}-digitized'

            n_colors = len(cats)
            scalar_bar_args.setdefault('n_labels', 0)

            self.lookup_table.SetAnnotations(convert_array(values), convert_string_array(cats))

        # Use only the real component if an array is complex
        if np.issubdtype(scalars.dtype, np.complexfloating):
            scalars = scalars.astype(float)
            scalars_name = f'{scalars_name}-real'

        if scalars.ndim != 1:
            if rgb:
                pass
            elif scalars.ndim == 2 and (
                scalars.shape[0] == self.dataset.n_points  # type: ignore[union-attr]
                or scalars.shape[0] == self.dataset.n_cells  # type: ignore[union-attr]
            ):
                if not isinstance(component, (int, type(None))):
                    raise TypeError('component must be either None or an integer')
                if component is None:
                    scalars = np.linalg.norm(scalars.copy(), axis=1)
                    scalars_name = f'{scalars_name}-normed'
                elif component < scalars.shape[1] and component >= 0:
                    scalars = np.array(scalars[:, component]).copy()
                    scalars_name = f'{scalars_name}-{component}'
                else:
                    raise ValueError(
                        'Component must be nonnegative and less than the '
                        f'dimensionality of the scalars array: {scalars.shape[1]}',
                    )
            else:
                scalars = scalars.ravel()

        if scalars.dtype == np.bool_:
            scalars = scalars.astype(np.float64)

        # Set scalars range
        if clim is None:
            clim = [np.nanmin(scalars), np.nanmax(scalars)]
        elif isinstance(clim, (int, float)):
            clim = [-clim, clim]

        if log_scale and clim[0] <= 0:
            clim = [sys.float_info.min, clim[1]]

        if np.any(clim) and not rgb:
            self.scalar_range = clim[0], clim[1]

        if isinstance(cmap, pyvista.LookupTable):
            self.lookup_table = cmap
            self.scalar_range = self.lookup_table.scalar_range
        else:
            self.lookup_table.scalar_range = self.scalar_range
            # Set default map
            if cmap is None:
                cmap = pyvista.global_theme.cmap if self._theme is None else self._theme.cmap

            # have to add the attribute to pass it onward to some classes
            if isinstance(cmap, str):
                self._cmap = cmap
            if categories:
                if categories is True:
                    n_colors = len(np.unique(scalars))
                elif isinstance(categories, int):
                    n_colors = categories

            self.lookup_table.apply_cmap(cmap, n_colors)

            # Set opactities
            if isinstance(opacity, np.ndarray) and not custom_opac:
                self.lookup_table.apply_opacity(opacity)

            if flip_scalars:
                self.lookup_table.values[:] = self.lookup_table.values[::-1]

            if custom_opac:
                # need to round the colors here since we're
                # directly displaying the colors
                hue = normalize(scalars, minimum=clim[0], maximum=clim[1])
                scalars = np.round(hue * n_colors) / n_colors
                scalars = get_cmap_safe(cmap)(scalars) * 255
                scalars[:, -1] *= opacity
                scalars = scalars.astype(np.uint8)

            # configure the lookup table
            if nan_color:
                self.lookup_table.nan_color = nan_color
            if above_color:
                self.lookup_table.above_range_color = above_color
                scalar_bar_args.setdefault('above_label', 'above')
            if below_color:
                self.lookup_table.below_range_color = below_color
                scalar_bar_args.setdefault('below_label', 'below')
            if isinstance(annotations, dict):
                self.lookup_table.annotations = annotations
            self.lookup_table.log_scale = log_scale

        self._configure_scalars_mode(
            scalars,
            scalars_name,
            preference,
            rgb or custom_opac,
        )

        if isinstance(self, PointGaussianMapper):
            self.as_rgba()

    @property
    def cmap(self) -> str | None:  # numpydoc ignore=RT01
        """Colormap assigned to this mapper."""
        return self._cmap

    @property
    def resolve(self) -> str:
        """Set or return the global flag to avoid z-buffer resolution.

        A global flag that controls whether the coincident topology
        (e.g., a line on top of a polygon) is shifted to avoid
        z-buffer resolution (and hence rendering problems).

        If not off, there are two methods to choose from.
        `polygon_offset` uses graphics systems calls to shift polygons,
        lines, and points from each other.
        `shift_zbuffer` is a legacy method that is used to remap the z-buffer
        to distinguish vertices, lines, and polygons,
        but does not always produce acceptable results.
        You should only use the polygon_offset method (or none) at this point.

        Returns
        -------
        str
            Global flag to avoid z-buffer resolution.
            Must be either `off`, `polygon_offset` or `shift_zbuffer`.

        Examples
        --------
        >>> import pyvista as pv
        >>> from pyvista import examples

        >>> mesh = examples.download_tri_quadratic_hexahedron()
        >>> surface_sep = mesh.separate_cells().extract_surface(
        ...     nonlinear_subdivision=4
        ... )
        >>> edges = surface_sep.extract_feature_edges()
        >>> surface = mesh.extract_surface(nonlinear_subdivision=4)

        >>> plotter = pv.Plotter()
        >>> _ = plotter.add_mesh(
        ...     surface, smooth_shading=True, split_sharp_edges=True
        ... )
        >>> actor = plotter.add_mesh(edges, color='k', line_width=3)
        >>> actor.mapper.resolve = "polygon_offset"
        >>> plotter.show()

        """
        vtk_to_pv = {
            _vtk.VTK_RESOLVE_OFF: 'off',
            _vtk.VTK_RESOLVE_POLYGON_OFFSET: 'polygon_offset',
            _vtk.VTK_RESOLVE_SHIFT_ZBUFFER: 'shift_zbuffer',
        }
        return vtk_to_pv[self.GetResolveCoincidentTopology()]  # type: ignore[attr-defined]

    @resolve.setter
    def resolve(self, resolve):  # numpydoc ignore=GL08
        if resolve == 'off':
            self.SetResolveCoincidentTopologyToOff()  # type: ignore[attr-defined]
        elif resolve == 'polygon_offset':
            self.SetResolveCoincidentTopologyToPolygonOffset()  # type: ignore[attr-defined]
        elif resolve == 'shift_zbuffer':
            self.SetResolveCoincidentTopologyToShiftZBuffer()  # type: ignore[attr-defined]
        else:
            raise ValueError('Resolve must be either "off", "polygon_offset" or "shift_zbuffer"')

    def set_custom_opacity(self, opacity, color, n_colors, preference='point'):
        """Set custom opacity.

        Parameters
        ----------
        opacity : numpy.ndarray
            Opacity array to color the dataset. Array length must match either
            the number of points or cells.

        color : pyvista.ColorLike
            The color to use with the opacity array.

        n_colors : int
            Number of colors to use.

        preference : str, default: 'point'
            Either ``'point'`` or ``'cell'``. Used when the number of cells
            matches the number of points.

        """
        # Create a custom RGBA array to supply our opacity to
        if opacity.size == self.dataset.n_points:  # type: ignore[union-attr]
            rgba = np.empty((self.dataset.n_points, 4), np.uint8)  # type: ignore[union-attr]
        elif opacity.size == self.dataset.n_cells:  # type: ignore[union-attr]
            rgba = np.empty((self.dataset.n_cells, 4), np.uint8)  # type: ignore[union-attr]
        else:  # pragma: no cover
            raise ValueError(
                f'Opacity array size ({opacity.size}) does not equal '
                f'the number of points ({self.dataset.n_points}) or the '  # type: ignore[union-attr]
                f'number of cells ({self.dataset.n_cells}).',  # type: ignore[union-attr]
            )

        default_color = self._theme.color if self._theme is not None else pyvista.global_theme.color

        rgba[:, :-1] = Color(color, default_color=default_color).int_rgb
        rgba[:, -1] = np.around(opacity * 255)

        self.color_mode = 'direct'
        self.lookup_table.n_values = n_colors
        self._configure_scalars_mode(rgba, '', preference, True)

    def __repr__(self):
        """Representation of the mapper."""
        mapper_attr = [
            f'{type(self).__name__} ({hex(id(self))})',
            f'  Scalar visibility:           {self.scalar_visibility}',
            f'  Scalar range:                {self.scalar_range}',
            f'  Interpolate before mapping:  {self.interpolate_before_map}',
            f'  Scalar map mode:             {self.scalar_map_mode}',
            f'  Color mode:                  {self.color_mode}',
            '',
        ]

        mapper_attr.append('Attached dataset:')
        mapper_attr.append(str(self.dataset))

        return '\n'.join(mapper_attr)


class DataSetMapper(_DataSetMapper, _vtk.vtkDataSetMapper):
    """Wrap _vtk.vtkDataSetMapper.

    Parameters
    ----------
    dataset : pyvista.DataSet, optional
        Dataset to assign to this mapper.

    theme : pyvista.plotting.themes.Theme, optional
        Plot-specific theme.

    Examples
    --------
    Create a mapper outside :class:`pyvista.Plotter` and assign it to an
    actor.

    >>> import pyvista as pv
    >>> mesh = pv.Cube()
    >>> mapper = pv.DataSetMapper(dataset=mesh)
    >>> actor = pv.Actor(mapper=mapper)
    >>> actor.plot()

    """

    def __init__(
        self,
        dataset: pyvista.DataSet | None = None,
        theme: pyvista.themes.Theme | None = None,
    ) -> None:
        """Initialize this class."""
        super().__init__(dataset=dataset, theme=theme)


@no_new_attr
class PointGaussianMapper(_DataSetMapper, _vtk.vtkPointGaussianMapper):
    """Wrap vtkPointGaussianMapper.

    Parameters
    ----------
    theme : pyvista.Theme, optional
        The theme to be used.
    emissive : bool, optional
        Whether or not the point should appear emissive. Default is set by the
        theme's ``lighting_params.emissive``.
    scale_factor : float, default: 1.0
        Scale factor applied to the point size.

    """

    def __init__(self, theme=None, emissive=None, scale_factor=1.0) -> None:
        super().__init__(theme=theme)
        if emissive is None:
            emissive = self._theme.lighting_params.emissive
        self.emissive = emissive
        self.scale_factor = scale_factor

    @property
    def emissive(self) -> bool:  # numpydoc ignore=RT01
        """Set or return emissive.

        This treats points as emissive light sources. Two points that overlap
        will have their brightness combined.
        """
        return bool(self.GetEmissive())

    @emissive.setter
    def emissive(self, value: bool) -> None:  # numpydoc ignore=GL08
        self.SetEmissive(value)

    @property
    def scale_factor(self) -> float:  # numpydoc ignore=RT01
        """Set or return the scale factor.

        Ranges from 0 to 1. A value of 0 will cause the splats to be rendered
        as simple points. Defaults to 1.0.

        """
        return self.GetScaleFactor()

    @scale_factor.setter
    def scale_factor(self, value: float) -> None:  # numpydoc ignore=GL08
        self.SetScaleFactor(value)

    @property
    def scale_array(self) -> str:  # numpydoc ignore=RT01
        """Set or return the name of the array used to scale the splats.

        Scalars used to scale the gaussian points. Accepts a string
        name of an array that is present on the mesh.

        Notes
        -----
        Setting this automatically sets ``scale_factor = 1.0``.

        Examples
        --------
        Plot spheres using `style='points_gaussian'` style and scale them by
        radius.

        >>> import numpy as np
        >>> import pyvista as pv
        >>> n_spheres = 1_000
        >>> pos = np.random.random((n_spheres, 3))
        >>> rad = np.random.random(n_spheres) * 0.01
        >>> pdata = pv.PolyData(pos)
        >>> pdata['radius'] = rad
        >>> pl = pv.Plotter()
        >>> actor = pl.add_mesh(
        ...     pdata,
        ...     style='points_gaussian',
        ...     emissive=False,
        ...     render_points_as_spheres=True,
        ... )
        >>> actor.mapper.scale_array = 'radius'
        >>> pl.show()

        """
        return self.GetScaleArray()

    @scale_array.setter
    def scale_array(self, name: str):  # numpydoc ignore=GL08
        if not self.dataset:  # pragma: no cover
            raise RuntimeError('Missing dataset.')
        if name not in self.dataset.point_data:
            available_arrays = ', '.join(self.dataset.point_data.keys())
            raise KeyError(
                f'Point array "{name}" does not exist. '
                f'Available point arrays are: {available_arrays}',
            )

        self.scale_factor = 1.0
        self.SetScaleArray(name)

    def use_circular_splat(self, opacity: float = 1.0) -> None:
        """Set the fragment shader code to create a circular splat.

        Parameters
        ----------
        opacity : float, default: 1.0
            Desired opacity between 0 and 1.

        Notes
        -----
        This very close to ParaView's PointGaussianMapper, but uses opacity to
        modify the scale as the opacity cannot be set from the actor's property.

        """
        self.SetSplatShaderCode(
            '//VTK::Color::Impl\n'
            'float dist = dot(offsetVCVSOutput.xy,offsetVCVSOutput.xy);\n'
            'if (dist > 1.0) {\n'
            '  discard;\n'
            '} else {\n'
            f'  float scale = ({opacity} - dist);\n'
            '  ambientColor *= scale;\n'
            '  diffuseColor *= scale;\n'
            '}\n',
        )
        # maintain consistency with the default style
        self.scale_factor *= 1.5

    def use_default_splat(self) -> None:
        """Clear the fragment shader and use the default splat."""
        self.SetSplatShaderCode(None)  # type: ignore[arg-type]
        self.scale_factor /= 1.5

    def __repr__(self):
        """Representation of the Gaussian mapper."""
        mapper_attr = [
            f'{type(self).__name__} ({hex(id(self))})',
            f'  Scalar visibility:           {self.scalar_visibility}',
            f'  Scalar range:                {self.scalar_range}',
            f'  Emissive:                    {self.emissive}',
            f'  Scale Factor:                {self.scale_factor}',
            f'  Using custom splat:          {self.GetSplatShaderCode() is None}',
            '',
        ]

        mapper_attr.append('Attached dataset:')
        mapper_attr.append(str(self.dataset))

        return '\n'.join(mapper_attr)


@abstract_class
class _BaseVolumeMapper(_BaseMapper):
    """Volume mapper class to override methods and attributes for to volume mappers."""

    def __init__(self, theme=None) -> None:
        """Initialize this class."""
        super().__init__(theme=theme)
        self._lut = LookupTable()
        self._scalar_range = (0.0, 256.0)

    @property
    def interpolate_before_map(self) -> bool | None:  # numpydoc ignore=RT01
        """Interpolate before map is not supported with volume mappers."""
        return None

    @interpolate_before_map.setter
    def interpolate_before_map(self, *args) -> None:  # numpydoc ignore=GL08
        pass

    @property
    def dataset(self):  # numpydoc ignore=RT01
        """Return or set the dataset assigned to this mapper."""
        # GetInputAsDataSet unavailable on volume mappers
        return wrap(self.GetDataSetInput())  # type: ignore[attr-defined]

    @dataset.setter
    def dataset(
        self,
        obj: pyvista.core.dataset.DataSet | _vtk.vtkAlgorithm | _vtk.vtkAlgorithmOutput,
    ) -> None:
        set_algorithm_input(self, obj)

    @property
    def lookup_table(self):  # numpydoc ignore=GL08  # numpydoc ignore=RT01
        return self._lut

    @lookup_table.setter
    def lookup_table(self, lut) -> None:  # numpydoc ignore=GL08
        self._lut = lut

    @property
    def scalar_range(self) -> tuple[float, float]:  # numpydoc ignore=RT01
        """Return or set the scalar range."""
        return self._scalar_range

    @scalar_range.setter
    def scalar_range(self, clim) -> None:  # numpydoc ignore=GL08
        if self.lookup_table is not None:
            self.lookup_table.SetRange(*clim)
        self._scalar_range = tuple(clim)

    @property
    def blend_mode(self) -> str:  # numpydoc ignore=RT01
        """Return or set the blend mode.

        One of the following:

        * ``"composite"``
        * ``"maximum"``
        * ``"minimum"``
        * ``"average"``
        * ``"additive"``

        Also accepts integer values corresponding to
        ``vtk.vtkVolumeMapper.BlendModes``. For example
        ``vtk.vtkVolumeMapper.COMPOSITE_BLEND``.

        """
        value = self.GetBlendMode()  # type: ignore[attr-defined]
        mode = {0: 'composite', 1: 'maximum', 2: 'minimum', 3: 'average', 4: 'additive'}.get(value)
        if mode is None:  # pragma: no cover
            raise NotImplementedError(f'Unsupported blend mode return value {value}')
        return mode

    @blend_mode.setter
    def blend_mode(self, value: str | int):  # numpydoc ignore=GL08
        if isinstance(value, int):
            self.SetBlendMode(value)  # type: ignore[attr-defined]
        elif isinstance(value, str):
            value = value.lower()
            if value in ['additive', 'add', 'sum']:
                self.SetBlendModeToAdditive()  # type: ignore[attr-defined]
            elif value in ['average', 'avg', 'average_intensity']:
                self.SetBlendModeToAverageIntensity()  # type: ignore[attr-defined]
            elif value in ['composite', 'comp']:
                self.SetBlendModeToComposite()  # type: ignore[attr-defined]
            elif value in ['maximum', 'max', 'maximum_intensity']:
                self.SetBlendModeToMaximumIntensity()  # type: ignore[attr-defined]
            elif value in ['minimum', 'min', 'minimum_intensity']:
                self.SetBlendModeToMinimumIntensity()  # type: ignore[attr-defined]
            else:
                raise ValueError(
                    f'Blending mode {value!r} invalid. '
                    'Please choose either "additive", '
                    '"composite", "minimum" or "maximum".',
                )
        else:
            raise TypeError(f'`blend_mode` should be either an int or str, not `{type(value)}`')

<<<<<<< HEAD
    def __del__(self) -> None:
        del self._lut
=======
    def __del__(self):
        self._lut = None  # type: ignore[assignment]
>>>>>>> ce67ca8f


class FixedPointVolumeRayCastMapper(_BaseVolumeMapper, _vtk.vtkFixedPointVolumeRayCastMapper):
    """Wrap _vtk.vtkFixedPointVolumeRayCastMapper."""


class GPUVolumeRayCastMapper(_BaseVolumeMapper, _vtk.vtkGPUVolumeRayCastMapper):
    """Wrap _vtk.vtkGPUVolumeRayCastMapper."""


class OpenGLGPUVolumeRayCastMapper(_BaseVolumeMapper, _vtk.vtkOpenGLGPUVolumeRayCastMapper):
    """Wrap _vtk.vtkOpenGLGPUVolumeRayCastMapper."""


class SmartVolumeMapper(_BaseVolumeMapper, _vtk.vtkSmartVolumeMapper):
    """Wrap _vtk.vtkSmartVolumeMapper."""


class UnstructuredGridVolumeRayCastMapper(
    _BaseVolumeMapper, _vtk.vtkUnstructuredGridVolumeRayCastMapper
):
    """Wrap _vtk.vtkUnstructuredGridVolumeMapper."""<|MERGE_RESOLUTION|>--- conflicted
+++ resolved
@@ -117,11 +117,7 @@
         return self.GetScalarRange()  # type: ignore[attr-defined]
 
     @scalar_range.setter
-<<<<<<< HEAD
     def scalar_range(self, clim) -> None:  # numpydoc ignore=GL08
-=======
-    def scalar_range(self, clim):  # numpydoc ignore=GL08
->>>>>>> ce67ca8f
         self.SetScalarRange(*clim)  # type: ignore[attr-defined]
 
     @property
@@ -163,11 +159,7 @@
         return self.GetLookupTable()  # type: ignore[attr-defined]
 
     @lookup_table.setter
-<<<<<<< HEAD
     def lookup_table(self, table) -> None:  # numpydoc ignore=GL08
-=======
-    def lookup_table(self, table):  # numpydoc ignore=GL08
->>>>>>> ce67ca8f
         self.SetLookupTable(table)  # type: ignore[attr-defined]
 
     @property
@@ -420,7 +412,6 @@
         if self.color_mode == 'direct':
             return
 
-<<<<<<< HEAD
         if self.dataset is not None:
             self.dataset.point_data.pop('__rgba__', None)
             self._configure_scalars_mode(
@@ -429,15 +420,6 @@
                 self.scalar_map_mode,
                 True,
             )
-=======
-        self.dataset.point_data.pop('__rgba__', None)  # type: ignore[union-attr]
-        self._configure_scalars_mode(
-            self.lookup_table(self.dataset.active_scalars),  # type: ignore[union-attr]
-            '__rgba__',
-            self.scalar_map_mode,
-            True,
-        )
->>>>>>> ce67ca8f
 
     def _configure_scalars_mode(
         self,
@@ -466,7 +448,6 @@
             ``False``, scalars are mapped to the color table.
 
         """
-<<<<<<< HEAD
         if self.dataset is not None:
             if (
                 scalars.shape[0] == self.dataset.n_points
@@ -497,34 +478,6 @@
                 self.scalar_map_mode = 'cell'
             else:
                 raise_not_matching(scalars, self.dataset)
-=======
-        if scalars.shape[0] == self.dataset.n_points and scalars.shape[0] == self.dataset.n_cells:  # type: ignore[union-attr]
-            use_points = preference == 'point'
-            use_cells = not use_points
-        else:
-            use_points = scalars.shape[0] == self.dataset.n_points  # type: ignore[union-attr]
-            use_cells = scalars.shape[0] == self.dataset.n_cells  # type: ignore[union-attr]
-
-        # Scalars interpolation approach
-        if use_points:
-            if (
-                scalars_name not in self.dataset.point_data  # type: ignore[union-attr]
-                or scalars_name == pyvista.DEFAULT_SCALARS_NAME
-            ):
-                self.dataset.point_data.set_array(scalars, scalars_name, False)  # type: ignore[union-attr]
-            self.dataset.active_scalars_name = scalars_name  # type: ignore[union-attr]
-            self.scalar_map_mode = 'point'
-        elif use_cells:
-            if (
-                scalars_name not in self.dataset.cell_data  # type: ignore[union-attr]
-                or scalars_name == pyvista.DEFAULT_SCALARS_NAME
-            ):
-                self.dataset.cell_data.set_array(scalars, scalars_name, False)  # type: ignore[union-attr]
-            self.dataset.active_scalars_name = scalars_name  # type: ignore[union-attr]
-            self.scalar_map_mode = 'cell'
-        else:
-            raise_not_matching(scalars, self.dataset)
->>>>>>> ce67ca8f
 
             self.color_mode = 'direct' if direct_scalars_color_mode else 'map'
 
@@ -1192,13 +1145,8 @@
         else:
             raise TypeError(f'`blend_mode` should be either an int or str, not `{type(value)}`')
 
-<<<<<<< HEAD
     def __del__(self) -> None:
         del self._lut
-=======
-    def __del__(self):
-        self._lut = None  # type: ignore[assignment]
->>>>>>> ce67ca8f
 
 
 class FixedPointVolumeRayCastMapper(_BaseVolumeMapper, _vtk.vtkFixedPointVolumeRayCastMapper):
