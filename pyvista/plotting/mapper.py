"""An internal module for wrapping the use of mappers."""
import logging
import sys

import numpy as np

from pyvista import _vtk
from pyvista.utilities import convert_array, convert_string_array, raise_not_matching

from ._plotting import _has_matplotlib
from .colors import Color, get_cmap_safe
from .tools import normalize


def make_mapper(mapper_class):
    """Wrap a mapper.

    This makes a mapper wrapped with a few convenient tools for managing
    mappers with scalar bars in a consistent way since not all mapper classes
    have scalar ranges and lookup tables.
    """

    class MapperHelper(mapper_class):
        """A helper that dynamically inherits the mapper's class."""

        def __init__(self, *args, **kwargs):
            self._scalar_range = None
            self._lut = None

        @property
        def scalar_range(self):
            if hasattr(self, 'GetScalarRange'):
                self._scalar_range = self.GetScalarRange()
            return self._scalar_range

        @scalar_range.setter
        def scalar_range(self, clim):
            if hasattr(self, 'SetScalarRange'):
                self.SetScalarRange(*clim)
            if self.lookup_table is not None:
                self.lookup_table.SetRange(*clim)
            self._scalar_range = clim

        @property
        def lookup_table(self):
            if hasattr(self, 'GetLookupTable'):
                self._lut = self.GetLookupTable()
            return self._lut

        @lookup_table.setter
        def lookup_table(self, lut):
            if hasattr(self, 'SetLookupTable'):
                self.SetLookupTable(lut)
            self._lut = lut

        def set_scalars(
            self,
            mesh,
            scalars,
            scalar_bar_args,
            rgb,
            component,
            preference,
            interpolate_before_map,
            _custom_opac,
            annotations,
            log_scale,
            nan_color,
            above_color,
            below_color,
            cmap,
            flip_scalars,
            opacity,
            categories,
            n_colors,
            clim,
            theme,
            show_scalar_bar,
        ):
            """Set the scalars on this mapper."""
            if cmap is None:  # Set default map if matplotlib is available
                if _has_matplotlib():
                    cmap = theme.cmap

            # Set the array title for when it is added back to the mesh
            if _custom_opac:
                title = '__custom_rgba'
            else:
                title = scalar_bar_args.get('title', 'Data')

            if not isinstance(scalars, np.ndarray):
                scalars = np.asarray(scalars)

            _using_labels = False
            if not np.issubdtype(scalars.dtype, np.number):
                # raise TypeError('Non-numeric scalars are currently not supported for plotting.')
                # TODO: If str array, digitive and annotate
                cats, scalars = np.unique(scalars.astype('|S'), return_inverse=True)
                values = np.unique(scalars)
                clim = [np.min(values) - 0.5, np.max(values) + 0.5]
                title = f'{title}-digitized'
                n_colors = len(cats)
                scalar_bar_args.setdefault('n_labels', 0)
                _using_labels = True

            # Use only the real component if an array is complex
            if np.issubdtype(scalars.dtype, np.complexfloating):
                scalars = scalars.astype(float)
                title = f'{title}-real'

            if rgb:
                show_scalar_bar = False
                if scalars.ndim != 2 or scalars.shape[1] < 3 or scalars.shape[1] > 4:
                    raise ValueError('RGB array must be n_points/n_cells by 3/4 in shape.')

            if scalars.ndim != 1:
                if rgb:
                    pass
                elif scalars.ndim == 2 and (
                    scalars.shape[0] == mesh.n_points or scalars.shape[0] == mesh.n_cells
                ):
                    if not isinstance(component, (int, type(None))):
                        raise TypeError('component must be either None or an integer')
                    if component is None:
                        scalars = np.linalg.norm(scalars.copy(), axis=1)
                        title = '{}-normed'.format(title)
                    elif component < scalars.shape[1] and component >= 0:
                        scalars = scalars[:, component].copy()
                        title = '{}-{}'.format(title, component)
                    else:
                        raise ValueError(
                            'Component must be nonnegative and less than the '
                            f'dimensionality of the scalars array: {scalars.shape[1]}'
                        )
                else:
                    scalars = scalars.ravel()

            if scalars.dtype == np.bool_:
                scalars = scalars.astype(np.float_)

            table = self.GetLookupTable()

            if _using_labels:
                table.SetAnnotations(convert_array(values), convert_string_array(cats))

            if isinstance(annotations, dict):
                for val, anno in annotations.items():
                    table.SetAnnotation(float(val), str(anno))

            # Set scalars range
            if clim is None:
                clim = [np.nanmin(scalars), np.nanmax(scalars)]
            elif isinstance(clim, (int, float)):
                clim = [-clim, clim]

            if log_scale:
                if clim[0] <= 0:
                    clim = [sys.float_info.min, clim[1]]
                table.SetScaleToLog10()

            if np.any(clim) and not rgb:
                self.scalar_range = clim[0], clim[1]

            table.SetNanColor(Color(nan_color).float_rgba)
            if above_color:
                table.SetUseAboveRangeColor(True)
                table.SetAboveRangeColor(*Color(above_color).float_rgba)
                scalar_bar_args.setdefault('above_label', 'Above')
            if below_color:
                table.SetUseBelowRangeColor(True)
                table.SetBelowRangeColor(*Color(below_color).float_rgba)
                scalar_bar_args.setdefault('below_label', 'Below')

            if cmap is not None:
                # have to add the attribute to pass it onward to some classes
                if isinstance(cmap, str):
                    self.cmap = cmap
                # ipygany uses different colormaps
                if theme.jupyter_backend == 'ipygany':
                    from ..jupyter.pv_ipygany import check_colormap

                    check_colormap(cmap)
                else:
                    if not _has_matplotlib():
                        cmap = None
                        logging.warning('Please install matplotlib for color maps.')

                    cmap = get_cmap_safe(cmap)
                    if categories:
                        if categories is True:
                            n_colors = len(np.unique(scalars))
                        elif isinstance(categories, int):
                            n_colors = categories
                    ctable = cmap(np.linspace(0, 1, n_colors)) * 255
                    ctable = ctable.astype(np.uint8)
                    # Set opactities
                    if isinstance(opacity, np.ndarray) and not _custom_opac:
                        ctable[:, -1] = opacity
                    if flip_scalars:
                        ctable = np.ascontiguousarray(ctable[::-1])
                    table.SetTable(_vtk.numpy_to_vtk(ctable))
                    if _custom_opac:
                        # need to round the colors here since we're
                        # directly displaying the colors
                        hue = normalize(scalars, minimum=clim[0], maximum=clim[1])
                        scalars = np.round(hue * n_colors) / n_colors
                        scalars = cmap(scalars) * 255
                        scalars[:, -1] *= opacity
                        scalars = scalars.astype(np.uint8)

            else:  # no cmap specified
                if flip_scalars:
                    table.SetHueRange(0.0, 0.66667)
                else:
                    table.SetHueRange(0.66667, 0.0)

<<<<<<< HEAD
            new_scalars = self.configure_scalars_mode(
=======
            self.configure_scalars_mode(
>>>>>>> ffba268b
                scalars,
                mesh,
                title,
                n_colors,
                preference,
                interpolate_before_map,
                rgb or _custom_opac,
            )

<<<<<<< HEAD
            return show_scalar_bar, n_colors, clim, new_scalars
=======
            return show_scalar_bar, n_colors, clim
>>>>>>> ffba268b

        def configure_scalars_mode(
            self,
            scalars,
            mesh,
            title,
            n_colors,
            preference,
            interpolate_before_map,
            direct_scalars_color_mode,
        ):
            """Configure scalar mode.

            Parameters
            ----------
            scalars : numpy.ndarray
                Array of scalars to assign to the mapper.

            mesh : pyvista.Dataset
                Dataset to assign the scalars to.

            title : str
<<<<<<< HEAD
                Name to assign the scalars.
=======
                If the name of this array exists, scalars is
                ignored. Otherwise, the scalars will be added to ``mesh`` and
                this parameter is the name to assign the scalars.
>>>>>>> ffba268b

            n_colors : int
                Number of colors.

            preference : str
                Either ``'point'`` or ``'cell'``.

            interpolate_before_map : bool
<<<<<<< HEAD
                Enabling makes for a smoother scalars display.  Default is
                ``True``.  When ``False``, OpenGL will interpolate the
                mapped colors which can result is showing colors that are
                not present in the color map.
=======
                When ``True`` scalars will be interpolated within polygons and
                color mapping will happen on a per-pixel basis.  When
                ``False``, Colors are interpolated after being mapped. This
                option avoids color interpolation by using a one dimensional
                texture map for the colors.
>>>>>>> ffba268b

            direct_scalars_color_mode : bool
                When ``True``, scalars are treated as RGB colors. When
                ``False``, scalars are mapped to the color table.

<<<<<<< HEAD
            Returns
            -------
            str or None
                If the scalars do not exist within the dataset, this is the
                name of the scalars array.
            str
                Association of the scalars, either ``'points'`` or ``'cells'``.

=======
>>>>>>> ffba268b
            """
            if scalars.shape[0] == mesh.n_points and scalars.shape[0] == mesh.n_cells:
                use_points = preference == 'point'
                use_cells = not use_points
            else:
                use_points = scalars.shape[0] == mesh.n_points
                use_cells = scalars.shape[0] == mesh.n_cells

            # Scalars interpolation approach
            new_scalars_name = None
            if use_points:
                if title not in mesh.point_data:
                    mesh.point_data.set_array(scalars, title, False)
<<<<<<< HEAD
                    new_scalars_name = title
=======
>>>>>>> ffba268b
                mesh.active_scalars_name = title
                self.SetScalarModeToUsePointData()
            elif use_cells:
                if title not in mesh.cell_data:
                    mesh.cell_data.set_array(scalars, title, False)
<<<<<<< HEAD
                    new_scalars_name = title
=======
>>>>>>> ffba268b
                mesh.active_scalars_name = title
                self.SetScalarModeToUseCellData()
            else:
                raise_not_matching(scalars, mesh)

            assoc = 'points' if use_points else 'cells'

            self.GetLookupTable().SetNumberOfTableValues(n_colors)
            if interpolate_before_map:
                self.InterpolateScalarsBeforeMappingOn()
            if direct_scalars_color_mode:
                self.SetColorModeToDirectScalars()
            else:
                self.SetColorModeToMapScalars()

            return new_scalars_name, assoc

        def set_custom_opacity(
            self, opacity, color, mesh, n_colors, preference, interpolate_before_map, rgb, theme
        ):
            """Set custom opacity.

            Returns
            -------
            str or None
                If the scalars do not exist within the dataset, this is the
                name of the scalars array.

            """
            # create a custom RGBA array to supply our opacity to
            if opacity.size == mesh.n_points and opacity.size == mesh.n_cells:
                if preference == 'points':
                    rgba = np.empty((mesh.n_points, 4), np.uint8)
                else:
                    rgba = np.empty((mesh.n_cells, 4), np.uint8)
            elif opacity.size == mesh.n_points:
                rgba = np.empty((mesh.n_points, 4), np.uint8)
            elif opacity.size == mesh.n_cells:
                rgba = np.empty((mesh.n_cells, 4), np.uint8)
            else:
                raise ValueError(
                    f"Opacity array size ({opacity.size}) does not equal "
                    f"the number of points {mesh.n_points} or the "
                    f"number of cells ({mesh.n_cells})."
                )

            rgba[:, :-1] = Color(color, default_color=theme.color).int_rgb
            rgba[:, -1] = np.around(opacity * 255)

<<<<<<< HEAD
            new_scalars = self.configure_scalars_mode(
=======
            self.configure_scalars_mode(
>>>>>>> ffba268b
                rgba, mesh, '', n_colors, preference, interpolate_before_map, True
            )
            self.SetColorModeToDirectScalars()
            return new_scalars

    return MapperHelper()<|MERGE_RESOLUTION|>--- conflicted
+++ resolved
@@ -214,11 +214,7 @@
                 else:
                     table.SetHueRange(0.66667, 0.0)
 
-<<<<<<< HEAD
             new_scalars = self.configure_scalars_mode(
-=======
-            self.configure_scalars_mode(
->>>>>>> ffba268b
                 scalars,
                 mesh,
                 title,
@@ -228,11 +224,7 @@
                 rgb or _custom_opac,
             )
 
-<<<<<<< HEAD
             return show_scalar_bar, n_colors, clim, new_scalars
-=======
-            return show_scalar_bar, n_colors, clim
->>>>>>> ffba268b
 
         def configure_scalars_mode(
             self,
@@ -255,13 +247,9 @@
                 Dataset to assign the scalars to.
 
             title : str
-<<<<<<< HEAD
-                Name to assign the scalars.
-=======
                 If the name of this array exists, scalars is
                 ignored. Otherwise, the scalars will be added to ``mesh`` and
                 this parameter is the name to assign the scalars.
->>>>>>> ffba268b
 
             n_colors : int
                 Number of colors.
@@ -270,24 +258,16 @@
                 Either ``'point'`` or ``'cell'``.
 
             interpolate_before_map : bool
-<<<<<<< HEAD
-                Enabling makes for a smoother scalars display.  Default is
-                ``True``.  When ``False``, OpenGL will interpolate the
-                mapped colors which can result is showing colors that are
-                not present in the color map.
-=======
                 When ``True`` scalars will be interpolated within polygons and
                 color mapping will happen on a per-pixel basis.  When
                 ``False``, Colors are interpolated after being mapped. This
                 option avoids color interpolation by using a one dimensional
                 texture map for the colors.
->>>>>>> ffba268b
 
             direct_scalars_color_mode : bool
                 When ``True``, scalars are treated as RGB colors. When
                 ``False``, scalars are mapped to the color table.
 
-<<<<<<< HEAD
             Returns
             -------
             str or None
@@ -296,8 +276,6 @@
             str
                 Association of the scalars, either ``'points'`` or ``'cells'``.
 
-=======
->>>>>>> ffba268b
             """
             if scalars.shape[0] == mesh.n_points and scalars.shape[0] == mesh.n_cells:
                 use_points = preference == 'point'
@@ -311,19 +289,13 @@
             if use_points:
                 if title not in mesh.point_data:
                     mesh.point_data.set_array(scalars, title, False)
-<<<<<<< HEAD
                     new_scalars_name = title
-=======
->>>>>>> ffba268b
                 mesh.active_scalars_name = title
                 self.SetScalarModeToUsePointData()
             elif use_cells:
                 if title not in mesh.cell_data:
                     mesh.cell_data.set_array(scalars, title, False)
-<<<<<<< HEAD
                     new_scalars_name = title
-=======
->>>>>>> ffba268b
                 mesh.active_scalars_name = title
                 self.SetScalarModeToUseCellData()
             else:
@@ -373,11 +345,7 @@
             rgba[:, :-1] = Color(color, default_color=theme.color).int_rgb
             rgba[:, -1] = np.around(opacity * 255)
 
-<<<<<<< HEAD
             new_scalars = self.configure_scalars_mode(
-=======
-            self.configure_scalars_mode(
->>>>>>> ffba268b
                 rgba, mesh, '', n_colors, preference, interpolate_before_map, True
             )
             self.SetColorModeToDirectScalars()
