"""An internal module for wrapping the use of mappers."""
import sys
from typing import Optional, Union

import numpy as np

import pyvista as pv
from pyvista import _vtk
from pyvista.utilities import (
    FieldAssociation,
    abstract_class,
    convert_array,
    convert_string_array,
    raise_not_matching,
    set_algorithm_input,
    wrap,
)
from pyvista.utilities.misc import has_module, no_new_attr

from .._typing import BoundsLike
from .colors import Color, get_cmap_safe
from .lookup_table import LookupTable
from .tools import normalize


@abstract_class
class _BaseMapper(_vtk.vtkAbstractMapper):
    """Base Mapper with methods common to other mappers."""

    _theme = None

    def __init__(self, theme=None, **kwargs):
        self._theme = theme
        self.lookup_table = LookupTable()

    @property
    def bounds(self) -> BoundsLike:
        """Return the bounds of this mapper.

        Examples
        --------
        >>> import pyvista as pv
        >>> mapper = pv.DataSetMapper(dataset=pv.Cube())
        >>> mapper.bounds
        (-0.5, 0.5, -0.5, 0.5, -0.5, 0.5)

        """
        return self.GetBounds()

    def copy(self) -> '_BaseMapper':
        """Create a copy of this mapper.

        Returns
        -------
        pyvista.DataSetMapper
            A copy of this dataset mapper.

        Examples
        --------
        >>> import pyvista as pv
        >>> mapper = pv.DataSetMapper(dataset=pv.Cube())
        >>> mapper_copy = mapper.copy()

        """
        new_mapper = type(self)()
        # even though this uses ShallowCopy, the new mapper no longer retains
        # any connection with the original
        new_mapper.ShallowCopy(self)
        if hasattr(self, 'dataset'):
            new_mapper.dataset = self.dataset
        return new_mapper

    @property
    def scalar_range(self) -> tuple:
        """Return or set the scalar range.

        Examples
        --------
        Return the scalar range of a mapper.

        >>> import pyvista as pv
        >>> mesh = pv.Sphere()
        >>> pl = pv.Plotter()
        >>> actor = pl.add_mesh(mesh, scalars=mesh.points[:, 2])
        >>> actor.mapper.scalar_range
        (-0.5, 0.5)
        >>> pl.close()

        Return the scalar range of a composite dataset. In this example it's
        set to its default value of ``(0.0, 1.0)``.

        >>> import pyvista as pv
        >>> dataset = pv.MultiBlock([pv.Cube(), pv.Sphere(center=(0, 0, 1))])
        >>> pl = pv.Plotter()
        >>> actor, mapper = pl.add_composite(dataset)
        >>> mapper.scalar_range
        (0.0, 1.0)
        >>> pl.close()

        """
        return self.GetScalarRange()

    @scalar_range.setter
    def scalar_range(self, clim):
        self.SetScalarRange(*clim)

    @property
    def lookup_table(self) -> 'pv.LookupTable':
        """Return or set the lookup table.

        Examples
        --------
        Return the lookup table of a dataset mapper.

        >>> import pyvista as pv
        >>> mesh = pv.Sphere()
        >>> pl = pv.Plotter()
        >>> actor = pl.add_mesh(mesh, scalars=mesh.points[:, 2], cmap='bwr')
        >>> actor.mapper.lookup_table  # doctest:+SKIP
        LookupTable (0x7ff3be8d8c40)
          Table Range:                (-0.5, 0.5)
          N Values:                   256
          Above Range Color:          None
          Below Range Color:          None
          NAN Color:                  Color(name='darkgray', hex='#a9a9a9ff')
          Log Scale:                  False
          Color Map:                  "From values array"

        Return the lookup table of a composite dataset mapper.

        >>> import pyvista as pv
        >>> dataset = pv.MultiBlock([pv.Cube(), pv.Sphere(center=(0, 0, 1))])
        >>> pl = pv.Plotter()
        >>> actor, mapper = pl.add_composite(dataset)
        >>> mapper.lookup_table  # doctest:+SKIP
        <vtkmodules.vtkCommonCore.vtkLookupTable(0x2d4c6e0) at 0x7fce74a89fa0>

        """
        return self.GetLookupTable()

    @lookup_table.setter
    def lookup_table(self, table):
        self.SetLookupTable(table)

    @property
    def color_mode(self) -> str:
        """Return or set the color mode.

        Either ``'direct'``, or ``'map'``.

        * ``'direct'`` - All integer types are treated as colors with values in
          the range 0-255 and floating types are treated as colors with values
          in the range 0.0-1.0
        * ``'map'`` - All scalar data will be mapped through the lookup table.

        """
        mode = self.GetColorModeAsString().lower()
        if mode == 'mapscalars':
            return 'map'
        return 'direct'

    @color_mode.setter
    def color_mode(self, value: str):
        if value == 'direct':
            self.SetColorModeToDirectScalars()
        elif value == 'map':
            self.SetColorModeToMapScalars()
        else:
            raise ValueError('Color mode must be either "default", "direct" or "map"')

    @property
    def interpolate_before_map(self) -> bool:
        """Return or set the interpolation of scalars before mapping.

        Enabling makes for a smoother scalars display.  When ``False``,
        OpenGL will interpolate the mapped colors which can result in
        showing colors that are not present in the color map.

        Examples
        --------
        Disable interpolation before mapping.

        >>> import pyvista as pv
        >>> dataset = pv.MultiBlock([pv.Cube(), pv.Sphere(center=(0, 0, 1))])
        >>> dataset[0].point_data['data'] = dataset[0].points[:, 2]
        >>> dataset[1].point_data['data'] = dataset[1].points[:, 2]
        >>> pl = pv.Plotter()
        >>> actor, mapper = pl.add_composite(
        ...     dataset, show_scalar_bar=False, n_colors=3, cmap='bwr',
        ... )
        >>> mapper.interpolate_before_map = False
        >>> pl.show()

        Enable interpolation before mapping.

        >>> pl = pv.Plotter()
        >>> actor, mapper = pl.add_composite(
        ...     dataset, show_scalar_bar=False, n_colors=3, cmap='bwr',
        ... )
        >>> mapper.interpolate_before_map = True
        >>> pl.show()

        See :ref:`interpolate_before_mapping_example` for additional
        explanation regarding this attribute.

        """
        return bool(self.GetInterpolateScalarsBeforeMapping())

    @interpolate_before_map.setter
    def interpolate_before_map(self, value: bool):
        self.SetInterpolateScalarsBeforeMapping(value)

    @property
    def array_name(self) -> str:
        """Return or set the array name or number and component to color by.

        Examples
        --------
        Show the name of the active scalars in the mapper.

        >>> import pyvista as pv
        >>> mesh = pv.Sphere()
        >>> mesh['my_scalars'] = mesh.points[:, 2]
        >>> pl = pv.Plotter()
        >>> actor = pl.add_mesh(mesh, scalars='my_scalars')
        >>> actor.mapper.array_name
        'my_scalars'
        >>> pl.close()

        """
        return self.GetArrayName()

    @array_name.setter
    def array_name(self, name: str):
        """Return or set the array name or number and component to color by."""
        self.SetArrayName(name)

    @property
    def scalar_map_mode(self) -> str:
        """Return or set the scalar map mode.

        Examples
        --------
        Show that the scalar map mode is set to ``'point'`` when setting the
        active scalars to point data.

        >>> import pyvista as pv
        >>> dataset = pv.MultiBlock([pv.Cube(), pv.Sphere(center=(0, 0, 1))])
        >>> dataset[0].point_data['data'] = dataset[0].points[:, 2]
        >>> dataset[1].point_data['data'] = dataset[1].points[:, 2]
        >>> pl = pv.Plotter()
        >>> actor, mapper = pl.add_composite(dataset, scalars='data', show_scalar_bar=False)
        >>> mapper.scalar_map_mode
        'point'
        >>> pl.close()

        """
        # map vtk strings to more sensible strings
        vtk_to_pv = {
            'Default': 'default',
            'UsePointData': 'point',
            'UseCellData': 'cell',
            'UsePointFieldData': 'point_field',
            'UseCellFieldData': 'cell_field',
            'UseFieldData': 'field',
        }
        return vtk_to_pv[self.GetScalarModeAsString()]

    @scalar_map_mode.setter
    def scalar_map_mode(self, scalar_mode: Union[str, FieldAssociation]):
        if isinstance(scalar_mode, FieldAssociation):
            scalar_mode = scalar_mode.name
        scalar_mode = scalar_mode.lower()
        if scalar_mode == 'default':
            self.SetScalarModeToDefault()
        elif scalar_mode == 'point':
            self.SetScalarModeToUsePointData()
        elif scalar_mode == 'cell':
            self.SetScalarModeToUseCellData()
        elif scalar_mode == 'point_field':
            self.SetScalarModeToUsePointFieldData()
        elif scalar_mode == 'cell_field':
            self.SetScalarModeToUseCellFieldData()
        elif scalar_mode == 'field':
            self.SetScalarModeToUseFieldData()
        else:
            raise ValueError(
                f'Invalid `scalar_map_mode` "{scalar_mode}". Should be either '
                '"default", "point", "cell", "point_field", "cell_field" or "field".'
            )

    @property
    def scalar_visibility(self) -> bool:
        """Return or set the scalar visibility.

        Examples
        --------
        Show that scalar visibility is ``False``.

        >>> import pyvista as pv
        >>> mesh = pv.Sphere()
        >>> pl = pv.Plotter()
        >>> actor = pl.add_mesh(mesh)
        >>> actor.mapper.scalar_visibility
        False
        >>> pl.close()

        Show that scalar visibility is ``True``.

        >>> import pyvista as pv
        >>> dataset = pv.MultiBlock([pv.Cube(), pv.Sphere(center=(0, 0, 1))])
        >>> dataset[0].point_data['data'] = dataset[0].points[:, 2]
        >>> dataset[1].point_data['data'] = dataset[1].points[:, 2]
        >>> pl = pv.Plotter()
        >>> actor, mapper = pl.add_composite(dataset, scalars='data')
        >>> mapper.scalar_visibility
        True
        >>> pl.close()

        """
        return bool(self.GetScalarVisibility())

    @scalar_visibility.setter
    def scalar_visibility(self, value: bool):
        return self.SetScalarVisibility(value)

    def update(self):
        """Update this mapper."""
        self.Update()


@no_new_attr
class DataSetMapper(_vtk.vtkDataSetMapper, _BaseMapper):
    """Wrap _vtk.vtkDataSetMapper.

    Parameters
    ----------
    dataset : pyvista.DataSet, optional
        Dataset to assign to this mapper.

    theme : pyvista.themes.DefaultTheme, optional
        Plot-specific theme.

    Examples
    --------
    Create a mapper outside :class:`pyvista.Plotter` and assign it to an
    actor.

    >>> import pyvista as pv
    >>> mesh = pv.Cube()
    >>> mapper = pv.DataSetMapper(dataset=mesh)
    >>> actor = pv.Actor(mapper=mapper)
    >>> actor.plot()

    """

    _cmap = None

    def __init__(
        self,
        dataset: Optional['pv.DataSet'] = None,
        theme: Optional['pv.themes.DefaultTheme'] = None,
    ):
        """Initialize this class."""
        super().__init__(theme=theme)
        if dataset is not None:
            self.dataset = dataset

    @property
    def dataset(self) -> Optional['pv.core.dataset.DataSet']:
        """Return or set the dataset assigned to this mapper."""
        return wrap(self.GetInputAsDataSet())

    @dataset.setter
    def dataset(
        self, obj: Union['pv.core.dataset.DataSet', _vtk.vtkAlgorithm, _vtk.vtkAlgorithmOutput]
    ):
        set_algorithm_input(self, obj)

    def as_rgba(self):
        """Convert the active scalars to RGBA.

        This method is used to convert the active scalars to a fixed RGBA array
        and is used for certain mappers that do not support the "map" color
        mode.

        """
        if self.color_mode == 'direct':
            return

        self.dataset.point_data.pop('__rgba__', None)
        self._configure_scalars_mode(
            self.lookup_table(self.dataset.active_scalars),
            '__rgba__',
            self.scalar_map_mode,
            True,
        )

    def _configure_scalars_mode(
        self,
        scalars,
        scalars_name,
        preference,
        direct_scalars_color_mode,
    ):
        """Configure scalar mode.

        Parameters
        ----------
        scalars : numpy.ndarray
            Array of scalars to assign to the mapper.

        scalars_name : str
            If the name of this array exists, scalars is ignored. Otherwise,
            the scalars will be added to the existing dataset and this
            parameter is the name to assign the scalars.

        preference : str
            Either ``'point'`` or ``'cell'``.

        direct_scalars_color_mode : bool
            When ``True``, scalars are treated as RGB colors. When
            ``False``, scalars are mapped to the color table.

        """
        if scalars.shape[0] == self.dataset.n_points and scalars.shape[0] == self.dataset.n_cells:
            use_points = preference == 'point'
            use_cells = not use_points
        else:
            use_points = scalars.shape[0] == self.dataset.n_points
            use_cells = scalars.shape[0] == self.dataset.n_cells

        # Scalars interpolation approach
        if use_points:
            if (
                scalars_name not in self.dataset.point_data
                or scalars_name == pv.DEFAULT_SCALARS_NAME
            ):
                self.dataset.point_data.set_array(scalars, scalars_name, False)
            self.dataset.active_scalars_name = scalars_name
            self.scalar_map_mode = 'point'
        elif use_cells:
            if (
                scalars_name not in self.dataset.cell_data
                or scalars_name == pv.DEFAULT_SCALARS_NAME
            ):
                self.dataset.cell_data.set_array(scalars, scalars_name, False)
            self.dataset.active_scalars_name = scalars_name
            self.scalar_map_mode = 'cell'
        else:
            raise_not_matching(scalars, self.dataset)

        self.color_mode = 'direct' if direct_scalars_color_mode else 'map'

    def set_scalars(
        self,
        scalars,
        scalars_name,
        n_colors=256,
        scalar_bar_args=None,
        rgb=None,
        component=None,
        preference='point',
        custom_opac=False,
        annotations=None,
        log_scale=False,
        nan_color=None,
        above_color=None,
        below_color=None,
        cmap=None,
        flip_scalars=False,
        opacity=None,
        categories=False,
        clim=None,
    ):
        """Set the scalars on this mapper.

        Parameters
        ----------
        scalars : numpy.ndarray
            Array of scalars to assign to the mapper.

        scalars_name : str
            If the name of this array exists, scalars is ignored. Otherwise,
            the scalars will be added to the existing dataset and this
            parameter is the name to assign the scalars.

        n_colors : int, default: 256
            Number of colors to use when displaying scalars.

        scalar_bar_args : dict, optional
            Dictionary of keyword arguments to pass when adding the
            scalar bar to the scene. For options, see
            :func:`pyvista.Plotter.add_scalar_bar`.

        rgb : bool, default: False
            If an 2 dimensional array is passed as the scalars, plot
            those values as RGB(A) colors. ``rgba`` is also an
            accepted alias for this.  Opacity (the A) is optional.  If
            a scalars array ending with ``"_rgba"`` is passed, the default
            becomes ``True``.  This can be overridden by setting this
            parameter to ``False``.

        component : int, optional
            Set component of vector valued scalars to plot.  Must be
            nonnegative, if supplied. If ``None``, the magnitude of
            the vector is plotted.

        preference : str, default: 'Point'
            When ``dataset.n_points == dataset.n_cells`` and setting scalars,
            this parameter sets how the scalars will be mapped to the mesh.
            Can be either ``'point'`` or ``'cell'``.

        custom_opac : bool, default: False
            Use custom opacity.

        annotations : dict, optional
            Pass a dictionary of annotations. Keys are the float
            values in the scalars range to annotate on the scalar bar
            and the values are the the string annotations.

        log_scale : bool, default: False
            Use log scale when mapping data to colors. Scalars less
            than zero are mapped to the smallest representable
            positive float.

        nan_color : color_like, optional
            The color to use for all ``NaN`` values in the plotted
            scalar array.

        above_color : color_like, optional
            Solid color for values below the scalars range
            (``clim``). This will automatically set the scalar bar
            ``above_label`` to ``'Above'``.

        below_color : color_like, optional
            Solid color for values below the scalars range
            (``clim``). This will automatically set the scalar bar
            ``below_label`` to ``'Below'``.

        cmap : str, list, or pyvista.LookupTable
            Name of the Matplotlib colormap to use when mapping the
            ``scalars``.  See available Matplotlib colormaps.  Only applicable
            for when displaying ``scalars``. Requires Matplotlib to be
            installed.  ``colormap`` is also an accepted alias for this. If
            ``colorcet`` or ``cmocean`` are installed, their colormaps can be
            specified by name.

            You can also specify a list of colors to override an existing
            colormap with a custom one.  For example, to create a three color
            colormap you might specify ``['green', 'red', 'blue']``.

            This parameter also accepts a :class:`pyvista.LookupTable`. If this
            is set, all parameters controlling the color map like ``n_colors``
            will be ignored.

        flip_scalars : bool, default: False
            Flip direction of cmap. Most colormaps allow ``*_r`` suffix to do
            this as well.

        opacity : str or numpy.ndarray, optional
            Opacity mapping for the scalars array.
            A string can also be specified to map the scalars range to a
            predefined opacity transfer function (options include: 'linear',
            'linear_r', 'geom', 'geom_r'). Or you can pass a custom made
            transfer function that is an array either ``n_colors`` in length or
            shorter.

        categories : bool, default: False
            If set to ``True``, then the number of unique values in the scalar
            array will be used as the ``n_colors`` argument.

        clim : 2 item list, optional
            Color bar range for scalars.  Defaults to minimum and
            maximum of scalars array.  Example: ``(-1, 2)``.

        """
        if scalar_bar_args is None:
            scalar_bar_args = {'n_colors': n_colors}

        if not isinstance(scalars, np.ndarray):
            scalars = np.asarray(scalars)

        # Set the array title for when it is added back to the mesh
        if custom_opac:
            scalars_name = '__custom_rgba'

        if not np.issubdtype(scalars.dtype, np.number) and not isinstance(cmap, pv.LookupTable):

            # we can rapidly handle bools
            if scalars.dtype == np.bool_:
                cats = np.array([b'False', b'True'], dtype='|S5')
                values = np.array([0, 1])
                clim = [-0.5, 1.5]
            else:
                # If str array, digitize and annotate
                cats, scalars = np.unique(scalars.astype('|S'), return_inverse=True)
                values = np.unique(scalars)
                clim = [np.min(values) - 0.5, np.max(values) + 0.5]
                scalars_name = f'{scalars_name}-digitized'

            n_colors = len(cats)
            scalar_bar_args.setdefault('n_labels', 0)

            self.lookup_table.SetAnnotations(convert_array(values), convert_string_array(cats))

        # Use only the real component if an array is complex
        if np.issubdtype(scalars.dtype, np.complexfloating):
            scalars = scalars.astype(float)
            scalars_name = f'{scalars_name}-real'

        if scalars.ndim != 1:
            if rgb:
                pass
            elif scalars.ndim == 2 and (
                scalars.shape[0] == self.dataset.n_points
                or scalars.shape[0] == self.dataset.n_cells
            ):
                if not isinstance(component, (int, type(None))):
                    raise TypeError('component must be either None or an integer')
                if component is None:
                    scalars = np.linalg.norm(scalars.copy(), axis=1)
                    scalars_name = f'{scalars_name}-normed'
                elif component < scalars.shape[1] and component >= 0:
                    scalars = np.array(scalars[:, component]).copy()
                    scalars_name = f'{scalars_name}-{component}'
                else:
                    raise ValueError(
                        'Component must be nonnegative and less than the '
                        f'dimensionality of the scalars array: {scalars.shape[1]}'
                    )
            else:
                scalars = scalars.ravel()

        if scalars.dtype == np.bool_:
            scalars = scalars.astype(np.float_)

        # Set scalars range
        if clim is None:
            clim = [np.nanmin(scalars), np.nanmax(scalars)]
        elif isinstance(clim, (int, float)):
            clim = [-clim, clim]

        if log_scale:
            if clim[0] <= 0:
                clim = [sys.float_info.min, clim[1]]

        if np.any(clim) and not rgb:
            self.scalar_range = clim[0], clim[1]

        if isinstance(cmap, pv.LookupTable):
            self.lookup_table = cmap
            self.scalar_range = self.lookup_table.scalar_range
        else:
            self.lookup_table.scalar_range = self.scalar_range
            # Set default map if matplotlib is available
            if cmap is None:
                if has_module('matplotlib'):
                    if self._theme is None:
                        cmap = pv.global_theme.cmap
                    else:
                        cmap = self._theme.cmap

            # have to add the attribute to pass it onward to some classes
            if isinstance(cmap, str):
                self._cmap = cmap
            # ipygany uses different colormaps
            if self._theme is None:
                jupyter_backend = pv.global_theme.jupyter_backend
            else:
                jupyter_backend = self._theme.jupyter_backend
            if jupyter_backend == 'ipygany':  # pragma: no cover
                from ..jupyter.pv_ipygany import check_colormap

                check_colormap(cmap)
            else:
                if categories:
                    if categories is True:
                        n_colors = len(np.unique(scalars))
                    elif isinstance(categories, int):
                        n_colors = categories

                if cmap is not None:
                    self.lookup_table.apply_cmap(cmap, n_colors)
                else:  # pragma: no cover
                    # should be impossible to get to this point as VTK package
                    # no requires matplotlib
                    self.lookup_table.n_values = n_colors
                    if flip_scalars:
                        self.lookup_table.hue_range = (0.0, 0.66667)
                    else:
                        self.lookup_table.hue_range = (0.66667, 0.0)

                # Set opactities
                if isinstance(opacity, np.ndarray) and not custom_opac:
                    self.lookup_table.apply_opacity(opacity)

                if flip_scalars:
                    self.lookup_table.values[:] = self.lookup_table.values[::-1]

                if custom_opac and cmap is not None:
                    # need to round the colors here since we're
                    # directly displaying the colors
                    hue = normalize(scalars, minimum=clim[0], maximum=clim[1])
                    scalars = np.round(hue * n_colors) / n_colors
                    scalars = get_cmap_safe(cmap)(scalars) * 255
                    scalars[:, -1] *= opacity
                    scalars = scalars.astype(np.uint8)

            # configure the lookup table
            if nan_color:
                self.lookup_table.nan_color = nan_color
            if above_color:
                self.lookup_table.above_range_color = above_color
                scalar_bar_args.setdefault('above_label', 'Above')
            if below_color:
                self.lookup_table.below_range_color = below_color
                scalar_bar_args.setdefault('below_label', 'Below')
            if isinstance(annotations, dict):
                self.lookup_table.annotations = annotations
            self.lookup_table.log_scale = log_scale

        self._configure_scalars_mode(
            scalars,
            scalars_name,
            preference,
            rgb or custom_opac,
        )

        if isinstance(self, PointGaussianMapper):
            self.as_rgba()

    @property
    def cmap(self):
        """Colormap assigned to this mapper."""
        return self._cmap

    def set_custom_opacity(self, opacity, color, n_colors, preference='point'):
        """Set custom opacity.

        Parameters
        ----------
        opacity : numpy.ndarray
            Opacity array to color the dataset. Array length must match either
            the number of points or cells.

        color : color_like
            The color to use with the opacity array.

        n_colors : int
            Number of colors to use.

        preference : str, default: 'point'
            Either ``'point'`` or ``'cell'``. Used when the number of cells
            matches the number of points.

        """
        # Create a custom RGBA array to supply our opacity to
        if opacity.size == self.dataset.n_points:
            rgba = np.empty((self.dataset.n_points, 4), np.uint8)
        elif opacity.size == self.dataset.n_cells:
            rgba = np.empty((self.dataset.n_cells, 4), np.uint8)
        else:  # pragma: no cover
            raise ValueError(
                f"Opacity array size ({opacity.size}) does not equal "
                f"the number of points ({self.dataset.n_points}) or the "
                f"number of cells ({self.dataset.n_cells})."
            )

        if self._theme is not None:
            default_color = self._theme.color
        else:
            default_color = pv.global_theme.color

        rgba[:, :-1] = Color(color, default_color=default_color).int_rgb
        rgba[:, -1] = np.around(opacity * 255)

        self.color_mode = 'direct'
        self.lookup_table.n_values = n_colors
        self._configure_scalars_mode(rgba, '', preference, True)

    def __repr__(self):
        """Representation of the mapper."""
        mapper_attr = [
            f'{type(self).__name__} ({hex(id(self))})',
            f'  Scalar visibility:           {self.scalar_visibility}',
            f'  Scalar range:                {self.scalar_range}',
            f'  Interpolate before mapping:  {self.interpolate_before_map}',
            f'  Scalar map mode:             {self.scalar_map_mode}',
            f'  Color mode:                  {self.color_mode}',
            '',
        ]

        mapper_attr.append('Attached dataset:')
        mapper_attr.append(str(self.dataset))

        return '\n'.join(mapper_attr)


@no_new_attr
class PointGaussianMapper(_vtk.vtkPointGaussianMapper, DataSetMapper):
    """Wrap vtkPointGaussianMapper."""

    @property
    def emissive(self) -> bool:
        """Set or return emissive.

        This treats points as emissive light sources. Two points that overlap
        will have their brightness combined.
        """
        return bool(self.GetEmissive())

    @emissive.setter
    def emissive(self, value: bool):
        return self.SetEmissive(value)

    @property
    def scale_factor(self) -> float:
        """Set or return the scale factor.

        Ranges from 0 to 1. A value of 0 will cause the splats to be rendered
        as simple points. Defaults to 1.0.

        """
        return self.GetScaleFactor()

    @scale_factor.setter
    def scale_factor(self, value: float):
        return self.SetScaleFactor(value)

    def use_circular_splat(self, opacity: float = 1.0):
        """Set the fragment shader code to create a circular splat.

        Parameters
        ----------
        opacity : float, default: 1.0
            Desired opacity between 0 and 1.

        Notes
        -----
        This very close to ParaView's PointGaussianMapper, but uses opacity to
        modify the scale as the opacity cannot be set from the actor's property.
        """
        self.SetSplatShaderCode(
            "//VTK::Color::Impl\n"
            "float dist = dot(offsetVCVSOutput.xy,offsetVCVSOutput.xy);\n"
            "if (dist > 1.0) {\n"
            "  discard;\n"
            "} else {\n"
            f"  float scale = ({opacity} - dist);\n"
            "  ambientColor *= scale;\n"
            "  diffuseColor *= scale;\n"
            "}\n"
        )
        # maintain consistency with the default style
        self.emissive = True
        self.scale_factor *= 1.5

    def use_default_splat(self):
        """Clear the fragment shader and use the default splat."""
        self.SetSplatShaderCode(None)
        self.scale_factor /= 1.5

    def __repr__(self):
        """Representation of the gaussian mapper."""
        mapper_attr = [
            f'{type(self).__name__} ({hex(id(self))})',
            f'  Scalar visibility:           {self.scalar_visibility}',
            f'  Scalar range:                {self.scalar_range}',
            f'  Emissive:                    {self.emissive}',
            f'  Scale Factor:                {self.scale_factor}',
            f'  Using custom splat:          {self.GetSplatShaderCode() is None}',
            '',
        ]

        mapper_attr.append('Attached dataset:')
        mapper_attr.append(str(self.dataset))

        return '\n'.join(mapper_attr)


@abstract_class
class _BaseVolumeMapper(_BaseMapper):
    """Volume mapper class to override methods and attributes for to volume mappers."""

    def __init__(self, theme=None):
        """Initialize this class."""
        super().__init__(theme=theme)
        self._lut = LookupTable()
        self._scalar_range = None

    @property
    def dataset(self):
        """Return or set the dataset assigned to this mapper."""
<<<<<<< HEAD
        return wrap(self.GetDataSetInput())
=======
        # GetInputAsDataSet unavailable on volume mappers
        return self.GetDataSetInput()
>>>>>>> 188fab8b

    @dataset.setter
    def dataset(
        self, obj: Union['pv.core.dataset.DataSet', _vtk.vtkAlgorithm, _vtk.vtkAlgorithmOutput]
    ):
        set_algorithm_input(self, obj)

    @property
    def lookup_table(self):
        return self._lut

    @lookup_table.setter
    def lookup_table(self, lut):
        self._lut = lut

    @property
    def scalar_range(self):
        """Return or set the scalar range."""
        return self._scalar_range

    @scalar_range.setter
    def scalar_range(self, clim):
        if self.lookup_table is not None:
            self.lookup_table.SetRange(*clim)
        self._scalar_range = clim

    @property
    def blend_mode(self) -> str:
        """Return or set the blend mode.

        One of the following:

        * ``"composite"``
        * ``"maximum"``
        * ``"minimum"``
        * ``"average"``
        * ``"additive"``

        Also accepts integer values corresponding to
        ``vtk.vtkVolumeMapper.BlendModes``. For example
        ``vtk.vtkVolumeMapper.COMPOSITE_BLEND``.

        """
        value = self.GetBlendMode()
        if value == 0:
            return 'composite'
        elif value == 1:
            return 'maximum'
        elif value == 2:
            return 'minimum'
        elif value == 3:
            return 'average'
        elif value == 4:
            return 'additive'

        raise NotImplementedError(
            f'Unsupported blend mode return value {value}'
        )  # pragma: no cover

    @blend_mode.setter
    def blend_mode(self, value: Union[str, int]):
        if isinstance(value, int):
            self.SetBlendMode(value)
        elif isinstance(value, str):
            value = value.lower()
            if value in ['additive', 'add', 'sum']:
                self.SetBlendModeToAdditive()
            elif value in ['average', 'avg', 'average_intensity']:
                self.SetBlendModeToAverageIntensity()
            elif value in ['composite', 'comp']:
                self.SetBlendModeToComposite()
            elif value in ['maximum', 'max', 'maximum_intensity']:
                self.SetBlendModeToMaximumIntensity()
            elif value in ['minimum', 'min', 'minimum_intensity']:
                self.SetBlendModeToMinimumIntensity()
            else:
                raise ValueError(
                    f'Blending mode {value!r} invalid. '
                    'Please choose either "additive", '
                    '"composite", "minimum" or "maximum".'
                )
        else:
            raise TypeError(f'`blend_mode` should be either an int or str, not `{type(value)}`')

    def __del__(self):
        self._lut = None


class FixedPointVolumeRayCastMapper(_vtk.vtkFixedPointVolumeRayCastMapper, _BaseVolumeMapper):
    """Wrap _vtk.vtkFixedPointVolumeRayCastMapper."""

    pass


class GPUVolumeRayCastMapper(_vtk.vtkGPUVolumeRayCastMapper, _BaseVolumeMapper):
    """Wrap _vtk.vtkGPUVolumeRayCastMapper."""

    pass


class OpenGLGPUVolumeRayCastMapper(_vtk.vtkOpenGLGPUVolumeRayCastMapper, _BaseVolumeMapper):
    """Wrap _vtk.vtkOpenGLGPUVolumeRayCastMapper."""

    pass


class SmartVolumeMapper(_vtk.vtkSmartVolumeMapper, _BaseVolumeMapper):
    """Wrap _vtk.vtkSmartVolumeMapper."""

    pass<|MERGE_RESOLUTION|>--- conflicted
+++ resolved
@@ -270,7 +270,7 @@
     def scalar_map_mode(self, scalar_mode: Union[str, FieldAssociation]):
         if isinstance(scalar_mode, FieldAssociation):
             scalar_mode = scalar_mode.name
-        scalar_mode = scalar_mode.lower()
+        scalar_mode = scalar_mode.lower()  # type: ignore
         if scalar_mode == 'default':
             self.SetScalarModeToDefault()
         elif scalar_mode == 'point':
@@ -892,12 +892,8 @@
     @property
     def dataset(self):
         """Return or set the dataset assigned to this mapper."""
-<<<<<<< HEAD
+        # GetInputAsDataSet unavailable on volume mappers
         return wrap(self.GetDataSetInput())
-=======
-        # GetInputAsDataSet unavailable on volume mappers
-        return self.GetDataSetInput()
->>>>>>> 188fab8b
 
     @dataset.setter
     def dataset(
