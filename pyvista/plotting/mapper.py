"""An internal module for wrapping the use of mappers."""
import sys
from typing import Optional

import numpy as np

import pyvista as pv
from pyvista import _vtk
from pyvista.utilities import (
    abstract_class,
    convert_array,
    convert_string_array,
    raise_not_matching,
)
<<<<<<< HEAD
from pyvista.utilities.misc import has_module, no_new_attr
=======
from pyvista.utilities.misc import has_module
>>>>>>> 3b5aa601

from .colors import Color, get_cmap_safe
from .lookup_table import LookupTable
from .tools import normalize


@abstract_class
class _BaseMapper(_vtk.vtkAbstractMapper):
    """Base Mapper with methods common to other mappers."""

<<<<<<< HEAD
    _theme = None

    def __init__(self, theme, **kwargs):
        self._theme = theme
        self.lookup_table = LookupTable()

    def copy(self):
        """Create a deep of this mapper.

        Examples
        --------
        Create a copy of a :class:`pyvista.DataSetMapper`.

        >>> import pyvista as pv
        >>> mapper = pv.DataSetMapper(dataset=pv.Cube())
        >>> mapper_copy = mapper.copy()

        """
        new_mapper = type(self)()
        # even though this uses ShallowCopy, the new mapper no longer retains
        # any connection with the original
        new_mapper.ShallowCopy(self)
        if hasattr(self, 'dataset'):
            new_mapper.dataset = self.dataset
=======
    def __init__(self, theme, **kwargs):
        self._theme = theme

    def copy(self, deep=True):
        """Create a copy of this mapper."""
        new_mapper = type(self)()
        if deep:
            new_mapper.dataset = self.dataset
            new_mapper.scalar_map_mode = self.scalar_map_mode
            new_mapper.scalar_range = self.scalar_range
            new_mapper.scalar_visibility = self.scalar_visibility
        else:
            new_mapper.ShallowCopy(self)
>>>>>>> 3b5aa601
        return new_mapper

    @property
    def scalar_range(self) -> tuple:
        """Return or set the scalar range.

        Examples
        --------
        Return the scalar range of a mapper.

        >>> import pyvista as pv
        >>> mesh = pv.Sphere()
        >>> pl = pv.Plotter()
        >>> actor = pl.add_mesh(mesh, scalars=mesh.points[:, 2])
        >>> actor.mapper.scalar_range
        (-0.5, 0.5)
        >>> pl.close()

        Return the scalar range of a composite dataset. In this example it's
        set to its default value of ``(0.0, 1.0)``.

        >>> import pyvista as pv
        >>> dataset = pv.MultiBlock([pv.Cube(), pv.Sphere(center=(0, 0, 1))])
        >>> pl = pv.Plotter()
        >>> actor, mapper = pl.add_composite(dataset)
        >>> mapper.scalar_range
        (0.0, 1.0)
        >>> pl.close()

        """
        return self.GetScalarRange()

    @scalar_range.setter
    def scalar_range(self, clim):
        self.SetScalarRange(*clim)
        if self.lookup_table is not None:
            self.lookup_table.SetRange(*clim)

    @property
<<<<<<< HEAD
    def lookup_table(self) -> 'pv.LookupTable':
=======
    def lookup_table(self) -> pv._vtk.vtkLookupTable:
>>>>>>> 3b5aa601
        """Return or set the lookup table.

        Examples
        --------
<<<<<<< HEAD
        Return the lookup table of a dataset mapper.

        >>> import pyvista as pv
        >>> mesh = pv.Sphere()
        >>> pl = pv.Plotter()
        >>> actor = pl.add_mesh(mesh, scalars=mesh.points[:, 2], cmap='bwr')
        >>> actor.mapper.lookup_table  # doctest:+SKIP
        LookupTable (0x7ff3be8d8c40)
          Table Range:                (-0.5, 0.5)
          N Values:                   256
          Above Range Color:          None
          Below Range Color:          None
          NAN Color:                  Color(name='darkgray', hex='#a9a9a9ff')
          Log Scale:                  False
          Color Map:                  "From values array"

=======
>>>>>>> 3b5aa601
        Return the lookup table of a composite dataset mapper.

        >>> import pyvista as pv
        >>> dataset = pv.MultiBlock([pv.Cube(), pv.Sphere(center=(0, 0, 1))])
        >>> pl = pv.Plotter()
        >>> actor, mapper = pl.add_composite(dataset)
        >>> mapper.lookup_table  # doctest:+SKIP
        <vtkmodules.vtkCommonCore.vtkLookupTable(0x2d4c6e0) at 0x7fce74a89fa0>

        """
        return self.GetLookupTable()

    @lookup_table.setter
    def lookup_table(self, table):
<<<<<<< HEAD
        self.SetLookupTable(table)
=======
        return self.SetLookupTable(table)
>>>>>>> 3b5aa601

    @property
    def color_mode(self) -> str:
        """Return or set the color mode.

        Either ``'direct'``, or ``'map'``.

        * ``'direct'`` - All integer types are treated as colors with values in
          the range 0-255 and floating types are treated as colors with values
          in the range 0.0-1.0
        * ``'map'`` - All scalar data will be mapped through the lookup table.

        """
        mode = self.GetColorModeAsString().lower()
        if mode == 'mapscalars':
            return 'map'
        return 'direct'

    @color_mode.setter
    def color_mode(self, value: str):
        if value == 'direct':
            self.SetColorModeToDirectScalars()
        elif value == 'map':
            self.SetColorModeToMapScalars()
        else:
<<<<<<< HEAD
            raise ValueError('Color mode must be either "default", "direct" or "map"')
=======
            raise ValueError('color mode must be either "default", "direct" or "map"')
>>>>>>> 3b5aa601

    @property
    def interpolate_before_map(self) -> bool:
        """Return or set the interpolation of scalars before mapping.

        Enabling makes for a smoother scalars display.  When ``False``,
        OpenGL will interpolate the mapped colors which can result in
        showing colors that are not present in the color map.

        Examples
        --------
        Disable interpolation before mapping.

        >>> import pyvista as pv
        >>> dataset = pv.MultiBlock([pv.Cube(), pv.Sphere(center=(0, 0, 1))])
        >>> dataset[0].point_data['data'] = dataset[0].points[:, 2]
        >>> dataset[1].point_data['data'] = dataset[1].points[:, 2]
        >>> pl = pv.Plotter()
        >>> actor, mapper = pl.add_composite(
        ...     dataset, show_scalar_bar=False, n_colors=3, cmap='bwr',
        ... )
        >>> mapper.interpolate_before_map = False
        >>> pl.show()

        Enable interpolation before mapping.

        >>> pl = pv.Plotter()
        >>> actor, mapper = pl.add_composite(
        ...     dataset, show_scalar_bar=False, n_colors=3, cmap='bwr',
        ... )
        >>> mapper.interpolate_before_map = True
        >>> pl.show()

        See :ref:`interpolate_before_mapping_example` for additional
        explanation regarding this attribute.

        """
        return bool(self.GetInterpolateScalarsBeforeMapping())

    @interpolate_before_map.setter
    def interpolate_before_map(self, value: bool):
        self.SetInterpolateScalarsBeforeMapping(value)

    @property
    def array_name(self) -> str:
        """Return or set the array name or number and component to color by.

        Examples
        --------
        Show the name of the active scalars in the mapper.

        >>> import pyvista as pv
        >>> mesh = pv.Sphere()
        >>> mesh['my_scalars'] = mesh.points[:, 2]
        >>> pl = pv.Plotter()
        >>> actor = pl.add_mesh(mesh, scalars='my_scalars')
        >>> actor.mapper.array_name
        'my_scalars'
        >>> pl.close()

        """
        return self.GetArrayName()

    @array_name.setter
    def array_name(self, name: str):
        """Return or set the array name or number and component to color by."""
        self.SetArrayName(name)

    @property
    def scalar_map_mode(self) -> str:
        """Return or set the scalar map mode.

        Examples
        --------
        Show that the scalar map mode is set to ``'point'`` when setting the
        active scalars to point data.

        >>> import pyvista as pv
        >>> dataset = pv.MultiBlock([pv.Cube(), pv.Sphere(center=(0, 0, 1))])
        >>> dataset[0].point_data['data'] = dataset[0].points[:, 2]
        >>> dataset[1].point_data['data'] = dataset[1].points[:, 2]
        >>> pl = pv.Plotter()
        >>> actor, mapper = pl.add_composite(dataset, scalars='data', show_scalar_bar=False)
        >>> mapper.scalar_map_mode
        'point'
        >>> pl.close()

        """
        # map vtk strings to more sensible strings
        vtk_to_pv = {
            'Default': 'default',
            'UsePointData': 'point',
            'UseCellData': 'cell',
            'UsePointFieldData': 'point_field',
            'UseCellFieldData': 'cell_field',
            'UseFieldData': 'field',
        }
        return vtk_to_pv[self.GetScalarModeAsString()]

    @scalar_map_mode.setter
    def scalar_map_mode(self, scalar_mode: str):
        if scalar_mode == 'default':
            self.SetScalarModeToDefault()
        elif scalar_mode == 'point':
            self.SetScalarModeToUsePointData()
        elif scalar_mode == 'cell':
            self.SetScalarModeToUseCellData()
        elif scalar_mode == 'point_field':
            self.SetScalarModeToUsePointFieldData()
        elif scalar_mode == 'cell_field':
            self.SetScalarModeToUseCellFieldData()
        elif scalar_mode == 'field':
            self.SetScalarModeToUseFieldData()
        else:
            raise ValueError(
                f'Invalid `scalar_map_mode` "{scalar_mode}". Should be either '
                '"default", "point", "cell", "point_field", "cell_field" or "field".'
            )

    @property
    def scalar_visibility(self) -> bool:
        """Return or set the scalar visibility.

        Examples
        --------
        Show that scalar visibility is ``False``.

        >>> import pyvista as pv
        >>> mesh = pv.Sphere()
        >>> pl = pv.Plotter()
        >>> actor = pl.add_mesh(mesh)
        >>> actor.mapper.scalar_visibility
        False
        >>> pl.close()

        Show that scalar visibility is ``True``.

        >>> import pyvista as pv
        >>> dataset = pv.MultiBlock([pv.Cube(), pv.Sphere(center=(0, 0, 1))])
        >>> dataset[0].point_data['data'] = dataset[0].points[:, 2]
        >>> dataset[1].point_data['data'] = dataset[1].points[:, 2]
        >>> pl = pv.Plotter()
        >>> actor, mapper = pl.add_composite(dataset, scalars='data')
        >>> mapper.scalar_visibility
        True
        >>> pl.close()

        """
        return bool(self.GetScalarVisibility())

    @scalar_visibility.setter
    def scalar_visibility(self, value: bool):
        return self.SetScalarVisibility(value)

    def update(self):
        """Update this mapper."""
        self.Update()


<<<<<<< HEAD
@no_new_attr
=======
>>>>>>> 3b5aa601
class DataSetMapper(_vtk.vtkDataSetMapper, _BaseMapper):
    """Wrap _vtk.vtkDataSetMapper.

    Parameters
    ----------
    dataset : pyvista.DataSet, optional
        Dataset to assign to this mapper.

    theme : pyvista.themes.DefaultTheme, optional
        Plot-specific theme.

    Examples
    --------
    Create a mapper outside :class:`pyvista.Plotter` and assign it to an
    actor.

    >>> import pyvista as pv
    >>> mesh = pv.Cube()
    >>> mapper = pv.DataSetMapper(dataset=mesh)
    >>> actor = pv.Actor(mapper=mapper)
    >>> actor.plot()

    """

<<<<<<< HEAD
    _cmap = None

=======
>>>>>>> 3b5aa601
    def __init__(
        self,
        dataset: Optional['pv.DataSet'] = None,
        theme: Optional['pv.themes.DefaultTheme'] = None,
    ):
        """Initialize this class."""
        super().__init__(theme)
        if dataset is not None:
            self.dataset = dataset

    @property
    def dataset(self) -> Optional['pv.DataSet']:
        """Return or set the dataset assigned to this mapper."""
        return self.GetInputAsDataSet()

    @dataset.setter
    def dataset(self, obj: 'pv.core.dataset.DataSet'):
        return self.SetInputData(obj)

    def _configure_scalars_mode(
        self,
        scalars,
        scalars_name,
<<<<<<< HEAD
=======
        n_colors,
>>>>>>> 3b5aa601
        preference,
        direct_scalars_color_mode,
    ):
        """Configure scalar mode.

        Parameters
        ----------
        scalars : numpy.ndarray
            Array of scalars to assign to the mapper.

        scalars_name : str
            If the name of this array exists, scalars is ignored. Otherwise,
            the scalars will be added to the existing dataset and this
            parameter is the name to assign the scalars.

<<<<<<< HEAD
=======
        n_colors : int
            Number of colors.

>>>>>>> 3b5aa601
        preference : str
            Either ``'point'`` or ``'cell'``.

        direct_scalars_color_mode : bool
            When ``True``, scalars are treated as RGB colors. When
            ``False``, scalars are mapped to the color table.

        """
        if scalars.shape[0] == self.dataset.n_points and scalars.shape[0] == self.dataset.n_cells:
            use_points = preference == 'point'
            use_cells = not use_points
        else:
            use_points = scalars.shape[0] == self.dataset.n_points
            use_cells = scalars.shape[0] == self.dataset.n_cells

        # Scalars interpolation approach
        if use_points:
            if scalars_name not in self.dataset.point_data:
                self.dataset.point_data.set_array(scalars, scalars_name, False)
            self.dataset.active_scalars_name = scalars_name
            self.scalar_map_mode = 'point'
        elif use_cells:
            if scalars_name not in self.dataset.cell_data:
                self.dataset.cell_data.set_array(scalars, scalars_name, False)
            self.dataset.active_scalars_name = scalars_name
            self.scalar_map_mode = 'cell'
        else:
            raise_not_matching(scalars, self.dataset)

<<<<<<< HEAD
=======
        self.lookup_table.SetNumberOfTableValues(n_colors)
>>>>>>> 3b5aa601
        if direct_scalars_color_mode:
            self.color_mode = 'direct'
        else:
            self.color_mode = 'map'

    def set_scalars(
        self,
        scalars,
        scalars_name,
        n_colors=256,
        scalar_bar_args=None,
        rgb=None,
        component=None,
        preference='point',
        custom_opac=False,
        annotations=None,
        log_scale=False,
        nan_color=None,
        above_color=None,
        below_color=None,
        cmap=None,
        flip_scalars=False,
        opacity=None,
        categories=False,
        clim=None,
<<<<<<< HEAD
        lookup_table=None,
=======
>>>>>>> 3b5aa601
    ):
        """Set the scalars on this mapper.

        Parameters
        ----------
        scalars : numpy.ndarray
            Array of scalars to assign to the mapper.

        scalars_name : str
            If the name of this array exists, scalars is ignored. Otherwise,
            the scalars will be added to the existing dataset and this
            parameter is the name to assign the scalars.

        n_colors : int, default: 256
            Number of colors to use when displaying scalars.

        scalar_bar_args : dict, optional
            Dictionary of keyword arguments to pass when adding the
            scalar bar to the scene. For options, see
            :func:`pyvista.BasePlotter.add_scalar_bar`.

        rgb : bool, default: False
            If an 2 dimensional array is passed as the scalars, plot
            those values as RGB(A) colors. ``rgba`` is also an
            accepted alias for this.  Opacity (the A) is optional.  If
            a scalars array ending with ``"_rgba"`` is passed, the default
            becomes ``True``.  This can be overridden by setting this
            parameter to ``False``.

        component : int, optional
            Set component of vector valued scalars to plot.  Must be
            nonnegative, if supplied. If ``None``, the magnitude of
            the vector is plotted.

        preference : str, default: 'Point'
            When ``dataset.n_points == dataset.n_cells`` and setting scalars,
            this parameter sets how the scalars will be mapped to the mesh.
            Can be either ``'point'`` or ``'cell'``.

        custom_opac : bool, default: False
            Use custom opacity.

        annotations : dict, optional
            Pass a dictionary of annotations. Keys are the float
            values in the scalars range to annotate on the scalar bar
            and the values are the the string annotations.

        log_scale : bool, default: False
            Use log scale when mapping data to colors. Scalars less
            than zero are mapped to the smallest representable
            positive float.

        nan_color : color_like
            The color to use for all ``NaN`` values in the plotted
            scalar array.

        above_color : color_like, optional
            Solid color for values below the scalars range
            (``clim``). This will automatically set the scalar bar
            ``above_label`` to ``'Above'``.

        below_color : color_like, optional
            Solid color for values below the scalars range
            (``clim``). This will automatically set the scalar bar
            ``below_label`` to ``'Below'``.

        cmap : str, list, optional
            Name of the Matplotlib colormap to use when mapping the
            ``scalars``.  See available Matplotlib colormaps.  Only
            applicable for when displaying ``scalars``. Requires
            Matplotlib to be installed.  ``colormap`` is also an
            accepted alias for this. If ``colorcet`` or ``cmocean``
            are installed, their colormaps can be specified by name.

            You can also specify a list of colors to override an
            existing colormap with a custom one.  For example, to
            create a three color colormap you might specify
            ``['green', 'red', 'blue']``.

        flip_scalars : bool, default: False
            Flip direction of cmap. Most colormaps allow ``*_r`` suffix to do
            this as well.

        opacity : str or numpy.ndarray, optional
            Opacity mapping for the scalars array.
            A string can also be specified to map the scalars range to a
            predefined opacity transfer function (options include: 'linear',
            'linear_r', 'geom', 'geom_r'). Or you can pass a custom made
            transfer function that is an array either ``n_colors`` in length or
            shorter.

        categories : bool, default: False
            If set to ``True``, then the number of unique values in the scalar
            array will be used as the ``n_colors`` argument.

        clim : 2 item list, optional
            Color bar range for scalars.  Defaults to minimum and
            maximum of scalars array.  Example: ``(-1, 2)``.

<<<<<<< HEAD
        lookup_table : pyvista.LookupTable
            Use a custom lookup table instead of a color map. If this is set,
            all parameters controlling the color map like ``cmap`` and
            ``n_colors`` will be ignored.

=======
>>>>>>> 3b5aa601
        """
        if scalar_bar_args is None:
            scalar_bar_args = {'n_colors': n_colors}

<<<<<<< HEAD
        if not isinstance(scalars, np.ndarray):
            scalars = np.asarray(scalars)

        # Set the array title for when it is added back to the mesh
        if custom_opac:
            scalars_name = '__custom_rgba'

        if not np.issubdtype(scalars.dtype, np.number) and lookup_table is None:

            # we can rapidly handle bools
            if scalars.dtype == np.bool_:
                cats = np.array([b'False', b'True'], dtype='|S5')
                values = np.array([0, 1])
                clim = [-0.5, 1.5]
            else:
                # If str array, digitize and annotate
                cats, scalars = np.unique(scalars.astype('|S'), return_inverse=True)
                values = np.unique(scalars)
                clim = [np.min(values) - 0.5, np.max(values) + 0.5]
                scalars_name = f'{scalars_name}-digitized'

            n_colors = len(cats)
            scalar_bar_args.setdefault('n_labels', 0)

            self.lookup_table.SetAnnotations(convert_array(values), convert_string_array(cats))

        # Use only the real component if an array is complex
        if np.issubdtype(scalars.dtype, np.complexfloating):
            scalars = scalars.astype(float)
            scalars_name = f'{scalars_name}-real'

        if scalars.ndim != 1:
            if rgb:
                pass
            elif scalars.ndim == 2 and (
                scalars.shape[0] == self.dataset.n_points
                or scalars.shape[0] == self.dataset.n_cells
            ):
                if not isinstance(component, (int, type(None))):
                    raise TypeError('component must be either None or an integer')
                if component is None:
                    scalars = np.linalg.norm(scalars.copy(), axis=1)
                    scalars_name = f'{scalars_name}-normed'
                elif component < scalars.shape[1] and component >= 0:
                    scalars = np.array(scalars[:, component]).copy()
                    scalars_name = f'{scalars_name}-{component}'
                else:
                    raise ValueError(
                        'Component must be nonnegative and less than the '
                        f'dimensionality of the scalars array: {scalars.shape[1]}'
                    )
            else:
                scalars = scalars.ravel()

        if scalars.dtype == np.bool_:
            scalars = scalars.astype(np.float_)

=======
        if cmap is None:  # Set default map if matplotlib is available
            if has_module('matplotlib'):
                if self._theme is None:
                    cmap = pv.global_theme.cmap
                else:
                    cmap = self._theme.cmap

        if not isinstance(scalars, np.ndarray):
            scalars = np.asarray(scalars)

        # Set the array title for when it is added back to the mesh
        if custom_opac:
            scalars_name = '__custom_rgba'

        _using_labels = False
        if not np.issubdtype(scalars.dtype, np.number):

            # we can rapidly handle bools
            if scalars.dtype == np.bool_:
                cats = np.array([b'False', b'True'], dtype='|S5')
                values = np.array([0, 1])
                clim = [-0.5, 1.5]
            else:
                # If str array, digitive and annotate
                cats, scalars = np.unique(scalars.astype('|S'), return_inverse=True)
                values = np.unique(scalars)
                clim = [np.min(values) - 0.5, np.max(values) + 0.5]
                scalars_name = f'{scalars_name}-digitized'

            n_colors = len(cats)
            scalar_bar_args.setdefault('n_labels', 0)
            _using_labels = True

        # Use only the real component if an array is complex
        if np.issubdtype(scalars.dtype, np.complexfloating):
            scalars = scalars.astype(float)
            scalars_name = f'{scalars_name}-real'

        if scalars.ndim != 1:
            if rgb:
                pass
            elif scalars.ndim == 2 and (
                scalars.shape[0] == self.dataset.n_points
                or scalars.shape[0] == self.dataset.n_cells
            ):
                if not isinstance(component, (int, type(None))):
                    raise TypeError('component must be either None or an integer')
                if component is None:
                    scalars = np.linalg.norm(scalars.copy(), axis=1)
                    scalars_name = f'{scalars_name}-normed'
                elif component < scalars.shape[1] and component >= 0:
                    scalars = np.array(scalars[:, component]).copy()
                    scalars_name = f'{scalars_name}-{component}'
                else:
                    raise ValueError(
                        'Component must be nonnegative and less than the '
                        f'dimensionality of the scalars array: {scalars.shape[1]}'
                    )
            else:
                scalars = scalars.ravel()

        if scalars.dtype == np.bool_:
            scalars = scalars.astype(np.float_)

        table = self.lookup_table
        if _using_labels:
            table.SetAnnotations(convert_array(values), convert_string_array(cats))

        if isinstance(annotations, dict):
            for val, anno in annotations.items():
                table.SetAnnotation(float(val), str(anno))

>>>>>>> 3b5aa601
        # Set scalars range
        if clim is None:
            clim = [np.nanmin(scalars), np.nanmax(scalars)]
        elif isinstance(clim, (int, float)):
            clim = [-clim, clim]

        if log_scale:
            if clim[0] <= 0:
                clim = [sys.float_info.min, clim[1]]
<<<<<<< HEAD
=======
            table.SetScaleToLog10()
>>>>>>> 3b5aa601

        if np.any(clim) and not rgb:
            self.scalar_range = clim[0], clim[1]

<<<<<<< HEAD
        if lookup_table is not None:
            self.lookup_table = lookup_table
        else:
            # Set default map if matplotlib is available
            if cmap is None:
                if has_module('matplotlib'):
                    if self._theme is None:
                        cmap = pv.global_theme.cmap
                    else:
                        cmap = self._theme.cmap

            # have to add the attribute to pass it onward to some classes
            if isinstance(cmap, str):
                self._cmap = cmap
=======
        table.SetNanColor(Color(nan_color).float_rgba)
        if above_color:
            table.SetUseAboveRangeColor(True)
            table.SetAboveRangeColor(*Color(above_color).float_rgba)
            scalar_bar_args.setdefault('above_label', 'Above')
        if below_color:
            table.SetUseBelowRangeColor(True)
            table.SetBelowRangeColor(*Color(below_color).float_rgba)
            scalar_bar_args.setdefault('below_label', 'Below')

        if cmap is not None:
            # have to add the attribute to pass it onward to some classes
            if isinstance(cmap, str):
                self.cmap = cmap
>>>>>>> 3b5aa601
            # ipygany uses different colormaps
            if self._theme is None:
                jupyter_backend = pv.global_theme.jupyter_backend
            else:
                jupyter_backend = self._theme.jupyter_backend
<<<<<<< HEAD
            if jupyter_backend == 'ipygany':  # pragma: no cover
=======
            if jupyter_backend == 'ipygany':
>>>>>>> 3b5aa601
                from ..jupyter.pv_ipygany import check_colormap

                check_colormap(cmap)
            else:
<<<<<<< HEAD
=======
                if not has_module('matplotlib'):
                    cmap = None
                    logging.warning('Please install matplotlib for color maps.')

                cmap = get_cmap_safe(cmap)
>>>>>>> 3b5aa601
                if categories:
                    if categories is True:
                        n_colors = len(np.unique(scalars))
                    elif isinstance(categories, int):
                        n_colors = categories
<<<<<<< HEAD

                if cmap is not None:
                    self.lookup_table._apply_cmap(cmap, n_colors)
                else:  # pragma: no cover
                    # should be impossible to get to this point as VTK package
                    # no requires matplotlib
                    self.lookup_table.n_values = n_colors
                    if flip_scalars:
                        self.lookup_table.hue_range = (0.0, 0.66667)
                    else:
                        self.lookup_table.hue_range = (0.66667, 0.0)

                # Set opactities
                if isinstance(opacity, np.ndarray) and not custom_opac:
                    self.lookup_table.values[:, -1] = opacity

                if flip_scalars:
                    self.lookup_table.values[:] = self.lookup_table.values[::-1]

                if custom_opac and cmap is not None:
=======
                ctable = cmap(np.linspace(0, 1, n_colors)) * 255
                ctable = ctable.astype(np.uint8)
                # Set opactities
                if isinstance(opacity, np.ndarray) and not custom_opac:
                    ctable[:, -1] = opacity
                if flip_scalars:
                    ctable = np.ascontiguousarray(ctable[::-1])
                table.SetTable(_vtk.numpy_to_vtk(ctable))
                if custom_opac:
>>>>>>> 3b5aa601
                    # need to round the colors here since we're
                    # directly displaying the colors
                    hue = normalize(scalars, minimum=clim[0], maximum=clim[1])
                    scalars = np.round(hue * n_colors) / n_colors
<<<<<<< HEAD
                    scalars = get_cmap_safe(cmap)(scalars) * 255
                    scalars[:, -1] *= opacity
                    scalars = scalars.astype(np.uint8)

            # configure the lookup table
            self.lookup_table.nan_color = nan_color
            if above_color:
                self.lookup_table.above_range_color = above_color
                scalar_bar_args.setdefault('above_label', 'Above')
            if below_color:
                self.lookup_table.below_range_color = below_color
                scalar_bar_args.setdefault('below_label', 'Below')
            if isinstance(annotations, dict):
                self.lookup_table.annotations = annotations
            self.lookup_table.log_scale = log_scale
=======
                    scalars = cmap(scalars) * 255
                    scalars[:, -1] *= opacity
                    scalars = scalars.astype(np.uint8)

        else:  # no cmap specified
            if flip_scalars:
                table.SetHueRange(0.0, 0.66667)
            else:
                table.SetHueRange(0.66667, 0.0)
>>>>>>> 3b5aa601

        self._configure_scalars_mode(
            scalars,
            scalars_name,
            preference,
            rgb or custom_opac,
        )

<<<<<<< HEAD
    @property
    def cmap(self):
        """Colormap assigned to this mapper."""
        return self._cmap

=======
>>>>>>> 3b5aa601
    def set_custom_opacity(self, opacity, color, n_colors, preference='point'):
        """Set custom opacity.

        Parameters
        ----------
        opacity : numpy.ndarray
            Opacity array to color the dataset. Array length must match either
            the number of points or cells.

        color : color_like
            The color to use with the opacity array.

        n_colors : int
            Number of colors to use.

        preference : str, default: 'point'
            Either ``'point'`` or ``'cell'``. Used when the number of cells
            matches the number of points.

        """
        # Create a custom RGBA array to supply our opacity to
        if opacity.size == self.dataset.n_points:
            rgba = np.empty((self.dataset.n_points, 4), np.uint8)
        elif opacity.size == self.dataset.n_cells:
            rgba = np.empty((self.dataset.n_cells, 4), np.uint8)
        else:  # pragma: no cover
            raise ValueError(
                f"Opacity array size ({opacity.size}) does not equal "
                f"the number of points ({self.dataset.n_points}) or the "
                f"number of cells ({self.dataset.n_cells})."
            )

        if self._theme is not None:
            default_color = self._theme.color
        else:
            default_color = pv.global_theme.color

        rgba[:, :-1] = Color(color, default_color=default_color).int_rgb
        rgba[:, -1] = np.around(opacity * 255)

        self.color_mode = 'direct'
<<<<<<< HEAD
        self.lookup_table.n_values = n_colors
        self._configure_scalars_mode(rgba, '', preference, True)
=======
        self._configure_scalars_mode(rgba, '', n_colors, preference, True)
>>>>>>> 3b5aa601

    def __repr__(self):
        """Representation of the mapper."""
        mapper_attr = [
            f'{type(self).__name__} ({hex(id(self))})',
            f'  Scalar visibility:           {self.scalar_visibility}',
            f'  Scalar range:                {self.scalar_range}',
            f'  Interpolate before mapping:  {self.interpolate_before_map}',
            f'  Scalar map mode:             {self.scalar_map_mode}',
            f'  Color mode:                  {self.color_mode}',
            '',
        ]

        mapper_attr.append('Attached dataset:')
        mapper_attr.append(str(self.dataset))

        return '\n'.join(mapper_attr)


@abstract_class
class _BaseVolumeMapper(_BaseMapper):
    """Volume mapper class to override methods and attributes for to volume mappers."""

    def __init__(self, theme=None):
        """Initialize this class."""
        super().__init__(theme)
<<<<<<< HEAD
        self._lut = LookupTable()
=======
        self._lut = None
>>>>>>> 3b5aa601
        self._scalar_range = None

    @property
    def dataset(self):
        """Return or set the dataset assigned to this mapper."""
        return self.GetInputAsDataSet()

    @dataset.setter
    def dataset(self, new_dataset: 'pv.core.dataset.DataSet'):
        return self.SetInputData(new_dataset)

    @property
    def lookup_table(self):
        return self._lut

    @lookup_table.setter
    def lookup_table(self, lut):
        self._lut = lut

    @property
    def scalar_range(self):
        """Return or set the scalar range."""
        return self._scalar_range

    @scalar_range.setter
    def scalar_range(self, clim):
        if self.lookup_table is not None:
            self.lookup_table.SetRange(*clim)
        self._scalar_range = clim

    def __del__(self):
        self._lut = None


class FixedPointVolumeRayCastMapper(_vtk.vtkFixedPointVolumeRayCastMapper, _BaseVolumeMapper):
    """Wrap _vtk.vtkFixedPointVolumeRayCastMapper."""

    def __init__(self, theme=None):
        """Initialize this class."""
        super().__init__(theme)


class GPUVolumeRayCastMapper(_vtk.vtkGPUVolumeRayCastMapper, _BaseVolumeMapper):
    """Wrap _vtk.vtkGPUVolumeRayCastMapper."""

    def __init__(self, theme=None):
        """Initialize this class."""
        super().__init__(theme)


class OpenGLGPUVolumeRayCastMapper(_vtk.vtkOpenGLGPUVolumeRayCastMapper, _BaseVolumeMapper):
    """Wrap _vtk.vtkOpenGLGPUVolumeRayCastMapper."""

    def __init__(self, theme=None):
        """Initialize this class."""
        super().__init__(theme)


class SmartVolumeMapper(_vtk.vtkSmartVolumeMapper, _BaseVolumeMapper):
    """Wrap _vtk.vtkSmartVolumeMapper."""

    def __init__(self, theme=None):
        """Initialize this class."""
        super().__init__(theme)<|MERGE_RESOLUTION|>--- conflicted
+++ resolved
@@ -12,11 +12,7 @@
     convert_string_array,
     raise_not_matching,
 )
-<<<<<<< HEAD
 from pyvista.utilities.misc import has_module, no_new_attr
-=======
-from pyvista.utilities.misc import has_module
->>>>>>> 3b5aa601
 
 from .colors import Color, get_cmap_safe
 from .lookup_table import LookupTable
@@ -27,7 +23,6 @@
 class _BaseMapper(_vtk.vtkAbstractMapper):
     """Base Mapper with methods common to other mappers."""
 
-<<<<<<< HEAD
     _theme = None
 
     def __init__(self, theme, **kwargs):
@@ -52,21 +47,6 @@
         new_mapper.ShallowCopy(self)
         if hasattr(self, 'dataset'):
             new_mapper.dataset = self.dataset
-=======
-    def __init__(self, theme, **kwargs):
-        self._theme = theme
-
-    def copy(self, deep=True):
-        """Create a copy of this mapper."""
-        new_mapper = type(self)()
-        if deep:
-            new_mapper.dataset = self.dataset
-            new_mapper.scalar_map_mode = self.scalar_map_mode
-            new_mapper.scalar_range = self.scalar_range
-            new_mapper.scalar_visibility = self.scalar_visibility
-        else:
-            new_mapper.ShallowCopy(self)
->>>>>>> 3b5aa601
         return new_mapper
 
     @property
@@ -106,16 +86,11 @@
             self.lookup_table.SetRange(*clim)
 
     @property
-<<<<<<< HEAD
     def lookup_table(self) -> 'pv.LookupTable':
-=======
-    def lookup_table(self) -> pv._vtk.vtkLookupTable:
->>>>>>> 3b5aa601
         """Return or set the lookup table.
 
         Examples
         --------
-<<<<<<< HEAD
         Return the lookup table of a dataset mapper.
 
         >>> import pyvista as pv
@@ -132,8 +107,6 @@
           Log Scale:                  False
           Color Map:                  "From values array"
 
-=======
->>>>>>> 3b5aa601
         Return the lookup table of a composite dataset mapper.
 
         >>> import pyvista as pv
@@ -148,11 +121,7 @@
 
     @lookup_table.setter
     def lookup_table(self, table):
-<<<<<<< HEAD
         self.SetLookupTable(table)
-=======
-        return self.SetLookupTable(table)
->>>>>>> 3b5aa601
 
     @property
     def color_mode(self) -> str:
@@ -178,11 +147,7 @@
         elif value == 'map':
             self.SetColorModeToMapScalars()
         else:
-<<<<<<< HEAD
             raise ValueError('Color mode must be either "default", "direct" or "map"')
-=======
-            raise ValueError('color mode must be either "default", "direct" or "map"')
->>>>>>> 3b5aa601
 
     @property
     def interpolate_before_map(self) -> bool:
@@ -342,10 +307,7 @@
         self.Update()
 
 
-<<<<<<< HEAD
 @no_new_attr
-=======
->>>>>>> 3b5aa601
 class DataSetMapper(_vtk.vtkDataSetMapper, _BaseMapper):
     """Wrap _vtk.vtkDataSetMapper.
 
@@ -370,11 +332,8 @@
 
     """
 
-<<<<<<< HEAD
     _cmap = None
 
-=======
->>>>>>> 3b5aa601
     def __init__(
         self,
         dataset: Optional['pv.DataSet'] = None,
@@ -398,10 +357,6 @@
         self,
         scalars,
         scalars_name,
-<<<<<<< HEAD
-=======
-        n_colors,
->>>>>>> 3b5aa601
         preference,
         direct_scalars_color_mode,
     ):
@@ -417,12 +372,6 @@
             the scalars will be added to the existing dataset and this
             parameter is the name to assign the scalars.
 
-<<<<<<< HEAD
-=======
-        n_colors : int
-            Number of colors.
-
->>>>>>> 3b5aa601
         preference : str
             Either ``'point'`` or ``'cell'``.
 
@@ -452,14 +401,7 @@
         else:
             raise_not_matching(scalars, self.dataset)
 
-<<<<<<< HEAD
-=======
-        self.lookup_table.SetNumberOfTableValues(n_colors)
->>>>>>> 3b5aa601
-        if direct_scalars_color_mode:
-            self.color_mode = 'direct'
-        else:
-            self.color_mode = 'map'
+        self.color_mode = 'direct' if direct_scalars_color_mode else 'map'
 
     def set_scalars(
         self,
@@ -481,10 +423,7 @@
         opacity=None,
         categories=False,
         clim=None,
-<<<<<<< HEAD
         lookup_table=None,
-=======
->>>>>>> 3b5aa601
     ):
         """Set the scalars on this mapper.
 
@@ -584,19 +523,15 @@
             Color bar range for scalars.  Defaults to minimum and
             maximum of scalars array.  Example: ``(-1, 2)``.
 
-<<<<<<< HEAD
         lookup_table : pyvista.LookupTable
             Use a custom lookup table instead of a color map. If this is set,
             all parameters controlling the color map like ``cmap`` and
             ``n_colors`` will be ignored.
 
-=======
->>>>>>> 3b5aa601
         """
         if scalar_bar_args is None:
             scalar_bar_args = {'n_colors': n_colors}
 
-<<<<<<< HEAD
         if not isinstance(scalars, np.ndarray):
             scalars = np.asarray(scalars)
 
@@ -654,80 +589,6 @@
         if scalars.dtype == np.bool_:
             scalars = scalars.astype(np.float_)
 
-=======
-        if cmap is None:  # Set default map if matplotlib is available
-            if has_module('matplotlib'):
-                if self._theme is None:
-                    cmap = pv.global_theme.cmap
-                else:
-                    cmap = self._theme.cmap
-
-        if not isinstance(scalars, np.ndarray):
-            scalars = np.asarray(scalars)
-
-        # Set the array title for when it is added back to the mesh
-        if custom_opac:
-            scalars_name = '__custom_rgba'
-
-        _using_labels = False
-        if not np.issubdtype(scalars.dtype, np.number):
-
-            # we can rapidly handle bools
-            if scalars.dtype == np.bool_:
-                cats = np.array([b'False', b'True'], dtype='|S5')
-                values = np.array([0, 1])
-                clim = [-0.5, 1.5]
-            else:
-                # If str array, digitive and annotate
-                cats, scalars = np.unique(scalars.astype('|S'), return_inverse=True)
-                values = np.unique(scalars)
-                clim = [np.min(values) - 0.5, np.max(values) + 0.5]
-                scalars_name = f'{scalars_name}-digitized'
-
-            n_colors = len(cats)
-            scalar_bar_args.setdefault('n_labels', 0)
-            _using_labels = True
-
-        # Use only the real component if an array is complex
-        if np.issubdtype(scalars.dtype, np.complexfloating):
-            scalars = scalars.astype(float)
-            scalars_name = f'{scalars_name}-real'
-
-        if scalars.ndim != 1:
-            if rgb:
-                pass
-            elif scalars.ndim == 2 and (
-                scalars.shape[0] == self.dataset.n_points
-                or scalars.shape[0] == self.dataset.n_cells
-            ):
-                if not isinstance(component, (int, type(None))):
-                    raise TypeError('component must be either None or an integer')
-                if component is None:
-                    scalars = np.linalg.norm(scalars.copy(), axis=1)
-                    scalars_name = f'{scalars_name}-normed'
-                elif component < scalars.shape[1] and component >= 0:
-                    scalars = np.array(scalars[:, component]).copy()
-                    scalars_name = f'{scalars_name}-{component}'
-                else:
-                    raise ValueError(
-                        'Component must be nonnegative and less than the '
-                        f'dimensionality of the scalars array: {scalars.shape[1]}'
-                    )
-            else:
-                scalars = scalars.ravel()
-
-        if scalars.dtype == np.bool_:
-            scalars = scalars.astype(np.float_)
-
-        table = self.lookup_table
-        if _using_labels:
-            table.SetAnnotations(convert_array(values), convert_string_array(cats))
-
-        if isinstance(annotations, dict):
-            for val, anno in annotations.items():
-                table.SetAnnotation(float(val), str(anno))
-
->>>>>>> 3b5aa601
         # Set scalars range
         if clim is None:
             clim = [np.nanmin(scalars), np.nanmax(scalars)]
@@ -737,15 +598,10 @@
         if log_scale:
             if clim[0] <= 0:
                 clim = [sys.float_info.min, clim[1]]
-<<<<<<< HEAD
-=======
-            table.SetScaleToLog10()
->>>>>>> 3b5aa601
 
         if np.any(clim) and not rgb:
             self.scalar_range = clim[0], clim[1]
 
-<<<<<<< HEAD
         if lookup_table is not None:
             self.lookup_table = lookup_table
         else:
@@ -760,50 +616,21 @@
             # have to add the attribute to pass it onward to some classes
             if isinstance(cmap, str):
                 self._cmap = cmap
-=======
-        table.SetNanColor(Color(nan_color).float_rgba)
-        if above_color:
-            table.SetUseAboveRangeColor(True)
-            table.SetAboveRangeColor(*Color(above_color).float_rgba)
-            scalar_bar_args.setdefault('above_label', 'Above')
-        if below_color:
-            table.SetUseBelowRangeColor(True)
-            table.SetBelowRangeColor(*Color(below_color).float_rgba)
-            scalar_bar_args.setdefault('below_label', 'Below')
-
-        if cmap is not None:
-            # have to add the attribute to pass it onward to some classes
-            if isinstance(cmap, str):
-                self.cmap = cmap
->>>>>>> 3b5aa601
             # ipygany uses different colormaps
             if self._theme is None:
                 jupyter_backend = pv.global_theme.jupyter_backend
             else:
                 jupyter_backend = self._theme.jupyter_backend
-<<<<<<< HEAD
             if jupyter_backend == 'ipygany':  # pragma: no cover
-=======
-            if jupyter_backend == 'ipygany':
->>>>>>> 3b5aa601
                 from ..jupyter.pv_ipygany import check_colormap
 
                 check_colormap(cmap)
             else:
-<<<<<<< HEAD
-=======
-                if not has_module('matplotlib'):
-                    cmap = None
-                    logging.warning('Please install matplotlib for color maps.')
-
-                cmap = get_cmap_safe(cmap)
->>>>>>> 3b5aa601
                 if categories:
                     if categories is True:
                         n_colors = len(np.unique(scalars))
                     elif isinstance(categories, int):
                         n_colors = categories
-<<<<<<< HEAD
 
                 if cmap is not None:
                     self.lookup_table._apply_cmap(cmap, n_colors)
@@ -824,22 +651,10 @@
                     self.lookup_table.values[:] = self.lookup_table.values[::-1]
 
                 if custom_opac and cmap is not None:
-=======
-                ctable = cmap(np.linspace(0, 1, n_colors)) * 255
-                ctable = ctable.astype(np.uint8)
-                # Set opactities
-                if isinstance(opacity, np.ndarray) and not custom_opac:
-                    ctable[:, -1] = opacity
-                if flip_scalars:
-                    ctable = np.ascontiguousarray(ctable[::-1])
-                table.SetTable(_vtk.numpy_to_vtk(ctable))
-                if custom_opac:
->>>>>>> 3b5aa601
                     # need to round the colors here since we're
                     # directly displaying the colors
                     hue = normalize(scalars, minimum=clim[0], maximum=clim[1])
                     scalars = np.round(hue * n_colors) / n_colors
-<<<<<<< HEAD
                     scalars = get_cmap_safe(cmap)(scalars) * 255
                     scalars[:, -1] *= opacity
                     scalars = scalars.astype(np.uint8)
@@ -855,17 +670,6 @@
             if isinstance(annotations, dict):
                 self.lookup_table.annotations = annotations
             self.lookup_table.log_scale = log_scale
-=======
-                    scalars = cmap(scalars) * 255
-                    scalars[:, -1] *= opacity
-                    scalars = scalars.astype(np.uint8)
-
-        else:  # no cmap specified
-            if flip_scalars:
-                table.SetHueRange(0.0, 0.66667)
-            else:
-                table.SetHueRange(0.66667, 0.0)
->>>>>>> 3b5aa601
 
         self._configure_scalars_mode(
             scalars,
@@ -874,14 +678,11 @@
             rgb or custom_opac,
         )
 
-<<<<<<< HEAD
     @property
     def cmap(self):
         """Colormap assigned to this mapper."""
         return self._cmap
 
-=======
->>>>>>> 3b5aa601
     def set_custom_opacity(self, opacity, color, n_colors, preference='point'):
         """Set custom opacity.
 
@@ -923,12 +724,8 @@
         rgba[:, -1] = np.around(opacity * 255)
 
         self.color_mode = 'direct'
-<<<<<<< HEAD
         self.lookup_table.n_values = n_colors
         self._configure_scalars_mode(rgba, '', preference, True)
-=======
-        self._configure_scalars_mode(rgba, '', n_colors, preference, True)
->>>>>>> 3b5aa601
 
     def __repr__(self):
         """Representation of the mapper."""
@@ -955,11 +752,7 @@
     def __init__(self, theme=None):
         """Initialize this class."""
         super().__init__(theme)
-<<<<<<< HEAD
         self._lut = LookupTable()
-=======
-        self._lut = None
->>>>>>> 3b5aa601
         self._scalar_range = None
 
     @property
