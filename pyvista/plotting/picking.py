--- conflicted
+++ resolved
@@ -1150,11 +1150,7 @@
                     extract.SetInputData(input_mesh)
                     extract.SetImplicitFunction(selection.frustum)
                     extract.Update()
-<<<<<<< HEAD
                     picked.append(pyvista.wrap(extract.GetOutput()))
-=======
-                    picked.append(cast(pyvista.UnstructuredGrid, pyvista.wrap(extract.GetOutput())))
->>>>>>> d3a30987
 
             if picked.n_blocks == 0 or picked.combine().n_cells < 1:
                 self_()._picked_cell = None  # type: ignore[union-attr]
@@ -1288,15 +1284,10 @@
                             'Display representations other than `surface` will result in incorrect results.',
                         )
                     smesh = pyvista.wrap(actor.GetMapper().GetInputAsDataSet())
-<<<<<<< HEAD
                     smesh = smesh.copy()
                     smesh['original_cell_ids'] = np.arange(smesh.n_cells)
                     tri_smesh = smesh.extract_surface().triangulate()
-=======
-                    smesh = smesh.copy()  # type: ignore[union-attr]
-                    smesh['original_cell_ids'] = np.arange(smesh.n_cells)  # type: ignore[index, union-attr, call-overload]
-                    tri_smesh = smesh.extract_surface().triangulate()  # type: ignore[union-attr]
->>>>>>> d3a30987
+
                     cids_to_get = tri_smesh.extract_cells(cids)['original_cell_ids']
                     picked.append(smesh.extract_cells(cids_to_get))
 
