"""Module managing picking events."""

from __future__ import annotations

from functools import partial
from functools import wraps
import weakref

import numpy as np

import pyvista as pv
from pyvista._deprecate_positional_args import _deprecate_positional_args
from pyvista._warn_external import warn_external
from pyvista.core.errors import PyVistaDeprecationWarning
from pyvista.core.utilities.misc import _NoNewAttrMixin
from pyvista.core.utilities.misc import abstract_class
from pyvista.core.utilities.misc import try_callback
from pyvista.core.utilities.state_manager import _update_alg

from . import _vtk
from .composite_mapper import CompositePolyDataMapper
from .errors import PyVistaPickingError
from .mapper import _mapper_get_data_set_input
from .mapper import _mapper_has_data_set_input
from .opts import ElementType
from .opts import PickerType

PICKED_REPRESENTATION_NAMES = {
    'point': '_picked_point',
    'mesh': '_picked_mesh',
    'through': '_picked_through_selection',
    'visible': '_picked_visible_selection',
    'element': '_picked_element',
    'path': '_picked_path',
    'horizon': '_picked_horizon',
    'frustum': '_rectangle_selection_frustum',
}


def _launch_pick_event(interactor, _event):
    """Create a Pick event based on coordinate or left-click."""
    click_x, click_y = interactor.GetEventPosition()
    click_z = 0

    picker = interactor.GetPicker()
    renderer = interactor.GetInteractorStyle()._parent()._plotter.iren.get_poked_renderer()
    picker.Pick(click_x, click_y, click_z, renderer)


def _poked_context_callback(plotter, *args, **kwargs):
    """Use _poked_context_callback in a poked renderer context."""
    with plotter.iren.poked_subplot():
        try_callback(*args, **kwargs)


class RectangleSelection(_NoNewAttrMixin):
    """Internal data structure for rectangle based selections.

    Parameters
    ----------
    frustum : :vtk:`vtkPlanes`
        Frustum that defines the selection.
    viewport : tuple[float, float, float, float]
        The selected viewport coordinates, given as ``(x0, y0, x1, y1)``.

    """

    def __init__(self, frustum, viewport):
        self._frustum = frustum
        self._viewport = viewport

    @property
    def frustum(self) -> _vtk.vtkPlanes:  # numpydoc ignore=RT01
        """Get the selected frustum through the scene."""
        return self._frustum

    @property
    def frustum_mesh(self) -> pv.PolyData:  # numpydoc ignore=RT01
        """Get the frustum as a PyVista mesh."""
        frustum_source = _vtk.vtkFrustumSource()
        frustum_source.ShowLinesOff()
        frustum_source.SetPlanes(self.frustum)
<<<<<<< HEAD
        _update_alg(frustum_source)
        return pyvista.wrap(frustum_source.GetOutput())
=======
        frustum_source.Update()
        return pv.wrap(frustum_source.GetOutput())
>>>>>>> 658be8da

    @property
    def viewport(self) -> tuple[float, float, float, float]:  # numpydoc ignore=RT01
        """Get the selected viewport coordinates.

        Coordinates are given as: ``(x0, y0, x1, y1)``
        """
        return self._viewport


class PointPickingElementHandler(_NoNewAttrMixin):
    """Internal picking handler for element-based picking.

    This handler is only valid for single point picking operations.

    Parameters
    ----------
    mode : ElementType, optional
        The element type to pick.
    callback : callable, optional
        A callback function to be executed on picking events.

    """

    def __init__(self, mode: ElementType = ElementType.CELL, callback=None):
        self._picker_ = None
        self.callback = callback
        self.mode = ElementType.from_any(mode)

    @property
    def picker(self):  # numpydoc ignore=RT01
        """Get or set the picker instance."""
        return self._picker_()  # type: ignore[misc]

    @picker.setter
    def picker(self, picker):
        self._picker_ = weakref.ref(picker)  # type: ignore[assignment]

    def get_mesh(self):
        """Get the picked mesh.

        Returns
        -------
        pyvista.DataSet
            Picked mesh.

        """
        ds = self.picker.GetDataSet()
        if ds is not None:
            return pv.wrap(ds)
        return None

    def get_cell(self, picked_point):
        """Get the picked cell of the picked mesh.

        Parameters
        ----------
        picked_point : sequence[float]
            Coordinates of the picked point.

        Returns
        -------
        pyvista.UnstructuredGrid
            UnstructuredGrid containing the picked cell.

        """
        mesh = self.get_mesh()
        # cell_id = self.picker.GetCellId()
        cell_id = mesh.find_containing_cell(picked_point)  # more accurate
        if cell_id < 0:
            return None  # TODO: this happens but shouldn't  # pragma: no cover
        cell = mesh.extract_cells(cell_id)
        cell.cell_data['vtkOriginalCellIds'] = np.array([cell_id])
        return cell

    def get_face(self, picked_point):
        """Get the picked face of the picked cell.

        Parameters
        ----------
        picked_point : sequence[float]
            Coordinates of the picked point.

        Returns
        -------
        pyvista.UnstructuredGrid
            UnstructuredGrid containing the picked face.

        """
        cell = self.get_cell(picked_point).get_cell(0)
        if cell.n_faces > 1:
            for face in cell.faces:
                contains = face.cast_to_unstructured_grid().find_containing_cell(picked_point)
                if contains > -1:
                    break
            if contains < 0:
                # this shouldn't happen
                msg = 'Trouble aligning point with face.'
                raise RuntimeError(msg)
            face = face.cast_to_unstructured_grid()
            face.field_data['vtkOriginalFaceIds'] = np.array([len(cell.faces) - 1])
        else:
            face = cell.cast_to_unstructured_grid()
            face.field_data['vtkOriginalFaceIds'] = np.array([0])

        return face

    def get_edge(self, picked_point):
        """Get the picked edge of the picked cell.

        Parameters
        ----------
        picked_point : sequence[float]
            Coordinates of the picked point.

        Returns
        -------
        pyvista.UnstructuredGrid
            UnstructuredGrid containing the picked edge.

        """
        cell = self.get_cell(picked_point).get_cell(0)
        if cell.n_edges > 1:
            ei = (
                cell.cast_to_unstructured_grid()
                .extract_all_edges()
                .find_closest_cell(picked_point)
            )
            edge = cell.edges[ei].cast_to_unstructured_grid()
            edge.field_data['vtkOriginalEdgeIds'] = np.array([ei])
        else:
            edge = cell.cast_to_unstructured_grid()

        return edge

    def get_point(self, picked_point):
        """Get the picked point of the picked mesh.

        Parameters
        ----------
        picked_point : sequence[float]
            Coordinates of the picked point.

        Returns
        -------
        pyvista.PolyData
            Picked mesh containing the point.

        """
        mesh = self.get_mesh()
        pid = mesh.find_closest_point(picked_point)
        picked = pv.PolyData(mesh.points[pid])
        picked.point_data['vtkOriginalPointIds'] = np.array([pid])
        return picked

    def __call__(self, picked_point, picker):
        """Perform the pick."""
        self.picker = picker
        mesh = self.get_mesh()
        if mesh is None:
            return  # No selected mesh (point not on surface of mesh)

        if self.mode == ElementType.MESH:
            picked = mesh
        elif self.mode == ElementType.CELL:
            picked = self.get_cell(picked_point)
            if picked is None:
                return  # TODO: handle
        elif self.mode == ElementType.FACE:
            picked = self.get_face(picked_point)
        elif self.mode == ElementType.EDGE:
            picked = self.get_edge(picked_point)
        elif self.mode == ElementType.POINT:
            picked = self.get_point(picked_point)

        if self.callback:
            try_callback(self.callback, picked)


@abstract_class
class PickingInterface:  # numpydoc ignore=PR01
    """An internal class to hold core picking related features."""

    def __init__(self, *args, **kwargs):
        """Initialize the picking interface."""
        super().__init__(*args, **kwargs)
        self._picking_left_clicking_observer = None
        self._picking_right_clicking_observer = None
        self._picker_in_use = False
        self._picked_point = None

    def _clear_picking_representations(self):
        """Clear all picking representations."""
        for name in PICKED_REPRESENTATION_NAMES.values():
            self.remove_actor(name)  # type: ignore[attr-defined]

    @property
    def picked_point(self):  # numpydoc ignore=RT01
        """Return the picked point.

        This returns the picked point after selecting a point.

        Returns
        -------
        output : numpy.ndarray | None
            Picked point if available.

        """
        return self._picked_point

    def get_pick_position(self):
        """Get the pick position or area.

        Returns
        -------
        sequence
            Picked position or area as ``(x0, y0, x1, y1)``.

        """
        renderer = self.iren.get_poked_renderer()  # type: ignore[attr-defined]
        return renderer.get_pick_position()

    def pick_click_position(self):
        """Get corresponding click location in the 3D plot.

        Returns
        -------
        tuple
            Three item tuple with the 3D picked position.

        """
        if self.click_position is None:  # type: ignore[attr-defined]
            self.store_click_position()  # type: ignore[attr-defined]
        renderer = self.iren.get_poked_renderer()  # type: ignore[attr-defined]
        self.iren.picker.Pick(self.click_position[0], self.click_position[1], 0, renderer)  # type: ignore[attr-defined]
        return self.iren.picker.GetPickPosition()  # type: ignore[attr-defined]

    def pick_mouse_position(self):
        """Get corresponding mouse location in the 3D plot.

        Returns
        -------
        tuple
            Three item tuple with the 3D picked position.

        """
        if self.mouse_position is None:  # type: ignore[attr-defined]
            self.store_mouse_position()  # type: ignore[attr-defined]
        renderer = self.iren.get_poked_renderer()  # type: ignore[attr-defined]
        self.iren.picker.Pick(self.mouse_position[0], self.mouse_position[1], 0, renderer)  # type: ignore[attr-defined]
        return self.iren.picker.GetPickPosition()  # type: ignore[attr-defined]

    def _init_click_picking_callback(self, *, left_clicking=False):
        if left_clicking:
            self._picking_left_clicking_observer = self.iren.add_observer(  # type: ignore[attr-defined]
                'LeftButtonPressEvent',
                partial(try_callback, _launch_pick_event),
            )
        else:
            self._picking_right_clicking_observer = self.iren.add_observer(  # type: ignore[attr-defined]
                'RightButtonPressEvent',
                partial(try_callback, _launch_pick_event),
            )

    def disable_picking(self) -> None:
        """Disable any active picking and remove observers.

        Examples
        --------
        Enable and then disable picking.

        >>> import pyvista as pv
        >>> mesh = pv.Sphere(center=(1, 0, 0))
        >>> cube = pv.Cube()
        >>> pl = pv.Plotter()
        >>> _ = pl.add_mesh(mesh)
        >>> _ = pl.add_mesh(cube)
        >>> _ = pl.enable_mesh_picking()
        >>> pl.disable_picking()

        """
        # remove left and right clicking observer if available
        if getattr(self, 'iren', None):
            self.iren.remove_observer(self._picking_left_clicking_observer)  # type: ignore[attr-defined]
            self.iren.remove_observer(self._picking_right_clicking_observer)  # type: ignore[attr-defined]
            # Reset to default picker
            self.iren.reset_picker()  # type: ignore[attr-defined]
        self._picking_left_clicking_observer = None
        self._picking_right_clicking_observer = None

        self._picker_in_use = False

    def _validate_picker_not_in_use(self):
        if self._picker_in_use:
            msg = (
                'Picking is already enabled, please disable previous picking '
                'with `disable_picking()`.'
            )
            raise PyVistaPickingError(msg)

    @_deprecate_positional_args(allowed=['callback'])
    def enable_point_picking(  # noqa: PLR0917
        self,
        callback=None,
        tolerance=0.025,
        left_clicking=False,  # noqa: FBT002
        picker=PickerType.POINT,
        show_message=True,  # noqa: FBT002
        font_size=18,
        color='pink',
        point_size=10,
        show_point=True,  # noqa: FBT002
        use_picker=False,  # noqa: FBT002
        pickable_window=False,  # noqa: FBT002
        clear_on_no_selection=True,  # noqa: FBT002
        **kwargs,
    ):
        """Enable picking at points under the cursor.

        Enable picking a point at the mouse location in the render
        view using the right mouse button. This point is saved to the
        ``.picked_point`` attribute on the plotter. Pass a callback
        that takes that point as an argument. The picked
        point can either be a point on the first intersecting mesh, or
        a point in the 3D window.

        The ``picker`` choice will help determine how the point picking
        is performed.

        Parameters
        ----------
        callback : callable, optional
            When input, calls this callable after a pick is made. The
            picked point is input as the first parameter to this
            callable.

        tolerance : float, tolerance: 0.025
            Specify tolerance for performing pick operation. Tolerance
            is specified as fraction of rendering window
            size. Rendering window size is measured across diagonal.
            This is only valid for some choices of ``picker``.

        left_clicking : bool, default: False
            When ``True``, points can be picked by clicking the left mouse
            button. Default is to use the right mouse button.

        picker : str | PickerType, optional
            Choice of VTK picker class type:

                * ``'hardware'``: Uses :vtk:`vtkHardwarePicker` which is more
                  performant for large geometries (default).
                * ``'cell'``: Uses :vtk:`vtkCellPicker`.
                * ``'point'``: Uses :vtk:`vtkPointPicker` which will snap to
                  points on the surface of the mesh.
                * ``'volume'``: Uses :vtk:`vtkVolumePicker`.

        show_message : bool | str, default: True
            Show the message about how to use the point picking
            tool. If this is a string, that will be the message shown.

        font_size : int, default: 18
            Sets the size of the message.

        color : ColorLike, default: "pink"
            The color of the selected mesh when shown.

        point_size : int, default: 10
            Size of picked points if ``show_point`` is ``True``.

        show_point : bool, default: True
            Show the picked point after clicking.

        use_picker : bool, default: False
            When ``True``, the callback will also be passed the picker.

        pickable_window : bool, default: False
            When ``True`` and the chosen picker supports it, points in the
            3D window are pickable.

        clear_on_no_selection : bool, default: True
            Clear the selections when no point is selected.

        **kwargs : dict, optional
            All remaining keyword arguments are used to control how
            the picked point is interactively displayed.

        Examples
        --------
        Enable point picking with a custom message.

        >>> import pyvista as pv
        >>> pl = pv.Plotter()
        >>> _ = pl.add_mesh(pv.Sphere())
        >>> _ = pl.add_mesh(pv.Cube(), pickable=False)
        >>> pl.enable_point_picking(show_message='Pick a point')

        See :ref:`point_picking_example` for a full example using this method.

        """
        self._validate_picker_not_in_use()
        if 'use_mesh' in kwargs:
            warn_external(
                '`use_mesh` is deprecated. See `use_picker` instead.', PyVistaDeprecationWarning
            )
            use_mesh = kwargs.pop('use_mesh')
        else:
            use_mesh = False

        self_ = weakref.ref(self)

        def _end_pick_event(picker, _event):
            if (
                not pickable_window
                and hasattr(picker, 'GetDataSet')
                and picker.GetDataSet() is None
            ):
                # Clear the selection
                self._picked_point = None
                if clear_on_no_selection:
                    with self_().iren.poked_subplot():  # type: ignore[union-attr]
                        self_()._clear_picking_representations()  # type: ignore[union-attr]
                return
            with self_().iren.poked_subplot():  # type: ignore[union-attr]
                point = np.array(picker.GetPickPosition())
                point /= self_().scale  # type: ignore[union-attr] # HACK: handle scale
                self_()._picked_point = point  # type: ignore[union-attr]
                if show_point:
                    _kwargs = kwargs.copy()
                    self_().add_mesh(  # type: ignore[union-attr]
                        self_().picked_point,  # type: ignore[union-attr]
                        color=color,
                        point_size=point_size,
                        name=_kwargs.pop('name', PICKED_REPRESENTATION_NAMES['point']),
                        pickable=_kwargs.pop('pickable', False),
                        reset_camera=_kwargs.pop('reset_camera', False),
                        **_kwargs,
                    )
                if callable(callback):
                    if use_picker:
                        _poked_context_callback(self_(), callback, self.picked_point, picker)
                    elif use_mesh:  # Lower priority
                        _poked_context_callback(
                            self_(),
                            callback,
                            picker.GetDataSet(),
                            picker.GetPointId(),
                        )
                    else:
                        _poked_context_callback(self_(), callback, self.picked_point)

        if picker is not None:  # If None, that means use already set picker
            self.iren.picker = picker  # type: ignore[attr-defined]
        if hasattr(self.iren.picker, 'SetTolerance'):  # type: ignore[attr-defined]
            self.iren.picker.SetTolerance(tolerance)  # type: ignore[attr-defined]
        self.iren.add_pick_observer(_end_pick_event)  # type: ignore[attr-defined]
        self._init_click_picking_callback(left_clicking=left_clicking)
        self._picker_in_use = True

        # Now add text about cell-selection
        if show_message:
            if show_message is True:
                show_message = 'Left-click' if left_clicking else 'Right-click'
                show_message += ' or press P to pick under the mouse'
            self._picking_text = self.add_text(  # type: ignore[attr-defined]
                str(show_message),
                font_size=font_size,
                name='_point_picking_message',
            )

    @_deprecate_positional_args(allowed=['callback'])
    def enable_rectangle_picking(  # noqa: PLR0917
        self,
        callback=None,
        show_message=True,  # noqa: FBT002
        font_size=18,
        start=False,  # noqa: FBT002
        show_frustum=False,  # noqa: FBT002
        style='wireframe',
        color='pink',
        **kwargs,
    ):
        """Enable rectangle based picking at cells.

        Press ``"r"`` to enable rectangle based selection. Press
        ``"r"`` again to turn it off.

        Picking with the rectangle selection tool provides two values that
        are passed as the ``RectangleSelection`` object in the callback:

        1. ``RectangleSelection.viewport``: the viewport coordinates of the
           selection rectangle.
        2. ``RectangleSelection.frustum``: the full frustum made from
           the selection rectangle into the scene.

        Parameters
        ----------
        callback : callable, optional
            When input, calls this callable after a selection is made.
            The ``RectangleSelection`` is the only passed argument
            containing the viewport coordinates of the selection and the
            projected frustum.

        show_message : bool | str, default: True
            Show the message about how to use the cell picking tool. If this
            is a string, that will be the message shown.

        font_size : int, default: 18
            Sets the font size of the message.

        start : bool, default: False
            Automatically start the cell selection tool.

        show_frustum : bool, default: False
            Show the frustum in the scene.

        style : str, default: "wireframe"
            Visualization style of the selection frustum. One of the
            following: ``style='surface'``, ``style='wireframe'``, or
            ``style='points'``.

        color : ColorLike, default: "pink"
            The color of the selected frustum when shown.

        **kwargs : dict, optional
            All remaining keyword arguments are used to control how
            the selection frustum is interactively displayed.

        Examples
        --------
        Add a mesh and a cube to a plot and enable cell picking.

        >>> import pyvista as pv
        >>> mesh = pv.Sphere(center=(1, 0, 0))
        >>> cube = pv.Cube()
        >>> pl = pv.Plotter()
        >>> _ = pl.add_mesh(mesh)
        >>> _ = pl.add_mesh(cube)
        >>> _ = pl.enable_rectangle_picking()

        """
        self._validate_picker_not_in_use()

        self_ = weakref.ref(self)

        def _end_pick_helper(picker, *_):
            renderer = picker.GetRenderer()  # TODO: double check this is poked renderer
            x0 = int(renderer.GetPickX1())
            x1 = int(renderer.GetPickX2())
            y0 = int(renderer.GetPickY1())
            y1 = int(renderer.GetPickY2())

            selection = RectangleSelection(frustum=picker.GetFrustum(), viewport=(x0, y0, x1, y1))

            if show_frustum:
                with self_().iren.poked_subplot():  # type: ignore[union-attr]
                    _kwargs = kwargs.copy()
                    self_().add_mesh(  # type: ignore[union-attr]
                        selection.frustum_mesh,
                        name=_kwargs.pop('name', PICKED_REPRESENTATION_NAMES['frustum']),
                        style=style,
                        color=color,
                        pickable=_kwargs.pop('pickable', False),
                        reset_camera=_kwargs.pop('reset_camera', False),
                        **_kwargs,
                    )

            if callback is not None:
                _poked_context_callback(self_(), callback, selection)

        self.enable_rubber_band_style()  # type: ignore[attr-defined] # TODO: better handle?
        self.iren.picker = 'rendered'  # type: ignore[attr-defined]
        self.iren.add_pick_observer(_end_pick_helper)  # type: ignore[attr-defined]
        self._picker_in_use = True

        # Now add text about cell-selection
        if show_message:
            if show_message is True:
                show_message = 'Press R to toggle selection tool'
            self._picking_text = self.add_text(  # type: ignore[attr-defined]
                str(show_message),
                font_size=font_size,
                name='_rectangle_picking_message',
            )

        if start:
            self.iren._style_class.StartSelect()  # type: ignore[attr-defined]


@abstract_class
class PickingMethods(PickingInterface):  # numpydoc ignore=PR01
    """Internal class to contain picking utilities."""

    def __init__(self, *args, **kwargs):
        """Initialize the picking methods."""
        super().__init__(*args, **kwargs)
        self._picked_actor = None
        self._picked_mesh = None
        self._picked_cell: None | pv.MultiBlock | pv.UnstructuredGrid = None
        self._picking_text = None
        self._picked_block_index = None

    @property
    def picked_actor(self):  # numpydoc ignore=RT01
        """Return the picked mesh.

        This returns the picked actor after selecting a mesh with
        :func:`enable_surface_point_picking <pyvista.Plotter.enable_surface_point_picking>` or
        :func:`enable_mesh_picking <pyvista.Plotter.enable_mesh_picking>`.

        Returns
        -------
        output : pyvista.Actor | None
            Picked actor if available.

        """
        return self._picked_actor

    @property
    def picked_mesh(self):  # numpydoc ignore=RT01
        """Return the picked mesh.

        This returns the picked mesh after selecting a mesh with
        :func:`enable_surface_point_picking <pyvista.Plotter.enable_surface_point_picking>` or
        :func:`enable_mesh_picking <pyvista.Plotter.enable_mesh_picking>`.

        Returns
        -------
        output : pyvista.DataSet | None
            Picked mesh if available.

        """
        return self._picked_mesh

    @property
    def picked_cell(self) -> None | pv.UnstructuredGrid | pv.MultiBlock:
        r"""Return the cell-picked object.

        This returns the object containing cells that were interactively picked with
        :func:`enable_cell_picking <pyvista.Plotter.enable_cell_picking>`,
        :func:`enable_rectangle_through_picking <pyvista.Plotter.enable_rectangle_through_picking>`
        or
        :func:`enable_rectangle_visible_picking <pyvista.Plotter.enable_rectangle_visible_picking>`.

        Its value depends on the picking result:

        * if no cells have been picked, returns :py:data:`None`
        * if all picked cells belong to a single actor, returns an :class:`UnstructuredGrid`
        * if picked cells belong to multiple actors, returns a :class:`MultiBlock`
          containing ``n`` ``pyvista.UnstructuredGrid``\s, with ``n`` being the number of picked actors.

        Note that a cell data ``original_cell_ids`` is added to help identifying
        cell ids picked from the original dataset.

        .. deprecated:: 0.47
            Use the :attr:`picked_cells <pyvista.Plotter.picked_cells>` attribute instead.

        Returns
        -------
        output : None | pyvista.UnstructuredGrid | pyvista.MultiBlock
            Picked object if available.

        """  # noqa: E501
        # deprecated in 0.47, error in 0.48, remove in 0.49
        warn_external(
            category=PyVistaDeprecationWarning, message='Use the `picked_cells` attribute instead.'
        )
        return self._picked_cell

    @property
    def picked_cells(self) -> None | pv.UnstructuredGrid | pv.MultiBlock:
        r"""Return the cell-picked object.

        This returns the object containing cells that were interactively picked with
        :func:`enable_cell_picking <pyvista.Plotter.enable_cell_picking>`,
        :func:`enable_rectangle_through_picking <pyvista.Plotter.enable_rectangle_through_picking>`
        or
        :func:`enable_rectangle_visible_picking <pyvista.Plotter.enable_rectangle_visible_picking>`.

        Its value depends on the picking result:

        * if no cells have been picked, returns :py:data:`None`
        * if all picked cells belong to a single actor, returns an :class:`UnstructuredGrid`
        * if picked cells belong to multiple actors, returns a :class:`MultiBlock`
          containing ``n`` ``pyvista.UnstructuredGrid``\s, with ``n`` being the number of picked actors.

        Note that a cell data ``original_cell_ids`` is added to help identifying
        cell ids picked from the original dataset.


        Returns
        -------
        output : None | pyvista.UnstructuredGrid | pyvista.MultiBlock
            Picked object if available.

        """  # noqa: E501
        return self._picked_cell

    @property
    def picked_block_index(self):  # numpydoc ignore=RT01
        """Return the picked block index.

        This returns the picked block index after selecting a point with
        :func:`enable_point_picking <pyvista.Plotter.enable_point_picking>`.

        Returns
        -------
        output : int | None
            Picked block if available. If ``-1``, then a non-composite dataset
            was selected.

        """
        return self._picked_block_index

    @wraps(PickingInterface.disable_picking)
    def disable_picking(self) -> None:  # type: ignore[override]
        """Disable picking."""
        super().disable_picking()
        # remove any picking text
        if hasattr(self, 'renderers'):
            for renderer in self.renderers:
                renderer.remove_actor(self._picking_text, render=False)
        self._picking_text = None

    @_deprecate_positional_args(allowed=['callback'])
    def enable_surface_point_picking(  # noqa: PLR0917
        self,
        callback=None,
        show_message=True,  # noqa: FBT002
        font_size=18,
        color='pink',
        show_point=True,  # noqa: FBT002
        point_size=10,
        tolerance=0.025,
        pickable_window=False,  # noqa: FBT002
        left_clicking=False,  # noqa: FBT002
        picker=PickerType.CELL,
        use_picker=False,  # noqa: FBT002
        clear_on_no_selection=True,  # noqa: FBT002
        **kwargs,
    ):
        """Enable picking of a point on the surface of a mesh.

        Parameters
        ----------
        callback : callable, optional
            When input, calls this callable after a selection is made. The
            ``mesh`` is input as the first parameter to this callable.

        show_message : bool | str, default: True
            Show the message about how to use the mesh picking tool. If this
            is a string, that will be the message shown.

        font_size : int, default: 18
            Sets the font size of the message.

        color : ColorLike, default: "pink"
            The color of the selected mesh when shown.

        show_point : bool, default: True
            Show the selection interactively.

        point_size : int, default: 10
            Size of picked points if ``show_point`` is ``True``.

        tolerance : float, default: 0.025
            Specify tolerance for performing pick operation. Tolerance
            is specified as fraction of rendering window
            size. Rendering window size is measured across diagonal.

            .. warning::
                This is ignored with the ``'hardware'`` ``picker``.

        pickable_window : bool, default: False
            When ``True``, points in the 3D window are pickable.

        left_clicking : bool, default: False
            When ``True``, meshes can be picked by clicking the left
            mousebutton.

            .. note::
               If enabled, left-clicking will **not** display the bounding box
               around the picked mesh.

        picker : str | PickerType, optional
            Choice of VTK picker class type:

                * ``'hardware'``: Uses :vtk:`vtkHardwarePicker` which is more
                  performant for large geometries (default).
                * ``'cell'``: Uses :vtk:`vtkCellPicker`.
                * ``'point'``: Uses :vtk:`vtkPointPicker` which will snap to
                  points on the surface of the mesh.
                * ``'volume'``: Uses :vtk:`vtkVolumePicker`.

        use_picker : bool, default: False
            When ``True``, the callback will also be passed the picker.

        clear_on_no_selection : bool, default: True
            Clear the selections when no point is selected.

        **kwargs : dict, optional
            All remaining keyword arguments are used to control how
            the picked path is interactively displayed.

        Notes
        -----
        Picked point can be accessed from :attr:`picked_point
        <pyvista.Plotter.picked_point>` attribute.

        Examples
        --------
        Add a cube to a plot and enable cell picking.

        >>> import pyvista as pv
        >>> cube = pv.Cube()
        >>> pl = pv.Plotter()
        >>> _ = pl.add_mesh(cube)
        >>> _ = pl.enable_surface_point_picking()

        See :ref:`surface_point_picking_example` for a full example using this method.

        """
        # only allow certain pickers to be used for surface picking
        #  the picker class needs to have `GetDataSet()`
        picker = PickerType.from_any(picker)
        valid_pickers = [
            PickerType.POINT,
            PickerType.CELL,
            PickerType.HARDWARE,
            PickerType.VOLUME,
        ]
        if picker not in valid_pickers:
            msg = f'Invalid picker choice for surface picking. Use one of: {valid_pickers}'
            raise ValueError(msg)

        self_ = weakref.ref(self)

        def _end_pick_event(picked_point, picker):
            if not pickable_window and picker.GetActor() is None:
                self_()._picked_point = None  # type: ignore[union-attr]
                self_()._picked_actor = None  # type: ignore[union-attr]
                self_()._picked_mesh = None  # type: ignore[union-attr]
                if clear_on_no_selection:
                    with self_().iren.poked_subplot():  # type: ignore[union-attr]
                        self_()._clear_picking_representations()  # type: ignore[union-attr]
                return
            self_()._picked_actor = picker.GetActor()  # type: ignore[union-attr]
            self_()._picked_mesh = picker.GetDataSet()  # type: ignore[union-attr]

            if show_point:
                with self_().iren.poked_subplot():  # type: ignore[union-attr]
                    _kwargs = kwargs.copy()
                    self_().add_mesh(  # type: ignore[union-attr]
                        picked_point,
                        color=color,
                        point_size=point_size,
                        name=_kwargs.pop('name', PICKED_REPRESENTATION_NAMES['point']),
                        pickable=_kwargs.pop('pickable', False),
                        reset_camera=_kwargs.pop('reset_camera', False),
                        **_kwargs,
                    )
            if callable(callback):
                if use_picker:
                    _poked_context_callback(self_(), callback, picked_point, picker)
                else:
                    _poked_context_callback(self_(), callback, picked_point)

        self.enable_point_picking(
            callback=_end_pick_event,
            picker=picker,
            show_point=False,
            show_message=show_message,
            left_clicking=left_clicking,
            use_picker=True,
            font_size=font_size,
            tolerance=tolerance,
            pickable_window=True,  # let this callback handle pickable window
            clear_on_no_selection=clear_on_no_selection,
        )

    @_deprecate_positional_args(allowed=['callback'])
    def enable_mesh_picking(  # noqa: PLR0917
        self,
        callback=None,
        show=True,  # noqa: FBT002
        show_message=True,  # noqa: FBT002
        style='wireframe',
        line_width=5,
        color='pink',
        font_size=18,
        left_clicking=False,  # noqa: FBT002
        use_actor=False,  # noqa: FBT002
        picker=PickerType.CELL,
        **kwargs,
    ):
        """Enable picking of a mesh.

        Parameters
        ----------
        callback : callable, optional
            When input, calls this callable after a selection is made. The
            ``mesh`` is input as the first parameter to this callable.

        show : bool, default: True
            Show the selection interactively. Best when combined with
            ``left_clicking``.

        show_message : bool | str, default: True
            Show the message about how to use the mesh picking tool. If this
            is a string, that will be the message shown.

        style : str, default: "wireframe"
            Visualization style of the selection. One of the following:

            * ``'surface'``
            * ``'wireframe'``
            * ``'points'``

        line_width : float, default: 5.0
            Thickness of selected mesh edges.

        color : ColorLike, default: "pink"
            The color of the selected mesh when shown.

        font_size : int, default: 18
            Sets the font size of the message.

        left_clicking : bool, default: False
            When ``True``, meshes can be picked by clicking the left
            mousebutton.

            .. note::
               If enabled, left-clicking will **not** display the bounding box
               around the picked point.

        use_actor : bool, default: False
            If True, the callback will be passed the picked actor instead of
            the mesh object.

        picker : str | PickerType, optional
            Choice of VTK picker class type:

                * ``'hardware'``: Uses :vtk:`vtkHardwarePicker` which is more
                  performant for large geometries (default).
                * ``'cell'``: Uses :vtk:`vtkCellPicker`.
                * ``'point'``: Uses :vtk:`vtkPointPicker` which will snap to
                  points on the surface of the mesh.
                * ``'volume'``: Uses :vtk:`vtkVolumePicker`.


        **kwargs : dict, optional
            All remaining keyword arguments are used to control how
            the picked path is interactively displayed.

        Returns
        -------
        :vtk:`vtkPropPicker`
            Property picker.

        Examples
        --------
        Add a sphere and a cube to a plot and enable mesh picking. Enable
        ``left_clicking`` to immediately start picking on the left click and
        disable showing the box. You can still press the ``p`` key to select
        meshes.

        >>> import pyvista as pv
        >>> mesh = pv.Sphere(center=(1, 0, 0))
        >>> cube = pv.Cube()
        >>> pl = pv.Plotter()
        >>> _ = pl.add_mesh(mesh)
        >>> _ = pl.add_mesh(cube)
        >>> _ = pl.enable_mesh_picking()

        See :ref:`mesh_picking_example` for a full example using this method.

        """
        self_ = weakref.ref(self)

        def end_pick_call_back(*args):  # noqa: ARG001
            if callback:
                if use_actor:
                    _poked_context_callback(self_(), callback, self_()._picked_actor)  # type: ignore[union-attr]
                else:
                    _poked_context_callback(self_(), callback, self_()._picked_mesh)  # type: ignore[union-attr]

            if show:
                # Select the renderer where the mesh is added.
                active_renderer_index = self_().renderers._active_index  # type: ignore[union-attr]
                loc = self_().iren.get_event_subplot_loc()  # type: ignore[union-attr]
                self_().subplot(*loc)  # type: ignore[union-attr]

                # Use try in case selection is empty or invalid
                try:
                    with self_().iren.poked_subplot():  # type: ignore[union-attr]
                        _kwargs = kwargs.copy()
                        self_().add_mesh(  # type: ignore[union-attr]
                            self_()._picked_mesh,  # type: ignore[union-attr]
                            name=_kwargs.pop('name', PICKED_REPRESENTATION_NAMES['mesh']),
                            style=style,
                            color=color,
                            line_width=line_width,
                            pickable=_kwargs.pop('pickable', False),
                            reset_camera=_kwargs.pop('reset_camera', False),
                            **_kwargs,
                        )
                except Exception as e:  # noqa: BLE001  # pragma: no cover
                    warn_external('Unable to show mesh when picking:\n\n%s', str(e))  # type: ignore[arg-type]

                # Reset to the active renderer.
                loc = self_().renderers.index_to_loc(active_renderer_index)  # type: ignore[union-attr]
                self_().subplot(*loc)  # type: ignore[union-attr]

                # render here prior to running the callback
                self_().render()  # type: ignore[union-attr]

        # add on-screen message about point-selection
        if show_message and show_message is True:
            show_message = 'Left-click' if left_clicking else 'Right-click'
            show_message += ' or press P to pick single dataset under the mouse pointer'

        self.enable_surface_point_picking(
            callback=end_pick_call_back,
            picker=picker,
            show_point=False,
            show_message=show_message,
            left_clicking=left_clicking,
            use_picker=True,
            font_size=font_size,
            pickable_window=False,
        )

    @_deprecate_positional_args(allowed=['callback'])
    def enable_rectangle_through_picking(  # noqa: PLR0917
        self,
        callback=None,
        show=True,  # noqa: FBT002
        style='wireframe',
        line_width=5,
        color='pink',
        show_message=True,  # noqa: FBT002
        font_size=18,
        start=False,  # noqa: FBT002
        show_frustum=False,  # noqa: FBT002
        **kwargs,
    ):
        """Enable rectangle based cell picking through the scene.

        Parameters
        ----------
        callback : callable, optional
            When input, calls this callable after a selection is made.
            The picked cells is the only passed argument.

        show : bool, default: True
            Show the selection interactively.

        style : str, default: "wireframe"
            Visualization style of the selection frustum. One of the
            following: ``style='surface'``, ``style='wireframe'``, or
            ``style='points'``.

        line_width : float, default: 5.0
            Thickness of selected mesh edges.

        color : ColorLike, default: "pink"
            The color of the selected frustum when shown.

        show_message : bool | str, default: True
            Show the message about how to use the cell picking tool. If this
            is a string, that will be the message shown.

        font_size : int, default: 18
            Sets the font size of the message.

        start : bool, default: False
            Automatically start the cell selection tool.

        show_frustum : bool, default: False
            Show the frustum in the scene.

        **kwargs : dict, optional
            All remaining keyword arguments are used to control how
            the selection frustum is interactively displayed.

        """
        self_ = weakref.ref(self)

        def finalize(picked):
            if picked is None:
                # Indicates invalid pick
                with self_().iren.poked_subplot():  # type: ignore[union-attr]
                    self_()._clear_picking_representations()  # type: ignore[union-attr]
                return

            self._picked_cell = picked

            if show:
                # Use try in case selection is empty
                with self_().iren.poked_subplot():  # type: ignore[union-attr]
                    _kwargs = kwargs.copy()
                    self_().add_mesh(  # type: ignore[union-attr]
                        picked,
                        name=_kwargs.pop('name', PICKED_REPRESENTATION_NAMES['through']),
                        style=style,
                        color=color,
                        line_width=line_width,
                        pickable=_kwargs.pop('pickable', False),
                        reset_camera=_kwargs.pop('reset_camera', False),
                        **_kwargs,
                    )

            if callback is not None:
                _poked_context_callback(self_(), callback, self_().picked_cells)  # type: ignore[union-attr]

        def through_pick_callback(selection: RectangleSelection):
            picked = pv.MultiBlock()
            renderer = self_().iren.get_poked_renderer()  # type: ignore[union-attr]
            for actor in renderer.actors.values():
                if (
                    (mapper := actor.GetMapper())
                    and _mapper_has_data_set_input(mapper)
                    and actor.GetPickable()
                ):
                    input_mesh = pv.wrap(_mapper_get_data_set_input(actor.GetMapper()))
                    old_name, new_name = 'orig_extract_id', 'original_cell_ids'

                    #  deprecated in 0.47, rename in v0.49
                    warn_external(
                        category=PyVistaDeprecationWarning,
                        message=(
                            f'The `{old_name}` cell data has been deprecated and will be renamed'
                            f' to `{new_name} in a future version of PyVista.'
                        ),
                    )
                    input_mesh.cell_data[old_name] = (ids := np.arange(input_mesh.n_cells))
                    input_mesh.cell_data[new_name] = ids
                    extract = _vtk.vtkExtractGeometry()
                    extract.SetInputData(input_mesh)
                    extract.SetImplicitFunction(selection.frustum)
<<<<<<< HEAD
                    _update_alg(extract)
                    picked.append(pyvista.wrap(extract.GetOutput()))
=======
                    extract.Update()

                    if (wrapped := pv.wrap(extract.GetOutput())).n_cells > 0:
                        picked.append(wrapped)
>>>>>>> 658be8da

            if picked.n_blocks == 0 or picked.combine().n_cells < 1:
                self_()._picked_cell = None  # type: ignore[union-attr]
            elif picked.n_blocks == 1:
                self_()._picked_cell = picked[0]  # type: ignore[union-attr]
            else:
                self_()._picked_cell = picked  # type: ignore[union-attr]

            finalize(self_()._picked_cell)  # type: ignore[union-attr]

        self.enable_rectangle_picking(
            callback=through_pick_callback,
            show_message=show_message,
            font_size=font_size,
            show_frustum=show_frustum,
            start=start,
            style=style,
            color=color,
        )

    @_deprecate_positional_args(allowed=['callback'])
    def enable_rectangle_visible_picking(  # noqa: PLR0917
        self,
        callback=None,
        show=True,  # noqa: FBT002
        style='wireframe',
        line_width=5,
        color='pink',
        show_message=True,  # noqa: FBT002
        font_size=18,
        start=False,  # noqa: FBT002
        show_frustum=False,  # noqa: FBT002
        **kwargs,
    ):
        """Enable rectangle based cell picking on visible surfaces.

        Parameters
        ----------
        callback : callable, optional
            When input, calls this callable after a selection is made.
            The picked cells is the only passed argument.

        show : bool, default: True
            Show the selection interactively.

        style : str, default: "wireframe"
            Visualization style of the selection frustum. One of the
            following: ``style='surface'``, ``style='wireframe'``, or
            ``style='points'``.

        line_width : float, default: 5.0
            Thickness of selected mesh edges.

        color : ColorLike, default: "pink"
            The color of the selected frustum when shown.

        show_message : bool | str, default: True
            Show the message about how to use the cell picking tool. If this
            is a string, that will be the message shown.

        font_size : int, default: 18
            Sets the font size of the message.

        start : bool, default: False
            Automatically start the cell selection tool.

        show_frustum : bool, default: False
            Show the frustum in the scene.

        **kwargs : dict, optional
            All remaining keyword arguments are used to control how
            the selection frustum is interactively displayed.

        """
        self_ = weakref.ref(self)

        def finalize(picked):
            if picked is None:
                # Indicates invalid pick
                with self_().iren.poked_subplot():  # type: ignore[union-attr]
                    self_()._clear_picking_representations()  # type: ignore[union-attr]
                return

            if show:
                # Use try in case selection is empty
                with self_().iren.poked_subplot():  # type: ignore[union-attr]
                    _kwargs = kwargs.copy()
                    self_().add_mesh(  # type: ignore[union-attr]
                        picked,
                        name=_kwargs.pop('name', PICKED_REPRESENTATION_NAMES['visible']),
                        style=style,
                        color=color,
                        line_width=line_width,
                        pickable=_kwargs.pop('pickable', False),
                        reset_camera=_kwargs.pop('reset_camera', False),
                        **_kwargs,
                    )

            if callback is not None:
                _poked_context_callback(self_(), callback, picked)

        def visible_pick_callback(selection):
            picked = pv.MultiBlock()
            renderer = self_().iren.get_poked_renderer()  # type: ignore[union-attr]
            x0, y0, x1, y1 = renderer.get_pick_position()
            # x0, y0, x1, y1 = selection.viewport
            if x0 >= 0:  # initial pick position is (-1, -1, -1, -1)
                selector = _vtk.vtkOpenGLHardwareSelector()
                selector.SetFieldAssociation(_vtk.vtkDataObject.FIELD_ASSOCIATION_CELLS)
                selector.SetRenderer(renderer)
                selector.SetArea(x0, y0, x1, y1)
                selection = selector.Select()

                for node in range(selection.GetNumberOfNodes()):
                    selection_node = selection.GetNode(node)
                    if selection_node is None:  # pragma: no cover
                        # No selection
                        continue
                    cids = pv.convert_array(selection_node.GetSelectionList())
                    actor = selection_node.GetProperties().Get(_vtk.vtkSelectionNode.PROP())

                    # TODO: this is too hacky - find better way to avoid non-dataset actors
                    if not actor.GetMapper() or not hasattr(
                        actor.GetProperty(),
                        'GetRepresentation',
                    ):
                        continue

                    # if not a surface
                    if actor.GetProperty().GetRepresentation() != 2:  # pragma: no cover
                        warn_external(
                            'Display representations other than `surface` will result '
                            'in incorrect results.',
                        )
                    smesh = pv.wrap(_mapper_get_data_set_input(actor.GetMapper()))
                    smesh = smesh.copy()
                    smesh.cell_data['original_cell_ids'] = np.arange(smesh.n_cells)
                    tri_smesh = smesh.extract_surface().triangulate()
                    cids_to_get = tri_smesh.extract_cells(cids)['original_cell_ids']
                    picked.append(smesh.extract_cells(cids_to_get))

                # memory leak issues on vtk==9.0.20210612.dev0
                # See: https://gitlab.kitware.com/vtk/vtk/-/issues/18239#note_973826
                selection.UnRegister(selection)

            if len(picked) == 0 or picked.combine().n_cells < 1:
                self_()._picked_cell = None  # type: ignore[union-attr]
            elif len(picked) == 1:
                self_()._picked_cell = picked[0]  # type: ignore[union-attr]
            else:
                self_()._picked_cell = picked  # type: ignore[union-attr]

            finalize(self_()._picked_cell)  # type: ignore[union-attr]

        self.enable_rectangle_picking(
            callback=visible_pick_callback,
            show_message=show_message,
            font_size=font_size,
            start=start,
            show_frustum=show_frustum,
            style=style,
            color=color,
        )

    @_deprecate_positional_args(allowed=['callback'])
    def enable_cell_picking(  # noqa: PLR0917
        self,
        callback=None,
        through=True,  # noqa: FBT002
        show=True,  # noqa: FBT002
        show_message=True,  # noqa: FBT002
        style='wireframe',
        line_width=5,
        color='pink',
        font_size=18,
        start=False,  # noqa: FBT002
        show_frustum=False,  # noqa: FBT002
        **kwargs,
    ):
        """Enable picking of cells with a rectangle selection tool.

        Press ``"r"`` to enable rectangle based selection.  Press
        ``"r"`` again to turn it off. Selection will be saved to
        :attr:`picked_cells <pyvista.Plotter.picked_cells>` as:

        * a :class:`MultiBlock` when multiple meshes have been picked,
        * an :class:`UnstructuredGrid` if a single mesh have been picked.

        All meshes in the scene are available for picking by default.
        If you would like to only pick a single mesh in the scene,
        use the ``pickable=False`` argument when adding the other
        meshes to the scene.

        Uses last input mesh for input by default.

        .. warning::
           Visible cell picking (``through=False``) will only work if
           the mesh is displayed with a ``'surface'`` representation
           style (the default).

        Parameters
        ----------
        callback : callable, optional
            When input, calls this callable after a selection is made.
            The :attr:`picked_cells <pyvista.Plotter.picked_cells>` is given
            as the first parameter to this callable.

        through : bool, default: True
            When ``True`` the picker will select all cells
            through the mesh(es). When ``False``, the picker will select
            only visible cells on the selected surface(s).

        show : bool, default: True
            Show the selection interactively.

        show_message : bool | str, default: True
            Show the message about how to use the cell picking tool. If this
            is a string, that will be the message shown.

        style : str, default: "wireframe"
            Visualization style of the selection.  One of the
            following: ``style='surface'``, ``style='wireframe'``, or
            ``style='points'``.

        line_width : float, default: 5.0
            Thickness of selected mesh edges.

        color : ColorLike, default: "pink"
            The color of the selected mesh when shown.

        font_size : int, default: 18
            Sets the font size of the message.

        start : bool, default: False
            Automatically start the cell selection tool.

        show_frustum : bool, default: False
            Show the frustum in the scene.

        **kwargs : dict, optional
            All remaining keyword arguments are used to control how
            the selection is interactively displayed.

        Examples
        --------
        Add a mesh and a cube to a plot and enable cell picking.

        >>> import pyvista as pv
        >>> mesh = pv.Sphere(center=(1, 0, 0))
        >>> cube = pv.Cube()
        >>> pl = pv.Plotter()
        >>> _ = pl.add_mesh(mesh)
        >>> _ = pl.add_mesh(cube)
        >>> _ = pl.enable_cell_picking()

        """
        if through:
            method = self.enable_rectangle_through_picking
        else:
            method = self.enable_rectangle_visible_picking
        method(
            callback=callback,
            show=show,
            show_message=show_message,
            style=style,
            line_width=line_width,
            color=color,
            font_size=font_size,
            start=start,
            show_frustum=show_frustum,
            **kwargs,
        )

    @_deprecate_positional_args(allowed=['callback'])
    def enable_element_picking(  # noqa: PLR0917
        self,
        callback=None,
        mode='cell',
        show=True,  # noqa: FBT002
        show_message=True,  # noqa: FBT002
        font_size=18,
        tolerance=0.025,
        pickable_window=False,  # noqa: FBT002
        left_clicking=False,  # noqa: FBT002
        picker=PickerType.CELL,
        **kwargs,
    ):
        """Select individual elements on a mesh.

        Parameters
        ----------
        callback : callable, optional
            When input, calls this callable after a selection is made. The
            ``mesh`` is input as the first parameter to this callable.

        mode : str | ElementType, default: "cell"
            The picking mode. Either ``"mesh"``, ``"cell"``, ``"face"``,
            ``"edge"``, or ``"point"``.

        show : bool, default: True
            Show the selection interactively.

        show_message : bool | str, default: True
            Show the message about how to use the mesh picking tool. If this
            is a string, that will be the message shown.

        font_size : int, default: 18
            Sets the font size of the message.

        tolerance : float, default: 0.025
            Specify tolerance for performing pick operation. Tolerance
            is specified as fraction of rendering window
            size. Rendering window size is measured across diagonal.

            .. warning::
                This is ignored with the ``'hardware'`` ``picker``.

        pickable_window : bool, default: False
            When ``True``, points in the 3D window are pickable.

        left_clicking : bool, default: False
            When ``True``, meshes can be picked by clicking the left
            mousebutton.

            .. note::
               If enabled, left-clicking will **not** display the bounding box
               around the picked mesh.

        picker : str | PickerType, optional
            Choice of VTK picker class type:

                * ``'hardware'``: Uses :vtk:`vtkHardwarePicker` which is more
                  performant for large geometries (default).
                * ``'cell'``: Uses :vtk:`vtkCellPicker`.
                * ``'point'``: Uses :vtk:`vtkPointPicker` which will snap to
                  points on the surface of the mesh.
                * ``'volume'``: Uses :vtk:`vtkVolumePicker`.

        **kwargs : dict, optional
            All remaining keyword arguments are used to control how
            the picked path is interactively displayed.

        See Also
        --------
        :ref:`element_picking_example`

        """
        mode = ElementType.from_any(mode)
        self_ = weakref.ref(self)

        def _end_handler(picked):
            if callback:
                _poked_context_callback(self_(), callback, picked)

            if mode == ElementType.CELL:
                self._picked_cell = picked

            if show:
                if mode == ElementType.CELL:
                    kwargs.setdefault('color', 'pink')
                elif mode == ElementType.EDGE:
                    kwargs.setdefault('color', 'magenta')
                else:
                    kwargs.setdefault('color', 'pink')

                if mode in [ElementType.CELL, ElementType.FACE]:
                    picked = picked.extract_all_edges()

                with self.iren.poked_subplot():  # type: ignore[attr-defined]
                    _kwargs = kwargs.copy()
                    self.add_mesh(  # type: ignore[attr-defined]
                        picked,
                        name=_kwargs.pop('name', PICKED_REPRESENTATION_NAMES['element']),
                        pickable=_kwargs.pop('pickable', False),
                        reset_camera=_kwargs.pop('reset_camera', False),
                        point_size=_kwargs.pop('point_size', 5),
                        line_width=_kwargs.pop('line_width', 5),
                        **_kwargs,
                    )

        handler = PointPickingElementHandler(mode=mode, callback=_end_handler)

        self.enable_surface_point_picking(
            callback=handler,
            show_message=show_message,
            font_size=font_size,
            show_point=False,
            tolerance=tolerance,
            pickable_window=pickable_window,
            left_clicking=left_clicking,
            picker=picker,
            use_picker=True,
            **kwargs,
        )

    def enable_block_picking(self, callback=None, side='left'):
        """Enable composite block picking.

        Use this picker to return the index of a DataSet when using composite
        dataset like :class:`pyvista.MultiBlock` and pass it to a callback.

        Parameters
        ----------
        callback : callable, optional
            When input, this picker calls this callable after a selection is
            made. The composite index is passed to ``callback`` as the first
            argument and the dataset as the second argument.

        side : str, default: "left"
            The mouse button to track (either ``'left'`` or ``'right'``).
            Also accepts ``'r'`` or ``'l'``.

        Notes
        -----
        The picked block index can be accessed from :attr:`picked_block_index
        <pyvista.Plotter.picked_block_index>` attribute.

        Examples
        --------
        Enable block picking with a multiblock dataset. Left clicking will turn
        blocks blue while right picking will turn the block back to the default
        color.

        >>> import pyvista as pv
        >>> multiblock = pv.MultiBlock([pv.Cube(), pv.Sphere(center=(0, 0, 1))])
        >>> pl = pv.Plotter()
        >>> actor, mapper = pl.add_composite(multiblock)
        >>> def turn_blue(index, dataset):
        ...     mapper.block_attr[index].color = 'blue'
        >>> pl.enable_block_picking(callback=turn_blue, side='left')
        >>> def clear_color(index, dataset):
        ...     mapper.block_attr[index].color = None
        >>> pl.enable_block_picking(callback=clear_color, side='right')
        >>> pl.show()

        """
        # use a weak reference to enable garbage collection
        self_ = weakref.ref(self)

        sel_index = _vtk.vtkSelectionNode.COMPOSITE_INDEX()
        sel_prop = _vtk.vtkSelectionNode.PROP()

        def get_picked_block(*args, **kwargs):  # numpydoc ignore=PR01  # noqa: ARG001
            """Get the picked block and pass it to the user callback."""
            x, y = self.mouse_position  # type: ignore[attr-defined]
            loc = self_().iren.get_event_subplot_loc()  # type: ignore[union-attr]
            index = self_().renderers.loc_to_index(loc)  # type: ignore[union-attr]
            renderer = self_().renderers[index]  # type: ignore[union-attr]

            selector = _vtk.vtkOpenGLHardwareSelector()
            selector.SetRenderer(renderer)
            selector.SetArea(x, y, x, y)
            selection = selector.Select()

            for ii in range(selection.GetNumberOfNodes()):
                node = selection.GetNode(ii)
                if node is None:  # pragma: no cover
                    continue
                node_prop = node.GetProperties()
                self._picked_block_index = node_prop.Get(sel_index)

                # Safely return the dataset as it's possible a non pyvista
                # mapper was added
                mapper = node_prop.Get(sel_prop).GetMapper()
                if isinstance(mapper, CompositePolyDataMapper):
                    dataset = mapper.block_attr.get_block(self._picked_block_index)
                else:  # pragma: no cover
                    dataset = None

                if callable(callback):
                    _poked_context_callback(self_(), callback, self._picked_block_index, dataset)

        self.track_click_position(callback=get_picked_block, viewport=True, side=side)  # type: ignore[attr-defined]


@abstract_class
class PickingHelper(PickingMethods):
    """Internal container class to contain picking helper methods."""

    def __init__(self, *args, **kwargs):
        """Initialize the picking methods."""
        super().__init__(*args, **kwargs)
        self.picked_path = None
        self.picked_geodesic = None
        self.picked_horizon = None
        self._last_picked_idx: int | None = None

    @_deprecate_positional_args
    def fly_to_mouse_position(self, focus=False):  # noqa: FBT002
        """Focus on last stored mouse position."""
        if self.mouse_position is None:  # type: ignore[attr-defined]
            self.store_mouse_position()  # type: ignore[attr-defined]
        click_point = self.pick_mouse_position()
        if focus:
            self.set_focus(click_point)  # type: ignore[attr-defined]
        else:
            self.fly_to(click_point)  # type: ignore[attr-defined]

    def enable_fly_to_right_click(self, callback=None):
        """Set the camera to track right click positions.

        A convenience method to track right click positions and fly to
        the picked point in the scene. The callback will be passed the
        point in 3D space.

        Parameters
        ----------
        callback : callable
            Callback to call immediately after right clicking.

        """
        self_ = weakref.ref(self)

        def _the_callback(*_):
            click_point = self.pick_mouse_position()
            self.fly_to(click_point)  # type: ignore[attr-defined]
            if callable(callback):
                _poked_context_callback(self_(), callback, click_point)

        self.track_click_position(callback=_the_callback, side='right')  # type: ignore[attr-defined]

    @_deprecate_positional_args(allowed=['callback'])
    def enable_path_picking(  # noqa: PLR0917
        self,
        callback=None,
        show_message=True,  # noqa: FBT002
        font_size=18,
        color='pink',
        point_size=10,
        line_width=5,
        show_path=True,  # noqa: FBT002
        tolerance=0.025,
        **kwargs,
    ):
        """Enable picking at paths.

        This is a convenience method for :func:`enable_point_picking
        <pyvista.Plotter.enable_point_picking>` to keep track of the
        picked points and create a line using those points.

        The line is saved to the ``.picked_path`` attribute of this
        plotter

        Parameters
        ----------
        callback : callable, optional
            When given, calls this callable after a pick is made.  The
            entire picked path is passed as the only parameter to this
            callable.

        show_message : bool | str, default: True
            Show the message about how to use the point picking
            tool. If this is a string, that will be the message shown.

        font_size : int, default: 18
            Sets the size of the message.

        color : ColorLike, default: "pink"
            The color of the selected mesh when shown.

        point_size : int, default: 10
            Size of picked points if ``show_path`` is ``True``.

        line_width : float, default: 5.0
            Thickness of path representation if ``show_path`` is
            ``True``.

        show_path : bool, default: True
            Show the picked path interactively.

        tolerance : float, default: 0.025
            Specify tolerance for performing pick operation. Tolerance
            is specified as fraction of rendering window
            size.  Rendering window size is measured across diagonal.

        **kwargs : dict, optional
            All remaining keyword arguments are used to control how
            the picked path is interactively displayed.

        """
        self_ = weakref.ref(self)
        kwargs.setdefault('pickable', False)

        def make_line_cells(n_points):
            cells = np.arange(0, n_points, dtype=np.int_)
            return np.insert(cells, 0, n_points)

        the_points = []

        def _the_callback(picked_point, picker):
            if picker.GetDataSet() is None:
                return
            the_points.append(picked_point)
            self.picked_path = pv.PolyData(np.array(the_points))
            self.picked_path.lines = make_line_cells(len(the_points))
            if show_path:
                with self.iren.poked_subplot():  # type: ignore[attr-defined]
                    _kwargs = kwargs.copy()
                    self.add_mesh(  # type: ignore[attr-defined]
                        self.picked_path,
                        color=color,
                        name=_kwargs.pop('name', PICKED_REPRESENTATION_NAMES['path']),
                        line_width=line_width,
                        point_size=point_size,
                        pickable=_kwargs.pop('pickable', False),
                        reset_camera=_kwargs.pop('reset_camera', False),
                        **_kwargs,
                    )
            if callable(callback):
                _poked_context_callback(self_(), callback, self.picked_path)

        def _clear_path_event_watcher():
            del the_points[:]
            with self.iren.poked_subplot():  # type: ignore[attr-defined]
                self._clear_picking_representations()

        self.add_key_event('c', _clear_path_event_watcher)  # type: ignore[attr-defined]
        if show_message is True:
            show_message = 'Press P to pick under the mouse\nPress C to clear'

        self.enable_surface_point_picking(
            callback=_the_callback,
            use_picker=True,
            font_size=font_size,
            show_message=show_message,
            show_point=False,
            tolerance=tolerance,
            clear_on_no_selection=False,
        )

    @_deprecate_positional_args(allowed=['callback'])
    def enable_geodesic_picking(  # noqa: PLR0917
        self,
        callback=None,
        show_message=True,  # noqa: FBT002
        font_size=18,
        color='pink',
        point_size=10,
        line_width=5,
        tolerance=0.025,
        show_path=True,  # noqa: FBT002
        keep_order=True,  # noqa: FBT002
        **kwargs,
    ):
        """Enable picking at geodesic paths.

        This is a convenience method for ``enable_point_picking`` to
        keep track of the picked points and create a geodesic path
        using those points.

        The geodesic path is saved to the ``.picked_geodesic``
        attribute of this plotter.

        Parameters
        ----------
        callback : callable, optional
            When given, calls this callable after a pick is made.  The
            entire picked, geodesic path is passed as the only
            parameter to this callable.

        show_message : bool | str, default: True
            Show the message about how to use the point picking
            tool. If this is a string, that will be the message shown.

        font_size : int, default: 18
            Sets the size of the message.

        color : ColorLike, default: "pink"
            The color of the selected mesh when shown.

        point_size : int, default: 10
            Size of picked points if ``show_path`` is ``True``.

        line_width : float, default: 5.0
            Thickness of path representation if ``show_path`` is
            ``True``.

        tolerance : float, default: 0.025
            Specify tolerance for performing pick operation. Tolerance
            is specified as fraction of rendering window
            size.  Rendering window size is measured across diagonal.

        show_path : bool, default: True
            Show the picked path interactively.

        keep_order : bool, default: True
            If ``True``, the created geodesic path is a single ordered
            and cleaned line from the first point to the last.

            .. note::

                In older versions there were apparent discontinuities
                in the resulting path due to the behavior of the
                underlying VTK filter which corresponds to
                ``keep_order=False``.

            .. versionadded:: 0.32.0

        **kwargs : dict, optional
            All remaining keyword arguments are used to control how
            the picked path is interactively displayed.

        """
        self_ = weakref.ref(self)

        kwargs.setdefault('pickable', False)

        self.picked_geodesic = pv.PolyData()

        def _the_callback(picked_point, picker):
            if picker.GetDataSet() is None:
                return
            mesh = pv.wrap(picker.GetDataSet())
            idx = mesh.find_closest_point(picked_point)
            point = mesh.points[idx]
            if self._last_picked_idx is None:
                self.picked_geodesic = pv.PolyData(point)
                self.picked_geodesic['vtkOriginalPointIds'] = [idx]
            else:
                surface = mesh.extract_surface().triangulate()
                locator = _vtk.vtkPointLocator()
                locator.SetDataSet(surface)
                locator.BuildLocator()
                start_idx = locator.FindClosestPoint(mesh.points[self._last_picked_idx])
                end_idx = locator.FindClosestPoint(point)
                self.picked_geodesic += surface.geodesic(start_idx, end_idx, keep_order=keep_order)
                if keep_order:
                    # it makes sense to remove adjacent duplicate points
                    self.picked_geodesic.clean(
                        inplace=True,
                        lines_to_points=False,
                        polys_to_lines=False,
                        strips_to_polys=False,
                    )
            self._last_picked_idx = idx

            if show_path:
                with self.iren.poked_subplot():  # type: ignore[attr-defined]
                    _kwargs = kwargs.copy()
                    self.add_mesh(  # type: ignore[attr-defined]
                        self.picked_geodesic,
                        color=color,
                        name=_kwargs.pop('name', PICKED_REPRESENTATION_NAMES['path']),
                        line_width=line_width,
                        point_size=point_size,
                        pickable=_kwargs.pop('pickable', False),
                        reset_camera=_kwargs.pop('reset_camera', False),
                        **_kwargs,
                    )
            if callable(callback):
                _poked_context_callback(self_(), callback, self.picked_geodesic)

        def _clear_g_path_event_watcher():
            self.picked_geodesic = pv.PolyData()
            with self.iren.poked_subplot():  # type: ignore[attr-defined]
                self._clear_picking_representations()
            self._last_picked_idx = None

        self.add_key_event('c', _clear_g_path_event_watcher)  # type: ignore[attr-defined]
        if show_message is True:
            show_message = 'Press P to pick under the mouse\nPress C to clear'

        self.enable_surface_point_picking(
            callback=_the_callback,
            use_picker=True,
            font_size=font_size,
            show_message=show_message,
            tolerance=tolerance,
            show_point=False,
            clear_on_no_selection=False,
        )

    @_deprecate_positional_args(allowed=['callback'])
    def enable_horizon_picking(  # noqa: PLR0917
        self,
        callback=None,
        normal=(0.0, 0.0, 1.0),
        width=None,
        show_message=True,  # noqa: FBT002
        font_size=18,
        color='pink',
        point_size=10,
        line_width=5,
        show_path=True,  # noqa: FBT002
        opacity=0.75,
        show_horizon=True,  # noqa: FBT002
        **kwargs,
    ):
        """Enable horizon picking.

        Helper for the ``enable_path_picking`` method to also show a
        ribbon surface along the picked path. Ribbon is saved under
        ``.picked_horizon``.

        Parameters
        ----------
        callback : callable, optional
            When given, calls this callable after a pick is made.  The
            entire picked path is passed as the only parameter to this
            callable.

        normal : sequence[float], default: (0.0, 0.0, 1.0)
            The normal to the horizon surface's projection plane.

        width : float, optional
            The width of the horizon surface. Default behaviour will
            dynamically change the surface width depending on its
            length.

        show_message : bool | str, default: True
            Show the message about how to use the horizon picking
            tool. If this is a string, that will be the message shown.

        font_size : int, default: 18
            Sets the font size of the message.

        color : ColorLike, default: "pink"
            The color of the horizon surface if shown.

        point_size : int, default: 10
            Size of picked points if ``show_horizon`` is ``True``.

        line_width : float, default: 5.0
            Thickness of path representation if ``show_horizon`` is
            ``True``.

        show_path : bool, default: True
            Show the picked path that the horizon is built from
            interactively.

        opacity : float, default: 0.75
            The opacity of the horizon surface if shown.

        show_horizon : bool, default: True
            Show the picked horizon surface interactively.

        **kwargs : dict, optional
            All remaining keyword arguments are used to control how
            the picked path is interactively displayed.

        """
        self_ = weakref.ref(self)

        def _clear_horizon_event_watcher():
            self.picked_horizon = pv.PolyData()
            with self.iren.poked_subplot():  # type: ignore[attr-defined]
                self._clear_picking_representations()

        self.add_key_event('c', _clear_horizon_event_watcher)  # type: ignore[attr-defined]

        def _the_callback(path):
            if path.n_points < 2:
                _clear_horizon_event_watcher()
                return
            self.picked_horizon = path.ribbon(normal=normal, width=width)

            if show_horizon:
                with self.iren.poked_subplot():  # type: ignore[attr-defined]
                    _kwargs = kwargs.copy()
                    self.add_mesh(  # type: ignore[attr-defined]
                        self.picked_horizon,
                        name=_kwargs.get('name', PICKED_REPRESENTATION_NAMES['horizon']),
                        color=color,
                        opacity=opacity,
                        pickable=_kwargs.pop('pickable', False),
                        reset_camera=_kwargs.pop('reset_camera', False),
                        **_kwargs,
                    )

            if callable(callback):
                _poked_context_callback(self_(), callback, path)

        self.enable_path_picking(
            callback=_the_callback,
            show_message=show_message,
            font_size=font_size,
            color=color,
            point_size=point_size,
            line_width=line_width,
            show_path=show_path,
            **kwargs,
        )<|MERGE_RESOLUTION|>--- conflicted
+++ resolved
@@ -80,13 +80,8 @@
         frustum_source = _vtk.vtkFrustumSource()
         frustum_source.ShowLinesOff()
         frustum_source.SetPlanes(self.frustum)
-<<<<<<< HEAD
         _update_alg(frustum_source)
-        return pyvista.wrap(frustum_source.GetOutput())
-=======
-        frustum_source.Update()
         return pv.wrap(frustum_source.GetOutput())
->>>>>>> 658be8da
 
     @property
     def viewport(self) -> tuple[float, float, float, float]:  # numpydoc ignore=RT01
@@ -1226,15 +1221,10 @@
                     extract = _vtk.vtkExtractGeometry()
                     extract.SetInputData(input_mesh)
                     extract.SetImplicitFunction(selection.frustum)
-<<<<<<< HEAD
                     _update_alg(extract)
-                    picked.append(pyvista.wrap(extract.GetOutput()))
-=======
-                    extract.Update()
 
                     if (wrapped := pv.wrap(extract.GetOutput())).n_cells > 0:
                         picked.append(wrapped)
->>>>>>> 658be8da
 
             if picked.n_blocks == 0 or picked.combine().n_cells < 1:
                 self_()._picked_cell = None  # type: ignore[union-attr]
