"""Wrap vtkLookupTable."""
<<<<<<< HEAD
from typing import Any, Dict, Optional, Tuple, Union, cast
=======

from typing import Any, Optional, Tuple, Union
>>>>>>> 27a3d847

import numpy as np

import pyvista
from pyvista.core.utilities.arrays import convert_array
from pyvista.core.utilities.misc import no_new_attr

from . import _vtk
from ._typing import ColorLike
from .colors import Color, get_cmap_safe
from .tools import opacity_transfer_function

RAMP_MAP = {0: 'linear', 1: 's-curve', 2: 'sqrt'}
RAMP_MAP_INV = {k: v for v, k in RAMP_MAP.items()}


class lookup_table_ndarray(np.ndarray):  # type: ignore[type-arg]
    """An ndarray which references the owning table and the underlying vtkArray.

    This class is used to ensure that the internal vtkLookupTable updates when
    the values array is updated.

    """

    def __new__(
        cls,
        array,
        table=None,
    ):
        """Allocate the array."""
        obj = convert_array(array).view(cls)
        obj.VTKObject = array

        obj.table = _vtk.vtkWeakReference()
        obj.table.Set(table)

        return obj

    def __array_finalize__(self, obj):
        """Finalize array (associate with parent metadata)."""
        _vtk.VTKArray.__array_finalize__(self, obj)
        if np.shares_memory(self, obj):
            self.table = getattr(obj, 'table', None)
            self.VTKObject = getattr(obj, 'VTKObject', None)
        else:
            self.table = None
            self.VTKObject = None

    def __setitem__(self, key, value):
        """Implement [] set operator.

        When the array is changed it triggers "Modified()" which updates
        all upstream objects, including any render windows holding the
        object.
        """
        super().__setitem__(key, value)
        if self.VTKObject is not None:
            self.VTKObject.Modified()

        # the associated dataset should also be marked as modified
        if self.table is not None and self.table.Get():
            # this creates a new shallow copy and is necessary to update the
            # internal VTK array
            self.table.Get().values = self

    def __array_wrap__(self, out_arr, context=None):
        """Return a numpy scalar if array is 0d.

        See https://github.com/numpy/numpy/issues/5819

        """
        if out_arr.ndim:
            return np.ndarray.__array_wrap__(self, out_arr, context)

        # Match numpy's behavior and return a numpy dtype scalar
        return out_arr[()]

    __getattr__ = _vtk.VTKArray.__getattr__


@no_new_attr
class LookupTable(_vtk.vtkLookupTable):
    """Scalar to RGBA mapping table.

    A lookup table is an array that maps input values to output values. When
    plotting data over a dataset, it is necessary to map those scalars to
    colors (in the RGBA format), and this class provides the functionality to
    do so.

    See `vtkLookupTable
    <https://vtk.org/doc/nightly/html/classvtkLookupTable.html>`_ for more
    details regarding the underlying VTK API.

    Parameters
    ----------
    cmap : str | colors.Colormap, optional
        Color map from ``matplotlib``, ``colorcet``, or ``cmocean``. Either
        ``cmap`` or ``values`` can be set, but not both.

    n_values : int, default: 256
        Number of colors in the color map.

    flip : bool, default: False
        Flip the direction of cmap. Most colormaps allow ``*_r`` suffix to do this
        as well.

    values : array_like[float], optional
        Lookup table values. Either ``values`` or ``cmap`` can be set, but not
        both.

    value_range : tuple, optional
        The range of the brightness of the mapped lookup table. This range is
        only used when creating custom color maps and will be ignored if
        ``cmap`` is set.

    hue_range : tuple, optional
        Lookup table hue range. This range is only used when creating custom
        color maps and will be ignored if ``cmap`` is set.

    alpha_range : tuple, optional
        Lookup table alpha (transparency) range. This range is only used when
        creating custom color maps and will be ignored if ``cmap`` is set.

    scalar_range : tuple, optional
        The range of scalars which will be mapped to colors. Values outside of
        this range will be colored according to
        :attr`LookupTable.below_range_color` and
        :attr`LookupTable.above_range_color`.

    log_scale : bool, optional
        Use a log scale when mapping scalar values.

    nan_color : ColorLike, optional
        Color to render any values that are NANs.

    above_range_color : ColorLike, optional
        Color to render any values above :attr:`LookupTable.scalar_range`.

    below_range_color : ColorLike, optional
        Color to render any values below :attr:`LookupTable.scalar_range`.

    ramp : str, optional
        The shape of the table ramp. This range is only used when creating
        custom color maps and will be ignored if ``cmap`` is set.

    annotations : dict, optional
        A dictionary of annotations. Keys are the float values in the scalars
        range to annotate on the scalar bar and the values are the string
        annotations.

    Examples
    --------
    Plot the lookup table with the default VTK color map.

    >>> import pyvista as pv
    >>> lut = pv.LookupTable()
    >>> lut
    LookupTable (...)
      Table Range:                (0.0, 1.0)
      N Values:                   256
      Above Range Color:          None
      Below Range Color:          None
      NAN Color:                  Color(name='maroon', hex='#800000ff', opacity=255)
      Log Scale:                  False
      Color Map:                  "PyVista Lookup Table"
        Alpha Range:              (1.0, 1.0)
        Hue Range:                (0.0, 0.66667)
        Saturation Range          (1.0, 1.0)
        Value Range               (1.0, 1.0)
        Ramp                      s-curve
    >>> lut.plot()

    Plot the lookup table with the ``'inferno'`` color map.

    >>> import pyvista as pv
    >>> lut = pv.LookupTable('inferno', n_values=32)
    >>> lut
    LookupTable (...)
      Table Range:                (0.0, 1.0)
      N Values:                   32
      Above Range Color:          None
      Below Range Color:          None
      NAN Color:                  Color(name='maroon', hex='#800000ff', opacity=255)
      Log Scale:                  False
      Color Map:                  "inferno"
    >>> lut.plot()

    """

    _nan_color_set = False
    _cmap = None
    _values_manual = False
    _opacity_parm: Tuple[Any, bool, str] = (None, False, 'quadratic')

    def __init__(
        self,
        cmap=None,
        n_values=256,
        flip=False,
        values=None,
        value_range=None,
        hue_range=None,
        alpha_range=None,
        scalar_range=None,
        log_scale=None,
        nan_color=None,
        above_range_color=None,
        below_range_color=None,
        ramp=None,
        annotations=None,
    ):
        """Initialize the lookup table."""
        if cmap is not None and values is not None:
            raise ValueError('Cannot set both `cmap` and `values`.')

        if cmap is not None:
            self.apply_cmap(cmap, n_values=n_values, flip=flip)
        elif values is not None:
            self.values = values
        else:
            self.n_values = n_values
            if value_range is not None:
                self.value_range = value_range
            if hue_range is not None:
                self.hue_range = hue_range
            if alpha_range is not None:
                self.alpha_range = alpha_range
            if ramp is not None:
                self.ramp = ramp

        if nan_color is not None:
            self.nan_color = nan_color
        if above_range_color is not None:
            self.above_range_color = above_range_color
        if below_range_color is not None:
            self.below_range_color = below_range_color
        if scalar_range is not None:
            self.scalar_range = scalar_range
        if log_scale is not None:
            self.log_scale = log_scale
        if annotations is not None:
            self.annotations = annotations

    @property
    def value_range(self) -> Optional[Tuple[float, float]]:  # numpydoc ignore=RT01
        """Return or set the brightness of the mapped lookup table.

        This range is only used when creating custom color maps and will return
        ``None`` when a color map has been set with :attr:`LookupTable.cmap`.

        This will clear any existing color map and create new values for the
        lookup table when set.

        Examples
        --------
        Show the effect of setting the value range on the default color
        map.

        >>> import pyvista as pv
        >>> lut = pv.LookupTable()
        >>> lut.value_range = (0, 1.0)
        >>> lut.plot()

        Demonstrate a different value range.

        >>> import pyvista as pv
        >>> lut = pv.LookupTable()
        >>> lut.value_range = (0.5, 0.8)
        >>> lut.plot()

        """
        if self._cmap:
            return
        return self.GetValueRange()

    @value_range.setter
    def value_range(self, value: Tuple[float, float]):  # numpydoc ignore=GL08
        self.SetValueRange(value)
        self.rebuild()

    @property
    def hue_range(self) -> Optional[Tuple[float, float]]:  # numpydoc ignore=RT01
        """Return or set the hue range.

        This range is only used when creating custom color maps and will return
        ``None`` when a color map has been set with :attr:`LookupTable.cmap`.

        This will clear any existing color map and create new values for the
        lookup table when set.

        Examples
        --------
        Set the hue range. This allows you to create a lookup table
        without setting a color map.

        >>> import pyvista as pv
        >>> lut = pv.LookupTable()
        >>> lut.hue_range = (0, 0.1)
        >>> lut.plot()

        Create a different color map.

        >>> import pyvista as pv
        >>> lut = pv.LookupTable()
        >>> lut.hue_range = (0.5, 0.8)
        >>> lut.plot()

        """
        if self._cmap:
            return
        return self.GetHueRange()

    @hue_range.setter
    def hue_range(self, value: Tuple[float, float]):  # numpydoc ignore=GL08
        self.SetHueRange(value)
        self.rebuild()

    @property
    def cmap(self) -> Optional[str]:  # numpydoc ignore=RT01
        """Return or set the color map used by this lookup table.

        Examples
        --------
        Apply the single Matplotlib color map ``"Oranges"``.

        >>> import pyvista as pv
        >>> lut = pv.LookupTable()
        >>> lut.cmap = 'Oranges'
        >>> lut.plot()

        Apply a list of colors as a colormap.

        >>> import pyvista as pv
        >>> lut = pv.LookupTable()
        >>> lut.cmap = ['black', 'red', 'orange']
        >>> lut.plot()

        """
        return self._cmap

    @cmap.setter
    def cmap(self, value):  # numpydoc ignore=GL08
        self.apply_cmap(value, self.n_values)

    @property
    def log_scale(self) -> bool:  # numpydoc ignore=RT01
        """Use log scale.

        When ``True`` the lookup table is a log scale to
        :attr:`LookupTable.scalar_range`. Otherwise, it is linear scale.

        Examples
        --------
        Use log scale for the lookup table.

        >>> import pyvista as pv
        >>> lut = pv.LookupTable()
        >>> lut.log_scale = True
        >>> lut.scalar_range = (1, 100)
        >>> lut.plot()

        """
        return bool(self.GetScale())

    @log_scale.setter
    def log_scale(self, value: bool):  # numpydoc ignore=GL08
        self.SetScale(value)

    def __repr__(self):
        """Return the representation."""
        lines = [f'{type(self).__name__} ({hex(id(self))})']
        lines.append(f'  Table Range:                {self.scalar_range}')
        lines.append(f'  N Values:                   {self.n_values}')
        lines.append(f'  Above Range Color:          {self.above_range_color}')
        lines.append(f'  Below Range Color:          {self.below_range_color}')
        lines.append(f'  NAN Color:                  {self.nan_color}')
        lines.append(f'  Log Scale:                  {self.log_scale}')

        lines.append(f'  Color Map:                  "{self._lookup_type}"')
        if not (self.cmap or self._values_manual):
            lines.append(f'    Alpha Range:              {self.alpha_range}')
            lines.append(f'    Hue Range:                {self.hue_range}')
            lines.append(f'    Saturation Range          {self.saturation_range}')
            lines.append(f'    Value Range               {self.value_range}')
            lines.append(f'    Ramp                      {self.ramp}')

        return '\n'.join(lines)

    @property
    def scalar_range(self) -> Tuple[float, float]:  # numpydoc ignore=RT01
        """Return or set the table range.

        This is the range of scalars which will be mapped to colors. Values
        outside of this range will be colored according to
        :attr`LookupTable.below_range_color` and
        :attr`LookupTable.above_range_color`.

        Examples
        --------
        >>> import pyvista as pv
        >>> lut = pv.LookupTable()
        >>> lut.scalar_range = (0, 10)
        >>> lut.scalar_range
        (0.0, 10.0)

        """
        return self.GetTableRange()

    @scalar_range.setter
    def scalar_range(self, value: Tuple[float, float]):  # numpydoc ignore=GL08
        self.SetTableRange(value)

    @property
    def alpha_range(self) -> Optional[Tuple[float, float]]:  # numpydoc ignore=RT01
        """Return or set the alpha range.

        This range is only used when creating custom color maps and will return
        ``None`` when a color map has been set with :attr:`LookupTable.cmap`.

        This will clear any existing color map and create new values for the
        lookup table when set.

        Examples
        --------
        Create a custom "blues" lookup table that decreases in opacity.

        >>> import pyvista as pv
        >>> lut = pv.LookupTable()
        >>> lut.hue_range = (0.7, 0.7)
        >>> lut.alpha_range = (1.0, 0.0)
        >>> lut.plot(background='grey')

        """
        if self._cmap:
            return None
        return self.GetAlphaRange()

    @alpha_range.setter
    def alpha_range(self, value: Tuple[float, float]):  # numpydoc ignore=GL08
        self.SetAlphaRange(value)
        self.rebuild()

    @property
    def saturation_range(self) -> Optional[Tuple[float, float]]:  # numpydoc ignore=RT01
        """Return or set the saturation range.

        This range is only used when creating custom color maps and will return
        ``None`` when a color map has been set with :attr:`LookupTable.cmap`.

        This will clear any existing color map and create new values for the
        lookup table when set.

        Examples
        --------
        Create a custom "blues" lookup table that increases in saturation.

        >>> import pyvista as pv
        >>> lut = pv.LookupTable()
        >>> lut.hue_range = (0.7, 0.7)
        >>> lut.saturation_range = (0.0, 1.0)
        >>> lut.plot(background='grey')

        """
        if self._cmap:
            return None
        return self.GetSaturationRange()

    @saturation_range.setter
    def saturation_range(self, value: Tuple[float, float]):  # numpydoc ignore=GL08
        self.SetSaturationRange(value)
        self.rebuild()

    def rebuild(self):
        """Clear the color map and recompute the values table.

        This is called automatically when setting values like
        :attr:`LookupTable.value_range`.

        Notes
        -----
        This will reset any colormap set with :func:`LookupTable.apply_cmap` or
        :attr:`LookupTable.values`.

        """
        self._cmap = None
        self._values_manual = False
        self.ForceBuild()

    @property
    def nan_color(self) -> Optional[Color]:  # numpydoc ignore=RT01
        """Return or set the not a number (NAN) color.

        Any values that are NANs will be rendered with this color.

        Examples
        --------
        Set the NAN color to ``'grey'``.

        >>> import pyvista as pv
        >>> lut = pv.LookupTable()
        >>> lut.nan_color = 'grey'
        >>> lut.plot()

        """
        return Color(self.GetNanColor())

    @nan_color.setter
    def nan_color(self, value):  # numpydoc ignore=GL08
        # NAN value is always set, but make it explicit for example plotting
        self._nan_color_set = True
        self.SetNanColor(*Color(value).float_rgba)

    @property
    def nan_opacity(self):  # numpydoc ignore=RT01
        """Return or set the not a number (NAN) opacity.

        Any values that are NANs will be rendered with this opacity.

        Examples
        --------
        Set the NAN opacity to ``0.5``.

        >>> import pyvista as pv
        >>> lut = pv.LookupTable()
        >>> lut.nan_color = 'grey'
        >>> lut.nan_opacity = 0.5
        >>> lut.plot()

        """
        color = self.nan_color
        return color.opacity

    @nan_opacity.setter
    def nan_opacity(self, value):  # numpydoc ignore=GL08
        # Hacky check to prevent auto activation
        if not self._nan_color_set and (value == 1.0 or value == 255):
            return
        color = self.nan_color
        if color is None:
            color = Color(pyvista.global_theme.nan_color)
        self.nan_color = Color(self.nan_color, opacity=value)

    @property
    def ramp(self) -> str:  # numpydoc ignore=RT01
        """Set the shape of the table ramp.

        This attribute is only used when creating custom color maps and will
        return ``None`` when a color map has been set with
        :attr:`LookupTable.cmap`. This will clear any existing color map and
        create new values for the lookup table when set.

        This value may be either ``"s-curve"``, ``"linear"``, or ``"sqrt"``.

        * The default is S-curve, which tails off gradually at either end.
        * The equation used for ``"s-curve"`` is ``y = (sin((x - 1/2)*pi) +
          1)/2``, For an S-curve greyscale ramp, you should set
          :attr:`pyvista.LookupTable.n_values`` to 402 (which is ``256*pi/2``) to provide
          room for the tails of the ramp.

        * The equation for the ``"linear"`` is simply ``y = x``.
        * The equation for the ``"sqrt"`` is ``y = sqrt(x)``.

        Examples
        --------
        Show the default s-curve ramp.

        >>> import pyvista as pv
        >>> lut = pv.LookupTable()
        >>> lut.hue_range = (0.0, 0.33)
        >>> lut.ramp = 's-curve'
        >>> lut.plot()

        Plot the linear ramp.

        >>> import pyvista as pv
        >>> lut = pv.LookupTable()
        >>> lut.hue_range = (0.0, 0.33)
        >>> lut.ramp = 'linear'
        >>> lut.plot()

        Plot the ``"sqrt"`` ramp.

        >>> import pyvista as pv
        >>> lut = pv.LookupTable()
        >>> lut.hue_range = (0.0, 0.33)
        >>> lut.ramp = 'sqrt'
        >>> lut.plot()

        """
        return RAMP_MAP[self.GetRamp()]

    @ramp.setter
    def ramp(self, value: str):  # numpydoc ignore=GL08
        try:
            self.SetRamp(RAMP_MAP_INV[value])
        except KeyError:
            raise ValueError(f'`ramp` must be one of the following:\n{list(RAMP_MAP_INV.keys())}')
        self.rebuild()

    @property
    def above_range_color(self) -> Optional[Color]:  # numpydoc ignore=RT01
        """Return or set the above range color.

        Any values above :attr:`LookupTable.scalar_range` will be rendered with this
        color.

        Examples
        --------
        Enable the usage of the above range color.

        >>> import pyvista as pv
        >>> lut = pv.LookupTable()
        >>> lut.above_range_color = 'blue'
        >>> lut.plot()

        Disable the usage of the above range color.

        >>> import pyvista as pv
        >>> lut = pv.LookupTable()
        >>> lut.above_range_color = None
        >>> lut.plot()

        """
        if self.GetUseAboveRangeColor():
            return Color(self.GetAboveRangeColor())
        return None

    @above_range_color.setter
    def above_range_color(self, value: Union[bool, ColorLike]):  # numpydoc ignore=GL08
        if value in (None, False):
            self.SetUseAboveRangeColor(False)
        elif value is True:
            self.SetAboveRangeColor(*Color(pyvista.global_theme.above_range_color).float_rgba)
            self.SetUseAboveRangeColor(True)
        else:
            self.SetAboveRangeColor(*Color(value).float_rgba)
            self.SetUseAboveRangeColor(True)

    @property
    def above_range_opacity(self):  # numpydoc ignore=RT01
        """Return or set the above range opacity.

        Examples
        --------
        Set the above range opacity to ``0.5``.

        >>> import pyvista as pv
        >>> lut = pv.LookupTable()
        >>> lut.above_range_color = 'grey'
        >>> lut.above_range_opacity = 0.5
        >>> lut.plot()

        """
        color = self.above_range_color
        return color.opacity

    @above_range_opacity.setter
    def above_range_opacity(self, value):  # numpydoc ignore=GL08
        color = self.above_range_color
        if color is None:
            color = Color(pyvista.global_theme.above_range_color)
        self.above_range_color = Color(color, opacity=value)

    @property
    def below_range_color(self) -> Optional[Color]:  # numpydoc ignore=RT01
        """Return or set the below range color.

        Any values below :attr:`LookupTable.scalar_range` will be rendered with this
        color.

        Examples
        --------
        Enable the usage of the below range color.

        >>> import pyvista as pv
        >>> lut = pv.LookupTable()
        >>> lut.below_range_color = 'blue'
        >>> lut.plot()

        Disable the usage of the below range color.

        >>> import pyvista as pv
        >>> lut = pv.LookupTable()
        >>> lut.below_range_color = None
        >>> lut.plot()

        """
        if self.GetUseBelowRangeColor():
            return Color(self.GetBelowRangeColor())
        return None

    @below_range_color.setter
    def below_range_color(self, value: Union[bool, ColorLike]):  # numpydoc ignore=GL08
        if value in (None, False):
            self.SetUseBelowRangeColor(False)
        elif value is True:
            self.SetBelowRangeColor(*Color(pyvista.global_theme.below_range_color).float_rgba)
            self.SetUseBelowRangeColor(True)
        else:
            self.SetBelowRangeColor(*Color(value).float_rgba)
            self.SetUseBelowRangeColor(True)

    @property
    def below_range_opacity(self):  # numpydoc ignore=RT01
        """Return or set the below range opacity.

        Examples
        --------
        Set the below range opacity to ``0.5``.

        >>> import pyvista as pv
        >>> lut = pv.LookupTable()
        >>> lut.below_range_color = 'grey'
        >>> lut.below_range_opacity = 0.5
        >>> lut.plot()

        """
        color = self.below_range_color
        return color.opacity

    @below_range_opacity.setter
    def below_range_opacity(self, value):  # numpydoc ignore=GL08
        color = self.below_range_color
        if color is None:
            color = Color(pyvista.global_theme.below_range_color)
        self.below_range_color = Color(color, opacity=value)

    def apply_cmap(self, cmap, n_values: int = 256, flip: bool = False):
        """Assign a colormap to this lookup table.

        This can be used instead of :attr:`LookupTable.cmap` when you need to
        set the number of values at the same time as the color map.

        Parameters
        ----------
        cmap : str, list, colors.Colormap
            Colormap from Matplotlib, colorcet, or cmocean.

        n_values : int, default: 256
            Number of colors in the color map.

        flip : bool, default: False
            Flip direction of cmap. Most colormaps allow ``*_r`` suffix to do
            this as well.

        Examples
        --------
        Apply ``matplotlib``'s ``'cividis'`` color map.

        >>> import pyvista as pv
        >>> lut = pv.LookupTable()
        >>> lut.apply_cmap('cividis', n_values=32)
        >>> lut.plot()

        """
        if isinstance(cmap, list):
            n_values = len(cmap)

        cmap = get_cmap_safe(cmap)
        values = cmap(np.linspace(0, 1, n_values)) * 255

        if flip:
            values = values[::-1]

        self.values = values
        self._values_manual = False

        # reapply the opacity
        if self._opacity_parm[0] is not None:
            self.apply_opacity(*self._opacity_parm)

        self._cmap = cmap

    def apply_opacity(self, opacity, interpolate: bool = True, kind: str = 'quadratic'):
        """Assign custom opacity to this lookup table.

        Parameters
        ----------
        opacity : float | array_like[float] | str
            The opacity mapping to use. Can be a ``str`` name of a predefined
            mapping including ``'linear'``, ``'geom'``, ``'sigmoid'``,
            ``'sigmoid_3-10'``.  Append an ``'_r'`` to any of those names to
            reverse that mapping.  This can also be a custom array or list of
            values that will be interpolated across the ``n_color`` range for
            user defined mappings. Values must be between 0 and 1.

            If a ``float``, simply applies the same opacity across the entire
            colormap and must be between 0 and 1. Note that ``int`` values are
            interpreted as if they were floats.

        interpolate : bool, default: True
            Flag on whether or not to interpolate the opacity mapping for all
            colors.

        kind : str, default: 'quadratic'
            The interpolation kind if ``interpolate`` is ``True`` and ``scipy``
            is available. See :class:`scipy.interpolate.interp1d` for the
            available interpolation kinds.

            If ``scipy`` is not available, ``'linear'`` interpolation is used.

        Examples
        --------
        Apply a user defined custom opacity to a lookup table and plot the
        random hills example.

        >>> import pyvista as pv
        >>> from pyvista import examples
        >>> mesh = examples.load_random_hills()
        >>> lut = pv.LookupTable(cmap='viridis')
        >>> lut.apply_opacity([1.0, 0.4, 0.0, 0.4, 0.9])
        >>> lut.scalar_range = (
        ...     mesh.active_scalars.min(),
        ...     mesh.active_scalars.max(),
        ... )
        >>> pl = pv.Plotter()
        >>> _ = pl.add_mesh(mesh, cmap=lut)
        >>> pl.show()

        """
        if isinstance(opacity, (float, int)):
            if not 0 <= opacity <= 1:
                raise ValueError(f'Opacity must be between 0 and 1, got {opacity}')
            self.values[:, -1] = opacity * 255
        elif len(opacity) == self.n_values:
            # no interpolation is necessary
            self.values[:, -1] = np.array(opacity)
        else:
            self.values[:, -1] = opacity_transfer_function(
                opacity, self.n_values, interpolate=interpolate, kind=kind
            )
        self._opacity_parm = (opacity, interpolate, kind)

    @property
    def values(self) -> lookup_table_ndarray:  # numpydoc ignore=RT01
        """Return or set the lookup table values.

        This attribute is used when creating a custom lookup table. The table
        must be a RGBA array shaped ``(n, 4)``.

        Examples
        --------
        Create a simple four value lookup table ranging from black to red.

        >>> import pyvista as pv
        >>> lut = pv.LookupTable()
        >>> lut.values = [
        ...     [0, 0, 0, 255],
        ...     [85, 0, 0, 255],
        ...     [170, 0, 0, 255],
        ...     [255, 0, 0, 255],
        ... ]
        >>> lut.values
        lookup_table_ndarray([[  0,   0,   0, 255],
                              [ 85,   0,   0, 255],
                              [170,   0,   0, 255],
                              [255,   0,   0, 255]], dtype=uint8)
        >>> lut.plot()

        """
        return lookup_table_ndarray(self.GetTable(), table=self)

    @values.setter
    def values(self, new_values):  # numpydoc ignore=GL08
        self._values_manual = True
        self._cmap = None
        new_values = np.array(new_values, copy=False).astype(np.uint8, copy=False)
        self.SetTable(_vtk.numpy_to_vtk(new_values))

    @property
    def n_values(self) -> int:  # numpydoc ignore=RT01
        """Return or set the number of values in the lookup table.

        Examples
        --------
        Plot the ``"reds"`` colormap with 10 values.

        >>> import pyvista as pv
        >>> lut = pv.LookupTable('reds')
        >>> lut.n_values = 10
        >>> lut.plot()

        Plot the default colormap with 1024 values.

        >>> import pyvista as pv
        >>> lut = pv.LookupTable()
        >>> lut.n_values = 1024
        >>> lut.plot()

        """
        return self.GetNumberOfColors()

    @n_values.setter
    def n_values(self, value: int):  # numpydoc ignore=GL08
        if self._cmap is not None:
            self.apply_cmap(self._cmap, value)
            self.SetNumberOfTableValues(value)
        elif self._values_manual:
            raise RuntimeError(
                'Number of values cannot be set when the values array has been manually set. Reassign the values array if you wish to change the number of values.'
            )
        else:
            self.SetNumberOfColors(value)
            self.ForceBuild()

    @property
    def annotations(self) -> Dict[float, str]:  # numpydoc ignore=RT01
        """Return or set annotations.

        Pass a dictionary of annotations. Keys are the float values in the
        scalars range to annotate on the scalar bar and the values are the
        string annotations.

        Examples
        --------
        Assign annotations to the lookup table.

        >>> import pyvista as pv
        >>> lut = pv.LookupTable('magma')
        >>> lut.annotations = {0: 'low', 0.5: 'medium', 1: 'high'}
        >>> lut.plot()

        """
        vtk_values = self.GetAnnotatedValues()
        if vtk_values is None:
            return {}
        n_items = vtk_values.GetSize()
        keys = [vtk_values.GetValue(ii).ToFloat() for ii in range(n_items)]

        vtk_str = self.GetAnnotations()
        values = [str(vtk_str.GetValue(ii)) for ii in range(n_items)]
        return dict(zip(keys, values))

    @annotations.setter
    def annotations(self, values: Optional[Dict[float, str]]):  # numpydoc ignore=GL08
        self.ResetAnnotations()
        if values is not None:
            for val, anno in values.items():
                self.SetAnnotation(float(val), str(anno))

    @property
    def _lookup_type(self) -> str:
        """Return the lookup type."""
        if self.cmap:
            if hasattr(self.cmap, 'name'):
                return f'{self.cmap.name}'  # type: ignore
            else:  # pragma: no cover
                return f'{self.cmap}'
        elif self._values_manual:
            return 'From values array'
        else:
            return 'PyVista Lookup Table'

    def plot(self, **kwargs):
        """Plot this lookup table.

        Parameters
        ----------
        **kwargs : dict, optional
            Optional keyword arguments passed to :func:`pyvista.Plotter.show`.

        Examples
        --------
        Plot the ``"viridis"`` colormap with the below and above colors.

        >>> import pyvista as pv
        >>> lut = pv.LookupTable('viridis', n_values=8)
        >>> lut.below_range_color = 'black'
        >>> lut.above_range_color = 'grey'
        >>> lut.nan_color = 'r'
        >>> lut.plot()

        Plot only ``"blues"`` colormap.

        >>> import pyvista as pv
        >>> lut = pv.LookupTable('blues', n_values=1024)
        >>> lut.plot()

        """
        # need a trivial polydata for this
        mesh = pyvista.PolyData(np.zeros((2, 3)))
        mesh['Lookup Table'] = self.scalar_range

        pl = pyvista.Plotter(window_size=(800, 230), off_screen=kwargs.pop('off_screen', None))
        actor = pl.add_mesh(mesh, scalars=None, show_scalar_bar=False)
        actor.mapper.lookup_table = self
        actor.visibility = False

        scalar_bar_kwargs = {
            'color': 'k',
            'title': self._lookup_type + '\n',
            'outline': False,
            'title_font_size': 40,
        }
        label_level = 0
        if self.below_range_color:
            scalar_bar_kwargs['below_label'] = 'below'
            label_level = 1
        if self.above_range_color:
            scalar_bar_kwargs['above_label'] = 'above'
            label_level = 1

        label_level += self._nan_color_set

        scalar_bar = pl.add_scalar_bar(**scalar_bar_kwargs)
        scalar_bar.SetLookupTable(self)
        scalar_bar.SetMaximumNumberOfColors(self.n_values)
        scalar_bar.SetPosition(0.03, 0.1 + label_level * 0.1)
        scalar_bar.SetPosition2(0.95, 0.9 - label_level * 0.1)
        # scalar_bar.SetTextPad(-10)
        if self._nan_color_set and self.nan_opacity > 0:
            scalar_bar.SetDrawNanAnnotation(self._nan_color_set)

        pl.background_color = kwargs.pop('background', 'w')
        pl.show(**kwargs)

    def to_color_tf(self) -> _vtk.vtkColorTransferFunction:
        """Return the VTK color transfer function of this table.

        Returns
        -------
        vtk.vtkColorTransferFunction
            VTK color transfer function.

        Examples
        --------
        >>> import pyvista as pv
        >>> lut = pv.LookupTable()
        >>> tf = lut.to_color_tf()
        >>> tf
        <vtkmodules.vtkRenderingCore.vtkColorTransferFunction(...) at ...>

        """
        color_tf = _vtk.vtkColorTransferFunction()
        mn, mx = self.scalar_range
        for ii, value in enumerate(np.linspace(mn, mx, self.n_values)):
            color_tf.AddRGBPoint(ii, *self.map_value(value, False))
        return color_tf

    def to_opacity_tf(self):
        """Return the opacity transfer function of this table.

        Returns
        -------
        vtk.vtkPiecewiseFunction
            Piecewise function of the opacity of this color table.

        Examples
        --------
        >>> import pyvista as pv
        >>> lut = pv.LookupTable()
        >>> tf = lut.to_opacity_tf()
        >>> tf
        <vtkmodules.vtkCommonDataModel.vtkPiecewiseFunction(...) at ...>

        """
        opacity_tf = _vtk.vtkPiecewiseFunction()
        for ii, value in enumerate(self.values[:, 3]):
            opacity_tf.AddPoint(ii, value / self.n_values)
        return opacity_tf

    def map_value(
        self, value: float, opacity: bool = True
    ) -> Union[Tuple[float, float, float], Tuple[float, float, float, float]]:
        """Map a single value through the lookup table, returning an RBG(A) color.

        Parameters
        ----------
        value : float
            Scalar value to map to an RGB(A) color.

        opacity : bool, default: True
            Map the opacity as well.

        Returns
        -------
        tuple
            Mapped RGB(A) color.

        Examples
        --------
        >>> import pyvista as pv
        >>> lut = pv.LookupTable()
        >>> rgba_color = lut.map_value(0.0)
        >>> rgba_color
        (1.0, 0.0, 0.0, 1.0)

        """
        color = [0.0, 0.0, 0.0]
        self.GetColor(value, color)
        if opacity:
            color.append(self.GetOpacity(value))
        return cast(
            Union[Tuple[float, float, float], Tuple[float, float, float, float]], tuple(color)
        )

    def __call__(self, value):
        """Implement a Matplotlib colormap-like call."""
        if isinstance(value, (int, float)):
            return self.map_value(value)
        else:
            try:
                return np.array([self.map_value(item) for item in value])
            except:
                raise TypeError('LookupTable __call__ expects a single value or an iterable.')<|MERGE_RESOLUTION|>--- conflicted
+++ resolved
@@ -1,10 +1,6 @@
 """Wrap vtkLookupTable."""
-<<<<<<< HEAD
 from typing import Any, Dict, Optional, Tuple, Union, cast
-=======
-
-from typing import Any, Optional, Tuple, Union
->>>>>>> 27a3d847
+
 
 import numpy as np
 
