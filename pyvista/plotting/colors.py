--- conflicted
+++ resolved
@@ -65,17 +65,10 @@
     'black': '#000000',
     'blanched_almond': '#FFEBCD',
     'blue': '#0000FF',
-<<<<<<< HEAD
     'blue_violet': '#8A2BE2',
-    'brown': '#a52a2a',
+    'brown': '#A52A2A',
     'burly_wood': '#DEB887',
     'cadet_blue': '#5F9EA0',
-=======
-    'blueviolet': '#8A2BE2',
-    'brown': '#A52A2A',
-    'burlywood': '#DEB887',
-    'cadetblue': '#5F9EA0',
->>>>>>> 8ae9cc09
     'chartreuse': '#7FFF00',
     'chocolate': '#D2691E',
     'coral': '#FF7F50',
