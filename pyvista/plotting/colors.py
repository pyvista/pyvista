"""Color module supporting plotting module.

Used code from matplotlib.colors.  Thanks for your work.
"""

# Necessary for autodoc_type_aliases to recognize the type aliases used in the signatures
# of methods defined in this module.
from __future__ import annotations

from colorsys import rgb_to_hls
import contextlib
import importlib
import inspect
from typing import Literal
from typing import get_args

from cycler import Cycler
from cycler import cycler

try:
    from matplotlib import colormaps
    from matplotlib import colors
except ImportError:  # pragma: no cover
    # typing for newer versions of matplotlib
    # in newer versions cm is a module
    from matplotlib import cm as colormaps  # type: ignore[assignment]
    from matplotlib import colors

from typing import TYPE_CHECKING
from typing import Any

from matplotlib.colors import ListedColormap
import matplotlib.pyplot as plt
import numpy as np

import pyvista
<<<<<<< HEAD
from pyvista._deprecate_positional_args import _deprecate_positional_args
=======
from pyvista import _validation
>>>>>>> c752cf3f

from . import _vtk

if TYPE_CHECKING:
    from ._typing import ColorLike
    from ._typing import ColormapOptions

IPYGANY_MAP = {
    'reds': 'Reds',
    'spectral': 'Spectral',
}

_ALLOWED_COLOR_NAME_DELIMITERS = '_' + '-' + ' '
_REMOVE_DELIMITER_LOOKUP = str.maketrans('', '', _ALLOWED_COLOR_NAME_DELIMITERS)


def _format_color_name(name: str):
    """Format name as lower-case and remove delimiters."""
    return name.lower().translate(_REMOVE_DELIMITER_LOOKUP)


def _format_color_dict(colors: dict[str, str]):
    """Format name and hex value."""
    return {_format_color_name(n): h.lower() for n, h in colors.items()}


# Colors from the CSS standard. Matches matplotlib.colors.CSS4_COLORS
# but with synonyms removed
_CSS_COLORS = {
    'aliceblue': '#F0F8FF',
    'antiquewhite': '#FAEBD7',
    'aquamarine': '#7FFFD4',
    'azure': '#F0FFFF',
    'beige': '#F5F5DC',
    'bisque': '#FFE4C4',
    'black': '#000000',
    'blanchedalmond': '#FFEBCD',
    'blue': '#0000FF',
    'blueviolet': '#8A2BE2',
    'brown': '#A52A2A',
    'burlywood': '#DEB887',
    'cadetblue': '#5F9EA0',
    'chartreuse': '#7FFF00',
    'chocolate': '#D2691E',
    'coral': '#FF7F50',
    'cornflowerblue': '#6495ED',
    'cornsilk': '#FFF8DC',
    'crimson': '#DC143C',
    'cyan': '#00FFFF',
    'darkblue': '#00008B',
    'darkcyan': '#008B8B',
    'darkgoldenrod': '#B8860B',
    'darkgray': '#A9A9A9',
    'darkgreen': '#006400',
    'darkkhaki': '#BDB76B',
    'darkmagenta': '#8B008B',
    'darkolivegreen': '#556B2F',
    'darkorange': '#FF8C00',
    'darkorchid': '#9932CC',
    'darkred': '#8B0000',
    'darksalmon': '#E9967A',
    'darkseagreen': '#8FBC8F',
    'darkslateblue': '#483D8B',
    'darkslategray': '#2F4F4F',
    'darkturquoise': '#00CED1',
    'darkviolet': '#9400D3',
    'deeppink': '#FF1493',
    'deepskyblue': '#00BFFF',
    'dimgray': '#696969',
    'dodgerblue': '#1E90FF',
    'firebrick': '#B22222',
    'floralwhite': '#FFFAF0',
    'forestgreen': '#228B22',
    'gainsboro': '#DCDCDC',
    'ghostwhite': '#F8F8FF',
    'gold': '#FFD700',
    'goldenrod': '#DAA520',
    'gray': '#808080',
    'green': '#008000',
    'greenyellow': '#ADFF2F',
    'honeydew': '#F0FFF0',
    'hotpink': '#FF69B4',
    'indianred': '#CD5C5C',
    'indigo': '#4B0082',
    'ivory': '#FFFFF0',
    'khaki': '#F0E68C',
    'lavender': '#E6E6FA',
    'lavenderblush': '#FFF0F5',
    'lawngreen': '#7CFC00',
    'lemonchiffon': '#FFFACD',
    'lightblue': '#ADD8E6',
    'lightcoral': '#F08080',
    'lightcyan': '#E0FFFF',
    'lightgoldenrodyellow': '#FAFAD2',
    'lightgray': '#D3D3D3',
    'lightgreen': '#90EE90',
    'lightpink': '#FFB6C1',
    'lightsalmon': '#FFA07A',
    'lightseagreen': '#20B2AA',
    'lightskyblue': '#87CEFA',
    'lightslategray': '#778899',
    'lightsteelblue': '#B0C4DE',
    'lightyellow': '#FFFFE0',
    'lime': '#00FF00',
    'limegreen': '#32CD32',
    'linen': '#FAF0E6',
    'magenta': '#FF00FF',
    'maroon': '#800000',
    'mediumaquamarine': '#66CDAA',
    'mediumblue': '#0000CD',
    'mediumorchid': '#BA55D3',
    'mediumpurple': '#9370DB',
    'mediumseagreen': '#3CB371',
    'mediumslateblue': '#7B68EE',
    'mediumspringgreen': '#00FA9A',
    'mediumturquoise': '#48D1CC',
    'mediumvioletred': '#C71585',
    'midnightblue': '#191970',
    'mintcream': '#F5FFFA',
    'mistyrose': '#FFE4E1',
    'moccasin': '#FFE4B5',
    'navajowhite': '#FFDEAD',
    'navy': '#000080',
    'oldlace': '#FDF5E6',
    'olive': '#808000',
    'olivedrab': '#6B8E23',
    'orange': '#FFA500',
    'orangered': '#FF4500',
    'orchid': '#DA70D6',
    'palegoldenrod': '#EEE8AA',
    'palegreen': '#98FB98',
    'paleturquoise': '#AFEEEE',
    'palevioletred': '#DB7093',
    'papayawhip': '#FFEFD5',
    'peachpuff': '#FFDAB9',
    'peru': '#CD853F',
    'pink': '#FFC0CB',
    'plum': '#DDA0DD',
    'powderblue': '#B0E0E6',
    'purple': '#800080',
    'rebeccapurple': '#663399',
    'red': '#FF0000',
    'rosybrown': '#BC8F8F',
    'royalblue': '#4169E1',
    'saddlebrown': '#8B4513',
    'salmon': '#FA8072',
    'sandybrown': '#F4A460',
    'seagreen': '#2E8B57',
    'seashell': '#FFF5EE',
    'sienna': '#A0522D',
    'silver': '#C0C0C0',
    'skyblue': '#87CEEB',
    'slateblue': '#6A5ACD',
    'slategray': '#708090',
    'snow': '#FFFAFA',
    'springgreen': '#00FF7F',
    'steelblue': '#4682B4',
    'tan': '#D2B48C',
    'teal': '#008080',
    'thistle': '#D8BFD8',
    'tomato': '#FF6347',
    'turquoise': '#40E0D0',
    'violet': '#EE82EE',
    'wheat': '#F5DEB3',
    'white': '#FFFFFF',
    'whitesmoke': '#F5F5F5',
    'yellow': '#FFFF00',
    'yellowgreen': '#9ACD32',
}

# Tableau colors. Matches matplotlib.colors.TABLEAU_COLORS
_TABLEAU_COLORS = {
    'tab:blue': '#1f77b4',
    'tab:orange': '#ff7f0e',
    'tab:green': '#2ca02c',
    'tab:red': '#d62728',
    'tab:purple': '#9467bd',
    'tab:brown': '#8c564b',
    'tab:pink': '#e377c2',
    'tab:gray': '#7f7f7f',
    'tab:olive': '#bcbd22',
    'tab:cyan': '#17becf',
}
_PARAVIEW_COLORS = {'paraview_background': '#52576e'}

# Colors from https://htmlpreview.github.io/?https://github.com/Kitware/vtk-examples/blob/gh-pages/VTKNamedColorPatches.html
# The vtk colors are only partially supported:
# - VTK colors with the same name as CSS colors but different values are excluded
#   (i.e. the CSS colors take precedent)
# - Not all VTK synonyms are supported.
# - Colors with adjective suffixes are renamed to use a prefix instead
#   (e.g. 'green_pale' is renamed to 'pale_green'). This is done to keep VTK color
#   names consistent with CSS names. In most cases this altered color name is
#   supported directly by vtkNamedColors, but in some cases this technically is no
#   longer a valid named vtk color. See tests.
_VTK_COLORS = {
    'alizarin_crimson': '#e32636',
    'aureoline_yellow': '#ffa824',
    'banana': '#e3cf57',
    'brick': '#9c661f',
    'brown_madder': '#db2929',
    'brown_ochre': '#87421f',
    'burnt_sienna': '#8a360f',
    'burnt_umber': '#8a3324',
    'cadmium_lemon': '#ffe303',
    'cadmium_orange': '#ff6103',
    'cadmium_yellow': '#ff9912',
    'carrot': '#ed9121',
    'cerulean': '#05b8cc',
    'chrome_oxide_green': '#668014',
    'cinnabar_green': '#61b329',
    'cobalt': '#3d59ab',
    'cobalt_green': '#3d9140',
    'cold_grey': '#808a87',
    'deep_cadmium_red': '#e3170d',
    'deep_cobalt_violet': '#91219e',
    'deep_naples_yellow': '#ffa812',
    'deep_ochre': '#733d1a',
    'eggshell': '#fce6c9',
    'emerald_green': '#00c957',
    'english_red': '#d43d1a',
    'flesh': '#ff7d40',
    'flesh_ochre': '#ff5721',
    'geranium_lake': '#e31230',
    'gold_ochre': '#c77826',
    'greenish_umber': '#ff3d0d',
    'ivory_black': '#292421',
    'lamp_black': '#2e473b',
    'light_cadmium_red': '#ff030d',
    'light_cadmium_yellow': '#ffb00f',
    'light_slate_blue': '#8470ff',
    'light_viridian': '#6eff70',
    'madder_lake_deep': '#e32e30',
    'manganese_blue': '#03a89e',
    'mars_orange': '#964514',
    'mars_yellow': '#e3701a',
    'melon': '#e3a869',
    'mint': '#bdfcc9',
    'peacock': '#33a1c9',
    'permanent_green': '#0ac92b',
    'permanent_red_violet': '#db2645',
    'raspberry': '#872657',
    'raw_sienna': '#C76114',
    'raw_umber': '#734a12',
    'rose_madder': '#e33638',
    'sap_green': '#308014',
    'sepia': '#5e2612',
    'terre_verte': '#385e0f',
    'titanium_white': '#fcfff0',
    'turquoise_blue': '#00c78c',
    'ultramarine': '#120a8f',
    'ultramarine_violet': '#5c246e',
    'van_dyke_brown': '#5e2605',
    'venetian_red': '#d41a1f',
    'violet_red': '#d02090',
    'warm_grey': '#808069',
    'yellow_ochre': '#e38217',
    'zinc_white': '#fcf7ff',
}

hexcolors = _format_color_dict(_CSS_COLORS | _PARAVIEW_COLORS | _TABLEAU_COLORS | _VTK_COLORS)

color_names = {h: n for n, h in hexcolors.items()}

color_char_to_word = {
    'b': 'blue',
    'g': 'green',
    'r': 'red',
    'c': 'cyan',
    'm': 'magenta',
    'y': 'yellow',
    'k': 'black',
    'w': 'white',
}

_color_synonyms = {
    **color_char_to_word,
    'aqua': 'cyan',
    'darkgrey': 'darkgray',
    'darkslategrey': 'darkslategray',
    'dimgrey': 'dimgray',
    'fuchsia': 'magenta',
    'grey': 'gray',
    'lightgrey': 'lightgray',
    'lightslategrey': 'lightslategray',
    'pv': 'paraview_background',
    'paraview': 'paraview_background',
    'slategrey': 'slategray',
    'lightgoldenrod': 'lightgoldenrodyellow',
}

color_synonyms = {
    _format_color_name(syn): _format_color_name(name) for syn, name in _color_synonyms.items()
}

matplotlib_default_colors = [
    '#1f77b4',
    '#ff7f0e',
    '#2ca02c',
    '#d62728',
    '#9467bd',
    '#8c564b',
    '#e377c2',
    '#7f7f7f',
    '#bcbd22',
    '#17becf',
]

COLOR_SCHEMES = {
    'spectrum': {
        'id': _vtk.vtkColorSeries.SPECTRUM,
        'descr': 'black, red, blue, green, purple, orange, brown',
    },
    'warm': {'id': _vtk.vtkColorSeries.WARM, 'descr': 'dark red → yellow'},
    'cool': {'id': _vtk.vtkColorSeries.COOL, 'descr': 'green → blue → purple'},
    'blues': {'id': _vtk.vtkColorSeries.BLUES, 'descr': 'Different shades of blue'},
    'wild_flower': {
        'id': _vtk.vtkColorSeries.WILD_FLOWER,
        'descr': 'blue → purple → pink',
    },
    'citrus': {'id': _vtk.vtkColorSeries.CITRUS, 'descr': 'green → yellow → orange'},
    'div_purple_orange11': {
        'id': _vtk.vtkColorSeries.BREWER_DIVERGING_PURPLE_ORANGE_11,
        'descr': 'dark brown → white → dark purple',
    },
    'div_purple_orange10': {
        'id': _vtk.vtkColorSeries.BREWER_DIVERGING_PURPLE_ORANGE_10,
        'descr': 'dark brown → white → dark purple',
    },
    'div_purple_orange9': {
        'id': _vtk.vtkColorSeries.BREWER_DIVERGING_PURPLE_ORANGE_9,
        'descr': 'brown → white → purple',
    },
    'div_purple_orange8': {
        'id': _vtk.vtkColorSeries.BREWER_DIVERGING_PURPLE_ORANGE_8,
        'descr': 'brown → white → purple',
    },
    'div_purple_orange7': {
        'id': _vtk.vtkColorSeries.BREWER_DIVERGING_PURPLE_ORANGE_7,
        'descr': 'brown → white → purple',
    },
    'div_purple_orange6': {
        'id': _vtk.vtkColorSeries.BREWER_DIVERGING_PURPLE_ORANGE_6,
        'descr': 'brown → white → purple',
    },
    'div_purple_orange5': {
        'id': _vtk.vtkColorSeries.BREWER_DIVERGING_PURPLE_ORANGE_5,
        'descr': 'orange → white → purple',
    },
    'div_purple_orange4': {
        'id': _vtk.vtkColorSeries.BREWER_DIVERGING_PURPLE_ORANGE_4,
        'descr': 'orange → white → purple',
    },
    'div_purple_orange3': {
        'id': _vtk.vtkColorSeries.BREWER_DIVERGING_PURPLE_ORANGE_3,
        'descr': 'orange → white → purple',
    },
    'div_spectral11': {
        'id': _vtk.vtkColorSeries.BREWER_DIVERGING_SPECTRAL_11,
        'descr': 'dark red → light yellow → dark blue',
    },
    'div_spectral10': {
        'id': _vtk.vtkColorSeries.BREWER_DIVERGING_SPECTRAL_10,
        'descr': 'dark red → light yellow → dark blue',
    },
    'div_spectral9': {
        'id': _vtk.vtkColorSeries.BREWER_DIVERGING_SPECTRAL_9,
        'descr': 'red → light yellow → blue',
    },
    'div_spectral8': {
        'id': _vtk.vtkColorSeries.BREWER_DIVERGING_SPECTRAL_8,
        'descr': 'red → light yellow → blue',
    },
    'div_spectral7': {
        'id': _vtk.vtkColorSeries.BREWER_DIVERGING_SPECTRAL_7,
        'descr': 'red → light yellow → blue',
    },
    'div_spectral6': {
        'id': _vtk.vtkColorSeries.BREWER_DIVERGING_SPECTRAL_6,
        'descr': 'red → light yellow → blue',
    },
    'div_spectral5': {
        'id': _vtk.vtkColorSeries.BREWER_DIVERGING_SPECTRAL_5,
        'descr': 'red → light yellow → blue',
    },
    'div_spectral4': {
        'id': _vtk.vtkColorSeries.BREWER_DIVERGING_SPECTRAL_4,
        'descr': 'red → light yellow → blue',
    },
    'div_spectral3': {
        'id': _vtk.vtkColorSeries.BREWER_DIVERGING_SPECTRAL_3,
        'descr': 'orange → light yellow → green',
    },
    'div_brown_blue_green11': {
        'id': _vtk.vtkColorSeries.BREWER_DIVERGING_BROWN_BLUE_GREEN_11,
        'descr': 'dark brown → white → dark blue-green',
    },
    'div_brown_blue_green10': {
        'id': _vtk.vtkColorSeries.BREWER_DIVERGING_BROWN_BLUE_GREEN_10,
        'descr': 'dark brown → white → dark blue-green',
    },
    'div_brown_blue_green9': {
        'id': _vtk.vtkColorSeries.BREWER_DIVERGING_BROWN_BLUE_GREEN_9,
        'descr': 'brown → white → blue-green',
    },
    'div_brown_blue_green8': {
        'id': _vtk.vtkColorSeries.BREWER_DIVERGING_BROWN_BLUE_GREEN_8,
        'descr': 'brown → white → blue-green',
    },
    'div_brown_blue_green7': {
        'id': _vtk.vtkColorSeries.BREWER_DIVERGING_BROWN_BLUE_GREEN_7,
        'descr': 'brown → white → blue-green',
    },
    'div_brown_blue_green6': {
        'id': _vtk.vtkColorSeries.BREWER_DIVERGING_BROWN_BLUE_GREEN_6,
        'descr': 'brown → white → blue-green',
    },
    'div_brown_blue_green5': {
        'id': _vtk.vtkColorSeries.BREWER_DIVERGING_BROWN_BLUE_GREEN_5,
        'descr': 'brown → white → blue-green',
    },
    'div_brown_blue_green4': {
        'id': _vtk.vtkColorSeries.BREWER_DIVERGING_BROWN_BLUE_GREEN_4,
        'descr': 'brown → white → blue-green',
    },
    'div_brown_blue_green3': {
        'id': _vtk.vtkColorSeries.BREWER_DIVERGING_BROWN_BLUE_GREEN_3,
        'descr': 'brown → white → blue-green',
    },
    'seq_blue_green9': {
        'id': _vtk.vtkColorSeries.BREWER_SEQUENTIAL_BLUE_GREEN_9,
        'descr': 'light blue → dark green',
    },
    'seq_blue_green8': {
        'id': _vtk.vtkColorSeries.BREWER_SEQUENTIAL_BLUE_GREEN_8,
        'descr': 'light blue → dark green',
    },
    'seq_blue_green7': {
        'id': _vtk.vtkColorSeries.BREWER_SEQUENTIAL_BLUE_GREEN_7,
        'descr': 'light blue → dark green',
    },
    'seq_blue_green6': {
        'id': _vtk.vtkColorSeries.BREWER_SEQUENTIAL_BLUE_GREEN_6,
        'descr': 'light blue → green',
    },
    'seq_blue_green5': {
        'id': _vtk.vtkColorSeries.BREWER_SEQUENTIAL_BLUE_GREEN_5,
        'descr': 'light blue → green',
    },
    'seq_blue_green4': {
        'id': _vtk.vtkColorSeries.BREWER_SEQUENTIAL_BLUE_GREEN_4,
        'descr': 'light blue → green',
    },
    'seq_blue_green3': {
        'id': _vtk.vtkColorSeries.BREWER_SEQUENTIAL_BLUE_GREEN_3,
        'descr': 'light blue → green',
    },
    'seq_yellow_orange_brown9': {
        'id': _vtk.vtkColorSeries.BREWER_SEQUENTIAL_YELLOW_ORANGE_BROWN_9,
        'descr': 'light yellow → orange → dark brown',
    },
    'seq_yellow_orange_brown8': {
        'id': _vtk.vtkColorSeries.BREWER_SEQUENTIAL_YELLOW_ORANGE_BROWN_8,
        'descr': 'light yellow → orange → brown',
    },
    'seq_yellow_orange_brown7': {
        'id': _vtk.vtkColorSeries.BREWER_SEQUENTIAL_YELLOW_ORANGE_BROWN_7,
        'descr': 'light yellow → orange → brown',
    },
    'seq_yellow_orange_brown6': {
        'id': _vtk.vtkColorSeries.BREWER_SEQUENTIAL_YELLOW_ORANGE_BROWN_6,
        'descr': 'light yellow → orange → brown',
    },
    'seq_yellow_orange_brown5': {
        'id': _vtk.vtkColorSeries.BREWER_SEQUENTIAL_YELLOW_ORANGE_BROWN_5,
        'descr': 'light yellow → orange → brown',
    },
    'seq_yellow_orange_brown4': {
        'id': _vtk.vtkColorSeries.BREWER_SEQUENTIAL_YELLOW_ORANGE_BROWN_4,
        'descr': 'light yellow → orange',
    },
    'seq_yellow_orange_brown3': {
        'id': _vtk.vtkColorSeries.BREWER_SEQUENTIAL_YELLOW_ORANGE_BROWN_3,
        'descr': 'light yellow → orange',
    },
    'seq_blue_purple9': {
        'id': _vtk.vtkColorSeries.BREWER_SEQUENTIAL_BLUE_PURPLE_9,
        'descr': 'light blue → dark purple',
    },
    'seq_blue_purple8': {
        'id': _vtk.vtkColorSeries.BREWER_SEQUENTIAL_BLUE_PURPLE_8,
        'descr': 'light blue → purple',
    },
    'seq_blue_purple7': {
        'id': _vtk.vtkColorSeries.BREWER_SEQUENTIAL_BLUE_PURPLE_7,
        'descr': 'light blue → purple',
    },
    'seq_blue_purple6': {
        'id': _vtk.vtkColorSeries.BREWER_SEQUENTIAL_BLUE_PURPLE_6,
        'descr': 'light blue → purple',
    },
    'seq_blue_purple5': {
        'id': _vtk.vtkColorSeries.BREWER_SEQUENTIAL_BLUE_PURPLE_5,
        'descr': 'light blue → purple',
    },
    'seq_blue_purple4': {
        'id': _vtk.vtkColorSeries.BREWER_SEQUENTIAL_BLUE_PURPLE_4,
        'descr': 'light blue → purple',
    },
    'seq_blue_purple3': {
        'id': _vtk.vtkColorSeries.BREWER_SEQUENTIAL_BLUE_PURPLE_3,
        'descr': 'light blue → purple',
    },
    'qual_accent': {
        'id': _vtk.vtkColorSeries.BREWER_QUALITATIVE_ACCENT,
        'descr': 'pastel green, pastel purple, pastel orange, pastel yellow, blue, pink, '
        'brown, gray',
    },
    'qual_dark2': {
        'id': _vtk.vtkColorSeries.BREWER_QUALITATIVE_DARK2,
        'descr': 'darker shade of qual_set2',
    },
    'qual_set3': {
        'id': _vtk.vtkColorSeries.BREWER_QUALITATIVE_SET3,
        'descr': 'pastel colors: blue green, light yellow, dark purple, red, blue, orange, green, '
        'pink, gray, purple, light green, yellow',
    },
    'qual_set2': {
        'id': _vtk.vtkColorSeries.BREWER_QUALITATIVE_SET2,
        'descr': 'blue green, orange, purple, pink, green, yellow, brown, gray',
    },
    'qual_set1': {
        'id': _vtk.vtkColorSeries.BREWER_QUALITATIVE_SET1,
        'descr': 'red, blue, green, purple, orange, yellow, brown, pink, gray',
    },
    'qual_pastel2': {
        'id': _vtk.vtkColorSeries.BREWER_QUALITATIVE_PASTEL2,
        'descr': 'pastel shade of qual_set2',
    },
    'qual_pastel1': {
        'id': _vtk.vtkColorSeries.BREWER_QUALITATIVE_PASTEL1,
        'descr': 'pastel shade of qual_set1',
    },
    'qual_paired': {
        'id': _vtk.vtkColorSeries.BREWER_QUALITATIVE_PAIRED,
        'descr': 'light blue, blue, light green, green, light red, red, light orange, orange, '
        'light purple, purple, light yellow',
    },
    'custom': {'id': _vtk.vtkColorSeries.CUSTOM, 'descr': None},
}

SCHEME_NAMES = {
    scheme_info['id']: scheme_name  # type: ignore[index]
    for scheme_name, scheme_info in COLOR_SCHEMES.items()
}

# Define colormaps that require colorcet
# matches set(colorcet.cm.keys()) - set(mpl.colormaps)
_COLORCET_CMAPS_LITERAL = Literal[
    'CET_C1',
    'CET_C10',
    'CET_C10_r',
    'CET_C10s',
    'CET_C10s_r',
    'CET_C11',
    'CET_C11_r',
    'CET_C11s',
    'CET_C11s_r',
    'CET_C1_r',
    'CET_C1s',
    'CET_C1s_r',
    'CET_C2',
    'CET_C2_r',
    'CET_C2s',
    'CET_C2s_r',
    'CET_C3',
    'CET_C3_r',
    'CET_C3s',
    'CET_C3s_r',
    'CET_C4',
    'CET_C4_r',
    'CET_C4s',
    'CET_C4s_r',
    'CET_C5',
    'CET_C5_r',
    'CET_C5s',
    'CET_C5s_r',
    'CET_C6',
    'CET_C6_r',
    'CET_C6s',
    'CET_C6s_r',
    'CET_C7',
    'CET_C7_r',
    'CET_C7s',
    'CET_C7s_r',
    'CET_C8',
    'CET_C8_r',
    'CET_C8s',
    'CET_C8s_r',
    'CET_C9',
    'CET_C9_r',
    'CET_C9s',
    'CET_C9s_r',
    'CET_CBC1',
    'CET_CBC1_r',
    'CET_CBC2',
    'CET_CBC2_r',
    'CET_CBD1',
    'CET_CBD1_r',
    'CET_CBD2',
    'CET_CBD2_r',
    'CET_CBL1',
    'CET_CBL1_r',
    'CET_CBL2',
    'CET_CBL2_r',
    'CET_CBL3',
    'CET_CBL3_r',
    'CET_CBL4',
    'CET_CBL4_r',
    'CET_CBTC1',
    'CET_CBTC1_r',
    'CET_CBTC2',
    'CET_CBTC2_r',
    'CET_CBTD1',
    'CET_CBTD1_r',
    'CET_CBTL1',
    'CET_CBTL1_r',
    'CET_CBTL2',
    'CET_CBTL2_r',
    'CET_CBTL3',
    'CET_CBTL3_r',
    'CET_CBTL4',
    'CET_CBTL4_r',
    'CET_D1',
    'CET_D10',
    'CET_D10_r',
    'CET_D11',
    'CET_D11_r',
    'CET_D12',
    'CET_D12_r',
    'CET_D13',
    'CET_D13_r',
    'CET_D1A',
    'CET_D1A_r',
    'CET_D1_r',
    'CET_D2',
    'CET_D2_r',
    'CET_D3',
    'CET_D3_r',
    'CET_D4',
    'CET_D4_r',
    'CET_D6',
    'CET_D6_r',
    'CET_D7',
    'CET_D7_r',
    'CET_D8',
    'CET_D8_r',
    'CET_D9',
    'CET_D9_r',
    'CET_I1',
    'CET_I1_r',
    'CET_I2',
    'CET_I2_r',
    'CET_I3',
    'CET_I3_r',
    'CET_L1',
    'CET_L10',
    'CET_L10_r',
    'CET_L11',
    'CET_L11_r',
    'CET_L12',
    'CET_L12_r',
    'CET_L13',
    'CET_L13_r',
    'CET_L14',
    'CET_L14_r',
    'CET_L15',
    'CET_L15_r',
    'CET_L16',
    'CET_L16_r',
    'CET_L17',
    'CET_L17_r',
    'CET_L18',
    'CET_L18_r',
    'CET_L19',
    'CET_L19_r',
    'CET_L1_r',
    'CET_L2',
    'CET_L20',
    'CET_L20_r',
    'CET_L2_r',
    'CET_L3',
    'CET_L3_r',
    'CET_L4',
    'CET_L4_r',
    'CET_L5',
    'CET_L5_r',
    'CET_L6',
    'CET_L6_r',
    'CET_L7',
    'CET_L7_r',
    'CET_L8',
    'CET_L8_r',
    'CET_L9',
    'CET_L9_r',
    'CET_R1',
    'CET_R1_r',
    'CET_R2',
    'CET_R2_r',
    'CET_R3',
    'CET_R3_r',
    'CET_R4',
    'CET_R4_r',
    'bgy',
    'bgy_r',
    'bgyw',
    'bgyw_r',
    'bjy',
    'bjy_r',
    'bkr',
    'bkr_r',
    'bky',
    'bky_r',
    'blues',
    'blues_r',
    'bmw',
    'bmw_r',
    'bmy',
    'bmy_r',
    'bwy',
    'bwy_r',
    'circle_mgbm_67_c31',
    'circle_mgbm_67_c31_r',
    'circle_mgbm_67_c31_s25',
    'circle_mgbm_67_c31_s25_r',
    'colorwheel',
    'colorwheel_r',
    'cwr',
    'cwr_r',
    'cyclic_bgrmb_35_70_c75',
    'cyclic_bgrmb_35_70_c75_r',
    'cyclic_bgrmb_35_70_c75_s25',
    'cyclic_bgrmb_35_70_c75_s25_r',
    'cyclic_grey_15_85_c0',
    'cyclic_grey_15_85_c0_r',
    'cyclic_grey_15_85_c0_s25',
    'cyclic_grey_15_85_c0_s25_r',
    'cyclic_isoluminant',
    'cyclic_isoluminant_r',
    'cyclic_mrybm_35_75_c68',
    'cyclic_mrybm_35_75_c68_r',
    'cyclic_mrybm_35_75_c68_s25',
    'cyclic_mrybm_35_75_c68_s25_r',
    'cyclic_mybm_20_100_c48',
    'cyclic_mybm_20_100_c48_r',
    'cyclic_mybm_20_100_c48_s25',
    'cyclic_mybm_20_100_c48_s25_r',
    'cyclic_mygbm_30_95_c78',
    'cyclic_mygbm_30_95_c78_r',
    'cyclic_mygbm_30_95_c78_s25',
    'cyclic_mygbm_30_95_c78_s25_r',
    'cyclic_mygbm_50_90_c46',
    'cyclic_mygbm_50_90_c46_r',
    'cyclic_mygbm_50_90_c46_s25',
    'cyclic_mygbm_50_90_c46_s25_r',
    'cyclic_protanopic_deuteranopic_bwyk_16_96_c31',
    'cyclic_protanopic_deuteranopic_bwyk_16_96_c31_r',
    'cyclic_protanopic_deuteranopic_wywb_55_96_c33',
    'cyclic_protanopic_deuteranopic_wywb_55_96_c33_r',
    'cyclic_rygcbmr_50_90_c64',
    'cyclic_rygcbmr_50_90_c64_r',
    'cyclic_rygcbmr_50_90_c64_s25',
    'cyclic_rygcbmr_50_90_c64_s25_r',
    'cyclic_tritanopic_cwrk_40_100_c20',
    'cyclic_tritanopic_cwrk_40_100_c20_r',
    'cyclic_tritanopic_wrwc_70_100_c20',
    'cyclic_tritanopic_wrwc_70_100_c20_r',
    'cyclic_wrkbw_10_90_c43',
    'cyclic_wrkbw_10_90_c43_r',
    'cyclic_wrkbw_10_90_c43_s25',
    'cyclic_wrkbw_10_90_c43_s25_r',
    'cyclic_wrwbw_40_90_c42',
    'cyclic_wrwbw_40_90_c42_r',
    'cyclic_wrwbw_40_90_c42_s25',
    'cyclic_wrwbw_40_90_c42_s25_r',
    'cyclic_ymcgy_60_90_c67',
    'cyclic_ymcgy_60_90_c67_r',
    'cyclic_ymcgy_60_90_c67_s25',
    'cyclic_ymcgy_60_90_c67_s25_r',
    'dimgray',
    'dimgray_r',
    'diverging_bkr_55_10_c35',
    'diverging_bkr_55_10_c35_r',
    'diverging_bky_60_10_c30',
    'diverging_bky_60_10_c30_r',
    'diverging_bwg_20_95_c41',
    'diverging_bwg_20_95_c41_r',
    'diverging_bwr_20_95_c54',
    'diverging_bwr_20_95_c54_r',
    'diverging_bwr_40_95_c42',
    'diverging_bwr_40_95_c42_r',
    'diverging_bwr_55_98_c37',
    'diverging_bwr_55_98_c37_r',
    'diverging_cwm_80_100_c22',
    'diverging_cwm_80_100_c22_r',
    'diverging_gkr_60_10_c40',
    'diverging_gkr_60_10_c40_r',
    'diverging_gwr_55_95_c38',
    'diverging_gwr_55_95_c38_r',
    'diverging_gwv_55_95_c39',
    'diverging_gwv_55_95_c39_r',
    'diverging_isoluminant_cjm_75_c23',
    'diverging_isoluminant_cjm_75_c23_r',
    'diverging_isoluminant_cjm_75_c24',
    'diverging_isoluminant_cjm_75_c24_r',
    'diverging_isoluminant_cjo_70_c25',
    'diverging_isoluminant_cjo_70_c25_r',
    'diverging_linear_bjr_30_55_c53',
    'diverging_linear_bjr_30_55_c53_r',
    'diverging_linear_bjy_30_90_c45',
    'diverging_linear_bjy_30_90_c45_r',
    'diverging_linear_protanopic_deuteranopic_bjy_57_89_c34',
    'diverging_linear_protanopic_deuteranopic_bjy_57_89_c34_r',
    'diverging_protanopic_deuteranopic_bwy_60_95_c32',
    'diverging_protanopic_deuteranopic_bwy_60_95_c32_r',
    'diverging_rainbow_bgymr_45_85_c67',
    'diverging_rainbow_bgymr_45_85_c67_r',
    'diverging_tritanopic_cwr_75_98_c20',
    'diverging_tritanopic_cwr_75_98_c20_r',
    'fire',
    'fire_r',
    'glasbey',
    'glasbey_bw',
    'glasbey_bw_minc_20',
    'glasbey_bw_minc_20_hue_150_280',
    'glasbey_bw_minc_20_hue_150_280_r',
    'glasbey_bw_minc_20_hue_330_100',
    'glasbey_bw_minc_20_hue_330_100_r',
    'glasbey_bw_minc_20_maxl_70',
    'glasbey_bw_minc_20_maxl_70_r',
    'glasbey_bw_minc_20_minl_30',
    'glasbey_bw_minc_20_minl_30_r',
    'glasbey_bw_minc_20_r',
    'glasbey_bw_r',
    'glasbey_category10',
    'glasbey_category10_r',
    'glasbey_cool',
    'glasbey_cool_r',
    'glasbey_dark',
    'glasbey_dark_r',
    'glasbey_hv',
    'glasbey_hv_r',
    'glasbey_light',
    'glasbey_light_r',
    'glasbey_r',
    'glasbey_warm',
    'glasbey_warm_r',
    'gouldian',
    'gouldian_r',
    'gwv',
    'gwv_r',
    'isolum',
    'isolum_r',
    'isoluminant_cgo_70_c39',
    'isoluminant_cgo_70_c39_r',
    'isoluminant_cgo_80_c38',
    'isoluminant_cgo_80_c38_r',
    'isoluminant_cm_70_c39',
    'isoluminant_cm_70_c39_r',
    'kb',
    'kb_r',
    'kbc',
    'kbc_r',
    'kbgyw',
    'kbgyw_r',
    'kg',
    'kg_r',
    'kgy',
    'kgy_r',
    'kr',
    'kr_r',
    'linear_bgy_10_95_c74',
    'linear_bgy_10_95_c74_r',
    'linear_bgyw_15_100_c67',
    'linear_bgyw_15_100_c67_r',
    'linear_bgyw_15_100_c68',
    'linear_bgyw_15_100_c68_r',
    'linear_bgyw_20_98_c66',
    'linear_bgyw_20_98_c66_r',
    'linear_blue_5_95_c73',
    'linear_blue_5_95_c73_r',
    'linear_blue_95_50_c20',
    'linear_blue_95_50_c20_r',
    'linear_bmw_5_95_c86',
    'linear_bmw_5_95_c86_r',
    'linear_bmw_5_95_c89',
    'linear_bmw_5_95_c89_r',
    'linear_bmy_10_95_c71',
    'linear_bmy_10_95_c71_r',
    'linear_bmy_10_95_c78',
    'linear_bmy_10_95_c78_r',
    'linear_gow_60_85_c27',
    'linear_gow_60_85_c27_r',
    'linear_gow_65_90_c35',
    'linear_gow_65_90_c35_r',
    'linear_green_5_95_c69',
    'linear_green_5_95_c69_r',
    'linear_grey_0_100_c0',
    'linear_grey_0_100_c0_r',
    'linear_grey_10_95_c0',
    'linear_grey_10_95_c0_r',
    'linear_kbc_5_95_c73',
    'linear_kbc_5_95_c73_r',
    'linear_kbgoy_20_95_c57',
    'linear_kbgoy_20_95_c57_r',
    'linear_kbgyw_10_98_c63',
    'linear_kbgyw_10_98_c63_r',
    'linear_kbgyw_5_98_c62',
    'linear_kbgyw_5_98_c62_r',
    'linear_kgy_5_95_c69',
    'linear_kgy_5_95_c69_r',
    'linear_kry_0_97_c73',
    'linear_kry_0_97_c73_r',
    'linear_kry_5_95_c72',
    'linear_kry_5_95_c72_r',
    'linear_kry_5_98_c75',
    'linear_kry_5_98_c75_r',
    'linear_kryw_0_100_c71',
    'linear_kryw_0_100_c71_r',
    'linear_kryw_5_100_c64',
    'linear_kryw_5_100_c64_r',
    'linear_kryw_5_100_c67',
    'linear_kryw_5_100_c67_r',
    'linear_protanopic_deuteranopic_kbjyw_5_95_c25',
    'linear_protanopic_deuteranopic_kbjyw_5_95_c25_r',
    'linear_protanopic_deuteranopic_kbw_5_95_c34',
    'linear_protanopic_deuteranopic_kbw_5_95_c34_r',
    'linear_protanopic_deuteranopic_kbw_5_98_c40',
    'linear_protanopic_deuteranopic_kbw_5_98_c40_r',
    'linear_protanopic_deuteranopic_kyw_5_95_c49',
    'linear_protanopic_deuteranopic_kyw_5_95_c49_r',
    'linear_ternary_blue_0_44_c57',
    'linear_ternary_blue_0_44_c57_r',
    'linear_ternary_green_0_46_c42',
    'linear_ternary_green_0_46_c42_r',
    'linear_ternary_red_0_50_c52',
    'linear_ternary_red_0_50_c52_r',
    'linear_tritanopic_kcw_5_95_c22',
    'linear_tritanopic_kcw_5_95_c22_r',
    'linear_tritanopic_krjcw_5_95_c24',
    'linear_tritanopic_krjcw_5_95_c24_r',
    'linear_tritanopic_krjcw_5_98_c46',
    'linear_tritanopic_krjcw_5_98_c46_r',
    'linear_tritanopic_krw_5_95_c46',
    'linear_tritanopic_krw_5_95_c46_r',
    'linear_wcmr_100_45_c42',
    'linear_wcmr_100_45_c42_r',
    'linear_worb_100_25_c53',
    'linear_worb_100_25_c53_r',
    'linear_wyor_100_45_c55',
    'linear_wyor_100_45_c55_r',
    'rainbow4',
    'rainbow4_r',
    'rainbow_bgyr_10_90_c83',
    'rainbow_bgyr_10_90_c83_r',
    'rainbow_bgyr_35_85_c72',
    'rainbow_bgyr_35_85_c72_r',
    'rainbow_bgyr_35_85_c73',
    'rainbow_bgyr_35_85_c73_r',
    'rainbow_bgyrm_35_85_c69',
    'rainbow_bgyrm_35_85_c69_r',
    'rainbow_bgyrm_35_85_c71',
    'rainbow_bgyrm_35_85_c71_r',
]
_COLORCET_CMAPS = get_args(_COLORCET_CMAPS_LITERAL)

# Define colormaps that require cmocean
# matches set(cmocean.cm.cmap_d.keys()) - set(mpl.colormaps)
_CMOCEAN_CMAPS_LITERAL = Literal[
    'algae',
    'algae_i',
    'algae_i_r',
    'algae_r',
    'algae_r_i',
    'amp',
    'amp_i',
    'amp_i_r',
    'amp_r',
    'amp_r_i',
    'balance',
    'balance_i',
    'balance_i_r',
    'balance_r',
    'balance_r_i',
    'curl',
    'curl_i',
    'curl_i_r',
    'curl_r',
    'curl_r_i',
    'deep',
    'deep_i',
    'deep_i_r',
    'deep_r',
    'deep_r_i',
    'delta',
    'delta_i',
    'delta_i_r',
    'delta_r',
    'delta_r_i',
    'dense',
    'dense_i',
    'dense_i_r',
    'dense_r',
    'dense_r_i',
    'diff',
    'diff_i',
    'diff_i_r',
    'diff_r',
    'diff_r_i',
    'gray_i',
    'gray_i_r',
    'gray_r_i',
    'haline',
    'haline_i',
    'haline_i_r',
    'haline_r',
    'haline_r_i',
    'ice',
    'ice_i',
    'ice_i_r',
    'ice_r',
    'ice_r_i',
    'matter',
    'matter_i',
    'matter_i_r',
    'matter_r',
    'matter_r_i',
    'oxy',
    'oxy_i',
    'oxy_i_r',
    'oxy_r',
    'oxy_r_i',
    'phase',
    'phase_i',
    'phase_i_r',
    'phase_r',
    'phase_r_i',
    'rain',
    'rain_i',
    'rain_i_r',
    'rain_r',
    'rain_r_i',
    'solar',
    'solar_i',
    'solar_i_r',
    'solar_r',
    'solar_r_i',
    'speed',
    'speed_i',
    'speed_i_r',
    'speed_r',
    'speed_r_i',
    'tarn',
    'tarn_i',
    'tarn_i_r',
    'tarn_r',
    'tarn_r_i',
    'tempo',
    'tempo_i',
    'tempo_i_r',
    'tempo_r',
    'tempo_r_i',
    'thermal',
    'thermal_i',
    'thermal_i_r',
    'thermal_r',
    'thermal_r_i',
    'topo',
    'topo_i',
    'topo_i_r',
    'topo_r',
    'topo_r_i',
    'turbid',
    'turbid_i',
    'turbid_i_r',
    'turbid_r',
    'turbid_r_i',
]
_CMOCEAN_CMAPS = get_args(_CMOCEAN_CMAPS_LITERAL)

_CMCRAMERI_CMAPS_LITERAL = Literal[
    'acton',
    'actonS',
    'acton_r',
    'bam',
    'bamO',
    'bamO_r',
    'bam_r',
    'bamako',
    'bamakoS',
    'bamako_r',
    'batlow',
    'batlowK',
    'batlowKS',
    'batlowK_r',
    'batlowS',
    'batlowW',
    'batlowWS',
    'batlowW_r',
    'batlow_r',
    'bilbao',
    'bilbaoS',
    'bilbao_r',
    'broc',
    'brocO',
    'brocO_r',
    'broc_r',
    'buda',
    'budaS',
    'buda_r',
    'bukavu',
    'bukavu_r',
    'cork',
    'corkO',
    'corkO_r',
    'cork_r',
    'davos',
    'davosS',
    'davos_r',
    'devon',
    'devonS',
    'devon_r',
    'fes',
    'fes_r',
    'glasgow',
    'glasgowS',
    'glasgow_r',
    'grayC',
    'grayCS',
    'grayC_r',
    'hawaii',
    'hawaiiS',
    'hawaii_r',
    'imola',
    'imolaS',
    'imola_r',
    'lajolla',
    'lajollaS',
    'lajolla_r',
    'lapaz',
    'lapazS',
    'lapaz_r',
    'lipari',
    'lipariS',
    'lipari_r',
    'lisbon',
    'lisbon_r',
    'navia',
    'naviaS',
    'navia_r',
    'nuuk',
    'nuukS',
    'nuuk_r',
    'oleron',
    'oleron_r',
    'oslo',
    'osloS',
    'oslo_r',
    'roma',
    'romaO',
    'romaO_r',
    'roma_r',
    'tofino',
    'tofino_r',
    'tokyo',
    'tokyoS',
    'tokyo_r',
    'turku',
    'turkuS',
    'turku_r',
    'vik',
    'vikO',
    'vikO_r',
    'vik_r',
]
_CMCRAMERI_CMAPS = get_args(_CMCRAMERI_CMAPS_LITERAL)

_MATPLOTLIB_CMAPS_LITERAL = Literal[
    'Accent',
    'Accent_r',
    'Blues',
    'Blues_r',
    'BrBG',
    'BrBG_r',
    'BuGn',
    'BuGn_r',
    'BuPu',
    'BuPu_r',
    'CMRmap',
    'CMRmap_r',
    'Dark2',
    'Dark2_r',
    'GnBu',
    'GnBu_r',
    'Grays',
    'Grays_r',
    'Greens',
    'Greens_r',
    'Greys',
    'Greys_r',
    'OrRd',
    'OrRd_r',
    'Oranges',
    'Oranges_r',
    'PRGn',
    'PRGn_r',
    'Paired',
    'Paired_r',
    'Pastel1',
    'Pastel1_r',
    'Pastel2',
    'Pastel2_r',
    'PiYG',
    'PiYG_r',
    'PuBu',
    'PuBuGn',
    'PuBuGn_r',
    'PuBu_r',
    'PuOr',
    'PuOr_r',
    'PuRd',
    'PuRd_r',
    'Purples',
    'Purples_r',
    'RdBu',
    'RdBu_r',
    'RdGy',
    'RdGy_r',
    'RdPu',
    'RdPu_r',
    'RdYlBu',
    'RdYlBu_r',
    'RdYlGn',
    'RdYlGn_r',
    'Reds',
    'Reds_r',
    'Set1',
    'Set1_r',
    'Set2',
    'Set2_r',
    'Set3',
    'Set3_r',
    'Spectral',
    'Spectral_r',
    'Wistia',
    'Wistia_r',
    'YlGn',
    'YlGnBu',
    'YlGnBu_r',
    'YlGn_r',
    'YlOrBr',
    'YlOrBr_r',
    'YlOrRd',
    'YlOrRd_r',
    'afmhot',
    'afmhot_r',
    'autumn',
    'autumn_r',
    'berlin',
    'berlin_r',
    'binary',
    'binary_r',
    'bone',
    'bone_r',
    'brg',
    'brg_r',
    'bwr',
    'bwr_r',
    'cividis',
    'cividis_r',
    'cool',
    'cool_r',
    'coolwarm',
    'coolwarm_r',
    'copper',
    'copper_r',
    'cubehelix',
    'cubehelix_r',
    'flag',
    'flag_r',
    'gist_earth',
    'gist_earth_r',
    'gist_gray',
    'gist_gray_r',
    'gist_grey',
    'gist_grey_r',
    'gist_heat',
    'gist_heat_r',
    'gist_ncar',
    'gist_ncar_r',
    'gist_rainbow',
    'gist_rainbow_r',
    'gist_stern',
    'gist_stern_r',
    'gist_yarg',
    'gist_yarg_r',
    'gist_yerg',
    'gist_yerg_r',
    'gnuplot',
    'gnuplot2',
    'gnuplot2_r',
    'gnuplot_r',
    'gray',
    'gray_r',
    'grey',
    'grey_r',
    'hot',
    'hot_r',
    'hsv',
    'hsv_r',
    'inferno',
    'inferno_r',
    'jet',
    'jet_r',
    'magma',
    'magma_r',
    'managua',
    'managua_r',
    'nipy_spectral',
    'nipy_spectral_r',
    'ocean',
    'ocean_r',
    'pink',
    'pink_r',
    'plasma',
    'plasma_r',
    'prism',
    'prism_r',
    'rainbow',
    'rainbow_r',
    'seismic',
    'seismic_r',
    'spring',
    'spring_r',
    'summer',
    'summer_r',
    'tab10',
    'tab10_r',
    'tab20',
    'tab20_r',
    'tab20b',
    'tab20b_r',
    'tab20c',
    'tab20c_r',
    'terrain',
    'terrain_r',
    'turbo',
    'turbo_r',
    'twilight',
    'twilight_r',
    'twilight_shifted',
    'twilight_shifted_r',
    'vanimo',
    'vanimo_r',
    'viridis',
    'viridis_r',
    'winter',
    'winter_r',
]

_MATPLOTLIB_CMAPS = get_args(_MATPLOTLIB_CMAPS_LITERAL)


class Color:
    """Helper class to convert between different color representations used in the pyvista library.

    Many pyvista methods accept :data:`ColorLike` parameters. This helper class
    is used to convert such parameters to the necessary format, used by
    underlying (VTK) methods. Any color name (``str``), hex string (``str``)
    or RGB(A) sequence (``tuple``, ``list`` or ``numpy.ndarray`` of ``int``
    or ``float``) is considered a :data:`ColorLike` parameter and can be converted
    by this class.

    See :ref:`named_colors` for a list of supported colors.

    .. note:

        The internally used representation is an integer RGBA sequence (values
        between 0 and 255). This might however change in future releases.

    Parameters
    ----------
    color : ColorLike, optional
        Either a string, RGB sequence, RGBA sequence, or hex color string.
        RGB(A) sequences should either be provided as floats between 0 and 1
        or as ints between 0 and 255. Hex color strings can contain optional
        ``'#'`` or ``'0x'`` prefixes. If no opacity is provided, the
        ``default_opacity`` will be used. If ``color`` is ``None``, the
        ``default_color`` is used instead.
        The following examples all denote the color 'white':

        * ``'white'``
        * ``'w'``
        * ``[1.0, 1.0, 1.0]``
        * ``[255, 255, 255, 255]``
        * ``'#FFFFFF'``

    opacity : int | float | str, optional
        Opacity of the represented color. Overrides any opacity associated
        with the provided ``color``. Allowed opacities are floats between 0
        and 1, ints between 0 and 255 or hexadecimal strings of length 2
        (plus the length of the optional prefix).
        The following examples all denote a fully opaque color:

        * ``1.0``
        * ``255``
        * ``'#ff'``

    default_color : ColorLike, optional
        Default color to use when ``color`` is ``None``. If this value is
        ``None``, then defaults to the global theme color. Format is
        identical to ``color``.

    default_opacity : int | float | str, optional
        Default opacity of the represented color. Used when ``color``
        does not specify an opacity and ``opacity`` is ``None``. Format
        is identical to ``opacity``.

    Examples
    --------
    Create a transparent green color using a color name, float RGBA sequence,
    integer RGBA sequence and RGBA hexadecimal string.

    >>> import pyvista as pv
    >>> pv.Color('green', opacity=0.5)
    Color(name='green', hex='#00800080', opacity=128)
    >>> pv.Color([0.0, 0.5, 0.0, 0.5])
    Color(name='green', hex='#00800080', opacity=128)
    >>> pv.Color([0, 128, 0, 128])
    Color(name='green', hex='#00800080', opacity=128)
    >>> pv.Color('#00800080')
    Color(name='green', hex='#00800080', opacity=128)

    """

    # Supported names for each color channel.
    CHANNEL_NAMES = (
        {'red', 'r'},  # 0
        {'green', 'g'},  # 1
        {'blue', 'b'},  # 2
        {'alpha', 'a', 'opacity'},  # 3
    )

    @_deprecate_positional_args(allowed=['color', 'opacity'])
    def __init__(  # noqa: PLR0917
        self,
        color: ColorLike | None = None,
        opacity: float | str | None = None,
        default_color: ColorLike | None = None,
        default_opacity: float | str = 255,
    ):
        """Initialize new instance."""
        self._red, self._green, self._blue, self._opacity = 0, 0, 0, 0
        self._opacity = self.convert_color_channel(default_opacity)
        self._name = None

        # Use default color if no color is provided
        if color is None:
            color = pyvista.global_theme.color if default_color is None else default_color

        _validation.check_instance(
            color, (Color, str, dict, list, tuple, np.ndarray, _vtk.vtkColor3ub), name='color'
        )
        try:
            if isinstance(color, Color):
                # Create copy of color instance
                self._red, self._green, self._blue, self._opacity = color.int_rgba
            elif isinstance(color, str):
                # From named color or hex string
                self._from_str(color)
            elif isinstance(color, dict):
                # From dictionary
                self._from_dict(color)
            elif isinstance(color, (list, tuple, np.ndarray)):
                # From RGB(A) sequence
                self._from_rgba(color)
            elif isinstance(color, _vtk.vtkColor3ub):
                # From vtkColor3ub instance (can be unpacked as rgb tuple)
                self._from_rgba(color)
            else:  # pragma: no cover
                msg = f'Unexpected color type: {type(color)}'
                raise TypeError(msg)
            self._name = color_names.get(self.hex_rgb, None)
        except ValueError as e:
            msg = (
                '\n'
                f'\tInvalid color input: ({color})\n'
                '\tMust be a string, rgb(a) sequence, or hex color string.  For example:\n'
                "\t\tcolor='white'\n"
                "\t\tcolor='w'\n"
                '\t\tcolor=[1.0, 1.0, 1.0]\n'
                '\t\tcolor=[255, 255, 255]\n'
                "\t\tcolor='#FFFFFF'"
            )
            raise ValueError(msg) from e

        # Overwrite opacity if it is provided
        try:
            if opacity is not None:
                self._opacity = self.convert_color_channel(opacity)
        except ValueError as e:
            msg = (
                '\n'
                f'\tInvalid opacity input: ({opacity})'
                '\tMust be an integer, float or string.  For example:\n'
                "\t\topacity='1.0'\n"
                "\t\topacity='255'\n"
                "\t\topacity='#FF'"
            )
            raise ValueError(msg) from e

    @staticmethod
    def strip_hex_prefix(h: str) -> str:
        """Strip any ``'#'`` or ``'0x'`` prefix from a hexadecimal string.

        Parameters
        ----------
        h : str
            Hexadecimal string to strip.

        Returns
        -------
        str
            Stripped hexadecimal string.

        """
        h = h.lstrip('#')
        return h.removeprefix('0x')

    @staticmethod
    def convert_color_channel(
        val: float | np.floating[Any] | np.integer[Any] | str,
    ) -> int:
        """Convert the given color channel value to the integer representation.

        Parameters
        ----------
        val : int | float | str
            Color channel value to convert. Supported input values are a
            hex string of length 2 (``'00'`` to ``'ff'``) with an optional
            prefix (``'#'`` or ``'0x'``), a float (``0.0`` to ``1.0``) or
            an integer (``0`` to ``255``).

        Returns
        -------
        int
            Color channel value in the integer representation (values between
            ``0`` and ``255``).

        """
        # Check for numpy inputs to avoid unnecessary calls to np.issubdtype
        arr = None
        if isinstance(val, (np.ndarray, np.generic)):
            arr = np.asanyarray(val)

        # Convert non-integers to int
        if isinstance(val, str):
            # From hexadecimal value
            val = int(Color.strip_hex_prefix(val), 16)
        elif isinstance(val, float) or (
            arr is not None and np.issubdtype(arr.dtype, np.floating) and arr.ndim == 0
        ):
            val = round(255 * val)

        # Check integers
        if isinstance(val, int) and 0 <= val <= 255:
            return val  # type: ignore[return-value]
        elif isinstance(val, np.uint8) or (
            arr is not None
            and np.issubdtype(arr.dtype, np.integer)
            and arr.ndim == 0
            and 0 <= val <= 255
        ):
            return int(val)
        else:
            msg = f'Unsupported color channel value provided: {val}'
            raise ValueError(msg)

    def _from_rgba(self, rgba):
        """Construct color from an RGB(A) sequence."""
        arg = rgba
        if len(rgba) == 3:
            # Keep using current opacity if it is not provided.
            rgba = [*rgba, self._opacity]
        try:
            if len(rgba) != 4:
                msg = 'Invalid length for RGBA sequence.'
                raise ValueError(msg)
            self._red, self._green, self._blue, self._opacity = (
                self.convert_color_channel(c) for c in rgba
            )
        except ValueError:
            msg = f'Invalid RGB(A) sequence: {arg}'
            raise ValueError(msg) from None

    def _from_dict(self, dct):
        """Construct color from an RGB(A) dictionary."""
        # Get any of the keys associated with each color channel (or None).
        rgba = [
            next((dct[key] for key in cnames if key in dct), None) for cnames in self.CHANNEL_NAMES
        ]
        self._from_rgba(rgba)

    def _from_hex(self, h):
        """Construct color from a hex string."""
        arg = h
        h = self.strip_hex_prefix(h)
        try:
            self._from_rgba(
                [self.convert_color_channel(h[i : i + 2]) for i in range(0, len(h), 2)]
            )
        except ValueError:
            msg = f'Invalid hex string: {arg}'
            raise ValueError(msg) from None

    def _from_str(self, n: str):
        """Construct color from a name or hex string."""
        arg = n
        n = _format_color_name(n)
        if n in color_synonyms:
            # Synonym of registered color name
            # Convert from synonym to full hex
            n = color_synonyms[n]
            self._from_hex(hexcolors[n])
        elif n in hexcolors:
            # Color name
            self._from_hex(hexcolors[n])
        else:
            # Otherwise, try conversion to hex
            try:
                self._from_hex(n)
            except ValueError:
                msg = f'Invalid color name or hex string: {arg}'
                raise ValueError(msg) from None

    @property
    def int_rgba(self) -> tuple[int, int, int, int]:  # numpydoc ignore=RT01
        """Get the color value as an RGBA integer tuple.

        Examples
        --------
        Create a blue color with half opacity.

        >>> import pyvista as pv
        >>> c = pv.Color('blue', opacity=128)
        >>> c
        Color(name='blue', hex='#0000ff80', opacity=128)
        >>> c.int_rgba
        (0, 0, 255, 128)

        Create a transparent red color using an integer RGBA sequence.

        >>> c = pv.Color([255, 0, 0, 64])
        >>> c
        Color(name='red', hex='#ff000040', opacity=64)
        >>> c.int_rgba
        (255, 0, 0, 64)

        """
        return self._red, self._green, self._blue, self._opacity

    @property
    def int_rgb(self) -> tuple[int, int, int]:  # numpydoc ignore=RT01
        """Get the color value as an RGB integer tuple.

        Examples
        --------
        Create a blue color with half opacity.

        >>> import pyvista as pv
        >>> c = pv.Color('blue', opacity=128)
        >>> c
        Color(name='blue', hex='#0000ff80', opacity=128)
        >>> c.int_rgb
        (0, 0, 255)

        Create a red color using an integer RGB sequence.

        >>> c = pv.Color([255, 0, 0])
        >>> c
        Color(name='red', hex='#ff0000ff', opacity=255)
        >>> c.int_rgb
        (255, 0, 0)

        """
        return self.int_rgba[:3]

    @property
    def float_rgba(self) -> tuple[float, float, float, float]:  # numpydoc ignore=RT01
        """Get the color value as an RGBA float tuple.

        Examples
        --------
        Create a blue color with custom opacity.

        >>> import pyvista as pv
        >>> c = pv.Color('blue', opacity=0.6)
        >>> c
        Color(name='blue', hex='#0000ff99', opacity=153)
        >>> c.float_rgba
        (0.0, 0.0, 1.0, 0.6)

        Create a transparent red color using a float RGBA sequence.

        >>> c = pv.Color([1.0, 0.0, 0.0, 0.2])
        >>> c
        Color(name='red', hex='#ff000033', opacity=51)
        >>> c.float_rgba
        (1.0, 0.0, 0.0, 0.2)

        """
        return (
            self._red / 255.0,
            self._green / 255.0,
            self._blue / 255.0,
            self._opacity / 255.0,
        )

    @property
    def float_rgb(self) -> tuple[float, float, float]:  # numpydoc ignore=RT01
        """Get the color value as an RGB float tuple.

        Examples
        --------
        Create a blue color with custom opacity.

        >>> import pyvista as pv
        >>> c = pv.Color('blue', default_opacity=0.6)
        >>> c
        Color(name='blue', hex='#0000ff99', opacity=153)
        >>> c.float_rgb
        (0.0, 0.0, 1.0)

        Create a red color using a float RGB sequence.

        >>> c = pv.Color([1.0, 0.0, 0.0])
        >>> c
        Color(name='red', hex='#ff0000ff', opacity=255)
        >>> c.float_rgb
        (1.0, 0.0, 0.0)

        """
        return self.float_rgba[:3]

    @property
    def _float_hls(self) -> tuple[float, float, float]:
        """Get the color as Hue, Lightness, Saturation (HLS) in range [0.0, 1.0]."""
        return rgb_to_hls(*self.float_rgb)

    @property
    def hex_rgba(self) -> str:  # numpydoc ignore=RT01
        """Get the color value as an RGBA hexadecimal value.

        Examples
        --------
        Create a blue color with half opacity.

        >>> import pyvista as pv
        >>> c = pv.Color('blue', default_opacity='#80')
        >>> c
        Color(name='blue', hex='#0000ff80', opacity=128)
        >>> c.hex_rgba
        '#0000ff80'

        Create a transparent red color using an RGBA hexadecimal value.

        >>> c = pv.Color('0xff000040')
        >>> c
        Color(name='red', hex='#ff000040', opacity=64)
        >>> c.hex_rgba
        '#ff000040'

        """
        return '#' + ''.join(
            f'{c:0>2x}' for c in (self._red, self._green, self._blue, self._opacity)
        )

    @property
    def hex_rgb(self) -> str:  # numpydoc ignore=RT01
        """Get the color value as an RGB hexadecimal value.

        Examples
        --------
        Create a blue color with half opacity.

        >>> import pyvista as pv
        >>> c = pv.Color('blue', default_opacity='#80')
        >>> c
        Color(name='blue', hex='#0000ff80', opacity=128)
        >>> c.hex_rgb
        '#0000ff'

        Create a red color using an RGB hexadecimal value.

        >>> c = pv.Color('0xff0000')
        >>> c
        Color(name='red', hex='#ff0000ff', opacity=255)
        >>> c.hex_rgb
        '#ff0000'

        """
        return self.hex_rgba[:-2]

    @property
    def name(self) -> str | None:  # numpydoc ignore=RT01
        """Get the color name.

        The name is always formatted as a lower case string without
        any delimiters.

        See :ref:`named_colors` for a list of supported colors.

        Returns
        -------
        str | None
            The color name, in case this color has a name; otherwise ``None``.

        Examples
        --------
        Create a dark blue color with half opacity.

        >>> import pyvista as pv
        >>> c = pv.Color('darkblue', default_opacity=0.5)
        >>> c
        Color(name='darkblue', hex='#00008b80', opacity=128)

        When creating a new ``Color``, the name may be delimited with a space,
        hyphen, underscore, or written as a single word.

        >>> c = pv.Color('dark blue', default_opacity=0.5)

        Upper-case letters are also supported.

        >>> c = pv.Color('DarkBlue', default_opacity=0.5)

        However, the name is always standardized as a single lower-case word.

        >>> c
        Color(name='darkblue', hex='#00008b80', opacity=128)

        """
        return self._name

    @property
    def vtk_c3ub(self) -> _vtk.vtkColor3ub:  # numpydoc ignore=RT01
        """Get the color value as a VTK Color3ub instance.

        Examples
        --------
        Create a blue color with half opacity.

        >>> import pyvista as pv
        >>> c = pv.Color('blue', default_opacity=0.5)
        >>> c
        Color(name='blue', hex='#0000ff80', opacity=128)
        >>> c.vtk_c3ub
        vtkmodules.vtkCommonDataModel.vtkColor3ub([0, 0, 255])

        """
        return _vtk.vtkColor3ub(self._red, self._green, self._blue)

    def linear_to_srgb(self):
        """Convert from linear color values to sRGB color values.

        Returns
        -------
        Color
            A new ``Color`` instance with sRGB color values.

        """
        rgba = np.array(self.float_rgba)
        mask = rgba < 0.0031308
        rgba[mask] *= 12.92
        rgba[~mask] = 1.055 * rgba[~mask] ** (1 / 2.4) - 0.055
        return Color(rgba)

    def srgb_to_linear(self):
        """Convert from sRGB color values to linear color values.

        Returns
        -------
        Color
            A new ``Color`` instance with linear color values.

        """
        rgba = np.array(self.float_rgba)
        mask = rgba < 0.04045
        rgba[mask] /= 12.92
        rgba[~mask] = ((rgba[~mask] + 0.055) / 1.055) ** 2.4
        return Color(rgba)

    @classmethod
    def from_dict(cls, dict_):  # numpydoc ignore=RT01
        """Construct from dictionary for JSON deserialization."""
        return Color(dict_)

    def to_dict(self):  # numpydoc ignore=RT01
        """Convert to dictionary for JSON serialization."""
        return {'r': self._red, 'g': self._green, 'b': self._blue, 'a': self._opacity}

    @property
    def opacity(self):  # numpydoc ignore=RT01
        """Return the opacity of this color in the range of ``(0-255)``.

        Examples
        --------
        >>> import pyvista as pv
        >>> color = pv.Color('r', opacity=0.5)
        >>> color.opacity
        128
        >>> color
        Color(name='red', hex='#ff000080', opacity=128)

        """
        return self._opacity

    def __eq__(self, other):
        """Equality comparison."""
        try:
            return self.int_rgba == Color(other).int_rgba
        except ValueError:  # pragma: no cover
            return NotImplemented

    def __hash__(self):  # pragma: no cover
        """Hash calculation."""
        return hash((self._red, self._green, self._blue, self._opacity))

    def __getitem__(self, item):
        """Support indexing the float RGBA representation for backward compatibility."""
        if not isinstance(item, (str, slice, int, np.integer)):
            msg = 'Invalid index specified, only strings and integers are supported.'
            raise TypeError(msg)
        if isinstance(item, str):
            for i, cnames in enumerate(self.CHANNEL_NAMES):
                if item in cnames:
                    item = i
                    break
            else:
                msg = f'Invalid string index {item!r}.'
                raise ValueError(msg)
        return self.float_rgba[item]

    def __iter__(self):
        """Support iteration over the float RGBA representation for backward compatibility."""
        return iter(self.float_rgba)

    def __repr__(self) -> str:  # pragma: no cover
        """Human readable representation."""
        kwargs = f'hex={self.hex_rgba!r}, opacity={self.opacity}'
        if self._name is not None:
            kwargs = f'name={self._name!r}, ' + kwargs
        return f'Color({kwargs})'


PARAVIEW_BACKGROUND = Color('paraview').float_rgb  # [82, 87, 110] / 255


def get_cmap_safe(cmap: ColormapOptions | list[str]) -> colors.Colormap:
    """Fetch a colormap by name from matplotlib, colorcet, or cmocean.

    See :ref:`named_colormaps` for supported colormaps.

    Parameters
    ----------
    cmap : str or list of str
        Name of the colormap to fetch. If the input is a list of strings,
        it will create a ``ListedColormap`` with the input list.

    Returns
    -------
    matplotlib.colors.Colormap
        The requested colormap if available.

    Raises
    ------
    ValueError
        If the input colormap name is not valid.
    TypeError
        If the input is a list of items that are not strings.

    """
    _validation.check_instance(cmap, (str, list), name='cmap')

    def get_3rd_party_cmap(cmap_):
        cmap_sources = {
            'colorcet.cm': _COLORCET_CMAPS,
            'cmocean.cm.cmap_d': _CMOCEAN_CMAPS,
            'cmcrameri.cm.cmaps': _CMCRAMERI_CMAPS,
        }

        def get_nested_attr(obj, attr_path):
            for attr in attr_path:
                obj = getattr(obj, attr)
            return obj

        # Try importing and returning cmap from each package
        for cmap_import, known_cmaps in cmap_sources.items():
            parts = cmap_import.split('.')
            top_module = parts[0]

            with contextlib.suppress(ImportError):
                mod = importlib.import_module(top_module)
                cmap_dict = get_nested_attr(mod, parts[1:])
                with contextlib.suppress(KeyError):
                    return cmap_dict[cmap_]

            if cmap_ in known_cmaps:  # pragma: no cover
                msg = (
                    f'Package `{top_module}` is required to use colormap {cmap_!r}.\n'
                    'Install PyVista with `pyvista[colormaps]` to install it by default.'
                )
                raise ModuleNotFoundError(msg)
        return None

    if isinstance(cmap, str):
        # check if this colormap has been mapped between ipygany
        if cmap in IPYGANY_MAP:
            cmap = IPYGANY_MAP[cmap]  # type: ignore[assignment]

        cmap_3rd_party = get_3rd_party_cmap(cmap)
        if cmap_3rd_party:
            return cmap_3rd_party
        elif not isinstance(cmap, colors.Colormap):
            if inspect.ismodule(colormaps):  # pragma: no cover
                # Backwards compatibility with matplotlib<3.5.0
                if not hasattr(colormaps, cmap):
                    msg = f'Invalid colormap "{cmap}"'
                    raise ValueError(msg)
                cmap_obj = getattr(colormaps, cmap)
            else:
                try:
                    cmap_obj = colormaps[cmap]
                except KeyError:
                    msg = f"Invalid colormap '{cmap}'"
                    raise ValueError(msg) from None

    else:  # input is a list
        for item in cmap:
            if not isinstance(item, str):
                msg = 'When inputting a list as a cmap, each item should be a string.'  # type: ignore[unreachable]
                raise TypeError(msg)

        cmap_obj = ListedColormap(cmap)

    return cmap_obj


def get_default_cycler():
    """Return the default color cycler (matches matplotlib's default).

    Returns
    -------
    cycler.Cycler
        A cycler object for color that matches matplotlib's default colors.

    """
    return cycler('color', matplotlib_default_colors)


def get_hexcolors_cycler():
    """Return a color cycler for all of the available hexcolors.

    See ``pyvista.plotting.colors.hexcolors``.

    Returns
    -------
    cycler.Cycler
        A cycler object for color using all the available hexcolors from
        ``pyvista.plotting.colors.hexcolors``.

    """
    return cycler('color', hexcolors.keys())


def get_matplotlib_theme_cycler():
    """Return the color cycler of the current matplotlib theme.

    Returns
    -------
    cycler.Cycler
        Color cycler of the current matplotlib theme.

    """
    return plt.rcParams['axes.prop_cycle']


def color_scheme_to_cycler(scheme):
    """Convert a color scheme to a Cycler.

    Parameters
    ----------
    scheme : str | int | :vtk:`vtkColorSeries`
        Color scheme to be converted. If a string, it should correspond to a
        valid color scheme name (e.g., 'viridis'). If an integer, it should
        correspond to a valid color scheme ID. If an instance of
        :vtk:`vtkColorSeries`, it should be a valid color series.

    Returns
    -------
    cycler.Cycler
        A Cycler object with the color scheme.

    Raises
    ------
    ValueError
        If the provided `scheme` is not a valid color scheme.

    """
    if not isinstance(scheme, _vtk.vtkColorSeries):
        series = _vtk.vtkColorSeries()
        if isinstance(scheme, str):
            series.SetColorScheme(COLOR_SCHEMES.get(scheme.lower())['id'])  # type: ignore[index]
        elif isinstance(scheme, int):
            series.SetColorScheme(scheme)
        else:
            msg = f'Color scheme not understood: {scheme}'
            raise TypeError(msg)
    else:
        series = scheme
    colors = (series.GetColor(i) for i in range(series.GetNumberOfColors()))
    return cycler('color', colors)


def get_cycler(color_cycler):
    """Return a color cycler based on the input value.

    Parameters
    ----------
    color_cycler : str, list, tuple, or Cycler
        Specifies the desired color cycler. The value must be one of the following:
        - A list or tuple of color-like objects
        - A Cycler object with color-like objects
        - One of the following string values:
            - ``'default'``: Use the default color cycler (matches matplotlib's default)
            - ``'matplotlib'``: Dynamically get matplotlib's current theme's color cycler.
            - ``'all'``: Cycle through all available colors in
              ``pyvista.plotting.colors.hexcolors``
        - A named color scheme from ``pyvista.plotting.colors.COLOR_SCHEMES``

    Returns
    -------
    Cycler
        The color cycler corresponding to the input value.

    Raises
    ------
    ValueError
        Raised if the input is a string not found in named color schemes.
    TypeError
        Raised if the input is of an unsupported type.

    """
    if color_cycler is None:
        cycler_ = None
    elif isinstance(color_cycler, str):
        if color_cycler == 'default':
            cycler_ = get_default_cycler()
        elif color_cycler == 'matplotlib':
            cycler_ = get_matplotlib_theme_cycler()
        elif color_cycler == 'all':
            cycler_ = get_hexcolors_cycler()
        elif color_cycler in COLOR_SCHEMES:
            cycler_ = color_scheme_to_cycler(color_cycler)
        else:
            msg = f'color cycler of name `{color_cycler}` not found.'
            raise ValueError(msg)
    elif isinstance(color_cycler, (tuple, list)):
        cycler_ = cycler('color', color_cycler)
    elif isinstance(color_cycler, Cycler):
        cycler_ = color_cycler
    else:
        msg = f'color cycler of type {type(color_cycler)} not supported.'
        raise TypeError(msg)
    return cycler_<|MERGE_RESOLUTION|>--- conflicted
+++ resolved
@@ -34,11 +34,8 @@
 import numpy as np
 
 import pyvista
-<<<<<<< HEAD
+from pyvista import _validation
 from pyvista._deprecate_positional_args import _deprecate_positional_args
-=======
-from pyvista import _validation
->>>>>>> c752cf3f
 
 from . import _vtk
 
