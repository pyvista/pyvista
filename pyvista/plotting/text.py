"""Contains the pyvista.Text class."""

from __future__ import annotations

import pathlib
from pathlib import Path
from typing import TYPE_CHECKING
from typing import Literal
import warnings

import pyvista
from pyvista._deprecate_positional_args import _deprecate_positional_args
from pyvista._version import version_info
from pyvista.core import _validation
from pyvista.core._typing_core import BoundsTuple
from pyvista.core.errors import PyVistaFutureWarning
from pyvista.core.utilities.misc import _check_range
from pyvista.core.utilities.misc import _NameMixin
from pyvista.core.utilities.misc import no_new_attr

from . import _vtk
from .colors import Color
from .prop3d import _Prop3DMixin
from .themes import Theme
from .tools import FONTS

if TYPE_CHECKING:
    from collections.abc import Sequence
    from typing import ClassVar

    from pyvista.core._typing_core import VectorLike

    from ._typing import ColorLike

HorizontalOptions = Literal['left', 'center', 'right']
VerticalOptions = Literal['bottom', 'center', 'top']


@no_new_attr
class CornerAnnotation(_vtk.DisableVtkSnakeCase, _NameMixin, _vtk.vtkCornerAnnotation):
    """Text annotation in four corners.

    This is an annotation object that manages four text actors / mappers to provide
    annotation in the four corners of a viewport.

    Parameters
    ----------
    position : str | bool
        Position of the text.

    text : str
        Text input.

    prop : pyvista.TextProperty, optional
        Text property.

    linear_font_scale_factor : float, optional
        Linear font scale factor.

    name : str, optional
        The name of this actor used when tracking on a plotter.

        .. versionadded:: 0.45

    Examples
    --------
    Create text annotation in four corners.

    >>> from pyvista import CornerAnnotation
    >>> text = CornerAnnotation(0, 'text')
    >>> prop = text.prop

    """

    @_deprecate_positional_args(allowed=['position', 'text'])
    def __init__(  # noqa: PLR0917
        self, position, text, prop=None, linear_font_scale_factor=None, name=None
    ):
        """Initialize a new text annotation descriptor."""
        super().__init__()
        self.set_text(position, text)
        if prop is None:
            self.prop = TextProperty()
        if linear_font_scale_factor is not None:
            self.linear_font_scale_factor = linear_font_scale_factor
        self._name = name

    def get_text(self, position):
        """Get the text to be displayed for each corner.

        Parameters
        ----------
        position : str | bool
            Position of the text.

        Returns
        -------
        str
            Text to be displayed for each corner.

        """
        return self.GetText(position)

    def set_text(self, position, text):
        """Set the text to be displayed for each corner.

        Parameters
        ----------
        position : str | bool
            Position of the text.

        text : str
            Text to be displayed for each corner.

        """
        corner_mappings = {
            'lower_left': self.LowerLeft,
            'lower_right': self.LowerRight,
            'upper_left': self.UpperLeft,
            'upper_right': self.UpperRight,
            'lower_edge': self.LowerEdge,
            'upper_edge': self.UpperEdge,
            'left_edge': self.LeftEdge,
            'right_edge': self.RightEdge,
        }
        corner_mappings['ll'] = corner_mappings['lower_left']
        corner_mappings['lr'] = corner_mappings['lower_right']
        corner_mappings['ul'] = corner_mappings['upper_left']
        corner_mappings['ur'] = corner_mappings['upper_right']
        corner_mappings['top'] = corner_mappings['upper_edge']
        corner_mappings['bottom'] = corner_mappings['lower_edge']
        corner_mappings['right'] = corner_mappings['right_edge']
        corner_mappings['r'] = corner_mappings['right_edge']
        corner_mappings['left'] = corner_mappings['left_edge']
        corner_mappings['l'] = corner_mappings['left_edge']
        if isinstance(position, str):
            position = corner_mappings[position]
        elif position is True:
            position = corner_mappings['upper_left']
        self.SetText(position, text)

    @property
    def prop(self) -> TextProperty:
        """Property of this actor.

        Returns
        -------
        pyvista.TextProperty
            Property of this actor.

        """
        return self.GetTextProperty()

    @prop.setter
    def prop(self, prop: TextProperty):
        self.SetTextProperty(prop)

    @property
    def linear_font_scale_factor(self) -> float:
        """Font scaling factors.

        Returns
        -------
        float
            Font scaling factors.

        """
        return self.GetLinearFontScaleFactor()

    @linear_font_scale_factor.setter
    def linear_font_scale_factor(self, factor: float):
        self.SetLinearFontScaleFactor(factor)


@no_new_attr
class Text(_vtk.DisableVtkSnakeCase, _NameMixin, _vtk.vtkTextActor):
    r"""Define text by default theme.

    Parameters
    ----------
    text : str, optional
        Text string to be displayed.
        "\n" is recognized as a carriage return/linefeed (line separator).
        The characters must be in the UTF-8 encoding.

    position : Sequence[float], optional
        The position coordinate.

    prop : pyvista.TextProperty, optional
        The property of this actor.

    name : str, optional
        The name of this actor used when tracking on a plotter.

        .. versionadded:: 0.45

    Examples
    --------
    Create a text with text's property.

    >>> from pyvista import Text
    >>> text = Text()
    >>> prop = text.prop

    """

    @_deprecate_positional_args(allowed=['text'])
    def __init__(  # noqa: PLR0917
        self, text=None, position=None, prop=None, name=None
    ):
        """Initialize a new text descriptor."""
        super().__init__()
        if text is not None:
            self.input = text
        if position is not None:
            self.position = position
        if prop is None:
            self.prop = TextProperty()
        self._name = name

    @property
    def input(self):
        r"""Text string to be displayed.

        Returns
        -------
        str
            Text string to be displayed.
            "\n" is recognized as a carriage return/linefeed (line separator).
            The characters must be in the UTF-8 encoding.

        """
        return self.GetInput()

    @input.setter
    def input(self, text: str):
        self.SetInput(text)

    @property
    def prop(self):
        """Property of this actor.

        Returns
        -------
        pyvista.TextProperty
            Property of this actor.

        """
        return self.GetTextProperty()

    @prop.setter
    def prop(self, prop: TextProperty):
        self.SetTextProperty(prop)

    @property
    def position(self):
        """Position coordinate.

        Returns
        -------
        Sequence[float]
            Position coordinate.

        """
        return self.GetPosition()

    @position.setter
    def position(self, position: Sequence[float]):
        self.SetPosition(position[0], position[1])


class Label(_Prop3DMixin, Text):
    """2D label actor with a 3D position coordinate.

    Unlike :class:`~pyvista.Text`, which uses 2D viewport coordinates to position text
    in a plot, this class instead uses a 3D position coordinate. This class may be
    positioned, oriented, and transformed in a manner similar to a 3D
    :class:`~pyvista.Actor`.

    In addition, this class supports an additional :attr:`relative_position` attribute.
    In general, it is recommended to simply use :attr:`~pyvista.Prop3D.position` when positioning a
    :class:`Label` by itself. However, if the position of the label depends on the
    positioning of another actor, both :attr:`~pyvista.Prop3D.position` and
    :attr:`relative_position` may be used together.
    In these cases, the :attr:`~pyvista.Prop3D.position` of the label and actor
    should be kept in-sync. See the examples below.

    Parameters
    ----------
    text : str, optional
        Text string to be displayed.

    position : VectorLike[float]
        Position of the text in XYZ coordinates.

    relative_position : VectorLike[float]
        Position of the text in XYZ coordinates relative to its :attr:`~pyvista.Prop3D.position`.

    font_size : int, default: 50
        Font size of the text label.

    prop : pyvista.TextProperty, optional
        The property of this actor.

    size : int, optional
        Font size of the text label.

        .. deprecated:: 0.46

            Use `font_size` instead. Maintained for backwards compatibility. Will be
            removed in a future version.

    name : str, optional
        The name of this actor used when tracking on a plotter.

        .. versionadded:: 0.45

    See Also
    --------
    pyvista.Plotter.add_point_labels

    Examples
    --------
    Create a label for a point of interest. Here we add a label to the tip of a cone.

    >>> import pyvista as pv
    >>> cone_dataset = pv.Cone()
    >>> tip = (0.5, 0, 0)
    >>> label = pv.Label('tip', position=tip)

    Plot the mesh and label.

    >>> pl = pv.Plotter()
    >>> cone_actor = pl.add_mesh(cone_dataset)
    >>> _ = pl.add_actor(label)
    >>> pl.show()

    The previous example set the label's position as the cone's tip explicitly.
    However, this means that the two actors now have different positions.

    >>> cone_actor.position
    (0.0, 0.0, 0.0)
    >>> label.position
    (0.5, 0.0, 0.0)

    And if we change the 3D orientation of the cone and label, the label is no longer
    positioned at the tip.

    >>> cone_actor.orientation = 0, 0, 90
    >>> label.orientation = 0, 0, 90
    >>>
    >>> pl = pv.Plotter()
    >>> _ = pl.add_actor(cone_actor)
    >>> _ = pl.add_actor(label)
    >>> pl.show()

    This is because rotations by :class:`pyvista.Prop3D` are applied **before** the
    actor is moved to its final position, and therefore the label's position is not
    considered in the rotation. Hence, the final position of the label remains at
    ``(0.5, 0.0, 0.0)`` as it did earlier, despite changing its orientation.

    If we want the position of the label to have the same positioning *relative* to the
    cone, we can instead set its :attr:`relative_position`.

    First, reset the label's position to match the cone's position.

    >>> label.position = cone_actor.position
    >>> label.position
    (0.0, 0.0, 0.0)

    Now set its :attr:`relative_position` to the tip of the cone.

    >>> label.relative_position = tip
    >>> label.relative_position
    (0.5, 0.0, 0.0)

    Plot the results. The label is now correctly positioned at the tip of the cone.
    This is because the :attr:`relative_position` is considered as part of the
    rotation.

    >>> pl = pv.Plotter()
    >>> _ = pl.add_actor(cone_actor)
    >>> _ = pl.add_actor(label)
    >>> pl.show()

    As long as the label and cone's :class:`pyvista.Prop3D` attributes are modified
    together and synchronized, the label will remain at the tip of the cone.

    Modify the position of the label and tip.

    >>> cone_actor.position = (1.0, 2.0, 3.0)
    >>> label.position = (1.0, 2.0, 3.0)
    >>> pl = pv.Plotter()
    >>> _ = pl.add_actor(cone_actor)
    >>> _ = pl.add_actor(label)
    >>> _ = pl.add_axes_at_origin()
    >>> pl.show()

    """

    _new_attr_exceptions: ClassVar[tuple[str, ...]] = (
        'font_size',
        'relative_position',
        '_relative_position',
        '_prop3d',
    )

    def __init__(
        self,
        text: str | None = None,
        position: VectorLike[float] = (0.0, 0.0, 0.0),
        relative_position: VectorLike[float] = (0.0, 0.0, 0.0),
        *,
        font_size: int = 50,
        prop: pyvista.Property | None = None,
<<<<<<< HEAD
        size: int | None = None,
        name: str | None = None,
=======
        name: str = 'Label',
>>>>>>> c6075642
    ):
        Text.__init__(self, text=text, prop=prop)
        self.GetPositionCoordinate().SetCoordinateSystemToWorld()
        self.SetTextScaleModeToNone()  # Use font size to control size of text
        self._name = name

        _Prop3DMixin.__init__(self)
<<<<<<< HEAD
        self.relative_position = relative_position  # type: ignore[assignment]
        self.position = position  # type: ignore[assignment]
        self.font_size = font_size
        if size is not None:
            self.size = size
=======
        self.relative_position = relative_position
        self.position = position
        self.size = size
>>>>>>> c6075642

    @property
    def _label_position(self) -> tuple[float, float, float]:  # numpydoc ignore=RT01
        """Position of the label in xyz space.

        This is the "true" position of the label. Internally this is loosely
        equal to :attr:`~pyvista.Prop3D.position` + :attr:`relative_position`.
        """
        return self.GetPositionCoordinate().GetValue()

    @_label_position.setter
    def _label_position(self, position: VectorLike[float]):
        valid_position = _validation.validate_array3(position)
        self.GetPositionCoordinate().SetValue(valid_position)

    @property  # type: ignore[override]
    def size(self) -> int:  # numpydoc ignore=RT01
        """Size of the text label.

        .. warning::

            The behavior of `size` will change in a future version. It currently
            returns an integer with the label's font size, but will return a tuple with
            its physical geometric size in the future. Use :attr:`font_size` instead.

        Notes
        -----
        The text property's font size used to control the size of the label.

        """
        if version_info >= (0, 49):  # pragma: no cover
            msg = 'Convert this deprecation warning into an error.'
            raise RuntimeError(msg)
        if version_info >= (0, 50):  # pragma: no cover
            msg = 'Remove this property.'
            raise RuntimeError(msg)

        msg = (
            'The behavior of `size` will change in a future version. It currently returns a float '
            "with\n the label's font size, but will return a tuple with its physical geometric "
            'size in the future.\nUse `font_size` instead.'
        )
        warnings.warn(msg, PyVistaFutureWarning)
        return self.prop.font_size

    @size.setter
    def size(self, size: int):
        self.prop.font_size = size

    @property
    def font_size(self) -> int:  # numpydoc ignore=RT01
        """Font size of the text label."""
        return self.prop.font_size

    @font_size.setter
    def font_size(self, size: int) -> None:  # numpydoc ignore=RT01
        """Font size of the text label."""
        self.prop.font_size = size

    @property
    def relative_position(self) -> tuple[float, float, float]:  # numpydoc ignore=RT01
        """Position of the label relative to its :attr:`~pyvista.Prop3D.position`."""
        return tuple(self._relative_position.tolist())

    @relative_position.setter
    def relative_position(self, position: VectorLike[float]):
        self._relative_position = _validation.validate_array3(position, dtype_out=float)
        self._post_set_update()

    def _post_set_update(self):
        # Update the label's underlying text position
        matrix4x4 = self._transformation_matrix
        vector4 = (*self.relative_position, 1)
        new_position = (matrix4x4 @ vector4)[:3]
        self._label_position = new_position

    def _get_bounds(self) -> BoundsTuple:
        # Define its 3D position as its bounds
        x, y, z = self._label_position
        return BoundsTuple(x, x, y, y, z, z)


@no_new_attr
class TextProperty(_vtk.DisableVtkSnakeCase, _vtk.vtkTextProperty):
    """Define text's property.

    Parameters
    ----------
    theme : pyvista.plotting.themes.Theme, optional
        Plot-specific theme.

    color : pyvista.ColorLike, optional
        Either a string, RGB list, or hex color string.  For example:
        ``color='white'``, ``color='w'``, ``color=[1.0, 1.0, 1.0]``, or
        ``color='#FFFFFF'``. Color will be overridden if scalars are
        specified.

    font_family : str | None, optional
        Font family or None.

    orientation : float, optional
        Text's orientation (in degrees).

    font_size : int, optional
        Font size.

    font_file : str, optional
        Font file path.

    shadow : bool, optional
        If enable the shadow.

    justification_horizontal : str, optional
        Text's horizontal justification.
        Should be either "left", "center" or "right".

    justification_vertical : str, optional
        Text's vertical justification.
        Should be either "bottom", "center" or "top".

    italic : bool, default: False
        Italicises title and bar labels.

    bold : bool, default: True
        Bolds title and bar labels.

    background_color : pyvista.Color, optional
        Background color of text.

    background_opacity : pyvista.Color, optional
        Background opacity of text.

    Examples
    --------
    Create a text's property.

    >>> from pyvista import TextProperty
    >>> prop = TextProperty()
    >>> prop.opacity = 0.5
    >>> prop.background_color = 'b'
    >>> prop.background_opacity = 0.5
    >>> prop.show_frame = True
    >>> prop.frame_color = 'b'
    >>> prop.frame_width = 10
    >>> prop.frame_color
    Color(name='blue', hex='#0000ffff', opacity=255)

    """

    _theme = Theme()
    _color_set = None
    _background_color_set = None
    _font_family = None

    @_deprecate_positional_args(allowed=['theme'])
    def __init__(  # noqa: PLR0917
        self,
        theme=None,
        color=None,
        font_family=None,
        orientation=None,
        font_size=None,
        font_file=None,
        shadow: bool = False,  # noqa: FBT001, FBT002
        justification_horizontal=None,
        justification_vertical=None,
        italic: bool = False,  # noqa: FBT001, FBT002
        bold: bool = False,  # noqa: FBT001, FBT002
        background_color=None,
        background_opacity=None,
    ):
        """Initialize text's property."""
        super().__init__()
        if theme is None:
            # copy global theme to ensure local property theme is fixed
            # after creation.
            self._theme.load_theme(pyvista.global_theme)
        else:
            self._theme.load_theme(theme)
        self.color = color
        self.font_family = font_family
        if orientation is not None:
            self.orientation = orientation
        if font_size is not None:
            self.font_size = font_size
        if font_file is not None:
            self.set_font_file(font_file)
        if shadow:
            self.enable_shadow()
        if justification_horizontal is not None:
            self.justification_horizontal = justification_horizontal
        if justification_vertical is not None:
            self.justification_vertical = justification_vertical
        self.italic = italic
        self.bold = bold
        if background_color is not None:
            self.background_color = background_color
        if background_opacity is not None:
            self.background_opacity = background_opacity

    @property
    def color(self) -> Color:
        """Color of text's property.

        Returns
        -------
        pyvista.Color
            Color of text's property.

        """
        return Color(self.GetColor())

    @color.setter
    def color(self, color: ColorLike):
        self._color_set = color is not None
        rgb_color = Color(color, default_color=self._theme.font.color)
        self.SetColor(rgb_color.float_rgb)

    @property
    def opacity(self) -> float:
        """Opacity of text's property.

        Returns
        -------
        float
            Opacity of the text. A single float value that will be applied globally
            opacity of the text and uniformly applied everywhere. Between 0 and 1.

        """
        return self.GetOpacity()

    @opacity.setter
    def opacity(self, opacity: float):
        _check_range(opacity, (0, 1), 'opacity')
        self.SetOpacity(opacity)

    @property
    def background_color(self) -> Color:
        """Background color of text's property.

        Returns
        -------
        pyvista.Color
            Background color of text's property.

        """
        return Color(self.GetBackgroundColor())

    @background_color.setter
    def background_color(self, color: ColorLike):
        self._background_color_set = color is not None
        rgb_color = Color(color)
        self.SetBackgroundColor(rgb_color.float_rgb)

    @property
    def background_opacity(self) -> float:
        """Background opacity of text's property.

        Returns
        -------
        float
            Background opacity of the text. A single float value that will be applied globally.
            Background opacity of the text and uniformly applied everywhere. Between 0 and 1.

        """
        return self.GetBackgroundOpacity()

    @background_opacity.setter
    def background_opacity(self, opacity: float):
        _check_range(opacity, (0, 1), 'background_opacity')
        self.SetBackgroundOpacity(opacity)

    @property
    def show_frame(self) -> bool:
        """Visibility of frame.

        Returns
        -------
        bool:
            If shows the frame.

        """
        return bool(self.GetFrame())

    @show_frame.setter
    def show_frame(self, frame: bool):
        self.SetFrame(frame)

    @property
    def frame_color(self) -> Color:
        """Frame color of text property.

        Returns
        -------
        pyvista.Color
            Frame color of text property.

        """
        return Color(self.GetFrameColor())

    @frame_color.setter
    def frame_color(self, color):
        self.SetFrameColor(Color(color).float_rgb)

    @property
    def frame_width(self) -> int:
        """Width of the frame.

        Returns
        -------
        int
            Width of the frame. The width is expressed in pixels.
            The default is 1 pixel.

        """
        return self.GetFrameWidth()

    @frame_width.setter
    def frame_width(self, width: int):
        self.SetFrameWidth(width)

    @property
    def font_family(self) -> str | None:
        """Font family.

        Returns
        -------
        str | None
            Font family or None.

        """
        return self._font_family

    @font_family.setter
    def font_family(self, font_family: str | None):
        if font_family is None:
            font_family = self._theme.font.family
        self._font_family = font_family
        self.SetFontFamily(FONTS[self._font_family].value)

    @property
    def font_size(self) -> int:
        """Font size.

        Returns
        -------
        int
            Font size.

        """
        return self.GetFontSize()

    @font_size.setter
    def font_size(self, font_size: int):
        self.SetFontSize(font_size)

    def enable_shadow(self) -> None:
        """Enable the shadow."""
        self.SetShadow(True)

    @property
    def orientation(self) -> float:
        """Text's orientation (in degrees).

        Returns
        -------
        float
            Text's orientation (in degrees).

        """
        return self.GetOrientation()

    @orientation.setter
    def orientation(self, orientation: float):
        self.SetOrientation(orientation)

    def set_font_file(self, font_file: str):
        """Set the font file.

        Parameters
        ----------
        font_file : str
            Font file path.

        """
        path = pathlib.Path(font_file)
        path = path.resolve()
        if not Path(path).is_file():
            msg = f'Unable to locate {path}'
            raise FileNotFoundError(msg)
        self.SetFontFamily(_vtk.VTK_FONT_FILE)
        self.SetFontFile(str(path))

    @property
    def justification_horizontal(self) -> str:
        """Text's justification horizontal.

        Returns
        -------
        str
            Text's horizontal justification.
            Should be either "left", "center" or "right".

        """
        justification = self.GetJustificationAsString().lower()
        if justification == 'centered':
            justification = 'center'
        return justification

    @justification_horizontal.setter
    def justification_horizontal(self, justification: str):
        if justification.lower() == 'left':
            self.SetJustificationToLeft()
        elif justification.lower() == 'center':
            self.SetJustificationToCentered()
        elif justification.lower() == 'right':
            self.SetJustificationToRight()
        else:
            msg = (
                f'Invalid {justification} for justification_horizontal. '
                'Should be either "left", "center" or "right".'
            )
            raise ValueError(msg)

    @property
    def justification_vertical(self) -> str:
        """Text's vertical justification.

        Returns
        -------
        str
            Text's vertical justification.
            Should be either "bottom", "center" or "top".

        """
        justification = self.GetVerticalJustificationAsString().lower()
        if justification == 'centered':
            justification = 'center'
        return justification

    @justification_vertical.setter
    def justification_vertical(self, justification: str):
        if justification.lower() == 'bottom':
            self.SetVerticalJustificationToBottom()
        elif justification.lower() == 'center':
            self.SetVerticalJustificationToCentered()
        elif justification.lower() == 'top':
            self.SetVerticalJustificationToTop()
        else:
            msg = (
                f'Invalid {justification} for justification_vertical. '
                'Should be either "bottom", "center" or "top".'
            )
            raise ValueError(msg)

    @property
    def italic(self) -> bool:
        """Italic of text's property.

        Returns
        -------
        bool
            If text is italic.

        """
        return bool(self.GetItalic())

    @italic.setter
    def italic(self, italic: bool):
        self.SetItalic(italic)

    @property
    def bold(self) -> bool:
        """Bold of text's property.

        Returns
        -------
        bool
            If text is bold.

        """
        return bool(self.GetBold())

    @bold.setter
    def bold(self, bold: bool):
        self.SetBold(bold)

    def shallow_copy(self, to_copy: TextProperty) -> None:
        """Create a shallow copy of the text's property.

        Parameters
        ----------
        to_copy : pyvista.TextProperty
            Text's property to copy from.

        """
        self.ShallowCopy(to_copy)<|MERGE_RESOLUTION|>--- conflicted
+++ resolved
@@ -413,12 +413,8 @@
         *,
         font_size: int = 50,
         prop: pyvista.Property | None = None,
-<<<<<<< HEAD
         size: int | None = None,
-        name: str | None = None,
-=======
         name: str = 'Label',
->>>>>>> c6075642
     ):
         Text.__init__(self, text=text, prop=prop)
         self.GetPositionCoordinate().SetCoordinateSystemToWorld()
@@ -426,17 +422,11 @@
         self._name = name
 
         _Prop3DMixin.__init__(self)
-<<<<<<< HEAD
         self.relative_position = relative_position  # type: ignore[assignment]
         self.position = position  # type: ignore[assignment]
         self.font_size = font_size
         if size is not None:
             self.size = size
-=======
-        self.relative_position = relative_position
-        self.position = position
-        self.size = size
->>>>>>> c6075642
 
     @property
     def _label_position(self) -> tuple[float, float, float]:  # numpydoc ignore=RT01
