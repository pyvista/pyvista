"""Contains the pyvista.Text class."""

from __future__ import annotations

import pathlib
from pathlib import Path
from typing import TYPE_CHECKING
<<<<<<< HEAD
import warnings

import pyvista
from pyvista._version import version_info
=======
from typing import Literal

import pyvista
from pyvista._deprecate_positional_args import _deprecate_positional_args
>>>>>>> 6f78f226
from pyvista.core import _validation
from pyvista.core._typing_core import BoundsTuple
from pyvista.core.errors import PyVistaFutureWarning
from pyvista.core.utilities.misc import _check_range
from pyvista.core.utilities.misc import _NameMixin
from pyvista.core.utilities.misc import no_new_attr

from . import _vtk
from .colors import Color
from .prop3d import _Prop3DMixin
from .themes import Theme
from .tools import FONTS

if TYPE_CHECKING:
    from collections.abc import Sequence
    from typing import ClassVar

    from pyvista.core._typing_core import VectorLike

    from ._typing import ColorLike

HorizontalOptions = Literal['left', 'center', 'right']
VerticalOptions = Literal['bottom', 'center', 'top']


@no_new_attr
class CornerAnnotation(_vtk.DisableVtkSnakeCase, _NameMixin, _vtk.vtkCornerAnnotation):
    """Text annotation in four corners.

    This is an annotation object that manages four text actors / mappers to provide
    annotation in the four corners of a viewport.

    Parameters
    ----------
    position : str | bool
        Position of the text.

    text : str
        Text input.

    prop : pyvista.TextProperty, optional
        Text property.

    linear_font_scale_factor : float, optional
        Linear font scale factor.

    name : str, optional
        The name of this actor used when tracking on a plotter.

        .. versionadded:: 0.45

    Examples
    --------
    Create text annotation in four corners.

    >>> from pyvista import CornerAnnotation
    >>> text = CornerAnnotation(0, 'text')
    >>> prop = text.prop

    """

    @_deprecate_positional_args(allowed=['position', 'text'])
    def __init__(  # noqa: PLR0917
        self, position, text, prop=None, linear_font_scale_factor=None, name=None
    ):
        """Initialize a new text annotation descriptor."""
        super().__init__()
        self.set_text(position, text)
        if prop is None:
            self.prop = TextProperty()
        if linear_font_scale_factor is not None:
            self.linear_font_scale_factor = linear_font_scale_factor
        self._name = name

    def get_text(self, position):
        """Get the text to be displayed for each corner.

        Parameters
        ----------
        position : str | bool
            Position of the text.

        Returns
        -------
        str
            Text to be displayed for each corner.

        """
        return self.GetText(position)

    def set_text(self, position, text):
        """Set the text to be displayed for each corner.

        Parameters
        ----------
        position : str | bool
            Position of the text.

        text : str
            Text to be displayed for each corner.

        """
        corner_mappings = {
            'lower_left': self.LowerLeft,
            'lower_right': self.LowerRight,
            'upper_left': self.UpperLeft,
            'upper_right': self.UpperRight,
            'lower_edge': self.LowerEdge,
            'upper_edge': self.UpperEdge,
            'left_edge': self.LeftEdge,
            'right_edge': self.RightEdge,
        }
        corner_mappings['ll'] = corner_mappings['lower_left']
        corner_mappings['lr'] = corner_mappings['lower_right']
        corner_mappings['ul'] = corner_mappings['upper_left']
        corner_mappings['ur'] = corner_mappings['upper_right']
        corner_mappings['top'] = corner_mappings['upper_edge']
        corner_mappings['bottom'] = corner_mappings['lower_edge']
        corner_mappings['right'] = corner_mappings['right_edge']
        corner_mappings['r'] = corner_mappings['right_edge']
        corner_mappings['left'] = corner_mappings['left_edge']
        corner_mappings['l'] = corner_mappings['left_edge']
        if isinstance(position, str):
            position = corner_mappings[position]
        elif position is True:
            position = corner_mappings['upper_left']
        self.SetText(position, text)

    @property
    def prop(self) -> TextProperty:
        """Property of this actor.

        Returns
        -------
        pyvista.TextProperty
            Property of this actor.

        """
        return self.GetTextProperty()

    @prop.setter
    def prop(self, prop: TextProperty):
        self.SetTextProperty(prop)

    @property
    def linear_font_scale_factor(self) -> float:
        """Font scaling factors.

        Returns
        -------
        float
            Font scaling factors.

        """
        return self.GetLinearFontScaleFactor()

    @linear_font_scale_factor.setter
    def linear_font_scale_factor(self, factor: float):
        self.SetLinearFontScaleFactor(factor)


@no_new_attr
class Text(_vtk.DisableVtkSnakeCase, _NameMixin, _vtk.vtkTextActor):
    r"""Define text by default theme.

    Parameters
    ----------
    text : str, optional
        Text string to be displayed.
        "\n" is recognized as a carriage return/linefeed (line separator).
        The characters must be in the UTF-8 encoding.

    position : Sequence[float], optional
        The position coordinate.

    prop : pyvista.TextProperty, optional
        The property of this actor.

    name : str, optional
        The name of this actor used when tracking on a plotter.

        .. versionadded:: 0.45

    Examples
    --------
    Create a text with text's property.

    >>> from pyvista import Text
    >>> text = Text()
    >>> prop = text.prop

    """

    @_deprecate_positional_args(allowed=['text'])
    def __init__(  # noqa: PLR0917
        self, text=None, position=None, prop=None, name=None
    ):
        """Initialize a new text descriptor."""
        super().__init__()
        if text is not None:
            self.input = text
        if position is not None:
            self.position = position
        if prop is None:
            self.prop = TextProperty()
        self._name = name

    @property
    def input(self):
        r"""Text string to be displayed.

        Returns
        -------
        str
            Text string to be displayed.
            "\n" is recognized as a carriage return/linefeed (line separator).
            The characters must be in the UTF-8 encoding.

        """
        return self.GetInput()

    @input.setter
    def input(self, text: str):
        self.SetInput(text)

    @property
    def prop(self):
        """Property of this actor.

        Returns
        -------
        pyvista.TextProperty
            Property of this actor.

        """
        return self.GetTextProperty()

    @prop.setter
    def prop(self, prop: TextProperty):
        self.SetTextProperty(prop)

    @property
    def position(self):
        """Position coordinate.

        Returns
        -------
        Sequence[float]
            Position coordinate.

        """
        return self.GetPosition()

    @position.setter
    def position(self, position: Sequence[float]):
        self.SetPosition(position[0], position[1])


class Label(_Prop3DMixin, Text):
    """2D label actor with a 3D position coordinate.

    Unlike :class:`~pyvista.Text`, which uses 2D viewport coordinates to position text
    in a plot, this class instead uses a 3D position coordinate. This class may be
    positioned, oriented, and transformed in a manner similar to a 3D
    :class:`~pyvista.Actor`.

    In addition, this class supports an additional :attr:`relative_position` attribute.
    In general, it is recommended to simply use :attr:`~pyvista.Prop3D.position` when positioning a
    :class:`Label` by itself. However, if the position of the label depends on the
    positioning of another actor, both :attr:`~pyvista.Prop3D.position` and
    :attr:`relative_position` may be used together.
    In these cases, the :attr:`~pyvista.Prop3D.position` of the label and actor
    should be kept in-sync. See the examples below.

    Parameters
    ----------
    text : str, optional
        Text string to be displayed.

    position : VectorLike[float]
        Position of the text in XYZ coordinates.

    relative_position : VectorLike[float]
        Position of the text in XYZ coordinates relative to its :attr:`~pyvista.Prop3D.position`.

    font_size : int, default: 50
        Font size of the text label.

    prop : pyvista.TextProperty, optional
        The property of this actor.

    size : int, optional
        Font size of the text label.

        .. deprecated:: 0.45

            Use `font_size` instead. Maintained for backwards compatibility. Will be
            removed in a future version.

    name : str, optional
        The name of this actor used when tracking on a plotter.

        .. versionadded:: 0.45

    See Also
    --------
    pyvista.Plotter.add_point_labels

    Examples
    --------
    Create a label for a point of interest. Here we add a label to the tip of a cone.

    >>> import pyvista as pv
    >>> cone_dataset = pv.Cone()
    >>> tip = (0.5, 0, 0)
    >>> label = pv.Label('tip', position=tip)

    Plot the mesh and label.

    >>> pl = pv.Plotter()
    >>> cone_actor = pl.add_mesh(cone_dataset)
    >>> _ = pl.add_actor(label)
    >>> pl.show()

    The previous example set the label's position as the cone's tip explicitly.
    However, this means that the two actors now have different positions.

    >>> cone_actor.position
    (0.0, 0.0, 0.0)
    >>> label.position
    (0.5, 0.0, 0.0)

    And if we change the 3D orientation of the cone and label, the label is no longer
    positioned at the tip.

    >>> cone_actor.orientation = 0, 0, 90
    >>> label.orientation = 0, 0, 90
    >>>
    >>> pl = pv.Plotter()
    >>> _ = pl.add_actor(cone_actor)
    >>> _ = pl.add_actor(label)
    >>> pl.show()

    This is because rotations by :class:`pyvista.Prop3D` are applied **before** the
    actor is moved to its final position, and therefore the label's position is not
    considered in the rotation. Hence, the final position of the label remains at
    ``(0.5, 0.0, 0.0)`` as it did earlier, despite changing its orientation.

    If we want the position of the label to have the same positioning *relative* to the
    cone, we can instead set its :attr:`relative_position`.

    First, reset the label's position to match the cone's position.

    >>> label.position = cone_actor.position
    >>> label.position
    (0.0, 0.0, 0.0)

    Now set its :attr:`relative_position` to the tip of the cone.

    >>> label.relative_position = tip
    >>> label.relative_position
    (0.5, 0.0, 0.0)

    Plot the results. The label is now correctly positioned at the tip of the cone.
    This is because the :attr:`relative_position` is considered as part of the
    rotation.

    >>> pl = pv.Plotter()
    >>> _ = pl.add_actor(cone_actor)
    >>> _ = pl.add_actor(label)
    >>> pl.show()

    As long as the label and cone's :class:`pyvista.Prop3D` attributes are modified
    together and synchronized, the label will remain at the tip of the cone.

    Modify the position of the label and tip.

    >>> cone_actor.position = (1.0, 2.0, 3.0)
    >>> label.position = (1.0, 2.0, 3.0)
    >>> pl = pv.Plotter()
    >>> _ = pl.add_actor(cone_actor)
    >>> _ = pl.add_actor(label)
    >>> _ = pl.add_axes_at_origin()
    >>> pl.show()

    """

    _new_attr_exceptions: ClassVar[tuple[str, ...]] = (
        'font_size',
        'relative_position',
        '_relative_position',
        '_prop3d',
    )

    def __init__(
        self,
        text: str | None = None,
        position: VectorLike[float] = (0.0, 0.0, 0.0),
        relative_position: VectorLike[float] = (0.0, 0.0, 0.0),
        *,
        font_size: int = 50,
        prop: pyvista.Property | None = None,
        size: int | None = None,
        name: str | None = None,
    ):
        Text.__init__(self, text=text, prop=prop)
        self.GetPositionCoordinate().SetCoordinateSystemToWorld()
        self.SetTextScaleModeToNone()  # Use font size to control size of text
        self._name = name  # type: ignore[assignment]

        _Prop3DMixin.__init__(self)
        self.relative_position = relative_position  # type: ignore[assignment]
        self.position = position  # type: ignore[assignment]
        self.font_size = font_size
        if size is not None:
            self.size = size

    @property
    def _label_position(self) -> tuple[float, float, float]:  # numpydoc ignore=RT01
        """Position of the label in xyz space.

        This is the "true" position of the label. Internally this is loosely
        equal to :attr:`~pyvista.Prop3D.position` + :attr:`relative_position`.
        """
        return self.GetPositionCoordinate().GetValue()

    @_label_position.setter
    def _label_position(self, position: VectorLike[float]):
        valid_position = _validation.validate_array3(position)
        self.GetPositionCoordinate().SetValue(valid_position)

    @property  # type: ignore[override]
    def size(self) -> int:  # numpydoc ignore=RT01
        """Size of the text label.

        .. warning::

            The behavior of `size` will change in a future version. It currently
            returns an integer with the label's font size, but will return a tuple with
            its physical geometric size in the future. Use :attr:`font_size` instead.

        Notes
        -----
        The text property's font size used to control the size of the label.

        """
        if version_info >= (0, 48):  # pragma: no cover
            msg = 'Convert this deprecation warning into an error.'
            raise RuntimeError(msg)
        if version_info >= (0, 49):  # pragma: no cover
            msg = 'Remove this property.'
            raise RuntimeError(msg)

        msg = (
            'The behavior of `size` will change in a future version. It currently returns a float with\n'
            "the label's font size, but will return a tuple with its physical geometric size in the future.\n"
            'Use `font_size` instead.'
        )
        warnings.warn(msg, PyVistaFutureWarning)
        return self.prop.font_size

    @size.setter
    def size(self, size: int):
        self.prop.font_size = size

    @property
    def font_size(self) -> int:  # numpydoc ignore=RT01
        """Font size of the text label."""
        return self.prop.font_size

    @font_size.setter
    def font_size(self, size: int) -> None:  # numpydoc ignore=RT01
        """Font size of the text label."""
        self.prop.font_size = size

    @property
    def relative_position(self) -> tuple[float, float, float]:  # numpydoc ignore=RT01
        """Position of the label relative to its :attr:`~pyvista.Prop3D.position`."""
        return tuple(self._relative_position.tolist())

    @relative_position.setter
    def relative_position(self, position: VectorLike[float]):
        self._relative_position = _validation.validate_array3(position, dtype_out=float)
        self._post_set_update()

    def _post_set_update(self):
        # Update the label's underlying text position
        matrix4x4 = self._transformation_matrix
        vector4 = (*self.relative_position, 1)
        new_position = (matrix4x4 @ vector4)[:3]
        self._label_position = new_position

    def _get_bounds(self) -> BoundsTuple:
        # Define its 3D position as its bounds
        x, y, z = self._label_position
        return BoundsTuple(x, x, y, y, z, z)


@no_new_attr
class TextProperty(_vtk.DisableVtkSnakeCase, _vtk.vtkTextProperty):
    """Define text's property.

    Parameters
    ----------
    theme : pyvista.plotting.themes.Theme, optional
        Plot-specific theme.

    color : pyvista.ColorLike, optional
        Either a string, RGB list, or hex color string.  For example:
        ``color='white'``, ``color='w'``, ``color=[1.0, 1.0, 1.0]``, or
        ``color='#FFFFFF'``. Color will be overridden if scalars are
        specified.

    font_family : str | None, optional
        Font family or None.

    orientation : float, optional
        Text's orientation (in degrees).

    font_size : int, optional
        Font size.

    font_file : str, optional
        Font file path.

    shadow : bool, optional
        If enable the shadow.

    justification_horizontal : str, optional
        Text's horizontal justification.
        Should be either "left", "center" or "right".

    justification_vertical : str, optional
        Text's vertical justification.
        Should be either "bottom", "center" or "top".

    italic : bool, default: False
        Italicises title and bar labels.

    bold : bool, default: True
        Bolds title and bar labels.

    background_color : pyvista.Color, optional
        Background color of text.

    background_opacity : pyvista.Color, optional
        Background opacity of text.

    Examples
    --------
    Create a text's property.

    >>> from pyvista import TextProperty
    >>> prop = TextProperty()
    >>> prop.opacity = 0.5
    >>> prop.background_color = 'b'
    >>> prop.background_opacity = 0.5
    >>> prop.show_frame = True
    >>> prop.frame_color = 'b'
    >>> prop.frame_width = 10
    >>> prop.frame_color
    Color(name='blue', hex='#0000ffff', opacity=255)

    """

    _theme = Theme()
    _color_set = None
    _background_color_set = None
    _font_family = None

    @_deprecate_positional_args(allowed=['theme'])
    def __init__(  # noqa: PLR0917
        self,
        theme=None,
        color=None,
        font_family=None,
        orientation=None,
        font_size=None,
        font_file=None,
        shadow: bool = False,  # noqa: FBT001, FBT002
        justification_horizontal=None,
        justification_vertical=None,
        italic: bool = False,  # noqa: FBT001, FBT002
        bold: bool = False,  # noqa: FBT001, FBT002
        background_color=None,
        background_opacity=None,
    ):
        """Initialize text's property."""
        super().__init__()
        if theme is None:
            # copy global theme to ensure local property theme is fixed
            # after creation.
            self._theme.load_theme(pyvista.global_theme)
        else:
            self._theme.load_theme(theme)
        self.color = color
        self.font_family = font_family
        if orientation is not None:
            self.orientation = orientation
        if font_size is not None:
            self.font_size = font_size
        if font_file is not None:
            self.set_font_file(font_file)
        if shadow:
            self.enable_shadow()
        if justification_horizontal is not None:
            self.justification_horizontal = justification_horizontal
        if justification_vertical is not None:
            self.justification_vertical = justification_vertical
        self.italic = italic
        self.bold = bold
        if background_color is not None:
            self.background_color = background_color
        if background_opacity is not None:
            self.background_opacity = background_opacity

    @property
    def color(self) -> Color:
        """Color of text's property.

        Returns
        -------
        pyvista.Color
            Color of text's property.

        """
        return Color(self.GetColor())

    @color.setter
    def color(self, color: ColorLike):
        self._color_set = color is not None
        rgb_color = Color(color, default_color=self._theme.font.color)
        self.SetColor(rgb_color.float_rgb)

    @property
    def opacity(self) -> float:
        """Opacity of text's property.

        Returns
        -------
        float
            Opacity of the text. A single float value that will be applied globally
            opacity of the text and uniformly applied everywhere. Between 0 and 1.

        """
        return self.GetOpacity()

    @opacity.setter
    def opacity(self, opacity: float):
        _check_range(opacity, (0, 1), 'opacity')
        self.SetOpacity(opacity)

    @property
    def background_color(self) -> Color:
        """Background color of text's property.

        Returns
        -------
        pyvista.Color
            Background color of text's property.

        """
        return Color(self.GetBackgroundColor())

    @background_color.setter
    def background_color(self, color: ColorLike):
        self._background_color_set = color is not None
        rgb_color = Color(color)
        self.SetBackgroundColor(rgb_color.float_rgb)

    @property
    def background_opacity(self) -> float:
        """Background opacity of text's property.

        Returns
        -------
        float
            Background opacity of the text. A single float value that will be applied globally.
            Background opacity of the text and uniformly applied everywhere. Between 0 and 1.

        """
        return self.GetBackgroundOpacity()

    @background_opacity.setter
    def background_opacity(self, opacity: float):
        _check_range(opacity, (0, 1), 'background_opacity')
        self.SetBackgroundOpacity(opacity)

    @property
    def show_frame(self) -> bool:
        """Visibility of frame.

        Returns
        -------
        bool:
            If shows the frame.

        """
        return bool(self.GetFrame())

    @show_frame.setter
    def show_frame(self, frame: bool):
        self.SetFrame(frame)

    @property
    def frame_color(self) -> Color:
        """Frame color of text property.

        Returns
        -------
        pyvista.Color
            Frame color of text property.

        """
        return Color(self.GetFrameColor())

    @frame_color.setter
    def frame_color(self, color):
        self.SetFrameColor(Color(color).float_rgb)

    @property
    def frame_width(self) -> int:
        """Width of the frame.

        Returns
        -------
        int
            Width of the frame. The width is expressed in pixels.
            The default is 1 pixel.

        """
        return self.GetFrameWidth()

    @frame_width.setter
    def frame_width(self, width: int):
        self.SetFrameWidth(width)

    @property
    def font_family(self) -> str | None:
        """Font family.

        Returns
        -------
        str | None
            Font family or None.

        """
        return self._font_family

    @font_family.setter
    def font_family(self, font_family: str | None):
        if font_family is None:
            font_family = self._theme.font.family
        self._font_family = font_family
        self.SetFontFamily(FONTS[self._font_family].value)

    @property
    def font_size(self) -> int:
        """Font size.

        Returns
        -------
        int
            Font size.

        """
        return self.GetFontSize()

    @font_size.setter
    def font_size(self, font_size: int):
        self.SetFontSize(font_size)

    def enable_shadow(self) -> None:
        """Enable the shadow."""
        self.SetShadow(True)

    @property
    def orientation(self) -> float:
        """Text's orientation (in degrees).

        Returns
        -------
        float
            Text's orientation (in degrees).

        """
        return self.GetOrientation()

    @orientation.setter
    def orientation(self, orientation: float):
        self.SetOrientation(orientation)

    def set_font_file(self, font_file: str):
        """Set the font file.

        Parameters
        ----------
        font_file : str
            Font file path.

        """
        path = pathlib.Path(font_file)
        path = path.resolve()
        if not Path(path).is_file():
            msg = f'Unable to locate {path}'
            raise FileNotFoundError(msg)
        self.SetFontFamily(_vtk.VTK_FONT_FILE)
        self.SetFontFile(str(path))

    @property
    def justification_horizontal(self) -> str:
        """Text's justification horizontal.

        Returns
        -------
        str
            Text's horizontal justification.
            Should be either "left", "center" or "right".

        """
        justification = self.GetJustificationAsString().lower()
        if justification == 'centered':
            justification = 'center'
        return justification

    @justification_horizontal.setter
    def justification_horizontal(self, justification: str):
        if justification.lower() == 'left':
            self.SetJustificationToLeft()
        elif justification.lower() == 'center':
            self.SetJustificationToCentered()
        elif justification.lower() == 'right':
            self.SetJustificationToRight()
        else:
            msg = (
                f'Invalid {justification} for justification_horizontal. '
                'Should be either "left", "center" or "right".'
            )
            raise ValueError(msg)

    @property
    def justification_vertical(self) -> str:
        """Text's vertical justification.

        Returns
        -------
        str
            Text's vertical justification.
            Should be either "bottom", "center" or "top".

        """
        justification = self.GetVerticalJustificationAsString().lower()
        if justification == 'centered':
            justification = 'center'
        return justification

    @justification_vertical.setter
    def justification_vertical(self, justification: str):
        if justification.lower() == 'bottom':
            self.SetVerticalJustificationToBottom()
        elif justification.lower() == 'center':
            self.SetVerticalJustificationToCentered()
        elif justification.lower() == 'top':
            self.SetVerticalJustificationToTop()
        else:
            msg = (
                f'Invalid {justification} for justification_vertical. '
                'Should be either "bottom", "center" or "top".'
            )
            raise ValueError(msg)

    @property
    def italic(self) -> bool:
        """Italic of text's property.

        Returns
        -------
        bool
            If text is italic.

        """
        return bool(self.GetItalic())

    @italic.setter
    def italic(self, italic: bool):
        self.SetItalic(italic)

    @property
    def bold(self) -> bool:
        """Bold of text's property.

        Returns
        -------
        bool
            If text is bold.

        """
        return bool(self.GetBold())

    @bold.setter
    def bold(self, bold: bool):
        self.SetBold(bold)

    def shallow_copy(self, to_copy: TextProperty) -> None:
        """Create a shallow copy of the text's property.

        Parameters
        ----------
        to_copy : pyvista.TextProperty
            Text's property to copy from.

        """
        self.ShallowCopy(to_copy)<|MERGE_RESOLUTION|>--- conflicted
+++ resolved
@@ -5,17 +5,12 @@
 import pathlib
 from pathlib import Path
 from typing import TYPE_CHECKING
-<<<<<<< HEAD
+from typing import Literal
 import warnings
-
-import pyvista
-from pyvista._version import version_info
-=======
-from typing import Literal
 
 import pyvista
 from pyvista._deprecate_positional_args import _deprecate_positional_args
->>>>>>> 6f78f226
+from pyvista._version import version_info
 from pyvista.core import _validation
 from pyvista.core._typing_core import BoundsTuple
 from pyvista.core.errors import PyVistaFutureWarning
@@ -470,9 +465,9 @@
             raise RuntimeError(msg)
 
         msg = (
-            'The behavior of `size` will change in a future version. It currently returns a float with\n'
-            "the label's font size, but will return a tuple with its physical geometric size in the future.\n"
-            'Use `font_size` instead.'
+            'The behavior of `size` will change in a future version. It currently returns a float '
+            "with\n the label's font size, but will return a tuple with its physical geometric "
+            'size in the future.\nUse `font_size` instead.'
         )
         warnings.warn(msg, PyVistaFutureWarning)
         return self.prop.font_size
