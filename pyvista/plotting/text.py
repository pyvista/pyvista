"""Contains the pyvista.Text class."""

from __future__ import annotations

import pathlib
from pathlib import Path
from typing import TYPE_CHECKING
import warnings

import pyvista
from pyvista._version import version_info
from pyvista.core import _validation
from pyvista.core._typing_core import BoundsTuple
from pyvista.core.errors import PyVistaFutureWarning
from pyvista.core.utilities.misc import _check_range
from pyvista.core.utilities.misc import _NameMixin
from pyvista.core.utilities.misc import no_new_attr

from . import _vtk
from .colors import Color
from .prop3d import _Prop3DMixin
from .themes import Theme
from .tools import FONTS

if TYPE_CHECKING:
    from collections.abc import Sequence
    from typing import ClassVar

    from pyvista.core._typing_core import VectorLike

    from ._typing import ColorLike


@no_new_attr
class CornerAnnotation(_NameMixin, _vtk.vtkCornerAnnotation):
    """Text annotation in four corners.

    This is an annotation object that manages four text actors / mappers to provide annotation in the four corners of a viewport.

    Parameters
    ----------
    position : str | bool
        Position of the text.

    text : str
        Text input.

    prop : pyvista.TextProperty, optional
        Text property.

    linear_font_scale_factor : float, optional
        Linear font scale factor.

    name : str, optional
        The name of this actor used when tracking on a plotter.

        .. versionadded:: 0.45

    Examples
    --------
    Create text annotation in four corners.

    >>> from pyvista import CornerAnnotation
    >>> text = CornerAnnotation(0, 'text')
    >>> prop = text.prop

    """

    def __init__(self, position, text, prop=None, linear_font_scale_factor=None, name=None):
        """Initialize a new text annotation descriptor."""
        super().__init__()
        self.set_text(position, text)
        if prop is None:
            self.prop = TextProperty()
        if linear_font_scale_factor is not None:
            self.linear_font_scale_factor = linear_font_scale_factor
        self._name = name

    def get_text(self, position):
        """Get the text to be displayed for each corner.

        Parameters
        ----------
        position : str | bool
            Position of the text.

        Returns
        -------
        str
            Text to be displayed for each corner.

        """
        return self.GetText(position)

    def set_text(self, position, text):
        """Set the text to be displayed for each corner.

        Parameters
        ----------
        position : str | bool
            Position of the text.

        text : str
            Text to be displayed for each corner.

        """
        corner_mappings = {
            'lower_left': self.LowerLeft,
            'lower_right': self.LowerRight,
            'upper_left': self.UpperLeft,
            'upper_right': self.UpperRight,
            'lower_edge': self.LowerEdge,
            'upper_edge': self.UpperEdge,
            'left_edge': self.LeftEdge,
            'right_edge': self.RightEdge,
        }
        corner_mappings['ll'] = corner_mappings['lower_left']
        corner_mappings['lr'] = corner_mappings['lower_right']
        corner_mappings['ul'] = corner_mappings['upper_left']
        corner_mappings['ur'] = corner_mappings['upper_right']
        corner_mappings['top'] = corner_mappings['upper_edge']
        corner_mappings['bottom'] = corner_mappings['lower_edge']
        corner_mappings['right'] = corner_mappings['right_edge']
        corner_mappings['r'] = corner_mappings['right_edge']
        corner_mappings['left'] = corner_mappings['left_edge']
        corner_mappings['l'] = corner_mappings['left_edge']
        if isinstance(position, str):
            position = corner_mappings[position]
        elif position is True:
            position = corner_mappings['upper_left']
        self.SetText(position, text)

    @property
    def prop(self) -> TextProperty:
        """Property of this actor.

        Returns
        -------
        pyvista.TextProperty
            Property of this actor.

        """
        return self.GetTextProperty()

    @prop.setter
    def prop(self, prop: TextProperty):
        self.SetTextProperty(prop)

    @property
    def linear_font_scale_factor(self) -> float:
        """Font scaling factors.

        Returns
        -------
        float
            Font scaling factors.

        """
        return self.GetLinearFontScaleFactor()

    @linear_font_scale_factor.setter
    def linear_font_scale_factor(self, factor: float):
        self.SetLinearFontScaleFactor(factor)


@no_new_attr
class Text(_NameMixin, _vtk.vtkTextActor):
    r"""Define text by default theme.

    Parameters
    ----------
    text : str, optional
        Text string to be displayed.
        "\n" is recognized as a carriage return/linefeed (line separator).
        The characters must be in the UTF-8 encoding.

    position : Sequence[float], optional
        The position coordinate.

    prop : pyvista.TextProperty, optional
        The property of this actor.

    name : str, optional
        The name of this actor used when tracking on a plotter.

        .. versionadded:: 0.45

    Examples
    --------
    Create a text with text's property.

    >>> from pyvista import Text
    >>> text = Text()
    >>> prop = text.prop

    """

    def __init__(self, text=None, position=None, prop=None, name=None):
        """Initialize a new text descriptor."""
        super().__init__()
        if text is not None:
            self.input = text
        if position is not None:
            self.position = position
        if prop is None:
            self.prop = TextProperty()
        self._name = name

    @property
    def input(self):
        r"""Text string to be displayed.

        Returns
        -------
        str
            Text string to be displayed.
            "\n" is recognized as a carriage return/linefeed (line separator).
            The characters must be in the UTF-8 encoding.

        """
        return self.GetInput()

    @input.setter
    def input(self, text: str):
        self.SetInput(text)

    @property
    def prop(self):
        """Property of this actor.

        Returns
        -------
        pyvista.TextProperty
            Property of this actor.

        """
        return self.GetTextProperty()

    @prop.setter
    def prop(self, prop: TextProperty):
        self.SetTextProperty(prop)

    @property
    def position(self):
        """Position coordinate.

        Returns
        -------
        Sequence[float]
            Position coordinate.

        """
        return self.GetPosition()

    @position.setter
    def position(self, position: Sequence[float]):
        self.SetPosition(position[0], position[1])


class Label(_Prop3DMixin, Text):
    """2D label actor with a 3D position coordinate.

    Unlike :class:`~pyvista.Text`, which uses 2D viewport coordinates to position text
    in a plot, this class instead uses a 3D position coordinate. This class may be
    positioned, oriented, and transformed in a manner similar to a 3D
    :class:`~pyvista.Actor`.

    In addition, this class supports an additional :attr:`relative_position` attribute.
    In general, it is recommended to simply use :attr:`~pyvista.Prop3D.position` when positioning a
    :class:`Label` by itself. However, if the position of the label depends on the
    positioning of another actor, both :attr:`~pyvista.Prop3D.position` and :attr:`relative_position`
    may be used together. In these cases, the :attr:`~pyvista.Prop3D.position` of the label and actor
    should be kept in-sync. See the examples below.

    Parameters
    ----------
    text : str, optional
        Text string to be displayed.

    position : VectorLike[float]
        Position of the text in XYZ coordinates.

    relative_position : VectorLike[float]
        Position of the text in XYZ coordinates relative to its :attr:`~pyvista.Prop3D.position`.

    font_size : int, default: 50
        Font size of the text label.

    prop : pyvista.TextProperty, optional
        The property of this actor.

<<<<<<< HEAD
    size : int, optional
        Font size of the text label.

        .. deprecated:: 0.45

            Use `font_size` instead. Maintained for backwards compatibility. Will be
            removed in a future version.
=======
    name : str, optional
        The name of this actor used when tracking on a plotter.

        .. versionadded:: 0.45
>>>>>>> f279cc97

    See Also
    --------
    pyvista.Plotter.add_point_labels

    Examples
    --------
    Create a label for a point of interest. Here we add a label to the tip of a cone.

    >>> import pyvista as pv
    >>> cone_dataset = pv.Cone()
    >>> tip = (0.5, 0, 0)
    >>> label = pv.Label('tip', position=tip)

    Plot the mesh and label.

    >>> pl = pv.Plotter()
    >>> cone_actor = pl.add_mesh(cone_dataset)
    >>> _ = pl.add_actor(label)
    >>> pl.show()

    The previous example set the label's position as the cone's tip explicitly.
    However, this means that the two actors now have different positions.

    >>> cone_actor.position
    (0.0, 0.0, 0.0)
    >>> label.position
    (0.5, 0.0, 0.0)

    And if we change the 3D orientation of the cone and label, the label is no longer
    positioned at the tip.

    >>> cone_actor.orientation = 0, 0, 90
    >>> label.orientation = 0, 0, 90
    >>>
    >>> pl = pv.Plotter()
    >>> _ = pl.add_actor(cone_actor)
    >>> _ = pl.add_actor(label)
    >>> pl.show()

    This is because rotations by :class:`pyvista.Prop3D` are applied **before** the
    actor is moved to its final position, and therefore the label's position is not
    considered in the rotation. Hence, the final position of the label remains at
    ``(0.5, 0.0, 0.0)`` as it did earlier, despite changing its orientation.

    If we want the position of the label to have the same positioning *relative* to the
    cone, we can instead set its :attr:`relative_position`.

    First, reset the label's position to match the cone's position.

    >>> label.position = cone_actor.position
    >>> label.position
    (0.0, 0.0, 0.0)

    Now set its :attr:`relative_position` to the tip of the cone.

    >>> label.relative_position = tip
    >>> label.relative_position
    (0.5, 0.0, 0.0)

    Plot the results. The label is now correctly positioned at the tip of the cone.
    This is because the :attr:`relative_position` is considered as part of the
    rotation.

    >>> pl = pv.Plotter()
    >>> _ = pl.add_actor(cone_actor)
    >>> _ = pl.add_actor(label)
    >>> pl.show()

    As long as the label and cone's :class:`pyvista.Prop3D` attributes are modified
    together and synchronized, the label will remain at the tip of the cone.

    Modify the position of the label and tip.

    >>> cone_actor.position = (1.0, 2.0, 3.0)
    >>> label.position = (1.0, 2.0, 3.0)
    >>> pl = pv.Plotter()
    >>> _ = pl.add_actor(cone_actor)
    >>> _ = pl.add_actor(label)
    >>> _ = pl.add_axes_at_origin()
    >>> pl.show()

    """

    _new_attr_exceptions: ClassVar[tuple[str, ...]] = (
        'font_size',
        'relative_position',
        '_relative_position',
        '_prop3d',
    )

    def __init__(
        self,
        text: str | None = None,
        position: VectorLike[float] = (0.0, 0.0, 0.0),
        relative_position: VectorLike[float] = (0.0, 0.0, 0.0),
        *,
        font_size: int = 50,
        prop: pyvista.Property | None = None,
<<<<<<< HEAD
        size: int | None = None,
=======
        name: str | None = None,
>>>>>>> f279cc97
    ):
        Text.__init__(self, text=text, prop=prop)
        self.GetPositionCoordinate().SetCoordinateSystemToWorld()
        self.SetTextScaleModeToNone()  # Use font size to control size of text
        self._name = name  # type: ignore[assignment]

        _Prop3DMixin.__init__(self)
        self.relative_position = relative_position  # type: ignore[assignment]
        self.position = position  # type: ignore[assignment]
        self.font_size = font_size
        if size is not None:
            self.size = size

    @property
    def _label_position(self) -> tuple[float, float, float]:  # numpydoc ignore=RT01
        """Position of the label in xyz space.

        This is the "true" position of the label. Internally this is loosely
        equal to :attr:`~pyvista.Prop3D.position` + :attr:`relative_position`.
        """
        return self.GetPositionCoordinate().GetValue()

    @_label_position.setter
    def _label_position(self, position: VectorLike[float]):
        valid_position = _validation.validate_array3(position)
        self.GetPositionCoordinate().SetValue(valid_position)

    @property  # type: ignore[override]
    def size(self) -> int:  # numpydoc ignore=RT01
        """Size of the text label.

        .. warning::

            The behavior of `size` will change in a future version. It currently
            returns an integer with the label's font size, but will return a tuple with
            its physical geometric size in the future. Use :attr:`font_size` instead.

        Notes
        -----
        The text property's font size used to control the size of the label.

        """
        if version_info >= (0, 48):  # pragma: no cover
            raise RuntimeError('Convert this deprecation warning into an error.')
        if version_info >= (0, 49):  # pragma: no cover
            raise RuntimeError('Remove this property.')

        msg = (
            'The behavior of `size` will change in a future version. It currently returns a float with\n'
            "the label's font size, but will return a tuple with its physical geometric size in the future.\n"
            'Use `font_size` instead.'
        )
        warnings.warn(msg, PyVistaFutureWarning)
        return self.prop.font_size

    @size.setter
    def size(self, size: int):
        self.prop.font_size = size

    @property
    def font_size(self) -> int:  # numpydoc ignore=RT01
        """Font size of the text label."""
        return self.prop.font_size

    @font_size.setter
    def font_size(self, size: int) -> None:  # numpydoc ignore=RT01
        """Font size of the text label."""
        self.prop.font_size = size

    @property
    def relative_position(self) -> tuple[float, float, float]:  # numpydoc ignore=RT01
        """Position of the label relative to its :attr:`~pyvista.Prop3D.position`."""
        return tuple(self._relative_position.tolist())

    @relative_position.setter
    def relative_position(self, position: VectorLike[float]):
        self._relative_position = _validation.validate_array3(position, dtype_out=float)
        self._post_set_update()

    def _post_set_update(self):
        # Update the label's underlying text position
        matrix4x4 = self._transformation_matrix
        vector4 = (*self.relative_position, 1)
        new_position = (matrix4x4 @ vector4)[:3]
        self._label_position = new_position

    def _get_bounds(self) -> BoundsTuple:
        # Define its 3D position as its bounds
        x, y, z = self._label_position
        return BoundsTuple(x, x, y, y, z, z)


@no_new_attr
class TextProperty(_vtk.vtkTextProperty):
    """Define text's property.

    Parameters
    ----------
    theme : pyvista.plotting.themes.Theme, optional
        Plot-specific theme.

    color : pyvista.ColorLike, optional
        Either a string, RGB list, or hex color string.  For example:
        ``color='white'``, ``color='w'``, ``color=[1.0, 1.0, 1.0]``, or
        ``color='#FFFFFF'``. Color will be overridden if scalars are
        specified.

    font_family : str | None, optional
        Font family or None.

    orientation : float, optional
        Text's orientation (in degrees).

    font_size : int, optional
        Font size.

    font_file : str, optional
        Font file path.

    shadow : bool, optional
        If enable the shadow.

    justification_horizontal : str, optional
        Text's horizontal justification.
        Should be either "left", "center" or "right".

    justification_vertical : str, optional
        Text's vertical justification.
        Should be either "bottom", "center" or "top".

    italic : bool, default: False
        Italicises title and bar labels.

    bold : bool, default: True
        Bolds title and bar labels.

    background_color : pyvista.Color, optional
        Background color of text.

    background_opacity : pyvista.Color, optional
        Background opacity of text.

    Examples
    --------
    Create a text's property.

    >>> from pyvista import TextProperty
    >>> prop = TextProperty()
    >>> prop.opacity = 0.5
    >>> prop.background_color = 'b'
    >>> prop.background_opacity = 0.5
    >>> prop.show_frame = True
    >>> prop.frame_color = 'b'
    >>> prop.frame_width = 10
    >>> prop.frame_color
    Color(name='blue', hex='#0000ffff', opacity=255)

    """

    _theme = Theme()
    _color_set = None
    _background_color_set = None
    _font_family = None

    def __init__(
        self,
        theme=None,
        color=None,
        font_family=None,
        orientation=None,
        font_size=None,
        font_file=None,
        shadow: bool = False,
        justification_horizontal=None,
        justification_vertical=None,
        italic: bool = False,
        bold: bool = False,
        background_color=None,
        background_opacity=None,
    ):
        """Initialize text's property."""
        super().__init__()
        if theme is None:
            # copy global theme to ensure local property theme is fixed
            # after creation.
            self._theme.load_theme(pyvista.global_theme)
        else:
            self._theme.load_theme(theme)
        self.color = color
        self.font_family = font_family
        if orientation is not None:
            self.orientation = orientation
        if font_size is not None:
            self.font_size = font_size
        if font_file is not None:
            self.set_font_file(font_file)
        if shadow:
            self.enable_shadow()
        if justification_horizontal is not None:
            self.justification_horizontal = justification_horizontal
        if justification_vertical is not None:
            self.justification_vertical = justification_vertical
        self.italic = italic
        self.bold = bold
        if background_color is not None:
            self.background_color = background_color
        if background_opacity is not None:
            self.background_opacity = background_opacity

    @property
    def color(self) -> Color:
        """Color of text's property.

        Returns
        -------
        pyvista.Color
            Color of text's property.

        """
        return Color(self.GetColor())

    @color.setter
    def color(self, color: ColorLike):
        self._color_set = color is not None
        rgb_color = Color(color, default_color=self._theme.font.color)
        self.SetColor(rgb_color.float_rgb)

    @property
    def opacity(self) -> float:
        """Opacity of text's property.

        Returns
        -------
        float
            Opacity of the text. A single float value that will be applied globally
            opacity of the text and uniformly applied everywhere. Between 0 and 1.

        """
        return self.GetOpacity()

    @opacity.setter
    def opacity(self, opacity: float):
        _check_range(opacity, (0, 1), 'opacity')
        self.SetOpacity(opacity)

    @property
    def background_color(self) -> Color:
        """Background color of text's property.

        Returns
        -------
        pyvista.Color
            Background color of text's property.

        """
        return Color(self.GetBackgroundColor())

    @background_color.setter
    def background_color(self, color: ColorLike):
        self._background_color_set = color is not None
        rgb_color = Color(color)
        self.SetBackgroundColor(rgb_color.float_rgb)

    @property
    def background_opacity(self) -> float:
        """Background opacity of text's property.

        Returns
        -------
        float
            Background opacity of the text. A single float value that will be applied globally.
            Background opacity of the text and uniformly applied everywhere. Between 0 and 1.

        """
        return self.GetBackgroundOpacity()

    @background_opacity.setter
    def background_opacity(self, opacity: float):
        _check_range(opacity, (0, 1), 'background_opacity')
        self.SetBackgroundOpacity(opacity)

    @property
    def show_frame(self) -> bool:
        """Visibility of frame.

        Returns
        -------
        bool:
            If shows the frame.

        """
        return bool(self.GetFrame())

    @show_frame.setter
    def show_frame(self, frame: bool):
        self.SetFrame(frame)

    @property
    def frame_color(self) -> Color:
        """Frame color of text property.

        Returns
        -------
        pyvista.Color
            Frame color of text property.

        """
        return Color(self.GetFrameColor())

    @frame_color.setter
    def frame_color(self, color):
        self.SetFrameColor(Color(color).float_rgb)

    @property
    def frame_width(self) -> int:
        """Width of the frame.

        Returns
        -------
        int
            Width of the frame. The width is expressed in pixels.
            The default is 1 pixel.

        """
        return self.GetFrameWidth()

    @frame_width.setter
    def frame_width(self, width: int):
        self.SetFrameWidth(width)

    @property
    def font_family(self) -> str | None:
        """Font family.

        Returns
        -------
        str | None
            Font family or None.

        """
        return self._font_family

    @font_family.setter
    def font_family(self, font_family: str | None):
        if font_family is None:
            font_family = self._theme.font.family
        self._font_family = font_family
        self.SetFontFamily(FONTS[self._font_family].value)

    @property
    def font_size(self) -> int:
        """Font size.

        Returns
        -------
        int
            Font size.

        """
        return self.GetFontSize()

    @font_size.setter
    def font_size(self, font_size: int):
        self.SetFontSize(font_size)

    def enable_shadow(self) -> None:
        """Enable the shadow."""
        self.SetShadow(True)

    @property
    def orientation(self) -> float:
        """Text's orientation (in degrees).

        Returns
        -------
        float
            Text's orientation (in degrees).

        """
        return self.GetOrientation()

    @orientation.setter
    def orientation(self, orientation: float):
        self.SetOrientation(orientation)

    def set_font_file(self, font_file: str):
        """Set the font file.

        Parameters
        ----------
        font_file : str
            Font file path.

        """
        path = pathlib.Path(font_file)
        path = path.resolve()
        if not Path(path).is_file():
            msg = f'Unable to locate {path}'
            raise FileNotFoundError(msg)
        self.SetFontFamily(_vtk.VTK_FONT_FILE)
        self.SetFontFile(str(path))

    @property
    def justification_horizontal(self) -> str:
        """Text's justification horizontal.

        Returns
        -------
        str
            Text's horizontal justification.
            Should be either "left", "center" or "right".

        """
        justification = self.GetJustificationAsString().lower()
        if justification == 'centered':
            justification = 'center'
        return justification

    @justification_horizontal.setter
    def justification_horizontal(self, justification: str):
        if justification.lower() == 'left':
            self.SetJustificationToLeft()
        elif justification.lower() == 'center':
            self.SetJustificationToCentered()
        elif justification.lower() == 'right':
            self.SetJustificationToRight()
        else:
            msg = (
                f'Invalid {justification} for justification_horizontal. '
                'Should be either "left", "center" or "right".'
            )
            raise ValueError(msg)

    @property
    def justification_vertical(self) -> str:
        """Text's vertical justification.

        Returns
        -------
        str
            Text's vertical justification.
            Should be either "bottom", "center" or "top".

        """
        justification = self.GetVerticalJustificationAsString().lower()
        if justification == 'centered':
            justification = 'center'
        return justification

    @justification_vertical.setter
    def justification_vertical(self, justification: str):
        if justification.lower() == 'bottom':
            self.SetVerticalJustificationToBottom()
        elif justification.lower() == 'center':
            self.SetVerticalJustificationToCentered()
        elif justification.lower() == 'top':
            self.SetVerticalJustificationToTop()
        else:
            msg = (
                f'Invalid {justification} for justification_vertical. '
                'Should be either "bottom", "center" or "top".'
            )
            raise ValueError(msg)

    @property
    def italic(self) -> bool:
        """Italic of text's property.

        Returns
        -------
        bool
            If text is italic.

        """
        return bool(self.GetItalic())

    @italic.setter
    def italic(self, italic: bool):
        self.SetItalic(italic)

    @property
    def bold(self) -> bool:
        """Bold of text's property.

        Returns
        -------
        bool
            If text is bold.

        """
        return bool(self.GetBold())

    @bold.setter
    def bold(self, bold: bool):
        self.SetBold(bold)

    def shallow_copy(self, to_copy: TextProperty) -> None:
        """Create a shallow copy of the text's property.

        Parameters
        ----------
        to_copy : pyvista.TextProperty
            Text's property to copy from.

        """
        self.ShallowCopy(to_copy)<|MERGE_RESOLUTION|>--- conflicted
+++ resolved
@@ -289,7 +289,6 @@
     prop : pyvista.TextProperty, optional
         The property of this actor.
 
-<<<<<<< HEAD
     size : int, optional
         Font size of the text label.
 
@@ -297,12 +296,11 @@
 
             Use `font_size` instead. Maintained for backwards compatibility. Will be
             removed in a future version.
-=======
+
     name : str, optional
         The name of this actor used when tracking on a plotter.
 
         .. versionadded:: 0.45
->>>>>>> f279cc97
 
     See Also
     --------
@@ -402,11 +400,8 @@
         *,
         font_size: int = 50,
         prop: pyvista.Property | None = None,
-<<<<<<< HEAD
         size: int | None = None,
-=======
         name: str | None = None,
->>>>>>> f279cc97
     ):
         Text.__init__(self, text=text, prop=prop)
         self.GetPositionCoordinate().SetCoordinateSystemToWorld()
@@ -450,9 +445,11 @@
 
         """
         if version_info >= (0, 48):  # pragma: no cover
-            raise RuntimeError('Convert this deprecation warning into an error.')
+            msg = 'Convert this deprecation warning into an error.'
+            raise RuntimeError(msg)
         if version_info >= (0, 49):  # pragma: no cover
-            raise RuntimeError('Remove this property.')
+            msg = 'Remove this property.'
+            raise RuntimeError(msg)
 
         msg = (
             'The behavior of `size` will change in a future version. It currently returns a float with\n'
