"""Module containing pyvista implementation of vtkRenderer."""

from __future__ import annotations

from collections.abc import Iterable
import contextlib
from functools import partial
from functools import wraps
from typing import ClassVar
from typing import Sequence
import warnings

import numpy as np

import pyvista
from pyvista import MAX_N_COLOR_BARS
from pyvista import vtk_version_info
from pyvista.core._typing_core import BoundsTuple
from pyvista.core.errors import PyVistaDeprecationWarning
from pyvista.core.utilities.helpers import wrap
from pyvista.core.utilities.misc import assert_empty_kwargs
from pyvista.core.utilities.misc import try_callback

from . import _vtk
from .actor import Actor
from .camera import Camera
from .charts import Charts
from .colors import Color
from .colors import get_cycler
from .errors import InvalidCameraError
from .helpers import view_vectors
from .mapper import DataSetMapper
from .render_passes import RenderPasses
from .tools import create_axes_marker
from .tools import create_axes_orientation_box
from .tools import create_north_arrow
from .tools import parse_font_family
from .utilities.gl_checks import check_depth_peeling
from .utilities.gl_checks import uses_egl

ACTOR_LOC_MAP = [
    'upper right',
    'upper left',
    'lower left',
    'lower right',
    'center left',
    'center right',
    'lower center',
    'upper center',
    'center',
]


def map_loc_to_pos(loc, size, border=0.05):
    """Map location and size to a VTK position and position2.

    Parameters
    ----------
    loc : str
        Location of the actor. Can be a string with values such as 'right',
        'left', 'upper', or 'lower'.
    size : Sequence of length 2
        Size of the actor. It must be a list of length 2.
    border : float, default: 0.05
        Size of the border around the actor.

    Returns
    -------
    tuple
        The VTK position and position2 coordinates. Tuple of the form (x, y, size).

    Raises
    ------
    ValueError
        If the ``size`` parameter is not a list of length 2.

    """
    if not isinstance(size, Sequence) or len(size) != 2:
        raise ValueError(f'`size` must be a list of length 2. Passed value is {size}')

    if 'right' in loc:
        x = 1 - size[1] - border
    elif 'left' in loc:
        x = border
    else:
        x = 0.5 - size[1] / 2

    if 'upper' in loc:
        y = 1 - size[1] - border
    elif 'lower' in loc:
        y = border
    else:
        y = 0.5 - size[1] / 2

    return x, y, size


def make_legend_face(face):
    """
    Create the legend face based on the given face.

    Parameters
    ----------
    face : str | pyvista.PolyData | NoneType
        The shape of the legend face. Valid strings are:
        '-', 'line', '^', 'triangle', 'o', 'circle', 'r', 'rectangle', 'none'.
        Also accepts ``None`` or instances of ``pyvista.PolyData``.

    Returns
    -------
    pyvista.PolyData
        The legend face as a PolyData object.

    Raises
    ------
    ValueError
        If the provided face value is invalid.
    """
    if face is None or face == "none":
        legendface = pyvista.PolyData([0.0, 0.0, 0.0], faces=np.empty(0, dtype=int))
    elif face in ["-", "line"]:
        legendface = _line_for_legend()
    elif face in ["^", "triangle"]:
        legendface = pyvista.Triangle()
    elif face in ["o", "circle"]:
        legendface = pyvista.Circle()
    elif face in ["r", "rectangle"]:
        legendface = pyvista.Rectangle()
    elif isinstance(face, pyvista.PolyData):
        legendface = face
    else:
        raise ValueError(
            f'Invalid face "{face}".  Must be one of the following:\n'
            '\t"triangle"\n'
            '\t"circle"\n'
            '\t"rectangle"\n'
            '\t"none"\n'
            '\tpyvista.PolyData',
        )
    return legendface


def scale_point(camera, point, invert=False):
    """Scale a point using the camera's transform matrix.

    Parameters
    ----------
    camera : Camera
        The camera who's matrix to use.

    point : sequence[float]
        Scale point coordinates.

    invert : bool, default: False
        If ``True``, invert the matrix to transform the point out of
        the camera's transformed space. Default is ``False`` to
        transform a point from world coordinates to the camera's
        transformed space.

    Returns
    -------
    tuple
        Scaling of the camera in ``(x, y, z)``.

    """
    if invert:
        mtx = _vtk.vtkMatrix4x4()
        mtx.DeepCopy(camera.GetModelTransformMatrix())
        mtx.Invert()
    else:
        mtx = camera.GetModelTransformMatrix()
    scaled = mtx.MultiplyDoublePoint((point[0], point[1], point[2], 0.0))
    return (scaled[0], scaled[1], scaled[2])


class CameraPosition:
    """Container to hold camera location attributes.

    Parameters
    ----------
    position : sequence[float]
        Position of the camera.

    focal_point : sequence[float]
        The focal point of the camera.

    viewup : sequence[float]
        View up of the camera.

    """

    def __init__(self, position, focal_point, viewup):
        """Initialize a new camera position descriptor."""
        self._position = position
        self._focal_point = focal_point
        self._viewup = viewup

    def to_list(self):
        """Convert to a list of the position, focal point, and viewup.

        Returns
        -------
        list
            List of the position, focal point, and view up of the camera.

        Examples
        --------
        >>> import pyvista as pv
        >>> pl = pv.Plotter()
        >>> pl.camera_position.to_list()
        [(0.0, 0.0, 1.0), (0.0, 0.0, 0.0), (0.0, 1.0, 0.0)]

        """
        return [self._position, self._focal_point, self._viewup]

    def __repr__(self):
        """List representation method."""
        return "[{},\n {},\n {}]".format(*self.to_list())

    def __getitem__(self, index):
        """Fetch a component by index location like a list."""
        return self.to_list()[index]

    def __eq__(self, other):
        """Comparison operator to act on list version of CameraPosition object."""
        if isinstance(other, CameraPosition):
            return self.to_list() == other.to_list()
        return self.to_list() == other

    @property
    def position(self):  # numpydoc ignore=RT01
        """Location of the camera in world coordinates."""
        return self._position

    @position.setter
    def position(self, value):  # numpydoc ignore=GL08
        self._position = value

    @property
    def focal_point(self):  # numpydoc ignore=RT01
        """Location of the camera's focus in world coordinates."""
        return self._focal_point

    @focal_point.setter
    def focal_point(self, value):  # numpydoc ignore=GL08
        self._focal_point = value

    @property
    def viewup(self):  # numpydoc ignore=RT01
        """Viewup vector of the camera."""
        return self._viewup

    @viewup.setter
    def viewup(self, value):  # numpydoc ignore=GL08
        self._viewup = value


class Renderer(_vtk.vtkOpenGLRenderer):
    """Renderer class."""

    # map camera_position string to an attribute
    CAMERA_STR_ATTR_MAP: ClassVar[dict[str, str]] = {
        'xy': 'view_xy',
        'xz': 'view_xz',
        'yz': 'view_yz',
        'yx': 'view_yx',
        'zx': 'view_zx',
        'zy': 'view_zy',
        'iso': 'view_isometric',
    }

    def __init__(
        self,
        parent,
        border=True,
        border_color='w',
        border_width=2.0,
    ):  # numpydoc ignore=PR01,RT01
        """Initialize the renderer."""
        super().__init__()
        self._actors = {}
        self.parent = parent  # weakref.proxy to the plotter from Renderers
        self._theme = parent.theme
        self.bounding_box_actor = None
        self.scale = [1.0, 1.0, 1.0]
        self.AutomaticLightCreationOff()
        self._labels = {}  # tracks labeled actors
        self._legend = None
        self._floor = None
        self._floors = []
        self._floor_kwargs = []
        # this keeps track of lights added manually to prevent garbage collection
        self._lights = []
        self._camera = Camera(self)
        self.SetActiveCamera(self._camera)
        self._empty_str = None  # used to track reference to a vtkStringArray
        self._shadow_pass = None
        self._render_passes = RenderPasses(self)
        self.cube_axes_actor = None

        # This is a private variable to keep track of how many colorbars exist
        # This allows us to keep adding colorbars without overlapping
        self._scalar_bar_slots = set(range(MAX_N_COLOR_BARS))
        self._scalar_bar_slot_lookup = {}
        self._charts = None

        self._border_actor = None
        if border:
            self.add_border(border_color, border_width)

        self.set_color_cycler(self._theme.color_cycler)

    @property
    def camera_set(self) -> bool:  # numpydoc ignore=RT01
        """Get or set whether this camera has been configured."""
        if self.camera is None:  # pragma: no cover
            return False
        return self.camera.is_set

    @camera_set.setter
    def camera_set(self, is_set: bool):  # numpydoc ignore=GL08
        self.camera.is_set = is_set

    def set_color_cycler(self, color_cycler):
        """Set or reset this renderer's color cycler.

        This color cycler is iterated over by each sequential :class:`add_mesh() <pyvista.Plotter.add_mesh>`
        call to set the default color of the dataset being plotted.

        When setting, the value must be either a list of color-like objects,
        or a cycler of color-like objects. If the value passed is a single
        string, it must be one of:

            * ``'default'`` - Use the default color cycler (matches matplotlib's default)
            * ``'matplotlib`` - Dynamically get matplotlib's current theme's color cycler.
            * ``'all'`` - Cycle through all of the available colors in ``pyvista.plotting.colors.hexcolors``

        Setting to ``None`` will disable the use of the color cycler on this
        renderer.

        Parameters
        ----------
        color_cycler : str | cycler.Cycler | sequence[ColorLike]
            The colors to cycle through.

        Examples
        --------
        Set the default color cycler to iterate through red, green, and blue.

        >>> import pyvista as pv
        >>> pl = pv.Plotter()
        >>> pl.renderer.set_color_cycler(['red', 'green', 'blue'])
        >>> _ = pl.add_mesh(pv.Cone(center=(0, 0, 0)))  # red
        >>> _ = pl.add_mesh(pv.Cube(center=(1, 0, 0)))  # green
        >>> _ = pl.add_mesh(pv.Sphere(center=(1, 1, 0)))  # blue
        >>> _ = pl.add_mesh(pv.Cylinder(center=(0, 1, 0)))  # red again
        >>> pl.show()

        """
        cycler = get_cycler(color_cycler)
        if cycler is not None:
            # Color cycler - call object to generate `cycle` instance
            self._color_cycle = cycler()
        else:
            self._color_cycle = None

    @property
    def next_color(self):  # numpydoc ignore=RT01
        """Return next color from this renderer's color cycler."""
        if self._color_cycle is None:
            return self._theme.color
        return next(self._color_cycle)['color']

    @property
    def camera_position(self):  # numpydoc ignore=RT01
        """Return or set the camera position of active render window.

        Returns
        -------
        pyvista.CameraPosition
            Camera position.

        """
        return CameraPosition(
            scale_point(self.camera, self.camera.position, invert=True),
            scale_point(self.camera, self.camera.focal_point, invert=True),
            self.camera.up,
        )

    @camera_position.setter
    def camera_position(self, camera_location):  # numpydoc ignore=GL08
        if camera_location is None:
            return
        elif isinstance(camera_location, str):
            camera_location = camera_location.lower()
            if camera_location not in self.CAMERA_STR_ATTR_MAP:
                raise InvalidCameraError(
                    'Invalid view direction.  '
                    'Use one of the following:\n   '
                    f'{", ".join(self.CAMERA_STR_ATTR_MAP)}',
                )

            getattr(self, self.CAMERA_STR_ATTR_MAP[camera_location])()

        elif isinstance(camera_location[0], (int, float)):
            if len(camera_location) != 3:
                raise InvalidCameraError
            self.view_vector(camera_location)
        else:
            # check if a valid camera position
            if not isinstance(camera_location, CameraPosition) and (
                not len(camera_location) == 3 or any(len(item) != 3 for item in camera_location)
            ):
                raise InvalidCameraError

            # everything is set explicitly
            self.camera.position = scale_point(self.camera, camera_location[0], invert=False)
            self.camera.focal_point = scale_point(self.camera, camera_location[1], invert=False)
            self.camera.up = camera_location[2]

        # reset clipping range
        self.reset_camera_clipping_range()
        self.camera_set = True
        self.Modified()

    def reset_camera_clipping_range(self, bounds=None):
        """Reset the camera clipping range.

        The clipping range is set based on the specified bounds. By default,
        the range is set from the visible actors.

        Parameters
        ----------
        bounds : iterable(int), optional
            Automatically set up the camera based on a specified bounding box
            ``(xmin, xmax, ymin, ymax, zmin, zmax)``.
        """
        if bounds is None:
            bounds, is_initialized = self._compute_bounds()
            # Only reset if initialized
            if is_initialized:
                self.ResetCameraClippingRange(bounds)
        else:
            self.ResetCameraClippingRange(bounds)

    @property
    def camera(self):  # numpydoc ignore=RT01
        """Return the active camera for the rendering scene."""
        return self._camera

    @camera.setter
    def camera(self, source):  # numpydoc ignore=GL08
        self._camera = source
        self.SetActiveCamera(self._camera)
        self.camera_position = CameraPosition(
            scale_point(source, source.position, invert=True),
            scale_point(source, source.focal_point, invert=True),
            source.up,
        )
        self.Modified()
        self.camera_set = True

    @property
<<<<<<< HEAD
    def bounds(self) -> BoundsLike:  # numpydoc ignore=RT01
        """Return the bounds of all visible actors in the rendering window."""
        return self._compute_bounds(only_visible=True)[0]

    def _compute_bounds(self, only_visible=True):
        """Compute renderer bounds.

        Parameters
        ----------
        only_visible : bool, default: True
            If ``True``, only visible actors with `VisibilityOn()` and `UseBoundsOn()`
            are used to calculate the bounds.

        Return
        ------
            BoundsLike
                The computed bounds

            bool
                ``True`` if the bounds were initialized, ``False`` otherwise (e.g. no actors).

        """
        the_bounds_init = np.array([np.inf, -np.inf, np.inf, -np.inf, np.inf, -np.inf])
        the_bounds = the_bounds_init.copy()
=======
    def bounds(self) -> BoundsTuple:  # numpydoc ignore=RT01
        """Return the bounds of all actors present in the rendering window."""
        the_bounds = np.array([np.inf, -np.inf, np.inf, -np.inf, np.inf, -np.inf])
>>>>>>> e7ee871d

        def _update_bounds(bounds):
            def update_axis(ax):
                if bounds[ax * 2] < the_bounds[ax * 2]:
                    the_bounds[ax * 2] = bounds[ax * 2]
                if bounds[ax * 2 + 1] > the_bounds[ax * 2 + 1]:
                    the_bounds[ax * 2 + 1] = bounds[ax * 2 + 1]

            for ax in range(3):
                update_axis(ax)

        for actor in self._actors.values():
            if isinstance(actor, (_vtk.vtkCubeAxesActor, _vtk.vtkLightActor)):
                continue
            # skip if actor is invisible, or if its bounds should be ignored
            if only_visible and not (
                hasattr(actor, 'GetVisibility')
                and actor.GetVisibility()
                and hasattr(actor, 'GetUseBounds')
                and actor.GetUseBounds()
            ):
                continue
            if (
                hasattr(actor, 'GetBounds')
                and actor.GetBounds() is not None
                and id(actor) != id(self.bounding_box_actor)
            ):
                _update_bounds(actor.GetBounds())

        is_initialized = False
        if np.any(np.abs(the_bounds)):
            if not np.array_equal(the_bounds, the_bounds_init):
                is_initialized = True

            the_bounds[the_bounds == np.inf] = -1.0
            the_bounds[the_bounds == -np.inf] = 1.0

<<<<<<< HEAD
        return cast(BoundsLike, tuple(the_bounds)), is_initialized
=======
        return BoundsTuple(*the_bounds.tolist())
>>>>>>> e7ee871d

    @property
    def length(self):  # numpydoc ignore=RT01
        """Return the length of the diagonal of the bounding box of the scene.

        Returns
        -------
        float
            Length of the diagonal of the bounding box.
        """
        return pyvista.Box(self.bounds).length

    @property
    def center(self) -> tuple[float, float, float]:
        """Return the center of the bounding box around all data present in the scene.

        Returns
        -------
        tuple[float, float, float]
            Cartesian coordinates of the center.

        """
        bnds = self.bounds
        x = (bnds.x_max + bnds.x_min) / 2
        y = (bnds.y_max + bnds.y_min) / 2
        z = (bnds.z_max + bnds.z_min) / 2
        return x, y, z

    @property
    def background_color(self):  # numpydoc ignore=RT01
        """Return the background color of this renderer."""
        return Color(self.GetBackground())

    @background_color.setter
    def background_color(self, color):  # numpydoc ignore=GL08
        self.set_background(color)
        self.Modified()

    def _before_render_event(self, *args, **kwargs):
        """Notify all charts about render event."""
        for chart in self._charts:
            chart._render_event(*args, **kwargs)

    def enable_depth_peeling(self, number_of_peels=None, occlusion_ratio=None):
        """Enable depth peeling to improve rendering of translucent geometry.

        Parameters
        ----------
        number_of_peels : int, optional
            The maximum number of peeling layers. Initial value is 4
            and is set in the ``pyvista.global_theme``. A special value of
            0 means no maximum limit.  It has to be a positive value.

        occlusion_ratio : float, optional
            The threshold under which the depth peeling algorithm
            stops to iterate over peel layers. This is the ratio of
            the number of pixels that have been touched by the last
            layer over the total number of pixels of the viewport
            area. Initial value is 0.0, meaning rendering has to be
            exact. Greater values may speed up the rendering with
            small impact on the quality.

        Returns
        -------
        bool
            If depth peeling is supported.

        """
        if number_of_peels is None:
            number_of_peels = self._theme.depth_peeling.number_of_peels
        if occlusion_ratio is None:
            occlusion_ratio = self._theme.depth_peeling.occlusion_ratio
        depth_peeling_supported = check_depth_peeling(number_of_peels, occlusion_ratio)
        if depth_peeling_supported:
            self.SetUseDepthPeeling(True)
            self.SetMaximumNumberOfPeels(number_of_peels)
            self.SetOcclusionRatio(occlusion_ratio)
        self.Modified()
        return depth_peeling_supported

    def disable_depth_peeling(self):
        """Disable depth peeling."""
        self.SetUseDepthPeeling(False)
        self.Modified()

    def enable_anti_aliasing(self, aa_type='ssaa'):
        """Enable anti-aliasing.

        Parameters
        ----------
        aa_type : str, default: 'ssaa'
            Anti-aliasing type. Either ``"fxaa"`` or ``"ssaa"``.

        """
        if not isinstance(aa_type, str):
            raise TypeError(f'`aa_type` must be a string, not {type(aa_type)}')
        aa_type = aa_type.lower()

        if aa_type == 'fxaa':
            if uses_egl():  # pragma: no cover
                # only display the warning when not building documentation
                if not pyvista.BUILDING_GALLERY:
                    warnings.warn(
                        "VTK compiled with OSMesa/EGL does not properly support "
                        "FXAA anti-aliasing and SSAA will be used instead.",
                    )
                self._render_passes.enable_ssaa_pass()
                return
            self._enable_fxaa()

        elif aa_type == 'ssaa':
            self._render_passes.enable_ssaa_pass()

        else:
            raise ValueError(f'Invalid `aa_type` "{aa_type}". Should be either "fxaa" or "ssaa"')

    def disable_anti_aliasing(self):
        """Disable all anti-aliasing."""
        self._render_passes.disable_ssaa_pass()
        self.SetUseFXAA(False)
        self.Modified()

    def _enable_fxaa(self):
        """Enable FXAA anti-aliasing."""
        self.SetUseFXAA(True)
        self.Modified()

    def _disable_fxaa(self):
        """Disable FXAA anti-aliasing."""
        self.SetUseFXAA(False)
        self.Modified()

    def add_border(self, color='white', width=2.0):
        """Add borders around the frame.

        Parameters
        ----------
        color : ColorLike, default: "white"
            Color of the border.

        width : float, default: 2.0
            Width of the border.

        Returns
        -------
        vtk.vtkActor2D
            Border actor.

        """
        points = np.array([[1.0, 1.0, 0.0], [0.0, 1.0, 0.0], [0.0, 0.0, 0.0], [1.0, 0.0, 0.0]])

        lines = np.array([[2, 0, 1], [2, 1, 2], [2, 2, 3], [2, 3, 0]]).ravel()

        poly = pyvista.PolyData()
        poly.points = points
        poly.lines = lines

        coordinate = _vtk.vtkCoordinate()
        coordinate.SetCoordinateSystemToNormalizedViewport()

        mapper = _vtk.vtkPolyDataMapper2D()
        mapper.SetInputData(poly)
        mapper.SetTransformCoordinate(coordinate)

        actor = _vtk.vtkActor2D()
        actor.SetMapper(mapper)
        actor.GetProperty().SetColor(Color(color).float_rgb)
        actor.GetProperty().SetLineWidth(width)

        self.AddViewProp(actor)
        self.Modified()

        self._border_actor = actor
        return actor

    @property
    def has_border(self):  # numpydoc ignore=RT01
        """Return if the renderer has a border."""
        return self._border_actor is not None

    @property
    def border_width(self):  # numpydoc ignore=RT01
        """Return the border width."""
        if self.has_border:
            return self._border_actor.GetProperty().GetLineWidth()
        return 0

    @property
    def border_color(self):  # numpydoc ignore=RT01
        """Return the border color."""
        if self.has_border:
            return Color(self._border_actor.GetProperty().GetColor())
        return None

    def add_chart(self, chart, *charts):
        """Add a chart to this renderer.

        Parameters
        ----------
        chart : Chart
            Chart to add to renderer.

        *charts : Chart
            Charts to add to renderer.

        Examples
        --------
        >>> import pyvista as pv
        >>> chart = pv.Chart2D()
        >>> _ = chart.plot(range(10), range(10))
        >>> pl = pv.Plotter()
        >>> pl.add_chart(chart)
        >>> pl.show()

        """
        if _vtk.vtkRenderingContextOpenGL2 is None:  # pragma: no cover
            from pyvista.core.errors import VTKVersionError

            raise VTKVersionError(
                "VTK is missing vtkRenderingContextOpenGL2. Try installing VTK v9.1.0 or newer.",
            )
        # lazy instantiation here to avoid creating the charts object unless needed.
        if self._charts is None:
            self._charts = Charts(self)
            self.AddObserver("StartEvent", partial(try_callback, self._before_render_event))
        self._charts.add_chart(chart, *charts)

    @property
    def has_charts(self):  # numpydoc ignore=RT01
        """Return whether this renderer has charts."""
        return self._charts is not None and len(self._charts) > 0

    def get_charts(self):  # numpydoc ignore=RT01
        """Return a list of all charts in this renderer.

        Examples
        --------
        .. pyvista-plot::
           :force_static:

           >>> import pyvista as pv
           >>> chart = pv.Chart2D()
           >>> _ = chart.line([1, 2, 3], [0, 1, 0])
           >>> pl = pv.Plotter()
           >>> pl.add_chart(chart)
           >>> chart is pl.renderer.get_charts()[0]
           True

        """
        return [*self._charts] if self.has_charts else []

    @wraps(Charts.set_interaction)
    def set_chart_interaction(self, interactive, toggle=False):  # numpydoc ignore=PR01,RT01
        """Wrap ``Charts.set_interaction``."""
        return self._charts.set_interaction(interactive, toggle) if self.has_charts else []

    @wraps(Charts.get_charts_by_pos)
    def _get_charts_by_pos(self, pos):
        """Wrap ``Charts.get_charts_by_pos``."""
        return self._charts.get_charts_by_pos(pos) if self.has_charts else []

    def remove_chart(self, chart_or_index):
        """Remove a chart from this renderer.

        Parameters
        ----------
        chart_or_index : Chart or int
            Either the chart to remove from this renderer or its index in the collection of charts.

        Examples
        --------
        First define a function to add two charts to a renderer.

        >>> import pyvista as pv
        >>> def plotter_with_charts():
        ...     pl = pv.Plotter()
        ...     pl.background_color = 'w'
        ...     chart_left = pv.Chart2D(size=(0.5, 1))
        ...     _ = chart_left.line([0, 1, 2], [2, 1, 3])
        ...     pl.add_chart(chart_left)
        ...     chart_right = pv.Chart2D(size=(0.5, 1), loc=(0.5, 0))
        ...     _ = chart_right.line([0, 1, 2], [3, 1, 2])
        ...     pl.add_chart(chart_right)
        ...     return pl, chart_left, chart_right
        ...
        >>> pl, *_ = plotter_with_charts()
        >>> pl.show()

        Now reconstruct the same plotter but remove the right chart by index.

        >>> pl, *_ = plotter_with_charts()
        >>> pl.remove_chart(1)
        >>> pl.show()

        Finally, remove the left chart by reference.

        >>> pl, chart_left, chart_right = plotter_with_charts()
        >>> pl.remove_chart(chart_left)
        >>> pl.show()

        """
        if self.has_charts:
            self._charts.remove_chart(chart_or_index)

    @property
    def actors(self):  # numpydoc ignore=RT01
        """Return a dictionary of actors assigned to this renderer."""
        return self._actors

    def add_actor(
        self,
        actor,
        reset_camera=False,
        name=None,
        culling=False,
        pickable=True,
        render=True,
        remove_existing_actor=True,
    ):
        """Add an actor to render window.

        Creates an actor if input is a mapper.

        Parameters
        ----------
        actor : vtk.vtkActor | vtk.vtkMapper | pyvista.Actor
            The actor to be added. Can be either ``vtkActor`` or ``vtkMapper``.

        reset_camera : bool, default: False
            Resets the camera when ``True``.

        name : str, optional
            Name to assign to the actor.  Defaults to the memory address.

        culling : str, default: False
            Does not render faces that are culled. Options are
            ``'front'`` or ``'back'``. This can be helpful for dense
            surface meshes, especially when edges are visible, but can
            cause flat meshes to be partially displayed.

        pickable : bool, default: True
            Whether to allow this actor to be pickable within the
            render window.

        render : bool, default: True
            If the render window is being shown, trigger a render
            after adding the actor.

        remove_existing_actor : bool, default: True
            Removes any existing actor if the named actor ``name`` is already
            present.

        Returns
        -------
        actor : vtk.vtkActor or pyvista.Actor
            The actor.

        actor_properties : vtk.Properties
            Actor properties.
        """
        # Remove actor by that name if present
        rv = None
        if name and remove_existing_actor:
            rv = self.remove_actor(name, reset_camera=False, render=False)

        if isinstance(actor, _vtk.vtkMapper):
            actor = Actor(mapper=actor, name=name)

        if isinstance(actor, Actor) and name:
            # WARNING: this will override the name if already set on Actor
            actor.name = name

        if name is None:
            # Fallback for non-wrapped actors
            # e.g., vtkScalarBarActor
            name = actor.name if isinstance(actor, Actor) else actor.GetAddressAsString("")

        actor.SetPickable(pickable)
        # Apply this renderer's scale to the actor (which can be further scaled)
        if hasattr(actor, 'SetScale'):
            actor.SetScale(np.array(actor.GetScale()) * np.array(self.scale))
        self.AddActor(actor)  # must add actor before resetting camera
        self._actors[name] = actor

        if reset_camera or not self.camera_set and reset_camera is None and not rv:
            self.reset_camera(render)
        elif render:
            self.parent.render()

        self.update_bounds_axes()

        if isinstance(culling, str):
            culling = culling.lower()

        if culling:
            if culling in [True, 'back', 'backface', 'b']:
                with contextlib.suppress(AttributeError):
                    actor.GetProperty().BackfaceCullingOn()
            elif culling in ['front', 'frontface', 'f']:
                with contextlib.suppress(AttributeError):
                    actor.GetProperty().FrontfaceCullingOn()
            else:
                raise ValueError(f'Culling option ({culling}) not understood.')

        self.Modified()

        prop = None
        if hasattr(actor, 'GetProperty'):
            prop = actor.GetProperty()

        return actor, prop

    def add_axes_at_origin(
        self,
        x_color=None,
        y_color=None,
        z_color=None,
        xlabel='X',
        ylabel='Y',
        zlabel='Z',
        line_width=2,
        labels_off=False,
    ):
        """Add axes actor at origin.

        Parameters
        ----------
        x_color : ColorLike, optional
            The color of the x axes arrow.

        y_color : ColorLike, optional
            The color of the y axes arrow.

        z_color : ColorLike, optional
            The color of the z axes arrow.

        xlabel : str, default: "X"
            The label of the x axes arrow.

        ylabel : str, default: "Y"
            The label of the y axes arrow.

        zlabel : str, default: "Z"
            The label of the z axes arrow.

        line_width : int, default: 2
            Width of the arrows.

        labels_off : bool, default: False
            Disables the label text when ``True``.

        Returns
        -------
        vtk.vtkAxesActor
            Actor of the axes.

        Examples
        --------
        >>> import pyvista as pv
        >>> pl = pv.Plotter()
        >>> _ = pl.add_mesh(pv.Sphere(center=(2, 0, 0)), color='r')
        >>> _ = pl.add_mesh(pv.Sphere(center=(0, 2, 0)), color='g')
        >>> _ = pl.add_mesh(pv.Sphere(center=(0, 0, 2)), color='b')
        >>> _ = pl.add_axes_at_origin()
        >>> pl.show()

        """
        self._marker_actor = create_axes_marker(
            line_width=line_width,
            x_color=x_color,
            y_color=y_color,
            z_color=z_color,
            xlabel=xlabel,
            ylabel=ylabel,
            zlabel=zlabel,
            labels_off=labels_off,
        )
        self.AddActor(self._marker_actor)
        memory_address = self._marker_actor.GetAddressAsString("")
        self._actors[memory_address] = self._marker_actor
        self.Modified()
        return self._marker_actor

    def add_orientation_widget(
        self,
        actor,
        interactive=None,
        color=None,
        opacity=1.0,
        viewport=None,
    ):
        """Use the given actor in an orientation marker widget.

        Color and opacity are only valid arguments if a mesh is passed.

        Parameters
        ----------
        actor : vtk.vtkActor | pyvista.DataSet
            The mesh or actor to use as the marker.

        interactive : bool, optional
            Control if the orientation widget is interactive.  By
            default uses the value from
            :attr:`pyvista.global_theme.interactive
            <pyvista.plotting.themes.Theme.interactive>`.

        color : ColorLike, optional
            The color of the actor.  This only applies if ``actor`` is
            a :class:`pyvista.DataSet`.

        opacity : int | float, default: 1.0
            Opacity of the marker.

        viewport : sequence[float], optional
            Viewport ``(xstart, ystart, xend, yend)`` of the widget.

        Returns
        -------
        vtk.vtkOrientationMarkerWidget
            Orientation marker widget.

        See Also
        --------
        add_axes
            Add an axes orientation widget.

        Examples
        --------
        Use an Arrow as the orientation widget.

        >>> import pyvista as pv
        >>> pl = pv.Plotter()
        >>> actor = pl.add_mesh(pv.Cube(), show_edges=True)
        >>> widget = pl.add_orientation_widget(pv.Arrow(), color='r')
        >>> pl.show()

        """
        if isinstance(actor, pyvista.DataSet):
            mapper = _vtk.vtkDataSetMapper()
            mesh = actor.copy()
            mesh.clear_data()
            mapper.SetInputData(mesh)
            actor = pyvista.Actor(mapper=mapper)
            if color is not None:
                actor.prop.color = color
            actor.prop.opacity = opacity
        if hasattr(self, 'axes_widget'):
            # Delete the old one
            self.axes_widget.EnabledOff()
            self.Modified()
            del self.axes_widget
        if interactive is None:
            interactive = self._theme.interactive
        self.axes_widget = _vtk.vtkOrientationMarkerWidget()
        self.axes_widget.SetOrientationMarker(actor)
        if hasattr(self.parent, 'iren'):
            self.axes_widget.SetInteractor(self.parent.iren.interactor)
            self.axes_widget.SetEnabled(1)
            self.axes_widget.SetInteractive(interactive)
        self.axes_widget.SetCurrentRenderer(self)
        if viewport is not None:
            self.axes_widget.SetViewport(viewport)
        self.Modified()
        return self.axes_widget

    def add_axes(
        self,
        interactive=None,
        line_width=2,
        color=None,
        x_color=None,
        y_color=None,
        z_color=None,
        xlabel='X',
        ylabel='Y',
        zlabel='Z',
        labels_off=False,
        box=None,
        box_args=None,
        viewport=(0, 0, 0.2, 0.2),
        **kwargs,
    ):
        """Add an interactive axes widget in the bottom left corner.

        Parameters
        ----------
        interactive : bool, optional
            Enable this orientation widget to be moved by the user.

        line_width : int, default: 2
            The width of the marker lines.

        color : ColorLike, optional
            Color of the labels.

        x_color : ColorLike, optional
            Color used for the x-axis arrow.  Defaults to theme axes parameters.

        y_color : ColorLike, optional
            Color used for the y-axis arrow.  Defaults to theme axes parameters.

        z_color : ColorLike, optional
            Color used for the z-axis arrow.  Defaults to theme axes parameters.

        xlabel : str, default: "X"
            Text used for the x-axis.

        ylabel : str, default: "Y"
            Text used for the y-axis.

        zlabel : str, default: "Z"
            Text used for the z-axis.

        labels_off : bool, default: false
            Enable or disable the text labels for the axes.

        box : bool, optional
            Show a box orientation marker. Use ``box_args`` to adjust.
            See :func:`pyvista.create_axes_orientation_box` for details.

            .. deprecated:: 0.43.0
                The is deprecated. Use `add_box_axes` method instead.

        box_args : dict, optional
            Parameters for the orientation box widget when
            ``box=True``. See the parameters of
            :func:`pyvista.create_axes_orientation_box`.

        viewport : sequence[float], default: (0, 0, 0.2, 0.2)
            Viewport ``(xstart, ystart, xend, yend)`` of the widget.

        **kwargs : dict, optional
            Used for passing parameters for the orientation marker
            widget. See the parameters of :func:`pyvista.create_axes_marker`.

        Returns
        -------
        AxesActor
            Axes actor of the added widget.


        See Also
        --------
        show_axes
            Similar method which calls :func:`add_axes` without any parameters.

        add_axes_at_origin
            Add an :class:`pyvista.AxesActor` to the origin of a scene.

        Examples
        --------
        Show axes without labels and with thick lines.

        >>> import pyvista as pv
        >>> pl = pv.Plotter()
        >>> actor = pl.add_mesh(pv.Box(), show_edges=True)
        >>> _ = pl.add_axes(line_width=5, labels_off=True)
        >>> pl.show()

        Specify more parameters for the axes marker.

        >>> import pyvista as pv
        >>> pl = pv.Plotter()
        >>> actor = pl.add_mesh(pv.Box(), show_edges=True)
        >>> _ = pl.add_axes(
        ...     line_width=5,
        ...     cone_radius=0.6,
        ...     shaft_length=0.7,
        ...     tip_length=0.3,
        ...     ambient=0.5,
        ...     label_size=(0.4, 0.16),
        ... )
        >>> pl.show()

        """
        if interactive is None:
            interactive = self._theme.interactive
        if hasattr(self, 'axes_widget'):
            self.axes_widget.EnabledOff()
            self.Modified()
            del self.axes_widget
        if box is None:
            box = self._theme.axes.box
        if box:
            warnings.warn(
                "`box` is deprecated. Use `add_box_axes` or `add_color_box_axes` method instead.",
                PyVistaDeprecationWarning,
            )
            if box_args is None:
                box_args = {}
            self.axes_actor = create_axes_orientation_box(
                label_color=color,
                line_width=line_width,
                x_color=x_color,
                y_color=y_color,
                z_color=z_color,
                xlabel=xlabel,
                ylabel=ylabel,
                zlabel=zlabel,
                labels_off=labels_off,
                **box_args,
            )
        else:
            self.axes_actor = create_axes_marker(
                label_color=color,
                line_width=line_width,
                x_color=x_color,
                y_color=y_color,
                z_color=z_color,
                xlabel=xlabel,
                ylabel=ylabel,
                zlabel=zlabel,
                labels_off=labels_off,
                **kwargs,
            )
        axes_widget = self.add_orientation_widget(
            self.axes_actor,
            interactive=interactive,
            color=None,
        )
        axes_widget.SetViewport(viewport)
        return self.axes_actor

    def add_north_arrow_widget(
        self,
        interactive=None,
        color="#4169E1",
        opacity=1.0,
        line_width=2,
        edge_color=None,
        lighting=False,
        viewport=(0, 0, 0.1, 0.1),
    ):
        """Add a geographic north arrow to the scene.

        .. versionadded:: 0.44.0

        Parameters
        ----------
        interactive : bool, optional
            Control if the orientation widget is interactive.  By
            default uses the value from
            :attr:`pyvista.global_theme.interactive
            <pyvista.plotting.themes.Theme.interactive>`.

        color : ColorLike, optional
            Color of the north arrow.

        opacity : float, optional
            Opacity of the north arrow.

        line_width : float, optional
            Width of the north edge arrow lines.

        edge_color : ColorLike, optional
            Color of the edges.

        lighting : bool, optional
            Enable or disable lighting on north arrow.

        viewport : sequence[float], default: (0, 0, 0.1, 0.1)
            Viewport ``(xstart, ystart, xend, yend)`` of the widget.

        Returns
        -------
        vtk.vtkOrientationMarkerWidget
            Orientation marker widget.

        Examples
        --------
        Use an north arrow as the orientation widget.

        >>> import pyvista as pv
        >>> from pyvista import examples
        >>> terrain = examples.download_st_helens().warp_by_scalar()
        >>> pl = pv.Plotter()
        >>> actor = pl.add_mesh(terrain)
        >>> widget = pl.add_north_arrow_widget()
        >>> pl.enable_terrain_style(True)
        >>> pl.show()

        """
        marker = create_north_arrow()
        mapper = pyvista.DataSetMapper(marker)
        actor = pyvista.Actor(mapper)
        actor.prop.show_edges = True
        if edge_color is not None:
            actor.prop.edge_color = edge_color
        actor.prop.line_width = line_width
        actor.prop.color = color
        actor.prop.opacity = opacity
        actor.prop.lighting = lighting
        return self.add_orientation_widget(
            actor,
            interactive=interactive,
            viewport=viewport,
        )

    def add_box_axes(
        self,
        *,
        interactive=None,
        line_width=2,
        text_scale=0.366667,
        edge_color='black',
        x_color=None,
        y_color=None,
        z_color=None,
        xlabel='X',
        ylabel='Y',
        zlabel='Z',
        x_face_color='white',
        y_face_color='white',
        z_face_color='white',
        label_color=None,
        labels_off=False,
        opacity=0.5,
        show_text_edges=False,
        viewport=(0, 0, 0.2, 0.2),
    ):
        """Add an interactive color box axes widget in the bottom left corner.

        Parameters
        ----------
        interactive : bool, optional
            Enable this orientation widget to be moved by the user.

        line_width : float, optional
            The width of the marker lines.

        text_scale : float, optional
            Size of the text relative to the faces.

        edge_color : ColorLike, optional
            Color of the edges.

        x_color : ColorLike, optional
            Color of the x-axis text.

        y_color : ColorLike, optional
            Color of the y-axis text.

        z_color : ColorLike, optional
            Color of the z-axis text.

        xlabel : str, optional
            Text used for the x-axis.

        ylabel : str, optional
            Text used for the y-axis.

        zlabel : str, optional
            Text used for the z-axis.

        x_face_color : ColorLike, optional
            Color used for the x-axis arrow.  Defaults to theme axes
            parameters.

        y_face_color : ColorLike, optional
            Color used for the y-axis arrow.  Defaults to theme axes
            parameters.

        z_face_color : ColorLike, optional
            Color used for the z-axis arrow.  Defaults to theme axes
            parameters.

        label_color : ColorLike, optional
            Color of the labels.

        labels_off : bool, optional
            Enable or disable the text labels for the axes.

        opacity : float, optional
            Opacity in the range of ``[0, 1]`` of the orientation box.

        show_text_edges : bool, optional
            Enable or disable drawing the vector text edges.

        viewport : sequence[float], default: (0, 0, 0.2, 0.2)
            Viewport ``(xstart, ystart, xend, yend)`` of the widget.

        Returns
        -------
        vtk.vtkAnnotatedCubeActor
            Axes actor.

        Examples
        --------
        Use the axes orientation widget instead of the default arrows.

        >>> import pyvista as pv
        >>> pl = pv.Plotter()
        >>> _ = pl.add_mesh(pv.Sphere())
        >>> _ = pl.add_box_axes()
        >>> pl.show()

        """
        if interactive is None:
            interactive = self._theme.interactive
        if hasattr(self, 'axes_widget'):
            self.axes_widget.EnabledOff()
            self.Modified()
            del self.axes_widget
        self.axes_actor = create_axes_orientation_box(
            line_width=line_width,
            text_scale=text_scale,
            edge_color=edge_color,
            x_color=x_color,
            y_color=y_color,
            z_color=z_color,
            xlabel=xlabel,
            ylabel=ylabel,
            zlabel=zlabel,
            x_face_color=x_face_color,
            y_face_color=y_face_color,
            z_face_color=z_face_color,
            color_box=True,
            label_color=label_color,
            labels_off=labels_off,
            opacity=opacity,
            show_text_edges=show_text_edges,
        )
        axes_widget = self.add_orientation_widget(
            self.axes_actor,
            interactive=interactive,
            color=None,
        )
        axes_widget.SetViewport(viewport)
        return self.axes_actor

    def hide_axes(self):
        """Hide the axes orientation widget.

        See Also
        --------
        show_axes
            Show the axes orientation widget.

        axes_enabled
            Check if the axes orientation widget is enabled.

        Examples
        --------
        >>> import pyvista as pv
        >>> pl = pv.Plotter()
        >>> pl.hide_axes()

        """
        if hasattr(self, 'axes_widget') and self.axes_widget.GetEnabled():
            self.axes_widget.EnabledOff()
            self.Modified()

    def show_axes(self):
        """Show the axes orientation widget.

        See Also
        --------
        add_axes
            Similar method with additional options.

        hide_axes
            Hide the axes orientation widget.

        axes_enabled
            Check if the axes orientation widget is enabled.

        add_axes_at_origin
            Add a :class:`pyvista.AxesActor` to the origin of a scene.

        Examples
        --------
        >>> import pyvista as pv
        >>> pl = pv.Plotter()
        >>> pl.show_axes()

        """
        if hasattr(self, 'axes_widget'):
            self.axes_widget.EnabledOn()
            self.axes_widget.SetCurrentRenderer(self)
        else:
            self.add_axes()
        self.Modified()

    @property
    def axes_enabled(self):
        """Return ``True`` when the axes widget is enabled.

        See Also
        --------
        show_axes
            Show the axes orientation widget.

        hide_axes
            Hide the axes orientation widget.

        Examples
        --------
        >>> import pyvista as pv
        >>> pl = pv.Plotter()
        >>> pl.hide_axes()
        >>> pl.renderer.axes_enabled
        False

        Returns
        -------
        bool
            Return ``True`` when the axes widget is enabled.

        """
        if hasattr(self, 'axes_widget'):
            return bool(self.axes_widget.GetEnabled())
        return False

    def show_bounds(
        self,
        mesh=None,
        bounds=None,
        axes_ranges=None,
        show_xaxis=True,
        show_yaxis=True,
        show_zaxis=True,
        show_xlabels=True,
        show_ylabels=True,
        show_zlabels=True,
        bold=True,
        font_size=None,
        font_family=None,
        color=None,
        xtitle='X Axis',
        ytitle='Y Axis',
        ztitle='Z Axis',
        n_xlabels=5,
        n_ylabels=5,
        n_zlabels=5,
        use_2d=False,
        grid=None,
        location='closest',
        ticks=None,
        all_edges=False,
        corner_factor=0.5,
        fmt=None,
        minor_ticks=False,
        padding=0.0,
        use_3d_text=True,
        render=None,
        **kwargs,
    ):
        """Add bounds axes.

        Shows the bounds of the most recent input mesh unless mesh is
        specified.

        Parameters
        ----------
        mesh : pyvista.DataSet | pyvista.MultiBlock, optional
            Input mesh to draw bounds axes around.

        bounds : sequence[float], optional
            Bounds to override mesh bounds in the form ``[xmin, xmax,
            ymin, ymax, zmin, zmax]``.

        axes_ranges : sequence[float], optional
            When set, these values override the values that are shown on the
            axes. This can be useful when plotting scaled datasets or if you wish
            to manually display different values. These values must be in the
            form:

            ``(x_min, x_max, y_min, y_max, z_min, z_max)``.

        show_xaxis : bool, default: True
            Makes x-axis visible.

        show_yaxis : bool, default: True
            Makes y-axis visible.

        show_zaxis : bool, default: True
            Makes z-axis visible.

        show_xlabels : bool, default: True
            Shows X labels.

        show_ylabels : bool, default: True
            Shows Y labels.

        show_zlabels : bool, default: True
            Shows Z labels.

        bold : bool, default: True
            Bolds axis labels and numbers.

        font_size : float, optional
            Sets the size of the label font. Defaults to
            :attr:`pyvista.global_theme.font.size
            <pyvista.plotting.themes._Font.size>`.

        font_family : str, optional
            Font family.  Must be either ``'courier'``, ``'times'``,
            or ``'arial'``. Defaults to :attr:`pyvista.global_theme.font.family
            <pyvista.plotting.themes._Font.family>`.

        color : ColorLike, optional
            Color of all labels and axis titles.  Defaults to
            :attr:`pyvista.global_theme.font.color
            <pyvista.plotting.themes._Font.color>`.

            Either a string, RGB list, or hex color string.  For
            example:

            * ``color='white'``
            * ``color='w'``
            * ``color=[1.0, 1.0, 1.0]``
            * ``color='#FFFFFF'``

        xtitle : str, default: "X Axis"
            Title of the x-axis.  Default ``"X Axis"``.

        ytitle : str, default: "Y Axis"
            Title of the y-axis.  Default ``"Y Axis"``.

        ztitle : str, default: "Z Axis"
            Title of the z-axis.  Default ``"Z Axis"``.

        n_xlabels : int, default: 5
            Number of labels for the x-axis.

        n_ylabels : int, default: 5
            Number of labels for the y-axis.

        n_zlabels : int, default: 5
            Number of labels for the z-axis.

        use_2d : bool, default: False
            This can be enabled for smoother plotting.

        grid : bool or str, optional
            Add grid lines to the backface (``True``, ``'back'``, or
            ``'backface'``) or to the frontface (``'front'``,
            ``'frontface'``) of the axes actor.

        location : str, default: "closest"
            Set how the axes are drawn: either static (``'all'``), closest
            triad (``'front'``, ``'closest'``, ``'default'``), furthest triad
            (``'back'``, ``'furthest'``), static closest to the origin
            (``'origin'``), or outer edges (``'outer'``) in relation to the
            camera position.

        ticks : str, optional
            Set how the ticks are drawn on the axes grid. Options include:
            ``'inside', 'outside', 'both'``.

        all_edges : bool, default: False
            Adds an unlabeled and unticked box at the boundaries of
            plot. Useful for when wanting to plot outer grids while
            still retaining all edges of the boundary.

        corner_factor : float, default: 0.5
            If ``all_edges``, this is the factor along each axis to
            draw the default box. Default shows the full box.

        fmt : str, optional
            A format string defining how tick labels are generated from
            tick positions. A default is looked up on the active theme.

        minor_ticks : bool, default: False
            If ``True``, also plot minor ticks on all axes.

        padding : float, default: 0.0
            An optional percent padding along each axial direction to
            cushion the datasets in the scene from the axes
            annotations. Defaults no padding.

        use_3d_text : bool, default: True
            Use ``vtkTextActor3D`` for titles and labels.

        render : bool, optional
            If the render window is being shown, trigger a render
            after showing bounds.

        **kwargs : dict, optional
            Deprecated keyword arguments.

        Returns
        -------
        pyvista.CubeAxesActor
            Bounds actor.

        Examples
        --------
        >>> import pyvista as pv
        >>> from pyvista import examples

        >>> mesh = pv.Sphere()
        >>> plotter = pv.Plotter()
        >>> actor = plotter.add_mesh(mesh)
        >>> actor = plotter.show_bounds(
        ...     grid='front',
        ...     location='outer',
        ...     all_edges=True,
        ... )
        >>> plotter.show()

        Control how many labels are displayed.

        >>> mesh = examples.load_random_hills()

        >>> plotter = pv.Plotter()
        >>> actor = plotter.add_mesh(
        ...     mesh, cmap='terrain', show_scalar_bar=False
        ... )
        >>> actor = plotter.show_bounds(
        ...     grid='back',
        ...     location='outer',
        ...     ticks='both',
        ...     n_xlabels=2,
        ...     n_ylabels=2,
        ...     n_zlabels=2,
        ...     xtitle='Easting',
        ...     ytitle='Northing',
        ...     ztitle='Elevation',
        ... )
        >>> plotter.show()

        Hide labels, but still show axis titles.

        >>> plotter = pv.Plotter()
        >>> actor = plotter.add_mesh(
        ...     mesh, cmap='terrain', show_scalar_bar=False
        ... )
        >>> actor = plotter.show_bounds(
        ...     grid='back',
        ...     location='outer',
        ...     ticks='both',
        ...     show_xlabels=False,
        ...     show_ylabels=False,
        ...     show_zlabels=False,
        ...     xtitle='Easting',
        ...     ytitle='Northing',
        ...     ztitle='Elevation',
        ... )
        >>> plotter.show()

        """
        self.remove_bounds_axes()

        if font_family is None:
            font_family = self._theme.font.family
        if font_size is None:
            font_size = self._theme.font.size
        if fmt is None:
            fmt = self._theme.font.fmt
        if fmt is None:
            fmt = '%.1f'  # fallback

        if 'xlabel' in kwargs:  # pragma: no cover
            xtitle = kwargs.pop('xlabel')
            warnings.warn(
                "`xlabel` is deprecated. Use `xtitle` instead.",
                PyVistaDeprecationWarning,
            )
        if 'ylabel' in kwargs:  # pragma: no cover
            ytitle = kwargs.pop('ylabel')
            warnings.warn(
                "`ylabel` is deprecated. Use `ytitle` instead.",
                PyVistaDeprecationWarning,
            )
        if 'zlabel' in kwargs:  # pragma: no cover
            ztitle = kwargs.pop('zlabel')
            warnings.warn(
                "`zlabel` is deprecated. Use `ztitle` instead.",
                PyVistaDeprecationWarning,
            )
        assert_empty_kwargs(**kwargs)

        color = Color(color, default_color=self._theme.font.color)

        if mesh is None and bounds is None:
            # Use the bounds of all data in the rendering window
            bounds = np.array(self.bounds)
        elif bounds is None:
            # otherwise, use the bounds of the mesh (if available)
            bounds = np.array(mesh.bounds)
        else:
            bounds = np.asanyarray(bounds, dtype=float)

        # create actor
        cube_axes_actor = pyvista.CubeAxesActor(
            self.camera,
            minor_ticks=minor_ticks,
            tick_location=ticks,
            x_title=xtitle,
            y_title=ytitle,
            z_title=ztitle,
            x_axis_visibility=show_xaxis,
            y_axis_visibility=show_yaxis,
            z_axis_visibility=show_zaxis,
            x_label_format=fmt,
            y_label_format=fmt,
            z_label_format=fmt,
            x_label_visibility=show_xlabels,
            y_label_visibility=show_ylabels,
            z_label_visibility=show_zlabels,
            n_xlabels=n_xlabels,
            n_ylabels=n_ylabels,
            n_zlabels=n_zlabels,
        )

        cube_axes_actor.use_2d_mode = use_2d or not np.allclose(self.scale, [1.0, 1.0, 1.0])

        if grid:
            grid = 'back' if grid is True else grid
            if not isinstance(grid, str):
                raise TypeError(f'`grid` must be a str, not {type(grid)}')
            grid = grid.lower()
            if grid in ('front', 'frontface'):
                cube_axes_actor.SetGridLineLocation(cube_axes_actor.VTK_GRID_LINES_CLOSEST)
            elif grid in ('both', 'all'):
                cube_axes_actor.SetGridLineLocation(cube_axes_actor.VTK_GRID_LINES_ALL)
            elif grid in ('back', True):
                cube_axes_actor.SetGridLineLocation(cube_axes_actor.VTK_GRID_LINES_FURTHEST)
            else:
                raise ValueError(f'`grid` must be either "front", "back, or, "all", not {grid}')
            # Only show user desired grid lines
            cube_axes_actor.SetDrawXGridlines(show_xaxis)
            cube_axes_actor.SetDrawYGridlines(show_yaxis)
            cube_axes_actor.SetDrawZGridlines(show_zaxis)
            # Set the colors
            cube_axes_actor.GetXAxesGridlinesProperty().SetColor(color.float_rgb)
            cube_axes_actor.GetYAxesGridlinesProperty().SetColor(color.float_rgb)
            cube_axes_actor.GetZAxesGridlinesProperty().SetColor(color.float_rgb)

        if isinstance(location, str):
            location = location.lower()
            if location in ('all'):
                cube_axes_actor.SetFlyModeToStaticEdges()
            elif location in ('origin'):
                cube_axes_actor.SetFlyModeToStaticTriad()
            elif location in ('outer'):
                cube_axes_actor.SetFlyModeToOuterEdges()
            elif location in ('default', 'closest', 'front'):
                cube_axes_actor.SetFlyModeToClosestTriad()
            elif location in ('furthest', 'back'):
                cube_axes_actor.SetFlyModeToFurthestTriad()
            else:
                raise ValueError(
                    f'Value of location ("{location}") should be either "all", "origin",'
                    ' "outer", "default", "closest", "front", "furthest", or "back".',
                )
        elif location is not None:
            raise TypeError('location must be a string')

        if isinstance(padding, (int, float)) and 0.0 <= padding < 1.0:
            if not np.any(np.abs(bounds) == np.inf):
                cushion = (
                    np.array(
                        [
                            np.abs(bounds[1] - bounds[0]),
                            np.abs(bounds[3] - bounds[2]),
                            np.abs(bounds[5] - bounds[4]),
                        ],
                    )
                    * padding
                )
                bounds[::2] -= cushion
                bounds[1::2] += cushion
        else:
            raise ValueError(f'padding ({padding}) not understood. Must be float between 0 and 1')
        cube_axes_actor.bounds = bounds

        # set axes ranges if input
        if axes_ranges is not None:
            if isinstance(axes_ranges, (Sequence, np.ndarray)):
                axes_ranges = np.asanyarray(axes_ranges)
            else:
                raise TypeError('Input axes_ranges must be a numeric sequence.')

            if not np.issubdtype(axes_ranges.dtype, np.number):
                raise TypeError('All of the elements of axes_ranges must be numbers.')

            # set the axes ranges
            if axes_ranges.shape != (6,):
                raise ValueError(
                    '`axes_ranges` must be passed as a (x_min, x_max, y_min, y_max, z_min, z_max) sequence.',
                )

            cube_axes_actor.x_axis_range = axes_ranges[0], axes_ranges[1]
            cube_axes_actor.y_axis_range = axes_ranges[2], axes_ranges[3]
            cube_axes_actor.z_axis_range = axes_ranges[4], axes_ranges[5]

        # set color
        cube_axes_actor.GetXAxesLinesProperty().SetColor(color.float_rgb)
        cube_axes_actor.GetYAxesLinesProperty().SetColor(color.float_rgb)
        cube_axes_actor.GetZAxesLinesProperty().SetColor(color.float_rgb)

        # set font
        font_family = parse_font_family(font_family)

        if not use_3d_text or not np.allclose(self.scale, [1.0, 1.0, 1.0]):
            use_3d_text = False
            cube_axes_actor.SetUseTextActor3D(False)
        else:
            cube_axes_actor.SetUseTextActor3D(True)

        props = [
            cube_axes_actor.GetTitleTextProperty(0),
            cube_axes_actor.GetTitleTextProperty(1),
            cube_axes_actor.GetTitleTextProperty(2),
            cube_axes_actor.GetLabelTextProperty(0),
            cube_axes_actor.GetLabelTextProperty(1),
            cube_axes_actor.GetLabelTextProperty(2),
        ]

        for prop in props:
            prop.SetColor(color.float_rgb)
            prop.SetFontFamily(font_family)
            prop.SetBold(bold)

            # this merely makes the font sharper
            if use_3d_text:
                prop.SetFontSize(50)

        # Note: font_size does nothing as a property, use SetScreenSize instead
        # Here, we normalize relative to 12 to give the user an illusion of
        # just changing the font size relative to a font size of 12. 10 is used
        # here since it's the default "screen size".
        cube_axes_actor.SetScreenSize(font_size / 12 * 10.0)

        if all_edges:
            self.add_bounding_box(color=color, corner_factor=corner_factor)

        self.add_actor(cube_axes_actor, reset_camera=False, pickable=False, render=render)
        self.cube_axes_actor = cube_axes_actor

        self.Modified()
        return cube_axes_actor

    def show_grid(self, **kwargs):
        """Show grid lines and bounds axes labels.

        A wrapped implementation of :func:`show_bounds()
        <pyvista.Renderer.show_bounds>` to change default behavior to use
        grid lines and showing the axes labels on the outer edges.

        This is intended to be similar to :func:`matplotlib.pyplot.grid`.

        Parameters
        ----------
        **kwargs : dict, optional
            See :func:`Renderer.show_bounds` for additional keyword
            arguments.

        Returns
        -------
        pyvista.CubeAxesActor
            Bounds actor.

        Examples
        --------
        >>> import pyvista as pv
        >>> mesh = pv.Cone()
        >>> pl = pv.Plotter()
        >>> _ = pl.add_mesh(mesh)
        >>> _ = pl.show_grid()
        >>> pl.show()

        """
        kwargs.setdefault('grid', 'back')
        kwargs.setdefault('location', 'outer')
        kwargs.setdefault('ticks', 'both')
        return self.show_bounds(**kwargs)

    def remove_bounding_box(self, render=True):
        """Remove bounding box.

        Parameters
        ----------
        render : bool, default: True
            Trigger a render once the bounding box is removed.

        Examples
        --------
        >>> import pyvista as pv
        >>> pl = pv.Plotter()
        >>> _ = pl.add_bounding_box()
        >>> pl.remove_bounding_box()

        """
        if hasattr(self, '_box_object'):
            actor = self.bounding_box_actor
            self.bounding_box_actor = None
            del self._box_object
            self.remove_actor(actor, reset_camera=False, render=render)
            self.Modified()

    def add_bounding_box(
        self,
        color="grey",
        corner_factor=0.5,
        line_width=None,
        opacity=1.0,
        render_lines_as_tubes=False,
        lighting=None,
        reset_camera=None,
        outline=True,
        culling='front',
    ):
        """Add an unlabeled and unticked box at the boundaries of plot.

        Useful for when wanting to plot outer grids while still
        retaining all edges of the boundary.

        Parameters
        ----------
        color : ColorLike, default: "grey"
            Color of all labels and axis titles.  Default white.
            Either a string, rgb sequence, or hex color string.  For
            example:

            * ``color='white'``
            * ``color='w'``
            * ``color=[1.0, 1.0, 1.0]``
            * ``color='#FFFFFF'``

        corner_factor : float, default: 0.5
            This is the factor along each axis to draw the default
            box. Default is 0.5 to show the full box.

        line_width : float, optional
            Thickness of lines.

        opacity : float, default: 1.0
            Opacity of mesh. Should be between 0 and 1.

        render_lines_as_tubes : bool, default: False
            Show lines as thick tubes rather than flat lines.  Control
            the width with ``line_width``.

        lighting : bool, optional
            Enable or disable directional lighting for this actor.

        reset_camera : bool, optional
            Reset camera position when ``True`` to include all actors.

        outline : bool, default: True
            Default is ``True``. when ``False``, a box with faces is
            shown with the specified culling.

        culling : str, default: "front"
            Does not render faces on the bounding box that are culled. Options
            are ``'front'`` or ``'back'``.

        Returns
        -------
        vtk.vtkActor
            VTK actor of the bounding box.

        Examples
        --------
        >>> import pyvista as pv
        >>> pl = pv.Plotter()
        >>> _ = pl.add_mesh(pv.Sphere())
        >>> _ = pl.add_bounding_box(line_width=5, color='black')
        >>> pl.show()

        """
        if lighting is None:
            lighting = self._theme.lighting

        self.remove_bounding_box()
        if outline:
            self._bounding_box = _vtk.vtkOutlineCornerSource()
            self._bounding_box.SetCornerFactor(corner_factor)
        else:
            self._bounding_box = _vtk.vtkCubeSource()
        self._bounding_box.SetBounds(self.bounds)
        self._bounding_box.Update()
        self._box_object = wrap(self._bounding_box.GetOutput())
        name = f'BoundingBox({hex(id(self._box_object))})'

        mapper = _vtk.vtkDataSetMapper()
        mapper.SetInputData(self._box_object)
        self.bounding_box_actor, prop = self.add_actor(
            mapper,
            reset_camera=reset_camera,
            name=name,
            culling=culling,
            pickable=False,
        )

        prop.SetColor(Color(color, default_color=self._theme.outline_color).float_rgb)
        prop.SetOpacity(opacity)
        if render_lines_as_tubes:
            prop.SetRenderLinesAsTubes(render_lines_as_tubes)

        # lighting display style
        if lighting is False:
            prop.LightingOff()

        # set line thickness
        if line_width:
            prop.SetLineWidth(line_width)

        prop.SetRepresentationToSurface()
        self.Modified()
        return self.bounding_box_actor

    def add_floor(
        self,
        face='-z',
        i_resolution=10,
        j_resolution=10,
        color=None,
        line_width=None,
        opacity=1.0,
        show_edges=False,
        lighting=False,
        edge_color=None,
        reset_camera=None,
        pad=0.0,
        offset=0.0,
        pickable=False,
        store_floor_kwargs=True,
    ):
        """Show a floor mesh.

        This generates planes at the boundaries of the scene to behave
        like floors or walls.

        Parameters
        ----------
        face : str, default: "-z"
            The face at which to place the plane. Options are
            (``'-z'``, ``'-y'``, ``'-x'``, ``'+z'``, ``'+y'``, and
            ``'+z'``). Where the ``-/+`` sign indicates on which side of
            the axis the plane will lie.  For example, ``'-z'`` would
            generate a floor on the XY-plane and the bottom of the
            scene (minimum z).

        i_resolution : int, default: 10
            Number of points on the plane in the i direction.

        j_resolution : int, default: 10
            Number of points on the plane in the j direction.

        color : ColorLike, optional
            Color of all labels and axis titles.  Default gray.
            Either a string, rgb list, or hex color string.

        line_width : int, optional
            Thickness of the edges. Only if ``show_edges`` is
            ``True``.

        opacity : float, default: 1.0
            The opacity of the generated surface.

        show_edges : bool, default: False
            Flag on whether to show the mesh edges for tiling.

        line_width : float, default: False
            Thickness of lines.  Only valid for wireframe and surface
            representations.

        lighting : bool, default: False
            Enable or disable view direction lighting.

        edge_color : ColorLike, optional
            Color of the edges of the mesh.

        reset_camera : bool, optional
            Resets the camera when ``True`` after adding the floor.

        pad : float, default: 0.0
            Percentage padding between 0 and 1.

        offset : float, default: 0.0
            Percentage offset along plane normal.

        pickable : bool, default: false
            Make this floor actor pickable in the renderer.

        store_floor_kwargs : bool, default: True
            Stores the keyword arguments used when adding this floor.
            Useful when updating the bounds and regenerating the
            floor.

        Returns
        -------
        vtk.vtkActor
            VTK actor of the floor.

        Examples
        --------
        Add a floor below a sphere and plot it.

        >>> import pyvista as pv
        >>> pl = pv.Plotter()
        >>> actor = pl.add_mesh(pv.Sphere())
        >>> actor = pl.add_floor()
        >>> pl.show()

        """
        if store_floor_kwargs:
            kwargs = locals()
            kwargs.pop('self')
            self._floor_kwargs.append(kwargs)
        ranges = np.ptp(np.array(self.bounds).reshape(-1, 2), axis=1)
        ranges += ranges * pad
        center = np.array(self.center)
        if face.lower() in '-z':
            center[2] = self.bounds.z_min - (ranges[2] * offset)
            normal = (0, 0, 1)
            i_size = ranges[0]
            j_size = ranges[1]
        elif face.lower() in '-y':
            center[1] = self.bounds.y_min - (ranges[1] * offset)
            normal = (0, 1, 0)
            i_size = ranges[2]
            j_size = ranges[0]
        elif face.lower() in '-x':
            center[0] = self.bounds.x_min - (ranges[0] * offset)
            normal = (1, 0, 0)
            i_size = ranges[2]
            j_size = ranges[1]
        elif face.lower() in '+z':
            center[2] = self.bounds.z_max + (ranges[2] * offset)
            normal = (0, 0, -1)
            i_size = ranges[0]
            j_size = ranges[1]
        elif face.lower() in '+y':
            center[1] = self.bounds.y_max + (ranges[1] * offset)
            normal = (0, -1, 0)
            i_size = ranges[2]
            j_size = ranges[0]
        elif face.lower() in '+x':
            center[0] = self.bounds.x_max + (ranges[0] * offset)
            normal = (-1, 0, 0)
            i_size = ranges[2]
            j_size = ranges[1]
        else:
            raise NotImplementedError(f'Face ({face}) not implemented')
        self._floor = pyvista.Plane(
            center=center,
            direction=normal,
            i_size=i_size,
            j_size=j_size,
            i_resolution=i_resolution,
            j_resolution=j_resolution,
        )
        self._floor.clear_data()

        if lighting is None:
            lighting = self._theme.lighting

        self.remove_bounding_box()
        mapper = DataSetMapper()
        mapper.SetInputData(self._floor)
        actor, prop = self.add_actor(
            mapper,
            reset_camera=reset_camera,
            name=f'Floor({face})',
            pickable=pickable,
        )

        prop.SetColor(Color(color, default_color=self._theme.floor_color).float_rgb)
        prop.SetOpacity(opacity)

        # edge display style
        if show_edges:
            prop.EdgeVisibilityOn()
        prop.SetEdgeColor(Color(edge_color, default_color=self._theme.edge_color).float_rgb)

        # lighting display style
        if lighting is False:
            prop.LightingOff()

        # set line thickness
        if line_width:
            prop.SetLineWidth(line_width)

        prop.SetRepresentationToSurface()
        self._floors.append(actor)
        return actor

    def remove_floors(self, clear_kwargs=True, render=True):
        """Remove all floor actors.

        Parameters
        ----------
        clear_kwargs : bool, default: True
            Clear default floor arguments.

        render : bool, default: True
            Render upon removing the floor.

        Examples
        --------
        Add a floor below a sphere, remove it, and then plot it.

        >>> import pyvista as pv
        >>> pl = pv.Plotter()
        >>> actor = pl.add_mesh(pv.Sphere())
        >>> actor = pl.add_floor()
        >>> pl.remove_floors()
        >>> pl.show()

        """
        if getattr(self, '_floor', None) is not None:
            self._floor.ReleaseData()
            self._floor = None
        for actor in self._floors:
            self.remove_actor(actor, reset_camera=False, render=render)
        self._floors.clear()
        if clear_kwargs:
            self._floor_kwargs.clear()

    def remove_bounds_axes(self):
        """Remove bounds axes.

        Examples
        --------
        >>> import pyvista as pv
        >>> pl = pv.Plotter(shape=(1, 2))
        >>> pl.subplot(0, 0)
        >>> actor = pl.add_mesh(pv.Sphere())
        >>> actor = pl.show_bounds(grid='front', location='outer')
        >>> pl.subplot(0, 1)
        >>> actor = pl.add_mesh(pv.Sphere())
        >>> actor = pl.show_bounds(grid='front', location='outer')
        >>> actor = pl.remove_bounds_axes()
        >>> pl.show()

        """
        if self.cube_axes_actor is not None:
            self.remove_actor(self.cube_axes_actor)
            self.cube_axes_actor = None
            self.Modified()

    def add_light(self, light):
        """Add a light to the renderer.

        Parameters
        ----------
        light : vtk.vtkLight or pyvista.Light
            Light to add.

        """
        # convert from a vtk type if applicable
        if isinstance(light, _vtk.vtkLight) and not isinstance(light, pyvista.Light):
            light = pyvista.Light.from_vtk(light)

        if not isinstance(light, pyvista.Light):
            raise TypeError(f'Expected Light instance, got {type(light).__name__} instead.')
        self._lights.append(light)
        self.AddLight(light)
        self.Modified()

        # we add the renderer to add/remove the light actor if
        # positional or cone angle is modified
        light.add_renderer(self)

    @property
    def lights(self):  # numpydoc ignore=RT01
        """Return a list of all lights in the renderer.

        Returns
        -------
        list
            Lights in the renderer.

        Examples
        --------
        >>> import pyvista as pv
        >>> pl = pv.Plotter()
        >>> pl.renderer.lights  # doctest:+SKIP
        [<Light (Headlight) at ...>,
         <Light (Camera Light) at 0x7f1dd8155760>,
         <Light (Camera Light) at 0x7f1dd8155340>,
         <Light (Camera Light) at 0x7f1dd8155460>,
         <Light (Camera Light) at 0x7f1dd8155f40>]

        """
        return list(self.GetLights())

    def remove_all_lights(self):
        """Remove all lights from the renderer."""
        self.RemoveAllLights()
        self._lights.clear()

    def clear_actors(self):
        """Remove all actors (keep lights and properties)."""
        if self._actors:
            for actor in list(self._actors):
                with contextlib.suppress(KeyError):
                    self.remove_actor(actor, reset_camera=False, render=False)
            self.Modified()

    def clear(self):
        """Remove all actors and properties."""
        self.clear_actors()
        if self._charts is not None:
            self._charts.deep_clean()
        self.remove_all_lights()
        self.RemoveAllViewProps()
        self.Modified()

        self._scalar_bar_slots = set(range(MAX_N_COLOR_BARS))
        self._scalar_bar_slot_lookup = {}

    def set_focus(self, point):
        """Set focus to a point.

        Parameters
        ----------
        point : sequence[float]
            Cartesian point to focus on in the form of ``[x, y, z]``.

        Examples
        --------
        >>> import pyvista as pv
        >>> mesh = pv.Cube()
        >>> pl = pv.Plotter()
        >>> _ = pl.add_mesh(mesh, show_edges=True)
        >>> _ = pl.add_point_labels([mesh.points[1]], ["Focus"])
        >>> _ = pl.camera  # this initializes the camera
        >>> pl.set_focus(mesh.points[1])
        >>> pl.show()

        """
        if isinstance(point, np.ndarray) and point.ndim != 1:
            point = point.ravel()
        self.camera.focal_point = scale_point(self.camera, point, invert=False)
        self.camera_set = True
        self.Modified()

    def set_position(self, point, reset=False, render=True):
        """Set camera position to a point.

        Parameters
        ----------
        point : sequence
            Cartesian point to focus on in the form of ``[x, y, z]``.

        reset : bool, default: False
            Whether to reset the camera after setting the camera
            position.

        render : bool, default: True
            If the render window is being shown, trigger a render
            after setting the position.

        Examples
        --------
        Move the camera far away to ``[7, 7, 7]``.

        >>> import pyvista as pv
        >>> mesh = pv.Cube()
        >>> pl = pv.Plotter()
        >>> _ = pl.add_mesh(mesh, show_edges=True)
        >>> pl.set_position([7, 7, 7])
        >>> pl.show()

        """
        if isinstance(point, np.ndarray) and point.ndim != 1:
            point = point.ravel()
        self.camera.position = scale_point(self.camera, point, invert=False)
        if reset:
            self.reset_camera(render=render)
        self.camera_set = True
        self.Modified()

    def set_viewup(self, vector, reset=True, render=True):
        """Set camera viewup vector.

        Parameters
        ----------
        vector : sequence[float]
            New camera viewup vector.

        reset : bool, default: True
            Whether to reset the camera after setting the camera
            position.

        render : bool, default: True
            If the render window is being shown, trigger a render
            after setting the viewup.

        Examples
        --------
        Look from the top down by setting view up to ``[0, 1, 0]``.
        Notice how the y-axis appears vertical.

        >>> from pyvista import demos
        >>> pl = demos.orientation_plotter()
        >>> pl.set_viewup([0, 1, 0])
        >>> pl.show()

        """
        if isinstance(vector, np.ndarray) and vector.ndim != 1:
            vector = vector.ravel()

        self.camera.up = vector
        if reset:
            self.reset_camera(render=render)

        self.camera_set = True
        self.Modified()

    def enable_parallel_projection(self):
        """Enable parallel projection.

        The camera will have a parallel projection. Parallel projection is
        often useful when viewing images or 2D datasets.

        See Also
        --------
        pyvista.Plotter.enable_2d_style

        Examples
        --------
        >>> import pyvista as pv
        >>> from pyvista import demos
        >>> pl = pv.demos.orientation_plotter()
        >>> pl.enable_parallel_projection()
        >>> pl.show()

        """
        # Fix the 'reset camera' effect produced by the VTK when parallel
        # projection is enabled.
        angle = np.radians(self.camera.view_angle)
        self.camera.parallel_scale = self.camera.distance * np.sin(0.5 * angle)

        self.camera.enable_parallel_projection()
        self.Modified()

    def disable_parallel_projection(self):
        """Reset the camera to use perspective projection.

        Examples
        --------
        >>> import pyvista as pv
        >>> from pyvista import demos
        >>> pl = pv.demos.orientation_plotter()
        >>> pl.disable_parallel_projection()
        >>> pl.show()

        """
        # Fix the 'reset camera' effect produced by the VTK when parallel
        # projection is disabled.
        focus = self.camera.focal_point
        angle = np.radians(self.camera.view_angle)
        distance = self.camera.parallel_scale / np.sin(0.5 * angle)
        direction = self.camera.direction
        x = focus[0] - distance * direction[0]
        y = focus[1] - distance * direction[1]
        z = focus[2] - distance * direction[2]
        self.camera.position = (x, y, z)
        self.reset_camera_clipping_range()

        self.camera.disable_parallel_projection()
        self.Modified()

    @property
    def parallel_projection(self):  # numpydoc ignore=RT01
        """Return parallel projection state of active render window.

        Examples
        --------
        >>> import pyvista as pv
        >>> pl = pv.Plotter()
        >>> pl.parallel_projection = False
        >>> pl.parallel_projection
        False
        """
        return self.camera.parallel_projection

    @parallel_projection.setter
    def parallel_projection(self, state):  # numpydoc ignore=GL08
        self.camera.parallel_projection = state
        self.Modified()

    @property
    def parallel_scale(self):  # numpydoc ignore=RT01
        """Return parallel scale of active render window.

        Examples
        --------
        >>> import pyvista as pv
        >>> pl = pv.Plotter()
        >>> pl.parallel_scale = 2
        """
        return self.camera.parallel_scale

    @parallel_scale.setter
    def parallel_scale(self, value):  # numpydoc ignore=GL08
        self.camera.parallel_scale = value
        self.Modified()

    def remove_actor(self, actor, reset_camera=False, render=True):
        """Remove an actor from the Renderer.

        Parameters
        ----------
        actor : str, vtk.vtkActor, list or tuple
            If the type is ``str``, removes the previously added actor
            with the given name. If the type is ``vtk.vtkActor``,
            removes the actor if it's previously added to the
            Renderer. If ``list`` or ``tuple``, removes iteratively
            each actor.

        reset_camera : bool, optional
            Resets camera so all actors can be seen.

        render : bool, optional
            Render upon actor removal.  Set this to ``False`` to stop
            the render window from rendering when an actor is removed.

        Returns
        -------
        bool
            ``True`` when actor removed.  ``False`` when actor has not
            been removed.

        Examples
        --------
        Add two meshes to a plotter and then remove the sphere actor.

        >>> import pyvista as pv
        >>> mesh = pv.Cube()
        >>> pl = pv.Plotter()
        >>> cube_actor = pl.add_mesh(pv.Cube(), show_edges=True)
        >>> sphere_actor = pl.add_mesh(pv.Sphere(), show_edges=True)
        >>> _ = pl.remove_actor(cube_actor)
        >>> pl.show()

        """
        name = None
        if isinstance(actor, str):
            name = actor
            keys = list(self._actors.keys())
            names = [k for k in keys if k.startswith(f'{name}-')]
            if len(names) > 0:
                self.remove_actor(names, reset_camera=reset_camera, render=render)
            try:
                actor = self._actors[name]
            except KeyError:
                # If actor of that name is not present then return success
                return False
        if isinstance(actor, Iterable):
            success = False
            for a in actor:
                rv = self.remove_actor(a, reset_camera=reset_camera, render=render)
                if rv or success:
                    success = True
            return success
        if actor is None:
            return False

        # remove any labels associated with the actor
        self._labels.pop(actor.GetAddressAsString(""), None)

        # ensure any scalar bars associated with this actor are removed
        with contextlib.suppress(AttributeError, ReferenceError):
            self.parent.scalar_bars._remove_mapper_from_plotter(actor)
        self.RemoveActor(actor)

        if name is None:
            for k, v in self._actors.items():
                if v == actor:
                    name = k
        self._actors.pop(name, None)
        self.update_bounds_axes()
        if reset_camera or not self.camera_set and reset_camera is None:
            self.reset_camera(render=render)
        elif render:
            self.parent.render()

        self.Modified()
        return True

    def set_scale(self, xscale=None, yscale=None, zscale=None, reset_camera=True, render=True):
        """Scale all the actors in the scene.

        Scaling in performed independently on the X, Y and z-axis.
        A scale of zero is illegal and will be replaced with one.

        .. warning::
            Setting the scale on the renderer is a convenience method to
            individually scale each of the actors in the scene. If a scale
            was set on an actor previously, it will be reset to the scale
            of this Renderer.

        Parameters
        ----------
        xscale : float, optional
            Scaling in the x direction.  Default is ``None``, which
            does not change existing scaling.

        yscale : float, optional
            Scaling in the y direction.  Default is ``None``, which
            does not change existing scaling.

        zscale : float, optional
            Scaling in the z direction.  Default is ``None``, which
            does not change existing scaling.

        reset_camera : bool, default: True
            Resets camera so all actors can be seen.

        render : bool, default: True
            If the render window is being shown, trigger a render
            after setting the scale.

        Examples
        --------
        Set the scale in the z direction to be 2 times that of
        nominal.  Leave the other axes unscaled.

        >>> import pyvista as pv
        >>> pl = pv.Plotter()
        >>> pl.set_scale(zscale=2)
        >>> _ = pl.add_mesh(pv.Sphere())  # perfect sphere
        >>> pl.show()

        """
        if xscale is None:
            xscale = self.scale[0]
        if yscale is None:
            yscale = self.scale[1]
        if zscale is None:
            zscale = self.scale[2]
        self.scale = [xscale, yscale, zscale]

        # Reset all actors to match this scale
        for actor in self.actors.values():
            if hasattr(actor, 'SetScale'):
                actor.SetScale(self.scale)

        self.parent.render()
        if reset_camera:
            self.update_bounds_axes()
            self.reset_camera(render=render)
        self.Modified()

    def get_default_cam_pos(self, negative=False):
        """Return the default focal points and viewup.

        Parameters
        ----------
        negative : bool, default: False
            View from the opposite direction.

        Returns
        -------
        list
            List of camera position:

            * Position
            * Focal point
            * View up

        """
        focal_pt = self.center
        if any(np.isnan(focal_pt)):
            focal_pt = (0.0, 0.0, 0.0)
        position = np.array(self._theme.camera.position).astype(float)
        if negative:
            position *= -1
        position = position / np.array(self.scale).astype(float)
        return [position + np.array(focal_pt), focal_pt, self._theme.camera.viewup]

    def update_bounds_axes(self):
        """Update the bounds axes of the render window."""
        if (
            hasattr(self, '_box_object')
            and self._box_object is not None
            and self.bounding_box_actor is not None
        ):
            if not np.allclose(self._box_object.bounds, self.bounds):
                color = self.bounding_box_actor.GetProperty().GetColor()
                self.remove_bounding_box()
                self.add_bounding_box(color=color)
                self.remove_floors(clear_kwargs=False)
                for floor_kwargs in self._floor_kwargs:
                    floor_kwargs['store_floor_kwargs'] = False
                    self.add_floor(**floor_kwargs)
        if self.cube_axes_actor is not None:
            self.cube_axes_actor.update_bounds(self.bounds)
            if not np.allclose(self.scale, [1.0, 1.0, 1.0]):
                self.cube_axes_actor.SetUse2DMode(True)
            else:
                self.cube_axes_actor.SetUse2DMode(False)
            self.Modified()

    def reset_camera(self, render=True, bounds=None):
        """Reset the camera of the active render window.

        The camera slides along the vector defined from camera
        position to focal point until all of the actors can be seen.

        Parameters
        ----------
        render : bool, default: True
            Trigger a render after resetting the camera.

        bounds : iterable(int), optional
            Automatically set up the camera based on a specified bounding box
            ``(x_min, x_max, y_min, y_max, z_min, z_max)``.

        Examples
        --------
        Add a mesh and place the camera position too close to the
        mesh.  Then reset the camera and show the mesh.

        >>> import pyvista as pv
        >>> pl = pv.Plotter()
        >>> actor = pl.add_mesh(pv.Sphere(), show_edges=True)
        >>> pl.set_position((0, 0.1, 0.1))
        >>> pl.reset_camera()
        >>> pl.show()

        """
        if bounds is None:
            # Reset camera to show visible renderer bounds or set to default
            bounds, is_initialized = self._compute_bounds()
            if is_initialized:
                self.ResetCamera(bounds)
                self.ResetCameraClippingRange(bounds)
            else:
                self.camera_position = self.get_default_cam_pos()
        else:
            self.ResetCamera(bounds)
            self.ResetCameraClippingRange(bounds)

        if render:
            self.parent.render()
        self.Modified()

    def isometric_view(self):
        """Reset the camera to a default isometric view.

        DEPRECATED: Please use ``view_isometric``.

        """
        self.view_isometric()

    def view_isometric(self, negative=False, render=True, bounds=None):
        """Reset the camera to a default isometric view.

        The view will show all the actors in the scene.

        Parameters
        ----------
        negative : bool, default: False
            View from the other isometric direction.

        render : bool, default: True
            If the render window is being shown, trigger a render
            after setting the camera position.

        bounds : iterable(int), optional
            Automatically set up the camera based on a specified bounding box
            ``(x_min, x_max, y_min, y_max, z_min, z_max)``.

        Examples
        --------
        Isometric view.

        >>> from pyvista import demos
        >>> pl = demos.orientation_plotter()
        >>> pl.view_isometric()
        >>> pl.show()

        Negative isometric view.

        >>> from pyvista import demos
        >>> pl = demos.orientation_plotter()
        >>> pl.view_isometric(negative=True)
        >>> pl.show()

        """
        position = self.get_default_cam_pos(negative=negative)
        self.camera_position = CameraPosition(*position)
        self.camera_set = negative
        self.reset_camera(render=render, bounds=bounds)

    def view_vector(self, vector, viewup=None, render=True, bounds=None):
        """Point the camera in the direction of the given vector.

        Parameters
        ----------
        vector : sequence[float]
            Direction to point the camera in.

        viewup : sequence[float], optional
            Sequence describing the view up of the camera.

        render : bool, default: True
            If the render window is being shown, trigger a render
            after setting the camera position.

        bounds : iterable(int), optional
            Automatically set up the camera based on a specified bounding box
            ``(x_min, x_max, y_min, y_max, z_min, z_max)``.

        """
        focal_pt = self.center
        if viewup is None:
            viewup = self._theme.camera.viewup
        cpos = CameraPosition(vector + np.array(focal_pt), focal_pt, viewup)
        self.camera_position = cpos
        self.reset_camera(render=render, bounds=bounds)

    def view_xy(self, negative=False, render=True, bounds=None):
        """View the XY plane.

        Parameters
        ----------
        negative : bool, default: False
            View from the opposite direction.

        render : bool, default: True
            If the render window is being shown, trigger a render
            after setting the camera position.

        bounds : iterable(int), optional
            Automatically set up the camera based on a specified bounding box
            ``(x_min, x_max, y_min, y_max, z_min, z_max)``.

        Examples
        --------
        View the XY plane of a built-in mesh example.

        >>> from pyvista import examples
        >>> import pyvista as pv
        >>> airplane = examples.load_airplane()
        >>> pl = pv.Plotter()
        >>> _ = pl.add_mesh(airplane)
        >>> pl.view_xy()
        >>> pl.show()

        """
        self.view_vector(*view_vectors('xy', negative=negative), render=render, bounds=bounds)

    def view_yx(self, negative=False, render=True, bounds=None):
        """View the YX plane.

        Parameters
        ----------
        negative : bool, default: False
            View from the opposite direction.

        render : bool, default: True
            If the render window is being shown, trigger a render
            after setting the camera position.

        bounds : iterable(int), optional
            Automatically set up the camera based on a specified bounding box
            ``(x_min, x_max, y_min, y_max, z_min, z_max)``.

        Examples
        --------
        View the YX plane of a built-in mesh example.

        >>> from pyvista import examples
        >>> import pyvista as pv
        >>> airplane = examples.load_airplane()
        >>> pl = pv.Plotter()
        >>> _ = pl.add_mesh(airplane)
        >>> pl.view_yx()
        >>> pl.show()

        """
        self.view_vector(*view_vectors('yx', negative=negative), render=render, bounds=bounds)

    def view_xz(self, negative=False, render=True, bounds=None):
        """View the XZ plane.

        Parameters
        ----------
        negative : bool, default: False
            View from the opposite direction.

        render : bool, default: True
            If the render window is being shown, trigger a render
            after setting the camera position.

        bounds : iterable(int), optional
            Automatically set up the camera based on a specified bounding box
            ``(x_min, x_max, y_min, y_max, z_min, z_max)``.

        Examples
        --------
        View the XZ plane of a built-in mesh example.

        >>> from pyvista import examples
        >>> import pyvista as pv
        >>> airplane = examples.load_airplane()
        >>> pl = pv.Plotter()
        >>> _ = pl.add_mesh(airplane)
        >>> pl.view_xz()
        >>> pl.show()

        """
        self.view_vector(*view_vectors('xz', negative=negative), render=render, bounds=bounds)

    def view_zx(self, negative=False, render=True, bounds=None):
        """View the ZX plane.

        Parameters
        ----------
        negative : bool, default: False
            View from the opposite direction.

        render : bool, default: True
            If the render window is being shown, trigger a render
            after setting the camera position.

        bounds : iterable(int), optional
            Automatically set up the camera based on a specified bounding box
            ``(x_min, x_max, y_min, y_max, z_min, z_max)``.

        Examples
        --------
        View the ZX plane of a built-in mesh example.

        >>> from pyvista import examples
        >>> import pyvista as pv
        >>> airplane = examples.load_airplane()
        >>> pl = pv.Plotter()
        >>> _ = pl.add_mesh(airplane)
        >>> pl.view_zx()
        >>> pl.show()

        """
        self.view_vector(*view_vectors('zx', negative=negative), render=render, bounds=bounds)

    def view_yz(self, negative=False, render=True, bounds=None):
        """View the YZ plane.

        Parameters
        ----------
        negative : bool, default: False
            View from the opposite direction.

        render : bool, default: True
            If the render window is being shown, trigger a render
            after setting the camera position.

        bounds : iterable(int), optional
            Automatically set up the camera based on a specified bounding box
            ``(x_min, x_max, y_min, y_max, z_min, z_max)``.

        Examples
        --------
        View the YZ plane of a built-in mesh example.

        >>> from pyvista import examples
        >>> import pyvista as pv
        >>> airplane = examples.load_airplane()
        >>> pl = pv.Plotter()
        >>> _ = pl.add_mesh(airplane)
        >>> pl.view_yz()
        >>> pl.show()

        """
        self.view_vector(*view_vectors('yz', negative=negative), render=render, bounds=bounds)

    def view_zy(self, negative=False, render=True, bounds=None):
        """View the ZY plane.

        Parameters
        ----------
        negative : bool, default: False
            View from the opposite direction.

        render : bool, default: True
            If the render window is being shown, trigger a render
            after setting the camera position.

        bounds : iterable(int), optional
            Automatically set up the camera based on a specified bounding box
            ``(x_min, x_max, y_min, y_max, z_min, z_max)``.

        Examples
        --------
        View the ZY plane of a built-in mesh example.

        >>> from pyvista import examples
        >>> import pyvista as pv
        >>> airplane = examples.load_airplane()
        >>> pl = pv.Plotter()
        >>> _ = pl.add_mesh(airplane)
        >>> pl.view_zy()
        >>> pl.show()

        """
        self.view_vector(*view_vectors('zy', negative=negative), render=render, bounds=bounds)

    def disable(self):
        """Disable this renderer's camera from being interactive."""
        self.SetInteractive(0)

    def enable(self):
        """Enable this renderer's camera to be interactive."""
        self.SetInteractive(1)

    def add_blurring(self):
        """Add blurring.

        This can be added several times to increase the degree of blurring.

        Examples
        --------
        Add two blurring passes to the plotter and show it.

        >>> import pyvista as pv
        >>> pl = pv.Plotter()
        >>> _ = pl.add_mesh(pv.Sphere(), show_edges=True)
        >>> pl.add_blurring()
        >>> pl.add_blurring()
        >>> pl.show()

        See :ref:`blur_example` for a full example using this method.

        """
        self._render_passes.add_blur_pass()

    def remove_blurring(self):
        """Remove a single blurring pass.

        You will need to run this multiple times to remove all blurring passes.

        Examples
        --------
        >>> import pyvista as pv
        >>> pl = pv.Plotter()
        >>> _ = pl.add_mesh(pv.Sphere())
        >>> pl.add_blurring()
        >>> pl.remove_blurring()
        >>> pl.show()

        """
        self._render_passes.remove_blur_pass()

    def enable_depth_of_field(self, automatic_focal_distance=True):
        """Enable depth of field plotting.

        Parameters
        ----------
        automatic_focal_distance : bool, default: True
            Use automatic focal distance calculation. When enabled, the center
            of the viewport will always be in focus regardless of where the
            focal point is.

        Examples
        --------
        Create five spheres and demonstrate the effect of depth of field.

        >>> import pyvista as pv
        >>> from pyvista import examples
        >>> pl = pv.Plotter(lighting="three lights")
        >>> pl.background_color = "w"
        >>> for i in range(5):
        ...     mesh = pv.Sphere(center=(-i * 4, 0, 0))
        ...     color = [0, 255 - i * 20, 30 + i * 50]
        ...     _ = pl.add_mesh(
        ...         mesh,
        ...         show_edges=False,
        ...         pbr=True,
        ...         metallic=1.0,
        ...         color=color,
        ...     )
        ...
        >>> pl.camera.zoom(1.8)
        >>> pl.camera_position = [
        ...     (4.74, 0.959, 0.525),
        ...     (0.363, 0.3116, 0.132),
        ...     (-0.088, -0.0075, 0.996),
        ... ]
        >>> pl.enable_depth_of_field()
        >>> pl.show()

        See :ref:`depth_of_field_example` for a full example using this method.

        """
        self._render_passes.enable_depth_of_field_pass(automatic_focal_distance)

    def disable_depth_of_field(self):
        """Disable depth of field plotting.

        Examples
        --------
        >>> import pyvista as pv
        >>> pl = pv.Plotter(lighting="three lights")
        >>> pl.enable_depth_of_field()
        >>> pl.disable_depth_of_field()

        """
        self._render_passes.disable_depth_of_field_pass()

    def enable_eye_dome_lighting(self):
        """Enable eye dome lighting (EDL).

        Returns
        -------
        vtk.vtkOpenGLRenderer
            VTK renderer with eye dome lighting pass.

        Examples
        --------
        >>> import pyvista as pv
        >>> pl = pv.Plotter()
        >>> _ = pl.enable_eye_dome_lighting()

        """
        self._render_passes.enable_edl_pass()

    def disable_eye_dome_lighting(self):
        """Disable eye dome lighting (EDL).

        Examples
        --------
        >>> import pyvista as pv
        >>> pl = pv.Plotter()
        >>> pl.disable_eye_dome_lighting()

        """
        self._render_passes.disable_edl_pass()

    def enable_shadows(self):
        """Enable shadows.

        Examples
        --------
        First, plot without shadows enabled (default)

        >>> import pyvista as pv
        >>> mesh = pv.Sphere()
        >>> pl = pv.Plotter(lighting='none', window_size=(1000, 1000))
        >>> light = pv.Light()
        >>> light.set_direction_angle(20, -20)
        >>> pl.add_light(light)
        >>> _ = pl.add_mesh(mesh, color='white', smooth_shading=True)
        >>> _ = pl.add_mesh(pv.Box((-1.2, -1, -1, 1, -1, 1)))
        >>> pl.show()

        Now, enable shadows.

        >>> import pyvista as pv
        >>> mesh = pv.Sphere()
        >>> pl = pv.Plotter(lighting='none', window_size=(1000, 1000))
        >>> light = pv.Light()
        >>> light.set_direction_angle(20, -20)
        >>> pl.add_light(light)
        >>> _ = pl.add_mesh(mesh, color='white', smooth_shading=True)
        >>> _ = pl.add_mesh(pv.Box((-1.2, -1, -1, 1, -1, 1)))
        >>> pl.enable_shadows()
        >>> pl.show()

        """
        self._render_passes.enable_shadow_pass()

    def disable_shadows(self):
        """Disable shadows.

        Examples
        --------
        >>> import pyvista as pv
        >>> pl = pv.Plotter()
        >>> pl.disable_shadows()

        """
        self._render_passes.disable_shadow_pass()

    def enable_ssao(self, radius=0.5, bias=0.005, kernel_size=256, blur=True):
        """Enable surface space ambient occlusion (SSAO).

        SSAO can approximate shadows more efficiently than ray-tracing
        and produce similar results. Use this when you wish to plot the
        occlusion effect that nearby meshes have on each other by blocking
        nearby light sources.

        See `Kitware: Screen-Space Ambient Occlusion
        <https://www.kitware.com/ssao/>`_ for more details

        Parameters
        ----------
        radius : float, default: 0.5
            Neighbor pixels considered when computing the occlusion.

        bias : float, default: 0.005
            Tolerance factor used when comparing pixel depth.

        kernel_size : int, default: 256
            Number of samples used. This controls the quality where a higher
            number increases the quality at the expense of computation time.

        blur : bool, default: True
            Controls if occlusion buffer should be blurred before combining it
            with the color buffer.

        Examples
        --------
        Generate a :class:`pyvista.UnstructuredGrid` with many tetrahedrons
        nearby each other and plot it without SSAO.

        >>> import pyvista as pv
        >>> ugrid = pv.ImageData(dimensions=(3, 2, 2)).to_tetrahedra(12)
        >>> exploded = ugrid.explode()
        >>> exploded.plot()

        Enable SSAO with the default parameters.

        >>> pl = pv.Plotter()
        >>> _ = pl.add_mesh(exploded)
        >>> pl.enable_ssao()
        >>> pl.show()

        """
        self._render_passes.enable_ssao_pass(radius, bias, kernel_size, blur)

    def disable_ssao(self):
        """Disable surface space ambient occlusion (SSAO)."""
        self._render_passes.disable_ssao_pass()

    def get_pick_position(self):
        """Get the pick position/area as ``x0, y0, x1, y1``.

        Returns
        -------
        tuple
            Pick position as ``x0, y0, x1, y1``.

        """
        x0 = int(self.GetPickX1())
        x1 = int(self.GetPickX2())
        y0 = int(self.GetPickY1())
        y1 = int(self.GetPickY2())
        return x0, y0, x1, y1

    def set_background(self, color, top=None, right=None, side=None, corner=None):
        """Set the background color of this renderer.

        Parameters
        ----------
        color : ColorLike, optional
            Either a string, rgb list, or hex color string.  Defaults
            to theme default.  For example:

            * ``color='white'``
            * ``color='w'``
            * ``color=[1.0, 1.0, 1.0]``
            * ``color='#FFFFFF'``

        top : ColorLike, optional
            If given, this will enable a gradient background where the
            ``color`` argument is at the bottom and the color given in
            ``top`` will be the color at the top of the renderer.

        right : ColorLike, optional
            If given, this will enable a gradient background where the
            ``color`` argument is at the left and the color given in
            ``right`` will be the color at the right of the renderer.

        side : ColorLike, optional
            If given, this will enable a gradient background where the
            ``color`` argument is at the center and the color given in
            ``side`` will be the color at the side of the renderer.

        corner : ColorLike, optional
            If given, this will enable a gradient background where the
            ``color`` argument is at the center and the color given in
            ``corner`` will be the color at the corner of the renderer.

        Examples
        --------
        Set the background color to black with a gradient to white at
        the top of the plot.

        >>> import pyvista as pv
        >>> pl = pv.Plotter()
        >>> actor = pl.add_mesh(pv.Cone())
        >>> pl.set_background('black', top='white')
        >>> pl.show()

        """
        self.SetBackground(Color(color, default_color=self._theme.background).float_rgb)
        if not (right is side is corner is None) and vtk_version_info < (9, 3):  # pragma: no cover
            from pyvista.core.errors import VTKVersionError

            raise VTKVersionError(
                "`right` or `side` or `corner` cannot be used under VTK v9.3.0. Try installing VTK v9.3.0 or newer.",
            )
        if not (
            (top is right is side is corner is None)
            or (top is not None and right is side is corner is None)
            or (right is not None and top is side is corner is None)
            or (side is not None and top is right is corner is None)
            or (corner is not None and top is right is side is None)
        ):  # pragma: no cover
            raise ValueError("You can only set one argument in top, right, side, corner.")
        if top is not None:
            self.SetGradientBackground(True)
            self.SetBackground2(Color(top).float_rgb)
        elif right is not None:  # pragma: no cover
            self.SetGradientBackground(True)
            self.SetGradientMode(_vtk.vtkViewport.GradientModes.VTK_GRADIENT_HORIZONTAL)
            self.SetBackground2(Color(right).float_rgb)
        elif side is not None:  # pragma: no cover
            self.SetGradientBackground(True)
            self.SetGradientMode(
                _vtk.vtkViewport.GradientModes.VTK_GRADIENT_RADIAL_VIEWPORT_FARTHEST_SIDE,
            )
            self.SetBackground2(Color(side).float_rgb)
        elif corner is not None:  # pragma: no cover
            self.SetGradientBackground(True)
            self.SetGradientMode(
                _vtk.vtkViewport.GradientModes.VTK_GRADIENT_RADIAL_VIEWPORT_FARTHEST_CORNER,
            )
            self.SetBackground2(Color(corner).float_rgb)
        else:
            self.SetGradientBackground(False)
        self.Modified()

    def set_environment_texture(self, texture, is_srgb=False):
        """Set the environment texture used for image based lighting.

        This texture is supposed to represent the scene background. If
        it is not a cubemap, the texture is supposed to represent an
        equirectangular projection. If used with raytracing backends,
        the texture must be an equirectangular projection and must be
        constructed with a valid ``vtk.vtkImageData``.

        Parameters
        ----------
        texture : pyvista.Texture
            Texture.

        is_srgb : bool, default: False
            If the texture is in sRGB color space, set the color flag on the
            texture or set this parameter to ``True``. Textures are assumed
            to be in linear color space by default.

        Examples
        --------
        Add a skybox cubemap as an environment texture and show that the
        lighting from the texture is mapped on to a sphere dataset. Note how
        even when disabling the default lightkit, the scene lighting will still
        be mapped onto the actor.

        >>> from pyvista import examples
        >>> import pyvista as pv
        >>> pl = pv.Plotter(lighting=None)
        >>> cubemap = examples.download_sky_box_cube_map()
        >>> _ = pl.add_mesh(
        ...     pv.Sphere(), pbr=True, metallic=0.9, roughness=0.4
        ... )
        >>> pl.set_environment_texture(cubemap)
        >>> pl.camera_position = 'xy'
        >>> pl.show()

        """
        # cube_map textures cannot use spherical harmonics
        if texture.cube_map:
            self.AutomaticLightCreationOff()
            # disable spherical harmonics was added in 9.1.0
            if hasattr(self, 'UseSphericalHarmonicsOff'):
                self.UseSphericalHarmonicsOff()

        self.UseImageBasedLightingOn()
        self.SetEnvironmentTexture(texture, is_srgb)
        self.Modified()

    def remove_environment_texture(self):
        """Remove the environment texture.

        Examples
        --------
        >>> from pyvista import examples
        >>> import pyvista as pv
        >>> pl = pv.Plotter(lighting=None)
        >>> cubemap = examples.download_sky_box_cube_map()
        >>> _ = pl.add_mesh(
        ...     pv.Sphere(), pbr=True, metallic=0.9, roughness=0.4
        ... )
        >>> pl.set_environment_texture(cubemap)
        >>> pl.remove_environment_texture()
        >>> pl.camera_position = 'xy'
        >>> pl.show()

        """
        self.UseImageBasedLightingOff()
        self.SetEnvironmentTexture(None)
        self.Modified()

    def close(self):
        """Close out widgets and sensitive elements."""
        self.RemoveAllObservers()
        if hasattr(self, 'axes_widget'):
            self.hide_axes()  # Necessary to avoid segfault
            self.axes_actor = None
            del self.axes_widget

        if self._empty_str is not None:
            self._empty_str.SetReferenceCount(0)
            self._empty_str = None

    def on_plotter_render(self):
        """Notify renderer components of explicit plotter render call."""
        if self._charts is not None:
            for chart in self._charts:
                # Notify Charts that plotter.render() is called
                chart._render_event(plotter_render=True)

    def deep_clean(self, render=False):
        """Clean the renderer of the memory.

        Parameters
        ----------
        render : bool, optional
            Render the render window after removing the bounding box
            (if applicable).

        """
        if self.cube_axes_actor is not None:
            self.cube_axes_actor = None

        if hasattr(self, 'edl_pass'):
            del self.edl_pass
        if hasattr(self, '_box_object'):
            self.remove_bounding_box(render=render)
        if hasattr(self, '_shadow_pass') and self._shadow_pass is not None:
            self.disable_shadows()
        try:
            if self._charts is not None:
                self._charts.deep_clean()
                self._charts = None
        except AttributeError:  # pragma: no cover
            pass

        self._render_passes.deep_clean()
        self.remove_floors(render=render)
        self.remove_legend(render=render)
        self.RemoveAllViewProps()
        self._actors = {}
        self._camera = None
        self._bounding_box = None
        self._marker_actor = None
        self._border_actor = None
        # remove reference to parent last
        self.parent = None

    def __del__(self):
        """Delete the renderer."""
        self.deep_clean()

    def enable_hidden_line_removal(self):
        """Enable hidden line removal."""
        self.UseHiddenLineRemovalOn()

    def disable_hidden_line_removal(self):
        """Disable hidden line removal."""
        self.UseHiddenLineRemovalOff()

    @property
    def layer(self):  # numpydoc ignore=RT01
        """Return or set the current layer of this renderer."""
        return self.GetLayer()

    @layer.setter
    def layer(self, layer):  # numpydoc ignore=GL08
        self.SetLayer(layer)

    @property
    def viewport(self):  # numpydoc ignore=RT01
        """Viewport of the renderer.

        Viewport describes the ``(xstart, ystart, xend, yend)`` square
        of the renderer relative to the main renderer window.

        For example, a renderer taking up the entire window will have
        a viewport of ``(0.0, 0.0, 1.0, 1.0)``, while the viewport of
        a renderer on the left-hand side of a horizontally split window
        would be ``(0.0, 0.0, 0.5, 1.0)``.

        Returns
        -------
        tuple
            Viewport in the form ``(xstart, ystart, xend, yend)``.

        Examples
        --------
        Show the viewport of a renderer taking up half the render
        window.

        >>> import pyvista as pv
        >>> pl = pv.Plotter(shape=(1, 2))
        >>> _ = pl.add_mesh(pv.Sphere())
        >>> pl.renderers[0].viewport
        (0.0, 0.0, 0.5, 1.0)

        Change viewport to half size.

        >>> pl.renderers[0].viewport = (0.125, 0.25, 0.375, 0.75)
        >>> pl.show()

        """
        return self.GetViewport()

    @viewport.setter
    def viewport(self, viewport):  # numpydoc ignore=GL08
        self.SetViewport(viewport)

    @property
    def width(self):  # numpydoc ignore=RT01
        """Width of the renderer."""
        xmin, _, xmax, _ = self.viewport
        return self.parent.window_size[0] * (xmax - xmin)

    @property
    def height(self):  # numpydoc ignore=RT01
        """Height of the renderer."""
        _, ymin, _, ymax = self.viewport
        return self.parent.window_size[1] * (ymax - ymin)

    def add_legend(
        self,
        labels=None,
        bcolor=None,
        border=False,
        size=(0.2, 0.2),
        name=None,
        loc='upper right',
        face=None,
        font_family=None,
        background_opacity=1.0,
    ):
        """Add a legend to render window.

        Entries must be a list containing one string and color entry for each
        item.

        Parameters
        ----------
        labels : list, optional
            When set to ``None``, uses existing labels as specified by

            - :func:`add_mesh <Plotter.add_mesh>`
            - :func:`add_lines <Plotter.add_lines>`
            - :func:`add_points <Plotter.add_points>`

            List containing one entry for each item to be added to the
            legend. Each entry can contain one of the following:

            * Two strings ([label, color]), where ``label`` is the name of the
              item to add, and ``color`` is the color of the label to add.
            * Three strings ([label, color, face]) where ``label`` is the name
              of the item to add, ``color`` is the color of the label to add,
              and ``face`` is a string which defines the face (i.e. ``circle``,
              ``triangle``, ``box``, etc.).
              ``face`` could be also ``"none"`` (no face shown for the entry),
              or a :class:`pyvista.PolyData`.
            * A dict with the key ``label``. Optionally you can add the
              keys ``color`` and ``face``. The values of these keys can be
              strings. For the ``face`` key, it can be also a
              :class:`pyvista.PolyData`.

        bcolor : ColorLike, default: (0.5, 0.5, 0.5)
            Background color, either a three item 0 to 1 RGB color
            list, or a matplotlib color string (e.g. ``'w'`` or ``'white'``
            for a white color).  If None, legend background is
            disabled.

        border : bool, default: False
            Controls if there will be a border around the legend.
            Default False.

        size : sequence[float], default: (0.2, 0.2)
            Two float sequence, each float between 0 and 1.  For example
            ``(0.1, 0.1)`` would make the legend 10% the size of the
            entire figure window.

        name : str, optional
            The name for the added actor so that it can be easily
            updated.  If an actor of this name already exists in the
            rendering window, it will be replaced by the new actor.

        loc : str, default: "upper right"
            Location string.  One of the following:

            * ``'upper right'``
            * ``'upper left'``
            * ``'lower left'``
            * ``'lower right'``
            * ``'center left'``
            * ``'center right'``
            * ``'lower center'``
            * ``'upper center'``
            * ``'center'``

        face : str | pyvista.PolyData, optional
            Face shape of legend face. Defaults to a triangle for most meshes,
            with the exception of glyphs where the glyph is shown
            (e.g. arrows).

            You may set it to one of the following:

            * None: ``"none"``
            * Line: ``"-"`` or ``"line"``
            * Triangle: ``"^"`` or ``'triangle'``
            * Circle: ``"o"`` or ``'circle'``
            * Rectangle: ``"r"`` or ``'rectangle'``
            * Custom: :class:`pyvista.PolyData`

            Passing ``"none"`` removes the legend face.  A custom face can be
            created using :class:`pyvista.PolyData`.  This will be rendered
            from the XY plane.

        font_family : str, optional
            Font family.  Must be either ``'courier'``, ``'times'``,
            or ``'arial'``. Defaults to :attr:`pyvista.global_theme.font.family
            <pyvista.plotting.themes._Font.family>`.

        background_opacity : float, default: 1.0
            Set background opacity.

        Returns
        -------
        vtk.vtkLegendBoxActor
            Actor for the legend.

        Examples
        --------
        Create a legend by labeling the meshes when using ``add_mesh``

        >>> import pyvista as pv
        >>> from pyvista import examples
        >>> sphere = pv.Sphere(center=(0, 0, 1))
        >>> cube = pv.Cube()
        >>> plotter = pv.Plotter()
        >>> _ = plotter.add_mesh(
        ...     sphere, 'grey', smooth_shading=True, label='Sphere'
        ... )
        >>> _ = plotter.add_mesh(cube, 'r', label='Cube')
        >>> _ = plotter.add_legend(bcolor='w', face=None)
        >>> plotter.show()

        Alternatively provide labels in the plotter.

        >>> plotter = pv.Plotter()
        >>> _ = plotter.add_mesh(sphere, 'grey', smooth_shading=True)
        >>> _ = plotter.add_mesh(cube, 'r')
        >>> legend_entries = []
        >>> legend_entries.append(['My Mesh', 'w'])
        >>> legend_entries.append(['My Other Mesh', 'k'])
        >>> _ = plotter.add_legend(legend_entries)
        >>> plotter.show()

        """
        if self.legend is not None:
            self.remove_legend()
        self._legend = _vtk.vtkLegendBoxActor()

        if labels is None:
            # use existing labels
            if not self._labels:
                raise ValueError(
                    'No labels input.\n\n'
                    'Add labels to individual items when adding them to'
                    'the plotting object with the "label=" parameter.  '
                    'or enter them as the "labels" parameter.',
                )

            self._legend.SetNumberOfEntries(len(self._labels))
            for i, (vtk_object, text, color) in enumerate(self._labels.values()):
                if face is not None:
                    vtk_object = make_legend_face(face)
                self._legend.SetEntry(i, vtk_object, text, color.float_rgb)

        else:
            self._legend.SetNumberOfEntries(len(labels))

            for i, args in enumerate(labels):
                face_ = None
                if isinstance(args, (list, tuple)):
                    if len(args) == 2:
                        # format labels =  [[ text1, color1], [ text2, color2], etc]
                        text, color = args
                    else:
                        # format labels =  [[ text1, color1, face1], [ text2, color2, face2], etc]
                        # Pikcing only the first 3 elements
                        text, color, face_ = args[:3]
                elif isinstance(args, dict):
                    # it is using a dict
                    text = args.pop('label')
                    color = args.pop('color', None)
                    face_ = args.pop('face', None)

                    if args:
                        warnings.warn(
                            f"Some of the arguments given to legend are not used.\n{args}",
                        )
                elif isinstance(args, str):
                    # Only passing label
                    text = args
                    # taking the currents (if any)
                    try:
                        face_, _, color = list(self._labels.values())[i]
                    except (AttributeError, IndexError):
                        # There are no values
                        face_ = None
                        color = None

                else:
                    raise ValueError(
                        f"The object passed to the legend ({type(args)}) is not valid.",
                    )

                legend_face = make_legend_face(face_ or face)
                self._legend.SetEntry(i, legend_face, text, Color(color).float_rgb)

        if loc is not None:
            if loc not in ACTOR_LOC_MAP:
                allowed = '\n'.join([f'\t * "{item}"' for item in ACTOR_LOC_MAP])
                raise ValueError(f'Invalid loc "{loc}".  Expected one of the following:\n{allowed}')
            x, y, size = map_loc_to_pos(loc, size, border=0.05)
            self._legend.SetPosition(x, y)
            self._legend.SetPosition2(size[0], size[1])

        if bcolor is None:
            self._legend.SetUseBackground(False)
        else:
            self._legend.SetUseBackground(True)
            self._legend.SetBackgroundColor(Color(bcolor).float_rgb)

        self._legend.SetBorder(border)

        if font_family is None:
            font_family = self._theme.font.family

        font_family = parse_font_family(font_family)
        self._legend.GetEntryTextProperty().SetFontFamily(font_family)

        self._legend.SetBackgroundOpacity(background_opacity)

        self.add_actor(self._legend, reset_camera=False, name=name, pickable=False)
        return self._legend

    def remove_legend(self, render=True):
        """Remove the legend actor.

        Parameters
        ----------
        render : bool, default: True
            Render upon actor removal.  Set this to ``False`` to stop
            the render window from rendering when a the legend is removed.

        Examples
        --------
        >>> import pyvista as pv
        >>> mesh = pv.Sphere()
        >>> pl = pv.Plotter()
        >>> _ = pl.add_mesh(mesh, label='sphere')
        >>> _ = pl.add_legend()
        >>> pl.remove_legend()

        """
        if self.legend is not None:
            self.remove_actor(self.legend, reset_camera=False, render=render)
            self._legend = None

    @property
    def legend(self):  # numpydoc ignore=RT01
        """Legend actor."""
        return self._legend

    def add_ruler(
        self,
        pointa,
        pointb,
        flip_range=False,
        number_labels=None,
        show_labels=True,
        font_size_factor=0.6,
        label_size_factor=1.0,
        label_format=None,
        title="Distance",
        number_minor_ticks=0,
        tick_length=5,
        minor_tick_length=3,
        show_ticks=True,
        tick_label_offset=2,
        label_color=None,
        tick_color=None,
        scale=1.0,
    ):
        """Add ruler.

        The ruler is a 2D object that is not occluded by 3D objects.
        To avoid issues with perspective, it is recommended to use
        parallel projection, i.e. :func:`Plotter.enable_parallel_projection`,
        and place the ruler orthogonal to the viewing direction.

        The title and labels are placed to the right of ruler moving from
        ``pointa`` to ``pointb``. Use ``flip_range`` to flip the ``0`` location,
        if needed.

        Since the ruler is placed in an overlay on the viewing scene, the camera
        does not automatically reset to include the ruler in the view.

        Parameters
        ----------
        pointa : sequence[float]
            Starting point for ruler.

        pointb : sequence[float]
            Ending point for ruler.

        flip_range : bool, default: False
            If ``True``, the distance range goes from ``pointb`` to ``pointa``.

        number_labels : int, optional
            Number of labels to place on ruler.
            If not supplied, the number will be adjusted for "nice" values.

        show_labels : bool, default: True
            Whether to show labels.

        font_size_factor : float, default: 0.6
            Factor to scale font size overall.

        label_size_factor : float, default: 1.0
            Factor to scale label size relative to title size.

        label_format : str, optional
            A printf style format for labels, e.g. '%E'.

        title : str, default: "Distance"
            The title to display.

        number_minor_ticks : int, default: 0
            Number of minor ticks between major ticks.

        tick_length : int, default: 5
            Length of ticks in pixels.

        minor_tick_length : int, default: 3
            Length of minor ticks in pixels.

        show_ticks : bool, default: True
            Whether to show the ticks.

        tick_label_offset : int, default: 2
            Offset between tick and label in pixels.

        label_color : ColorLike, optional
            Either a string, rgb list, or hex color string for
            label and title colors.

            .. warning::
                This is either white or black.

        tick_color : ColorLike, optional
            Either a string, rgb list, or hex color string for
            tick line colors.

        scale : float, default: 1.0
            Scale factor for the ruler.

            .. versionadded:: 0.44.0

        Returns
        -------
        vtk.vtkActor
            VTK actor of the ruler.

        Examples
        --------
        >>> import pyvista as pv
        >>> cone = pv.Cone(height=2.0, radius=0.5)
        >>> plotter = pv.Plotter()
        >>> _ = plotter.add_mesh(cone)

        Measure x direction of cone and place ruler slightly below.

        >>> _ = plotter.add_ruler(
        ...     pointa=[cone.bounds.x_min, cone.bounds.y_min - 0.1, 0.0],
        ...     pointb=[cone.bounds.x_max, cone.bounds.y_min - 0.1, 0.0],
        ...     title="X Distance",
        ... )

        Measure y direction of cone and place ruler slightly to left.
        The title and labels are placed to the right of the ruler when
        traveling from ``pointa`` to ``pointb``.

        >>> _ = plotter.add_ruler(
        ...     pointa=[cone.bounds.x_min - 0.1, cone.bounds.y_max, 0.0],
        ...     pointb=[cone.bounds.x_min - 0.1, cone.bounds.y_min, 0.0],
        ...     flip_range=True,
        ...     title="Y Distance",
        ... )
        >>> plotter.enable_parallel_projection()
        >>> plotter.view_xy()
        >>> plotter.show()

        """
        label_color = Color(label_color, default_color=self._theme.font.color)
        tick_color = Color(tick_color, default_color=self._theme.font.color)

        ruler = _vtk.vtkAxisActor2D()

        ruler.GetPositionCoordinate().SetCoordinateSystemToWorld()
        ruler.GetPosition2Coordinate().SetCoordinateSystemToWorld()
        ruler.GetPositionCoordinate().SetReferenceCoordinate(None)
        ruler.GetPositionCoordinate().SetValue(pointa[0], pointa[1], pointa[2])
        ruler.GetPosition2Coordinate().SetValue(pointb[0], pointb[1], pointb[2])

        distance = np.linalg.norm(np.asarray(pointa) - np.asarray(pointb))
        if flip_range:
            ruler.SetRange(distance * scale, 0)
        else:
            ruler.SetRange(0, distance * scale)

        ruler.SetTitle(title)
        ruler.SetFontFactor(font_size_factor)
        ruler.SetLabelFactor(label_size_factor)
        if number_labels is not None:
            ruler.AdjustLabelsOff()
            ruler.SetNumberOfLabels(number_labels)
        ruler.SetLabelVisibility(show_labels)
        if label_format:
            ruler.SetLabelFormat(label_format)
        ruler.GetProperty().SetColor(*tick_color.int_rgb)
        if label_color != Color('white'):
            # This property turns black if set
            ruler.GetLabelTextProperty().SetColor(*label_color.int_rgb)
            ruler.GetTitleTextProperty().SetColor(*label_color.int_rgb)
        ruler.SetNumberOfMinorTicks(number_minor_ticks)
        ruler.SetTickVisibility(show_ticks)
        ruler.SetTickLength(tick_length)
        ruler.SetMinorTickLength(minor_tick_length)
        ruler.SetTickOffset(tick_label_offset)

        self.add_actor(ruler, reset_camera=True, pickable=False)
        return ruler

    def add_legend_scale(
        self,
        corner_offset_factor=2.0,
        bottom_border_offset=30,
        top_border_offset=30,
        left_border_offset=30,
        right_border_offset=30,
        bottom_axis_visibility=True,
        top_axis_visibility=True,
        left_axis_visibility=True,
        right_axis_visibility=True,
        legend_visibility=True,
        xy_label_mode=False,
        render=True,
        color=None,
        font_size_factor=0.6,
        label_size_factor=1.0,
        label_format=None,
        number_minor_ticks=0,
        tick_length=5,
        minor_tick_length=3,
        show_ticks=True,
        tick_label_offset=2,
    ):
        """Annotate the render window with scale and distance information.

        Its basic goal is to provide an indication of the scale of the scene.
        Four axes surrounding the render window indicate (in a variety of ways)
        the scale of what the camera is viewing. An option also exists for
        displaying a scale legend.

        Parameters
        ----------
        corner_offset_factor : float, default: 2.0
            The corner offset value.

        bottom_border_offset : int, default: 30
            Bottom border offset. Recommended value ``50``.

        top_border_offset : int, default: 30
            Top border offset. Recommended value ``50``.

        left_border_offset : int, default: 30
            Left border offset. Recommended value ``100``.

        right_border_offset : int, default: 30
            Right border offset. Recommended value ``100``.

        bottom_axis_visibility : bool, default: True
            Whether the bottom axis is visible.

        top_axis_visibility : bool, default: True
            Whether the top axis is visible.

        left_axis_visibility : bool, default: True
            Whether the left axis is visible.

        right_axis_visibility : bool, default: True
            Whether the right axis is visible.

        legend_visibility : bool, default: True
            Whether the legend scale is visible.

        xy_label_mode : bool, default: False
            The axes can be programmed either to display distance scales
            or x-y coordinate values. By default,
            the scales display a distance. However, if you know that the
            view is down the z-axis, the scales can be programmed to display
            x-y coordinate values.

        render : bool, default: True
            Whether to render when the actor is added.

        color : ColorLike, optional
            Either a string, rgb list, or hex color string for tick text
            and tick line colors.

            .. warning::
                The axis labels tend to be either white or black.

        font_size_factor : float, default: 0.6
            Factor to scale font size overall.

        label_size_factor : float, default: 1.0
            Factor to scale label size relative to title size.

        label_format : str, optional
            A printf style format for labels, e.g. ``'%E'``.
            See :ref:`old-string-formatting`.

        number_minor_ticks : int, default: 0
            Number of minor ticks between major ticks.

        tick_length : int, default: 5
            Length of ticks in pixels.

        minor_tick_length : int, default: 3
            Length of minor ticks in pixels.

        show_ticks : bool, default: True
            Whether to show the ticks.

        tick_label_offset : int, default: 2
            Offset between tick and label in pixels.

        Returns
        -------
        vtk.vtkActor
            The actor for the added ``vtkLegendScaleActor``.

        Warnings
        --------
        Please be aware that the axes and scale values are subject to perspective
        effects. The distances are computed in the focal plane of the camera. When
        there are large view angles (i.e., perspective projection), the computed
        distances may provide users the wrong sense of scale. These effects are not
        present when parallel projection is enabled.

        Examples
        --------
        >>> import pyvista as pv
        >>> cone = pv.Cone(height=2.0, radius=0.5)
        >>> pl = pv.Plotter()
        >>> _ = pl.add_mesh(cone)
        >>> _ = pl.add_legend_scale()
        >>> pl.show()

        """
        color = Color(color, default_color=self._theme.font.color)

        legend_scale = _vtk.vtkLegendScaleActor()
        legend_scale.SetCornerOffsetFactor(corner_offset_factor)
        legend_scale.SetLegendVisibility(legend_visibility)
        if xy_label_mode:
            legend_scale.SetLabelModeToXYCoordinates()
        else:
            legend_scale.SetLabelModeToDistance()
        legend_scale.SetBottomAxisVisibility(bottom_axis_visibility)
        legend_scale.SetBottomBorderOffset(bottom_border_offset)
        legend_scale.SetLeftAxisVisibility(left_axis_visibility)
        legend_scale.SetLeftBorderOffset(left_border_offset)
        legend_scale.SetRightAxisVisibility(right_axis_visibility)
        legend_scale.SetRightBorderOffset(right_border_offset)
        legend_scale.SetTopAxisVisibility(top_axis_visibility)
        legend_scale.SetTopBorderOffset(top_border_offset)

        for text in ['Label', 'Title']:
            prop = getattr(legend_scale, f'GetLegend{text}Property')()
            if color != Color('white'):
                # This property turns black if set
                prop.SetColor(*color.int_rgb)
            prop.SetFontSize(
                int(font_size_factor * 20),
            )  # hack to avoid multiple font size arguments

        for ax in ['Bottom', 'Left', 'Right', 'Top']:
            axis = getattr(legend_scale, f'Get{ax}Axis')()
            axis.GetProperty().SetColor(*color.int_rgb)
            if color != Color('white'):
                # This label property turns black if set
                axis.GetLabelTextProperty().SetColor(*color.int_rgb)
            axis.SetFontFactor(font_size_factor)
            axis.SetLabelFactor(label_size_factor)
            if label_format:
                axis.SetLabelFormat(label_format)
            axis.SetNumberOfMinorTicks(number_minor_ticks)
            axis.SetTickLength(tick_length)
            axis.SetMinorTickLength(minor_tick_length)
            axis.SetTickVisibility(show_ticks)
            axis.SetTickOffset(tick_label_offset)

        return self.add_actor(
            legend_scale,
            reset_camera=False,
            name='_vtkLegendScaleActor',
            culling=False,
            pickable=False,
            render=render,
        )


def _line_for_legend():
    """Create a simple line-like rectangle for the legend."""
    points = [
        [0, 0, 0],
        [0.4, 0, 0],
        [0.4, 0.07, 0],
        [0, 0.07, 0],
        [
            0.5,
            0,
            0,
        ],  # last point needed to expand the bounds of the PolyData to be rendered smaller
    ]
    legendface = pyvista.PolyData()
    legendface.points = np.array(points)
    legendface.faces = [4, 0, 1, 2, 3]
    return legendface<|MERGE_RESOLUTION|>--- conflicted
+++ resolved
@@ -461,8 +461,7 @@
         self.camera_set = True
 
     @property
-<<<<<<< HEAD
-    def bounds(self) -> BoundsLike:  # numpydoc ignore=RT01
+    def bounds(self) -> BoundsTuple:  # numpydoc ignore=RT01
         """Return the bounds of all visible actors in the rendering window."""
         return self._compute_bounds(only_visible=True)[0]
 
@@ -486,11 +485,6 @@
         """
         the_bounds_init = np.array([np.inf, -np.inf, np.inf, -np.inf, np.inf, -np.inf])
         the_bounds = the_bounds_init.copy()
-=======
-    def bounds(self) -> BoundsTuple:  # numpydoc ignore=RT01
-        """Return the bounds of all actors present in the rendering window."""
-        the_bounds = np.array([np.inf, -np.inf, np.inf, -np.inf, np.inf, -np.inf])
->>>>>>> e7ee871d
 
         def _update_bounds(bounds):
             def update_axis(ax):
@@ -528,11 +522,7 @@
             the_bounds[the_bounds == np.inf] = -1.0
             the_bounds[the_bounds == -np.inf] = 1.0
 
-<<<<<<< HEAD
-        return cast(BoundsLike, tuple(the_bounds)), is_initialized
-=======
-        return BoundsTuple(*the_bounds.tolist())
->>>>>>> e7ee871d
+        return BoundsTuple(*the_bounds.tolist()), is_initialized
 
     @property
     def length(self):  # numpydoc ignore=RT01
