--- conflicted
+++ resolved
@@ -223,13 +223,10 @@
         self.SetActiveCamera(self._camera)
         self._empty_str = None  # used to track reference to a vtkStringArray
         self._shadow_pass = None
-<<<<<<< HEAD
         self._cube_axes_actor = None
         self.axes_widget = None
         self._edl_pass = None
-=======
         self._render_passes = RenderPasses(self)
->>>>>>> 602aa4e4
 
         # This is a private variable to keep track of how many colorbars exist
         # This allows us to keep adding colorbars without overlapping
@@ -2701,22 +2698,7 @@
         >>> _ = pl.enable_eye_dome_lighting()
 
         """
-<<<<<<< HEAD
-        # create the basic VTK render steps
-        basic_passes = _vtk.vtkRenderStepsPass()
-
-        edl_pass = _vtk.vtkEDLShading()
-        edl_pass.SetDelegatePass(basic_passes)
-
-        # tell the renderer to use our render pass pipeline
-        glrenderer = _vtk.vtkOpenGLRenderer.SafeDownCast(self)
-        glrenderer.SetPass(edl_pass)
-
-        self.Modified()
-        return glrenderer
-=======
         self._render_passes.enable_edl_pass()
->>>>>>> 602aa4e4
 
     def disable_eye_dome_lighting(self):
         """Disable eye dome lighting (EDL).
@@ -2728,12 +2710,7 @@
         >>> pl.disable_eye_dome_lighting()
 
         """
-<<<<<<< HEAD
-        self.SetPass(None)
-        self.Modified()
-=======
         self._render_passes.disable_edl_pass()
->>>>>>> 602aa4e4
 
     def enable_shadows(self):
         """Enable shadows.
@@ -2780,14 +2757,6 @@
         """
         self._render_passes.disable_shadow_pass()
 
-<<<<<<< HEAD
-        self.SetPass(None)
-        if self.render_window is not None:
-            if self.render_window.vtk_obj is not None:
-                self._shadow_pass.ReleaseGraphicsResources(self.render_window.vtk_obj)
-        self._shadow_pass = None
-        self.Modified()
-=======
     def enable_ssao(self, radius=0.5, bias=0.005, kernel_size=256, blur=True):
         """Enable surface space ambient occlusion (SSAO).
 
@@ -2838,7 +2807,6 @@
     def disable_ssao(self):
         """Disable surface space ambient occulusion (SSAO)."""
         self._render_passes.disable_ssao_pass()
->>>>>>> 602aa4e4
 
     def get_pick_position(self):
         """Get the pick position/area as ``x0, y0, x1, y1``.
@@ -3003,14 +2971,8 @@
         )
         self.clear()
 
-<<<<<<< HEAD
     def remove_all_view_props(self):
         """Remove all view properties."""
-=======
-        self._render_passes.deep_clean()
-        self.remove_floors(render=render)
-        self.remove_legend(render=render)
->>>>>>> 602aa4e4
         self.RemoveAllViewProps()
 
     def __del__(self):
