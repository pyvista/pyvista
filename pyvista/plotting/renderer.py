--- conflicted
+++ resolved
@@ -33,7 +33,6 @@
 from .helpers import view_vectors
 from .mapper import DataSetMapper
 from .render_passes import RenderPasses
-<<<<<<< HEAD
 from .tools import (
     create_axes_marker,
     create_axes_orientation_box,
@@ -41,13 +40,11 @@
     parse_font_family,
 )
 from .utilities.gl_checks import check_depth_peeling, uses_egl
-=======
 from .tools import create_axes_marker
 from .tools import create_axes_orientation_box
 from .tools import parse_font_family
 from .utilities.gl_checks import check_depth_peeling
 from .utilities.gl_checks import uses_egl
->>>>>>> 98cb0073
 
 ACTOR_LOC_MAP = [
     'upper right',
