--- conflicted
+++ resolved
@@ -2,11 +2,7 @@
 
 from __future__ import annotations
 
-<<<<<<< HEAD
-import collections.abc
-=======
 from collections.abc import Iterable
->>>>>>> 482b9b97
 from collections.abc import Sequence
 import contextlib
 from functools import partial
