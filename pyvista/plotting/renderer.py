"""Module containing pyvista implementation of vtkRenderer."""

from __future__ import annotations

from collections.abc import Iterable
from collections.abc import Sequence
import contextlib
from functools import partial
from functools import wraps
from typing import TYPE_CHECKING
from typing import Any
from typing import ClassVar
from typing import cast
import warnings

import numpy as np

import pyvista
from pyvista import MAX_N_COLOR_BARS
from pyvista import vtk_version_info
from pyvista.core._typing_core import BoundsTuple
from pyvista.core.errors import PyVistaDeprecationWarning
from pyvista.core.utilities.helpers import wrap
from pyvista.core.utilities.misc import assert_empty_kwargs
from pyvista.core.utilities.misc import try_callback

from . import _vtk
from .actor import Actor
from .camera import Camera
from .charts import Charts
from .colors import Color
from .colors import get_cycler
from .errors import InvalidCameraError
from .helpers import view_vectors
from .mapper import DataSetMapper
from .render_passes import RenderPasses
from .tools import create_axes_marker
from .tools import create_axes_orientation_box
from .tools import create_north_arrow
from .tools import parse_font_family
from .utilities.gl_checks import check_depth_peeling
from .utilities.gl_checks import uses_egl

if TYPE_CHECKING:
    from ..core.dataset import DataSet
    from ..core.pointset import PolyData
    from .lights import Light

ACTOR_LOC_MAP = [
    'upper right',
    'upper left',
    'lower left',
    'lower right',
    'center left',
    'center right',
    'lower center',
    'upper center',
    'center',
]


def map_loc_to_pos(loc, size, border=0.05):
    """Map location and size to a VTK position and position2.

    Parameters
    ----------
    loc : str
        Location of the actor. Can be a string with values such as 'right',
        'left', 'upper', or 'lower'.
    size : Sequence of length 2
        Size of the actor. It must be a list of length 2.
    border : float, default: 0.05
        Size of the border around the actor.

    Returns
    -------
    tuple
        The VTK position and position2 coordinates. Tuple of the form (x, y, size).

    Raises
    ------
    ValueError
        If the ``size`` parameter is not a list of length 2.

    """
    if not isinstance(size, Sequence) or len(size) != 2:
        raise ValueError(f'`size` must be a list of length 2. Passed value is {size}')

    if 'right' in loc:
        x = 1 - size[1] - border
    elif 'left' in loc:
        x = border
    else:
        x = 0.5 - size[1] / 2

    if 'upper' in loc:
        y = 1 - size[1] - border
    elif 'lower' in loc:
        y = border
    else:
        y = 0.5 - size[1] / 2

    return x, y, size


def make_legend_face(face):
    """Create the legend face based on the given face.

    Parameters
    ----------
    face : str | pyvista.PolyData | NoneType
        The shape of the legend face. Valid strings are:
        '-', 'line', '^', 'triangle', 'o', 'circle', 'r', 'rectangle', 'none'.
        Also accepts ``None`` or instances of ``pyvista.PolyData``.

    Returns
    -------
    pyvista.PolyData
        The legend face as a PolyData object.

    Raises
    ------
    ValueError
        If the provided face value is invalid.

    """
    if face is None or face == 'none':
        legendface = pyvista.PolyData([0.0, 0.0, 0.0], faces=np.empty(0, dtype=int))  # type: ignore[arg-type]
    elif face in ['-', 'line']:
        legendface = _line_for_legend()
    elif face in ['^', 'triangle']:
        legendface = pyvista.Triangle()
    elif face in ['o', 'circle']:
        legendface = pyvista.Circle()
    elif face in ['r', 'rectangle']:
        legendface = pyvista.Rectangle()
    elif isinstance(face, pyvista.PolyData):
        legendface = face
    else:
        raise ValueError(
            f'Invalid face "{face}".  Must be one of the following:\n'
            '\t"triangle"\n'
            '\t"circle"\n'
            '\t"rectangle"\n'
            '\t"none"\n'
            '\tpyvista.PolyData',
        )
    return legendface


def scale_point(camera, point, invert=False):
    """Scale a point using the camera's transform matrix.

    Parameters
    ----------
    camera : Camera
        The camera who's matrix to use.

    point : sequence[float]
        Scale point coordinates.

    invert : bool, default: False
        If ``True``, invert the matrix to transform the point out of
        the camera's transformed space. Default is ``False`` to
        transform a point from world coordinates to the camera's
        transformed space.

    Returns
    -------
    tuple
        Scaling of the camera in ``(x, y, z)``.

    """
    if invert:
        mtx = _vtk.vtkMatrix4x4()
        mtx.DeepCopy(camera.GetModelTransformMatrix())
        mtx.Invert()
    else:
        mtx = camera.GetModelTransformMatrix()
    scaled = mtx.MultiplyDoublePoint((point[0], point[1], point[2], 0.0))
    return (scaled[0], scaled[1], scaled[2])


class CameraPosition:
    """Container to hold camera location attributes.

    Parameters
    ----------
    position : sequence[float]
        Position of the camera.

    focal_point : sequence[float]
        The focal point of the camera.

    viewup : sequence[float]
        View up of the camera.

    """

    def __init__(self, position, focal_point, viewup) -> None:
        """Initialize a new camera position descriptor."""
        self._position = position
        self._focal_point = focal_point
        self._viewup = viewup

    def to_list(self):
        """Convert to a list of the position, focal point, and viewup.

        Returns
        -------
        list
            List of the position, focal point, and view up of the camera.

        Examples
        --------
        >>> import pyvista as pv
        >>> pl = pv.Plotter()
        >>> pl.camera_position.to_list()
        [(0.0, 0.0, 1.0), (0.0, 0.0, 0.0), (0.0, 1.0, 0.0)]

        """
        return [self._position, self._focal_point, self._viewup]

    def __repr__(self):
        """List representation method."""
        return '[{},\n {},\n {}]'.format(*self.to_list())

    def __getitem__(self, index):
        """Fetch a component by index location like a list."""
        return self.to_list()[index]

    def __eq__(self, other):
        """Comparison operator to act on list version of CameraPosition object."""
        if isinstance(other, CameraPosition):
            return self.to_list() == other.to_list()
        return self.to_list() == other

    @property
    def position(self):  # numpydoc ignore=RT01
        """Location of the camera in world coordinates."""
        return self._position

    @position.setter
    def position(self, value) -> None:  # numpydoc ignore=GL08
        self._position = value

    @property
    def focal_point(self):  # numpydoc ignore=RT01
        """Location of the camera's focus in world coordinates."""
        return self._focal_point

    @focal_point.setter
    def focal_point(self, value) -> None:  # numpydoc ignore=GL08
        self._focal_point = value

    @property
    def viewup(self):  # numpydoc ignore=RT01
        """Viewup vector of the camera."""
        return self._viewup

    @viewup.setter
    def viewup(self, value) -> None:  # numpydoc ignore=GL08
        self._viewup = value


class Renderer(_vtk.vtkOpenGLRenderer):
    """Renderer class."""

    # map camera_position string to an attribute
    CAMERA_STR_ATTR_MAP: ClassVar[dict[str, str]] = {
        'xy': 'view_xy',
        'xz': 'view_xz',
        'yz': 'view_yz',
        'yx': 'view_yx',
        'zx': 'view_zx',
        'zy': 'view_zy',
        'iso': 'view_isometric',
    }

    def __init__(
        self,
        parent,
        border=True,
        border_color='w',
        border_width=2.0,
    ) -> None:  # numpydoc ignore=PR01,RT01
        """Initialize the renderer."""
        super().__init__()
        self._actors: dict[str, Actor] = {}
        self.parent = parent  # weakref.proxy to the plotter from Renderers
        self._theme = parent.theme
        self.bounding_box_actor = None
        self.scale = [1.0, 1.0, 1.0]
        self.AutomaticLightCreationOff()
        self._labels: dict[str, tuple[Actor | DataSet, str, Color]] = {}  # tracks labeled actors
        self._legend = None
        self._floor: PolyData | None = None
        self._floors: list[Actor] = []
        self._floor_kwargs: list[dict[str, Any]] = []
        # this keeps track of lights added manually to prevent garbage collection
        self._lights: list[Light] = []
        self._camera: Camera | None = Camera(self)
        self.SetActiveCamera(self._camera)
        self._empty_str = None  # used to track reference to a vtkStringArray
        self._shadow_pass = None
        self._render_passes = RenderPasses(self)
        self.cube_axes_actor = None

        # This is a private variable to keep track of how many colorbars exist
        # This allows us to keep adding colorbars without overlapping
        self._scalar_bar_slots = set(range(MAX_N_COLOR_BARS))
        self._scalar_bar_slot_lookup: dict[str, int] = {}
        self._charts = None

        self._border_actor = None
        if border:
            self.add_border(border_color, border_width)

        self.set_color_cycler(self._theme.color_cycler)

    @property
    def camera_set(self) -> bool:  # numpydoc ignore=RT01
        """Get or set whether this camera has been configured."""
        if self.camera is None:  # pragma: no cover
            return False
        return self.camera.is_set

    @camera_set.setter
    def camera_set(self, is_set: bool) -> None:  # numpydoc ignore=GL08
        self.camera.is_set = is_set

    def set_color_cycler(self, color_cycler) -> None:
        """Set or reset this renderer's color cycler.

        This color cycler is iterated over by each sequential :class:`add_mesh() <pyvista.Plotter.add_mesh>`
        call to set the default color of the dataset being plotted.

        When setting, the value must be either a list of color-like objects,
        or a cycler of color-like objects. If the value passed is a single
        string, it must be one of:

            * ``'default'`` - Use the default color cycler (matches matplotlib's default)
            * ``'matplotlib`` - Dynamically get matplotlib's current theme's color cycler.
            * ``'all'`` - Cycle through all of the available colors in ``pyvista.plotting.colors.hexcolors``

        Setting to ``None`` will disable the use of the color cycler on this
        renderer.

        Parameters
        ----------
        color_cycler : str | cycler.Cycler | sequence[ColorLike]
            The colors to cycle through.

        Examples
        --------
        Set the default color cycler to iterate through red, green, and blue.

        >>> import pyvista as pv
        >>> pl = pv.Plotter()
        >>> pl.renderer.set_color_cycler(['red', 'green', 'blue'])
        >>> _ = pl.add_mesh(pv.Cone(center=(0, 0, 0)))  # red
        >>> _ = pl.add_mesh(pv.Cube(center=(1, 0, 0)))  # green
        >>> _ = pl.add_mesh(pv.Sphere(center=(1, 1, 0)))  # blue
        >>> _ = pl.add_mesh(pv.Cylinder(center=(0, 1, 0)))  # red again
        >>> pl.show()

        """
        cycler = get_cycler(color_cycler)
        if cycler is not None:
            # Color cycler - call object to generate `cycle` instance
            self._color_cycle = cycler()
        else:
            self._color_cycle = None

    @property
    def next_color(self):  # numpydoc ignore=RT01
        """Return next color from this renderer's color cycler."""
        if self._color_cycle is None:
            return self._theme.color
        return next(self._color_cycle)['color']

    @property
    def camera_position(self):  # numpydoc ignore=RT01
        """Return or set the camera position of active render window.

        Returns
        -------
        pyvista.CameraPosition
            Camera position.

        """
        return CameraPosition(
            scale_point(self.camera, self.camera.position, invert=True),
            scale_point(self.camera, self.camera.focal_point, invert=True),
            self.camera.up,
        )

    @camera_position.setter
    def camera_position(self, camera_location):  # numpydoc ignore=GL08
        if camera_location is None:
            return
        elif isinstance(camera_location, str):
            camera_location = camera_location.lower()
            if camera_location not in self.CAMERA_STR_ATTR_MAP:
                raise InvalidCameraError(
                    'Invalid view direction.  '
                    'Use one of the following:\n   '
                    f'{", ".join(self.CAMERA_STR_ATTR_MAP)}',
                )

            getattr(self, self.CAMERA_STR_ATTR_MAP[camera_location])()

        elif isinstance(camera_location[0], (int, float)):
            if len(camera_location) != 3:
                raise InvalidCameraError
            self.view_vector(camera_location)
        else:
            # check if a valid camera position
            if not isinstance(camera_location, CameraPosition) and (
                not len(camera_location) == 3 or any(len(item) != 3 for item in camera_location)
            ):
                raise InvalidCameraError

            # everything is set explicitly
            self.camera.position = scale_point(self.camera, camera_location[0], invert=False)
            self.camera.focal_point = scale_point(self.camera, camera_location[1], invert=False)
            self.camera.up = camera_location[2]

        # reset clipping range
        self.reset_camera_clipping_range()
        self.camera_set = True
        self.Modified()

    def reset_camera_clipping_range(self) -> None:
        """Reset the camera clipping range based on the bounds of the visible actors.

        This ensures that no props are cut off
        """
        self.ResetCameraClippingRange()

    @property
    def camera(self):  # numpydoc ignore=RT01
        """Return the active camera for the rendering scene."""
        return self._camera

    @camera.setter
    def camera(self, source: Camera) -> None:  # numpydoc ignore=GL08
        self._camera = source
        self.SetActiveCamera(self._camera)
        self.camera_position = CameraPosition(
            scale_point(source, source.position, invert=True),
            scale_point(source, source.focal_point, invert=True),
            source.up,
        )
        self.Modified()
        self.camera_set = True

    @property
    def bounds(self) -> BoundsTuple:  # numpydoc ignore=RT01
        """Return the bounds of all actors present in the rendering window."""
        the_bounds = np.array([np.inf, -np.inf, np.inf, -np.inf, np.inf, -np.inf])

        def _update_bounds(bounds) -> None:
            def update_axis(ax) -> None:
                if bounds[ax * 2] < the_bounds[ax * 2]:
                    the_bounds[ax * 2] = bounds[ax * 2]
                if bounds[ax * 2 + 1] > the_bounds[ax * 2 + 1]:
                    the_bounds[ax * 2 + 1] = bounds[ax * 2 + 1]

            for ax in range(3):
                update_axis(ax)

        for actor in self._actors.values():
            if isinstance(actor, (_vtk.vtkCubeAxesActor, _vtk.vtkLightActor)):
                continue
            if (
                hasattr(actor, 'GetBounds')
                and actor.GetBounds() is not None
                and id(actor) != id(self.bounding_box_actor)
            ):
                _update_bounds(actor.GetBounds())

        if np.any(np.abs(the_bounds)):
            the_bounds[the_bounds == np.inf] = -1.0
            the_bounds[the_bounds == -np.inf] = 1.0

        return BoundsTuple(*the_bounds.tolist())

    @property
    def length(self):  # numpydoc ignore=RT01
        """Return the length of the diagonal of the bounding box of the scene.

        Returns
        -------
        float
            Length of the diagonal of the bounding box.

        """
        return pyvista.Box(self.bounds).length

    @property
    def center(self) -> tuple[float, float, float]:
        """Return the center of the bounding box around all data present in the scene.

        Returns
        -------
        tuple[float, float, float]
            Cartesian coordinates of the center.

        """
        bnds = self.bounds
        x = (bnds.x_max + bnds.x_min) / 2
        y = (bnds.y_max + bnds.y_min) / 2
        z = (bnds.z_max + bnds.z_min) / 2
        return x, y, z

    @property
    def background_color(self):  # numpydoc ignore=RT01
        """Return the background color of this renderer."""
        return Color(self.GetBackground())

    @background_color.setter
    def background_color(self, color) -> None:  # numpydoc ignore=GL08
        self.set_background(color)
        self.Modified()

    def _before_render_event(self, *args, **kwargs) -> None:
        """Notify all charts about render event."""
<<<<<<< HEAD
        if self._charts is not None:
            for chart in self._charts:
                chart._render_event(*args, **kwargs)
=======
        for chart in self._charts:  # type: ignore[union-attr]
            chart._render_event(*args, **kwargs)
>>>>>>> ce67ca8f

    def enable_depth_peeling(self, number_of_peels=None, occlusion_ratio=None):
        """Enable depth peeling to improve rendering of translucent geometry.

        Parameters
        ----------
        number_of_peels : int, optional
            The maximum number of peeling layers. Initial value is 4
            and is set in the ``pyvista.global_theme``. A special value of
            0 means no maximum limit.  It has to be a positive value.

        occlusion_ratio : float, optional
            The threshold under which the depth peeling algorithm
            stops to iterate over peel layers. This is the ratio of
            the number of pixels that have been touched by the last
            layer over the total number of pixels of the viewport
            area. Initial value is 0.0, meaning rendering has to be
            exact. Greater values may speed up the rendering with
            small impact on the quality.

        Returns
        -------
        bool
            If depth peeling is supported.

        """
        if number_of_peels is None:
            number_of_peels = self._theme.depth_peeling.number_of_peels
        if occlusion_ratio is None:
            occlusion_ratio = self._theme.depth_peeling.occlusion_ratio
        depth_peeling_supported = check_depth_peeling(number_of_peels, occlusion_ratio)
        if depth_peeling_supported:
            self.SetUseDepthPeeling(True)
            self.SetMaximumNumberOfPeels(number_of_peels)
            self.SetOcclusionRatio(occlusion_ratio)
        self.Modified()
        return depth_peeling_supported

    def disable_depth_peeling(self) -> None:
        """Disable depth peeling."""
        self.SetUseDepthPeeling(False)
        self.Modified()

    def enable_anti_aliasing(self, aa_type='ssaa'):
        """Enable anti-aliasing.

        Parameters
        ----------
        aa_type : str, default: 'ssaa'
            Anti-aliasing type. Either ``"fxaa"`` or ``"ssaa"``.

        """
        if not isinstance(aa_type, str):
            raise TypeError(f'`aa_type` must be a string, not {type(aa_type)}')
        aa_type = aa_type.lower()

        if aa_type == 'fxaa':
            if uses_egl():  # pragma: no cover
                # only display the warning when not building documentation
                if not pyvista.BUILDING_GALLERY:
                    warnings.warn(
                        'VTK compiled with OSMesa/EGL does not properly support '
                        'FXAA anti-aliasing and SSAA will be used instead.',
                    )
                self._render_passes.enable_ssaa_pass()
                return
            self._enable_fxaa()

        elif aa_type == 'ssaa':
            self._render_passes.enable_ssaa_pass()

        else:
            raise ValueError(f'Invalid `aa_type` "{aa_type}". Should be either "fxaa" or "ssaa"')

    def disable_anti_aliasing(self) -> None:
        """Disable all anti-aliasing."""
        self._render_passes.disable_ssaa_pass()
        self.SetUseFXAA(False)
        self.Modified()

    def _enable_fxaa(self) -> None:
        """Enable FXAA anti-aliasing."""
        self.SetUseFXAA(True)
        self.Modified()

    def _disable_fxaa(self) -> None:
        """Disable FXAA anti-aliasing."""
        self.SetUseFXAA(False)
        self.Modified()

    def add_border(self, color='white', width=2.0):
        """Add borders around the frame.

        Parameters
        ----------
        color : ColorLike, default: "white"
            Color of the border.

        width : float, default: 2.0
            Width of the border.

        Returns
        -------
        vtk.vtkActor2D
            Border actor.

        """
        points = np.array([[1.0, 1.0, 0.0], [0.0, 1.0, 0.0], [0.0, 0.0, 0.0], [1.0, 0.0, 0.0]])

        lines = np.array([[2, 0, 1], [2, 1, 2], [2, 2, 3], [2, 3, 0]]).ravel()

        poly = pyvista.PolyData()
        poly.points = points  # type: ignore[assignment]
        poly.lines = lines

        coordinate = _vtk.vtkCoordinate()
        coordinate.SetCoordinateSystemToNormalizedViewport()

        mapper = _vtk.vtkPolyDataMapper2D()
        mapper.SetInputData(poly)
        mapper.SetTransformCoordinate(coordinate)

        actor = _vtk.vtkActor2D()
        actor.SetMapper(mapper)
        actor.GetProperty().SetColor(Color(color).float_rgb)
        actor.GetProperty().SetLineWidth(width)

        self.AddViewProp(actor)
        self.Modified()

        self._border_actor = actor
        return actor

    @property
    def has_border(self):  # numpydoc ignore=RT01
        """Return if the renderer has a border."""
        return self._border_actor is not None

    @property
    def border_width(self):  # numpydoc ignore=RT01
        """Return the border width."""
        if self.has_border:
            return self._border_actor.GetProperty().GetLineWidth()  # type: ignore[union-attr]
        return 0

    @property
    def border_color(self):  # numpydoc ignore=RT01
        """Return the border color."""
        if self.has_border:
            return Color(self._border_actor.GetProperty().GetColor())  # type: ignore[union-attr]
        return None

    def add_chart(self, chart, *charts):
        """Add a chart to this renderer.

        Parameters
        ----------
        chart : Chart
            Chart to add to renderer.

        *charts : Chart
            Charts to add to renderer.

        Examples
        --------
        >>> import pyvista as pv
        >>> chart = pv.Chart2D()
        >>> _ = chart.plot(range(10), range(10))
        >>> pl = pv.Plotter()
        >>> pl.add_chart(chart)
        >>> pl.show()

        """
        if _vtk.vtkRenderingContextOpenGL2 is None:  # pragma: no cover
            from pyvista.core.errors import VTKVersionError

            raise VTKVersionError(
                'VTK is missing vtkRenderingContextOpenGL2. Try installing VTK v9.1.0 or newer.',
            )
        # lazy instantiation here to avoid creating the charts object unless needed.
        if self._charts is None:
            self._charts = Charts(self)
            self.AddObserver('StartEvent', partial(try_callback, self._before_render_event))  # type: ignore[arg-type]
        self._charts.add_chart(chart, *charts)

    @property
    def has_charts(self):  # numpydoc ignore=RT01
        """Return whether this renderer has charts."""
        return self._charts is not None and len(self._charts) > 0

    def get_charts(self):  # numpydoc ignore=RT01
        """Return a list of all charts in this renderer.

        Examples
        --------
        .. pyvista-plot::
           :force_static:

           >>> import pyvista as pv
           >>> chart = pv.Chart2D()
           >>> _ = chart.line([1, 2, 3], [0, 1, 0])
           >>> pl = pv.Plotter()
           >>> pl.add_chart(chart)
           >>> chart is pl.renderer.get_charts()[0]
           True

        """
        return [*self._charts] if self.has_charts else []  # type: ignore[misc]

    @wraps(Charts.set_interaction)
    def set_chart_interaction(self, interactive, toggle=False):  # numpydoc ignore=PR01,RT01
        """Wrap ``Charts.set_interaction``."""
        return self._charts.set_interaction(interactive, toggle) if self.has_charts else []  # type: ignore[union-attr]

    @wraps(Charts.get_charts_by_pos)
    def _get_charts_by_pos(self, pos):
        """Wrap ``Charts.get_charts_by_pos``."""
        return self._charts.get_charts_by_pos(pos) if self.has_charts else []  # type: ignore[union-attr]

    def remove_chart(self, chart_or_index) -> None:
        """Remove a chart from this renderer.

        Parameters
        ----------
        chart_or_index : Chart or int
            Either the chart to remove from this renderer or its index in the collection of charts.

        Examples
        --------
        First define a function to add two charts to a renderer.

        >>> import pyvista as pv
        >>> def plotter_with_charts():
        ...     pl = pv.Plotter()
        ...     pl.background_color = 'w'
        ...     chart_left = pv.Chart2D(size=(0.5, 1))
        ...     _ = chart_left.line([0, 1, 2], [2, 1, 3])
        ...     pl.add_chart(chart_left)
        ...     chart_right = pv.Chart2D(size=(0.5, 1), loc=(0.5, 0))
        ...     _ = chart_right.line([0, 1, 2], [3, 1, 2])
        ...     pl.add_chart(chart_right)
        ...     return pl, chart_left, chart_right
        ...
        >>> pl, *_ = plotter_with_charts()
        >>> pl.show()

        Now reconstruct the same plotter but remove the right chart by index.

        >>> pl, *_ = plotter_with_charts()
        >>> pl.remove_chart(1)
        >>> pl.show()

        Finally, remove the left chart by reference.

        >>> pl, chart_left, chart_right = plotter_with_charts()
        >>> pl.remove_chart(chart_left)
        >>> pl.show()

        """
        if self.has_charts:
<<<<<<< HEAD
            cast(Charts, self._charts).remove_chart(chart_or_index)
=======
            self._charts.remove_chart(chart_or_index)  # type: ignore[union-attr]
>>>>>>> ce67ca8f

    @property
    def actors(self):  # numpydoc ignore=RT01
        """Return a dictionary of actors assigned to this renderer."""
        return self._actors

    def add_actor(
        self,
        actor,
        reset_camera=False,
        name=None,
        culling=False,
        pickable=True,
        render=True,
        remove_existing_actor=True,
    ):
        """Add an actor to render window.

        Creates an actor if input is a mapper.

        Parameters
        ----------
        actor : vtk.vtkActor | vtk.vtkMapper | pyvista.Actor
            The actor to be added. Can be either ``vtkActor`` or ``vtkMapper``.

        reset_camera : bool, default: False
            Resets the camera when ``True``.

        name : str, optional
            Name to assign to the actor.  Defaults to the memory address.

        culling : str, default: False
            Does not render faces that are culled. Options are
            ``'front'`` or ``'back'``. This can be helpful for dense
            surface meshes, especially when edges are visible, but can
            cause flat meshes to be partially displayed.

        pickable : bool, default: True
            Whether to allow this actor to be pickable within the
            render window.

        render : bool, default: True
            If the render window is being shown, trigger a render
            after adding the actor.

        remove_existing_actor : bool, default: True
            Removes any existing actor if the named actor ``name`` is already
            present.

        Returns
        -------
        actor : vtk.vtkActor or pyvista.Actor
            The actor.

        actor_properties : vtk.Properties
            Actor properties.

        """
        # Remove actor by that name if present
        rv = None
        if name and remove_existing_actor:
            rv = self.remove_actor(name, reset_camera=False, render=False)

        if isinstance(actor, _vtk.vtkMapper):
            actor = Actor(mapper=actor, name=name)

        if isinstance(actor, Actor) and name:
            # WARNING: this will override the name if already set on Actor
            actor.name = name

        if name is None:
            # Fallback for non-wrapped actors
            # e.g., vtkScalarBarActor
            name = actor.name if isinstance(actor, Actor) else actor.GetAddressAsString('')

        actor.SetPickable(pickable)
        # Apply this renderer's scale to the actor (which can be further scaled)
        if hasattr(actor, 'SetScale'):
            actor.SetScale(np.array(actor.GetScale()) * np.array(self.scale))
        self.AddActor(actor)  # must add actor before resetting camera
        self._actors[name] = actor

        if reset_camera or not self.camera_set and reset_camera is None and not rv:
            self.reset_camera(render)
        elif render:
            self.parent.render()

        self.update_bounds_axes()

        if isinstance(culling, str):
            culling = culling.lower()

        if culling:
            if culling in [True, 'back', 'backface', 'b']:
                with contextlib.suppress(AttributeError):
                    actor.GetProperty().BackfaceCullingOn()
            elif culling in ['front', 'frontface', 'f']:
                with contextlib.suppress(AttributeError):
                    actor.GetProperty().FrontfaceCullingOn()
            else:
                raise ValueError(f'Culling option ({culling}) not understood.')

        self.Modified()

        prop = None
        if hasattr(actor, 'GetProperty'):
            prop = actor.GetProperty()

        return actor, prop

    def add_axes_at_origin(
        self,
        x_color=None,
        y_color=None,
        z_color=None,
        xlabel='X',
        ylabel='Y',
        zlabel='Z',
        line_width=2,
        labels_off=False,
    ):
        """Add axes actor at origin.

        Parameters
        ----------
        x_color : ColorLike, optional
            The color of the x axes arrow.

        y_color : ColorLike, optional
            The color of the y axes arrow.

        z_color : ColorLike, optional
            The color of the z axes arrow.

        xlabel : str, default: "X"
            The label of the x axes arrow.

        ylabel : str, default: "Y"
            The label of the y axes arrow.

        zlabel : str, default: "Z"
            The label of the z axes arrow.

        line_width : int, default: 2
            Width of the arrows.

        labels_off : bool, default: False
            Disables the label text when ``True``.

        Returns
        -------
        vtk.vtkAxesActor
            Actor of the axes.

        Examples
        --------
        >>> import pyvista as pv
        >>> pl = pv.Plotter()
        >>> _ = pl.add_mesh(pv.Sphere(center=(2, 0, 0)), color='r')
        >>> _ = pl.add_mesh(pv.Sphere(center=(0, 2, 0)), color='g')
        >>> _ = pl.add_mesh(pv.Sphere(center=(0, 0, 2)), color='b')
        >>> _ = pl.add_axes_at_origin()
        >>> pl.show()

        """
        self._marker_actor = create_axes_marker(
            line_width=line_width,
            x_color=x_color,
            y_color=y_color,
            z_color=z_color,
            xlabel=xlabel,
            ylabel=ylabel,
            zlabel=zlabel,
            labels_off=labels_off,
        )
        self.AddActor(self._marker_actor)
        memory_address = self._marker_actor.GetAddressAsString('')
        self._actors[memory_address] = self._marker_actor
        self.Modified()
        return self._marker_actor

    def add_orientation_widget(
        self,
        actor,
        interactive=None,
        color=None,
        opacity=1.0,
        viewport=None,
    ):
        """Use the given actor in an orientation marker widget.

        Color and opacity are only valid arguments if a mesh is passed.

        Parameters
        ----------
        actor : vtk.vtkActor | pyvista.DataSet
            The mesh or actor to use as the marker.

        interactive : bool, optional
            Control if the orientation widget is interactive.  By
            default uses the value from
            :attr:`pyvista.global_theme.interactive
            <pyvista.plotting.themes.Theme.interactive>`.

        color : ColorLike, optional
            The color of the actor.  This only applies if ``actor`` is
            a :class:`pyvista.DataSet`.

        opacity : int | float, default: 1.0
            Opacity of the marker.

        viewport : sequence[float], optional
            Viewport ``(xstart, ystart, xend, yend)`` of the widget.

        Returns
        -------
        vtk.vtkOrientationMarkerWidget
            Orientation marker widget.

        See Also
        --------
        add_axes
            Add an axes orientation widget.

        Examples
        --------
        Use an Arrow as the orientation widget.

        >>> import pyvista as pv
        >>> pl = pv.Plotter()
        >>> actor = pl.add_mesh(pv.Cube(), show_edges=True)
        >>> widget = pl.add_orientation_widget(pv.Arrow(), color='r')
        >>> pl.show()

        """
        if isinstance(actor, pyvista.DataSet):
            mapper = _vtk.vtkDataSetMapper()
            mesh = actor.copy()
            mesh.clear_data()
            mapper.SetInputData(mesh)
            actor = pyvista.Actor(mapper=mapper)
            if color is not None:
                actor.prop.color = color
            actor.prop.opacity = opacity
        if hasattr(self, 'axes_widget'):
            # Delete the old one
            self.axes_widget.EnabledOff()  # type: ignore[has-type]
            self.Modified()
            del self.axes_widget  # type: ignore[has-type]
        if interactive is None:
            interactive = self._theme.interactive
        self.axes_widget = _vtk.vtkOrientationMarkerWidget()
        self.axes_widget.SetOrientationMarker(actor)
        if hasattr(self.parent, 'iren'):
            self.axes_widget.SetInteractor(self.parent.iren.interactor)
            self.axes_widget.SetEnabled(1)
            self.axes_widget.SetInteractive(interactive)
        self.axes_widget.SetCurrentRenderer(self)
        if viewport is not None:
            self.axes_widget.SetViewport(viewport)
        self.Modified()
        return self.axes_widget

    def add_axes(
        self,
        interactive=None,
        line_width=2,
        color=None,
        x_color=None,
        y_color=None,
        z_color=None,
        xlabel='X',
        ylabel='Y',
        zlabel='Z',
        labels_off=False,
        box=None,
        box_args=None,
        viewport=(0, 0, 0.2, 0.2),
        **kwargs,
    ):
        """Add an interactive axes widget in the bottom left corner.

        Parameters
        ----------
        interactive : bool, optional
            Enable this orientation widget to be moved by the user.

        line_width : int, default: 2
            The width of the marker lines.

        color : ColorLike, optional
            Color of the labels.

        x_color : ColorLike, optional
            Color used for the x-axis arrow.  Defaults to theme axes parameters.

        y_color : ColorLike, optional
            Color used for the y-axis arrow.  Defaults to theme axes parameters.

        z_color : ColorLike, optional
            Color used for the z-axis arrow.  Defaults to theme axes parameters.

        xlabel : str, default: "X"
            Text used for the x-axis.

        ylabel : str, default: "Y"
            Text used for the y-axis.

        zlabel : str, default: "Z"
            Text used for the z-axis.

        labels_off : bool, default: false
            Enable or disable the text labels for the axes.

        box : bool, optional
            Show a box orientation marker. Use ``box_args`` to adjust.
            See :func:`pyvista.create_axes_orientation_box` for details.

            .. deprecated:: 0.43.0
                The is deprecated. Use `add_box_axes` method instead.

        box_args : dict, optional
            Parameters for the orientation box widget when
            ``box=True``. See the parameters of
            :func:`pyvista.create_axes_orientation_box`.

        viewport : sequence[float], default: (0, 0, 0.2, 0.2)
            Viewport ``(xstart, ystart, xend, yend)`` of the widget.

        **kwargs : dict, optional
            Used for passing parameters for the orientation marker
            widget. See the parameters of :func:`pyvista.create_axes_marker`.

        Returns
        -------
        AxesActor
            Axes actor of the added widget.


        See Also
        --------
        show_axes
            Similar method which calls :func:`add_axes` without any parameters.

        add_axes_at_origin
            Add an :class:`pyvista.AxesActor` to the origin of a scene.

        Examples
        --------
        Show axes without labels and with thick lines.

        >>> import pyvista as pv
        >>> pl = pv.Plotter()
        >>> actor = pl.add_mesh(pv.Box(), show_edges=True)
        >>> _ = pl.add_axes(line_width=5, labels_off=True)
        >>> pl.show()

        Specify more parameters for the axes marker.

        >>> import pyvista as pv
        >>> pl = pv.Plotter()
        >>> actor = pl.add_mesh(pv.Box(), show_edges=True)
        >>> _ = pl.add_axes(
        ...     line_width=5,
        ...     cone_radius=0.6,
        ...     shaft_length=0.7,
        ...     tip_length=0.3,
        ...     ambient=0.5,
        ...     label_size=(0.4, 0.16),
        ... )
        >>> pl.show()

        """
        if interactive is None:
            interactive = self._theme.interactive
        if hasattr(self, 'axes_widget'):
            self.axes_widget.EnabledOff()
            self.Modified()
            del self.axes_widget
        if box is None:
            box = self._theme.axes.box
        if box:
            warnings.warn(
                '`box` is deprecated. Use `add_box_axes` or `add_color_box_axes` method instead.',
                PyVistaDeprecationWarning,
            )
            if box_args is None:
                box_args = {}
            self.axes_actor = create_axes_orientation_box(
                label_color=color,
                line_width=line_width,
                x_color=x_color,
                y_color=y_color,
                z_color=z_color,
                xlabel=xlabel,
                ylabel=ylabel,
                zlabel=zlabel,
                labels_off=labels_off,
                **box_args,
            )
        else:
            self.axes_actor = create_axes_marker(
                label_color=color,
                line_width=line_width,
                x_color=x_color,
                y_color=y_color,
                z_color=z_color,
                xlabel=xlabel,
                ylabel=ylabel,
                zlabel=zlabel,
                labels_off=labels_off,
                **kwargs,
            )
        axes_widget = self.add_orientation_widget(
            self.axes_actor,
            interactive=interactive,
            color=None,
        )
        axes_widget.SetViewport(viewport)
        return self.axes_actor

    def add_north_arrow_widget(
        self,
        interactive=None,
        color='#4169E1',
        opacity=1.0,
        line_width=2,
        edge_color=None,
        lighting=False,
        viewport=(0, 0, 0.1, 0.1),
    ):
        """Add a geographic north arrow to the scene.

        .. versionadded:: 0.44.0

        Parameters
        ----------
        interactive : bool, optional
            Control if the orientation widget is interactive.  By
            default uses the value from
            :attr:`pyvista.global_theme.interactive
            <pyvista.plotting.themes.Theme.interactive>`.

        color : ColorLike, optional
            Color of the north arrow.

        opacity : float, optional
            Opacity of the north arrow.

        line_width : float, optional
            Width of the north edge arrow lines.

        edge_color : ColorLike, optional
            Color of the edges.

        lighting : bool, optional
            Enable or disable lighting on north arrow.

        viewport : sequence[float], default: (0, 0, 0.1, 0.1)
            Viewport ``(xstart, ystart, xend, yend)`` of the widget.

        Returns
        -------
        vtk.vtkOrientationMarkerWidget
            Orientation marker widget.

        Examples
        --------
        Use an north arrow as the orientation widget.

        >>> import pyvista as pv
        >>> from pyvista import examples
        >>> terrain = examples.download_st_helens().warp_by_scalar()
        >>> pl = pv.Plotter()
        >>> actor = pl.add_mesh(terrain)
        >>> widget = pl.add_north_arrow_widget()
        >>> pl.enable_terrain_style(True)
        >>> pl.show()

        """
        marker = create_north_arrow()
        mapper = pyvista.DataSetMapper(marker)
        actor = pyvista.Actor(mapper)
        actor.prop.show_edges = True
        if edge_color is not None:
            actor.prop.edge_color = edge_color
        actor.prop.line_width = line_width
        actor.prop.color = color
        actor.prop.opacity = opacity
        actor.prop.lighting = lighting
        return self.add_orientation_widget(
            actor,
            interactive=interactive,
            viewport=viewport,
        )

    def add_box_axes(
        self,
        *,
        interactive=None,
        line_width=2,
        text_scale=0.366667,
        edge_color='black',
        x_color=None,
        y_color=None,
        z_color=None,
        xlabel='X',
        ylabel='Y',
        zlabel='Z',
        x_face_color='white',
        y_face_color='white',
        z_face_color='white',
        label_color=None,
        labels_off=False,
        opacity=0.5,
        show_text_edges=False,
        viewport=(0, 0, 0.2, 0.2),
    ):
        """Add an interactive color box axes widget in the bottom left corner.

        Parameters
        ----------
        interactive : bool, optional
            Enable this orientation widget to be moved by the user.

        line_width : float, optional
            The width of the marker lines.

        text_scale : float, optional
            Size of the text relative to the faces.

        edge_color : ColorLike, optional
            Color of the edges.

        x_color : ColorLike, optional
            Color of the x-axis text.

        y_color : ColorLike, optional
            Color of the y-axis text.

        z_color : ColorLike, optional
            Color of the z-axis text.

        xlabel : str, optional
            Text used for the x-axis.

        ylabel : str, optional
            Text used for the y-axis.

        zlabel : str, optional
            Text used for the z-axis.

        x_face_color : ColorLike, optional
            Color used for the x-axis arrow.  Defaults to theme axes
            parameters.

        y_face_color : ColorLike, optional
            Color used for the y-axis arrow.  Defaults to theme axes
            parameters.

        z_face_color : ColorLike, optional
            Color used for the z-axis arrow.  Defaults to theme axes
            parameters.

        label_color : ColorLike, optional
            Color of the labels.

        labels_off : bool, optional
            Enable or disable the text labels for the axes.

        opacity : float, optional
            Opacity in the range of ``[0, 1]`` of the orientation box.

        show_text_edges : bool, optional
            Enable or disable drawing the vector text edges.

        viewport : sequence[float], default: (0, 0, 0.2, 0.2)
            Viewport ``(xstart, ystart, xend, yend)`` of the widget.

        Returns
        -------
        vtk.vtkAnnotatedCubeActor
            Axes actor.

        Examples
        --------
        Use the axes orientation widget instead of the default arrows.

        >>> import pyvista as pv
        >>> pl = pv.Plotter()
        >>> _ = pl.add_mesh(pv.Sphere())
        >>> _ = pl.add_box_axes()
        >>> pl.show()

        """
        if interactive is None:
            interactive = self._theme.interactive
        if hasattr(self, 'axes_widget'):
            self.axes_widget.EnabledOff()
            self.Modified()
            del self.axes_widget
        self.axes_actor = create_axes_orientation_box(
            line_width=line_width,
            text_scale=text_scale,
            edge_color=edge_color,
            x_color=x_color,
            y_color=y_color,
            z_color=z_color,
            xlabel=xlabel,
            ylabel=ylabel,
            zlabel=zlabel,
            x_face_color=x_face_color,
            y_face_color=y_face_color,
            z_face_color=z_face_color,
            color_box=True,
            label_color=label_color,
            labels_off=labels_off,
            opacity=opacity,
            show_text_edges=show_text_edges,
        )
        axes_widget = self.add_orientation_widget(
            self.axes_actor,
            interactive=interactive,
            color=None,
        )
        axes_widget.SetViewport(viewport)
        return self.axes_actor

    def hide_axes(self) -> None:
        """Hide the axes orientation widget.

        See Also
        --------
        show_axes
            Show the axes orientation widget.

        axes_enabled
            Check if the axes orientation widget is enabled.

        Examples
        --------
        >>> import pyvista as pv
        >>> pl = pv.Plotter()
        >>> pl.hide_axes()

        """
        if hasattr(self, 'axes_widget') and self.axes_widget.GetEnabled():
            self.axes_widget.EnabledOff()
            self.Modified()

    def show_axes(self) -> None:
        """Show the axes orientation widget.

        See Also
        --------
        add_axes
            Similar method with additional options.

        hide_axes
            Hide the axes orientation widget.

        axes_enabled
            Check if the axes orientation widget is enabled.

        add_axes_at_origin
            Add a :class:`pyvista.AxesActor` to the origin of a scene.

        Examples
        --------
        >>> import pyvista as pv
        >>> pl = pv.Plotter()
        >>> pl.show_axes()

        """
        if hasattr(self, 'axes_widget'):
            self.axes_widget.EnabledOn()
            self.axes_widget.SetCurrentRenderer(self)
        else:
            self.add_axes()
        self.Modified()

    @property
    def axes_enabled(self):
        """Return ``True`` when the axes widget is enabled.

        See Also
        --------
        show_axes
            Show the axes orientation widget.

        hide_axes
            Hide the axes orientation widget.

        Examples
        --------
        >>> import pyvista as pv
        >>> pl = pv.Plotter()
        >>> pl.hide_axes()
        >>> pl.renderer.axes_enabled
        False

        Returns
        -------
        bool
            Return ``True`` when the axes widget is enabled.

        """
        if hasattr(self, 'axes_widget'):
            return bool(self.axes_widget.GetEnabled())
        return False

    def show_bounds(
        self,
        mesh=None,
        bounds=None,
        axes_ranges=None,
        show_xaxis=True,
        show_yaxis=True,
        show_zaxis=True,
        show_xlabels=True,
        show_ylabels=True,
        show_zlabels=True,
        bold=True,
        font_size=None,
        font_family=None,
        color=None,
        xtitle='X Axis',
        ytitle='Y Axis',
        ztitle='Z Axis',
        n_xlabels=5,
        n_ylabels=5,
        n_zlabels=5,
        use_2d=False,
        grid=None,
        location='closest',
        ticks=None,
        all_edges=False,
        corner_factor=0.5,
        fmt=None,
        minor_ticks=False,
        padding=0.0,
        use_3d_text=True,
        render=None,
        **kwargs,
    ):
        """Add bounds axes.

        Shows the bounds of the most recent input mesh unless mesh is
        specified.

        Parameters
        ----------
        mesh : pyvista.DataSet | pyvista.MultiBlock, optional
            Input mesh to draw bounds axes around.

        bounds : sequence[float], optional
            Bounds to override mesh bounds in the form ``[xmin, xmax,
            ymin, ymax, zmin, zmax]``.

        axes_ranges : sequence[float], optional
            When set, these values override the values that are shown on the
            axes. This can be useful when plotting scaled datasets or if you wish
            to manually display different values. These values must be in the
            form:

            ``(x_min, x_max, y_min, y_max, z_min, z_max)``.

        show_xaxis : bool, default: True
            Makes x-axis visible.

        show_yaxis : bool, default: True
            Makes y-axis visible.

        show_zaxis : bool, default: True
            Makes z-axis visible.

        show_xlabels : bool, default: True
            Shows X labels.

        show_ylabels : bool, default: True
            Shows Y labels.

        show_zlabels : bool, default: True
            Shows Z labels.

        bold : bool, default: True
            Bolds axis labels and numbers.

        font_size : float, optional
            Sets the size of the label font. Defaults to
            :attr:`pyvista.global_theme.font.size
            <pyvista.plotting.themes._Font.size>`.

        font_family : str, optional
            Font family.  Must be either ``'courier'``, ``'times'``,
            or ``'arial'``. Defaults to :attr:`pyvista.global_theme.font.family
            <pyvista.plotting.themes._Font.family>`.

        color : ColorLike, optional
            Color of all labels and axis titles.  Defaults to
            :attr:`pyvista.global_theme.font.color
            <pyvista.plotting.themes._Font.color>`.

            Either a string, RGB list, or hex color string.  For
            example:

            * ``color='white'``
            * ``color='w'``
            * ``color=[1.0, 1.0, 1.0]``
            * ``color='#FFFFFF'``

        xtitle : str, default: "X Axis"
            Title of the x-axis.  Default ``"X Axis"``.

        ytitle : str, default: "Y Axis"
            Title of the y-axis.  Default ``"Y Axis"``.

        ztitle : str, default: "Z Axis"
            Title of the z-axis.  Default ``"Z Axis"``.

        n_xlabels : int, default: 5
            Number of labels for the x-axis.

        n_ylabels : int, default: 5
            Number of labels for the y-axis.

        n_zlabels : int, default: 5
            Number of labels for the z-axis.

        use_2d : bool, default: False
            This can be enabled for smoother plotting.

        grid : bool or str, optional
            Add grid lines to the backface (``True``, ``'back'``, or
            ``'backface'``) or to the frontface (``'front'``,
            ``'frontface'``) of the axes actor.

        location : str, default: "closest"
            Set how the axes are drawn: either static (``'all'``), closest
            triad (``'front'``, ``'closest'``, ``'default'``), furthest triad
            (``'back'``, ``'furthest'``), static closest to the origin
            (``'origin'``), or outer edges (``'outer'``) in relation to the
            camera position.

        ticks : str, optional
            Set how the ticks are drawn on the axes grid. Options include:
            ``'inside', 'outside', 'both'``.

        all_edges : bool, default: False
            Adds an unlabeled and unticked box at the boundaries of
            plot. Useful for when wanting to plot outer grids while
            still retaining all edges of the boundary.

        corner_factor : float, default: 0.5
            If ``all_edges``, this is the factor along each axis to
            draw the default box. Default shows the full box.

        fmt : str, optional
            A format string defining how tick labels are generated from
            tick positions. A default is looked up on the active theme.

        minor_ticks : bool, default: False
            If ``True``, also plot minor ticks on all axes.

        padding : float, default: 0.0
            An optional percent padding along each axial direction to
            cushion the datasets in the scene from the axes
            annotations. Defaults no padding.

        use_3d_text : bool, default: True
            Use ``vtkTextActor3D`` for titles and labels.

        render : bool, optional
            If the render window is being shown, trigger a render
            after showing bounds.

        **kwargs : dict, optional
            Deprecated keyword arguments.

        Returns
        -------
        pyvista.CubeAxesActor
            Bounds actor.

        Examples
        --------
        >>> import pyvista as pv
        >>> from pyvista import examples

        >>> mesh = pv.Sphere()
        >>> plotter = pv.Plotter()
        >>> actor = plotter.add_mesh(mesh)
        >>> actor = plotter.show_bounds(
        ...     grid='front',
        ...     location='outer',
        ...     all_edges=True,
        ... )
        >>> plotter.show()

        Control how many labels are displayed.

        >>> mesh = examples.load_random_hills()

        >>> plotter = pv.Plotter()
        >>> actor = plotter.add_mesh(
        ...     mesh, cmap='terrain', show_scalar_bar=False
        ... )
        >>> actor = plotter.show_bounds(
        ...     grid='back',
        ...     location='outer',
        ...     ticks='both',
        ...     n_xlabels=2,
        ...     n_ylabels=2,
        ...     n_zlabels=2,
        ...     xtitle='Easting',
        ...     ytitle='Northing',
        ...     ztitle='Elevation',
        ... )
        >>> plotter.show()

        Hide labels, but still show axis titles.

        >>> plotter = pv.Plotter()
        >>> actor = plotter.add_mesh(
        ...     mesh, cmap='terrain', show_scalar_bar=False
        ... )
        >>> actor = plotter.show_bounds(
        ...     grid='back',
        ...     location='outer',
        ...     ticks='both',
        ...     show_xlabels=False,
        ...     show_ylabels=False,
        ...     show_zlabels=False,
        ...     xtitle='Easting',
        ...     ytitle='Northing',
        ...     ztitle='Elevation',
        ... )
        >>> plotter.show()

        """
        self.remove_bounds_axes()

        if font_family is None:
            font_family = self._theme.font.family
        if font_size is None:
            font_size = self._theme.font.size
        if fmt is None:
            fmt = self._theme.font.fmt
        if fmt is None:
            fmt = '%.1f'  # fallback

        if 'xlabel' in kwargs:  # pragma: no cover
            xtitle = kwargs.pop('xlabel')
            warnings.warn(
                '`xlabel` is deprecated. Use `xtitle` instead.',
                PyVistaDeprecationWarning,
            )
        if 'ylabel' in kwargs:  # pragma: no cover
            ytitle = kwargs.pop('ylabel')
            warnings.warn(
                '`ylabel` is deprecated. Use `ytitle` instead.',
                PyVistaDeprecationWarning,
            )
        if 'zlabel' in kwargs:  # pragma: no cover
            ztitle = kwargs.pop('zlabel')
            warnings.warn(
                '`zlabel` is deprecated. Use `ztitle` instead.',
                PyVistaDeprecationWarning,
            )
        assert_empty_kwargs(**kwargs)

        color = Color(color, default_color=self._theme.font.color)

        if mesh is None and bounds is None:
            # Use the bounds of all data in the rendering window
            bounds = np.array(self.bounds)
        elif bounds is None:
            # otherwise, use the bounds of the mesh (if available)
            bounds = np.array(mesh.bounds)
        else:
            bounds = np.asanyarray(bounds, dtype=float)

        # create actor
        cube_axes_actor = pyvista.CubeAxesActor(
            self.camera,
            minor_ticks=minor_ticks,
            tick_location=ticks,
            x_title=xtitle,
            y_title=ytitle,
            z_title=ztitle,
            x_axis_visibility=show_xaxis,
            y_axis_visibility=show_yaxis,
            z_axis_visibility=show_zaxis,
            x_label_format=fmt,
            y_label_format=fmt,
            z_label_format=fmt,
            x_label_visibility=show_xlabels,
            y_label_visibility=show_ylabels,
            z_label_visibility=show_zlabels,
            n_xlabels=n_xlabels,
            n_ylabels=n_ylabels,
            n_zlabels=n_zlabels,
        )

        cube_axes_actor.use_2d_mode = use_2d or not np.allclose(self.scale, [1.0, 1.0, 1.0])

        if grid:
            grid = 'back' if grid is True else grid
            if not isinstance(grid, str):
                raise TypeError(f'`grid` must be a str, not {type(grid)}')
            grid = grid.lower()
            if grid in ('front', 'frontface'):
                cube_axes_actor.SetGridLineLocation(cube_axes_actor.VTK_GRID_LINES_CLOSEST)
            elif grid in ('both', 'all'):
                cube_axes_actor.SetGridLineLocation(cube_axes_actor.VTK_GRID_LINES_ALL)
            elif grid in ('back', True):
                cube_axes_actor.SetGridLineLocation(cube_axes_actor.VTK_GRID_LINES_FURTHEST)
            else:
                raise ValueError(f'`grid` must be either "front", "back, or, "all", not {grid}')
            # Only show user desired grid lines
            cube_axes_actor.SetDrawXGridlines(show_xaxis)
            cube_axes_actor.SetDrawYGridlines(show_yaxis)
            cube_axes_actor.SetDrawZGridlines(show_zaxis)
            # Set the colors
            cube_axes_actor.GetXAxesGridlinesProperty().SetColor(color.float_rgb)
            cube_axes_actor.GetYAxesGridlinesProperty().SetColor(color.float_rgb)
            cube_axes_actor.GetZAxesGridlinesProperty().SetColor(color.float_rgb)

        if isinstance(location, str):
            location = location.lower()
            if location in ('all'):
                cube_axes_actor.SetFlyModeToStaticEdges()
            elif location in ('origin'):
                cube_axes_actor.SetFlyModeToStaticTriad()
            elif location in ('outer'):
                cube_axes_actor.SetFlyModeToOuterEdges()
            elif location in ('default', 'closest', 'front'):
                cube_axes_actor.SetFlyModeToClosestTriad()
            elif location in ('furthest', 'back'):
                cube_axes_actor.SetFlyModeToFurthestTriad()
            else:
                raise ValueError(
                    f'Value of location ("{location}") should be either "all", "origin",'
                    ' "outer", "default", "closest", "front", "furthest", or "back".',
                )
        elif location is not None:
            raise TypeError('location must be a string')

        if isinstance(padding, (int, float)) and 0.0 <= padding < 1.0:
            if not np.any(np.abs(bounds) == np.inf):
                cushion = (
                    np.array(
                        [
                            np.abs(bounds[1] - bounds[0]),
                            np.abs(bounds[3] - bounds[2]),
                            np.abs(bounds[5] - bounds[4]),
                        ],
                    )
                    * padding
                )
                bounds[::2] -= cushion
                bounds[1::2] += cushion
        else:
            raise ValueError(f'padding ({padding}) not understood. Must be float between 0 and 1')
        cube_axes_actor.bounds = bounds

        # set axes ranges if input
        if axes_ranges is not None:
            if isinstance(axes_ranges, (Sequence, np.ndarray)):
                axes_ranges = np.asanyarray(axes_ranges)
            else:
                raise TypeError('Input axes_ranges must be a numeric sequence.')

            if not np.issubdtype(axes_ranges.dtype, np.number):
                raise TypeError('All of the elements of axes_ranges must be numbers.')

            # set the axes ranges
            if axes_ranges.shape != (6,):
                raise ValueError(
                    '`axes_ranges` must be passed as a (x_min, x_max, y_min, y_max, z_min, z_max) sequence.',
                )

            cube_axes_actor.x_axis_range = axes_ranges[0], axes_ranges[1]
            cube_axes_actor.y_axis_range = axes_ranges[2], axes_ranges[3]
            cube_axes_actor.z_axis_range = axes_ranges[4], axes_ranges[5]

        # set color
        cube_axes_actor.GetXAxesLinesProperty().SetColor(color.float_rgb)
        cube_axes_actor.GetYAxesLinesProperty().SetColor(color.float_rgb)
        cube_axes_actor.GetZAxesLinesProperty().SetColor(color.float_rgb)

        # set font
        font_family = parse_font_family(font_family)

        if not use_3d_text or not np.allclose(self.scale, [1.0, 1.0, 1.0]):
            use_3d_text = False
            cube_axes_actor.SetUseTextActor3D(False)
        else:
            cube_axes_actor.SetUseTextActor3D(True)

        props = [
            cube_axes_actor.GetTitleTextProperty(0),
            cube_axes_actor.GetTitleTextProperty(1),
            cube_axes_actor.GetTitleTextProperty(2),
            cube_axes_actor.GetLabelTextProperty(0),
            cube_axes_actor.GetLabelTextProperty(1),
            cube_axes_actor.GetLabelTextProperty(2),
        ]

        for prop in props:
            prop.SetColor(color.float_rgb)
            prop.SetFontFamily(font_family)
            prop.SetBold(bold)

            # this merely makes the font sharper
            if use_3d_text:
                prop.SetFontSize(50)

        # Note: font_size does nothing as a property, use SetScreenSize instead
        # Here, we normalize relative to 12 to give the user an illusion of
        # just changing the font size relative to a font size of 12. 10 is used
        # here since it's the default "screen size".
        cube_axes_actor.SetScreenSize(font_size / 12 * 10.0)

        if all_edges:
            self.add_bounding_box(color=color, corner_factor=corner_factor)

        self.add_actor(cube_axes_actor, reset_camera=False, pickable=False, render=render)
        self.cube_axes_actor = cube_axes_actor

        self.Modified()
        return cube_axes_actor

    def show_grid(self, **kwargs):
        """Show grid lines and bounds axes labels.

        A wrapped implementation of :func:`show_bounds()
        <pyvista.Renderer.show_bounds>` to change default behavior to use
        grid lines and showing the axes labels on the outer edges.

        This is intended to be similar to :func:`matplotlib.pyplot.grid`.

        Parameters
        ----------
        **kwargs : dict, optional
            See :func:`Renderer.show_bounds` for additional keyword
            arguments.

        Returns
        -------
        pyvista.CubeAxesActor
            Bounds actor.

        Examples
        --------
        >>> import pyvista as pv
        >>> mesh = pv.Cone()
        >>> pl = pv.Plotter()
        >>> _ = pl.add_mesh(mesh)
        >>> _ = pl.show_grid()
        >>> pl.show()

        """
        kwargs.setdefault('grid', 'back')
        kwargs.setdefault('location', 'outer')
        kwargs.setdefault('ticks', 'both')
        return self.show_bounds(**kwargs)

    def remove_bounding_box(self, render=True) -> None:
        """Remove bounding box.

        Parameters
        ----------
        render : bool, default: True
            Trigger a render once the bounding box is removed.

        Examples
        --------
        >>> import pyvista as pv
        >>> pl = pv.Plotter()
        >>> _ = pl.add_bounding_box()
        >>> pl.remove_bounding_box()

        """
        if hasattr(self, '_box_object'):
            actor = self.bounding_box_actor
            self.bounding_box_actor = None
            del self._box_object
            self.remove_actor(actor, reset_camera=False, render=render)
            self.Modified()

    def add_bounding_box(
        self,
        color='grey',
        corner_factor=0.5,
        line_width=None,
        opacity=1.0,
        render_lines_as_tubes=False,
        lighting=None,
        reset_camera=None,
        outline=True,
        culling='front',
    ):
        """Add an unlabeled and unticked box at the boundaries of plot.

        Useful for when wanting to plot outer grids while still
        retaining all edges of the boundary.

        Parameters
        ----------
        color : ColorLike, default: "grey"
            Color of all labels and axis titles.  Default white.
            Either a string, rgb sequence, or hex color string.  For
            example:

            * ``color='white'``
            * ``color='w'``
            * ``color=[1.0, 1.0, 1.0]``
            * ``color='#FFFFFF'``

        corner_factor : float, default: 0.5
            This is the factor along each axis to draw the default
            box. Default is 0.5 to show the full box.

        line_width : float, optional
            Thickness of lines.

        opacity : float, default: 1.0
            Opacity of mesh. Should be between 0 and 1.

        render_lines_as_tubes : bool, default: False
            Show lines as thick tubes rather than flat lines.  Control
            the width with ``line_width``.

        lighting : bool, optional
            Enable or disable directional lighting for this actor.

        reset_camera : bool, optional
            Reset camera position when ``True`` to include all actors.

        outline : bool, default: True
            Default is ``True``. when ``False``, a box with faces is
            shown with the specified culling.

        culling : str, default: "front"
            Does not render faces on the bounding box that are culled. Options
            are ``'front'`` or ``'back'``.

        Returns
        -------
        vtk.vtkActor
            VTK actor of the bounding box.

        See Also
        --------
        pyvista.DataSetFilter.bounding_box
            Create a bounding box or oriented bounding box for a dataset.

        Examples
        --------
        >>> import pyvista as pv
        >>> pl = pv.Plotter()
        >>> _ = pl.add_mesh(pv.Sphere())
        >>> _ = pl.add_bounding_box(line_width=5, color='black')
        >>> pl.show()

        """
        if lighting is None:
            lighting = self._theme.lighting

        self.remove_bounding_box()
        if outline:
            self._bounding_box = _vtk.vtkOutlineCornerSource()
            self._bounding_box.SetCornerFactor(corner_factor)
        else:
            self._bounding_box = _vtk.vtkCubeSource()  # type: ignore[assignment]
        self._bounding_box.SetBounds(self.bounds)
        self._bounding_box.Update()
        self._box_object = wrap(self._bounding_box.GetOutput())
        name = f'BoundingBox({hex(id(self._box_object))})'

        mapper = _vtk.vtkDataSetMapper()
        mapper.SetInputData(self._box_object)
        self.bounding_box_actor, prop = self.add_actor(
            mapper,
            reset_camera=reset_camera,
            name=name,
            culling=culling,
            pickable=False,
        )

        prop.SetColor(Color(color, default_color=self._theme.outline_color).float_rgb)
        prop.SetOpacity(opacity)
        if render_lines_as_tubes:
            prop.SetRenderLinesAsTubes(render_lines_as_tubes)

        # lighting display style
        if lighting is False:
            prop.LightingOff()

        # set line thickness
        if line_width:
            prop.SetLineWidth(line_width)

        prop.SetRepresentationToSurface()
        self.Modified()
        return self.bounding_box_actor

    def add_floor(
        self,
        face='-z',
        i_resolution=10,
        j_resolution=10,
        color=None,
        line_width=None,
        opacity=1.0,
        show_edges=False,
        lighting=False,
        edge_color=None,
        reset_camera=None,
        pad=0.0,
        offset=0.0,
        pickable=False,
        store_floor_kwargs=True,
    ):
        """Show a floor mesh.

        This generates planes at the boundaries of the scene to behave
        like floors or walls.

        Parameters
        ----------
        face : str, default: "-z"
            The face at which to place the plane. Options are
            (``'-z'``, ``'-y'``, ``'-x'``, ``'+z'``, ``'+y'``, and
            ``'+z'``). Where the ``-/+`` sign indicates on which side of
            the axis the plane will lie.  For example, ``'-z'`` would
            generate a floor on the XY-plane and the bottom of the
            scene (minimum z).

        i_resolution : int, default: 10
            Number of points on the plane in the i direction.

        j_resolution : int, default: 10
            Number of points on the plane in the j direction.

        color : ColorLike, optional
            Color of all labels and axis titles.  Default gray.
            Either a string, rgb list, or hex color string.

        line_width : int, optional
            Thickness of the edges. Only if ``show_edges`` is
            ``True``.

        opacity : float, default: 1.0
            The opacity of the generated surface.

        show_edges : bool, default: False
            Flag on whether to show the mesh edges for tiling.

        line_width : float, default: False
            Thickness of lines.  Only valid for wireframe and surface
            representations.

        lighting : bool, default: False
            Enable or disable view direction lighting.

        edge_color : ColorLike, optional
            Color of the edges of the mesh.

        reset_camera : bool, optional
            Resets the camera when ``True`` after adding the floor.

        pad : float, default: 0.0
            Percentage padding between 0 and 1.

        offset : float, default: 0.0
            Percentage offset along plane normal.

        pickable : bool, default: false
            Make this floor actor pickable in the renderer.

        store_floor_kwargs : bool, default: True
            Stores the keyword arguments used when adding this floor.
            Useful when updating the bounds and regenerating the
            floor.

        Returns
        -------
        vtk.vtkActor
            VTK actor of the floor.

        Examples
        --------
        Add a floor below a sphere and plot it.

        >>> import pyvista as pv
        >>> pl = pv.Plotter()
        >>> actor = pl.add_mesh(pv.Sphere())
        >>> actor = pl.add_floor()
        >>> pl.show()

        """
        if store_floor_kwargs:
            kwargs = locals()
            kwargs.pop('self')
            self._floor_kwargs.append(kwargs)
        ranges = np.ptp(np.array(self.bounds).reshape(-1, 2), axis=1)
        ranges += ranges * pad
        center = np.array(self.center)
        if face.lower() in '-z':
            center[2] = self.bounds.z_min - (ranges[2] * offset)
            normal = (0, 0, 1)
            i_size = ranges[0]
            j_size = ranges[1]
        elif face.lower() in '-y':
            center[1] = self.bounds.y_min - (ranges[1] * offset)
            normal = (0, 1, 0)
            i_size = ranges[2]
            j_size = ranges[0]
        elif face.lower() in '-x':
            center[0] = self.bounds.x_min - (ranges[0] * offset)
            normal = (1, 0, 0)
            i_size = ranges[2]
            j_size = ranges[1]
        elif face.lower() in '+z':
            center[2] = self.bounds.z_max + (ranges[2] * offset)
            normal = (0, 0, -1)
            i_size = ranges[0]
            j_size = ranges[1]
        elif face.lower() in '+y':
            center[1] = self.bounds.y_max + (ranges[1] * offset)
            normal = (0, -1, 0)
            i_size = ranges[2]
            j_size = ranges[0]
        elif face.lower() in '+x':
            center[0] = self.bounds.x_max + (ranges[0] * offset)
            normal = (-1, 0, 0)
            i_size = ranges[2]
            j_size = ranges[1]
        else:
            raise NotImplementedError(f'Face ({face}) not implemented')
        self._floor = pyvista.Plane(
            center=center,
            direction=normal,
            i_size=i_size,
            j_size=j_size,
            i_resolution=i_resolution,
            j_resolution=j_resolution,
        )
        self._floor.clear_data()

        if lighting is None:
            lighting = self._theme.lighting

        self.remove_bounding_box()
        mapper = DataSetMapper()
        mapper.SetInputData(self._floor)
        actor, prop = self.add_actor(
            mapper,
            reset_camera=reset_camera,
            name=f'Floor({face})',
            pickable=pickable,
        )

        prop.SetColor(Color(color, default_color=self._theme.floor_color).float_rgb)
        prop.SetOpacity(opacity)

        # edge display style
        if show_edges:
            prop.EdgeVisibilityOn()
        prop.SetEdgeColor(Color(edge_color, default_color=self._theme.edge_color).float_rgb)

        # lighting display style
        if lighting is False:
            prop.LightingOff()

        # set line thickness
        if line_width:
            prop.SetLineWidth(line_width)

        prop.SetRepresentationToSurface()
        self._floors.append(actor)
        return actor

    def remove_floors(self, clear_kwargs=True, render=True) -> None:
        """Remove all floor actors.

        Parameters
        ----------
        clear_kwargs : bool, default: True
            Clear default floor arguments.

        render : bool, default: True
            Render upon removing the floor.

        Examples
        --------
        Add a floor below a sphere, remove it, and then plot it.

        >>> import pyvista as pv
        >>> pl = pv.Plotter()
        >>> actor = pl.add_mesh(pv.Sphere())
        >>> actor = pl.add_floor()
        >>> pl.remove_floors()
        >>> pl.show()

        """
<<<<<<< HEAD
        if hasattr(self, '_floor') and self._floor is not None:
            self._floor.ReleaseData()
=======
        if getattr(self, '_floor', None) is not None:
            self._floor.ReleaseData()  # type: ignore[union-attr]
>>>>>>> ce67ca8f
            self._floor = None
        for actor in self._floors:
            self.remove_actor(actor, reset_camera=False, render=render)
        self._floors.clear()
        if clear_kwargs:
            self._floor_kwargs.clear()

    def remove_bounds_axes(self) -> None:
        """Remove bounds axes.

        Examples
        --------
        >>> import pyvista as pv
        >>> pl = pv.Plotter(shape=(1, 2))
        >>> pl.subplot(0, 0)
        >>> actor = pl.add_mesh(pv.Sphere())
        >>> actor = pl.show_bounds(grid='front', location='outer')
        >>> pl.subplot(0, 1)
        >>> actor = pl.add_mesh(pv.Sphere())
        >>> actor = pl.show_bounds(grid='front', location='outer')
        >>> actor = pl.remove_bounds_axes()
        >>> pl.show()

        """
        if self.cube_axes_actor is not None:
            self.remove_actor(self.cube_axes_actor)
            self.cube_axes_actor = None
            self.Modified()

    def add_light(self, light):
        """Add a light to the renderer.

        Parameters
        ----------
        light : vtk.vtkLight or pyvista.Light
            Light to add.

        """
        # convert from a vtk type if applicable
        if isinstance(light, _vtk.vtkLight) and not isinstance(light, pyvista.Light):
            light = pyvista.Light.from_vtk(light)

        if not isinstance(light, pyvista.Light):
            raise TypeError(f'Expected Light instance, got {type(light).__name__} instead.')
        self._lights.append(light)
        self.AddLight(light)
        self.Modified()

        # we add the renderer to add/remove the light actor if
        # positional or cone angle is modified
        light.add_renderer(self)

    @property
    def lights(self):  # numpydoc ignore=RT01
        """Return a list of all lights in the renderer.

        Returns
        -------
        list
            Lights in the renderer.

        Examples
        --------
        >>> import pyvista as pv
        >>> pl = pv.Plotter()
        >>> pl.renderer.lights  # doctest:+SKIP
        [<Light (Headlight) at ...>,
         <Light (Camera Light) at 0x7f1dd8155760>,
         <Light (Camera Light) at 0x7f1dd8155340>,
         <Light (Camera Light) at 0x7f1dd8155460>,
         <Light (Camera Light) at 0x7f1dd8155f40>]

        """
        return list(self.GetLights())  # type: ignore[call-overload]

    def remove_all_lights(self) -> None:
        """Remove all lights from the renderer."""
        self.RemoveAllLights()
        self._lights.clear()

    def clear_actors(self) -> None:
        """Remove all actors (keep lights and properties)."""
        if self._actors:
            for actor in list(self._actors):
                with contextlib.suppress(KeyError):
                    self.remove_actor(actor, reset_camera=False, render=False)
            self.Modified()

    def clear(self) -> None:
        """Remove all actors and properties."""
        self.clear_actors()
        if self._charts is not None:
            self._charts.deep_clean()
        self.remove_all_lights()
        self.RemoveAllViewProps()
        self.Modified()

        self._scalar_bar_slots = set(range(MAX_N_COLOR_BARS))
        self._scalar_bar_slot_lookup = {}

    def set_focus(self, point) -> None:
        """Set focus to a point.

        Parameters
        ----------
        point : sequence[float]
            Cartesian point to focus on in the form of ``[x, y, z]``.

        Examples
        --------
        >>> import pyvista as pv
        >>> mesh = pv.Cube()
        >>> pl = pv.Plotter()
        >>> _ = pl.add_mesh(mesh, show_edges=True)
        >>> _ = pl.add_point_labels([mesh.points[1]], ["Focus"])
        >>> _ = pl.camera  # this initializes the camera
        >>> pl.set_focus(mesh.points[1])
        >>> pl.show()

        """
        if isinstance(point, np.ndarray) and point.ndim != 1:
            point = point.ravel()
        self.camera.focal_point = scale_point(self.camera, point, invert=False)
        self.camera_set = True
        self.Modified()

    def set_position(self, point, reset=False, render=True) -> None:
        """Set camera position to a point.

        Parameters
        ----------
        point : sequence
            Cartesian point to focus on in the form of ``[x, y, z]``.

        reset : bool, default: False
            Whether to reset the camera after setting the camera
            position.

        render : bool, default: True
            If the render window is being shown, trigger a render
            after setting the position.

        Examples
        --------
        Move the camera far away to ``[7, 7, 7]``.

        >>> import pyvista as pv
        >>> mesh = pv.Cube()
        >>> pl = pv.Plotter()
        >>> _ = pl.add_mesh(mesh, show_edges=True)
        >>> pl.set_position([7, 7, 7])
        >>> pl.show()

        """
        if isinstance(point, np.ndarray) and point.ndim != 1:
            point = point.ravel()
        self.camera.position = scale_point(self.camera, point, invert=False)
        if reset:
            self.reset_camera(render=render)
        self.camera_set = True
        self.Modified()

    def set_viewup(self, vector, reset=True, render=True) -> None:
        """Set camera viewup vector.

        Parameters
        ----------
        vector : sequence[float]
            New camera viewup vector.

        reset : bool, default: True
            Whether to reset the camera after setting the camera
            position.

        render : bool, default: True
            If the render window is being shown, trigger a render
            after setting the viewup.

        Examples
        --------
        Look from the top down by setting view up to ``[0, 1, 0]``.
        Notice how the y-axis appears vertical.

        >>> from pyvista import demos
        >>> pl = demos.orientation_plotter()
        >>> pl.set_viewup([0, 1, 0])
        >>> pl.show()

        """
        if isinstance(vector, np.ndarray) and vector.ndim != 1:
            vector = vector.ravel()

        self.camera.up = vector
        if reset:
            self.reset_camera(render=render)

        self.camera_set = True
        self.Modified()

    def enable_parallel_projection(self) -> None:
        """Enable parallel projection.

        The camera will have a parallel projection. Parallel projection is
        often useful when viewing images or 2D datasets.

        See Also
        --------
        pyvista.Plotter.enable_2d_style

        Examples
        --------
        >>> import pyvista as pv
        >>> from pyvista import demos
        >>> pl = pv.demos.orientation_plotter()
        >>> pl.enable_parallel_projection()
        >>> pl.show()

        """
        # Fix the 'reset camera' effect produced by the VTK when parallel
        # projection is enabled.
        angle = np.radians(self.camera.view_angle)
        self.camera.parallel_scale = self.camera.distance * np.sin(0.5 * angle)

        self.camera.enable_parallel_projection()
        self.Modified()

    def disable_parallel_projection(self) -> None:
        """Reset the camera to use perspective projection.

        Examples
        --------
        >>> import pyvista as pv
        >>> from pyvista import demos
        >>> pl = pv.demos.orientation_plotter()
        >>> pl.disable_parallel_projection()
        >>> pl.show()

        """
        # Fix the 'reset camera' effect produced by the VTK when parallel
        # projection is disabled.
        focus = self.camera.focal_point
        angle = np.radians(self.camera.view_angle)
        distance = self.camera.parallel_scale / np.sin(0.5 * angle)
        direction = self.camera.direction
        x = focus[0] - distance * direction[0]
        y = focus[1] - distance * direction[1]
        z = focus[2] - distance * direction[2]
        self.camera.position = (x, y, z)
        self.ResetCameraClippingRange()

        self.camera.disable_parallel_projection()
        self.Modified()

    @property
    def parallel_projection(self):  # numpydoc ignore=RT01
        """Return parallel projection state of active render window.

        Examples
        --------
        >>> import pyvista as pv
        >>> pl = pv.Plotter()
        >>> pl.parallel_projection = False
        >>> pl.parallel_projection
        False

        """
        return self.camera.parallel_projection

    @parallel_projection.setter
    def parallel_projection(self, state) -> None:  # numpydoc ignore=GL08
        self.camera.parallel_projection = state
        self.Modified()

    @property
    def parallel_scale(self):  # numpydoc ignore=RT01
        """Return parallel scale of active render window.

        Examples
        --------
        >>> import pyvista as pv
        >>> pl = pv.Plotter()
        >>> pl.parallel_scale = 2

        """
        return self.camera.parallel_scale

    @parallel_scale.setter
    def parallel_scale(self, value) -> None:  # numpydoc ignore=GL08
        self.camera.parallel_scale = value
        self.Modified()

    def remove_actor(self, actor, reset_camera=False, render=True):
        """Remove an actor from the Renderer.

        Parameters
        ----------
        actor : str, vtk.vtkActor, list or tuple
            If the type is ``str``, removes the previously added actor
            with the given name. If the type is ``vtk.vtkActor``,
            removes the actor if it's previously added to the
            Renderer. If ``list`` or ``tuple``, removes iteratively
            each actor.

        reset_camera : bool, optional
            Resets camera so all actors can be seen.

        render : bool, optional
            Render upon actor removal.  Set this to ``False`` to stop
            the render window from rendering when an actor is removed.

        Returns
        -------
        bool
            ``True`` when actor removed.  ``False`` when actor has not
            been removed.

        Examples
        --------
        Add two meshes to a plotter and then remove the sphere actor.

        >>> import pyvista as pv
        >>> mesh = pv.Cube()
        >>> pl = pv.Plotter()
        >>> cube_actor = pl.add_mesh(pv.Cube(), show_edges=True)
        >>> sphere_actor = pl.add_mesh(pv.Sphere(), show_edges=True)
        >>> _ = pl.remove_actor(cube_actor)
        >>> pl.show()

        """
        name = None
        if isinstance(actor, str):
            name = actor
            keys = list(self._actors.keys())
            names = [k for k in keys if k.startswith(f'{name}-')]
            if len(names) > 0:
                self.remove_actor(names, reset_camera=reset_camera, render=render)
            try:
                actor = self._actors[name]
            except KeyError:
                # If actor of that name is not present then return success
                return False
        if isinstance(actor, Iterable):
            success = False
            for a in actor:
                rv = self.remove_actor(a, reset_camera=reset_camera, render=render)
                if rv or success:
                    success = True
            return success
        if actor is None:
            return False

        # remove any labels associated with the actor
        self._labels.pop(actor.GetAddressAsString(''), None)

        # ensure any scalar bars associated with this actor are removed
        with contextlib.suppress(AttributeError, ReferenceError):
            self.parent.scalar_bars._remove_mapper_from_plotter(actor)
        self.RemoveActor(actor)

        if name is None:
            for k, v in self._actors.items():
                if v == actor:
                    name = k
        self._actors.pop(name, None)
        self.update_bounds_axes()
        if reset_camera or not self.camera_set and reset_camera is None:
            self.reset_camera(render=render)
        elif render:
            self.parent.render()

        self.Modified()
        return True

    def set_scale(
        self, xscale=None, yscale=None, zscale=None, reset_camera=True, render=True
    ) -> None:
        """Scale all the actors in the scene.

        Scaling in performed independently on the X, Y and z-axis.
        A scale of zero is illegal and will be replaced with one.

        .. warning::
            Setting the scale on the renderer is a convenience method to
            individually scale each of the actors in the scene. If a scale
            was set on an actor previously, it will be reset to the scale
            of this Renderer.

        Parameters
        ----------
        xscale : float, optional
            Scaling in the x direction.  Default is ``None``, which
            does not change existing scaling.

        yscale : float, optional
            Scaling in the y direction.  Default is ``None``, which
            does not change existing scaling.

        zscale : float, optional
            Scaling in the z direction.  Default is ``None``, which
            does not change existing scaling.

        reset_camera : bool, default: True
            Resets camera so all actors can be seen.

        render : bool, default: True
            If the render window is being shown, trigger a render
            after setting the scale.

        Examples
        --------
        Set the scale in the z direction to be 2 times that of
        nominal.  Leave the other axes unscaled.

        >>> import pyvista as pv
        >>> pl = pv.Plotter()
        >>> pl.set_scale(zscale=2)
        >>> _ = pl.add_mesh(pv.Sphere())  # perfect sphere
        >>> pl.show()

        """
        if xscale is None:
            xscale = self.scale[0]
        if yscale is None:
            yscale = self.scale[1]
        if zscale is None:
            zscale = self.scale[2]
        self.scale = [xscale, yscale, zscale]

        # Reset all actors to match this scale
        for actor in self.actors.values():
            if hasattr(actor, 'SetScale'):
                actor.SetScale(self.scale)

        self.parent.render()
        if reset_camera:
            self.update_bounds_axes()
            self.reset_camera(render=render)
        self.Modified()

    def get_default_cam_pos(self, negative=False):
        """Return the default focal points and viewup.

        Uses ResetCamera to make a useful view.

        Parameters
        ----------
        negative : bool, default: False
            View from the opposite direction.

        Returns
        -------
        list
            List of camera position:

            * Position
            * Focal point
            * View up

        """
        focal_pt = self.center
        if any(np.isnan(focal_pt)):
            focal_pt = (0.0, 0.0, 0.0)
        position = np.array(self._theme.camera.position).astype(float)
        if negative:
            position *= -1
        position = position / np.array(self.scale).astype(float)
        return [position + np.array(focal_pt), focal_pt, self._theme.camera.viewup]

    def update_bounds_axes(self) -> None:
        """Update the bounds axes of the render window."""
        if (
            hasattr(self, '_box_object')
            and self._box_object is not None
            and self.bounding_box_actor is not None
        ):
            if not np.allclose(self._box_object.bounds, self.bounds):  # type: ignore[union-attr]
                color = self.bounding_box_actor.GetProperty().GetColor()
                self.remove_bounding_box()
                self.add_bounding_box(color=color)
                self.remove_floors(clear_kwargs=False)
                for floor_kwargs in self._floor_kwargs:
                    floor_kwargs['store_floor_kwargs'] = False
                    self.add_floor(**floor_kwargs)
        if self.cube_axes_actor is not None:
            self.cube_axes_actor.update_bounds(self.bounds)
            if not np.allclose(self.scale, [1.0, 1.0, 1.0]):
                self.cube_axes_actor.SetUse2DMode(True)
            else:
                self.cube_axes_actor.SetUse2DMode(False)
            self.Modified()

    def reset_camera(self, render=True, bounds=None) -> None:
        """Reset the camera of the active render window.

        The camera slides along the vector defined from camera
        position to focal point until all of the actors can be seen.

        Parameters
        ----------
        render : bool, default: True
            Trigger a render after resetting the camera.

        bounds : iterable(int), optional
            Automatically set up the camera based on a specified bounding box
            ``(x_min, x_max, y_min, y_max, z_min, z_max)``.

        Examples
        --------
        Add a mesh and place the camera position too close to the
        mesh.  Then reset the camera and show the mesh.

        >>> import pyvista as pv
        >>> pl = pv.Plotter()
        >>> actor = pl.add_mesh(pv.Sphere(), show_edges=True)
        >>> pl.set_position((0, 0.1, 0.1))
        >>> pl.reset_camera()
        >>> pl.show()

        """
        if bounds is not None:
            self.ResetCamera(*bounds)
        else:
            self.ResetCamera()

        self.reset_camera_clipping_range()

        if render:
            self.parent.render()
        self.Modified()

    def isometric_view(self) -> None:
        """Reset the camera to a default isometric view.

        DEPRECATED: Please use ``view_isometric``.

        """
        self.view_isometric()

    def view_isometric(self, negative=False, render=True, bounds=None) -> None:
        """Reset the camera to a default isometric view.

        The view will show all the actors in the scene.

        Parameters
        ----------
        negative : bool, default: False
            View from the other isometric direction.

        render : bool, default: True
            If the render window is being shown, trigger a render
            after setting the camera position.

        bounds : iterable(int), optional
            Automatically set up the camera based on a specified bounding box
            ``(x_min, x_max, y_min, y_max, z_min, z_max)``.

        Examples
        --------
        Isometric view.

        >>> from pyvista import demos
        >>> pl = demos.orientation_plotter()
        >>> pl.view_isometric()
        >>> pl.show()

        Negative isometric view.

        >>> from pyvista import demos
        >>> pl = demos.orientation_plotter()
        >>> pl.view_isometric(negative=True)
        >>> pl.show()

        """
        position = self.get_default_cam_pos(negative=negative)
        self.camera_position = CameraPosition(*position)
        self.camera_set = negative
        self.reset_camera(render=render, bounds=bounds)

    def view_vector(self, vector, viewup=None, render=True, bounds=None) -> None:
        """Point the camera in the direction of the given vector.

        Parameters
        ----------
        vector : sequence[float]
            Direction to point the camera in.

        viewup : sequence[float], optional
            Sequence describing the view up of the camera.

        render : bool, default: True
            If the render window is being shown, trigger a render
            after setting the camera position.

        bounds : iterable(int), optional
            Automatically set up the camera based on a specified bounding box
            ``(x_min, x_max, y_min, y_max, z_min, z_max)``.

        """
        focal_pt = self.center
        if viewup is None:
            viewup = self._theme.camera.viewup
        cpos = CameraPosition(vector + np.array(focal_pt), focal_pt, viewup)
        self.camera_position = cpos
        self.reset_camera(render=render, bounds=bounds)

    def view_xy(self, negative=False, render=True, bounds=None) -> None:
        """View the XY plane.

        Parameters
        ----------
        negative : bool, default: False
            View from the opposite direction.

        render : bool, default: True
            If the render window is being shown, trigger a render
            after setting the camera position.

        bounds : iterable(int), optional
            Automatically set up the camera based on a specified bounding box
            ``(x_min, x_max, y_min, y_max, z_min, z_max)``.

        Examples
        --------
        View the XY plane of a built-in mesh example.

        >>> from pyvista import examples
        >>> import pyvista as pv
        >>> airplane = examples.load_airplane()
        >>> pl = pv.Plotter()
        >>> _ = pl.add_mesh(airplane)
        >>> pl.view_xy()
        >>> pl.show()

        """
        self.view_vector(*view_vectors('xy', negative=negative), render=render, bounds=bounds)

    def view_yx(self, negative=False, render=True, bounds=None) -> None:
        """View the YX plane.

        Parameters
        ----------
        negative : bool, default: False
            View from the opposite direction.

        render : bool, default: True
            If the render window is being shown, trigger a render
            after setting the camera position.

        bounds : iterable(int), optional
            Automatically set up the camera based on a specified bounding box
            ``(x_min, x_max, y_min, y_max, z_min, z_max)``.

        Examples
        --------
        View the YX plane of a built-in mesh example.

        >>> from pyvista import examples
        >>> import pyvista as pv
        >>> airplane = examples.load_airplane()
        >>> pl = pv.Plotter()
        >>> _ = pl.add_mesh(airplane)
        >>> pl.view_yx()
        >>> pl.show()

        """
        self.view_vector(*view_vectors('yx', negative=negative), render=render, bounds=bounds)

    def view_xz(self, negative=False, render=True, bounds=None) -> None:
        """View the XZ plane.

        Parameters
        ----------
        negative : bool, default: False
            View from the opposite direction.

        render : bool, default: True
            If the render window is being shown, trigger a render
            after setting the camera position.

        bounds : iterable(int), optional
            Automatically set up the camera based on a specified bounding box
            ``(x_min, x_max, y_min, y_max, z_min, z_max)``.

        Examples
        --------
        View the XZ plane of a built-in mesh example.

        >>> from pyvista import examples
        >>> import pyvista as pv
        >>> airplane = examples.load_airplane()
        >>> pl = pv.Plotter()
        >>> _ = pl.add_mesh(airplane)
        >>> pl.view_xz()
        >>> pl.show()

        """
        self.view_vector(*view_vectors('xz', negative=negative), render=render, bounds=bounds)

    def view_zx(self, negative=False, render=True, bounds=None) -> None:
        """View the ZX plane.

        Parameters
        ----------
        negative : bool, default: False
            View from the opposite direction.

        render : bool, default: True
            If the render window is being shown, trigger a render
            after setting the camera position.

        bounds : iterable(int), optional
            Automatically set up the camera based on a specified bounding box
            ``(x_min, x_max, y_min, y_max, z_min, z_max)``.

        Examples
        --------
        View the ZX plane of a built-in mesh example.

        >>> from pyvista import examples
        >>> import pyvista as pv
        >>> airplane = examples.load_airplane()
        >>> pl = pv.Plotter()
        >>> _ = pl.add_mesh(airplane)
        >>> pl.view_zx()
        >>> pl.show()

        """
        self.view_vector(*view_vectors('zx', negative=negative), render=render, bounds=bounds)

    def view_yz(self, negative=False, render=True, bounds=None) -> None:
        """View the YZ plane.

        Parameters
        ----------
        negative : bool, default: False
            View from the opposite direction.

        render : bool, default: True
            If the render window is being shown, trigger a render
            after setting the camera position.

        bounds : iterable(int), optional
            Automatically set up the camera based on a specified bounding box
            ``(x_min, x_max, y_min, y_max, z_min, z_max)``.

        Examples
        --------
        View the YZ plane of a built-in mesh example.

        >>> from pyvista import examples
        >>> import pyvista as pv
        >>> airplane = examples.load_airplane()
        >>> pl = pv.Plotter()
        >>> _ = pl.add_mesh(airplane)
        >>> pl.view_yz()
        >>> pl.show()

        """
        self.view_vector(*view_vectors('yz', negative=negative), render=render, bounds=bounds)

    def view_zy(self, negative=False, render=True, bounds=None) -> None:
        """View the ZY plane.

        Parameters
        ----------
        negative : bool, default: False
            View from the opposite direction.

        render : bool, default: True
            If the render window is being shown, trigger a render
            after setting the camera position.

        bounds : iterable(int), optional
            Automatically set up the camera based on a specified bounding box
            ``(x_min, x_max, y_min, y_max, z_min, z_max)``.

        Examples
        --------
        View the ZY plane of a built-in mesh example.

        >>> from pyvista import examples
        >>> import pyvista as pv
        >>> airplane = examples.load_airplane()
        >>> pl = pv.Plotter()
        >>> _ = pl.add_mesh(airplane)
        >>> pl.view_zy()
        >>> pl.show()

        """
        self.view_vector(*view_vectors('zy', negative=negative), render=render, bounds=bounds)

    def disable(self) -> None:
        """Disable this renderer's camera from being interactive."""
        self.SetInteractive(0)

    def enable(self) -> None:
        """Enable this renderer's camera to be interactive."""
        self.SetInteractive(1)

    def add_blurring(self) -> None:
        """Add blurring.

        This can be added several times to increase the degree of blurring.

        Examples
        --------
        Add two blurring passes to the plotter and show it.

        >>> import pyvista as pv
        >>> pl = pv.Plotter()
        >>> _ = pl.add_mesh(pv.Sphere(), show_edges=True)
        >>> pl.add_blurring()
        >>> pl.add_blurring()
        >>> pl.show()

        See :ref:`blur_example` for a full example using this method.

        """
        self._render_passes.add_blur_pass()

    def remove_blurring(self) -> None:
        """Remove a single blurring pass.

        You will need to run this multiple times to remove all blurring passes.

        Examples
        --------
        >>> import pyvista as pv
        >>> pl = pv.Plotter()
        >>> _ = pl.add_mesh(pv.Sphere())
        >>> pl.add_blurring()
        >>> pl.remove_blurring()
        >>> pl.show()

        """
        self._render_passes.remove_blur_pass()

    def enable_depth_of_field(self, automatic_focal_distance=True) -> None:
        """Enable depth of field plotting.

        Parameters
        ----------
        automatic_focal_distance : bool, default: True
            Use automatic focal distance calculation. When enabled, the center
            of the viewport will always be in focus regardless of where the
            focal point is.

        Examples
        --------
        Create five spheres and demonstrate the effect of depth of field.

        >>> import pyvista as pv
        >>> from pyvista import examples
        >>> pl = pv.Plotter(lighting="three lights")
        >>> pl.background_color = "w"
        >>> for i in range(5):
        ...     mesh = pv.Sphere(center=(-i * 4, 0, 0))
        ...     color = [0, 255 - i * 20, 30 + i * 50]
        ...     _ = pl.add_mesh(
        ...         mesh,
        ...         show_edges=False,
        ...         pbr=True,
        ...         metallic=1.0,
        ...         color=color,
        ...     )
        ...
        >>> pl.camera.zoom(1.8)
        >>> pl.camera_position = [
        ...     (4.74, 0.959, 0.525),
        ...     (0.363, 0.3116, 0.132),
        ...     (-0.088, -0.0075, 0.996),
        ... ]
        >>> pl.enable_depth_of_field()
        >>> pl.show()

        See :ref:`depth_of_field_example` for a full example using this method.

        """
        self._render_passes.enable_depth_of_field_pass(automatic_focal_distance)

    def disable_depth_of_field(self) -> None:
        """Disable depth of field plotting.

        Examples
        --------
        >>> import pyvista as pv
        >>> pl = pv.Plotter(lighting="three lights")
        >>> pl.enable_depth_of_field()
        >>> pl.disable_depth_of_field()

        """
        self._render_passes.disable_depth_of_field_pass()

    def enable_eye_dome_lighting(self) -> None:
        """Enable eye dome lighting (EDL).

        Returns
        -------
        vtk.vtkOpenGLRenderer
            VTK renderer with eye dome lighting pass.

        Examples
        --------
        >>> import pyvista as pv
        >>> pl = pv.Plotter()
        >>> _ = pl.enable_eye_dome_lighting()

        """
        self._render_passes.enable_edl_pass()

    def disable_eye_dome_lighting(self) -> None:
        """Disable eye dome lighting (EDL).

        Examples
        --------
        >>> import pyvista as pv
        >>> pl = pv.Plotter()
        >>> pl.disable_eye_dome_lighting()

        """
        self._render_passes.disable_edl_pass()

    def enable_shadows(self) -> None:
        """Enable shadows.

        Examples
        --------
        First, plot without shadows enabled (default)

        >>> import pyvista as pv
        >>> mesh = pv.Sphere()
        >>> pl = pv.Plotter(lighting='none', window_size=(1000, 1000))
        >>> light = pv.Light()
        >>> light.set_direction_angle(20, -20)
        >>> pl.add_light(light)
        >>> _ = pl.add_mesh(mesh, color='white', smooth_shading=True)
        >>> _ = pl.add_mesh(pv.Box((-1.2, -1, -1, 1, -1, 1)))
        >>> pl.show()

        Now, enable shadows.

        >>> import pyvista as pv
        >>> mesh = pv.Sphere()
        >>> pl = pv.Plotter(lighting='none', window_size=(1000, 1000))
        >>> light = pv.Light()
        >>> light.set_direction_angle(20, -20)
        >>> pl.add_light(light)
        >>> _ = pl.add_mesh(mesh, color='white', smooth_shading=True)
        >>> _ = pl.add_mesh(pv.Box((-1.2, -1, -1, 1, -1, 1)))
        >>> pl.enable_shadows()
        >>> pl.show()

        """
        self._render_passes.enable_shadow_pass()

    def disable_shadows(self) -> None:
        """Disable shadows.

        Examples
        --------
        >>> import pyvista as pv
        >>> pl = pv.Plotter()
        >>> pl.disable_shadows()

        """
        self._render_passes.disable_shadow_pass()

    def enable_ssao(self, radius=0.5, bias=0.005, kernel_size=256, blur=True) -> None:
        """Enable surface space ambient occlusion (SSAO).

        SSAO can approximate shadows more efficiently than ray-tracing
        and produce similar results. Use this when you wish to plot the
        occlusion effect that nearby meshes have on each other by blocking
        nearby light sources.

        See `Kitware: Screen-Space Ambient Occlusion
        <https://www.kitware.com/ssao/>`_ for more details

        Parameters
        ----------
        radius : float, default: 0.5
            Neighbor pixels considered when computing the occlusion.

        bias : float, default: 0.005
            Tolerance factor used when comparing pixel depth.

        kernel_size : int, default: 256
            Number of samples used. This controls the quality where a higher
            number increases the quality at the expense of computation time.

        blur : bool, default: True
            Controls if occlusion buffer should be blurred before combining it
            with the color buffer.

        Examples
        --------
        Generate a :class:`pyvista.UnstructuredGrid` with many tetrahedrons
        nearby each other and plot it without SSAO.

        >>> import pyvista as pv
        >>> ugrid = pv.ImageData(dimensions=(3, 2, 2)).to_tetrahedra(12)
        >>> exploded = ugrid.explode()
        >>> exploded.plot()

        Enable SSAO with the default parameters.

        >>> pl = pv.Plotter()
        >>> _ = pl.add_mesh(exploded)
        >>> pl.enable_ssao()
        >>> pl.show()

        """
        self._render_passes.enable_ssao_pass(radius, bias, kernel_size, blur)

    def disable_ssao(self) -> None:
        """Disable surface space ambient occlusion (SSAO)."""
        self._render_passes.disable_ssao_pass()

    def get_pick_position(self):
        """Get the pick position/area as ``x0, y0, x1, y1``.

        Returns
        -------
        tuple
            Pick position as ``x0, y0, x1, y1``.

        """
        x0 = int(self.GetPickX1())
        x1 = int(self.GetPickX2())
        y0 = int(self.GetPickY1())
        y1 = int(self.GetPickY2())
        return x0, y0, x1, y1

    def set_background(self, color, top=None, right=None, side=None, corner=None):
        """Set the background color of this renderer.

        Parameters
        ----------
        color : ColorLike, optional
            Either a string, rgb list, or hex color string.  Defaults
            to theme default.  For example:

            * ``color='white'``
            * ``color='w'``
            * ``color=[1.0, 1.0, 1.0]``
            * ``color='#FFFFFF'``

        top : ColorLike, optional
            If given, this will enable a gradient background where the
            ``color`` argument is at the bottom and the color given in
            ``top`` will be the color at the top of the renderer.

        right : ColorLike, optional
            If given, this will enable a gradient background where the
            ``color`` argument is at the left and the color given in
            ``right`` will be the color at the right of the renderer.

        side : ColorLike, optional
            If given, this will enable a gradient background where the
            ``color`` argument is at the center and the color given in
            ``side`` will be the color at the side of the renderer.

        corner : ColorLike, optional
            If given, this will enable a gradient background where the
            ``color`` argument is at the center and the color given in
            ``corner`` will be the color at the corner of the renderer.

        Examples
        --------
        Set the background color to black with a gradient to white at
        the top of the plot.

        >>> import pyvista as pv
        >>> pl = pv.Plotter()
        >>> actor = pl.add_mesh(pv.Cone())
        >>> pl.set_background('black', top='white')
        >>> pl.show()

        """
        self.SetBackground(Color(color, default_color=self._theme.background).float_rgb)
        if not (right is side is corner is None) and vtk_version_info < (9, 3):  # pragma: no cover
            from pyvista.core.errors import VTKVersionError

            raise VTKVersionError(
                '`right` or `side` or `corner` cannot be used under VTK v9.3.0. Try installing VTK v9.3.0 or newer.',
            )
        if not (
            (top is right is side is corner is None)
            or (top is not None and right is side is corner is None)
            or (right is not None and top is side is corner is None)
            or (side is not None and top is right is corner is None)
            or (corner is not None and top is right is side is None)
        ):  # pragma: no cover
            raise ValueError('You can only set one argument in top, right, side, corner.')
        if top is not None:
            self.SetGradientBackground(True)
            self.SetBackground2(Color(top).float_rgb)
        elif right is not None:  # pragma: no cover
            self.SetGradientBackground(True)
            self.SetGradientMode(_vtk.vtkViewport.GradientModes.VTK_GRADIENT_HORIZONTAL)
            self.SetBackground2(Color(right).float_rgb)
        elif side is not None:  # pragma: no cover
            self.SetGradientBackground(True)
            self.SetGradientMode(
                _vtk.vtkViewport.GradientModes.VTK_GRADIENT_RADIAL_VIEWPORT_FARTHEST_SIDE,
            )
            self.SetBackground2(Color(side).float_rgb)
        elif corner is not None:  # pragma: no cover
            self.SetGradientBackground(True)
            self.SetGradientMode(
                _vtk.vtkViewport.GradientModes.VTK_GRADIENT_RADIAL_VIEWPORT_FARTHEST_CORNER,
            )
            self.SetBackground2(Color(corner).float_rgb)
        else:
            self.SetGradientBackground(False)
        self.Modified()

    def set_environment_texture(self, texture, is_srgb=False) -> None:
        """Set the environment texture used for image based lighting.

        This texture is supposed to represent the scene background. If
        it is not a cubemap, the texture is supposed to represent an
        equirectangular projection. If used with raytracing backends,
        the texture must be an equirectangular projection and must be
        constructed with a valid ``vtk.vtkImageData``.

        Parameters
        ----------
        texture : pyvista.Texture
            Texture.

        is_srgb : bool, default: False
            If the texture is in sRGB color space, set the color flag on the
            texture or set this parameter to ``True``. Textures are assumed
            to be in linear color space by default.

        Examples
        --------
        Add a skybox cubemap as an environment texture and show that the
        lighting from the texture is mapped on to a sphere dataset. Note how
        even when disabling the default lightkit, the scene lighting will still
        be mapped onto the actor.

        >>> from pyvista import examples
        >>> import pyvista as pv
        >>> pl = pv.Plotter(lighting=None)
        >>> cubemap = examples.download_sky_box_cube_map()
        >>> _ = pl.add_mesh(
        ...     pv.Sphere(), pbr=True, metallic=0.9, roughness=0.4
        ... )
        >>> pl.set_environment_texture(cubemap)
        >>> pl.camera_position = 'xy'
        >>> pl.show()

        """
        # cube_map textures cannot use spherical harmonics
        if texture.cube_map:
            self.AutomaticLightCreationOff()
            # disable spherical harmonics was added in 9.1.0
            if hasattr(self, 'UseSphericalHarmonicsOff'):
                self.UseSphericalHarmonicsOff()

        self.UseImageBasedLightingOn()
        self.SetEnvironmentTexture(texture, is_srgb)
        self.Modified()

    def remove_environment_texture(self) -> None:
        """Remove the environment texture.

        Examples
        --------
        >>> from pyvista import examples
        >>> import pyvista as pv
        >>> pl = pv.Plotter(lighting=None)
        >>> cubemap = examples.download_sky_box_cube_map()
        >>> _ = pl.add_mesh(
        ...     pv.Sphere(), pbr=True, metallic=0.9, roughness=0.4
        ... )
        >>> pl.set_environment_texture(cubemap)
        >>> pl.remove_environment_texture()
        >>> pl.camera_position = 'xy'
        >>> pl.show()

        """
        self.UseImageBasedLightingOff()
        self.SetEnvironmentTexture(None)
        self.Modified()

    def close(self) -> None:
        """Close out widgets and sensitive elements."""
        self.RemoveAllObservers()
        if hasattr(self, 'axes_widget'):
            self.hide_axes()  # Necessary to avoid segfault
            self.axes_actor = None
            del self.axes_widget

        if self._empty_str is not None:
            self._empty_str.SetReferenceCount(0)
            self._empty_str = None

    def on_plotter_render(self) -> None:
        """Notify renderer components of explicit plotter render call."""
        if self._charts is not None:
            for chart in self._charts:
                # Notify Charts that plotter.render() is called
                chart._render_event(plotter_render=True)

    def deep_clean(self, render=False) -> None:
        """Clean the renderer of the memory.

        Parameters
        ----------
        render : bool, optional
            Render the render window after removing the bounding box
            (if applicable).

        """
        if self.cube_axes_actor is not None:
            self.cube_axes_actor = None

        if hasattr(self, 'edl_pass'):
            del self.edl_pass
        if hasattr(self, '_box_object'):
            self.remove_bounding_box(render=render)
        if hasattr(self, '_shadow_pass') and self._shadow_pass is not None:
            self.disable_shadows()
        try:
            if self._charts is not None:
                self._charts.deep_clean()
                self._charts = None
        except AttributeError:  # pragma: no cover
            pass

        self._render_passes.deep_clean()
        self.remove_floors(render=render)
        self.remove_legend(render=render)
        self.RemoveAllViewProps()
        self._actors = {}
        self._camera = None  # type: ignore[assignment]
        self._bounding_box = None  # type: ignore[assignment]
        self._marker_actor = None
        self._border_actor = None
        # remove reference to parent last
        self.parent = None

    def __del__(self) -> None:
        """Delete the renderer."""
        self.deep_clean()

    def enable_hidden_line_removal(self) -> None:
        """Enable hidden line removal."""
        self.UseHiddenLineRemovalOn()

    def disable_hidden_line_removal(self) -> None:
        """Disable hidden line removal."""
        self.UseHiddenLineRemovalOff()

    @property
    def layer(self):  # numpydoc ignore=RT01
        """Return or set the current layer of this renderer."""
        return self.GetLayer()

    @layer.setter
    def layer(self, layer) -> None:  # numpydoc ignore=GL08
        self.SetLayer(layer)

    @property
    def viewport(self):  # numpydoc ignore=RT01
        """Viewport of the renderer.

        Viewport describes the ``(xstart, ystart, xend, yend)`` square
        of the renderer relative to the main renderer window.

        For example, a renderer taking up the entire window will have
        a viewport of ``(0.0, 0.0, 1.0, 1.0)``, while the viewport of
        a renderer on the left-hand side of a horizontally split window
        would be ``(0.0, 0.0, 0.5, 1.0)``.

        Returns
        -------
        tuple
            Viewport in the form ``(xstart, ystart, xend, yend)``.

        Examples
        --------
        Show the viewport of a renderer taking up half the render
        window.

        >>> import pyvista as pv
        >>> pl = pv.Plotter(shape=(1, 2))
        >>> _ = pl.add_mesh(pv.Sphere())
        >>> pl.renderers[0].viewport
        (0.0, 0.0, 0.5, 1.0)

        Change viewport to half size.

        >>> pl.renderers[0].viewport = (0.125, 0.25, 0.375, 0.75)
        >>> pl.show()

        """
        return self.GetViewport()

    @viewport.setter
    def viewport(self, viewport) -> None:  # numpydoc ignore=GL08
        self.SetViewport(viewport)

    @property
    def width(self):  # numpydoc ignore=RT01
        """Width of the renderer."""
        xmin, _, xmax, _ = self.viewport
        return self.parent.window_size[0] * (xmax - xmin)

    @property
    def height(self):  # numpydoc ignore=RT01
        """Height of the renderer."""
        _, ymin, _, ymax = self.viewport
        return self.parent.window_size[1] * (ymax - ymin)

    def add_legend(
        self,
        labels=None,
        bcolor=None,
        border=False,
        size=(0.2, 0.2),
        name=None,
        loc='upper right',
        face=None,
        font_family=None,
        background_opacity=1.0,
    ):
        """Add a legend to render window.

        Entries must be a list containing one string and color entry for each
        item.

        Parameters
        ----------
        labels : list, optional
            When set to ``None``, uses existing labels as specified by

            - :func:`add_mesh <Plotter.add_mesh>`
            - :func:`add_lines <Plotter.add_lines>`
            - :func:`add_points <Plotter.add_points>`

            List containing one entry for each item to be added to the
            legend. Each entry can contain one of the following:

            * Two strings ([label, color]), where ``label`` is the name of the
              item to add, and ``color`` is the color of the label to add.
            * Three strings ([label, color, face]) where ``label`` is the name
              of the item to add, ``color`` is the color of the label to add,
              and ``face`` is a string which defines the face (i.e. ``circle``,
              ``triangle``, ``box``, etc.).
              ``face`` could be also ``"none"`` (no face shown for the entry),
              or a :class:`pyvista.PolyData`.
            * A dict with the key ``label``. Optionally you can add the
              keys ``color`` and ``face``. The values of these keys can be
              strings. For the ``face`` key, it can be also a
              :class:`pyvista.PolyData`.

        bcolor : ColorLike, default: (0.5, 0.5, 0.5)
            Background color, either a three item 0 to 1 RGB color
            list, or a matplotlib color string (e.g. ``'w'`` or ``'white'``
            for a white color).  If None, legend background is
            disabled.

        border : bool, default: False
            Controls if there will be a border around the legend.
            Default False.

        size : sequence[float], default: (0.2, 0.2)
            Two float sequence, each float between 0 and 1.  For example
            ``(0.1, 0.1)`` would make the legend 10% the size of the
            entire figure window.

        name : str, optional
            The name for the added actor so that it can be easily
            updated.  If an actor of this name already exists in the
            rendering window, it will be replaced by the new actor.

        loc : str, default: "upper right"
            Location string.  One of the following:

            * ``'upper right'``
            * ``'upper left'``
            * ``'lower left'``
            * ``'lower right'``
            * ``'center left'``
            * ``'center right'``
            * ``'lower center'``
            * ``'upper center'``
            * ``'center'``

        face : str | pyvista.PolyData, optional
            Face shape of legend face. Defaults to a triangle for most meshes,
            with the exception of glyphs where the glyph is shown
            (e.g. arrows).

            You may set it to one of the following:

            * None: ``"none"``
            * Line: ``"-"`` or ``"line"``
            * Triangle: ``"^"`` or ``'triangle'``
            * Circle: ``"o"`` or ``'circle'``
            * Rectangle: ``"r"`` or ``'rectangle'``
            * Custom: :class:`pyvista.PolyData`

            Passing ``"none"`` removes the legend face.  A custom face can be
            created using :class:`pyvista.PolyData`.  This will be rendered
            from the XY plane.

        font_family : str, optional
            Font family.  Must be either ``'courier'``, ``'times'``,
            or ``'arial'``. Defaults to :attr:`pyvista.global_theme.font.family
            <pyvista.plotting.themes._Font.family>`.

        background_opacity : float, default: 1.0
            Set background opacity.

        Returns
        -------
        vtk.vtkLegendBoxActor
            Actor for the legend.

        Examples
        --------
        Create a legend by labeling the meshes when using ``add_mesh``

        >>> import pyvista as pv
        >>> from pyvista import examples
        >>> sphere = pv.Sphere(center=(0, 0, 1))
        >>> cube = pv.Cube()
        >>> plotter = pv.Plotter()
        >>> _ = plotter.add_mesh(
        ...     sphere, 'grey', smooth_shading=True, label='Sphere'
        ... )
        >>> _ = plotter.add_mesh(cube, 'r', label='Cube')
        >>> _ = plotter.add_legend(bcolor='w', face=None)
        >>> plotter.show()

        Alternatively provide labels in the plotter.

        >>> plotter = pv.Plotter()
        >>> _ = plotter.add_mesh(sphere, 'grey', smooth_shading=True)
        >>> _ = plotter.add_mesh(cube, 'r')
        >>> legend_entries = []
        >>> legend_entries.append(['My Mesh', 'w'])
        >>> legend_entries.append(['My Other Mesh', 'k'])
        >>> _ = plotter.add_legend(legend_entries)
        >>> plotter.show()

        """
        if self.legend is not None:
            self.remove_legend()
        self._legend = _vtk.vtkLegendBoxActor()

        if labels is None:
            # use existing labels
            if not self._labels:
                raise ValueError(
                    'No labels input.\n\n'
                    'Add labels to individual items when adding them to'
                    'the plotting object with the "label=" parameter.  '
                    'or enter them as the "labels" parameter.',
                )

            self._legend.SetNumberOfEntries(len(self._labels))
            for i, (vtk_object, text, color) in enumerate(self._labels.values()):
                if face is not None:
                    vtk_object = make_legend_face(face)
                self._legend.SetEntry(i, vtk_object, text, color.float_rgb)

        else:
            self._legend.SetNumberOfEntries(len(labels))

            for i, args in enumerate(labels):
                face_ = None
                if isinstance(args, (list, tuple)):
                    if len(args) == 2:
                        # format labels =  [[ text1, color1], [ text2, color2], etc]
                        text, color = args
                    else:
                        # format labels =  [[ text1, color1, face1], [ text2, color2, face2], etc]
                        # Pikcing only the first 3 elements
                        text, color, face_ = args[:3]
                elif isinstance(args, dict):
                    # it is using a dict
                    text = args.pop('label')
                    color = args.pop('color', None)
                    face_ = args.pop('face', None)

                    if args:
                        warnings.warn(
                            f'Some of the arguments given to legend are not used.\n{args}',
                        )
                elif isinstance(args, str):
                    # Only passing label
                    text = args
                    # taking the currents (if any)
                    try:
                        face_, _, color = list(self._labels.values())[i]
                    except (AttributeError, IndexError):
                        # There are no values
                        face_ = None
                        color = None

                else:
                    raise ValueError(
                        f'The object passed to the legend ({type(args)}) is not valid.',
                    )

                legend_face = make_legend_face(face_ or face)
                self._legend.SetEntry(i, legend_face, text, Color(color).float_rgb)  # type: ignore[call-overload]

        if loc is not None:
            if loc not in ACTOR_LOC_MAP:
                allowed = '\n'.join([f'\t * "{item}"' for item in ACTOR_LOC_MAP])
                raise ValueError(f'Invalid loc "{loc}".  Expected one of the following:\n{allowed}')
            x, y, size = map_loc_to_pos(loc, size, border=0.05)
            self._legend.SetPosition(x, y)
            self._legend.SetPosition2(size[0], size[1])

        if bcolor is None:
            self._legend.SetUseBackground(False)
        else:
            self._legend.SetUseBackground(True)
            self._legend.SetBackgroundColor(Color(bcolor).float_rgb)

        self._legend.SetBorder(border)

        if font_family is None:
            font_family = self._theme.font.family

        font_family = parse_font_family(font_family)
        self._legend.GetEntryTextProperty().SetFontFamily(font_family)

        self._legend.SetBackgroundOpacity(background_opacity)

        self.add_actor(self._legend, reset_camera=False, name=name, pickable=False)
        return self._legend

    def remove_legend(self, render=True) -> None:
        """Remove the legend actor.

        Parameters
        ----------
        render : bool, default: True
            Render upon actor removal.  Set this to ``False`` to stop
            the render window from rendering when a the legend is removed.

        Examples
        --------
        >>> import pyvista as pv
        >>> mesh = pv.Sphere()
        >>> pl = pv.Plotter()
        >>> _ = pl.add_mesh(mesh, label='sphere')
        >>> _ = pl.add_legend()
        >>> pl.remove_legend()

        """
        if self.legend is not None:
            self.remove_actor(self.legend, reset_camera=False, render=render)
            self._legend = None

    @property
    def legend(self):  # numpydoc ignore=RT01
        """Legend actor."""
        return self._legend

    def add_ruler(
        self,
        pointa,
        pointb,
        flip_range=False,
        number_labels=None,
        show_labels=True,
        font_size_factor=0.6,
        label_size_factor=1.0,
        label_format=None,
        title='Distance',
        number_minor_ticks=0,
        tick_length=5,
        minor_tick_length=3,
        show_ticks=True,
        tick_label_offset=2,
        label_color=None,
        tick_color=None,
        scale=1.0,
    ):
        """Add ruler.

        The ruler is a 2D object that is not occluded by 3D objects.
        To avoid issues with perspective, it is recommended to use
        parallel projection, i.e. :func:`Plotter.enable_parallel_projection`,
        and place the ruler orthogonal to the viewing direction.

        The title and labels are placed to the right of ruler moving from
        ``pointa`` to ``pointb``. Use ``flip_range`` to flip the ``0`` location,
        if needed.

        Since the ruler is placed in an overlay on the viewing scene, the camera
        does not automatically reset to include the ruler in the view.

        Parameters
        ----------
        pointa : sequence[float]
            Starting point for ruler.

        pointb : sequence[float]
            Ending point for ruler.

        flip_range : bool, default: False
            If ``True``, the distance range goes from ``pointb`` to ``pointa``.

        number_labels : int, optional
            Number of labels to place on ruler.
            If not supplied, the number will be adjusted for "nice" values.

        show_labels : bool, default: True
            Whether to show labels.

        font_size_factor : float, default: 0.6
            Factor to scale font size overall.

        label_size_factor : float, default: 1.0
            Factor to scale label size relative to title size.

        label_format : str, optional
            A printf style format for labels, e.g. '%E'.

        title : str, default: "Distance"
            The title to display.

        number_minor_ticks : int, default: 0
            Number of minor ticks between major ticks.

        tick_length : int, default: 5
            Length of ticks in pixels.

        minor_tick_length : int, default: 3
            Length of minor ticks in pixels.

        show_ticks : bool, default: True
            Whether to show the ticks.

        tick_label_offset : int, default: 2
            Offset between tick and label in pixels.

        label_color : ColorLike, optional
            Either a string, rgb list, or hex color string for
            label and title colors.

            .. warning::
                This is either white or black.

        tick_color : ColorLike, optional
            Either a string, rgb list, or hex color string for
            tick line colors.

        scale : float, default: 1.0
            Scale factor for the ruler.

            .. versionadded:: 0.44.0

        Returns
        -------
        vtk.vtkActor
            VTK actor of the ruler.

        Examples
        --------
        >>> import pyvista as pv
        >>> cone = pv.Cone(height=2.0, radius=0.5)
        >>> plotter = pv.Plotter()
        >>> _ = plotter.add_mesh(cone)

        Measure x direction of cone and place ruler slightly below.

        >>> _ = plotter.add_ruler(
        ...     pointa=[cone.bounds.x_min, cone.bounds.y_min - 0.1, 0.0],
        ...     pointb=[cone.bounds.x_max, cone.bounds.y_min - 0.1, 0.0],
        ...     title="X Distance",
        ... )

        Measure y direction of cone and place ruler slightly to left.
        The title and labels are placed to the right of the ruler when
        traveling from ``pointa`` to ``pointb``.

        >>> _ = plotter.add_ruler(
        ...     pointa=[cone.bounds.x_min - 0.1, cone.bounds.y_max, 0.0],
        ...     pointb=[cone.bounds.x_min - 0.1, cone.bounds.y_min, 0.0],
        ...     flip_range=True,
        ...     title="Y Distance",
        ... )
        >>> plotter.enable_parallel_projection()
        >>> plotter.view_xy()
        >>> plotter.show()

        """
        label_color = Color(label_color, default_color=self._theme.font.color)
        tick_color = Color(tick_color, default_color=self._theme.font.color)

        ruler = _vtk.vtkAxisActor2D()

        ruler.GetPositionCoordinate().SetCoordinateSystemToWorld()
        ruler.GetPosition2Coordinate().SetCoordinateSystemToWorld()
        ruler.GetPositionCoordinate().SetReferenceCoordinate(None)  # type: ignore[arg-type]
        ruler.GetPositionCoordinate().SetValue(pointa[0], pointa[1], pointa[2])
        ruler.GetPosition2Coordinate().SetValue(pointb[0], pointb[1], pointb[2])

        distance = np.linalg.norm(np.asarray(pointa) - np.asarray(pointb))
        if flip_range:
            ruler.SetRange(distance * scale, 0)
        else:
            ruler.SetRange(0, distance * scale)

        ruler.SetTitle(title)
        ruler.SetFontFactor(font_size_factor)
        ruler.SetLabelFactor(label_size_factor)
        if number_labels is not None:
            ruler.AdjustLabelsOff()
            ruler.SetNumberOfLabels(number_labels)
        ruler.SetLabelVisibility(show_labels)
        if label_format:
            ruler.SetLabelFormat(label_format)
        ruler.GetProperty().SetColor(*tick_color.int_rgb)
        if label_color != Color('white'):
            # This property turns black if set
            ruler.GetLabelTextProperty().SetColor(*label_color.int_rgb)
            ruler.GetTitleTextProperty().SetColor(*label_color.int_rgb)
        ruler.SetNumberOfMinorTicks(number_minor_ticks)
        ruler.SetTickVisibility(show_ticks)
        ruler.SetTickLength(tick_length)
        ruler.SetMinorTickLength(minor_tick_length)
        ruler.SetTickOffset(tick_label_offset)

        self.add_actor(ruler, reset_camera=True, pickable=False)
        return ruler

    def add_legend_scale(
        self,
        corner_offset_factor=2.0,
        bottom_border_offset=30,
        top_border_offset=30,
        left_border_offset=30,
        right_border_offset=30,
        bottom_axis_visibility=True,
        top_axis_visibility=True,
        left_axis_visibility=True,
        right_axis_visibility=True,
        legend_visibility=True,
        xy_label_mode=False,
        render=True,
        color=None,
        font_size_factor=0.6,
        label_size_factor=1.0,
        label_format=None,
        number_minor_ticks=0,
        tick_length=5,
        minor_tick_length=3,
        show_ticks=True,
        tick_label_offset=2,
    ):
        """Annotate the render window with scale and distance information.

        Its basic goal is to provide an indication of the scale of the scene.
        Four axes surrounding the render window indicate (in a variety of ways)
        the scale of what the camera is viewing. An option also exists for
        displaying a scale legend.

        Parameters
        ----------
        corner_offset_factor : float, default: 2.0
            The corner offset value.

        bottom_border_offset : int, default: 30
            Bottom border offset. Recommended value ``50``.

        top_border_offset : int, default: 30
            Top border offset. Recommended value ``50``.

        left_border_offset : int, default: 30
            Left border offset. Recommended value ``100``.

        right_border_offset : int, default: 30
            Right border offset. Recommended value ``100``.

        bottom_axis_visibility : bool, default: True
            Whether the bottom axis is visible.

        top_axis_visibility : bool, default: True
            Whether the top axis is visible.

        left_axis_visibility : bool, default: True
            Whether the left axis is visible.

        right_axis_visibility : bool, default: True
            Whether the right axis is visible.

        legend_visibility : bool, default: True
            Whether the legend scale is visible.

        xy_label_mode : bool, default: False
            The axes can be programmed either to display distance scales
            or x-y coordinate values. By default,
            the scales display a distance. However, if you know that the
            view is down the z-axis, the scales can be programmed to display
            x-y coordinate values.

        render : bool, default: True
            Whether to render when the actor is added.

        color : ColorLike, optional
            Either a string, rgb list, or hex color string for tick text
            and tick line colors.

            .. warning::
                The axis labels tend to be either white or black.

        font_size_factor : float, default: 0.6
            Factor to scale font size overall.

        label_size_factor : float, default: 1.0
            Factor to scale label size relative to title size.

        label_format : str, optional
            A printf style format for labels, e.g. ``'%E'``.
            See :ref:`old-string-formatting`.

        number_minor_ticks : int, default: 0
            Number of minor ticks between major ticks.

        tick_length : int, default: 5
            Length of ticks in pixels.

        minor_tick_length : int, default: 3
            Length of minor ticks in pixels.

        show_ticks : bool, default: True
            Whether to show the ticks.

        tick_label_offset : int, default: 2
            Offset between tick and label in pixels.

        Returns
        -------
        vtk.vtkActor
            The actor for the added ``vtkLegendScaleActor``.

        Warnings
        --------
        Please be aware that the axes and scale values are subject to perspective
        effects. The distances are computed in the focal plane of the camera. When
        there are large view angles (i.e., perspective projection), the computed
        distances may provide users the wrong sense of scale. These effects are not
        present when parallel projection is enabled.

        Examples
        --------
        >>> import pyvista as pv
        >>> cone = pv.Cone(height=2.0, radius=0.5)
        >>> pl = pv.Plotter()
        >>> _ = pl.add_mesh(cone)
        >>> _ = pl.add_legend_scale()
        >>> pl.show()

        """
        color = Color(color, default_color=self._theme.font.color)

        legend_scale = _vtk.vtkLegendScaleActor()
        legend_scale.SetCornerOffsetFactor(corner_offset_factor)
        legend_scale.SetLegendVisibility(legend_visibility)
        if xy_label_mode:
            legend_scale.SetLabelModeToXYCoordinates()
        else:
            legend_scale.SetLabelModeToDistance()
        legend_scale.SetBottomAxisVisibility(bottom_axis_visibility)
        legend_scale.SetBottomBorderOffset(bottom_border_offset)
        legend_scale.SetLeftAxisVisibility(left_axis_visibility)
        legend_scale.SetLeftBorderOffset(left_border_offset)
        legend_scale.SetRightAxisVisibility(right_axis_visibility)
        legend_scale.SetRightBorderOffset(right_border_offset)
        legend_scale.SetTopAxisVisibility(top_axis_visibility)
        legend_scale.SetTopBorderOffset(top_border_offset)

        for text in ['Label', 'Title']:
            prop = getattr(legend_scale, f'GetLegend{text}Property')()
            if color != Color('white'):
                # This property turns black if set
                prop.SetColor(*color.int_rgb)
            prop.SetFontSize(
                int(font_size_factor * 20),
            )  # hack to avoid multiple font size arguments

        for ax in ['Bottom', 'Left', 'Right', 'Top']:
            axis = getattr(legend_scale, f'Get{ax}Axis')()
            axis.GetProperty().SetColor(*color.int_rgb)
            if color != Color('white'):
                # This label property turns black if set
                axis.GetLabelTextProperty().SetColor(*color.int_rgb)
            axis.SetFontFactor(font_size_factor)
            axis.SetLabelFactor(label_size_factor)
            if label_format:
                axis.SetLabelFormat(label_format)
            axis.SetNumberOfMinorTicks(number_minor_ticks)
            axis.SetTickLength(tick_length)
            axis.SetMinorTickLength(minor_tick_length)
            axis.SetTickVisibility(show_ticks)
            axis.SetTickOffset(tick_label_offset)

        return self.add_actor(
            legend_scale,
            reset_camera=False,
            name='_vtkLegendScaleActor',
            culling=False,
            pickable=False,
            render=render,
        )


def _line_for_legend():
    """Create a simple line-like rectangle for the legend."""
    points = [
        [0, 0, 0],
        [0.4, 0, 0],
        [0.4, 0.07, 0],
        [0, 0.07, 0],
        [
            0.5,
            0,
            0,
        ],  # last point needed to expand the bounds of the PolyData to be rendered smaller
    ]
    legendface = pyvista.PolyData()
    legendface.points = np.array(points)  # type: ignore[assignment]
    legendface.faces = [4, 0, 1, 2, 3]  # type: ignore[assignment]
    return legendface<|MERGE_RESOLUTION|>--- conflicted
+++ resolved
@@ -526,14 +526,9 @@
 
     def _before_render_event(self, *args, **kwargs) -> None:
         """Notify all charts about render event."""
-<<<<<<< HEAD
         if self._charts is not None:
             for chart in self._charts:
                 chart._render_event(*args, **kwargs)
-=======
-        for chart in self._charts:  # type: ignore[union-attr]
-            chart._render_event(*args, **kwargs)
->>>>>>> ce67ca8f
 
     def enable_depth_peeling(self, number_of_peels=None, occlusion_ratio=None):
         """Enable depth peeling to improve rendering of translucent geometry.
@@ -794,11 +789,7 @@
 
         """
         if self.has_charts:
-<<<<<<< HEAD
             cast(Charts, self._charts).remove_chart(chart_or_index)
-=======
-            self._charts.remove_chart(chart_or_index)  # type: ignore[union-attr]
->>>>>>> ce67ca8f
 
     @property
     def actors(self):  # numpydoc ignore=RT01
@@ -2307,13 +2298,8 @@
         >>> pl.show()
 
         """
-<<<<<<< HEAD
         if hasattr(self, '_floor') and self._floor is not None:
             self._floor.ReleaseData()
-=======
-        if getattr(self, '_floor', None) is not None:
-            self._floor.ReleaseData()  # type: ignore[union-attr]
->>>>>>> ce67ca8f
             self._floor = None
         for actor in self._floors:
             self.remove_actor(actor, reset_camera=False, render=render)
