--- conflicted
+++ resolved
@@ -3404,15 +3404,8 @@
 
             self._legend.SetNumberOfEntries(len(self._labels))
             for i, (vtk_object, text, color) in enumerate(self._labels.values()):
-<<<<<<< HEAD
-
                 if face is not None:
                     vtk_object = make_legend_face(face)
-=======
-                if face is None:
-                    # dummy vtk object
-                    vtk_object = pyvista.PolyData([0.0, 0.0, 0.0])
->>>>>>> 3df62add
 
                 self._legend.SetEntry(i, vtk_object, text, color.float_rgb)
 
