"""Module containing pyvista implementation of vtkRenderer."""

import collections.abc
from functools import partial
from weakref import proxy

import numpy as np

import pyvista
from pyvista import _vtk, MAX_N_COLOR_BARS
from pyvista.utilities import wrap, check_depth_peeling, try_callback
from .tools import (create_axes_orientation_box, create_axes_marker,
                    parse_color, parse_font_family)
from .camera import Camera
from .charts import Charts


def scale_point(camera, point, invert=False):
    """Scale a point using the camera's transform matrix.

    Parameters
    ----------
    camera : Camera
        The camera who's matrix to use.

    point : tuple(float)
        Length 3 tuple of the point coordinates.

    invert : bool
        If ``True``, invert the matrix to transform the point out of
        the camera's transformed space. Default is ``False`` to
        transform a point from world coordinates to the camera's
        transformed space.

    """
    if invert:
        mtx = _vtk.vtkMatrix4x4()
        mtx.DeepCopy(camera.GetModelTransformMatrix())
        mtx.Invert()
    else:
        mtx = camera.GetModelTransformMatrix()
    scaled = mtx.MultiplyDoublePoint((point[0], point[1], point[2], 0.0))
    return (scaled[0], scaled[1], scaled[2])


class CameraPosition:
    """Container to hold camera location attributes."""

    def __init__(self, position, focal_point, viewup):
        """Initialize a new camera position descriptor."""
        self._position = position
        self._focal_point = focal_point
        self._viewup = viewup

    def to_list(self):
        """Convert to a list of the position, focal point, and viewup."""
        return [self._position, self._focal_point, self._viewup]

    def __repr__(self):
        """List representation method."""
        return "[{},\n {},\n {}]".format(*self.to_list())

    def __getitem__(self, index):
        """Fetch a component by index location like a list."""
        return self.to_list()[index]

    def __eq__(self, other):
        """Comparison operator to act on list version of CameraPosition object."""
        if isinstance(other, CameraPosition):
            return self.to_list() == other.to_list()
        return self.to_list() == other

    @property
    def position(self):
        """Location of the camera in world coordinates."""
        return self._position

    @position.setter
    def position(self, value):
        self._position = value

    @property
    def focal_point(self):
        """Location of the camera's focus in world coordinates."""
        return self._focal_point

    @focal_point.setter
    def focal_point(self, value):
        self._focal_point = value

    @property
    def viewup(self):
        """Viewup vector of the camera."""
        return self._viewup

    @viewup.setter
    def viewup(self, value):
        self._viewup = value


class Renderer(_vtk.vtkRenderer):
    """Renderer class."""

    # map camera_position string to an attribute
    CAMERA_STR_ATTR_MAP = {'xy': 'view_xy', 'xz': 'view_xz',
                           'yz': 'view_yz', 'yx': 'view_yx',
                           'zx': 'view_zx', 'zy': 'view_zy',
                           'iso': 'view_isometric'}

    def __init__(self, parent, border=True, border_color=(1, 1, 1),
                 border_width=2.0):
        """Initialize the renderer."""
        super().__init__()
        self._actors = {}
        self.parent = parent
        self._theme = parent.theme
        self.camera_set = False
        self.bounding_box_actor = None
        self.scale = [1.0, 1.0, 1.0]
        self.AutomaticLightCreationOff()
        self._floor = None
        self._floors = []
        self._floor_kwargs = []
        # this keeps track of lights added manually to prevent garbage collection
        self._lights = []
        self._camera = Camera()
        self.SetActiveCamera(self._camera)
<<<<<<< HEAD
        self._charts = Charts(self)
        self.AddObserver("StartEvent", partial(try_callback, self.render_event))

=======
        self._empty_str = None  # used to track reference to a vtkStringArray
>>>>>>> 274261f6
        self._shadow_pass = None

        # This is a private variable to keep track of how many colorbars exist
        # This allows us to keep adding colorbars without overlapping
        self._scalar_bar_slots = set(range(MAX_N_COLOR_BARS))
        self._scalar_bar_slot_lookup = {}

        if border:
            self.add_border(border_color, border_width)

    #### Properties ####

    @property
    def camera_position(self):
        """Return camera position of active render window."""
        return CameraPosition(
            scale_point(self.camera, self.camera.position, invert=True),
            scale_point(self.camera, self.camera.focal_point, invert=True),
            self.camera.up)

    @camera_position.setter
    def camera_position(self, camera_location):
        """Set camera position of all active render windows."""
        if camera_location is None:
            return
        elif isinstance(camera_location, str):
            camera_location = camera_location.lower()
            if camera_location not in self.CAMERA_STR_ATTR_MAP:
                err = pyvista.core.errors.InvalidCameraError
                raise err('Invalid view direction.  '
                          'Use one of the following:\n   '
                          f'{", ".join(self.CAMERA_STR_ATTR_MAP)}')

            getattr(self, self.CAMERA_STR_ATTR_MAP[camera_location])()

        elif isinstance(camera_location[0], (int, float)):
            if len(camera_location) != 3:
                raise pyvista.core.errors.InvalidCameraError
            self.view_vector(camera_location)
        else:
            # check if a valid camera position
            if not isinstance(camera_location, CameraPosition):
                if not len(camera_location) == 3:
                    raise pyvista.core.errors.InvalidCameraError
                elif any([len(item) != 3 for item in camera_location]):
                    raise pyvista.core.errors.InvalidCameraError

            # everything is set explicitly
            self.camera.position = scale_point(self.camera, camera_location[0], invert=False)
            self.camera.focal_point = scale_point(self.camera, camera_location[1], invert=False)
            self.camera.up = camera_location[2]

        # reset clipping range
        self.ResetCameraClippingRange()
        self.camera_set = True
        self.Modified()

    @property
    def camera(self):
        """Return the active camera for the rendering scene."""
        return self._camera

    @camera.setter
    def camera(self, source):
        """Set the active camera for the rendering scene."""
        self._camera = source
        self.SetActiveCamera(self._camera)
        self.camera_position = CameraPosition(
            scale_point(source, source.position, invert=True),
            scale_point(source, source.focal_point, invert=True),
            source.up
        )
        self.Modified()
        self.camera_set = True

    @property
    def bounds(self):
        """Return the bounds of all actors present in the rendering window."""
        the_bounds = np.array([np.inf, -np.inf, np.inf, -np.inf, np.inf, -np.inf])

        def _update_bounds(bounds):
            def update_axis(ax):
                if bounds[ax*2] < the_bounds[ax*2]:
                    the_bounds[ax*2] = bounds[ax*2]
                if bounds[ax*2+1] > the_bounds[ax*2+1]:
                    the_bounds[ax*2+1] = bounds[ax*2+1]
            for ax in range(3):
                update_axis(ax)
            return

        for actor in self._actors.values():
            if isinstance(actor, (_vtk.vtkCubeAxesActor, _vtk.vtkLightActor)):
                continue
            if (hasattr(actor, 'GetBounds') and actor.GetBounds() is not None
                 and id(actor) != id(self.bounding_box_actor)):
                _update_bounds(actor.GetBounds())

        if np.any(np.abs(the_bounds)):
            the_bounds[the_bounds == np.inf] = -1.0
            the_bounds[the_bounds == -np.inf] = 1.0

        return the_bounds.tolist()

    @property
    def length(self):
        """Return the length of the diagonal of the bounding box of the scene."""
        return pyvista.Box(self.bounds).length

    @property
    def center(self):
        """Return the center of the bounding box around all data present in the scene."""
        bounds = self.bounds
        x = (bounds[1] + bounds[0])/2
        y = (bounds[3] + bounds[2])/2
        z = (bounds[5] + bounds[4])/2
        return [x, y, z]

    @property
    def background_color(self):
        """Return the background color of this renderer."""
        return self.GetBackground()

    @background_color.setter
    def background_color(self, color):
        """Set the background color of this renderer."""
        self.set_background(color)
        self.Modified()

    #### Events ####

    def render_event(self, *args, **kwargs):
        # Notify all charts about render event
        for chart in self.charts:
            chart.render_event(*args, **kwargs)

    #### Everything else ####

    def enable_depth_peeling(self, number_of_peels=None, occlusion_ratio=None):
        """Enable depth peeling to improve rendering of translucent geometry.

        Parameters
        ----------
        number_of_peels : int
            The maximum number of peeling layers. Initial value is 4
            and is set in the ``pyvista.global_theme``. A special value of
            0 means no maximum limit.  It has to be a positive value.

        occlusion_ratio : float
            The threshold under which the depth peeling algorithm
            stops to iterate over peel layers. This is the ratio of
            the number of pixels that have been touched by the last
            layer over the total number of pixels of the viewport
            area. Initial value is 0.0, meaning rendering has to be
            exact. Greater values may speed up the rendering with
            small impact on the quality.

        """
        if number_of_peels is None:
            number_of_peels = self._theme.depth_peeling.number_of_peels
        if occlusion_ratio is None:
            occlusion_ratio = self._theme.depth_peeling.occlusion_ratio
        depth_peeling_supported = check_depth_peeling(number_of_peels,
                                                      occlusion_ratio)
        if depth_peeling_supported:
            self.SetUseDepthPeeling(True)
            self.SetMaximumNumberOfPeels(number_of_peels)
            self.SetOcclusionRatio(occlusion_ratio)
        self.Modified()
        return depth_peeling_supported

    def disable_depth_peeling(self):
        """Disable depth peeling."""
        self.SetUseDepthPeeling(False)
        self.Modified()

    def enable_anti_aliasing(self):
        """Enable anti-aliasing FXAA."""
        self.SetUseFXAA(True)
        self.Modified()

    def disable_anti_aliasing(self):
        """Disable anti-aliasing FXAA."""
        self.SetUseFXAA(False)
        self.Modified()

    def add_border(self, color=[1, 1, 1], width=2.0):
        """Add borders around the frame."""
        points = np.array([[1., 1., 0.],
                           [0., 1., 0.],
                           [0., 0., 0.],
                           [1., 0., 0.]])

        lines = np.array([[2, 0, 1],
                          [2, 1, 2],
                          [2, 2, 3],
                          [2, 3, 0]]).ravel()

        poly = pyvista.PolyData()
        poly.points = points
        poly.lines = lines

        coordinate = _vtk.vtkCoordinate()
        coordinate.SetCoordinateSystemToNormalizedViewport()

        mapper = _vtk.vtkPolyDataMapper2D()
        mapper.SetInputData(poly)
        mapper.SetTransformCoordinate(coordinate)

        actor = _vtk.vtkActor2D()
        actor.SetMapper(mapper)
        actor.GetProperty().SetColor(parse_color(color))
        actor.GetProperty().SetLineWidth(width)

        self.AddViewProp(actor)
        self.Modified()
        return actor

    @property
    def charts(self):
        return self._charts

    def add_chart(self, chart):
        self._charts.add_chart(chart)

    @property
    def actors(self):
        """Return a dictionary of actors assigned to this renderer."""
        return self._actors

    def add_actor(self, uinput, reset_camera=False, name=None, culling=False,
                  pickable=True, render=True):
        """Add an actor to render window.

        Creates an actor if input is a mapper.

        Parameters
        ----------
        uinput : vtk.vtkMapper or vtk.vtkActor
            vtk mapper or vtk actor to be added.

        reset_camera : bool, optional
            Resets the camera when true.

        culling : str, optional
            Does not render faces that are culled. Options are ``'front'`` or
            ``'back'``. This can be helpful for dense surface meshes,
            especially when edges are visible, but can cause flat
            meshes to be partially displayed.  Default False.

        Returns
        -------
        actor : vtk.vtkActor
            The actor.

        actor_properties : vtk.Properties
            Actor properties.

        """
        # Remove actor by that name if present
        rv = self.remove_actor(name, reset_camera=False, render=False)

        if isinstance(uinput, _vtk.vtkMapper):
            actor = _vtk.vtkActor()
            actor.SetMapper(uinput)
        else:
            actor = uinput

        self.AddActor(actor)
        actor.renderer = proxy(self)

        if name is None:
            name = actor.GetAddressAsString("")

        self._actors[name] = actor

        if reset_camera:
            self.reset_camera(render)
        elif not self.camera_set and reset_camera is None and not rv:
            self.reset_camera(render)
        elif render:
            self.parent.render()

        self.update_bounds_axes()

        if isinstance(culling, str):
            culling = culling.lower()

        if culling:
            if culling in [True, 'back', 'backface', 'b']:
                try:
                    actor.GetProperty().BackfaceCullingOn()
                except AttributeError:  # pragma: no cover
                    pass
            elif culling in ['front', 'frontface', 'f']:
                try:
                    actor.GetProperty().FrontfaceCullingOn()
                except AttributeError:  # pragma: no cover
                    pass
            else:
                raise ValueError(f'Culling option ({culling}) not understood.')

        actor.SetPickable(pickable)
        self.ResetCameraClippingRange()
        self.Modified()

        prop = None
        if hasattr(actor, 'GetProperty'):
            prop = actor.GetProperty()

        return actor, prop

    def add_axes_at_origin(self, x_color=None, y_color=None, z_color=None,
                           xlabel='X', ylabel='Y', zlabel='Z', line_width=2,
                           labels_off=False):
        """Add axes actor at origin.

        Returns
        -------
        marker_actor : vtk.vtkAxesActor
            vtkAxesActor actor

        """
        self.marker_actor = create_axes_marker(line_width=line_width,
            x_color=x_color, y_color=y_color, z_color=z_color,
            xlabel=xlabel, ylabel=ylabel, zlabel=zlabel, labels_off=labels_off)
        self.AddActor(self.marker_actor)
        memory_address = self.marker_actor.GetAddressAsString("")
        self._actors[memory_address] = self.marker_actor
        self.Modified()
        return self.marker_actor

    def add_orientation_widget(self, actor, interactive=None, color=None,
                               opacity=1.0):
        """Use the given actor in an orientation marker widget.

        Color and opacity are only valid arguments if a mesh is passed.

        Parameters
        ----------
        actor : vtk.vtkActor or pyvista.DataSet
            The mesh or actor to use as the marker.

        color : string, optional
            The color of the actor.

        opacity : int or float, optional
            Opacity of the marker.

        """
        if isinstance(actor, pyvista.DataSet):
            mapper = _vtk.vtkDataSetMapper()
            mesh = actor.copy()
            mesh.clear_arrays()
            mapper.SetInputData(mesh)
            actor = _vtk.vtkActor()
            actor.SetMapper(mapper)
            prop = actor.GetProperty()
            if color is not None:
                prop.SetColor(parse_color(color))
            prop.SetOpacity(opacity)
        if hasattr(self, 'axes_widget'):
            # Delete the old one
            self.axes_widget.EnabledOff()
            self.Modified()
            del self.axes_widget
        if interactive is None:
            interactive = self._theme.interactive
        self.axes_widget = _vtk.vtkOrientationMarkerWidget()
        self.axes_widget.SetOrientationMarker(actor)
        if hasattr(self.parent, 'iren'):
            self.axes_widget.SetInteractor(self.parent.iren.interactor)
            self.axes_widget.SetEnabled(1)
            self.axes_widget.SetInteractive(interactive)
        self.axes_widget.SetCurrentRenderer(self)
        self.Modified()
        return self.axes_widget

    def add_axes(self, interactive=None, line_width=2,
                 color=None, x_color=None, y_color=None, z_color=None,
                 xlabel='X', ylabel='Y', zlabel='Z', labels_off=False,
                 box=None, box_args=None):
        """Add an interactive axes widget in the bottom left corner.

        Parameters
        ----------
        interacitve : bool
            Enable this orientation widget to be moved by the user.

        line_width : int
            The width of the marker lines

        box : bool
            Show a box orientation marker. Use ``box_args`` to adjust.
            See :any:`pyvista.create_axes_orientation_box` for details.

        opacity : int or float, optional
            The opacity of the marker.
        """
        if interactive is None:
            interactive = self._theme.interactive
        if hasattr(self, 'axes_widget'):
            self.axes_widget.EnabledOff()
            self.Modified()
            del self.axes_widget
        if box is None:
            box = self._theme.axes.box
        if box:
            if box_args is None:
                box_args = {}
            self.axes_actor = create_axes_orientation_box(
                label_color=color, line_width=line_width,
                x_color=x_color, y_color=y_color, z_color=z_color,
                xlabel=xlabel, ylabel=ylabel, zlabel=zlabel,
                labels_off=labels_off, **box_args)
        else:
            self.axes_actor = create_axes_marker(
                label_color=color, line_width=line_width,
                x_color=x_color, y_color=y_color, z_color=z_color,
                xlabel=xlabel, ylabel=ylabel, zlabel=zlabel, labels_off=labels_off)
        self.add_orientation_widget(self.axes_actor, interactive=interactive,
                                    color=None)
        return self.axes_actor

    def hide_axes(self):
        """Hide the axes orientation widget."""
        if hasattr(self, 'axes_widget') and self.axes_widget.GetEnabled():
            self.axes_widget.EnabledOff()
            self.Modified()

    def show_axes(self):
        """Show the axes orientation widget."""
        if hasattr(self, 'axes_widget'):
            self.axes_widget.EnabledOn()
            self.axes_widget.SetCurrentRenderer(self)
        else:
            self.add_axes()
        self.Modified()

    @property
    def axes_enabled(self):
        """Return ``True`` when axes are enabled."""
        if hasattr(self, 'axes_widget'):
            return bool(self.axes_widget.GetEnabled())
        return False

    def show_bounds(self, mesh=None, bounds=None, show_xaxis=True,
                    show_yaxis=True, show_zaxis=True,
                    show_xlabels=True, show_ylabels=True,
                    show_zlabels=True, bold=True, font_size=None,
                    font_family=None, color=None, xlabel='X Axis',
                    ylabel='Y Axis', zlabel='Z Axis', use_2d=False,
                    grid=None, location='closest', ticks=None,
                    all_edges=False, corner_factor=0.5, fmt=None,
                    minor_ticks=False, padding=0.0, render=None):
        """Add bounds axes.

        Shows the bounds of the most recent input mesh unless mesh is
        specified.

        Parameters
        ----------
        mesh : pyvista.DataSet or pyvista.MultiBlock
            Input mesh to draw bounds axes around.

        bounds : list or tuple, optional
            Bounds to override mesh bounds.
            ``[xmin, xmax, ymin, ymax, zmin, zmax]``

        show_xaxis : bool, optional
            Makes x axis visible.  Default ``True``.

        show_yaxis : bool, optional
            Makes y axis visible.  Default ``True``.

        show_zaxis : bool, optional
            Makes z axis visible.  Default ``True``.

        show_xlabels : bool, optional
            Shows x labels.  Default ``True``.

        show_ylabels : bool, optional
            Shows y labels.  Default ``True``.

        show_zlabels : bool, optional
            Shows z labels.  Default ``True``.

        italic : bool, optional
            Italicises axis labels and numbers.  Default ``False``.

        bold : bool, optional
            Bolds axis labels and numbers.  Default ``True``.

        shadow : bool, optional
            Adds a black shadow to the text.  Default ``False``.

        font_size : float, optional
            Sets the size of the label font.  Defaults to 16.

        font_family : string, optional
            Font family.  Must be either ``'courier'``, ``'times'``,
            or ``'arial'``.

        color : string or 3 item list, optional
            Color of all labels and axis titles.  Default white.
            Either a string, rgb list, or hex color string.  For
            example:

            * ``color='white'``
            * ``color='w'``
            * ``color=[1, 1, 1]``
            * ``color='#FFFFFF'``

        xlabel : string, optional
            Title of the x axis.  Default ``"X Axis"``.

        ylabel : string, optional
            Title of the y axis.  Default ``"Y Axis"``.

        zlabel : string, optional
            Title of the z axis.  Default ``"Z Axis"``.

        use_2d : bool, optional
            This can be enabled for smoother plotting.

            .. warning::
               A bug with vtk 6.3 in Windows seems to cause this
               function to crash.

        grid : bool or str, optional
            Add grid lines to the backface (``True``, ``'back'``, or
            ``'backface'``) or to the frontface (``'front'``,
            ``'frontface'``) of the axes actor.

        location : str, optional
            Set how the axes are drawn: either static (``'all'``),
            closest triad (``front``), furthest triad (``'back'``),
            static closest to the origin (``'origin'``), or outer
            edges (``'outer'``) in relation to the camera
            position. Options include: ``'all', 'front', 'back',
            'origin', 'outer'``.

        ticks : str, optional
            Set how the ticks are drawn on the axes grid. Options include:
            ``'inside', 'outside', 'both'``.

        all_edges : bool, optional
            Adds an unlabeled and unticked box at the boundaries of
            plot. Useful for when wanting to plot outer grids while
            still retaining all edges of the boundary.

        corner_factor : float, optional
            If ``all_edges````, this is the factor along each axis to
            draw the default box. Default is 0.5 to show the full box.

        padding : float, optional
            An optional percent padding along each axial direction to
            cushion the datasets in the scene from the axes
            annotations. Defaults to 0 (no padding).

        Returns
        -------
        cube_axes_actor : vtk.vtkCubeAxesActor
            Bounds actor.

        Examples
        --------
        >>> import pyvista
        >>> from pyvista import examples
        >>> mesh = pyvista.Sphere()
        >>> plotter = pyvista.Plotter()
        >>> actor = plotter.add_mesh(mesh)
        >>> actor = plotter.show_bounds(grid='front', location='outer', all_edges=True)
        >>> cpos = plotter.show()

        """
        self.remove_bounds_axes()

        if font_family is None:
            font_family = self._theme.font.family
        if font_size is None:
            font_size = self._theme.font.size
        if color is None:
            color = self._theme.font.color
        if fmt is None:
            fmt = self._theme.font.fmt

        color = parse_color(color)

        # Use the bounds of all data in the rendering window
        if mesh is None and bounds is None:
            bounds = self.bounds

        # create actor
        cube_axes_actor = _vtk.vtkCubeAxesActor()
        if use_2d or not np.allclose(self.scale, [1.0, 1.0, 1.0]):
            cube_axes_actor.SetUse2DMode(True)
        else:
            cube_axes_actor.SetUse2DMode(False)

        if grid:
            if isinstance(grid, str) and grid.lower() in ('front', 'frontface'):
                cube_axes_actor.SetGridLineLocation(cube_axes_actor.VTK_GRID_LINES_CLOSEST)
            if isinstance(grid, str) and grid.lower() in ('both', 'all'):
                cube_axes_actor.SetGridLineLocation(cube_axes_actor.VTK_GRID_LINES_ALL)
            else:
                cube_axes_actor.SetGridLineLocation(cube_axes_actor.VTK_GRID_LINES_FURTHEST)
            # Only show user desired grid lines
            cube_axes_actor.SetDrawXGridlines(show_xaxis)
            cube_axes_actor.SetDrawYGridlines(show_yaxis)
            cube_axes_actor.SetDrawZGridlines(show_zaxis)
            # Set the colors
            cube_axes_actor.GetXAxesGridlinesProperty().SetColor(color)
            cube_axes_actor.GetYAxesGridlinesProperty().SetColor(color)
            cube_axes_actor.GetZAxesGridlinesProperty().SetColor(color)

        if isinstance(ticks, str):
            ticks = ticks.lower()
            if ticks in ('inside'):
                cube_axes_actor.SetTickLocationToInside()
            elif ticks in ('outside'):
                cube_axes_actor.SetTickLocationToOutside()
            elif ticks in ('both'):
                cube_axes_actor.SetTickLocationToBoth()
            else:
                raise ValueError(f'Value of ticks ({ticks}) not understood.')

        if isinstance(location, str):
            location = location.lower()
            if location in ('all'):
                cube_axes_actor.SetFlyModeToStaticEdges()
            elif location in ('origin'):
                cube_axes_actor.SetFlyModeToStaticTriad()
            elif location in ('outer'):
                cube_axes_actor.SetFlyModeToOuterEdges()
            elif location in ('default', 'closest', 'front'):
                cube_axes_actor.SetFlyModeToClosestTriad()
            elif location in ('furthest', 'back'):
                cube_axes_actor.SetFlyModeToFurthestTriad()
            else:
                raise ValueError(f'Value of location ({location}) not understood.')

        # set bounds
        if bounds is None:
            bounds = np.array(mesh.GetBounds())
        if isinstance(padding, (int, float)) and 0.0 <= padding < 1.0:
            if not np.any(np.abs(bounds) == np.inf):
                cushion = np.array([np.abs(bounds[1] - bounds[0]),
                                    np.abs(bounds[3] - bounds[2]),
                                    np.abs(bounds[5] - bounds[4])]) * padding
                bounds[::2] -= cushion
                bounds[1::2] += cushion
        else:
            raise ValueError(f'padding ({padding}) not understood. Must be float between 0 and 1')
        cube_axes_actor.SetBounds(bounds)

        # show or hide axes
        cube_axes_actor.SetXAxisVisibility(show_xaxis)
        cube_axes_actor.SetYAxisVisibility(show_yaxis)
        cube_axes_actor.SetZAxisVisibility(show_zaxis)

        # disable minor ticks
        if not minor_ticks:
            cube_axes_actor.XAxisMinorTickVisibilityOff()
            cube_axes_actor.YAxisMinorTickVisibilityOff()
            cube_axes_actor.ZAxisMinorTickVisibilityOff()

        cube_axes_actor.SetCamera(self.camera)

        # set color
        cube_axes_actor.GetXAxesLinesProperty().SetColor(color)
        cube_axes_actor.GetYAxesLinesProperty().SetColor(color)
        cube_axes_actor.GetZAxesLinesProperty().SetColor(color)

        # empty string used for clearing axis labels
        self._empty_str = _vtk.vtkStringArray()
        self._empty_str.InsertNextValue('')

        # show lines
        if show_xaxis:
            cube_axes_actor.SetXTitle(xlabel)
            if not show_xlabels:
                cube_axes_actor.SetAxisLabels(0, self._empty_str)
        else:
            cube_axes_actor.SetXTitle('')
            cube_axes_actor.SetAxisLabels(0, self._empty_str)

        if show_yaxis:
            cube_axes_actor.SetYTitle(ylabel)
            if not show_ylabels:
                cube_axes_actor.SetAxisLabels(1, self._empty_str)
        else:
            cube_axes_actor.SetYTitle('')
            cube_axes_actor.SetAxisLabels(1, self._empty_str)

        if show_zaxis:
            cube_axes_actor.SetZTitle(zlabel)
            if not show_zlabels:
                cube_axes_actor.SetAxisLabels(2, self._empty_str)
        else:
            cube_axes_actor.SetZTitle('')
            cube_axes_actor.SetAxisLabels(2, self._empty_str)

        # set font
        font_family = parse_font_family(font_family)
        for i in range(3):
            cube_axes_actor.GetTitleTextProperty(i).SetFontSize(font_size)
            cube_axes_actor.GetTitleTextProperty(i).SetColor(color)
            cube_axes_actor.GetTitleTextProperty(i).SetFontFamily(font_family)
            cube_axes_actor.GetTitleTextProperty(i).SetBold(bold)

            cube_axes_actor.GetLabelTextProperty(i).SetFontSize(font_size)
            cube_axes_actor.GetLabelTextProperty(i).SetColor(color)
            cube_axes_actor.GetLabelTextProperty(i).SetFontFamily(font_family)
            cube_axes_actor.GetLabelTextProperty(i).SetBold(bold)

        self.add_actor(cube_axes_actor, reset_camera=False, pickable=False,
                       render=render)
        self.cube_axes_actor = cube_axes_actor

        if all_edges:
            self.add_bounding_box(color=color, corner_factor=corner_factor)

        if fmt is not None:
            cube_axes_actor.SetXLabelFormat(fmt)
            cube_axes_actor.SetYLabelFormat(fmt)
            cube_axes_actor.SetZLabelFormat(fmt)

        self.Modified()
        return cube_axes_actor

    def show_grid(self, **kwargs):
        """Show gridlines and axes labels.

        A wrapped implementation of ``show_bounds`` to change default
        behaviour to use gridlines and showing the axes labels on the
        outer edges. This is intended to be similar to
        ``matplotlib``'s ``grid`` function.

        """
        kwargs.setdefault('grid', 'back')
        kwargs.setdefault('location', 'outer')
        kwargs.setdefault('ticks', 'both')
        return self.show_bounds(**kwargs)

    def remove_bounding_box(self, render=True):
        """Remove bounding box."""
        if hasattr(self, '_box_object'):
            actor = self.bounding_box_actor
            self.bounding_box_actor = None
            del self._box_object
            self.remove_actor(actor, reset_camera=False, render=render)
            self.Modified()

    def add_bounding_box(self, color="grey", corner_factor=0.5, line_width=None,
                         opacity=1.0, render_lines_as_tubes=False,
                         lighting=None, reset_camera=None, outline=True,
                         culling='front'):
        """Add an unlabeled and unticked box at the boundaries of plot.

        Useful for when wanting to plot outer grids while still retaining all
        edges of the boundary.

        Parameters
        ----------
        corner_factor : float, optional
            If ``all_edges``, this is the factor along each axis to
            draw the default box. Dafuault is 0.5 to show the full
            box.

        corner_factor : float, optional
            This is the factor along each axis to draw the default
            box. Dafuault is 0.5 to show the full box.

        line_width : float, optional
            Thickness of lines.

        opacity : float, optional
            Opacity of mesh.  Should be between 0 and 1.  Default 1.0

        outline : bool
            Default is ``True``. when False, a box with faces is shown with
            the specified culling

        culling : str, optional
            Does not render faces that are culled. Options are ``'front'`` or
            ``'back'``. Default is ``'front'`` for bounding box.

        """
        if lighting is None:
            lighting = self._theme.lighting

        self.remove_bounding_box()
        if color is None:
            color = self._theme.outline_color
        rgb_color = parse_color(color)
        if outline:
            self._bounding_box = _vtk.vtkOutlineCornerSource()
            self._bounding_box.SetCornerFactor(corner_factor)
        else:
            self._bounding_box = _vtk.vtkCubeSource()
        self._bounding_box.SetBounds(self.bounds)
        self._bounding_box.Update()
        self._box_object = wrap(self._bounding_box.GetOutput())
        name = f'BoundingBox({hex(id(self._box_object))})'

        mapper = _vtk.vtkDataSetMapper()
        mapper.SetInputData(self._box_object)
        self.bounding_box_actor, prop = self.add_actor(mapper,
                                                       reset_camera=reset_camera,
                                                       name=name, culling=culling,
                                                       pickable=False)

        prop.SetColor(rgb_color)
        prop.SetOpacity(opacity)
        if render_lines_as_tubes:
            prop.SetRenderLinesAsTubes(render_lines_as_tubes)

        # lighting display style
        if lighting is False:
            prop.LightingOff()

        # set line thickness
        if line_width:
            prop.SetLineWidth(line_width)

        prop.SetRepresentationToSurface()
        self.Modified()
        return self.bounding_box_actor

    def add_floor(self, face='-z', i_resolution=10, j_resolution=10,
                  color=None, line_width=None, opacity=1.0, show_edges=False,
                  lighting=False, edge_color=None, reset_camera=None, pad=0.0,
                  offset=0.0, pickable=False, store_floor_kwargs=True):
        """Show a floor mesh.

        This generates planes at the boundaries of the scene to behave
        like floors or walls.

        Parameters
        ----------
        face : str, optional
            The face at which to place the plane. Options are (``'-z'``,
            ``'-y'``, ``'-x'``, ``'+z'``, ``'+y'``, and ``'+z'``). Where the -/+
            sign indicates on which side of the axis the plane will
            lie.  For example, ``'-z'`` would generate a floor on the
            XY-plane and the bottom of the scene (minimum z).

        i_resolution : int, optional
            Number of points on the plane in the i direction.

        j_resolution : int, optional
            Number of points on the plane in the j direction.

        color : string or 3 item list, optional
            Color of all labels and axis titles.  Default gray.
            Either a string, rgb list, or hex color string.

        line_width : int, optional
            Thickness of the edges. Only if ``show_edges`` is
            ``True``.

        opacity : float, optional
            The opacity of the generated surface.

        show_edges : bool, optional
            Flag on whether to show the mesh edges for tiling.

        ine_width : float, optional
            Thickness of lines.  Only valid for wireframe and surface
            representations.  Default ``None``.

        lighting : bool, optional
            Enable or disable view direction lighting.  Default
            ``False``.

        edge_color : string or 3 item list, optional
            Color of of the edges of the mesh.

        pad : float, optional
            Percentage padding between 0 and 1.

        offset : float, optional
            Percentage offset along plane normal.

        Examples
        --------
        Add a floor below a sphere and plot it.

        >>> import pyvista
        >>> pl = pyvista.Plotter()
        >>> actor = pl.add_mesh(pyvista.Sphere())
        >>> actor = pl.add_floor()
        >>> cpos = pl.show()

        """
        if store_floor_kwargs:
            kwargs = locals()
            kwargs.pop('self')
            self._floor_kwargs.append(kwargs)
        ranges = np.array(self.bounds).reshape(-1, 2).ptp(axis=1)
        ranges += (ranges * pad)
        center = np.array(self.center)
        if face.lower() in '-z':
            center[2] = self.bounds[4] - (ranges[2] * offset)
            normal = (0, 0, 1)
            i_size = ranges[0]
            j_size = ranges[1]
        elif face.lower() in '-y':
            center[1] = self.bounds[2] - (ranges[1] * offset)
            normal = (0, 1, 0)
            i_size = ranges[0]
            j_size = ranges[2]
        elif face.lower() in '-x':
            center[0] = self.bounds[0] - (ranges[0] * offset)
            normal = (1, 0, 0)
            i_size = ranges[2]
            j_size = ranges[1]
        elif face.lower() in '+z':
            center[2] = self.bounds[5] + (ranges[2] * offset)
            normal = (0, 0, -1)
            i_size = ranges[0]
            j_size = ranges[1]
        elif face.lower() in '+y':
            center[1] = self.bounds[3] + (ranges[1] * offset)
            normal = (0, -1, 0)
            i_size = ranges[0]
            j_size = ranges[2]
        elif face.lower() in '+x':
            center[0] = self.bounds[1] + (ranges[0] * offset)
            normal = (-1, 0, 0)
            i_size = ranges[2]
            j_size = ranges[1]
        else:
            raise NotImplementedError(f'Face ({face}) not implementd')
        self._floor = pyvista.Plane(center=center, direction=normal,
                                    i_size=i_size, j_size=j_size,
                                    i_resolution=i_resolution,
                                    j_resolution=j_resolution)
        self._floor.clear_arrays()

        if lighting is None:
            lighting = self._theme.lighting

        if edge_color is None:
            edge_color = self._theme.edge_color

        self.remove_bounding_box()
        if color is None:
            color = self._theme.floor_color
        rgb_color = parse_color(color)
        mapper = _vtk.vtkDataSetMapper()
        mapper.SetInputData(self._floor)
        actor, prop = self.add_actor(mapper,
                                     reset_camera=reset_camera,
                                     name=f'Floor({face})', pickable=pickable)

        prop.SetColor(rgb_color)
        prop.SetOpacity(opacity)

        # edge display style
        if show_edges:
            prop.EdgeVisibilityOn()
        prop.SetEdgeColor(parse_color(edge_color))

        # lighting display style
        if lighting is False:
            prop.LightingOff()

        # set line thickness
        if line_width:
            prop.SetLineWidth(line_width)

        prop.SetRepresentationToSurface()
        self._floors.append(actor)
        return actor

    def remove_floors(self, clear_kwargs=True, render=True):
        """Remove all floor actors."""
        if getattr(self, '_floor', None) is not None:
            self._floor.ReleaseData()
            self._floor = None
        for actor in self._floors:
            self.remove_actor(actor, reset_camera=False, render=render)
        self._floors.clear()
        if clear_kwargs:
            self._floor_kwargs.clear()

    def remove_bounds_axes(self):
        """Remove bounds axes."""
        if hasattr(self, 'cube_axes_actor'):
            self.remove_actor(self.cube_axes_actor)
            self.Modified()

    def add_light(self, light):
        """Add a light to the renderer."""
        # convert from a vtk type if applicable
        if isinstance(light, _vtk.vtkLight) and not isinstance(light, pyvista.Light):
            light = pyvista.Light.from_vtk(light)

        if not isinstance(light, pyvista.Light):
            raise TypeError(f'Expected Light instance, got {type(light).__name__} instead.')
        self._lights.append(light)
        self.AddLight(light)
        self.Modified()

        # we add the renderer to add/remove the light actor if
        # positional or cone angle is modified
        light.add_renderer(self)

    @property
    def lights(self):
        """Return a list of all lights in the renderer."""
        return list(self.GetLights())

    def remove_all_lights(self):
        """Remove all lights from the renderer."""
        self.RemoveAllLights()
        self._lights.clear()

    def clear(self):
        """Remove all actors and properties."""
        if self._actors:
            for actor in list(self._actors):
                try:
                    self.remove_actor(actor, reset_camera=False, render=False)
                except KeyError:
                    pass

        self.remove_all_lights()
        self.RemoveAllViewProps()
        self.Modified()

        self._scalar_bar_slots = set(range(MAX_N_COLOR_BARS))
        self._scalar_bar_slot_lookup = {}

    def set_focus(self, point):
        """Set focus to a point."""
        if isinstance(point, np.ndarray):
            if point.ndim != 1:
                point = point.ravel()
        self.camera.focal_point = scale_point(self.camera, point, invert=False)
        self.camera_set = True
        self.Modified()

    def set_position(self, point, reset=False):
        """Set camera position to a point."""
        if isinstance(point, np.ndarray):
            if point.ndim != 1:
                point = point.ravel()
        self.camera.position = scale_point(self.camera, point, invert=False)
        if reset:
            self.reset_camera()
        self.camera_set = True
        self.Modified()

    def set_viewup(self, vector):
        """Set camera viewup vector."""
        if isinstance(vector, np.ndarray):
            if vector.ndim != 1:
                vector = vector.ravel()
        self.camera.up = vector
        self.camera_set = True
        self.Modified()

    def enable_parallel_projection(self):
        """Enable parallel projection.

        The camera will have a parallel projection. Parallel projection is
        often useful when viewing images or 2D datasets.

        """
        # Fix the 'reset camera' effect produced by the VTK when parallel
        # projection is enabled.
        angle = np.radians(self.camera.view_angle)
        self.camera.parallel_scale = self.camera.distance * np.sin(.5 * angle)

        self.camera.enable_parallel_projection()
        self.Modified()

    def disable_parallel_projection(self):
        """Reset the camera to use perspective projection."""
        # Fix the 'reset camera' effect produced by the VTK when parallel
        # projection is disabled.
        focus = self.camera.focal_point
        angle = np.radians(self.camera.view_angle)
        distance = self.camera.parallel_scale / np.sin(.5 * angle)
        direction = self.camera.direction
        x = focus[0] - distance * direction[0]
        y = focus[1] - distance * direction[1]
        z = focus[2] - distance * direction[2]
        self.camera.position = (x, y, z)
        self.ResetCameraClippingRange()

        self.camera.disable_parallel_projection()
        self.Modified()

    @property
    def parallel_projection(self):
        """Return parallel projection state of active render window."""
        return self.camera.is_parallel_projection

    @parallel_projection.setter
    def parallel_projection(self, state):
        """Set parallel projection state of all active render windows."""
        self.camera.enable_parallel_projection(state)
        self.Modified()

    @property
    def parallel_scale(self):
        """Return parallel scale of active render window."""
        return self.camera.parallel_scale

    @parallel_scale.setter
    def parallel_scale(self, value):
        """Set parallel scale of all active render windows."""
        self.camera.parallel_scale = value
        self.Modified()

    def remove_actor(self, actor, reset_camera=False, render=True):
        """Remove an actor from the Renderer.

        Parameters
        ----------
        actor : str, vtk.vtkActor, list or tuple
            If the type is ``str``, removes the previously added actor with
            the given name. If the type is ``vtk.vtkActor``, removes the actor
            if it's previously added to the Renderer. If ``list`` or ``tuple``,
            removes iteratively each actor.

        reset_camera : bool, optional
            Resets camera so all actors can be seen.

        render : bool, optional
            Render upon actor removal.  Set this to ``False`` to stop
            the render window from rendering when an actor is removed.

        Returns
        -------
        success : bool
            True when actor removed.  False when actor has not been
            removed.

        """
        name = None
        if isinstance(actor, str):
            name = actor
            keys = list(self._actors.keys())
            names = []
            for k in keys:
                if k.startswith(f'{name}-'):
                    names.append(k)
            if len(names) > 0:
                self.remove_actor(names, reset_camera=reset_camera)
            try:
                actor = self._actors[name]
            except KeyError:
                # If actor of that name is not present then return success
                return False
        if isinstance(actor, collections.abc.Iterable):
            success = False
            for a in actor:
                rv = self.remove_actor(a, reset_camera=reset_camera)
                if rv or success:
                    success = True
            return success
        if actor is None:
            return False

        # ensure any scalar bars associated with this actor are removed
        self.parent.scalar_bars._remove_mapper_from_plotter(actor)
        self.RemoveActor(actor)

        if name is None:
            for k, v in self._actors.items():
                if v == actor:
                    name = k
        self._actors.pop(name, None)
        self.update_bounds_axes()
        if reset_camera:
            self.reset_camera()
        elif not self.camera_set and reset_camera is None:
            self.reset_camera()
        elif render:
            self.parent.render()

        self.Modified()
        return True

    def set_scale(self, xscale=None, yscale=None, zscale=None, reset_camera=True):
        """Scale all the datasets in the scene.

        Scaling in performed independently on the X, Y and Z axis.
        A scale of zero is illegal and will be replaced with one.

        """
        if xscale is None:
            xscale = self.scale[0]
        if yscale is None:
            yscale = self.scale[1]
        if zscale is None:
            zscale = self.scale[2]
        self.scale = [xscale, yscale, zscale]

        # Update the camera's coordinate system
        transform = np.diag([xscale, yscale, zscale, 1.0])
        self.camera.model_transform_matrix = transform
        self.parent.render()
        if reset_camera:
            self.update_bounds_axes()
            self.reset_camera()
        self.Modified()

    def get_default_cam_pos(self, negative=False):
        """Return the default focal points and viewup.

        Uses ResetCamera to make a useful view.

        """
        focal_pt = self.center
        if any(np.isnan(focal_pt)):
            focal_pt = (0.0, 0.0, 0.0)
        position = np.array(self._theme.camera['position']).astype(float)
        if negative:
            position *= -1
        position = position / np.array(self.scale).astype(float)
        cpos = [position + np.array(focal_pt),
                focal_pt, self._theme.camera['viewup']]
        return cpos

    def update_bounds_axes(self):
        """Update the bounds axes of the render window."""
        if (hasattr(self, '_box_object') and self._box_object is not None
                and self.bounding_box_actor is not None):
            if not np.allclose(self._box_object.bounds, self.bounds):
                color = self.bounding_box_actor.GetProperty().GetColor()
                self.remove_bounding_box()
                self.add_bounding_box(color=color)
                self.remove_floors(clear_kwargs=False)
                for floor_kwargs in self._floor_kwargs:
                    floor_kwargs['store_floor_kwargs'] = False
                    self.add_floor(**floor_kwargs)
        if hasattr(self, 'cube_axes_actor'):
            self.cube_axes_actor.SetBounds(self.bounds)
            if not np.allclose(self.scale, [1.0, 1.0, 1.0]):
                self.cube_axes_actor.SetUse2DMode(True)
            else:
                self.cube_axes_actor.SetUse2DMode(False)
            self.Modified()

    def reset_camera(self, render=True, bounds=None):
        """Reset the camera of the active render window.

        The camera slides along the vector defined from camera
        position to focal point until all of the actors can be seen.

        Parameters
        ----------
        render : bool
            Trigger a render after resetting the camera.
        bounds : iterable(int)
            Automatically set up the camera based on a specified bounding box
            ``(xmin, xmax, ymin, ymax, zmin, zmax)``.

        """
        if bounds is not None:
            self.ResetCamera(*bounds)
        else:
            self.ResetCamera()
        if render:
            self.parent.render()
        self.Modified()

    def isometric_view(self):
        """Reset the camera to a default isometric view.

        DEPRECATED: Please use ``view_isometric``.

        """
        return self.view_isometric()

    def view_isometric(self, negative=False):
        """Reset the camera to a default isometric view.

        The view will show all the actors in the scene.

        """
        self.camera_position = CameraPosition(*self.get_default_cam_pos(negative=negative))
        self.camera_set = False
        return self.reset_camera()

    def view_vector(self, vector, viewup=None):
        """Point the camera in the direction of the given vector."""
        focal_pt = self.center
        if viewup is None:
            viewup = self._theme.camera['viewup']
        cpos = CameraPosition(vector + np.array(focal_pt),
                focal_pt, viewup)
        self.camera_position = cpos
        return self.reset_camera()

    def view_xy(self, negative=False):
        """View the XY plane."""
        vec = np.array([0,0,1])
        viewup = np.array([0,1,0])
        if negative:
            vec *= -1
        return self.view_vector(vec, viewup)

    def view_yx(self, negative=False):
        """View the YX plane."""
        vec = np.array([0,0,-1])
        viewup = np.array([1,0,0])
        if negative:
            vec *= -1
        return self.view_vector(vec, viewup)

    def view_xz(self, negative=False):
        """View the XZ plane."""
        vec = np.array([0,-1,0])
        viewup = np.array([0,0,1])
        if negative:
            vec *= -1
        return self.view_vector(vec, viewup)

    def view_zx(self, negative=False):
        """View the ZX plane."""
        vec = np.array([0,1,0])
        viewup = np.array([1,0,0])
        if negative:
            vec *= -1
        return self.view_vector(vec, viewup)

    def view_yz(self, negative=False):
        """View the YZ plane."""
        vec = np.array([1,0,0])
        viewup = np.array([0,0,1])
        if negative:
            vec *= -1
        return self.view_vector(vec, viewup)

    def view_zy(self, negative=False):
        """View the ZY plane."""
        vec = np.array([-1,0,0])
        viewup = np.array([0,1,0])
        if negative:
            vec *= -1
        return self.view_vector(vec, viewup)

    def disable(self):
        """Disable this renderer's camera from being interactive."""
        return self.SetInteractive(0)

    def enable(self):
        """Enable this renderer's camera to be interactive."""
        return self.SetInteractive(1)

    def enable_eye_dome_lighting(self):
        """Enable eye dome lighting (EDL)."""
        if hasattr(self, 'edl_pass'):
            return self
        # create the basic VTK render steps
        basic_passes = _vtk.vtkRenderStepsPass()
        # blur the resulting image
        # The blur delegates rendering the unblured image to the basic_passes
        self.edl_pass = _vtk.vtkEDLShading()
        self.edl_pass.SetDelegatePass(basic_passes)

        # tell the renderer to use our render pass pipeline
        self.glrenderer = _vtk.vtkOpenGLRenderer.SafeDownCast(self)
        self.glrenderer.SetPass(self.edl_pass)
        self.Modified()
        return self.glrenderer

    def disable_eye_dome_lighting(self):
        """Disable eye dome lighting (EDL)."""
        if not hasattr(self, 'edl_pass'):
            return
        self.SetPass(None)
        self.edl_pass.ReleaseGraphicsResources(self.parent.ren_win)
        del self.edl_pass
        self.Modified()

    def enable_shadows(self):
        """Enable shadows."""
        if self._shadow_pass is not None:
            # shadows are already enabled for this renderer
            return

        shadows = _vtk.vtkShadowMapPass()

        passes = _vtk.vtkRenderPassCollection()
        passes.AddItem(shadows.GetShadowMapBakerPass())
        passes.AddItem(shadows)

        seq = _vtk.vtkSequencePass()
        seq.SetPasses(passes)

        # Tell the renderer to use our render pass pipeline
        self._shadow_pass = _vtk.vtkCameraPass()
        self._shadow_pass.SetDelegatePass(seq)
        self.SetPass(self._shadow_pass)
        self.Modified()

    def disable_shadows(self):
        """Disable shadows."""
        if self._shadow_pass is None:
            # shadows are already disabled
            return

        self.SetPass(None)
        if hasattr(self.parent, 'ren_win'):
            self._shadow_pass.ReleaseGraphicsResources(self.parent.ren_win)
        self._shadow_pass = None
        self.Modified()

    def get_pick_position(self):
        """Get the pick position/area as x0, y0, x1, y1."""
        x0 = int(self.GetPickX1())
        x1 = int(self.GetPickX2())
        y0 = int(self.GetPickY1())
        y1 = int(self.GetPickY2())
        return x0, y0, x1, y1

    def set_background(self, color, top=None):
        """Set the background color.

        Parameters
        ----------
        color : string or 3 item list, optional, defaults to white
            Either a string, rgb list, or hex color string.  For example:

            * ``color='white'``
            * ``color='w'``
            * ``color=[1, 1, 1]``
            * ``color='#FFFFFF'``

        top : string or 3 item list, optional, defaults to None
            If given, this will enable a gradient background where the
            ``color`` argument is at the bottom and the color given in
            ``top`` will be the color at the top of the renderer.

        """
        if color is None:
            color = self._theme.background

        use_gradient = False
        if top is not None:
            use_gradient = True

        self.SetBackground(parse_color(color))
        if use_gradient:
            self.GradientBackgroundOn()
            self.SetBackground2(parse_color(top))
        else:
            self.GradientBackgroundOff()
        self.Modified()
        return

    def set_environment_texture(self, texture):
        """Set the environment texture used for image based lighting.

        This texture is supposed to represent the scene background. If
        it is not a cubemap, the texture is supposed to represent an
        equirectangular projection. If used with raytracing backends,
        the texture must be an equirectangular projection and must be
        constructed with a valid vtkImageData. Warning, this texture
        must be expressed in linear color space. If the texture is in
        sRGB color space, set the color flag on the texture or set the
        argument isSRGB to true.
        """
        self.UseImageBasedLightingOn()
        self.SetEnvironmentTexture(texture)
        self.Modified()

    def close(self):
        """Close out widgets and sensitive elements."""
        self.RemoveAllObservers()
        if hasattr(self, 'axes_widget'):
            self.hide_axes()  # Necessary to avoid segfault
            self.axes_actor = None
            del self.axes_widget

        if self._empty_str is not None:
            self._empty_str.SetReferenceCount(0)
            self._empty_str = None

    def deep_clean(self, render=False):
        """Clean the renderer of the memory."""
        if hasattr(self, 'cube_axes_actor'):
            del self.cube_axes_actor
        if hasattr(self, 'edl_pass'):
            del self.edl_pass
        if hasattr(self, '_box_object'):
            self.remove_bounding_box(render=render)
        if self._shadow_pass is not None:
            self.disable_shadows()

        self.remove_floors(render=render)
        self.RemoveAllViewProps()
        self._actors = {}
        self._camera = None
        # remove reference to parent last
        self.parent = None

    def __del__(self):
        """Delete the renderer."""
        self.deep_clean()<|MERGE_RESOLUTION|>--- conflicted
+++ resolved
@@ -125,13 +125,10 @@
         self._lights = []
         self._camera = Camera()
         self.SetActiveCamera(self._camera)
-<<<<<<< HEAD
         self._charts = Charts(self)
         self.AddObserver("StartEvent", partial(try_callback, self.render_event))
 
-=======
         self._empty_str = None  # used to track reference to a vtkStringArray
->>>>>>> 274261f6
         self._shadow_pass = None
 
         # This is a private variable to keep track of how many colorbars exist
