--- conflicted
+++ resolved
@@ -1,31 +1,19 @@
 """Module containing pyvista implementation of vtkRenderer."""
 
 import collections.abc
-<<<<<<< HEAD
 from functools import partial
-from weakref import proxy
-=======
->>>>>>> 7df28d31
 from typing import Sequence
 from weakref import proxy
 
 import numpy as np
 
 import pyvista
-<<<<<<< HEAD
-from pyvista import _vtk, MAX_N_COLOR_BARS
-from pyvista.utilities import wrap, check_depth_peeling, try_callback
-from .tools import (create_axes_orientation_box, create_axes_marker,
-                    parse_color, parse_font_family)
+from pyvista import MAX_N_COLOR_BARS, _vtk
+from pyvista.utilities import check_depth_peeling, try_callback, wrap
+
 from .camera import Camera
 from .charts import Charts
-=======
-from pyvista import MAX_N_COLOR_BARS, _vtk
-from pyvista.utilities import check_depth_peeling, wrap
-
-from .camera import Camera
 from .tools import create_axes_marker, create_axes_orientation_box, parse_color, parse_font_family
->>>>>>> 7df28d31
 
 ACTOR_LOC_MAP = [
     'upper right',
