--- conflicted
+++ resolved
@@ -9,22 +9,17 @@
 import pyvista
 from pyvista.core._typing_core import BoundsTuple
 from pyvista.core.errors import PyVistaDeprecationWarning
-<<<<<<< HEAD
+from pyvista.core.utilities.misc import _BoundsSizeMixin
 from pyvista.core.utilities.misc import _NameMixin
 from pyvista.core.utilities.misc import _NoNewAttrMixin
-=======
-from pyvista.core.utilities.misc import _BoundsSizeMixin
->>>>>>> 198dea71
 
 from . import _vtk
 from .actor_properties import ActorProperties
 
 
-<<<<<<< HEAD
-class AxesActor(_NoNewAttrMixin, _NameMixin, _vtk.DisableVtkSnakeCase, _vtk.vtkAxesActor):
-=======
-class AxesActor(_BoundsSizeMixin, _vtk.DisableVtkSnakeCase, _vtk.vtkAxesActor):
->>>>>>> 198dea71
+class AxesActor(
+    _NoNewAttrMixin, _NameMixin, _BoundsSizeMixin, _vtk.DisableVtkSnakeCase, _vtk.vtkAxesActor
+):
     """Axes actor wrapper for :vtk:`vtkAxesActor`.
 
     Hybrid 2D/3D actor used to represent 3D axes in a scene. The user
