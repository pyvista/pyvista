"""Axes actor module."""
from functools import wraps
from typing import Sequence, Tuple, Union
import warnings

import numpy as np

<<<<<<< HEAD
import pyvista as pv
from pyvista.core._typing_core import BoundsLike
from pyvista.core.errors import PyVistaDeprecationWarning
from pyvista.core.utilities.arrays import array_from_vtkmatrix, vtkmatrix_from_array
from pyvista.core.utilities.misc import AnnotatedIntEnum
from pyvista.core.utilities.transformations import apply_transformation_to_points
=======
import pyvista
>>>>>>> e574da02

from ._vtk import vtkAxesActor, vtkMatrix4x4, vtkTransform
from .actor_properties import ActorProperties
from .colors import Color, ColorLike
from .prop3d import Prop3D


class AxesActor(Prop3D, vtkAxesActor):  # numpydoc ignore=PR01
    """Wrapper for vtkAxesActor.

    Hybrid 2D/3D actor used to represent 3D axes in a scene.

    """

    class ShaftType(AnnotatedIntEnum):
        """Types of shaft shapes available."""

        CYLINDER = (0, "cylinder")
        LINE = (1, "line")

    class TipType(AnnotatedIntEnum):
        """Types of tip shapes available."""

        CONE = (0, "cone")
        SPHERE = (1, "sphere")

    def __init__(
        self,
        x_label='X',
        y_label='Y',
        z_label='Z',
        label_color=None,
        labels_off=False,
        label_size=(0.25, 0.1),
        label_position=1,
        x_color=None,
        y_color=None,
        z_color=None,
        shaft_type="cylinder",
        shaft_length=0.8,
        shaft_radius=0.01,
        shaft_width=2,
        shaft_resolution=16,
        tip_radius=0.4,
        tip_length=0.2,
        tip_type="cone",
        tip_resolution=16,
        total_length=(1, 1, 1),
        position=(0, 0, 0),
        orientation=(0, 0, 0),
        origin=(0, 0, 0),
        scale=(1, 1, 1),
        user_matrix=np.eye(4),
        visibility=True,
        properties=None,
        **kwargs,
    ):
        """Create a hybrid 2D/3D actor to represent 3D axes in a scene.

        The axes colors, labels, and shaft/tip geometry can all be customized.
        The axes can also be arbitrarily positioned and oriented in a scene.

        Parameters
        ----------
        x_label : str, default: "X"
            Text label for the x-axis.

        y_label : str, default: "Y"
            Text label for the y-axis.

        z_label : str, default: "Z"
            Text label for the z-axis.

        label_color : ColorLike, optional
            Color of the label text for all axes.

        labels_off : bool, default: False
            Enable or disable the text labels for the axes.

        label_size : Sequence[float], default: (0.25, 0.1)
            The width and height of the axes labels. Values should
            be in range ``[0, 1]``.

        label_position : float | Sequence[float], default: 1
            Normalized label position along the axes shafts. Values should
            be in range ``[0, 1]``.

        x_color : ColorLike, optional
            Color of the x-axis shaft and tip.

        y_color : ColorLike, optional
            Color of the y-axis shaft and tip.

        z_color : ColorLike, optional
            Color of the z-axis shaft and tip.

        shaft_type : str | AxesActor.ShaftType, default: 'cylinder'
            Shaft type of the axes, either ``'cylinder'`` or ``'line'``.

        shaft_length : float | Sequence[float], default: 0.8
            Normalized length of the shaft for each axis. Values should be
            in range ``[0, 1]``.

        shaft_radius : float, default: 0.1
            Cylinder radius of the axes shafts. Only has an effect if ``shaft_type``
            is ``'cylinder'``.

        shaft_width : float, default: 2
            Line width of the axes shafts in screen units. Only has
            an effect if ``shaft_type`` is ``'line'``.

        shaft_resolution : int, default: 16
            Resolution of the axes shafts.

        tip_type : str | AxesActor.TipType, default: 'cone'
            Tip type of the axes, either ``'cone'`` or ``'sphere'``.

        tip_radius : float, default: 0.4
            Radius of the axes tips.

        tip_length : float | Sequence[float], default: 0.2
            Normalized length of the axes tips in range ``[0, 1]``.

        tip_resolution : int , default: 16
            Resolution of the axes tips.

        total_length : float | Sequence[float], default: (1, 1, 1)
            Total length of each axis (shaft plus tip).

        position : Sequence[float], default: (0, 0, 0)
            Position of the axes.

        orientation : Sequence[float], default: (0, 0, 0)
            Orientation angles of the axes which define rotations about
            the world's x-y-z axes. The angles are specified in degrees
            and in x-y-z order. However, the actual rotations are
            applied in the following order: rotate_z first,
            then rotate_x, and finally rotate_y.

        origin : Sequence[float], default: (0, 0, 0)
            Origin of the axes. This is the point about which all
            rotations take place.

        scale : float | Sequence[float], default: (1, 1, 1)
            Scaling factor for the axes.

        user_matrix : TransformLike
            Transformation to apply to the axes. Can be a vtkTransformation,
            3x3 transformation matrix, or 4x4 transformation matrix.

        properties: dict, optional
            Apply``:class:~pyvista.ActorProperties`` to all axes shafts and tips.

        **kwargs : dict, optional
            Used for handling deprecated parameters.

        Returns
        -------
        pvista.AxesActor

        Examples
        --------
        Create the default axes marker.

        >>> import pyvista as pv
        >>> axes_actor = pv.AxesActor()
        >>> pl = pv.Plotter()
        >>> _ = pl.add_actor(axes_actor)
        >>> pl.show()

        Create an axes actor with custom colors and axis labels.

        >>> axes_actor = pv.AxesActor(
        ...     shaft_type='line',
        ...     shaft_width=4,
        ...     x_color="#378df0",
        ...     y_color="#ab2e5d",
        ...     z_color="#f7fb9a",
        ...     xlabel="X Axis",
        ...     ylabel="Y Axis",
        ...     zlabel="Z Axis",
        ...     label_size=(0.1, 0.1),
        ... )
        >>> pl = pv.Plotter()
        >>> _ = pl.add_actor(axes_actor)
        >>> pl.show()


        The actor can also be used as a custom orientation widget with
        :func:`~pyvista.Renderer.add_orientation_widget`

        >>> axes_actor = pv.AxesActor(
        ...     x_label="U", y_label="V", z_label="W"
        ... )

        >>> pl = pv.Plotter()
        >>> _ = pl.add_mesh(pv.Cone())
        >>> _ = pl.add_orientation_widget(
        ...     axes_actor,
        ...     viewport=(0, 0, 0.5, 0.5),
        ... )
        >>> pl.show()

        """
        super().__init__()
<<<<<<< HEAD
        self.__enable_orientation_workaround = True

        # Supported aliases (inherited from `create_axes_actor`)
        x_label = kwargs.pop('xlabel', x_label)
        y_label = kwargs.pop('ylabel', y_label)
        z_label = kwargs.pop('zlabel', z_label)

        # Deprecated on v0.43.0
        cone_radius = kwargs.pop('cone_radius', False)
        if cone_radius:  # pragma: no cover
            warnings.warn(
                "Use of `cone_radius` is deprecated. Use `tip_radius` instead.",
                PyVistaDeprecationWarning,
            )
            tip_radius = cone_radius

        # Deprecated on v0.43.0
        line_width = kwargs.pop('line_width', False)
        if line_width:  # pragma: no cover
            warnings.warn(
                "Use of `line_width` is deprecated. Use `shaft_width` instead.",
                PyVistaDeprecationWarning,
            )
            shaft_width = line_width

        if properties is None:
            properties = dict()
        if not isinstance(properties, dict):
            raise TypeError("Properties must be a dictionary.")

        # Deprecated on v0.43.0
        ambient = kwargs.pop('ambient', False)
        if ambient:  # pragma: no cover
            warnings.warn(
                f"Use of `ambient` is deprecated. Use `properties={{'ambient':{ambient}}}` instead.",
                PyVistaDeprecationWarning,
            )
            properties.setdefault('ambient', ambient)

        # Set axis shaft and tip properties
        properties.setdefault('lighting', pv.global_theme.lighting)
        if len(properties) > 0:
            x_shaft = self.x_axis_shaft_properties
            y_shaft = self.y_axis_shaft_properties
            z_shaft = self.z_axis_shaft_properties
            x_tip = self.x_axis_tip_properties
            y_tip = self.y_axis_tip_properties
            z_tip = self.z_axis_tip_properties
            for name, value in properties.items():
                setattr(x_shaft, name, value)
                setattr(y_shaft, name, value)
                setattr(z_shaft, name, value)
                setattr(x_tip, name, value)
                setattr(y_tip, name, value)
                setattr(z_tip, name, value)

        if len(kwargs) > 0:
            raise TypeError(
                f"AxesActor() got an unexpected keyword argument '{list(kwargs.keys())[0]}'"
            )

        self.visibility = visibility
        self.total_length = total_length

        # Set shaft and tip color
        if x_color is None:
            x_color = Color(x_color, default_color=pv.global_theme.axes.x_color)
        self.x_color = x_color
        if y_color is None:
            y_color = Color(y_color, default_color=pv.global_theme.axes.y_color)
        self.y_color = y_color
        if z_color is None:
            z_color = Color(z_color, default_color=pv.global_theme.axes.z_color)
        self.z_color = z_color

        # Set shaft properties
        self.shaft_type = shaft_type
        self.shaft_radius = shaft_radius
        self.shaft_width = shaft_width
        self.shaft_length = shaft_length
        self.shaft_resolution = shaft_resolution

        # Set tip properties
        self.tip_type = tip_type
        self.tip_radius = tip_radius
        self.tip_length = tip_length
        self.tip_resolution = tip_resolution

        # Set text label properties
        self.x_label = x_label
        self.y_label = y_label
        self.z_label = z_label
        self.labels_off = labels_off
        self.label_size = label_size
        self.label_position = label_position

        if label_color is None:
            label_color = Color(label_color, default_color=pv.global_theme.font.color)
        self.label_color = label_color

        # Set Prop3D properties
        self._user_matrix = user_matrix
        self.position = position
        self.origin = origin
        self.orientation = orientation
        self.scale = scale
=======

        self.x_axis_shaft_properties.color = pyvista.global_theme.axes.x_color.int_rgb
        self.x_axis_tip_properties.color = pyvista.global_theme.axes.x_color.int_rgb
        self.x_axis_shaft_properties.opacity = pyvista.global_theme.axes.x_color.int_rgba[3]
        self.x_axis_tip_properties.opacity = pyvista.global_theme.axes.x_color.int_rgba[3]
        self.x_axis_shaft_properties.lighting = pyvista.global_theme.lighting

        self.y_axis_shaft_properties.color = pyvista.global_theme.axes.y_color.int_rgb
        self.y_axis_tip_properties.color = pyvista.global_theme.axes.y_color.int_rgb
        self.y_axis_shaft_properties.opacity = pyvista.global_theme.axes.y_color.int_rgba[3]
        self.y_axis_tip_properties.opacity = pyvista.global_theme.axes.y_color.int_rgba[3]
        self.y_axis_shaft_properties.lighting = pyvista.global_theme.lighting

        self.z_axis_shaft_properties.color = pyvista.global_theme.axes.z_color.int_rgb
        self.z_axis_tip_properties.color = pyvista.global_theme.axes.z_color.int_rgb
        self.z_axis_shaft_properties.opacity = pyvista.global_theme.axes.z_color.int_rgba[3]
        self.z_axis_tip_properties.opacity = pyvista.global_theme.axes.z_color.int_rgba[3]
        self.z_axis_shaft_properties.lighting = pyvista.global_theme.lighting
>>>>>>> e574da02

    @property
    def visibility(self) -> bool:  # numpydoc ignore=RT01
        """Enable or disable the visibility of the axes.

        Examples
        --------
        Create an AxesActor and check its visibility

        >>> import pyvista as pv
        >>> axes_actor = pv.AxesActor()
        >>> axes_actor.visibility
        True

        """
        return bool(self.GetVisibility())

    @visibility.setter
    def visibility(self, value: bool):  # numpydoc ignore=GL08
        self.SetVisibility(value)

    @property
    def total_length(self) -> tuple:  # numpydoc ignore=RT01
        """Total length of each axis (shaft plus tip).

        Examples
        --------
        >>> import pyvista as pv
        >>> axes_actor = pv.AxesActor()
        >>> axes_actor.total_length
        (1.0, 1.0, 1.0)
        >>> axes_actor.total_length = 1.2
        >>> axes_actor.total_length
        (1.2, 1.2, 1.2)
        >>> axes_actor.total_length = (1.0, 0.9, 0.5)
        >>> axes_actor.total_length
        (1.0, 0.9, 0.5)

        """
        return self.GetTotalLength()

    @total_length.setter
    def total_length(self, length):  # numpydoc ignore=GL08
        if isinstance(length, Sequence):
            self.SetTotalLength(length[0], length[1], length[2])
        else:
            self.SetTotalLength(length, length, length)

    @property
    def shaft_length(self) -> tuple:  # numpydoc ignore=RT01
        """Normalized length of the shaft for each axis.

        Values should be in range ``[0, 1]``.

        Examples
        --------
        >>> import pyvista as pv
        >>> axes_actor = pv.AxesActor()
        >>> axes_actor.shaft_length
        (0.8, 0.8, 0.8)
        >>> axes_actor.shaft_length = 0.7
        >>> axes_actor.shaft_length
        (0.7, 0.7, 0.7)
        >>> axes_actor.shaft_length = (1.0, 0.9, 0.5)
        >>> axes_actor.shaft_length
        (1.0, 0.9, 0.5)

        """
        return self.GetNormalizedShaftLength()

    @shaft_length.setter
    def shaft_length(self, length: Union[float, Sequence[float]]):  # numpydoc ignore=GL08
        if isinstance(length, Sequence):
            self.SetNormalizedShaftLength(length[0], length[1], length[2])
        else:
            self.SetNormalizedShaftLength(length, length, length)

    @property
    def tip_length(self) -> Tuple[float, float, float]:  # numpydoc ignore=RT01
        """Normalized length of the tip for each axis.

        Values should be in range ``[0, 1]``.

        Examples
        --------
        >>> import pyvista as pv
        >>> axes = pv.Axes()
        >>> axes.axes_actor.tip_length
        (0.2, 0.2, 0.2)
        >>> axes.axes_actor.tip_length = 0.3
        >>> axes.axes_actor.tip_length
        (0.3, 0.3, 0.3)
        >>> axes.axes_actor.tip_length = (0.1, 0.4, 0.2)
        >>> axes.axes_actor.tip_length
        (0.1, 0.4, 0.2)

        """
        return self.GetNormalizedTipLength()

    @tip_length.setter
    def tip_length(self, length: Union[float, Sequence[float]]):  # numpydoc ignore=GL08
        if isinstance(length, Sequence):
            self.SetNormalizedTipLength(length[0], length[1], length[2])
        else:
            self.SetNormalizedTipLength(length, length, length)

    @property
    def label_position(self) -> tuple:  # numpydoc ignore=RT01
        """Normalized position of the text label along each axis.

        Values should be in range ``[0, 1]``.

        Examples
        --------
        >>> import pyvista as pv
        >>> axes_actor = pv.AxesActor()
        >>> axes_actor.label_position
        (1.0, 1.0, 1.0)
        >>> axes_actor.label_position = 0.3
        >>> axes_actor.label_position
        (0.3, 0.3, 0.3)
        >>> axes_actor.label_position = (0.1, 0.4, 0.2)
        >>> axes_actor.label_position
        (0.1, 0.4, 0.2)

        """
        return self.GetNormalizedLabelPosition()

    @label_position.setter
    def label_position(self, length: Union[float, Sequence[float]]):  # numpydoc ignore=GL08
        if isinstance(length, Sequence):
            self.SetNormalizedLabelPosition(length[0], length[1], length[2])
        else:
            self.SetNormalizedLabelPosition(length, length, length)

    @property
    def tip_resolution(self) -> int:  # numpydoc ignore=RT01
        """Resolution of the axes tips.

        Examples
        --------
        >>> import pyvista as pv
        >>> axes_actor = pv.AxesActor()
        >>> axes_actor.tip_resolution
        16
        >>> axes_actor.tip_resolution = 24
        >>> axes_actor.tip_resolution
        24

        """
        # Get cone value and assume value is the same for sphere
        resolution = self.GetConeResolution()

        # Make sure our assumption is true and reset value for cone and sphere
        self.tip_resolution = resolution

        return resolution

    @tip_resolution.setter
    def tip_resolution(self, resolution: int):  # numpydoc ignore=GL08
        self.SetConeResolution(resolution)
        self.SetSphereResolution(resolution)

    @property
    def cone_resolution(self) -> int:  # numpydoc ignore=RT01
        """Resolution of the axes cone tips.

        This parameter is deprecated. Use `tip_resolution` instead.
        """
        warnings.warn(
            "Use of `cone_resolution` is deprecated. Use `tip_resolution` instead.",
            PyVistaDeprecationWarning,
        )
        return self.tip_resolution

    @cone_resolution.setter
    def cone_resolution(self, resolution: int):  # numpydoc ignore=GL08
        warnings.warn(
            "Use of `cone_resolution` is deprecated. Use `tip_resolution` instead.",
            PyVistaDeprecationWarning,
        )
        self.tip_resolution = resolution

    @property
    def sphere_resolution(self) -> int:  # numpydoc ignore=RT01
        """Resolution of the axes sphere tips.

        This parameter is deprecated. Use `tip_resolution` instead.
        """
        warnings.warn(
            "Use of `sphere_resolution` is deprecated. Use `tip_resolution` instead.",
            PyVistaDeprecationWarning,
        )
        return self.tip_resolution

    @sphere_resolution.setter
    def sphere_resolution(self, resolution: int):  # numpydoc ignore=GL08
        warnings.warn(
            "Use of `sphere_resolution` is deprecated. Use `tip_resolution` instead.",
            PyVistaDeprecationWarning,
        )
        self.tip_resolution = resolution

    @property
    def shaft_resolution(self) -> int:  # numpydoc ignore=RT01
        """Resolution of the axes shafts.

        Examples
        --------
        >>> import pyvista as pv
        >>> axes_actor = pv.AxesActor()
        >>> axes_actor.shaft_resolution
        16
        >>> axes_actor.shaft_resolution = 24
        >>> axes_actor.shaft_resolution
        24

        """
        return self.GetCylinderResolution()

    @shaft_resolution.setter
    def shaft_resolution(self, resolution: int):  # numpydoc ignore=GL08
        self.SetCylinderResolution(resolution)

    @property
    def cylinder_resolution(self) -> int:  # numpydoc ignore=RT01
        """Cylinder resolution of the axes shafts.

        This parameter is deprecated. Use `shaft_resolution` instead.

        """
        warnings.warn(
            "Use of `cylinder_resolution` is deprecated. Use `shaft_resolution` instead.",
            PyVistaDeprecationWarning,
        )
        return self.shaft_resolution

    @cylinder_resolution.setter
    def cylinder_resolution(self, res: int):  # numpydoc ignore=GL08
        warnings.warn(
            "Use of `cylinder_resolution` is deprecated. Use `shaft_resolution` instead.",
            PyVistaDeprecationWarning,
        )
        self.SetCylinderResolution(res)

    @property
    def tip_radius(self) -> float:  # numpydoc ignore=RT01
        """Radius of the axes tips.

        Examples
        --------
        >>> import pyvista as pv
        >>> axes = pv.Axes()
        >>> axes.axes_actor.tip_radius
        0.4
        >>> axes.axes_actor.tip_radius = 0.8
        >>> axes.axes_actor.tip_radius
        0.8

        """
        # Get cone value and assume value is the same for sphere
        radius = self.GetConeRadius()

        # Make sure our assumption is true and reset value for cone and sphere
        self.tip_radius = radius
        return radius

    @tip_radius.setter
    def tip_radius(self, radius: float):  # numpydoc ignore=GL08
        self.SetConeRadius(radius)
        self.SetSphereRadius(radius)

    @property
    def cone_radius(self) -> float:  # numpydoc ignore=RT01
        """Radius of the axes cone tips.

        This parameter is deprecated. Use `tip_radius` instead.

        """
        warnings.warn(
            "Use of `cone_radius` is deprecated. Use `tip_radius` instead.",
            PyVistaDeprecationWarning,
        )
        return self.tip_radius

    @cone_radius.setter
    def cone_radius(self, radius: float):  # numpydoc ignore=GL08
        warnings.warn(
            "Use of `cone_radius` is deprecated. Use `tip_radius` instead.",
            PyVistaDeprecationWarning,
        )
        self.tip_radius = radius

    @property
    def sphere_radius(self) -> float:  # numpydoc ignore=RT01
        """Radius of the axes sphere tips.

        This parameter is deprecated. Use `tip_radius` instead.

        """
        warnings.warn(
            "Use of `sphere_radius` is deprecated. Use `tip_radius` instead.",
            PyVistaDeprecationWarning,
        )
        return self.tip_radius

    @sphere_radius.setter
    def sphere_radius(self, radius: float):  # numpydoc ignore=GL08
        warnings.warn(
            "Use of `sphere_radius` is deprecated. Use `tip_radius` instead.",
            PyVistaDeprecationWarning,
        )
        self.tip_radius = radius

    @property
    def cylinder_radius(self) -> float:  # numpydoc ignore=RT01
        """Cylinder radius of the axes shafts.

        This parameter is deprecated. Use `shaft_radius` instead.

        """
        warnings.warn(
            "Use of `cylinder_radius` is deprecated. Use `shaft_radius` instead.",
            PyVistaDeprecationWarning,
        )
        return self.shaft_radius

    @cylinder_radius.setter
    def cylinder_radius(self, radius: float):  # numpydoc ignore=GL08
        warnings.warn(
            "Use of `cylinder_radius` is deprecated. Use `shaft_radius` instead.",
            PyVistaDeprecationWarning,
        )
        self.shaft_radius = radius

    @property
    def shaft_radius(self):  # numpydoc ignore=RT01
        """Cylinder radius of the axes shafts.

        This property only has an effect if ``shaft_type`` is ``'cylinder'``.

        Examples
        --------
        >>> import pyvista as pv
        >>> axes_actor = pv.AxesActor()
        >>> axes_actor.shaft_radius
        0.01
        >>> axes_actor.shaft_radius = 0.03
        >>> axes_actor.shaft_radius
        0.03

        """
        return self.GetCylinderRadius()

    @shaft_radius.setter
    def shaft_radius(self, radius):  # numpydoc ignore=GL08
        self.SetCylinderRadius(radius)

    @property
    def shaft_width(self):  # numpydoc ignore=RT01
        """Line width of the axes shafts in screen units.

        This property only has an effect if ``shaft_type`` is ``'line'``.

        """
        # Get x width and assume width is the same for each x, y, and z
        width_x = self.GetXAxisShaftProperty().GetLineWidth()

        # Make sure our assumption is true and reset all xyz widths
        self.shaft_width = width_x

        return width_x

    @shaft_width.setter
    def shaft_width(self, width):  # numpydoc ignore=GL08
        self.GetXAxisShaftProperty().SetLineWidth(width)
        self.GetYAxisShaftProperty().SetLineWidth(width)
        self.GetZAxisShaftProperty().SetLineWidth(width)

    @property
    def shaft_type(self) -> ShaftType:  # numpydoc ignore=RT01
        """Tip type for all axes.

        Can be a cylinder (``0`` or ``'cylinder'``) or a line (``1`` or ``'line'``).

        Examples
        --------
        >>> import pyvista as pv
        >>> axes = pv.Axes()
        >>> axes.axes_actor.shaft_type = "line"
        >>> axes.axes_actor.shaft_type
        <ShaftType.LINE: 1>

        """
        return AxesActor.ShaftType.from_any(self.GetShaftType())

    @shaft_type.setter
    def shaft_type(self, shaft_type: Union[ShaftType, int, str]):  # numpydoc ignore=GL08
        shaft_type = AxesActor.ShaftType.from_any(shaft_type)
        if shaft_type == AxesActor.ShaftType.CYLINDER:
            self.SetShaftTypeToCylinder()
        elif shaft_type == AxesActor.ShaftType.LINE:
            self.SetShaftTypeToLine()

    @property
    def tip_type(self) -> TipType:  # numpydoc ignore=RT01
        """Tip type for all axes.

        Can be a cone (``0`` or ``'cone'``) or a sphere (``1`` or ``'sphere'``).

        Examples
        --------
        >>> import pyvista as pv
        >>> axes = pv.Axes()
        >>> axes.axes_actor.tip_type = axes.axes_actor.TipType.SPHERE
        >>> axes.axes_actor.tip_type
        <TipType.SPHERE: 1>

        """
        return AxesActor.TipType.from_any(self.GetTipType())

    @tip_type.setter
    def tip_type(self, tip_type: Union[TipType, int, str]):  # numpydoc ignore=GL08
        tip_type = AxesActor.TipType.from_any(tip_type)
        if tip_type == AxesActor.TipType.CONE:
            self.SetTipTypeToCone()
        elif tip_type == AxesActor.TipType.SPHERE:
            self.SetTipTypeToSphere()

    @property
    def x_label(self) -> str:  # numpydoc ignore=RT01
        """Text label for the x-axis.

        Examples
        --------
        >>> import pyvista as pv
        >>> axes = pv.Axes()
        >>> axes.axes_actor.x_label = 'This axis'
        >>> axes.axes_actor.x_label
        'This axis'

        """
        return self.GetXAxisLabelText()

    @x_label.setter
    def x_label(self, label: str):  # numpydoc ignore=GL08
        self.SetXAxisLabelText(label)

    @property
    def x_axis_label(self) -> str:  # numpydoc ignore=RT01
        """Text label for the x-axis.

        This parameter is deprecated. Use `x_label` instead.

        """
        warnings.warn(
            "Use of `x_axis_label` is deprecated. Use `x_label` instead.",
            PyVistaDeprecationWarning,
        )
        return self.x_label

    @x_axis_label.setter
    def x_axis_label(self, label: str):  # numpydoc ignore=GL08
        warnings.warn(
            "Use of `x_axis_label` is deprecated. Use `x_label` instead.",
            PyVistaDeprecationWarning,
        )
        self.x_label = label

    @property
    def y_label(self) -> str:  # numpydoc ignore=RT01
        """Text label for the y-axis.

        Examples
        --------
        >>> import pyvista as pv
        >>> axes = pv.Axes()
        >>> axes.axes_actor.y_label = 'This axis'
        >>> axes.axes_actor.y_label
        'This axis'

        """
        return self.GetYAxisLabelText()

    @y_label.setter
    def y_label(self, label: str):  # numpydoc ignore=GL08
        self.SetYAxisLabelText(label)

    @property
    def y_axis_label(self) -> str:  # numpydoc ignore=RT01
        """Text label for the y-axis.

        This parameter is deprecated. Use `y_label` instead.

        """
        warnings.warn(
            "Use of `y_axis_label` is deprecated. Use `y_label` instead.",
            PyVistaDeprecationWarning,
        )
        return self.y_label

    @y_axis_label.setter
    def y_axis_label(self, label: str):  # numpydoc ignore=GL08
        warnings.warn(
            "Use of `y_axis_label` is deprecated. Use `y_label` instead.",
            PyVistaDeprecationWarning,
        )
        self.y_label = label

    @property
    def z_label(self) -> str:  # numpydoc ignore=RT01
        """Text label for the z-axis.

        Examples
        --------
        >>> import pyvista as pv
        >>> axes = pv.Axes()
        >>> axes.axes_actor.z_label = 'This axis'
        >>> axes.axes_actor.z_label
        'This axis'

        """
        return self.GetZAxisLabelText()

    @z_label.setter
    def z_label(self, label: str):  # numpydoc ignore=GL08
        self.SetZAxisLabelText(label)

    @property
    def z_axis_label(self) -> str:  # numpydoc ignore=RT01
        """Text label for the z-axis.

        This parameter is deprecated. Use `z_label` instead.

        """
        warnings.warn(
            "Use of `z_axis_label` is deprecated. Use `z_label` instead.",
            PyVistaDeprecationWarning,
        )
        return self.z_label

    @z_axis_label.setter
    def z_axis_label(self, label: str):  # numpydoc ignore=GL08
        warnings.warn(
            "Use of `z_axis_label` is deprecated. Use `z_label` instead.",
            PyVistaDeprecationWarning,
        )
        self.z_label = label

    @property
    def x_axis_shaft_properties(self):  # numpydoc ignore=RT01
        """:class:`~pyvista.ActorProperties` of the x-axis shaft."""
        return ActorProperties(self.GetXAxisShaftProperty())

    @property
    def y_axis_shaft_properties(self):  # numpydoc ignore=RT01
        """:class:`~pyvista.ActorProperties` of the y-axis shaft."""
        return ActorProperties(self.GetYAxisShaftProperty())

    @property
    def z_axis_shaft_properties(self):  # numpydoc ignore=RT01
        """:class:`~pyvista.ActorProperties` of the z-axis shaft."""
        return ActorProperties(self.GetZAxisShaftProperty())

    @property
    def x_axis_tip_properties(self):  # numpydoc ignore=RT01
        """:class:`~pyvista.ActorProperties` of the x-axis tip."""
        return ActorProperties(self.GetXAxisTipProperty())

    @property
    def y_axis_tip_properties(self):  # numpydoc ignore=RT01
        """:class:`~pyvista.ActorProperties` of the y-axis tip."""
        return ActorProperties(self.GetYAxisTipProperty())

    @property
    def z_axis_tip_properties(self):  # numpydoc ignore=RT01
        """:class:`~pyvista.ActorProperties` of the z-axis tip."""
        return ActorProperties(self.GetZAxisTipProperty())

    @property
    def label_color(self) -> Color:  # numpydoc ignore=RT01
        """Color of the label text for all axes."""
        # Get x color and assume label color is the same for each x, y, and z
        prop_x = self.GetXAxisCaptionActor2D().GetCaptionTextProperty()
        color = Color(prop_x.GetColor())

        # Make sure our assumption is true and reset all xyz colors
        self.label_color = color
        return color

    @label_color.setter
    def label_color(self, color: ColorLike):  # numpydoc ignore=GL08
        color = Color(color)
        prop_x = self.GetXAxisCaptionActor2D().GetCaptionTextProperty()
        prop_y = self.GetYAxisCaptionActor2D().GetCaptionTextProperty()
        prop_z = self.GetZAxisCaptionActor2D().GetCaptionTextProperty()
        for prop in [prop_x, prop_y, prop_z]:
            prop.SetColor(color.float_rgb)
            prop.SetShadow(False)

    @property
    def x_color(self):  # numpydoc ignore=RT01
        """Color of the x-axis shaft and tip."""
        color = self.x_axis_tip_properties.color
        opacity = self.x_axis_tip_properties.opacity
        return Color(color=color, opacity=opacity)

    @x_color.setter
    def x_color(self, color: ColorLike):  # numpydoc ignore=GL08
        color = Color(color)
        self.x_axis_shaft_properties.color = color.float_rgb
        self.x_axis_tip_properties.color = color.float_rgb
        self.x_axis_shaft_properties.opacity = color.float_rgba[3]
        self.x_axis_tip_properties.opacity = color.float_rgba[3]

    @property
    def y_color(self):  # numpydoc ignore=RT01
        """Color of the y-axis shaft and tip."""
        color = self.y_axis_tip_properties.color
        opacity = self.y_axis_tip_properties.opacity
        return Color(color=color, opacity=opacity)

    @y_color.setter
    def y_color(self, color: ColorLike):  # numpydoc ignore=GL08
        color = Color(color)
        self.y_axis_shaft_properties.color = color.float_rgb
        self.y_axis_tip_properties.color = color.float_rgb
        self.y_axis_shaft_properties.opacity = color.float_rgba[3]
        self.y_axis_tip_properties.opacity = color.float_rgba[3]

    @property
    def z_color(self):  # numpydoc ignore=RT01
        """Color of the z-axis shaft and tip."""
        color = self.z_axis_tip_properties.color
        opacity = self.z_axis_tip_properties.opacity
        return Color(color=color, opacity=opacity)

    @z_color.setter
    def z_color(self, color: ColorLike):  # numpydoc ignore=GL08
        color = Color(color)
        self.z_axis_shaft_properties.color = color.float_rgb
        self.z_axis_tip_properties.color = color.float_rgb
        self.z_axis_shaft_properties.opacity = color.float_rgba[3]
        self.z_axis_tip_properties.opacity = color.float_rgba[3]

    @property
    def labels_off(self) -> bool:  # numpydoc ignore=RT01
        """Enable or disable the text labels for the axes."""
        return not bool(self.GetAxisLabels())

    @labels_off.setter
    def labels_off(self, value: bool):  # numpydoc ignore=GL08
        self.SetAxisLabels(not value)

    @property
    def label_size(self) -> Tuple[float, float]:  # numpydoc ignore=RT01
        """The width and height of the axes labels.

        Values should be in range ``[0, 1]``.
        """
        # Assume label size for x is same as y and z
        label_actor = self.GetXAxisCaptionActor2D()
        size = (label_actor.GetWidth(), label_actor.GetHeight())

        # Make sure our assumption is correct and reset values
        self.label_size = size
        return size

    @label_size.setter
    def label_size(self, size: Sequence[float]):  # numpydoc ignore=GL08
        for label_actor in [
            self.GetXAxisCaptionActor2D(),
            self.GetYAxisCaptionActor2D(),
            self.GetZAxisCaptionActor2D(),
        ]:
            label_actor.SetWidth(size[0])
            label_actor.SetHeight(size[1])

    @wraps(vtkAxesActor.GetBounds)
    def GetBounds(self) -> BoundsLike:  # numpydoc ignore=RT01,GL08
        """Wrap method for orientation workaround."""
        if self._enable_orientation_workaround:
            return self._compute_transformed_bounds()
        return super().GetBounds()

    @wraps(vtkAxesActor.RotateX)
    def RotateX(self, *args):  # numpydoc ignore=RT01,PR01
        """Wrap method for orientation workaround."""
        super().RotateX(*args)
        self._update_UserMatrix() if self._enable_orientation_workaround else None

    @wraps(vtkAxesActor.RotateY)
    def RotateY(self, *args):  # numpydoc ignore=RT01,PR01
        """Wrap method for orientation workaround."""
        super().RotateY(*args)
        self._update_UserMatrix() if self._enable_orientation_workaround else None

    @wraps(vtkAxesActor.RotateZ)
    def RotateZ(self, *args):  # numpydoc ignore=RT01,PR01
        """Wrap method for orientation workaround."""
        super().RotateZ(*args)
        self._update_UserMatrix() if self._enable_orientation_workaround else None

    @wraps(vtkAxesActor.SetScale)
    def SetScale(self, *args):  # numpydoc ignore=RT01,PR01
        """Wrap method for orientation workaround."""
        super().SetScale(*args)
        self._update_UserMatrix() if self._enable_orientation_workaround else None

    @wraps(vtkAxesActor.SetOrientation)
    def SetOrientation(self, *args):  # numpydoc ignore=RT01,PR01
        """Wrap method for orientation workaround."""
        super().SetOrientation(*args)
        self._update_UserMatrix() if self._enable_orientation_workaround else None

    @wraps(vtkAxesActor.SetOrigin)
    def SetOrigin(self, *args):  # numpydoc ignore=RT01,PR01
        """Wrap method for orientation workaround."""
        super().SetOrigin(*args)
        self._update_UserMatrix() if self._enable_orientation_workaround else None

    @wraps(vtkAxesActor.SetPosition)
    def SetPosition(self, *args):  # numpydoc ignore=RT01,PR01
        """Wrap method for orientation workaround."""
        super().SetPosition(*args)
        self._update_UserMatrix() if self._enable_orientation_workaround else None

    @wraps(vtkAxesActor.GetUserTransform)
    def GetUserTransform(self):  # numpydoc ignore=RT01,PR01
        """Wrap method for orientation workaround."""
        transform = super().GetUserTransform()
        if self._enable_orientation_workaround:
            transform_out = vtkTransform()
            transform_out.SetMatrix(transform.GetMatrix())
        return transform

    @property
    def user_matrix(self) -> np.ndarray:  # numpydoc ignore=RT01
        """User-specified transformation matrix.

        This is the last transformation applied to the actor before
        rendering. It can be used with, or in place of, the implicit
        transformation that is created through the use of ``scale``,
        ``position``, ``origin``, and ``orientation``.

        """
        return self._user_matrix

    @user_matrix.setter
    def user_matrix(self, value):  # numpydoc ignore=GL08
        self._update_UserMatrix() if self._enable_orientation_workaround else None
        if isinstance(value, np.ndarray):
            if value.shape != (4, 4):
                raise ValueError('User matrix array must be 4x4.')
        elif isinstance(value, vtkMatrix4x4):
            value = array_from_vtkmatrix(value)
        else:
            raise TypeError(
                'Input user matrix must be either:\n' '\tvtk.vtkMatrix4x4\n' '\t4x4 np.ndarray\n'
            )

        self._user_matrix = value
        self._update_UserMatrix()

    @property
    def _implicit_matrix(self) -> np.ndarray:  # numpydoc ignore=GL08
        # Compute the transformation matrix implicitly defined by 3D parameters
        temp_actor = vtkAxesActor()
        temp_actor.SetOrigin(*self.origin)
        temp_actor.SetScale(*self.scale)
        temp_actor.SetPosition(*self.position)
        temp_actor.SetOrientation(*self.orientation)
        return array_from_vtkmatrix(temp_actor.GetMatrix())

    def _update_UserMatrix(self):
        if self._enable_orientation_workaround:
            matrix = self._concatenate_implicit_matrix_and_user_matrix()
        else:
            matrix = self._user_matrix
        # transform = vtkTransform()
        # transform.SetMatrix(vtkmatrix_from_array(matrix))
        # self.SetUserTransform(transform)
        self.SetUserMatrix(vtkmatrix_from_array(matrix))

    def _concatenate_implicit_matrix_and_user_matrix(self):
        return self._user_matrix @ self._implicit_matrix

    def _compute_transformed_bounds(self) -> BoundsLike:
        # The default method from vtkProp3D does not compute the actual
        # bounds of the rendered actor (see pyvista issue #5019).
        # Therefore, we redefine the bounds using the actor's matrix

        # Define origin-centered, axis-aligned, symmetric extents of the
        # axes using points at each tip of the axes
        x, y, z = self.GetTotalLength()
        points = np.array([[x, 0, 0], [-x, 0, 0], [0, y, 0], [0, -y, 0], [0, 0, z], [0, 0, -z]])

        # Transform points
        matrix = self._concatenate_implicit_matrix_and_user_matrix()
        apply_transformation_to_points(matrix, points, inplace=True)

        # Compute bounds
        xmin, xmax = np.min(points[:, 0]), np.max(points[:, 0])
        ymin, ymax = np.min(points[:, 1]), np.max(points[:, 1])
        zmin, zmax = np.min(points[:, 2]), np.max(points[:, 2])
        return xmin, xmax, ymin, ymax, zmin, zmax

    @property
    def _enable_orientation_workaround(self) -> bool:
        return self.__enable_orientation_workaround

    @_enable_orientation_workaround.setter
    def _enable_orientation_workaround(self, value: bool):
        self.__enable_orientation_workaround = value
        self._update_UserMatrix()<|MERGE_RESOLUTION|>--- conflicted
+++ resolved
@@ -5,16 +5,12 @@
 
 import numpy as np
 
-<<<<<<< HEAD
-import pyvista as pv
+import pyvista
 from pyvista.core._typing_core import BoundsLike
 from pyvista.core.errors import PyVistaDeprecationWarning
 from pyvista.core.utilities.arrays import array_from_vtkmatrix, vtkmatrix_from_array
 from pyvista.core.utilities.misc import AnnotatedIntEnum
 from pyvista.core.utilities.transformations import apply_transformation_to_points
-=======
-import pyvista
->>>>>>> e574da02
 
 from ._vtk import vtkAxesActor, vtkMatrix4x4, vtkTransform
 from .actor_properties import ActorProperties
@@ -220,7 +216,6 @@
 
         """
         super().__init__()
-<<<<<<< HEAD
         self.__enable_orientation_workaround = True
 
         # Supported aliases (inherited from `create_axes_actor`)
@@ -261,7 +256,7 @@
             properties.setdefault('ambient', ambient)
 
         # Set axis shaft and tip properties
-        properties.setdefault('lighting', pv.global_theme.lighting)
+        properties.setdefault('lighting', pyvista.global_theme.lighting)
         if len(properties) > 0:
             x_shaft = self.x_axis_shaft_properties
             y_shaft = self.y_axis_shaft_properties
@@ -287,13 +282,13 @@
 
         # Set shaft and tip color
         if x_color is None:
-            x_color = Color(x_color, default_color=pv.global_theme.axes.x_color)
+            x_color = Color(x_color, default_color=pyvista.global_theme.axes.x_color)
         self.x_color = x_color
         if y_color is None:
-            y_color = Color(y_color, default_color=pv.global_theme.axes.y_color)
+            y_color = Color(y_color, default_color=pyvista.global_theme.axes.y_color)
         self.y_color = y_color
         if z_color is None:
-            z_color = Color(z_color, default_color=pv.global_theme.axes.z_color)
+            z_color = Color(z_color, default_color=pyvista.global_theme.axes.z_color)
         self.z_color = z_color
 
         # Set shaft properties
@@ -318,7 +313,7 @@
         self.label_position = label_position
 
         if label_color is None:
-            label_color = Color(label_color, default_color=pv.global_theme.font.color)
+            label_color = Color(label_color, default_color=pyvista.global_theme.font.color)
         self.label_color = label_color
 
         # Set Prop3D properties
@@ -327,26 +322,6 @@
         self.origin = origin
         self.orientation = orientation
         self.scale = scale
-=======
-
-        self.x_axis_shaft_properties.color = pyvista.global_theme.axes.x_color.int_rgb
-        self.x_axis_tip_properties.color = pyvista.global_theme.axes.x_color.int_rgb
-        self.x_axis_shaft_properties.opacity = pyvista.global_theme.axes.x_color.int_rgba[3]
-        self.x_axis_tip_properties.opacity = pyvista.global_theme.axes.x_color.int_rgba[3]
-        self.x_axis_shaft_properties.lighting = pyvista.global_theme.lighting
-
-        self.y_axis_shaft_properties.color = pyvista.global_theme.axes.y_color.int_rgb
-        self.y_axis_tip_properties.color = pyvista.global_theme.axes.y_color.int_rgb
-        self.y_axis_shaft_properties.opacity = pyvista.global_theme.axes.y_color.int_rgba[3]
-        self.y_axis_tip_properties.opacity = pyvista.global_theme.axes.y_color.int_rgba[3]
-        self.y_axis_shaft_properties.lighting = pyvista.global_theme.lighting
-
-        self.z_axis_shaft_properties.color = pyvista.global_theme.axes.z_color.int_rgb
-        self.z_axis_tip_properties.color = pyvista.global_theme.axes.z_color.int_rgb
-        self.z_axis_shaft_properties.opacity = pyvista.global_theme.axes.z_color.int_rgba[3]
-        self.z_axis_tip_properties.opacity = pyvista.global_theme.axes.z_color.int_rgba[3]
-        self.z_axis_shaft_properties.lighting = pyvista.global_theme.lighting
->>>>>>> e574da02
 
     @property
     def visibility(self) -> bool:  # numpydoc ignore=RT01
