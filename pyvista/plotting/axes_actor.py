--- conflicted
+++ resolved
@@ -4,12 +4,7 @@
 
 from collections.abc import Iterable
 from enum import Enum
-<<<<<<< HEAD
-from typing import Tuple
-from typing import Union
 import warnings
-=======
->>>>>>> ca1e0ccd
 
 import pyvista
 from pyvista.core.errors import PyVistaDeprecationWarning
