"""Axes actor module."""

from __future__ import annotations

from abc import ABC
from abc import abstractmethod
from functools import wraps
from typing import TYPE_CHECKING
from typing import Any
from typing import ClassVar
from typing import NamedTuple
from typing import Optional
from typing import Sequence
from typing import Tuple
from typing import Union
import warnings

import numpy as np

import pyvista as pv
from pyvista.core.errors import PyVistaDeprecationWarning
from pyvista.core.utilities.arrays import array_from_vtkmatrix
from pyvista.core.utilities.arrays import vtkmatrix_from_array
from pyvista.core.utilities.geometric_sources import Text3DSource
from pyvista.core.utilities.misc import assert_empty_kwargs
from pyvista.plotting import _vtk
from pyvista.plotting._property import Property
from pyvista.plotting._property import _check_range
from pyvista.plotting.actor import Actor
from pyvista.plotting.colors import Color
from pyvista.plotting.composite_mapper import CompositePolyDataMapper
from pyvista.plotting.prop3d import Prop3D

if TYPE_CHECKING:
    from pyvista.core._typing_core import BoundsLike
    from pyvista.core._typing_core import NumpyArray
    from pyvista.core._typing_core import VectorLike
    from pyvista.plotting._typing import ColorLike


class _AxesPropTuple(NamedTuple):
    x_shaft: Property
    y_shaft: Property
    z_shaft: Property
    x_tip: Property
    y_tip: Property
    z_tip: Property


class _AxisPartTuple(NamedTuple):
    shaft: Actor
    tip: Actor


class _Tuple3D(NamedTuple):
    x: Any
    y: Any
    z: Any


def _as_nested(obj: Sequence[Any]) -> _Tuple3D:
    """Reshape length-6 shaft and tip sequence as a 3D tuple with nested shaft and tip items."""
    return _Tuple3D(
        x=_AxisPartTuple(shaft=obj[0], tip=obj[3]),
        y=_AxisPartTuple(shaft=obj[1], tip=obj[4]),
        z=_AxisPartTuple(shaft=obj[2], tip=obj[5]),
    )


class _AxesActorBase(ABC, Prop3D):
    """Abstract base class for axes-like scene props.

    This class defines a common interface for manipulating the
    geometry and properties of six Prop3D Actors representing
    the axes (three for the shafts, three for the tips) and three
    Caption Actors for the text labels (one for each axis).

    This class is designed to be a superclass for vtkAxesActor
    but is abstracted to interface with similar axes-like
    representations.
    """

    # Enforce mandatory named args to make base classes
    # explicitly init the specified parameters by name
    def __init__(
        self,
        *,
        x_label,
        y_label,
        z_label,
        labels,
        label_color,
        labels_off,
        label_position,
        x_color,
        y_color,
        z_color,
        # colors,
        shaft_type,
        shaft_radius,
        shaft_length,
        shaft_resolution,
        tip_type,
        tip_radius,
        tip_length,
        tip_resolution,
        total_length,
        position,
        orientation,
        origin,
        scale,
        user_matrix,
        visibility,
        symmetric_bounds,
        auto_length,
        properties,
    ):
        """Initialize AxesProp."""
        super().__init__()

        # Init actor properties
        if properties is None:
            properties = {}
        if isinstance(properties, dict):

            def _new_property():
                return Property(**properties)

        elif isinstance(properties, Property):

            def _new_property():
                return properties.copy()

        else:
            raise TypeError('`properties` must be a property object or a dictionary.')
        [actor.SetProperty(_new_property()) for actor in self._actors]

        self.visibility = _set_default(visibility, True)

        # Set shaft and tip color. The setters will auto-set theme vals
        self.x_color = x_color
        self.y_color = y_color
        self.z_color = z_color

        # Set text labels
        if labels is None:
            self.x_label = _set_default(x_label, 'X')
            self.y_label = _set_default(y_label, 'Y')
            self.z_label = _set_default(z_label, 'Z')
        else:
            self.labels = labels
        self.labels_off = _set_default(labels_off, False)
        self.label_color = label_color  # Setter will auto-set theme val

        # Set misc flag params
        self._symmetric_bounds = _set_default(symmetric_bounds, True)
        self._auto_length = _set_default(auto_length, True)

        # Set geometry-dependent params
        self.label_position = _set_default(label_position, 1.0)
        self.shaft_type = shaft_type
        self.shaft_radius = _set_default(shaft_radius, 0.015)
        self.shaft_resolution = _set_default(shaft_resolution, 24)
        self.tip_type = tip_type
        self.tip_radius = _set_default(tip_radius, 0.4)
        self.tip_resolution = _set_default(tip_resolution, 24)
        self.total_length = _set_default(total_length, 1.0)

        self.position = _set_default(position, (0.0, 0.0, 0.0))
        self.orientation = _set_default(orientation, (0.0, 0.0, 0.0))
        self.origin = _set_default(origin, (0.0, 0.0, 0.0))
        self.scale = _set_default(scale, 1.0)
        self.user_matrix = _set_default(user_matrix, np.eye(4))

        # Check auto-length
        # Disable flag temporarily and restore later
        auto_length_set = self.auto_length
        self.auto_length = False

        shaft_length_set = shaft_length is not None
        tip_length_set = tip_length is not None

        self.shaft_length = _set_default(shaft_length, 0.8)
        self.tip_length = _set_default(tip_length, 0.2)

        if auto_length_set:
            lengths_sum_to_one = all(
                map(lambda x, y: (x + y) == 1.0, self.shaft_length, self.tip_length),
            )
            if shaft_length_set and tip_length_set and not lengths_sum_to_one:
                raise ValueError(
                    "Cannot set both `shaft_length` and `tip_length` when `auto_length` is `True`.\n"
                    "Set either `shaft_length` or `tip_length`, but not both.",
                )
            # Set property again, this time with auto-length enabled
            self.auto_length = True
            if shaft_length_set and not tip_length_set:
                self.shaft_length = shaft_length
            elif tip_length_set and not shaft_length_set:
                self.tip_length = tip_length
        else:
            self.auto_length = False

    def __repr__(self):
        """Representation of the axes actor."""
        if self.user_matrix is None or np.array_equal(self.user_matrix, np.eye(4)):
            mat_info = 'Identity'
        else:
            mat_info = 'Set'

        if self.shaft_type == 'cylinder':
            shaft_param = 'Shaft radius:'
            shaft_value = self.shaft_radius
        else:
            shaft_param = 'Shaft width: '
            shaft_value = self.shaft_width

        bnds = self.bounds

        attr = [
            f"{type(self).__name__} ({hex(id(self))})",
            f"  X label:                    '{self.x_label}'",
            f"  Y label:                    '{self.y_label}'",
            f"  Z label:                    '{self.z_label}'",
            f"  Labels off:                 {self.labels_off}",
            f"  Label position:             {self.label_position}",
            f"  Shaft type:                 '{self.shaft_type}'",
            f"  {shaft_param}               {shaft_value}",
            f"  Shaft length:               {self.shaft_length}",
            f"  Tip type:                   '{self.tip_type}'",
            f"  Tip radius:                 {self.tip_radius}",
            f"  Tip length:                 {self.tip_length}",
            f"  Total length:               {self.total_length}",
            f"  Position:                   {self.position}",
            f"  Scale:                      {self.scale}",
            f"  User matrix:                {mat_info}",
            f"  Visible:                    {self.visibility}",
            f"  X Bounds                    {bnds[0]:.3E}, {bnds[1]:.3E}",
            f"  Y Bounds                    {bnds[2]:.3E}, {bnds[3]:.3E}",
            f"  Z Bounds                    {bnds[4]:.3E}, {bnds[5]:.3E}",
        ]
        return '\n'.join(attr)

    @property
    @abstractmethod
    def _actors(self) -> Tuple[Actor, ...]:
        """Return axes shaft and tip actors."""
        ...

    @property
    @abstractmethod
    def _label_actors(self) -> _Tuple3D:
        """Return axes label actors."""
        ...

    @property
    @abstractmethod
    def _label_color_getters(self) -> _Tuple3D:
        """Return label color getter functions."""
        ...

    @property
    @abstractmethod
    def _label_color_setters(self) -> _Tuple3D:
        """Return label color setter functions."""
        ...

    @property
    @abstractmethod
    def _label_text_setters(self) -> _Tuple3D:
        """Return label text setter functions."""
        ...

    @property
    @abstractmethod
    def _label_text_getters(self) -> _Tuple3D:
        """Return label text getter functions."""
        ...

    @property
    @abstractmethod
    def _shaft_color_getters(self) -> _Tuple3D:
        """Return axes shaft color getter functions."""
        ...

    @property
    @abstractmethod
    def _shaft_color_setters(self) -> _Tuple3D:
        """Return axes shaft color setter functions."""
        ...

    @property
    @abstractmethod
    def _tip_color_getters(self) -> _Tuple3D:
        """Return axes tip color getter functions."""
        ...

    @property
    @abstractmethod
    def _tip_color_setters(self) -> _Tuple3D:
        """Return axes ip color setter functions."""
        ...

    @property
    def symmetric_bounds(self) -> bool:  # numpydoc ignore=RT01
        """Enable or disable symmetry in the axes bounds calculation.

        Calculate the axes bounds as though the axes were symmetric,
        i.e. extended along -X, -Y, and -Z directions. Setting this
        parameter primarily affects camera positioning in a scene.

        - If ``True``, the axes :attr:`bounds` are symmetric about
          its :attr:`position`. Symmetric bounds allow for the axes to rotate
          about its origin, which is useful in cases where the actor
          is used as an orientation widget.

        - If ``False``, the axes :attr:`bounds` are calculated as-is.
          Asymmetric bounds are useful in cases where the axes are
          placed in a scene with other actors, since the symmetry
          could otherwise lead to undesirable camera positioning
          (e.g. camera may be positioned further away than necessary).

        Examples
        --------
        Get the symmetric bounds of the axes.

        >>> import pyvista as pv
        >>> axes_actor = pv.AxesActor(symmetric_bounds=True)
        >>> axes_actor.bounds
        (-1.0, 1.0, -1.0, 1.0, -1.0, 1.0)
        >>> axes_actor.center
        (0.0, 0.0, 0.0)

        Get the asymmetric bounds.

        >>> axes_actor.symmetric_bounds = False
        >>> axes_actor.bounds  # doctest:+SKIP
        (-0.08, 1.0, -0.08, 1.0, -0.08, 1.0)
        >>> axes_actor.center  # doctest:+SKIP
        (0.46, 0.46, 0.46)

        Show the difference in camera positioning with and without
        symmetric bounds. Orientation is added for visualization.

        >>> # Create actors
        >>> axes_actor_sym = pv.AxesActor(
        ...     orientation=(90, 0, 0), symmetric_bounds=True
        ... )
        >>> axes_actor_asym = pv.AxesActor(
        ...     orientation=(90, 0, 0), symmetric_bounds=False
        ... )
        >>>
        >>> # Show multi-window plot
        >>> pl = pv.Plotter(shape=(1, 2))
        >>> pl.subplot(0, 0)
        >>> _ = pl.add_text("Symmetric axes")
        >>> _ = pl.add_actor(axes_actor_sym)
        >>> pl.subplot(0, 1)
        >>> _ = pl.add_text("Asymmetric axes")
        >>> _ = pl.add_actor(axes_actor_asym)
        >>> pl.show()

        """
        return self._symmetric_bounds

    @symmetric_bounds.setter
    def symmetric_bounds(self, value: bool):  # numpydoc ignore=GL08
        self._symmetric_bounds = bool(value)

    @property
    def visibility(self) -> bool:  # numpydoc ignore=RT01
        """Enable or disable the visibility of the axes.

        Examples
        --------
        Create an AxesActor and check its visibility

        >>> import pyvista as pv
        >>> axes_actor = pv.AxesActor()
        >>> axes_actor.visibility
        True

        """
        return bool(self.GetVisibility())

    @visibility.setter
    def visibility(self, value: bool):  # numpydoc ignore=GL08
        self.SetVisibility(value)

    @property
    def total_length(self) -> Tuple[float, float, float]:  # numpydoc ignore=RT01
        """Total length of each axis (shaft plus tip).

        Values must be non-negative.

        Examples
        --------
        >>> import pyvista as pv
        >>> axes_actor = pv.AxesActor()
        >>> axes_actor.total_length
        (1.0, 1.0, 1.0)
        >>> axes_actor.total_length = 1.2
        >>> axes_actor.total_length
        (1.2, 1.2, 1.2)
        >>> axes_actor.total_length = (1.0, 0.9, 0.5)
        >>> axes_actor.total_length
        (1.0, 0.9, 0.5)

        """
        return self._total_length

    @total_length.setter
    def total_length(self, length: Union[float, VectorLike[float]]):  # numpydoc ignore=GL08
        if isinstance(length, (int, float)):
            _check_range(length, (0, float('inf')), 'total_length')
            length = (length, length, length)
        _check_range(length[0], (0, float('inf')), 'x-axis total_length')
        _check_range(length[1], (0, float('inf')), 'y-axis total_length')
        _check_range(length[2], (0, float('inf')), 'z-axis total_length')
        self._total_length = float(length[0]), float(length[1]), float(length[2])

    # @property
    # @abstractmethod
    # def _total_length(self):
    #     ...

    @property
    def shaft_length(self) -> Tuple[float, float, float]:  # numpydoc ignore=RT01
        """Normalized length of the shaft for each axis.

        Values must be in range ``[0, 1]``.

        Notes
        -----
        Setting this property will automatically change the :attr:`tip_length` to
        ``1 - shaft_length`` if :attr:`auto_shaft_type` is ``True``.

        Examples
        --------
        >>> import pyvista as pv
        >>> axes_actor = pv.AxesActor()
        >>> axes_actor.shaft_length
        (0.8, 0.8, 0.8)
        >>> axes_actor.shaft_length = 0.7
        >>> axes_actor.shaft_length
        (0.7, 0.7, 0.7)
        >>> axes_actor.shaft_length = (1.0, 0.9, 0.5)
        >>> axes_actor.shaft_length
        (1.0, 0.9, 0.5)

        """
        return self._shaft_length

    @shaft_length.setter
    def shaft_length(self, length: Union[float, VectorLike[float]]):  # numpydoc ignore=GL08
        if isinstance(length, (int, float)):
            _check_range(length, (0, 1), 'shaft_length')
            length = (length, length, length)
        _check_range(length[0], (0, 1), 'x-axis shaft_length')
        _check_range(length[1], (0, 1), 'y-axis shaft_length')
        _check_range(length[2], (0, 1), 'z-axis shaft_length')
        self._shaft_length = float(length[0]), float(length[1]), float(length[2])

        if self.auto_length:
            # Calc 1-length and round to nearest 1e-8
            def calc(x):
                return round(1.0 - x, 8)

            self._tip_length = calc(length[0]), calc(length[1]), calc(length[2])

    @property
    def _true_shaft_length(self):
        shaft = self._shaft_length
        total = self._total_length
        return shaft[0] * total[0], shaft[1] * total[1], shaft[2] * total[2]

    @property
    def tip_length(self) -> Tuple[float, float, float]:  # numpydoc ignore=RT01
        """Normalized length of the tip for each axis.

        Values must be in range ``[0, 1]``.

        Notes
        -----
        Setting this property will automatically change the :attr:`shaft_length` to
        ``1 - tip_length`` if :attr:`auto_shaft_type` is ``True``.

        Examples
        --------
        >>> import pyvista as pv
        >>> axes_actor = pv.AxesActor()
        >>> axes_actor.tip_length
        (0.2, 0.2, 0.2)
        >>> axes_actor.tip_length = 0.3
        >>> axes_actor.tip_length
        (0.3, 0.3, 0.3)
        >>> axes_actor.tip_length = (0.1, 0.4, 0.2)
        >>> axes_actor.tip_length
        (0.1, 0.4, 0.2)

        """
        return self._tip_length

    @tip_length.setter
    def tip_length(self, length: Union[float, VectorLike[float]]):  # numpydoc ignore=GL08
        if isinstance(length, (int, float)):
            _check_range(length, (0, 1), 'tip_length')
            length = (length, length, length)
        _check_range(length[0], (0, 1), 'x-axis tip_length')
        _check_range(length[1], (0, 1), 'y-axis tip_length')
        _check_range(length[2], (0, 1), 'z-axis tip_length')
        self._tip_length = float(length[0]), float(length[1]), float(length[2])

        if self.auto_length:
            # Calc 1 minus length and round to nearest 1e-8
            def calc(x):
                return round(1.0 - x, 8)

            self._shaft_length = calc(length[0]), calc(length[1]), calc(length[2])

    @property
    def _true_tip_length(self):
        tip = self._tip_length
        total = self._total_length
        return tip[0] * total[0], tip[1] * total[1], tip[2] * total[2]

    @property
    def label_position(self) -> Tuple[float, float, float]:  # numpydoc ignore=RT01
        """Normalized position of the text label along each axis.

        Values must be non-negative.

        Examples
        --------
        >>> import pyvista as pv
        >>> axes_actor = pv.AxesActor()
        >>> axes_actor.label_position
        (1.0, 1.0, 1.0)
        >>> axes_actor.label_position = 0.3
        >>> axes_actor.label_position
        (0.3, 0.3, 0.3)
        >>> axes_actor.label_position = (0.1, 0.4, 0.2)
        >>> axes_actor.label_position
        (0.1, 0.4, 0.2)

        """
        return self._label_position

    @label_position.setter
    def label_position(self, position: Union[float, VectorLike[float]]):  # numpydoc ignore=GL08
        if isinstance(position, (int, float)):
            _check_range(position, (0, float('inf')), 'label_position')
            position = [position, position, position]
        _check_range(position[0], (0, float('inf')), 'x-axis label_position')
        _check_range(position[1], (0, float('inf')), 'y-axis label_position')
        _check_range(position[2], (0, float('inf')), 'z-axis label_position')
        self._label_position = float(position[0]), float(position[1]), float(position[2])

    # @property
    # @abstractmethod
    # def _label_position(self):
    #     ...

    @property
    def auto_length(self) -> bool:  # numpydoc ignore=RT01
        """Automatically set shaft length when setting tip length and vice-versa.

        If ``True``:

        - Setting :attr:`shaft_length` will also set :attr:`tip_length`
          to ``1 - shaft_length``.
        - Setting :attr:`tip_length` will also set :attr:`shaft_length`
          to ``1 - tip_length``.

        Examples
        --------
        Create an axes actor with a specific shaft length.

        >>> import pyvista as pv
        >>> axes_actor = pv.AxesActor(shaft_length=0.7, auto_length=True)
        >>> axes_actor.shaft_length
        (0.7, 0.7, 0.7)
        >>> axes_actor.tip_length
        (0.3, 0.3, 0.3)

        The tip lengths are adjusted dynamically.

        >>> axes_actor.tip_length = (0.1, 0.2, 0.4)
        >>> axes_actor.tip_length
        (0.1, 0.2, 0.4)
        >>> axes_actor.shaft_length
        (0.9, 0.8, 0.6)

        """
        return self._auto_length

    @auto_length.setter
    def auto_length(self, value: bool):  # numpydoc ignore=GL08
        self._auto_length = bool(value)

    @property
    def tip_radius(self) -> float:  # numpydoc ignore=RT01
        """Radius of the axes tips.

        Value must be non-negative.

        Examples
        --------
        >>> import pyvista as pv
        >>> axes_actor = pv.AxesActor()
        >>> axes_actor.tip_radius
        0.4
        >>> axes_actor.tip_radius = 0.8
        >>> axes_actor.tip_radius
        0.8

        """
        return self._tip_radius

    @tip_radius.setter
    def tip_radius(self, radius: float):  # numpydoc ignore=GL08
        _check_range(radius, (0, float('inf')), 'tip_radius')
        self._tip_radius = radius

    # @property
    # @abstractmethod
    # def _tip_radius(self):
    #     ...

    @property
    def shaft_radius(self):  # numpydoc ignore=RT01
        """Cylinder radius of the axes shafts.

        Value must be non-negative.

        Notes
        -----
        Setting this property will automatically change the ``shaft_type`` to
        ``'cylinder'`` if :attr:`auto_shaft_type` is ``True``.

        Examples
        --------
        >>> import pyvista as pv
        >>> axes_actor = pv.AxesActor()
        >>> axes_actor.shaft_radius
        0.01
        >>> axes_actor.shaft_radius = 0.03
        >>> axes_actor.shaft_radius
        0.03

        """
        return self._shaft_radius

    @shaft_radius.setter
    def shaft_radius(self, radius):  # numpydoc ignore=GL08
        _check_range(radius, (0, float('inf')), 'shaft_radius')
        self._shaft_radius = radius

    # @property
    # @abstractmethod
    # def _shaft_radius(self):
    #     ...

    @property
    def tip_resolution(self) -> int:  # numpydoc ignore=RT01
        """Resolution of the axes tips.

        Value must be a positive integer.

        Examples
        --------
        >>> import pyvista as pv
        >>> axes_actor = pv.AxesActor()
        >>> axes_actor.tip_resolution
        24
        >>> axes_actor.tip_resolution = 48
        >>> axes_actor.tip_resolution
        48

        """
        # Get cone resolution and assume value is the same for sphere
        return self._tip_resolution

    @tip_resolution.setter
    def tip_resolution(self, resolution: int):  # numpydoc ignore=GL08
        _check_range(resolution, (0, float('inf')), 'tip_resolution')
        self._tip_resolution = resolution

    # @property
    # @abstractmethod
    # def _tip_resolution(self):
    #     ...

    @property
    def shaft_resolution(self) -> int:  # numpydoc ignore=RT01
        """Resolution of the axes shafts.

        Value must be a positive integer.

        Notes
        -----
        Setting this property will automatically change the :attr:`shaft_type` to
        ``'cylinder'`` if :attr:`auto_shaft_type` is ``True``.

        Examples
        --------
        >>> import pyvista as pv
        >>> axes_actor = pv.AxesActor()
        >>> axes_actor.shaft_resolution
        24
        >>> axes_actor.shaft_resolution = 48
        >>> axes_actor.shaft_resolution
        48

        """
        return self._shaft_resolution

    @shaft_resolution.setter
    def shaft_resolution(self, resolution: int):  # numpydoc ignore=GL08
        _check_range(resolution, (0, float('inf')), 'shaft_resolution')
        self._shaft_resolution = resolution

    # @property
    # @abstractmethod
    # def _shaft_resolution(self):
    #     ...

    @property
    def shaft_type(self) -> str:  # numpydoc ignore=RT01
        """Tip type for all axes.

        Can be a cylinder (``0`` or ``'cylinder'``) or a line (``1`` or ``'line'``).

        Examples
        --------
        >>> import pyvista as pv
        >>> axes_actor = pv.AxesActor()
        >>> axes_actor.shaft_type = "line"
        >>> axes_actor.shaft_type
        'line'

        """
        return self._shaft_type

    @shaft_type.setter
    def shaft_type(self, shaft_type: str):  # numpydoc ignore=GL08
        if shaft_type is None:
            shaft_type = pv.global_theme.axes.shaft_type
        self._shaft_type = shaft_type

    # @property
    # @abstractmethod
    # def _shaft_type(self):
    #     ...

    @property
    def tip_type(self) -> str:  # numpydoc ignore=RT01
        """Tip type for all axes.

        Can be a cone (``0`` or ``'cone'``) or a sphere (``1`` or ``'sphere'``).

        Examples
        --------
        >>> import pyvista as pv
        >>> axes_actor = pv.AxesActor()
        >>> axes_actor.tip_type = 'sphere'
        >>> axes_actor.tip_type
        'sphere'

        """
        return self._tip_type

    @tip_type.setter
    def tip_type(self, tip_type: str):  # numpydoc ignore=GL08
        if tip_type is None:
            tip_type = pv.global_theme.axes.tip_type
        self._tip_type = tip_type

    # @property
    # @abstractmethod
    # def _tip_type(self):
    #     ...

    @property
    def labels(self) -> Tuple[str, str, str]:  # numpydoc ignore=RT01
        """Axes text labels.

        This property can be used as an alternative to using :attr:`~x_label`,
        :attr:`~y_label`, and :attr:`~z_label` separately for setting or
        getting the axes text labels.

        A single string with exactly three characters can be used to set the labels
        of the x, y, and z axes (respectively) to a single character. Alternatively.
        a sequence of three strings can be used.

        Examples
        --------
        >>> import pyvista as pv
        >>> axes_actor = pv.AxesActor()
        >>> axes_actor.labels = 'UVW'
        >>> axes_actor.labels
        ('U', 'V', 'W')
        >>> axes_actor.labels = ['X Axis', 'Y Axis', 'Z Axis']
        >>> axes_actor.labels
        ('X Axis', 'Y Axis', 'Z Axis')

        """
        return self.x_label, self.y_label, self.z_label

    @labels.setter
    def labels(self, labels: Union[str, Sequence[str]]):  # numpydoc ignore=GL08
        self.x_label = labels[0]
        self.y_label = labels[1]
        self.z_label = labels[2]
        if len(labels) > 3:
            raise ValueError('Labels sequence must have exactly 3 items.')

    @property
    def x_label(self) -> str:  # numpydoc ignore=RT01
        """Text label for the x-axis.

        Examples
        --------
        >>> import pyvista as pv
        >>> axes_actor = pv.AxesActor()
        >>> axes_actor.x_label = 'This axis'
        >>> axes_actor.x_label
        'This axis'

        """
        return self._label_text_getters.x()

    @x_label.setter
    def x_label(self, label: str):  # numpydoc ignore=GL08
        self._label_text_setters.x(label)

    @property
    def y_label(self) -> str:  # numpydoc ignore=RT01
        """Text label for the y-axis.

        Examples
        --------
        >>> import pyvista as pv
        >>> axes_actor = pv.AxesActor()
        >>> axes_actor.y_label = 'This axis'
        >>> axes_actor.y_label
        'This axis'

        """
        return self._label_text_getters.y()

    @y_label.setter
    def y_label(self, label: str):  # numpydoc ignore=GL08
        self._label_text_setters.y(label)

    @property
    def z_label(self) -> str:  # numpydoc ignore=RT01
        """Text label for the z-axis.

        Examples
        --------
        >>> import pyvista as pv
        >>> axes_actor = pv.AxesActor()
        >>> axes_actor.z_label = 'This axis'
        >>> axes_actor.z_label
        'This axis'

        """
        return self._label_text_getters.z()

    @z_label.setter
    def z_label(self, label: str):  # numpydoc ignore=GL08
        self._label_text_setters.z(label)

    @property
    def x_shaft_prop(self) -> Property:  # numpydoc ignore=RT01
        """Return or set the property object of the x-axis shaft."""
        return self._actor_properties.x_shaft

    @x_shaft_prop.setter
    def x_shaft_prop(self, prop: Property):  # numpydoc ignore=RT01,GL08
        self._set_prop_obj(prop, axis=0, part=0)

    @property
    def y_shaft_prop(self) -> Property:  # numpydoc ignore=RT01
        """Return or set the property object of the y-axis shaft."""
        return self._actor_properties.y_shaft

    @y_shaft_prop.setter
    def y_shaft_prop(self, prop: Property):  # numpydoc ignore=RT01,GL08
        self._set_prop_obj(prop, axis=1, part=0)

    @property
    def z_shaft_prop(self) -> Property:  # numpydoc ignore=RT01
        """Return or set the property object of the z-axis shaft."""
        return self._actor_properties.z_shaft

    @z_shaft_prop.setter
    def z_shaft_prop(self, prop: Property):  # numpydoc ignore=RT01,GL08
        self._set_prop_obj(prop, axis=2, part=0)

    @property
    def x_tip_prop(self) -> Property:  # numpydoc ignore=RT01
        """Return or set the property object of the x-axis tip."""
        return self._actor_properties.x_tip

    @x_tip_prop.setter
    def x_tip_prop(self, prop: Property):  # numpydoc ignore=RT01,GL08
        self._set_prop_obj(prop, axis=0, part=1)

    @property
    def y_tip_prop(self) -> Property:  # numpydoc ignore=RT01
        """Return or set the property object of the y-axis tip."""
        return self._actor_properties.y_tip

    @y_tip_prop.setter
    def y_tip_prop(self, prop: Property):  # numpydoc ignore=RT01,GL08
        self._set_prop_obj(prop, axis=1, part=1)

    @property
    def z_tip_prop(self) -> Property:  # numpydoc ignore=RT01
        """Return or set the property object of the z-axis tip."""
        return self._actor_properties.z_tip

    @z_tip_prop.setter
    def z_tip_prop(self, prop: Property):  # numpydoc ignore=RT01,GL08
        self._set_prop_obj(prop, axis=2, part=1)

    def _set_prop_obj(self, prop: Property, axis: int, part: int):
        """Set actor property objects."""
        if not isinstance(prop, Property):
            raise TypeError(f'Prop must have type {Property}, got {type(prop)} instead.')
        self._actors_nested[axis][part].SetProperty(prop)

    def set_prop(self, name, value, axis='all', part='all'):
        """Set the axes shaft and tip properties.

        This is a generalized setter method which sets the value of
        a specific property for any combination of axis shaft or tip
        :class:`pyvista.Property` objects.

        Parameters
        ----------
        name : str
            Name of the property to set.

        value : Any
            Value to set the property to.

        axis : str | int, default: 'all'
            Set the property for a specific part of the axes. Specify one of:

            - ``'x'`` or ``0``: only set the property for the x-axis.
            - ``'y'`` or ``1``: only set the property for the y-axis.
            - ``'z'`` or ``2``: only set the property for the z-axis.
            - ``'all'``: set the property for all three axes.

        part : str | int, default: 'all'
            Set the property for a specific part of the axes. Specify one of:

            - ``'shaft'`` or ``0``: only set the property for the axes shafts.
            - ``'tip'`` or ``1``: only set the property for the axes tips.
            - ``'all'``: set the property for axes shafts and tips.

        Examples
        --------
        Set the ambient property for all axes shafts and tips.

        >>> import pyvista as pv
        >>> axes_actor = pv.AxesActor()
        >>> axes_actor.set_prop('ambient', 0.7)
        >>> axes_actor.get_prop('ambient')
        AxesPropTuple(x_shaft=0.7, y_shaft=0.7, z_shaft=0.7, x_tip=0.7, y_tip=0.7, z_tip=0.7)

        Set a property for the x-axis only. The property is set for
        both the axis shaft and tip by default.

        >>> axes_actor.set_prop('ambient', 0.3, axis='x')
        >>> axes_actor.get_prop('ambient')
        AxesPropTuple(x_shaft=0.3, y_shaft=0.7, z_shaft=0.7, x_tip=0.3, y_tip=0.7, z_tip=0.7)

        Set a property for the axes tips only. The property is set for
        all axes by default.

        >>> axes_actor.set_prop('ambient', 0.1, part='tip')
        >>> axes_actor.get_prop('ambient')
        AxesPropTuple(x_shaft=0.3, y_shaft=0.7, z_shaft=0.7, x_tip=0.1, y_tip=0.1, z_tip=0.1)

        Set a property for a single axis and specific part.

        >>> axes_actor.set_prop('ambient', 0.9, axis='z', part='shaft')
        >>> axes_actor.get_prop('ambient')
        AxesPropTuple(x_shaft=0.3, y_shaft=0.7, z_shaft=0.9, x_tip=0.1, y_tip=0.1, z_tip=0.1)

        The last example is equivalent to setting the property directly.

        >>> axes_actor.z_shaft_prop.ambient = 0.9
        >>> axes_actor.get_prop('ambient')
        AxesPropTuple(x_shaft=0.3, y_shaft=0.7, z_shaft=0.9, x_tip=0.1, y_tip=0.1, z_tip=0.1)

        """
        props_dict = self._filter_prop_objects(axis=axis, part=part)
        for prop in props_dict.values():
            setattr(prop, name, value)

    def get_prop(self, name):
        """Get the axes shaft and tip properties.

        This is a generalized getter method which returns the value of
        a specific property for all shaft and tip :class:`pyvista.Property` objects.

        Parameters
        ----------
        name : str
            Name of the property to set.

        Returns
        -------
        _AxesPropTuple
            Named tuple with the requested property value for the axes shafts and tips.

        Examples
        --------
        Get the ambient property of the axes shafts and tips.

        >>> import pyvista as pv
        >>> axes_actor = pv.AxesActor()
        >>> axes_actor.get_prop('ambient')
        AxesPropTuple(x_shaft=0.0, y_shaft=0.0, z_shaft=0.0, x_tip=0.0, y_tip=0.0, z_tip=0.0)

        """
        props = [getattr(prop, name) for prop in self._actor_properties]
        return _AxesPropTuple(*props)

    def _filter_prop_objects(self, axis: Union[str, int] = 'all', part: Union[str, int] = 'all'):
        valid_axis = [0, 1, 2, 'x', 'y', 'z', 'all']
        if axis not in valid_axis:
            raise ValueError(f"Axis must be one of {valid_axis}.")
        valid_part = [0, 1, 'shaft', 'tip', 'all']
        if part not in valid_part:
            raise ValueError(f"Part must be one of {valid_part}.")

        props = {}
        for num, char in enumerate(['x', 'y', 'z']):
            if axis in [num, char, 'all']:
                if part in [0, 'shaft', 'all']:
                    key = char + '_shaft'
                    props[key] = getattr(self._actor_properties, key)
                if part in [1, 'tip', 'all']:
                    key = char + '_tip'
                    props[key] = getattr(self._actor_properties, key)

        return props

    @property
    def label_color(self) -> Tuple[Color, Color, Color]:  # numpydoc ignore=RT01
        """Color of the label text for all axes."""
        return tuple([color() for color in self._label_color_getters])

    @label_color.setter
    def label_color(self, color: Union[ColorLike, Sequence[ColorLike]]):  # numpydoc ignore=GL08
        if color is None:
            color = Color(color, default_color=pv.global_theme.font.color)
        colors = _validate_color_sequence(color, num_colors=3)
        setters = self._label_color_setters
        [setter(color) for color, setter in zip(colors, setters)]

    @property
    def x_color(self) -> Tuple[Color, Color]:  # numpydoc ignore=RT01
        """Color of the x-axis shaft and tip."""
        return self._get_axis_color(axis=0)

    @x_color.setter
    def x_color(self, color: Union[ColorLike, Sequence[ColorLike]]):  # numpydoc ignore=GL08
        self._set_axis_color(axis=0, color=color)

    @property
    def y_color(self) -> Tuple[Color, Color]:  # numpydoc ignore=RT01
        """Color of the y-axis shaft and tip."""
        return self._get_axis_color(axis=1)

    @y_color.setter
    def y_color(self, color: Union[ColorLike, Sequence[ColorLike]]):  # numpydoc ignore=GL08
        self._set_axis_color(axis=1, color=color)

    @property
    def z_color(self) -> Tuple[Color, Color]:  # numpydoc ignore=RT01
        """Color of the z-axis shaft and tip."""
        return self._get_axis_color(axis=2)

    @z_color.setter
    def z_color(self, color: Union[ColorLike, Sequence[ColorLike]]):  # numpydoc ignore=GL08
        self._set_axis_color(axis=2, color=color)

    def _get_axis_color(self, axis):
        return _AxisPartTuple(self._shaft_color_getters[axis](), self._tip_color_getters[axis]())

    def _set_axis_color(self, axis, color):
        if color is None:
            if axis == 0:
                color = pv.global_theme.axes.x_color
            elif axis == 1:
                color = pv.global_theme.axes.y_color
            else:
                color = pv.global_theme.axes.z_color
            colors = [Color(color)] * 2
        else:
            colors = _validate_color_sequence(color, num_colors=2)
        self._shaft_color_setters[axis](colors[0])
        self._tip_color_setters[axis](colors[1])

    @property
    @abstractmethod
    def labels_off(self): ...


def _validate_color_sequence(color: Union[ColorLike, Sequence[ColorLike]], num_colors):
    is_valid = False
    try:
        color = [Color(color)] * num_colors
        is_valid = True
    except ValueError:
        if isinstance(color, Sequence) and len(color) == num_colors:
            # if isinstance(color, str):
            #     # Create list of individual characters
            #     color = [c for c in color]
            try:
                color = [Color(c) for c in color]
                is_valid = True
            except ValueError:
                pass
    if not is_valid:
        raise ValueError(
            f"Invalid color(s):\n"
            f"\t{color}\n"
            f"Input must be a single ColorLike color \n"
            f"or a sequence of {num_colors} ColorLike colors.",
        )
    return color


class AxesActor(_AxesActorBase, _vtk.vtkAxesActor):
    """Create a hybrid 2D/3D actor to represent 3D axes in a scene.

    The axes colors, labels, and shaft/tip geometry can all be customized.
    The axes can also be arbitrarily positioned and oriented in a scene.

    .. versionadded:: 0.43.0

        Improved initialization

        - All ``AxesActor`` parameters can be initialized by
          the constructor.
        - Added ``properties`` keyword to initialize surface :class:`pyvista.Property`
          values (e.g. ``ambient``, ``specular``, etc.).

        Axes are orientable in space

        - Added spatial properties :attr:`position`, :attr:`orientation`
          , :attr:`scale`, :attr:`origin`, and :attr:`user_matrix`
          from :class:`pyvista.Prop3D`.
        - Added spatial methods :func:`rotate_x`, :func:`rotate_y`
          , :func:`rotate_z` from :class:`pyvista.Prop3D`.
        - Added bounds-related parameters :attr:`bounds`, :attr:`center`
          , :attr:`length`, and :attr:`symmetric_bounds`.

        New label properties

        - Added color properties :attr:`label_color`, :attr:`x_color`
          , :attr:`y_color`, and :attr:`z_color`.
        - Added :attr:`label_size` property.
        - Added :attr:`labels` property.

        Improved manipulation of shaft and tip actor properties

        - Shaft and tip actor properties now make use of
          the :class:`pyvista.Property` API.
        - Added :func:`set_prop` and :func:`get_prop`.

        API Improvements

        - Added :func:`plot` method.
        - The shaft and tip type can be set using strings.
          Previously, the use of a ``ShaftType`` or ``TipType``
          Enum was required.
        - Added :attr:`auto_shaft_type`.
        - Added :attr:`auto_length`.
        - Added :attr:`true_to_scale`.

    .. versionchanged:: 0.43.0

        New default shaft type

        - The default shaft type is changed from ``'line'``
          to ``'cylinder'``.

        Shaft and tip property abstraction

        - Shaft and tip property names are abstracted.
        - e.g. use :attr:`tip_radius` to set the radius of the
          axes tips regardless of the :attr:`tip_type` used.
          Previously, it was necessary to use ``cone_radius``
          or ``sphere_radius`` separately.
        - The use of non-abstract properties is deprecated, see
          below for details.
        - The shaft type is now modified when setting cylinder-
          or line- specific parameters. See :attr:`auto_shaft_type`
          for details.

        Theme changes

        - The axes shaft and tip type are now included be
          in :class:`pyvista.plotting.themes._AxesConfig`.
        - Axes shaft and tip properties now apply default theme
          parameters set by :class:`pyvista.Property`.

    .. deprecated:: 0.43.0

        Abstracted properties

        - ``cone_radius`` ->  use :attr:`~tip_radius` instead.
        - ``cone_resolution`` -> use :attr:`~tip_resolution` instead.
        - ``cylinder_resolution`` -> use :attr:`~shaft_resolution` instead.
        - ``cylinder_radius`` -> use :attr:`~shaft_radius` instead.
        - ``line_width`` -> use :attr:`~shaft_width` instead.
        - ``sphere_radius`` -> use :attr:`~tip_radius` instead.
        - ``sphere_resolution`` -> use :attr:`~tip_resolution` instead.

        Renamed properties

        - ``x_axis_label`` -> use :attr:`~x_label` instead.
        - ``y_axis_label`` -> use :attr:`~y_label` instead.
        - ``z_axis_label`` -> use :attr:`~z_label` instead.
        - ``x_axis_shaft_properties`` -> use :attr:`~x_shaft_prop` instead.
        - ``y_axis_shaft_properties`` -> use :attr:`~y_shaft_prop` instead.
        - ``z_axis_shaft_properties`` -> use :attr:`~z_shaft_prop` instead.
        - ``x_axis_tip_properties`` -> use :attr:`~x_tip_prop` instead.
        - ``y_axis_tip_properties`` -> use :attr:`~y_tip_prop` instead.
        - ``z_axis_tip_properties`` -> use :attr:`~z_tip_prop` instead.

    .. warning::

        Positioning and orienting the axes in space by setting ``position``,
        ``orientation``, etc. is an experimental feature. In some cases, this
        may result in the axes not being visible when plotting the axes. Call
        :func:`pyvista.Plotter.reset_camera` with :attr:`pyvista.Plotter.bounds`
        (e.g. ``pl.reset_camera(pl.bounds)``) to reset the camera if necessary.

    Parameters
    ----------
    x_label : str, default: "X"
        Text label for the x-axis.

    y_label : str, default: "Y"
        Text label for the y-axis.

    z_label : str, default: "Z"
        Text label for the z-axis.

    labels : str | Sequence[str], optional
        Alternative parameter for setting text labels. Setting this
        parameter is equivalent to setting ``x_label``, ``y_label``, and
        ``z_label`` separately. Value must be a sequence of three strings
        or a single string with three characters (one for each of the x,
        y, and z axes, respectively). If set, the specified labels will take
        precedence, i.e. the values of ``x_label``, etc. are ignored.

    label_color : ColorLike, optional
        Color of the label text for all axes.

    labels_off : bool, default: False
        Enable or disable the text labels for the axes.

    label_size : Sequence[float], default: (0.25, 0.1)
        The width and height of the axes labels expressed as a fraction
        of the viewport. Values must be in range ``[0, 1]``.

    label_position : float | VectorLike, default: 1
        Normalized label position along the axes shafts. If a number,
        the label position for all axes is set to this value. Values
        should be non-negative.

    x_color : ColorLike, default: :attr:`pyvista.plotting.themes._AxesConfig.x_color`
        Color of the x-axis shaft and tip.

    y_color : ColorLike, default: :attr:`pyvista.plotting.themes._AxesConfig.y_color`
        Color of the y-axis shaft and tip.

    z_color : ColorLike, default: :attr:`pyvista.plotting.themes._AxesConfig.z_color`
        Color of the z-axis shaft and tip.

    shaft_type : str | AxesActor.ShaftType, default: :attr:`pyvista.plotting.themes._AxesConfig.shaft_type`
        Shaft type of the axes, either ``'cylinder'`` or ``'line'``.

    shaft_radius : float, default: 0.01
        Cylinder radius of the axes shafts. Value must be non-negative.
        Only has an effect on the rendered axes if ``shaft_type`` is
        ``'cylinder'``.

    shaft_width : float, default: 2
        Line width of the axes shafts in screen units. Value must be
        non-negative. Only has an effect on the rendered axes if
        ``shaft_type`` is ``'line'``.

    shaft_length : float | VectorLike, default: 0.8
        Normalized length of the shaft for each axis. If a number, the shaft
        length for all axes is set to this value. Values should be in range
        ``[0, 1]``.

    shaft_resolution : int, default: 16
        Resolution of the axes shafts. Value must be a positive integer.
        Only has an effect if ``shaft_type`` is ``'cylinder'``.

    tip_type : str | AxesActor.TipType, default: :attr:`pyvista.plotting.themes._AxesConfig.tip_type`
        Tip type of the axes, either ``'cone'`` or ``'sphere'``.

    tip_radius : float, default: 0.4
        Radius of the axes tips. Value must be non-negative.

    tip_length : float | VectorLike, default: 0.2
        Normalized length of the axes tips. If a number, the shaft
        length for all axes is set to this value. Values should be in range
        ``[0, 1]``.

    tip_resolution : int , default: 16
        Resolution of the axes tips. Value must be a positive integer.

    total_length : float | VectorLike, default: (1, 1, 1)
        Total length of each axis (shaft plus tip). Values must be
        non-negative.

    position : VectorLike, default: (0, 0, 0)
        Position of the axes.

    orientation : VectorLike, default: (0, 0, 0)
        Orientation angles of the axes which define rotations about the
        world's x-y-z axes. The angles are specified in degrees and in
        x-y-z order. However, the actual rotations are applied in the
        following order: :func:`~rotate_y` first, then :func:`~rotate_x`
        and finally :func:`~rotate_z`.

    origin : VectorLike, default: (0, 0, 0)
        Origin of the axes. This is the point about which all
        rotations take place.

    scale : float | VectorLike, default: (1, 1, 1)
        Scaling factor for the axes.

    user_matrix : vtkMatrix3x3 | vtkMatrix4x4 | vtkTransform | np.ndarray
        Transformation to apply to the axes. Can be a vtkTransform,
        3x3 transformation matrix, or 4x4 transformation matrix.
        Defaults to the identity matrix.

    visibility : bool, default: True
        Visibility of the axes. If ``False``, the axes are not visible.

    symmetric_bounds : bool, default: True
        Calculate the axes bounds as though the axes were symmetric,
        i.e. extended along -X, -Y, and -Z directions. Setting this
        parameter primarily affects camera positioning in a scene.

        - If ``True``, the axes :attr:`bounds` are symmetric about
          its :attr:`position`. Symmetric bounds allow for the axes to rotate
          about its origin, which is useful in cases where the actor
          is used as an orientation widget.
        - If ``False``, the axes :attr:`bounds` are calculated as-is.
          Asymmetric bounds are useful in cases where the axes are
          placed in a scene with other actors, since the symmetry
          could otherwise lead to undesirable camera positioning
          (e.g. camera is positioned further away than necessary).

    auto_shaft_type : bool, default: True
        Automatically adjust related properties when setting
        certain properties. If ``True``:

        - Setting :attr:`shaft_width` will also set :attr:`shaft_type`
          to ``'line'``.

    auto_length : bool, default: True
        Automatically set shaft length when setting tip length and vice-versa.
        If ``True``:

        - Setting :attr:`shaft_length` will also set :attr:`tip_length`
          to ``1 - shaft_length``.
        - Setting :attr:`tip_length` will also set :attr:`shaft_length`
          to ``1 - tip_length``.

    true_to_scale : bool, default: False
        Alter the shaft and tip geometry so that it's true to scale.

        - If ``True``, the actual shaft and tip radii will be true to the
          values specified by :attr:`shaft_radius` and :attr:`tip_radius`,
          respectively.
        - If ``False``, the actual shaft and tip radii are normalized and
          scaled by :attr:`shaft_length` and :attr:`tip_length`, respectively,
          and the :attr:`total_length` of each axis.

    properties : dict, optional
        Apply any :class:`pyvista.Property` to all axes shafts and tips.

    **kwargs : dict, optional
        Used for handling deprecated parameters.

    See Also
    --------
    pyvista.Plotter.add_axes_marker
        Add a :class:`pyvista.AxesActor` to a scene.

    pyvista.Plotter.add_axes
        Add an axes orientation widget to a scene.

    pyvista.Property
        Surface properties used by the axes shaft and tips.

    pyvista.create_axes_orientation_box
        Create an axes orientation box actor.

    Examples
    --------
    Plot the default axes actor.

    >>> import pyvista as pv
    >>> axes_actor = pv.AxesActor()
    >>> pl = pv.Plotter()
    >>> pl.add_actor(axes_actor)
    (AxesActor (...)
      X label:                    'X'
      Y label:                    'Y'
      Z label:                    'Z'
      Labels off:                 False
      Label position:             (1.0, 1.0, 1.0)
      Shaft type:                 'cylinder'
      Shaft radius:               0.01
      Shaft length:               (0.8, 0.8, 0.8)
      Tip type:                   'cone'
      Tip radius:                 0.4
      Tip length:                 (0.2, 0.2, 0.2)
      Total length:               (1.0, 1.0, 1.0)
      Position:                   (0.0, 0.0, 0.0)
      Scale:                      (1.0, 1.0, 1.0)
      User matrix:                Identity
      Visible:                    True
      X Bounds                    -1.000E+00, 1.000E+00
      Y Bounds                    -1.000E+00, 1.000E+00
      Z Bounds                    -1.000E+00, 1.000E+00, None)
    >>> pl.show()

    Create an axes actor with a specific position and orientation in space.

    >>> axes_actor = pv.AxesActor(
    ...     position=(1, 2, 3), orientation=(10, 20, 30)
    ... )
    >>>
    >>> pl = pv.Plotter()
    >>> _ = pl.add_actor(axes_actor, reset_camera=True)
    >>> _ = pl.show_grid()
    >>> pl.show()

    Create an axes actor with custom colors and axis labels.

    >>> axes_actor = pv.AxesActor(
    ...     labels='UVW',
    ...     shaft_type='line',
    ...     shaft_width=4,
    ...     x_color="#378df0",
    ...     y_color="#ab2e5d",
    ...     z_color="#f7fb9a",
    ...     label_size=(0.1, 0.1),
    ... )
    >>>
    >>> pl = pv.Plotter()
    >>> _ = pl.add_actor(axes_actor)
    >>> pl.show()

    The actor can also be used as a custom orientation widget with
    :func:`~pyvista.Plotter.add_orientation_widget`.

    >>> axes_actor = pv.AxesActor(x_label="U", y_label="V", z_label="W")
    >>>
    >>> pl = pv.Plotter()
    >>> _ = pl.add_mesh(pv.Cone())
    >>> _ = pl.add_orientation_widget(
    ...     axes_actor,
    ...     viewport=(0, 0, 0.5, 0.5),
    ... )
    >>> pl.show()

    """

    # class ShaftType(AnnotatedIntEnum):
    #     """Types of shaft shapes available."""
    #
    #     CYLINDER = (0, "cylinder")
    #     LINE = (1, "line")
    #
    # class TipType(AnnotatedIntEnum):
    #     """Types of tip shapes available."""
    #
    #     CONE = (0, "cone")
    #     SPHERE = (1, "sphere")

    def __init__(
        self,
        x_label='X',
        y_label='Y',
        z_label='Z',
        labels=None,
        label_color=None,
        labels_off=False,
        label_size=(0.25, 0.1),
        label_position=1,
        x_color=None,
        y_color=None,
        z_color=None,
        shaft_type=None,
        shaft_radius=None,
        shaft_width=None,
        shaft_length=None,
        shaft_resolution=None,
        tip_type=None,
        tip_radius=0.4,
        tip_length=None,
        tip_resolution=None,
        total_length=(1, 1, 1),
        position=(0, 0, 0),
        orientation=(0, 0, 0),
        origin=(0, 0, 0),
        scale=(1, 1, 1),
        user_matrix=None,
        visibility=True,
        symmetric_bounds=True,
        auto_shaft_type=True,
        auto_length=True,
        true_to_scale=False,
        properties=None,
        **kwargs,
    ):
        """Initialize AxesActor."""
        # Process kwargs

        # Supported aliases (legacy names from `create_axes_actor`)
        x_label = kwargs.pop('xlabel', x_label)
        y_label = kwargs.pop('ylabel', y_label)
        z_label = kwargs.pop('zlabel', z_label)

        # deprecated 0.43.0, convert to error in 0.46.0, remove 0.47.0
        cone_radius = kwargs.pop('cone_radius', False)
        if cone_radius:  # pragma: no cover
            warnings.warn(
                "Use of `cone_radius` is deprecated. Use `tip_radius` instead.",
                PyVistaDeprecationWarning,
            )
            tip_radius = cone_radius

        # deprecated 0.43.0, convert to error in 0.46.0, remove 0.47.0
        line_width = kwargs.pop('line_width', False)
        if line_width:  # pragma: no cover
            warnings.warn(
                "Use of `line_width` is deprecated. Use `shaft_width` instead.",
                PyVistaDeprecationWarning,
            )
            shaft_width = line_width

        # deprecated 0.43.0, convert to error in 0.46.0, remove 0.47.0
        ambient = kwargs.pop('ambient', None)
        if ambient is not None:  # pragma: no cover
            warnings.warn(
                f"Use of `ambient` is deprecated. Use `properties=dict(ambient={ambient})` instead.",
                PyVistaDeprecationWarning,
            )
            properties = dict(ambient=ambient)

        # Set temp flags for init
        self._auto_shaft_type = False
        self._is_init = False

        # Init interface kwargs
        super().__init__(
            x_label=x_label,
            y_label=y_label,
            z_label=z_label,
            labels=labels,
            label_color=label_color,
            labels_off=labels_off,
            x_color=x_color,
            y_color=y_color,
            z_color=z_color,
            visibility=visibility,
            symmetric_bounds=symmetric_bounds,
            auto_length=auto_length,
            properties=properties,
            label_position=label_position,
            shaft_type=shaft_type,
            shaft_radius=shaft_radius,
            shaft_length=shaft_length,
            shaft_resolution=shaft_resolution,
            tip_type=tip_type,
            tip_radius=tip_radius,
            tip_length=tip_length,
            tip_resolution=tip_resolution,
            total_length=total_length,
            position=position,
            orientation=orientation,
            origin=origin,
            scale=scale,
            user_matrix=user_matrix,
        )

        # Disable text shadows
        [prop.SetShadow(False) for prop in self._label_props]

        # Enable workaround to make axes orientable in space.
        # Use undocumented keyword `_make_orientable=False` to disable it
        # and restore the default vtkAxesActor orientation behavior.
        self._cached_matrix = None

        def _init_make_orientable(kwargs):
            # The following line is executing inside a local function to prevent
            # some dev environments from hinting this param
            self.__make_orientable = kwargs.pop('_make_orientable', True)

        _init_make_orientable(kwargs)

        # Init non-interfaced geometry props
        self.label_size = label_size
        self.shaft_width = _set_default(shaft_width, 2.0)

        # Set auto shaft type params
        shaft_type_set = bool(shaft_type)
        cylinder_params_set = bool(shaft_radius) or bool(shaft_resolution)
        line_params_set = bool(shaft_width)

        self._auto_shaft_type = auto_shaft_type
        if auto_shaft_type:
            self._check_auto_shaft_type(shaft_type_set, cylinder_params_set, line_params_set)

        assert_empty_kwargs(**kwargs)

        # self._true_to_scale = true_to_scale
        self._is_init = True

        self._update_props()

    def __repr__(self):
        """Representation of the axes actor."""
        if self.user_matrix is None or np.array_equal(self.user_matrix, np.eye(4)):
            mat_info = 'Identity'
        else:
            mat_info = 'Set'

        if self.shaft_type == 'cylinder':
            shaft_param = 'Shaft radius:'
            shaft_value = self.shaft_radius
        else:
            shaft_param = 'Shaft width: '
            shaft_value = self.shaft_width

        bnds = self.bounds

        attr = [
            f"{type(self).__name__} ({hex(id(self))})",
            f"  X label:                    '{self.x_label}'",
            f"  Y label:                    '{self.y_label}'",
            f"  Z label:                    '{self.z_label}'",
            f"  Labels off:                 {self.labels_off}",
            f"  Label position:             {self.label_position}",
            f"  Shaft type:                 '{self.shaft_type}'",
            f"  {shaft_param}               {shaft_value}",
            f"  Shaft length:               {self.shaft_length}",
            f"  Tip type:                   '{self.tip_type}'",
            f"  Tip radius:                 {self.tip_radius}",
            f"  Tip length:                 {self.tip_length}",
            f"  Total length:               {self.total_length}",
            f"  Position:                   {self.position}",
            f"  Scale:                      {self.scale}",
            f"  User matrix:                {mat_info}",
            f"  Visible:                    {self.visibility}",
            f"  X Bounds                    {bnds[0]:.3E}, {bnds[1]:.3E}",
            f"  Y Bounds                    {bnds[2]:.3E}, {bnds[3]:.3E}",
            f"  Z Bounds                    {bnds[4]:.3E}, {bnds[5]:.3E}",
        ]
        return '\n'.join(attr)

    @property
    def _actors(self) -> _AxesPropTuple:
        collection = _vtk.vtkPropCollection()
        self.GetActors(collection)
        return _AxesPropTuple(*(collection.GetItemAsObject(i) for i in range(6)))

    @property
    def _actor_properties(self) -> _AxesPropTuple:
        return _AxesPropTuple(*[actor.GetProperty() for actor in self._actors])

    @property
    def _actor_properties_nested(self) -> _Tuple3D:
        return _as_nested(self._actor_properties)

    @property
    def _actors_nested(self) -> _Tuple3D:
        return _as_nested(self._actors)

    @property
    def _label_actors(self) -> _Tuple3D:
        return _Tuple3D(
            x=self.GetXAxisCaptionActor2D(),
            y=self.GetYAxisCaptionActor2D(),
            z=self.GetZAxisCaptionActor2D(),
        )

    @property
    def _label_props(self) -> _Tuple3D:
        return _Tuple3D(
            x=self._label_actors.x.GetCaptionTextProperty(),
            y=self._label_actors.y.GetCaptionTextProperty(),
            z=self._label_actors.z.GetCaptionTextProperty(),
        )

    @property
    def _label_color_getters(self) -> _Tuple3D:
        props = self._label_props
        colors = [prop.GetColor() for prop in props]
        opacities = [prop.GetOpacity() for prop in props]
        return _Tuple3D(
            x=lambda: Color(colors[0], opacity=opacities[0]),
            y=lambda: Color(colors[1], opacity=opacities[1]),
            z=lambda: Color(colors[2], opacity=opacities[2]),
        )

    @property
    def _label_color_setters(self) -> _Tuple3D:
        props = self._label_props

        return _Tuple3D(
            x=lambda c: props.x.SetColor(c.float_rgb) and props.x.SetOpacity(c.float_rgba[3]),
            y=lambda c: props.y.SetColor(c.float_rgb) and props.y.SetOpacity(c.float_rgba[3]),
            z=lambda c: props.z.SetColor(c.float_rgb) and props.z.SetOpacity(c.float_rgba[3]),
        )

    @property
    def _label_text_setters(self) -> _Tuple3D:
        return _Tuple3D(
            x=self.SetXAxisLabelText,
            y=self.SetYAxisLabelText,
            z=self.SetZAxisLabelText,
        )

    @property
    def _label_text_getters(self) -> _Tuple3D:
        return _Tuple3D(
            x=self.GetXAxisLabelText,
            y=self.GetYAxisLabelText,
            z=self.GetZAxisLabelText,
        )

    @property
    def _shaft_color_getters(self) -> _Tuple3D:
        props = self._actor_properties
        colors = [prop.GetColor() for prop in props]
        opacities = [prop.GetOpacity() for prop in props]
        return _Tuple3D(
            x=lambda: Color(colors[0], opacity=opacities[0]),
            y=lambda: Color(colors[1], opacity=opacities[1]),
            z=lambda: Color(colors[2], opacity=opacities[2]),
        )

    @property
    def _shaft_color_setters(self) -> _Tuple3D:
        props = self._actor_properties

        return _Tuple3D(
            x=lambda c: props.x_shaft.SetColor(c.float_rgb)
            and props.x_shaft.SetOpacity(c.float_rgba[3]),
            y=lambda c: props.y_shaft.SetColor(c.float_rgb)
            and props.y_shaft.SetOpacity(c.float_rgba[3]),
            z=lambda c: props.z_shaft.SetColor(c.float_rgb)
            and props.z_shaft.SetOpacity(c.float_rgba[3]),
        )

    @property
    def _tip_color_getters(self) -> _Tuple3D:
        props = self._actor_properties
        colors = [prop.GetColor() for prop in props]
        opacities = [prop.GetOpacity() for prop in props]
        return _Tuple3D(
            x=lambda: Color(colors[0], opacity=opacities[0]),
            y=lambda: Color(colors[1], opacity=opacities[1]),
            z=lambda: Color(colors[2], opacity=opacities[2]),
        )

    @property
    def _tip_color_setters(self) -> _Tuple3D:
        props = self._actor_properties

        return _Tuple3D(
            x=lambda c: props.x_tip.SetColor(c.float_rgb)
            and props.x_tip.SetOpacity(c.float_rgba[3]),
            y=lambda c: props.y_tip.SetColor(c.float_rgb)
            and props.y_tip.SetOpacity(c.float_rgba[3]),
            z=lambda c: props.z_tip.SetColor(c.float_rgb)
            and props.z_tip.SetOpacity(c.float_rgba[3]),
        )

    @property
    def true_to_scale(self) -> bool:  # numpydoc ignore=RT01
        """Alter the shaft and tip geometry so that it's true to scale.

        - If ``True``, the rendered shaft and tip radii will be true to the
          values specified by :attr:`shaft_radius` and :attr:`tip_radius`,
          respectively.
        - If ``False``, the rendered shaft and tip radii are normalized by their
          respective lengths, and therefore the actual shaft and tip radii
          are not likely not be true to the values specified by :attr:`shaft_radius`
          and :attr:`tip_radius`, respectively.

        Examples
        --------
        >>> import pyvista as pv
        >>> axes_actor = pv.AxesActor(
        ...     true_to_scale=True, shaft_radius=0.2, tip_radius=0.2
        ... )
        >>> p = pv.Plotter()
        >>> _ = p.show_grid()
        >>> _ = p.add_actor(axes_actor)
        >>> p.show()

        """
        return self._true_to_scale

    @true_to_scale.setter
    def true_to_scale(self, value: bool):  # numpydoc ignore=GL08
        self._true_to_scale = bool(value)

    @property
    def auto_shaft_type(self) -> bool:  # numpydoc ignore=RT01
        """Automatically set the shaft type when setting some properties.

        If ``True``:

        - Setting :attr:`shaft_width` will also set :attr:`shaft_type`
          to ``'line'``.
        - Setting :attr:`shaft_radius` will also set :attr:`shaft_type`
          to ``'cylinder'``.
        - Setting :attr:`shaft_resolution` will also set :attr:`shaft_type`
          to ``'cylinder'``.


        Examples
        --------
        Create an axes actor with cylinder shafts.

        >>> import pyvista as pv
        >>> axes_actor = pv.AxesActor(
        ...     shaft_type='cylinder', auto_shaft_type=True
        ... )
        >>> axes_actor.shaft_type
        'cylinder'

        Set the shaft width. The shaft type is automatically adjusted.

        >>> axes_actor.shaft_width = 5
        >>> axes_actor.shaft_width
        5.0
        >>> axes_actor.shaft_type
        'line'

        """
        return self._auto_shaft_type

    @auto_shaft_type.setter
    def auto_shaft_type(self, value: bool):  # numpydoc ignore=GL08
        self._auto_shaft_type = bool(value)

    def _check_auto_shaft_type(self, shaft_type_set, cylinder_params_set, line_params_set):
        # Make sure that we don't auto set with incompatible params
        if shaft_type_set:
            if self.shaft_type == 'line' and cylinder_params_set:
                raise ValueError(
                    "Cannot set properties `shaft_radius` or `shaft_resolution` when shaft type is 'line'\n"
                    "and `auto_shaft_type=True`. Only `shaft_width` can be set.",
                )
            elif self.shaft_type == 'cylinder' and line_params_set:
                raise ValueError(
                    "Cannot set `shaft_width` when type is 'cylinder' and `auto_shaft_type=True`.\n"
                    "Only `shaft_radius` or `shaft_resolution` can be set.",
                )
        if cylinder_params_set and line_params_set:
            raise ValueError(
                "Cannot set line properties (`shaft_width`) and cylinder properties (`shaft_radius`\n"
                "or `shaft_resolution`) simultaneously when`auto_shaft_type=True`.",
            )

    @property
    def symmetric_bounds(self) -> bool:  # numpydoc ignore=RT01
        """Enable or disable symmetry in the axes bounds calculation.

        Calculate the axes bounds as though the axes were symmetric,
        i.e. extended along -X, -Y, and -Z directions. Setting this
        parameter primarily affects camera positioning in a scene.

        - If ``True``, the axes :attr:`bounds` are symmetric about
          its :attr:`position`. Symmetric bounds allow for the axes to rotate
          about its origin, which is useful in cases where the actor
          is used as an orientation widget.

        - If ``False``, the axes :attr:`bounds` are calculated as-is.
          Asymmetric bounds are useful in cases where the axes are
          placed in a scene with other actors, since the symmetry
          could otherwise lead to undesirable camera positioning
          (e.g. camera may be positioned further away than necessary).

        Examples
        --------
        Get the symmetric bounds of the axes.

        >>> import pyvista as pv
        >>> axes_actor = pv.AxesActor(symmetric_bounds=True)
        >>> axes_actor.bounds
        (-1.0, 1.0, -1.0, 1.0, -1.0, 1.0)
        >>> axes_actor.center
        (0.0, 0.0, 0.0)

        Get the asymmetric bounds.

        >>> axes_actor.symmetric_bounds = False
        >>> axes_actor.bounds  # doctest:+SKIP
        (-0.08, 1.0, -0.08, 1.0, -0.08, 1.0)
        >>> axes_actor.center  # doctest:+SKIP
        (0.46, 0.46, 0.46)

        Show the difference in camera positioning with and without
        symmetric bounds. Orientation is added for visualization.

        >>> # Create actors
        >>> axes_actor_sym = pv.AxesActor(
        ...     orientation=(90, 0, 0), symmetric_bounds=True
        ... )
        >>> axes_actor_asym = pv.AxesActor(
        ...     orientation=(90, 0, 0), symmetric_bounds=False
        ... )
        >>>
        >>> # Show multi-window plot
        >>> pl = pv.Plotter(shape=(1, 2))
        >>> pl.subplot(0, 0)
        >>> _ = pl.add_text("Symmetric axes")
        >>> _ = pl.add_actor(axes_actor_sym)
        >>> pl.subplot(0, 1)
        >>> _ = pl.add_text("Asymmetric axes")
        >>> _ = pl.add_actor(axes_actor_asym)
        >>> pl.show()

        """
        return self._symmetric_bounds

    @symmetric_bounds.setter
    def symmetric_bounds(self, value: bool):  # numpydoc ignore=GL08
        self._symmetric_bounds = bool(value)

    @property
    def _visibility(self) -> bool:  # numpydoc ignore=RT01
        """Enable or disable the visibility of the axes.

        Examples
        --------
        Create an AxesActor and check its visibility

        >>> import pyvista as pv
        >>> axes_actor = pv.AxesActor()
        >>> axes_actor.visibility
        True

        """
        return bool(self.GetVisibility())

    @_visibility.setter
    def _visibility(self, value: bool):  # numpydoc ignore=GL08
        self.SetVisibility(value)

    @property
    def _total_length(self) -> Tuple[float, float, float]:  # numpydoc ignore=RT01
        """Total length of each axis (shaft plus tip).

        Values must be non-negative.

        Examples
        --------
        >>> import pyvista as pv
        >>> axes_actor = pv.AxesActor()
        >>> axes_actor.total_length
        (1.0, 1.0, 1.0)
        >>> axes_actor.total_length = 1.2
        >>> axes_actor.total_length
        (1.2, 1.2, 1.2)
        >>> axes_actor.total_length = (1.0, 0.9, 0.5)
        >>> axes_actor.total_length
        (1.0, 0.9, 0.5)

        """
        return self.GetTotalLength()

    @_total_length.setter
    def _total_length(self, length: VectorLike[float]):  # numpydoc ignore=GL08
        self.SetTotalLength(length)  # type: ignore[arg-type]

    @property
    def _shaft_length(self) -> Tuple[float, float, float]:  # numpydoc ignore=RT01
        """Normalized length of the shaft for each axis.

        Values must be in range ``[0, 1]``.

        Notes
        -----
        Setting this property will automatically change the :attr:`tip_length` to
        ``1 - shaft_length`` if :attr:`auto_shaft_type` is ``True``.


        Examples
        --------
        >>> import pyvista as pv
        >>> axes_actor = pv.AxesActor()
        >>> axes_actor.shaft_length
        (0.8, 0.8, 0.8)
        >>> axes_actor.shaft_length = 0.7
        >>> axes_actor.shaft_length
        (0.7, 0.7, 0.7)
        >>> axes_actor.shaft_length = (1.0, 0.9, 0.5)
        >>> axes_actor.shaft_length
        (1.0, 0.9, 0.5)

        """
        return self.GetNormalizedShaftLength()

    @_shaft_length.setter
    def _shaft_length(self, length: VectorLike[float]):  # numpydoc ignore=GL08
        self.SetNormalizedShaftLength(length)  # type: ignore[arg-type]

    @property
    def _tip_length(self) -> Tuple[float, float, float]:  # numpydoc ignore=RT01
        """Normalized length of the tip for each axis.

        Values must be in range ``[0, 1]``.

        Notes
        -----
        Setting this property will automatically change the :attr:`shaft_length` to
        ``1 - tip_length`` if :attr:`auto_shaft_type` is ``True``.

        Examples
        --------
        >>> import pyvista as pv
        >>> axes_actor = pv.AxesActor()
        >>> axes_actor.tip_length
        (0.2, 0.2, 0.2)
        >>> axes_actor.tip_length = 0.3
        >>> axes_actor.tip_length
        (0.3, 0.3, 0.3)
        >>> axes_actor.tip_length = (0.1, 0.4, 0.2)
        >>> axes_actor.tip_length
        (0.1, 0.4, 0.2)

        """
        return self.GetNormalizedTipLength()

    @_tip_length.setter
    def _tip_length(self, length: VectorLike[float]):  # numpydoc ignore=GL08
        self.SetNormalizedTipLength(length)  # type: ignore[arg-type]

    @property
    def _label_position(self) -> Tuple[float, float, float]:  # numpydoc ignore=RT01
        """Normalized position of the text label along each axis.

        Values must be non-negative.

        Examples
        --------
        >>> import pyvista as pv
        >>> axes_actor = pv.AxesActor()
        >>> axes_actor.label_position
        (1.0, 1.0, 1.0)
        >>> axes_actor.label_position = 0.3
        >>> axes_actor.label_position
        (0.3, 0.3, 0.3)
        >>> axes_actor.label_position = (0.1, 0.4, 0.2)
        >>> axes_actor.label_position
        (0.1, 0.4, 0.2)

        """
        return self.GetNormalizedLabelPosition()

    @_label_position.setter
    def _label_position(self, position: VectorLike[float]):  # numpydoc ignore=GL08
        self.SetNormalizedLabelPosition(position)

    @property
    def label_size(self) -> Tuple[float, float]:  # numpydoc ignore=RT01
        """The width and height of the axes labels.

        The width and height are expressed as a fraction of the viewport.
        Values must be in range ``[0, 1]``.
        """
        # Get x label size and assume all sizes are the same
        return self._label_actors.x.GetWidth(), self._label_actors.x.GetHeight()

    @label_size.setter
    def label_size(self, size: Sequence[float]):  # numpydoc ignore=GL08
        _check_range(size[0], (0, float('inf')), 'label_size width')
        _check_range(size[1], (0, float('inf')), 'label_size height')
        for actor in self._label_actors:
            actor.SetWidth(size[0])
            actor.SetHeight(size[1])

    @property
    def _tip_resolution(self) -> int:  # numpydoc ignore=RT01
        """Resolution of the axes tips.

        Value must be a positive integer.

        Examples
        --------
        >>> import pyvista as pv
        >>> axes_actor = pv.AxesActor()
        >>> axes_actor.tip_resolution
        24
        >>> axes_actor.tip_resolution = 48
        >>> axes_actor.tip_resolution
        48

        """
        # Get cone resolution and assume value is the same for sphere
        return self.GetConeResolution()

    @_tip_resolution.setter
    def _tip_resolution(self, resolution: int):  # numpydoc ignore=GL08
        self.SetConeResolution(resolution)
        self.SetSphereResolution(resolution)

    @property
    def cone_resolution(self) -> int:  # numpydoc ignore=RT01
        """Resolution of the axes cone tips.

        .. deprecated:: 0.43.0

            This parameter is deprecated. Use :attr:`tip_resolution` instead.

        """
        # deprecated 0.43.0, convert to error in 0.46.0, remove 0.47.0
        warnings.warn(
            "Use of `cone_resolution` is deprecated. Use `tip_resolution` instead.",
            PyVistaDeprecationWarning,
        )
        return self.tip_resolution

    @cone_resolution.setter
    def cone_resolution(self, resolution: int):  # numpydoc ignore=GL08
        # deprecated 0.43.0, convert to error in 0.46.0, remove 0.47.0
        warnings.warn(
            "Use of `cone_resolution` is deprecated. Use `tip_resolution` instead.",
            PyVistaDeprecationWarning,
        )
        self.tip_resolution = resolution

    @property
    def sphere_resolution(self) -> int:  # numpydoc ignore=RT01
        """Resolution of the axes sphere tips.

        .. deprecated:: 0.43.0

            This parameter is deprecated. Use :attr:`tip_resolution` instead.

        """
        # deprecated 0.43.0, convert to error in 0.46.0, remove 0.47.0
        warnings.warn(
            "Use of `sphere_resolution` is deprecated. Use `tip_resolution` instead.",
            PyVistaDeprecationWarning,
        )
        return self.tip_resolution

    @sphere_resolution.setter
    def sphere_resolution(self, resolution: int):  # numpydoc ignore=GL08
        # deprecated 0.43.0, convert to error in 0.46.0, remove 0.47.0
        warnings.warn(
            "Use of `sphere_resolution` is deprecated. Use `tip_resolution` instead.",
            PyVistaDeprecationWarning,
        )
        self.tip_resolution = resolution

    @property
    def _shaft_resolution(self) -> int:  # numpydoc ignore=RT01
        """Resolution of the axes shafts.

        Value must be a positive integer.

        Notes
        -----
        Setting this property will automatically change the :attr:`shaft_type` to
        ``'cylinder'`` if :attr:`auto_shaft_type` is ``True``.

        Examples
        --------
        >>> import pyvista as pv
        >>> axes_actor = pv.AxesActor()
        >>> axes_actor.shaft_resolution
        24
        >>> axes_actor.shaft_resolution = 48
        >>> axes_actor.shaft_resolution
        48

        """
        return self.GetCylinderResolution()

    @_shaft_resolution.setter
    def _shaft_resolution(self, resolution: int):  # numpydoc ignore=GL08
        if self.auto_shaft_type:
            self.SetShaftTypeToCylinder()
        self.SetCylinderResolution(resolution)

    @property
    def cylinder_resolution(self) -> int:  # numpydoc ignore=RT01
        """Cylinder resolution of the axes shafts.

        .. deprecated:: 0.43.0

            This parameter is deprecated. Use :attr:`shaft_resolution` instead.

        """
        # deprecated 0.43.0, convert to error in 0.46.0, remove 0.47.0
        warnings.warn(
            "Use of `cylinder_resolution` is deprecated. Use `shaft_resolution` instead.",
            PyVistaDeprecationWarning,
        )
        return self.shaft_resolution

    @cylinder_resolution.setter
    def cylinder_resolution(self, res: int):  # numpydoc ignore=GL08
        # deprecated 0.43.0, convert to error in 0.46.0, remove 0.47.0
        warnings.warn(
            "Use of `cylinder_resolution` is deprecated. Use `shaft_resolution` instead.",
            PyVistaDeprecationWarning,
        )
        self.SetCylinderResolution(res)

    @property
    def tip_radius(self) -> float:  # numpydoc ignore=RT01
        """Radius of the axes tips.

        Value must be non-negative.

        Examples
        --------
        >>> import pyvista as pv
        >>> axes_actor = pv.AxesActor()
        >>> axes_actor.tip_radius
        0.4
        >>> axes_actor.tip_radius = 0.8
        >>> axes_actor.tip_radius
        0.8

        """
        # Get cone radius and assume value is the same for sphere
        return self.GetConeRadius()

    @tip_radius.setter
    def tip_radius(self, radius: float):  # numpydoc ignore=GL08
        is_modified = self.GetConeRadius() != radius and self.GetSphereRadius() != radius
        self.SetConeRadius(radius)
        self.SetSphereRadius(radius)
        _check_range(radius, (0, float('inf')), 'tip_radius')

        if is_modified:
            # need to update internal mapper (ConeSource or SphereSource)
            self.Modified()
            self._update_props()

    @property
    def cone_radius(self) -> float:  # numpydoc ignore=RT01
        """Radius of the axes cone tips.

        .. deprecated:: 0.43.0

            This parameter is deprecated. Use :attr:`tip_radius` instead.

        """
        # deprecated 0.43.0, convert to error in 0.46.0, remove 0.47.0
        warnings.warn(
            "Use of `cone_radius` is deprecated. Use `tip_radius` instead.",
            PyVistaDeprecationWarning,
        )
        return self.tip_radius

    @cone_radius.setter
    def cone_radius(self, radius: float):  # numpydoc ignore=GL08
        # deprecated 0.43.0, convert to error in 0.46.0, remove 0.47.0
        warnings.warn(
            "Use of `cone_radius` is deprecated. Use `tip_radius` instead.",
            PyVistaDeprecationWarning,
        )
        self.tip_radius = radius

    @property
    def sphere_radius(self) -> float:  # numpydoc ignore=RT01
        """Radius of the axes sphere tips.

        .. deprecated:: 0.43.0

            This parameter is deprecated. Use :attr:`tip_radius` instead.

        """
        # deprecated 0.43.0, convert to error in 0.46.0, remove 0.47.0
        warnings.warn(
            "Use of `sphere_radius` is deprecated. Use `tip_radius` instead.",
            PyVistaDeprecationWarning,
        )
        return self.tip_radius

    @sphere_radius.setter
    def sphere_radius(self, radius: float):  # numpydoc ignore=GL08
        # deprecated 0.43.0, convert to error in 0.46.0, remove 0.47.0
        warnings.warn(
            "Use of `sphere_radius` is deprecated. Use `tip_radius` instead.",
            PyVistaDeprecationWarning,
        )
        self.tip_radius = radius

    @property
    def cylinder_radius(self) -> float:  # numpydoc ignore=RT01
        """Cylinder radius of the axes shafts.

        .. deprecated:: 0.43.0

            This parameter is deprecated. Use :attr:`shaft_radius` instead.

        """
        # deprecated 0.43.0, convert to error in 0.46.0, remove 0.47.0
        warnings.warn(
            "Use of `cylinder_radius` is deprecated. Use `shaft_radius` instead.",
            PyVistaDeprecationWarning,
        )
        return self.shaft_radius

    @cylinder_radius.setter
    def cylinder_radius(self, radius: float):  # numpydoc ignore=GL08
        # deprecated 0.43.0, convert to error in 0.46.0, remove 0.47.0
        warnings.warn(
            "Use of `cylinder_radius` is deprecated. Use `shaft_radius` instead.",
            PyVistaDeprecationWarning,
        )
        self.shaft_radius = radius

    @property
    def _shaft_radius(self):  # numpydoc ignore=RT01
        """Cylinder radius of the axes shafts.

        Value must be non-negative.

        Notes
        -----
        Setting this property will automatically change the ``shaft_type`` to
        ``'cylinder'`` if :attr:`auto_shaft_type` is ``True``.

        Examples
        --------
        >>> import pyvista as pv
        >>> axes_actor = pv.AxesActor()
        >>> axes_actor.shaft_radius
        0.01
        >>> axes_actor.shaft_radius = 0.03
        >>> axes_actor.shaft_radius
        0.03

        """
        return self.GetCylinderRadius()

    @_shaft_radius.setter
    def _shaft_radius(self, radius):  # numpydoc ignore=GL08
        do_update = self.shaft_type == 'cylinder' and radius != self.GetCylinderRadius()

        self.SetCylinderRadius(radius)

        if self.auto_shaft_type:
            self.SetShaftTypeToCylinder()

        if do_update:
            # Need to update internal CylinderSource mapper
            self._update_props()

    @property
    def shaft_width(self):  # numpydoc ignore=RT01
        """Line width of the axes shafts in screen units.

        Value must be non-negative.

        Notes
        -----
        Setting this property will automatically change the :attr:`shaft_type` to
        ``'line'`` if :attr:`auto_shaft_type` is ``True``.

        """
        # Get x width and assume width is the same for each x, y, and z
        return self.GetXAxisShaftProperty().GetLineWidth()

    @shaft_width.setter
    def shaft_width(self, width):  # numpydoc ignore=GL08
        if self.auto_shaft_type:
            self.SetShaftTypeToLine()

        self.GetXAxisShaftProperty().SetLineWidth(width)
        self.GetYAxisShaftProperty().SetLineWidth(width)
        self.GetZAxisShaftProperty().SetLineWidth(width)
        _check_range(width, (0, float('inf')), 'shaft_width')

    @property
    def _shaft_type(self) -> str:  # numpydoc ignore=RT01
        """Tip type for all axes.

        Can be a cylinder (``0`` or ``'cylinder'``) or a line (``1`` or ``'line'``).

        Examples
        --------
        >>> import pyvista as pv
        >>> axes_actor = pv.AxesActor()
        >>> axes_actor.shaft_type = "line"
        >>> axes_actor.shaft_type
        'line'

        """
        t = self.GetShaftType()
        if t == 0:
            return 'cylinder'
        elif t == 1:
            return 'line'
        else:
            raise NotImplementedError("Only 'cylinder' and 'line' tip types are supported.")

    @_shaft_type.setter
    def _shaft_type(self, shaft_type: str):  # numpydoc ignore=GL08
        if shaft_type == 'cylinder':
            self.SetShaftTypeToCylinder()
        elif shaft_type == 'line':
            self.SetShaftTypeToLine()
        else:
            raise ValueError(f"Shaft type must be 'cylinder' or 'line'. Got {shaft_type} instead.")

    @property
    def _tip_type(self) -> str:  # numpydoc ignore=RT01
        """Tip type for all axes.

        Can be a cone (``0`` or ``'cone'``) or a sphere (``1`` or ``'sphere'``).

        Examples
        --------
        >>> import pyvista as pv
        >>> axes_actor = pv.AxesActor()
        >>> axes_actor.tip_type = 'sphere'
        >>> axes_actor.tip_type
        'sphere'

        """
        t = self.GetTipType()
        if t == 0:
            return 'cone'
        elif t == 1:
            return 'sphere'
        else:
            raise NotImplementedError("Only 'cone' and 'sphere' tip types are supported.")

    @_tip_type.setter
    def _tip_type(self, tip_type: str):  # numpydoc ignore=GL08
        if tip_type == 'cone':
            self.SetTipTypeToCone()
        elif tip_type == 'sphere':
            self.SetTipTypeToSphere()

    @property
    def x_axis_label(self) -> str:  # numpydoc ignore=RT01
<<<<<<< HEAD
        """Text label for the x-axis.
=======
        """Return or set the label for the x-axis.
>>>>>>> 8afd9160

        .. deprecated:: 0.43.0

            This parameter is deprecated. Use :attr:`x_label` instead.

        """
        # deprecated 0.43.0, convert to error in 0.46.0, remove 0.47.0
        warnings.warn(
            "Use of `x_axis_label` is deprecated. Use `x_label` instead.",
            PyVistaDeprecationWarning,
        )
        return self.x_label

    @x_axis_label.setter
    def x_axis_label(self, label: str):  # numpydoc ignore=GL08
        # deprecated 0.43.0, convert to error in 0.46.0, remove 0.47.0
        warnings.warn(
            "Use of `x_axis_label` is deprecated. Use `x_label` instead.",
            PyVistaDeprecationWarning,
        )
        self.x_label = label

    @property
    def y_axis_label(self) -> str:  # numpydoc ignore=RT01
<<<<<<< HEAD
        """Text label for the y-axis.
=======
        """Return or set the label for the y-axis.
>>>>>>> 8afd9160

        .. deprecated:: 0.43.0

            This parameter is deprecated. Use :attr:`y_label` instead.

        """
        # deprecated 0.43.0, convert to error in 0.46.0, remove 0.47.0
        warnings.warn(
            "Use of `y_axis_label` is deprecated. Use `y_label` instead.",
            PyVistaDeprecationWarning,
        )
        return self.y_label

    @y_axis_label.setter
    def y_axis_label(self, label: str):  # numpydoc ignore=GL08
        # deprecated 0.43.0, convert to error in 0.46.0, remove 0.47.0
        warnings.warn(
            "Use of `y_axis_label` is deprecated. Use `y_label` instead.",
            PyVistaDeprecationWarning,
        )
        self.y_label = label

    @property
    def z_axis_label(self) -> str:  # numpydoc ignore=RT01
<<<<<<< HEAD
        """Text label for the z-axis.
=======
        """Return or set the label for the z-axis.
>>>>>>> 8afd9160

        .. deprecated:: 0.43.0

            This parameter is deprecated. Use :attr:`z_label` instead.

        """
        # deprecated 0.43.0, convert to error in 0.46.0, remove 0.47.0
        warnings.warn(
            "Use of `z_axis_label` is deprecated. Use `z_label` instead.",
            PyVistaDeprecationWarning,
        )
        return self.z_label

    @z_axis_label.setter
    def z_axis_label(self, label: str):  # numpydoc ignore=GL08
        # deprecated 0.43.0, convert to error in 0.46.0, remove 0.47.0
        warnings.warn(
            "Use of `z_axis_label` is deprecated. Use `z_label` instead.",
            PyVistaDeprecationWarning,
        )
        self.z_label = label

    @property
    def x_axis_shaft_properties(self):  # numpydoc ignore=RT01
<<<<<<< HEAD
        """:class:`~pyvista.ActorProperties` of the x-axis shaft.

        .. deprecated:: 0.43.0

            This parameter is deprecated. Use :attr:`x_shaft_prop` instead.

        """
        # deprecated 0.43.0, convert to error in 0.46.0, remove 0.47.0
        warnings.warn(
            "Use of `x_axis_shaft_properties` is deprecated. Use `x_shaft_prop` instead.",
            PyVistaDeprecationWarning,
        )
        return self.x_shaft_prop

    @property
    def y_axis_shaft_properties(self):  # numpydoc ignore=RT01
        """:class:`~pyvista.ActorProperties` of the y-axis shaft.

        .. deprecated:: 0.43.0

            This parameter is deprecated. Use :attr:`y_shaft_prop` instead.

        """
        # deprecated 0.43.0, convert to error in 0.46.0, remove 0.47.0
        warnings.warn(
            "Use of `y_axis_shaft_properties` is deprecated. Use `y_shaft_prop` instead.",
            PyVistaDeprecationWarning,
        )
        return self.y_shaft_prop

    @property
    def z_axis_shaft_properties(self):  # numpydoc ignore=RT01
        """:class:`~pyvista.ActorProperties` of the z-axis shaft.

        .. deprecated:: 0.43.0

            This parameter is deprecated. Use :attr:`z_shaft_prop` instead.

        """
        # deprecated 0.43.0, convert to error in 0.46.0, remove 0.47.0
        warnings.warn(
            "Use of `z_axis_shaft_properties` is deprecated. Use `z_shaft_prop` instead.",
            PyVistaDeprecationWarning,
        )
        return self.z_shaft_prop

    @property
    def x_axis_tip_properties(self):  # numpydoc ignore=RT01
        """:class:`~pyvista.ActorProperties` of the x-axis tip.

        .. deprecated:: 0.43.0
=======
        """Return or set the properties of the x-axis shaft."""
        return ActorProperties(self.GetXAxisShaftProperty())

    @property
    def y_axis_shaft_properties(self):  # numpydoc ignore=RT01
        """Return or set the properties of the y-axis shaft."""
        return ActorProperties(self.GetYAxisShaftProperty())

    @property
    def z_axis_shaft_properties(self):  # numpydoc ignore=RT01
        """Return or set the properties of the z-axis shaft."""
        return ActorProperties(self.GetZAxisShaftProperty())

    @property
    def x_axis_tip_properties(self):  # numpydoc ignore=RT01
        """Return or set the properties of the x-axis tip."""
        return ActorProperties(self.GetXAxisTipProperty())
>>>>>>> 8afd9160

            This parameter is deprecated. Use :attr:`x_tip_prop` instead.

        """
        # deprecated 0.43.0, convert to error in 0.46.0, remove 0.47.0
        warnings.warn(
            "Use of `x_axis_tip_properties` is deprecated. Use `x_tip_prop` instead.",
            PyVistaDeprecationWarning,
        )
        return self.x_tip_prop

    @property
    def y_axis_tip_properties(self):  # numpydoc ignore=RT01
<<<<<<< HEAD
        """:class:`~pyvista.ActorProperties` of the y-axis tip.

        .. deprecated:: 0.43.0

            This parameter is deprecated. Use :attr:`y_tip_prop` instead.
=======
        """Return or set the properties of the y-axis tip."""
        return ActorProperties(self.GetYAxisTipProperty())
>>>>>>> 8afd9160

        """
        # deprecated 0.43.0, convert to error in 0.46.0, remove 0.47.0
        warnings.warn(
            "Use of `y_axis_tip_properties` is deprecated. Use `y_tip_prop` instead.",
            PyVistaDeprecationWarning,
        )
        return self.y_tip_prop

    @property
    def z_axis_tip_properties(self):  # numpydoc ignore=RT01
<<<<<<< HEAD
        """:class:`~pyvista.ActorProperties` of the z-axis tip.

        .. deprecated:: 0.43.0

            This parameter is deprecated. Use :attr:`z_tip_prop` instead.

        """
        # deprecated 0.43.0, convert to error in 0.46.0, remove 0.47.0
        warnings.warn(
            "Use of `z_axis_tip_properties` is deprecated. Use `z_tip_prop` instead.",
            PyVistaDeprecationWarning,
        )
        return self.z_tip_prop

    @property
    def labels_off(self) -> bool:  # numpydoc ignore=RT01
        """Enable or disable the text labels for the axes."""
        return not bool(self.GetAxisLabels())

    @labels_off.setter
    def labels_off(self, value: bool):  # numpydoc ignore=GL08
        self.SetAxisLabels(not value)

    @wraps(_vtk.vtkAxesActor.GetBounds)
    def GetBounds(self) -> BoundsLike:  # numpydoc ignore=RT01,GL08
        """Wrap method to make axes orientable in space."""
        if self._make_orientable:
            # GetBounds() defined by vtkAxesActor accesses a protected
            # self.Bounds property which is hard-coded to be centered
            # and symmetric about the origin.However, since the axes
            # are made orientable, we instead compute the bounds from
            # the actual shaft and tip actor bounds.

            # NOTE: Overriding GetBounds() only works for python methods
            # that call GetBounds(). It has no effect on compiled vtk
            # code which directly calls vtkAxesActor.GetBounds().This
            # can result in camera issues when rendering a scene since
            # vtkRenderer.ComputeVisiblePropBounds() uses GetBounds()
            # of all actors when resetting the camera, which will not
            # execute this override.
            self._update_props()
            return self._compute_actor_bounds()
        return super().GetBounds()

    @wraps(_vtk.vtkProp3D.GetCenter)
    def GetCenter(self):  # numpydoc ignore=RT01,GL08
        """Wrap method to make axes orientable in space."""
        if self._make_orientable:
            b = self.bounds
            return (b[1] + b[0]) / 2, (b[3] + b[2]) / 2, (b[5] + b[4]) / 2
        return super().GetCenter()

    @wraps(_vtk.vtkProp3D.GetLength)
    def GetLength(self):  # numpydoc ignore=RT01,GL08
        """Wrap method to make axes orientable in space."""
        if self._make_orientable:
            length = 0
            bnds = self.bounds
            for i in range(3):
                diff = bnds[2 * i + 1] - bnds[2 * i]
                length += diff * diff
            return length**0.5
        return super().GetLength()

    @wraps(_vtk.vtkProp3D.RotateX)
    def RotateX(self, *args):  # numpydoc ignore=RT01,PR01
        """Wrap method to make axes orientable in space."""
        super().RotateX(*args)
        self._update_actor_transformations()

    @wraps(_vtk.vtkProp3D.RotateY)
    def RotateY(self, *args):  # numpydoc ignore=RT01,PR01
        """Wrap method to make axes orientable in space."""
        super().RotateY(*args)
        self._update_actor_transformations()

    @wraps(_vtk.vtkProp3D.RotateZ)
    def RotateZ(self, *args):  # numpydoc ignore=RT01,PR01
        """Wrap method to make axes orientable in space."""
        super().RotateZ(*args)
        self._update_actor_transformations()

    @wraps(_vtk.vtkProp3D.SetScale)
    def SetScale(self, *args):  # numpydoc ignore=RT01,PR01
        """Wrap method to make axes orientable in space."""
        super().SetScale(*args)
        self._update_actor_transformations()

    @wraps(_vtk.vtkProp3D.SetOrientation)
    def SetOrientation(self, *args):  # numpydoc ignore=RT01,PR01
        """Wrap method to make axes orientable in space."""
        super().SetOrientation(*args)
        self._update_actor_transformations()

    @wraps(_vtk.vtkProp3D.SetOrigin)
    def SetOrigin(self, *args):  # numpydoc ignore=RT01,PR01
        """Wrap method to make axes orientable in space."""
        super().SetOrigin(*args)
        self._update_actor_transformations()

    @wraps(_vtk.vtkProp3D.SetPosition)
    def SetPosition(self, *args):  # numpydoc ignore=RT01,PR01
        """Wrap method to make axes orientable in space."""
        super().SetPosition(*args)
        self._update_actor_transformations()

    @wraps(_vtk.vtkAxesActor.SetNormalizedShaftLength)
    def SetNormalizedShaftLength(self, *args):  # numpydoc ignore=RT01,PR01
        """Wrap method to make axes orientable in space."""
        super().SetNormalizedShaftLength(*args)
        self._update_actor_transformations()

    @wraps(_vtk.vtkAxesActor.SetNormalizedTipLength)
    def SetNormalizedTipLength(self, *args):  # numpydoc ignore=RT01,PR01
        """Wrap method to make axes orientable in space."""
        super().SetNormalizedTipLength(*args)
        self._update_actor_transformations()

    @wraps(_vtk.vtkAxesActor.SetTotalLength)
    def SetTotalLength(self, *args):  # numpydoc ignore=RT01,PR01
        """Wrap method to make axes orientable in space."""
        super().SetTotalLength(*args)
        self._update_actor_transformations()

    @wraps(_vtk.vtkProp3D.GetUserMatrix)
    def GetUserMatrix(self):  # numpydoc ignore=RT01,PR01
        """Wrap method to make axes orientable in space."""
        if self._make_orientable:
            self._user_matrix = np.eye(4) if self._user_matrix is None else self._user_matrix
            return vtkmatrix_from_array(self._user_matrix)
        else:
            matrix = super().GetUserMatrix()
            self._user_matrix = array_from_vtkmatrix(matrix)
            return matrix

    @wraps(_vtk.vtkProp3D.SetUserMatrix)
    def SetUserMatrix(self, *args):  # numpydoc ignore=RT01,PR01
        """Wrap method to make axes orientable in space."""
        super().SetUserMatrix(*args)
        self._user_matrix = array_from_vtkmatrix(*args)
        self._update_actor_transformations()

    @property
    def _implicit_matrix(
        self,
    ) -> Union[NumpyArray[float], _vtk.vtkMatrix4x4]:  # numpydoc ignore=GL08
        """Compute the transformation matrix implicitly defined by 3D parameters."""
        return self._compute_scaled_implicit_matrix(scale=(1, 1, 1))

    def _compute_true_to_scale_factors(self) -> NumpyArray[float]:
        """Compute radial scale factors for axes shaft and tip actors.

        The scaling factors can be applied to the actors to make it so
        the actual shaft and tip radii will be equal to the shaft and
        tip radius property values.

        NOTE: This function assumes the actors have no transformations
        applied. The calling function should remove any transformations
        beforehand, and re-apply them afterward.
        """

        def reciprocal(x):
            # Calc reciprocal and avoid division by zero
            tol = 1e-8
            nonzero = np.logical_or(x > tol, x < tol)
            x[nonzero] = np.reciprocal(x[nonzero])
            x[~nonzero] = 0
            return x

        diag = np.eye(3, dtype=bool)
        off_diag = np.logical_not(diag)

        # Compute actor sizes
        bounds = [actor.GetBounds() for actor in self._actors]
        size = np.array([[b[1] - b[0], b[3] - b[2], b[5] - b[4]] for b in bounds])

        # Get scale factors which will normalize sizes to unity
        scales = reciprocal(size)

        # Create views for processing
        shaft_scale = size[:3]
        tip_scale = size[3:6]

        # Scale radially by the diameter
        shaft_scale[off_diag] *= self.shaft_radius * 2
        tip_scale[off_diag] *= self.tip_radius * 2

        # Do not scale axially, only radially
        shaft_scale[diag] = 1
        tip_scale[diag] = 1

        return scales

    def _update_actor_transformations(self, reset=False):  # numpydoc ignore=RT01,PR01
        if not self._is_init:
            return

        if reset:
            matrix = np.eye(4)
        elif self.__make_orientable:
            matrix = self._concatenate_implicit_matrix_and_user_matrix()
        else:
            return

        if not np.array_equal(matrix, self._cached_matrix) or reset:
            if np.array_equal(matrix, np.eye(4)):
                self.UseBoundsOn()
            else:
                # Calls to vtkRenderer.ResetCamera() will use the
                # incorrect axes bounds if a transformation is applied.
                # As a workaround, set UseBoundsOff(). In some cases,
                # this will require manual adjustment of the camera
                # from the user.
                self.UseBoundsOff()

            self._cached_matrix = matrix
            matrix = vtkmatrix_from_array(matrix)
            super().SetUserMatrix(matrix)
            [actor.SetUserMatrix(matrix) for actor in self._actors]

    def _concatenate_implicit_matrix_and_user_matrix(self, scale=(1, 1, 1)) -> NumpyArray[float]:
        """Get transformation matrix similar to vtkProp3D::GetMatrix().

        Additional scaling may be passed to the implicit matrix.
        """
        return self._user_matrix @ self._compute_scaled_implicit_matrix(scale)

    def _compute_actor_bounds(self) -> BoundsLike:
        """Compute symmetric axes bounds from the shaft and tip actors."""
        all_bounds = np.zeros((12, 3))
        for i, a in enumerate(self._actors):
            bnds = a.GetBounds()
            all_bounds[i] = bnds[0::2]
            all_bounds[i + 6] = bnds[1::2]

        if self.symmetric_bounds:
            # Append the same bounds, but inverted around the axes position
            # to mimic having symmetric axes. The position may be moved with
            # `user_matrix`, so apply the transform to position.
            position = (self._user_matrix @ np.append(self.GetPosition(), 1))[:3]
            all_bounds = np.vstack((all_bounds, 2 * position - all_bounds))

        xmin, xmax = np.min(all_bounds[:, 0]), np.max(all_bounds[:, 0])
        ymin, ymax = np.min(all_bounds[:, 1]), np.max(all_bounds[:, 1])
        zmin, zmax = np.min(all_bounds[:, 2]), np.max(all_bounds[:, 2])
        return xmin, xmax, ymin, ymax, zmin, zmax

    def _compute_scaled_implicit_matrix(
        self,
        scale: Sequence[float] = (1.0, 1.0, 1.0),
    ) -> NumpyArray[float]:
        old_scale = self.GetScale()
        new_scale = old_scale[0] * scale[0], old_scale[1] * scale[1], old_scale[2] * scale[2]
        temp_actor = _vtk.vtkActor()
        temp_actor.SetOrigin(*self.GetOrigin())
        temp_actor.SetScale(*new_scale)
        temp_actor.SetPosition(*self.GetPosition())
        temp_actor.SetOrientation(*self.GetOrientation())
        return array_from_vtkmatrix(temp_actor.GetMatrix())

    def _update_props(self):
        """Trigger a call to protected vtk method vtkAxesActor::UpdateProps()."""
        # Get a property and temporarily modify its value.
        # Any property that calls UpdateProps() when modified will work
        delta = 1e-8
        val = list(self.GetNormalizedShaftLength())
        temp_val = val.copy()

        # Modify value but make sure it stays between [0,1]
        # or else vtk may issue warnings
        if temp_val[0] > delta:
            temp_val[0] -= delta
        else:
            temp_val[0] += delta

        # Change value to trigger update
        self.SetNormalizedShaftLength(temp_val)
        self.SetNormalizedShaftLength(val)

        self._update_actor_transformations()

    @property
    def _make_orientable(self) -> bool:
        return self.__make_orientable

    @_make_orientable.setter
    def _make_orientable(self, value: bool):
        self.__make_orientable = value
        self._update_actor_transformations(reset=not value)

    def plot(self, **kwargs):
        """Plot just the axes actor.

        This may be useful when interrogating or debugging the axes.

        Parameters
        ----------
        **kwargs : dict, optional
            Optional keyword arguments passed to :func:`pyvista.Plotter.show`.

        Examples
        --------
        Create an axes actor without the :class:`pyvista.Plotter`,
        and replace its shaft and tip properties with default
        :class:`pyvista.Property` objects.
=======
        """Return or set the properties of the z-axis tip."""
        return ActorProperties(self.GetZAxisTipProperty())
>>>>>>> 8afd9160

        >>> import pyvista as pv
        >>> axes_actor = pv.AxesActor()
        >>> axes_actor.x_shaft_prop = pv.Property()
        >>> axes_actor.y_shaft_prop = pv.Property()
        >>> axes_actor.z_shaft_prop = pv.Property()
        >>> axes_actor.x_tip_prop = pv.Property()
        >>> axes_actor.y_tip_prop = pv.Property()
        >>> axes_actor.z_tip_prop = pv.Property()
        >>> axes_actor.plot()

        Restore the default colors.

        >>> axes_actor.x_color = pv.global_theme.axes.x_color
        >>> axes_actor.y_color = pv.global_theme.axes.y_color
        >>> axes_actor.z_color = pv.global_theme.axes.z_color
        >>> axes_actor.plot()
        """
        pl = pv.Plotter()
        pl.add_actor(self)
        pl.show(**kwargs)


class AxesActorComposite(_AxesActorBase, Actor):  # numpydoc ignore=PR01
    """Axes actor created from a composite dataset."""

    _new_attr_exceptions: ClassVar[list[str]] = [
        '_AxesActorComposite__shaft_type',
        '_AxesActorComposite__tip_type',
        '_auto_length',
        '_datasets',
        '_label_polydata',
        '_label_position',
        '_label_sources',
        '_shaft_length',
        '_shaft_polydata',
        '_shaft_radius',
        '_shaft_resolution',
        '_shaft_type',
        '_symmetric_bounds',
        '_tip_length',
        '_tip_polydata',
        '_tip_radius',
        '_tip_resolution',
        '_tip_type',
        '_total_length',
        'label_position',
        'shaft_length',
        'shaft_radius',
        'shaft_type',
        'tip_length',
        'tip_radius',
        'tip_type',
        'total_length',
        'x_color',
        'y_color',
        'z_color',
    ]

    def __init__(
        self,
        x_label='X',
        y_label='Y',
        z_label='Z',
        labels=None,
        label_color=None,
        labels_off=False,
        label_position=1,
        x_color=None,
        y_color=None,
        z_color=None,
        shaft_type=None,
        shaft_radius=0.05,
        shaft_length=None,
        shaft_resolution=None,
        tip_type=None,
        tip_radius=0.2,
        tip_length=None,
        tip_resolution=None,
        total_length=(1, 1, 1),
        position=(0, 0, 0),
        orientation=(0, 0, 0),
        origin=(0, 0, 0),
        scale=(1, 1, 1),
        user_matrix=None,
        visibility=True,
        symmetric_bounds=True,
        auto_length=True,
        properties=None,
    ):
        # Init text label sources
        self._label_sources = _Tuple3D(
            x=Text3DSource(),
            y=Text3DSource(),
            z=Text3DSource(),
        )
        # Init text label sources
        self._label_polydata = _Tuple3D(
            x=self._label_sources.x.output,
            y=self._label_sources.x.output,
            z=self._label_sources.x.output,
        )

        self._datasets = pv.MultiBlock()
        self._datasets['x_shaft'] = pv.PolyData()
        self._datasets['y_shaft'] = pv.PolyData()
        self._datasets['z_shaft'] = pv.PolyData()
        self._datasets['x_tip'] = pv.PolyData()
        self._datasets['y_tip'] = pv.PolyData()
        self._datasets['z_tip'] = pv.PolyData()
        self._datasets['x_label'] = self._label_sources.x.output
        self._datasets['y_label'] = self._label_sources.y.output
        self._datasets['z_label'] = self._label_sources.z.output

        self._shaft_polydata = _Tuple3D(
            x=self._datasets['x_shaft'],
            y=self._datasets['y_shaft'],
            z=self._datasets['z_shaft'],
        )
        self._tip_polydata = _Tuple3D(
            x=self._datasets['x_tip'],
            y=self._datasets['y_tip'],
            z=self._datasets['z_tip'],
        )

        self.mapper = CompositePolyDataMapper(self._datasets)

        self._shaft_resolution = shaft_resolution
        self._tip_resolution = tip_resolution

        super().__init__(
            x_label=x_label,
            y_label=y_label,
            z_label=z_label,
            labels=labels,
            label_color=label_color,
            labels_off=labels_off,
            x_color=x_color,
            y_color=y_color,
            z_color=z_color,
            visibility=visibility,
            symmetric_bounds=symmetric_bounds,
            auto_length=auto_length,
            properties=properties,
            label_position=label_position,
            shaft_type=shaft_type,
            shaft_radius=shaft_radius,
            shaft_length=shaft_length,
            shaft_resolution=shaft_resolution,
            tip_type=tip_type,
            tip_radius=tip_radius,
            tip_length=tip_length,
            tip_resolution=tip_resolution,
            total_length=total_length,
            position=position,
            orientation=orientation,
            origin=origin,
            scale=scale,
            user_matrix=user_matrix,
        )
        self._update_geometry()

    @property
    def _actors(self) -> Tuple[Actor]:
        return (self,)

    # @property
    # def _label_actors(self) -> Tuple3D:
    #     return self._label_actors

    @property
    def _label_color_getters(self) -> _Tuple3D:
        return _Tuple3D(
            x=lambda: self.mapper.block_attr[7].color,
            y=lambda: self.mapper.block_attr[8].color,
            z=lambda: self.mapper.block_attr[9].color,
        )

    @property
    def _label_color_setters(self) -> _Tuple3D:
        return _Tuple3D(
            x=lambda c: setattr(self.mapper.block_attr[7], 'color', c),
            y=lambda c: setattr(self.mapper.block_attr[8], 'color', c),
            z=lambda c: setattr(self.mapper.block_attr[9], 'color', c),
        )

    @property
    def _label_text_setters(self) -> _Tuple3D:
        return _Tuple3D(
            x=lambda val: setattr(self._label_sources.x, 'string', val),
            y=lambda val: setattr(self._label_sources.y, 'string', val),
            z=lambda val: setattr(self._label_sources.z, 'string', val),
        )

    @property
    def _label_text_getters(self) -> _Tuple3D:
        return _Tuple3D(
            x=lambda: self._label_sources.x.string,
            y=lambda: self._label_sources.y.string,
            z=lambda: self._label_sources.z.string,
        )

    @property
    def _shaft_color_getters(self) -> _Tuple3D:
        return _Tuple3D(
            x=lambda: self.mapper.block_attr[1].color,
            y=lambda: self.mapper.block_attr[2].color,
            z=lambda: self.mapper.block_attr[3].color,
        )

    @property
    def _shaft_color_setters(self) -> _Tuple3D:
        return _Tuple3D(
            x=lambda c: setattr(self.mapper.block_attr[1], 'color', c),
            y=lambda c: setattr(self.mapper.block_attr[2], 'color', c),
            z=lambda c: setattr(self.mapper.block_attr[3], 'color', c),
        )

    @property
    def _tip_color_getters(self) -> _Tuple3D:
        return _Tuple3D(
            x=lambda: self.mapper.block_attr[4].color,
            y=lambda: self.mapper.block_attr[5].color,
            z=lambda: self.mapper.block_attr[6].color,
        )

    @property
    def _tip_color_setters(self) -> _Tuple3D:
        return _Tuple3D(
            x=lambda c: setattr(self.mapper.block_attr[4], 'color', c),
            y=lambda c: setattr(self.mapper.block_attr[5], 'color', c),
            z=lambda c: setattr(self.mapper.block_attr[6], 'color', c),
        )

    @property
    def labels_off(self) -> bool:  # numpydoc ignore=RT01
        """Enable or disable the text labels for the axes."""
        # TODO: implement
        return False

    @labels_off.setter
    def labels_off(self, value: bool):  # numpydoc ignore=GL08
        # TODO: implement
        ...

    # @property
    # def _total_length(self):
    #     ...
    #
    # @property
    # def _shaft_length(self):
    #     ...
    #
    # @property
    # def _tip_length(self):
    #     ...
    #
    # @property
    # def _label_position(self):
    #     ...
    #
    # @property
    # def _tip_radius(self):
    #     ...
    #
    @property
    def _shaft_type(self) -> str:
        return self.__shaft_type

    @_shaft_type.setter
    def _shaft_type(self, shaft_type: str):
        self.__shaft_type = self._set_geometry(part=0, geometry=shaft_type)

    # @property
    # def _datasets(self) -> Tuple3D:
    #     return _as_nested([actor.mapper.dataset for actor in self._actors])

    @property
    def _tip_type(self) -> str:
        return self.__tip_type

    @_tip_type.setter
    def _tip_type(self, tip_type: Union[str, pv.DataSet]):
        self.__tip_type = self._set_geometry(part=1, geometry=tip_type)

    def _set_geometry(self, part: int, geometry: Union[str, pv.DataSet]):
        resolution = self._shaft_resolution if part == 0 else self._tip_resolution
        geometry_name, datasets = AxesActorComposite._make_axes_parts(geometry, resolution)
        if part == 0:
            polydata = self._shaft_polydata
            polydata.x.copy_from(datasets.x)
            polydata.y.copy_from(datasets.y)
            polydata.z.copy_from(datasets.z)
        elif part == 1:
            polydata = self._tip_polydata
            polydata.x.copy_from(datasets.x)
            polydata.y.copy_from(datasets.y)
            polydata.z.copy_from(datasets.z)
        else:
            raise ValueError
        return geometry_name

    def _update_geometry(self):
        shaft_radius, shaft_length = self.shaft_radius, self._true_shaft_length
        tip_radius, tip_length = (
            self.tip_radius,
            self._true_tip_length,
        )

        parts = _as_nested([*self._shaft_polydata, *self._tip_polydata])
        for axis in range(3):
            for part_num in range(2):
                # Reset geometry
                part = AxesActorComposite._normalize_part(parts[axis][part_num])

                # Offset so axis bounds are [0, 1]
                part.points[:, axis] += 0.5

                # Scale by length along axis, scale by radius off-axis
                if part_num == 0:  # shaft
                    scale = [shaft_radius] * 3
                    scale[axis] = shaft_length[axis]
                    part.scale(scale, inplace=True)
                else:  # tip
                    scale = [tip_radius] * 3
                    scale[axis] = tip_length[axis]
                    part.scale(scale, inplace=True)

                    # Move tip to end of shaft
                    part.points[:, axis] += shaft_length[axis]

    @staticmethod
    def _make_default_part(geometry: str, resolution: Optional[int]) -> pv.PolyData:
        """Create part geometry with its length axis pointing in the +z direction."""
        if geometry == 'cylinder':
            return pv.Cylinder(direction=(0, 0, 1), resolution=resolution)
        elif geometry == 'sphere':
            return pv.Sphere(theta_resolution=resolution, phi_resolution=resolution)
        elif geometry == 'cone':
            return pv.Cone(direction=(0, 0, 1), resolution=resolution)
        elif geometry == 'pyramid':
            return pv.Pyramid().extract_surface()
        elif geometry == 'cuboid':
            return pv.Cube()
        else:
            raise NotImplementedError(f'Geometry for {geometry} is not implemented.')

    @staticmethod
    def _make_any_part(geometry: Union[str, pv.DataSet], resolution=None):
        if isinstance(geometry, str):
            name = geometry
            part = AxesActorComposite._make_default_part(
                geometry,
                resolution=_set_default(resolution, 16),
            )
        elif isinstance(geometry, pv.DataSet):
            name = 'custom'
            if not isinstance(geometry, pv.PolyData):
                part = geometry.cast_to_unstructured_grid().extract_surface()

        else:
            raise TypeError("Geometry must be a string, PolyData, or castable as UnstructuredGrid")
        part = AxesActorComposite._normalize_part(part)
        return name, part

    @staticmethod
    def _normalize_part(part: pv.PolyData) -> pv.PolyData:
        """Scale and translate part to have origin-centered bounding box with edge length one."""
        # Center points at origin
        # mypy ignore since pyvista_ndarray is not compatible with np.ndarray, see GH#5434
        part.points -= part.center  # type: ignore[misc]

        # Scale so bounding box edges have length one
        bnds = part.bounds
        axis_length = np.array((bnds[1] - bnds[0], bnds[3] - bnds[2], bnds[5] - bnds[4]))
        if np.any(axis_length < 1e-8):
            raise ValueError("Part must be 3D.")
        part.scale(np.reciprocal(axis_length), inplace=True)
        return part

    @staticmethod
    def _make_axes_parts(
        geometry: Union[str, pv.DataSet],
        resolution,
        right_handed=True,
    ) -> Tuple[str, _Tuple3D]:
        """Return three axis-aligned normalized parts centered at the origin."""
        name, part_z = AxesActorComposite._make_any_part(geometry, resolution)
        part_x = part_z.copy().rotate_y(90)
        part_y = part_z.copy().rotate_x(-90)
        if not right_handed:
            part_z.points *= -1
        return name, _Tuple3D(part_x, part_y, part_z)


def _set_default(val, default):
    return default if val is None else val<|MERGE_RESOLUTION|>--- conflicted
+++ resolved
@@ -2471,11 +2471,7 @@
 
     @property
     def x_axis_label(self) -> str:  # numpydoc ignore=RT01
-<<<<<<< HEAD
-        """Text label for the x-axis.
-=======
         """Return or set the label for the x-axis.
->>>>>>> 8afd9160
 
         .. deprecated:: 0.43.0
 
@@ -2500,11 +2496,7 @@
 
     @property
     def y_axis_label(self) -> str:  # numpydoc ignore=RT01
-<<<<<<< HEAD
-        """Text label for the y-axis.
-=======
         """Return or set the label for the y-axis.
->>>>>>> 8afd9160
 
         .. deprecated:: 0.43.0
 
@@ -2529,11 +2521,7 @@
 
     @property
     def z_axis_label(self) -> str:  # numpydoc ignore=RT01
-<<<<<<< HEAD
-        """Text label for the z-axis.
-=======
         """Return or set the label for the z-axis.
->>>>>>> 8afd9160
 
         .. deprecated:: 0.43.0
 
@@ -2558,8 +2546,7 @@
 
     @property
     def x_axis_shaft_properties(self):  # numpydoc ignore=RT01
-<<<<<<< HEAD
-        """:class:`~pyvista.ActorProperties` of the x-axis shaft.
+        """Return or set the properties of the x-axis shaft.
 
         .. deprecated:: 0.43.0
 
@@ -2575,7 +2562,7 @@
 
     @property
     def y_axis_shaft_properties(self):  # numpydoc ignore=RT01
-        """:class:`~pyvista.ActorProperties` of the y-axis shaft.
+        """Return or set the properties of the y-axis shaft.
 
         .. deprecated:: 0.43.0
 
@@ -2591,7 +2578,7 @@
 
     @property
     def z_axis_shaft_properties(self):  # numpydoc ignore=RT01
-        """:class:`~pyvista.ActorProperties` of the z-axis shaft.
+        """Return or set the properties of the z-axis shaft.
 
         .. deprecated:: 0.43.0
 
@@ -2607,28 +2594,9 @@
 
     @property
     def x_axis_tip_properties(self):  # numpydoc ignore=RT01
-        """:class:`~pyvista.ActorProperties` of the x-axis tip.
+        """Return or set the properties of the x-axis tip.
 
         .. deprecated:: 0.43.0
-=======
-        """Return or set the properties of the x-axis shaft."""
-        return ActorProperties(self.GetXAxisShaftProperty())
-
-    @property
-    def y_axis_shaft_properties(self):  # numpydoc ignore=RT01
-        """Return or set the properties of the y-axis shaft."""
-        return ActorProperties(self.GetYAxisShaftProperty())
-
-    @property
-    def z_axis_shaft_properties(self):  # numpydoc ignore=RT01
-        """Return or set the properties of the z-axis shaft."""
-        return ActorProperties(self.GetZAxisShaftProperty())
-
-    @property
-    def x_axis_tip_properties(self):  # numpydoc ignore=RT01
-        """Return or set the properties of the x-axis tip."""
-        return ActorProperties(self.GetXAxisTipProperty())
->>>>>>> 8afd9160
 
             This parameter is deprecated. Use :attr:`x_tip_prop` instead.
 
@@ -2642,16 +2610,11 @@
 
     @property
     def y_axis_tip_properties(self):  # numpydoc ignore=RT01
-<<<<<<< HEAD
-        """:class:`~pyvista.ActorProperties` of the y-axis tip.
+        """Return or set the properties of the x-axis tip.
 
         .. deprecated:: 0.43.0
 
             This parameter is deprecated. Use :attr:`y_tip_prop` instead.
-=======
-        """Return or set the properties of the y-axis tip."""
-        return ActorProperties(self.GetYAxisTipProperty())
->>>>>>> 8afd9160
 
         """
         # deprecated 0.43.0, convert to error in 0.46.0, remove 0.47.0
@@ -2663,8 +2626,7 @@
 
     @property
     def z_axis_tip_properties(self):  # numpydoc ignore=RT01
-<<<<<<< HEAD
-        """:class:`~pyvista.ActorProperties` of the z-axis tip.
+        """Return or set the properties of the z-axis tip.
 
         .. deprecated:: 0.43.0
 
@@ -2969,10 +2931,6 @@
         Create an axes actor without the :class:`pyvista.Plotter`,
         and replace its shaft and tip properties with default
         :class:`pyvista.Property` objects.
-=======
-        """Return or set the properties of the z-axis tip."""
-        return ActorProperties(self.GetZAxisTipProperty())
->>>>>>> 8afd9160
 
         >>> import pyvista as pv
         >>> axes_actor = pv.AxesActor()
