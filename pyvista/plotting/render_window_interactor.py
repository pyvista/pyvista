"""Wrap :vtk:`vtkRenderWindowInteractor`."""

from __future__ import annotations

from collections import defaultdict
from contextlib import contextmanager
from functools import partial
from inspect import signature
import logging
import time
from typing import Literal
import warnings
import weakref

import numpy as np

from pyvista import vtk_version_info
from pyvista.core._vtk_core import DisableVtkSnakeCase
from pyvista.core.errors import PyVistaDeprecationWarning
from pyvista.core.utilities.misc import abstract_class
from pyvista.core.utilities.misc import try_callback

from . import _vtk
from .opts import PickerType

log = logging.getLogger(__name__)
log.setLevel('CRITICAL')
log.addHandler(logging.StreamHandler())


class Timer:
    """Timer class.

    Parameters
    ----------
    max_steps : int
        Maximum number of steps to allow for the timer before destroying it.

    callback : callable
        A callable that takes one argument. It will be passed `step`,
        which is the number of times the timer event has occurred.

    """

    def __init__(self, max_steps, callback):
        """Initialize."""
        self.step = 0
        self.max_steps = max_steps
        self.id = None
        self.callback = callback

    def execute(self, obj, _event):  # pragma: no cover # numpydoc ignore=PR01,RT01
        """Execute Timer."""
        # https://github.com/pyvista/pyvista/pull/5618
        iren = obj

        while self.step < self.max_steps:
            self.callback(self.step)
            iren.GetRenderWindow().Render()
            self.step += 1
        if self.id:
            iren.DestroyTimer(self.id)


class RenderWindowInteractor:
    """Wrap :vtk:`vtkRenderWindowInteractor`.

    This class has been added for the purpose of making some methods
    we add to the RenderWindowInteractor more python, like certain
    testing methods.

    Parameters
    ----------
    plotter : pyvista.Plotter
        Plotter object upon which the initialization of
        RenderWindowInteractor is based.

    desired_update_rate : float, default: 30
        The desired update rate of the interactor.

    light_follow_camera : bool, default: True
        If set to ``True``, the light follows the camera.

    interactor : :vtk:`vtkRenderWindowInteractor`, default: None
        The render window interactor. If set to ``None``, a new
        :vtk:`vtkRenderWindowInteractor` instance will be created.

    """

    def __init__(self, plotter, desired_update_rate=30, light_follow_camera=True, interactor=None):
        """Initialize."""
        if interactor is None:
            interactor = _vtk.vtkRenderWindowInteractor()
        self.interactor = interactor
        self.interactor.SetDesiredUpdateRate(desired_update_rate)
        if not light_follow_camera:
            self.interactor.LightFollowCameraOff()

        # Map of observers to events
        self._observers = {}
        self._key_press_event_callbacks = defaultdict(list)
        self._click_event_callbacks = {  # type: ignore[var-annotated]
            event: {(double, v): [] for double in (False, True) for v in (False, True)}
            for event in ('LeftButtonPressEvent', 'RightButtonPressEvent')
        }
        self._timer_event = None
        self._click_time = 0
        self._MAX_CLICK_DELAY = 0.8  # seconds
        self._MAX_CLICK_DELTA = 40  # squared => ~6 pixels

        # Set default style
        self._style_class: _vtk.vtkInteractorStyle | None = None
        self._style: Literal['Interactor', 'Context'] = 'Interactor'
        self.style = InteractorStyleRubberBandPick(self)
        self.__plotter = weakref.ref(plotter)

        # Toggle interaction style when clicked on a visible chart (to
        # enable interaction with visible charts)
        self._context_style = _vtk.vtkContextInteractorStyle()
        self.track_click_position(
            self._toggle_chart_interaction,
            side='left',
            double=True,
            viewport=True,
        )

        self.reset_picker()
        self.picker = PickerType.POINT

    @property
    def _plotter(self):
        """Return the plotter."""
        return self.__plotter()

    def add_key_event(self, key, callback):
        """Add a function to callback when the given key is pressed.

        These are non-unique - thus a key could map to many callback
        functions. The callback function must not have any arguments.

        Parameters
        ----------
        key : str
            The key to trigger the event.

        callback : callable
            A callable that takes no arguments (keyword arguments are allowed).

        """
        if not callable(callback):
            msg = 'callback must be callable.'
            raise TypeError(msg)
        for param in signature(callback).parameters.values():
            if param.default is param.empty:
                msg = '`callback` must not have any arguments without default values.'
                raise TypeError(msg)
        self._key_press_event_callbacks[key].append(callback)

    def add_timer_event(self, max_steps, duration, callback):
        """Add a function to callback as timer event.

        Parameters
        ----------
        max_steps : int
            Maximum number of steps for integrating a timer.

        duration : int
            Time (in milliseconds) before the timer emits a TimerEvent and
            ``callback`` is called.

        callback : callable
            A callable that takes one argument. It will be passed
            `step`, which is the number of times the timer event has occurred.

        See Also
        --------
        :ref:`animation_example`

        Examples
        --------
        Add a timer to a Plotter to move a sphere across a scene.

        >>> import pyvista as pv
        >>> sphere = pv.Sphere()
        >>> pl = pv.Plotter()
        >>> actor = pl.add_mesh(sphere)
        >>> def callback(step):
        ...     actor.position = [step / 100.0, step / 100.0, 0]
        >>> pl.add_timer_event(max_steps=200, duration=500, callback=callback)

        """
        self._timer = Timer(max_steps, callback)
        self.add_observer('TimerEvent', self._timer.execute)
        self._timer.id = self.create_timer(duration)

    @staticmethod
    def _get_event_str(event):
        if isinstance(event, str):
            # Make sure we pass it at least once through these functions, such that
            # invalid event names are mapped to "NoEvent".
            event = _vtk.vtkCommand.GetEventIdFromString(event)
        return _vtk.vtkCommand.GetStringFromEventId(event)

    def add_observer(self, event, call, interactor_style_fallback=True):
        """Add an observer for the given event.

        Parameters
        ----------
        event : str | int
            The event to observe. Either the name of this event (string) or
            a VTK event identifier (int).

        call : callable
            Callback to be called when the event is invoked.

        interactor_style_fallback : bool
            If ``True``, the observer will be added to the interactor style
            in cases known to be problematic.

        Returns
        -------
        int
            The identifier of the added observer.

        Examples
        --------
        Add a custom observer.

        >>> import pyvista as pv
        >>> pl = pv.Plotter()
        >>> obs_enter = pl.iren.add_observer('EnterEvent', lambda *_: print('Enter!'))

        """
        call = partial(try_callback, call)
        event = self._get_event_str(event)

        if (
            isinstance(self.style, InteractorStyleCaptureMixin)
            and interactor_style_fallback
            and event
            in [
                'LeftButtonReleaseEvent',
                'RightButtonReleaseEvent',
            ]
        ):
            # Release events are swallowed by the interactor, but registering
            # on the interactor style seems to work.
            # See https://github.com/pyvista/pyvista/issues/4976
            observer = self.style.add_observer(event, call)
        else:
            observer = self.interactor.AddObserver(event, call)
            self._observers[observer] = event
        return observer

    def remove_observer(self, observer):
        """Remove an observer.

        Parameters
        ----------
        observer : int
            The identifier of the observer to remove.

        Examples
        --------
        Add an observer and immediately remove it.

        >>> import pyvista as pv
        >>> pl = pv.Plotter()
        >>> obs_enter = pl.iren.add_observer('EnterEvent', lambda *_: print('Enter!'))
        >>> pl.iren.remove_observer(obs_enter)

        """
        if observer in self._observers:
            self.interactor.RemoveObserver(observer)
            del self._observers[observer]

    def remove_observers(self, event=None):
        """Remove all observers.

        Parameters
        ----------
        event : str | int, optional
            If provided, only removes observers of the given event. Otherwise,
            if it is ``None``, removes all observers.

        Examples
        --------
        Add two observers and immediately remove them.

        >>> import pyvista as pv
        >>> pl = pv.Plotter()
        >>> obs_enter = pl.iren.add_observer('EnterEvent', lambda *_: print('Enter!'))
        >>> obs_leave = pl.iren.add_observer('LeaveEvent', lambda *_: print('Leave!'))
        >>> pl.iren.remove_observers()

        """
        if event is None:
            observers = list(self._observers.keys())
        else:
            event = self._get_event_str(event)
            observers = [obs for obs, ev in self._observers.items() if event == ev]
        for observer in observers:
            self.remove_observer(observer)

    def clear_events_for_key(self, key, raise_on_missing=False):
        """Remove the callbacks associated to the key.

        Parameters
        ----------
        key : str
            Key to clear events for.

        raise_on_missing : bool, default: False
            Whether to raise a :class:`ValueError` if there are no events
            registered for the given key.

        """
        try:
            self._key_press_event_callbacks.pop(key)
        except KeyError:
            if raise_on_missing:
                msg = f'No events found for key {key!r}.'
                raise ValueError(msg) from None

    def track_mouse_position(self, callback):
        """Keep track of the mouse position.

        This will potentially slow down the interactor. No callbacks supported
        here - use :func:`pyvista.Plotter.track_click_position` instead.

        Parameters
        ----------
        callback : callable
            A function to call back when the mouse moves. This function will be
            passed the current mouse position.

        """
        self.add_observer(_vtk.vtkCommand.MouseMoveEvent, callback)

    def untrack_mouse_position(self):
        """Stop tracking the mouse position."""
        self.remove_observers(_vtk.vtkCommand.MouseMoveEvent)

    @staticmethod
    def _get_click_event(side) -> str:
        side = str(side).lower()
        if side in ['right', 'r']:
            return 'RightButtonPressEvent'
        elif side in ['left', 'l']:
            return 'LeftButtonPressEvent'
        else:
            msg = f'Side ({side}) not supported. Try `left` or `right`.'
            raise TypeError(msg)

    def _click_event(self, _obj, event):
        t = time.time()
        dt = t - self._click_time
        last_pos = self._plotter.click_position or (0, 0)

        self._plotter.store_click_position()
        dp = (self._plotter.click_position[0] - last_pos[0]) ** 2
        dp += (self._plotter.click_position[1] - last_pos[1]) ** 2
        double = dp < self._MAX_CLICK_DELTA and dt < self._MAX_CLICK_DELAY
        # Reset click time in case of a double click, otherwise a subsequent third click
        # is considered to be a double click as well.
        self._click_time = 0 if double else t  # type: ignore[assignment]

        for callback in self._click_event_callbacks[event][double, False]:
            callback(self._plotter.pick_click_position())
        for callback in self._click_event_callbacks[event][double, True]:
            callback(self._plotter.click_position)

    def track_click_position(self, callback=None, side='right', double=False, viewport=False):
        """Keep track of the click position.

        By default, it only tracks right clicks.

        Parameters
        ----------
        callback : callable, optional
            A callable method that will use the click position. Passes
            the click position as a length two tuple.

        side : str, default: "right"
            The mouse button to track (either ``'left'`` or ``'right'``).
            Also accepts ``'r'`` or ``'l'``.

        double : bool, default: False
            Track single clicks if ``False``, double clicks if ``True``.
            Defaults to single clicks.

        viewport : bool, default: False
            If ``True``, uses the normalized viewport coordinate
            system (values between 0.0 and 1.0 and support for HiDPI)
            when passing the click position to the callback.

        """
        event = self._get_click_event(side)
        add_observer = all(len(cbs) == 0 for cbs in self._click_event_callbacks[event].values())
        if callback is None and add_observer:
<<<<<<< HEAD
            # No observers for this event yet and custom callback not given => insert dummy callback
            callback = lambda _, __: None
=======
            # No observers for this event yet and custom callback not given
            # insert dummy callback
            callback = lambda obs, event: None
>>>>>>> 8e1a9cc2
        if callable(callback):
            self._click_event_callbacks[event][double, viewport].append(callback)
        else:
            msg = 'Invalid callback provided, it should be either ``None`` or a callable.'
            raise TypeError(msg)

        if add_observer:
            self.add_observer(event, self._click_event)

    def untrack_click_position(self, side='right'):
        """Stop tracking the click position.

        Parameters
        ----------
        side : str, optional
            The mouse button to stop tracking (either ``'left'`` or
            ``'right'``). Default is ``'right'``. Also accepts ``'r'``
            or ``'l'``.

        """
        event = self._get_click_event(side)
        self.remove_observers(event)
        for cbs in self._click_event_callbacks[event].values():
            cbs.clear()

    def clear_key_event_callbacks(self):
        """Clear key event callbacks."""
        self._key_press_event_callbacks.clear()

    def key_press_event(self, *args):  # noqa: ARG002
        """Listen for key press event."""
        key = self.interactor.GetKeySym()
        log.debug(f'Key {key} pressed')
        self._last_key = key
        if key in self._key_press_event_callbacks.keys():
            # Note that defaultdict's will never throw a key error
            callbacks = self._key_press_event_callbacks[key]
            for func in callbacks:
                func()

    def update_style(self):
        """Update the camera interactor style.

        Called when setting :meth:`style` attribute.
        """
        self.interactor.SetInteractorStyle(self.style)

    @property
    def style(
        self,
    ) -> (
        _vtk.vtkContextInteractorStyle
        | _vtk.vtkInteractorStyle
        | InteractorStyleCaptureMixin
        | None
    ):
        """Get/set the current interactor style.

        .. warning::

            Setting an interactor style needs careful control of events handling.
            See :class:`~plotting.render_window_interactor.InteractorStyleCaptureMixin`
            and its implementation as an example.

        Returns
        -------
        :vtk:`vtkInteractorStyle` | :vtk:`vtkContextInteractorStyle` | None
            The current interactor style.

        Examples
        --------
        Set interactor style with a customized vtk interactor

        >>> import pyvista as pv
        >>> from vtkmodules.vtkInteractionStyle import (
        ...     vtkInteractorStyleTrackballCamera,
        ... )

        >>> class MyCustomInteractorStyle(vtkInteractorStyleTrackballCamera):
        ...     # Implement custom functionality
        ...     def __repr__(self):
        ...         return 'A custom interactor style.'

        >>> plotter = pv.Plotter()
        >>> plotter.iren.style = MyCustomInteractorStyle()
        >>> plotter.iren.style
        A custom interactor style.

        """
        return self._style_class

    @style.setter
    def style(self, style: _vtk.vtkInteractorStyle | InteractorStyleCaptureMixin | None):
        self._style = 'Interactor'
        self._style_class = style
        self.update_style()

    def _toggle_chart_interaction(self, mouse_pos):
        """Toggle interaction with indicated charts.

        Parameters
        ----------
        mouse_pos : tuple of float
            Tuple containing the mouse position.

        """
        # Loop over all renderers to see whether any charts need to be made interactive
        interactive_scene = None
        for renderer in self._plotter.renderers:
            if interactive_scene is None and renderer.IsInViewport(*mouse_pos):  # type: ignore[redundant-expr]
                # No interactive charts yet and mouse is within this renderer's viewport,
                # so collect all charts indicated by the mouse (typically only one, except
                # when there are overlapping charts).
                origin = renderer.GetOrigin()  # Correct for viewport origin (see #3278)
                charts = renderer._get_charts_by_pos(
                    (mouse_pos[0] - origin[0], mouse_pos[1] - origin[1]),
                )
                if charts:
                    # Toggle interaction for indicated charts and determine whether
                    # there are any remaining interactive charts.
                    interactive_charts = renderer.set_chart_interaction(charts, toggle=True)
                    if interactive_charts:
                        # Save a reference to this renderer's scene if there are
                        # remaining interactive charts.
                        interactive_scene = renderer._charts._scene
                else:
                    # No indicated charts, so disable interaction with all charts
                    # for this renderer.
                    renderer.set_chart_interaction(False)
            else:
                # Not in viewport or interactive charts were already found in another
                # renderer, so disable interaction with all charts for this renderer.
                renderer.set_chart_interaction(False)
        # Manually set context_style based on found interactive scene (or stop interaction
        # with any scene if there are no interactive charts).
        self._set_context_style(interactive_scene)

    def _set_context_style(self, scene):
        """Set the context style interactor or switch back to previous interactor style.

        Parameters
        ----------
        scene : :vtk:`vtkContextScene`, optional
            The scene to interact with or ``None`` to stop interaction with any scene.

        """
        # Set scene to interact with or reset it to stop interaction (otherwise crash)
        if (
            vtk_version_info < (9, 3, 0) and scene is not None and len(self._plotter.renderers) > 1
        ):  # pragma: no cover
            warnings.warn(
                'Interaction with charts is not possible when using multiple subplots.'
                'Upgrade to VTK 9.3 or newer to enable this feature.',
            )
            scene = None
        self._context_style.SetScene(scene)
        if scene is None and self._style == 'Context':
            # Switch back to previous interactor style
            self._style = self._prev_style  # type: ignore[has-type]
            self.style = self._prev_style_class  # type: ignore[has-type]
            self._prev_style = None
            self._prev_style_class = None
        elif scene is not None and self._style != 'Context':
            # Enable context interactor style
            self._prev_style = self._style
            self._prev_style_class = self.style
            self._style = 'Context'
            self._style_class = self._context_style
        self.update_style()

    def enable_trackball_style(self):
        """Set the interactive style to Trackball Camera.

        The trackball camera is the default interactor style. Moving
        the mouse moves the camera around, leaving the scene intact.

        For a 3-button mouse, the left button is for rotation, the
        right button for zooming, the middle button for panning, and
        ctrl + left button for spinning the view around the viewing
        axis of the camera.  Alternatively, ctrl + shift + left button
        or mouse wheel zooms, and shift + left button pans.

        See Also
        --------
        pyvista.Plotter.enable_custom_trackball_style
            A style that can be customized for mouse actions.

        Examples
        --------
        Create a simple scene with a plotter that has the Trackball
        Camera interactive style (which is also the default):

        >>> import pyvista as pv
        >>> plotter = pv.Plotter()
        >>> _ = plotter.add_mesh(pv.Cube(center=(1, 0, 0)))
        >>> _ = plotter.add_mesh(pv.Cube(center=(0, 1, 0)))
        >>> plotter.show_axes()
        >>> plotter.enable_trackball_style()
        >>> plotter.show()  # doctest:+SKIP

        """
        self.style = InteractorStyleTrackballCamera(self)

    def enable_custom_trackball_style(
        self,
        left='rotate',
        shift_left='pan',
        control_left='spin',
        middle='pan',
        shift_middle='pan',
        control_middle='pan',
        right='dolly',
        shift_right='environment_rotate',
        control_right='dolly',
    ):
        """Set the interactive style to a custom style based on Trackball Camera.

        For each choice of button, control-button, and shift-button,
        the behavior when the mouse is moved can be chosen by passing the
        following strings:

        * ``"dolly"``
        * ``"environment_rotate"``
        * ``"pan"``
        * ``"rotate"``
        * ``"spin"``

        ``None`` can also be passed, which also results in the default behavior.

        .. versionadded:: 0.44.0

        Parameters
        ----------
        left : str, default: "rotate"
            Action when the left button is clicked and the mouse is moved.

        shift_left : str, default: "pan"
            Action when the left button is clicked with the shift key and the mouse is moved.

        control_left : str, default: "spin"
            Action when the left button is clicked with the control key and mouse moved.

        middle : str, default: "pan"
            Action when the middle button is clicked and the mouse is moved.

        shift_middle : str, default: "pan"
            Action when the middle button is clicked with the shift key and the mouse is moved.

        control_middle : str, default: "pan"
            Action when the middle button is clicked with the control key and mouse moved.

        right : str, default: "dolly"
            Action when the right button is clicked and the mouse is moved.

        shift_right : str, default: "environment_rotate"
            Action when the right button is clicked with the shift key and the mouse is moved.

        control_right : str, default: "dolly"
            Action when the right button is clicked with the control key and the mouse is moved.

        See Also
        --------
        pyvista.Plotter.enable_trackball_style
            Base style.

        Examples
        --------
        Create a simple scene with a plotter that has the left button
        dolly.

        >>> import pyvista as pv
        >>> plotter = pv.Plotter()
        >>> _ = plotter.add_mesh(pv.Cube(center=(1, 0, 0)))
        >>> _ = plotter.add_mesh(pv.Cube(center=(0, 1, 0)))
        >>> plotter.show_axes()
        >>> plotter.enable_custom_trackball_style(left='dolly')
        >>> plotter.show()  # doctest:+SKIP

        """
        self.style = InteractorStyleTrackballCamera(self)

        start_action_map = {
            'environment_rotate': self.style.StartEnvRotate,
            'rotate': self.style.StartRotate,
            'pan': self.style.StartPan,
            'spin': self.style.StartSpin,
            'dolly': self.style.StartDolly,
        }

        end_action_map = {
            'environment_rotate': self.style.EndEnvRotate,
            'rotate': self.style.EndRotate,
            'pan': self.style.EndPan,
            'spin': self.style.EndSpin,
            'dolly': self.style.EndDolly,
        }

        for p in [
            left,
            shift_left,
            control_left,
            middle,
            shift_middle,
            control_middle,
            right,
            shift_right,
            control_right,
        ]:
            if p not in start_action_map:
                msg = f"Action '{p}' not in the allowed {list(start_action_map.keys())}"
                raise ValueError(msg)

        button_press_map = {
            'left': self.style.OnLeftButtonDown,
            'middle': self.style.OnMiddleButtonDown,
            'right': self.style.OnRightButtonDown,
        }
        button_release_map = {
            'left': self.style.OnLeftButtonUp,
            'middle': self.style.OnMiddleButtonUp,
            'right': self.style.OnRightButtonUp,
        }

        def _setup_callbacks(button, click, control, shift):
            """Return callbacks for press and release events.

            Callbacks are formed for a button and action for a click,
            control-click, and shift-click.

            """
            button_press = button_press_map[button]
            button_release = button_release_map[button]

            click_action = start_action_map[click]
            control_action = start_action_map[control]
            shift_action = start_action_map[shift]

            click_release_action = end_action_map[click]
            control_release_action = end_action_map[control]
            shift_release_action = end_action_map[shift]

            def _press_callback(_obj, _):
                if self.interactor.GetControlKey():
                    control_action()
                elif self.interactor.GetShiftKey():
                    shift_action()
                else:
                    click_action()
                button_press()

            def _release_callback(_obj, _):
                click_release_action()
                control_release_action()
                shift_release_action()
                button_release()

            return partial(try_callback, _press_callback), partial(try_callback, _release_callback)

        _left_button_press_callback, _left_button_release_callback = _setup_callbacks(
            'left',
            left,
            control_left,
            shift_left,
        )
        self.style.add_observer('LeftButtonPressEvent', _left_button_press_callback)
        self.style.add_observer('LeftButtonReleaseEvent', _left_button_release_callback)

        _middle_button_press_callback, _middle_button_release_callback = _setup_callbacks(
            'middle',
            middle,
            control_middle,
            shift_middle,
        )
        self.style.add_observer('MiddleButtonPressEvent', _middle_button_press_callback)
        self.style.add_observer('MiddleButtonReleaseEvent', _middle_button_release_callback)

        _right_button_press_callback, _right_button_release_callback = _setup_callbacks(
            'right',
            right,
            control_right,
            shift_right,
        )
        self.style.add_observer('RightButtonPressEvent', _right_button_press_callback)
        self.style.add_observer('RightButtonReleaseEvent', _right_button_release_callback)

    def enable_2d_style(self):
        """Set the interactive style to 2D.

        For a 3-button mouse, the left button pans, the
        right button dollys, the middle button spins, and the wheel
        dollys.
        ctrl + left button spins, shift + left button dollys,
        ctrl + middle button pans, shift + middle button dollys,
        ctrl + right button rotates in 3D, and shift + right button
        dollys.

        Recommended to use with
        :func:`pyvista.Plotter.enable_parallel_projection`.

        See Also
        --------
        pyvista.Plotter.enable_parallel_projection
            Set parallel projection, which is useful for 2D views.

        pyvista.Plotter.enable_custom_trackball_style
            A style that can be customized for mouse actions.

        Examples
        --------
        Create a simple scene with a plotter that has a
        ParaView-like 2D style:

        >>> import pyvista as pv
        >>> plotter = pv.Plotter()
        >>> _ = plotter.add_mesh(pv.Cube(center=(1, 0, 0)))
        >>> _ = plotter.add_mesh(pv.Cube(center=(0, 1, 0)))
        >>> plotter.show_axes()
        >>> plotter.enable_parallel_projection()
        >>> plotter.enable_2d_style()
        >>> plotter.show()  # doctest:+SKIP

        """
        self.enable_custom_trackball_style(
            left='pan',
            shift_left='dolly',
            control_left='spin',
            middle='spin',
            shift_middle='dolly',
            control_middle='pan',
            right='dolly',
            shift_right='dolly',
            control_right='rotate',
        )

    def enable_trackball_actor_style(self):
        """Set the interactive style to Trackball Actor.

        This allows to rotate actors around the scene. The controls
        are similar to the default Trackball Camera style, but
        movements transform specific objects under the mouse cursor.

        For a 3-button mouse, the left button is for rotation, the
        right button for zooming, the middle button for panning, and
        ctrl + left button for spinning objects around the axis
        connecting the camera with the their center.  Alternatively,
        shift + left button pans.

        Examples
        --------
        Create a simple scene with a plotter that has the Trackball
        Actor interactive style:

        >>> import pyvista as pv
        >>> plotter = pv.Plotter()
        >>> _ = plotter.add_mesh(pv.Cube(center=(1, 0, 0)))
        >>> _ = plotter.add_mesh(pv.Cube(center=(0, 1, 0)))
        >>> plotter.show_axes()
        >>> plotter.enable_trackball_actor_style()
        >>> plotter.show()  # doctest:+SKIP

        """
        self.style = InteractorStyleTrackballActor(self)

    def enable_image_style(self):
        """Set the interactive style to Image.

        Controls:
         - Left Mouse button triggers window level events
         - CTRL Left Mouse spins the camera around its view plane normal
         - SHIFT Left Mouse pans the camera
         - CTRL SHIFT Left Mouse dollies (a positional zoom) the camera
         - Middle mouse button pans the camera
         - Right mouse button dollies the camera
         - SHIFT Right Mouse triggers pick events

        Examples
        --------
        Create a simple scene with a plotter that has the Image
        interactive style:

        >>> import pyvista as pv
        >>> plotter = pv.Plotter()
        >>> _ = plotter.add_mesh(pv.Cube(center=(1, 0, 0)))
        >>> _ = plotter.add_mesh(pv.Cube(center=(0, 1, 0)))
        >>> plotter.show_axes()
        >>> plotter.enable_image_style()
        >>> plotter.show()  # doctest:+SKIP

        """
        self.style = InteractorStyleImage(self)

    def enable_joystick_style(self):
        """Set the interactive style to Joystick Camera.

        It allows the user to move (rotate, pan, etc.) the camera, the
        point of view for the scene.  The position of the mouse
        relative to the center of the scene determines the speed at
        which the camera moves, so the camera continues to move even
        if the mouse if not moving.

        For a 3-button mouse, the left button is for rotation, the
        right button for zooming, the middle button for panning, and
        ctrl + left button for spinning.  (With fewer mouse buttons,
        ctrl + shift + left button is for zooming, and shift + left
        button is for panning.)

        Examples
        --------
        Create a simple scene with a plotter that has the Joystick
        Camera interactive style:

        >>> import pyvista as pv
        >>> plotter = pv.Plotter()
        >>> _ = plotter.add_mesh(pv.Cube(center=(1, 0, 0)))
        >>> _ = plotter.add_mesh(pv.Cube(center=(0, 1, 0)))
        >>> plotter.show_axes()
        >>> plotter.enable_joystick_style()
        >>> plotter.show()  # doctest:+SKIP

        """
        self.style = InteractorStyleJoystickCamera(self)

    def enable_joystick_actor_style(self):
        """Set the interactive style to Joystick Actor.

        Similar to the Joystick Camera interaction style, however
        in case of the Joystick Actor style the objects in the scene
        rather than the camera can be moved (rotated, panned, etc.).
        The position of the mouse relative to the center of the object
        determines the speed at which the object moves, so the object
        continues to move even if the mouse is not moving.

        For a 3-button mouse, the left button is for rotation, the
        right button for zooming, the middle button for panning, and
        ctrl + left button for spinning.  (With fewer mouse buttons,
        ctrl + shift + left button is for zooming, and shift + left
        button is for panning.)

        Examples
        --------
        Create a simple scene with a plotter that has the Joystick
        Actor interactive style:

        >>> import pyvista as pv
        >>> plotter = pv.Plotter()
        >>> _ = plotter.add_mesh(pv.Cube(center=(1, 0, 0)))
        >>> _ = plotter.add_mesh(pv.Cube(center=(0, 1, 0)))
        >>> plotter.show_axes()
        >>> plotter.enable_joystick_actor_style()
        >>> plotter.show()  # doctest:+SKIP

        """
        self.style = InteractorStyleJoystickActor(self)

    def enable_zoom_style(self):
        """Set the interactive style to Rubber Band Zoom.

        This interactor style allows the user to draw a rectangle in
        the render window using the left mouse button.  When the mouse
        button is released, the current camera zooms by an amount
        determined from the shorter side of the drawn rectangle.

        Examples
        --------
        Create a simple scene with a plotter that has the Rubber Band
        Zoom interactive style:

        >>> import pyvista as pv
        >>> plotter = pv.Plotter()
        >>> _ = plotter.add_mesh(pv.Cube(center=(1, 0, 0)))
        >>> _ = plotter.add_mesh(pv.Cube(center=(0, 1, 0)))
        >>> plotter.show_axes()
        >>> plotter.enable_zoom_style()
        >>> plotter.show()  # doctest:+SKIP

        """
        self.style = InteractorStyleZoom(self)

    def enable_terrain_style(
        self, mouse_wheel_zooms: bool | float = True, shift_pans: bool = True
    ):
        """Set the interactive style to Terrain.

        Used to manipulate a camera which is viewing a scene with a
        natural view up, e.g., terrain. The camera in such a scene is
        manipulated by specifying azimuth (angle around the view up
        vector) and elevation (the angle from the horizon). Similar to
        the default Trackball Camera style and in contrast to the
        Joystick Camera style, movements of the mouse translate to
        movements of the camera.

        Left mouse click rotates the camera around the focal point
        using both elevation and azimuth invocations on the camera.
        Left mouse motion in the horizontal direction results in
        azimuth motion; left mouse motion in the vertical direction
        results in elevation motion. Therefore, diagonal motion results
        in a combination of azimuth and elevation. (If the shift key is
        held during motion, then only one of elevation or azimuth is
        invoked, depending on the whether the mouse motion is primarily
        horizontal or vertical.) Middle mouse button pans the camera
        across the scene (again the shift key has a similar effect on
        limiting the motion to the vertical or horizontal direction.
        The right mouse is used to dolly towards or away from the focal
        point (zoom in or out). Panning and zooming behavior can be
        overridden to match the Trackball Camera style.

        The class also supports some keypress events. The ``r`` key
        resets the camera. The ``e`` key invokes the exit callback
        and closes the plotter. The ``f`` key sets a new
        camera focal point and flies towards that point. The ``u``
        key invokes the user event. The ``3`` key toggles between
        stereo and non-stero mode. The ``l`` key toggles on/off
        latitude/longitude markers that can be used to estimate/control
        position.

        .. versionchanged:: 0.45
            mouse_wheel_zooms and shift_pans parameters are not True by
            default to be more intuitive. We also improved the scroll
            zooming factor to be less jumpy.

        Parameters
        ----------
        mouse_wheel_zooms : bool | float, default: True
            Whether to use the mouse wheel for zooming. If ``False``,
            you can still zoom with right click and drag. Pass a float
            value for to control the zoom factor, default is ``1.05``.

        shift_pans : bool, default: True
            Whether shift + left mouse button pans the scene. If
            ``False``, shift + left mouse button rotates the view
            restricted to only horizontal or vertical movements, and
            panning is done holding down the middle mouse button.

        Examples
        --------
        Create a simple scene with a plotter that has the Terrain
        interactive style:

        >>> import pyvista as pv
        >>> plotter = pv.Plotter()
        >>> _ = plotter.add_mesh(pv.Cube(center=(1, 0, 0)))
        >>> _ = plotter.add_mesh(pv.Cube(center=(0, 1, 0)))
        >>> plotter.show_axes()
        >>> plotter.enable_terrain_style()
        >>> plotter.show()  # doctest:+SKIP

        Use controls that are closer to the default style:

        >>> plotter = pv.Plotter()
        >>> _ = plotter.add_mesh(pv.Cube(center=(1, 0, 0)))
        >>> _ = plotter.add_mesh(pv.Cube(center=(0, 1, 0)))
        >>> plotter.show_axes()
        >>> plotter.enable_terrain_style(mouse_wheel_zooms=True, shift_pans=True)
        >>> plotter.show()  # doctest:+SKIP

        """
        self.style = InteractorStyleTerrain(self)

        if mouse_wheel_zooms:
            factor = 1.05 if isinstance(mouse_wheel_zooms, bool) else mouse_wheel_zooms

            def wheel_zoom_callback(_obj, event):  # pragma: no cover
                """Zoom in or out on mouse wheel roll."""
                if event == 'MouseWheelForwardEvent':
                    # zoom in
                    zoom_factor = 1.0 / factor
                elif event == 'MouseWheelBackwardEvent':
                    # zoom out
                    zoom_factor = factor

                with self.poked_subplot():
                    if self._plotter.camera.parallel_projection:
                        self._plotter.camera.parallel_scale *= zoom_factor
                    else:
                        camera_position = np.array(self._plotter.camera.position)
                        camera_focal_point = np.array(self._plotter.camera.focal_point)
                        camera_vector = camera_position - camera_focal_point
                        self._plotter.camera.position = (
                            camera_focal_point + zoom_factor * camera_vector
                        )

                    self._plotter.reset_camera_clipping_range()
                self._plotter.render()

            callback = partial(try_callback, wheel_zoom_callback)

            for event in 'MouseWheelForwardEvent', 'MouseWheelBackwardEvent':
                self.style.add_observer(event, callback)

        if shift_pans:

            def pan_on_shift_callback(_obj, event):  # pragma: no cover
                """Trigger left mouse panning if shift is pressed."""
                if event == 'LeftButtonPressEvent':
                    if self.interactor.GetShiftKey():
                        self.style.StartPan()  # type: ignore[union-attr]
                    self.style.OnLeftButtonDown()  # type: ignore[union-attr]
                elif event == 'LeftButtonReleaseEvent':
                    # always stop panning on release
                    self.style.EndPan()  # type: ignore[union-attr]
                    self.style.OnLeftButtonUp()  # type: ignore[union-attr]

            callback = partial(try_callback, pan_on_shift_callback)

            for event in 'LeftButtonPressEvent', 'LeftButtonReleaseEvent':
                self.style.add_observer(event, callback)

    def enable_rubber_band_style(self):
        """Set the interactive style to Rubber Band Picking.

        This interactor style allows the user to draw a rectangle in
        the render window by hitting ``r`` and then using the left
        mouse button. When the mouse button is released, the attached
        picker operates on the pixel in the center of the selection
        rectangle. If the picker happens to be a :vtk:`vtkAreaPicker`
        it will operate on the entire selection rectangle. When the
        ``p`` key is hit the above pick operation occurs on a 1x1
        rectangle. In other respects it behaves the same as the
        Trackball Camera style.

        Examples
        --------
        Create a simple scene with a plotter that has the Rubber Band
        Pick interactive style:

        >>> import pyvista as pv
        >>> plotter = pv.Plotter()
        >>> _ = plotter.add_mesh(pv.Cube(center=(1, 0, 0)))
        >>> _ = plotter.add_mesh(pv.Cube(center=(0, 1, 0)))
        >>> plotter.show_axes()
        >>> plotter.enable_rubber_band_style()
        >>> plotter.show()  # doctest:+SKIP

        """
        self.style = InteractorStyleRubberBandPick(self)

    def enable_rubber_band_2d_style(self):
        """Set the interactive style to Rubber Band 2D.

        Camera rotation is not enabled with this interactor
        style. Zooming affects the camera's parallel scale only, and
        assumes that the camera is in parallel projection mode. The
        style also allows to draw a rubber band using the left mouse
        button. All camera changes invoke ``StartInteractionEvent`` when
        the button is pressed, ``InteractionEvent`` when the mouse (or
        wheel) is moved, and ``EndInteractionEvent`` when the button is
        released. The bindings are as follows:

          * Left mouse: Select (invokes a ``SelectionChangedEvent``).
          * Right mouse: Zoom.
          * Middle mouse: Pan.
          * Scroll wheel: Zoom.

        Examples
        --------
        Create a simple scene with a plotter that has the Rubber Band
        2D interactive style:

        >>> import pyvista as pv
        >>> plotter = pv.Plotter()
        >>> _ = plotter.add_mesh(pv.Cube(center=(1, 0, 0)))
        >>> _ = plotter.add_mesh(pv.Cube(center=(0, 1, 0)))
        >>> plotter.show_axes()
        >>> plotter.enable_rubber_band_2d_style()
        >>> plotter.show()  # doctest:+SKIP

        """
        self.style = InteractorStyleRubberBand2D(self)

    def _simulate_keypress(self, key):
        """Simulate a keypress."""
        if len(key) > 1:
            msg = 'Only accepts a single key'
            raise ValueError(msg)
        self.interactor.SetKeyCode(key)
        self.interactor.SetKeySym(key)
        self.interactor.CharEvent()

    def _control_key_press(self):
        """Simulate a control keypress."""
        self.interactor.SetControlKey(1)

    def _control_key_release(self):
        """Simulate a control keypress."""
        self.interactor.SetControlKey(0)

    def _shift_key_press(self):
        """Simulate a shift keypress."""
        self.interactor.SetShiftKey(1)

    def _shift_key_release(self):
        """Simulate a shift keypress."""
        self.interactor.SetShiftKey(0)

    def _mouse_left_button_press(
        self,
        x=None,
        y=None,
    ):  # pragma: no cover # numpydoc ignore=PR01,RT01
        """Simulate a left mouse button press.

        If ``x`` and ``y`` are entered then simulates a movement to
        that position.

        """
        if x is not None and y is not None:
            self._mouse_move(x, y)
        self.interactor.LeftButtonPressEvent()

    def _mouse_left_button_release(
        self,
        x=None,
        y=None,
    ):  # pragma: no cover # numpydoc ignore=PR01,RT01
        """Simulate a left mouse button release."""
        if x is not None and y is not None:
            self._mouse_move(x, y)
        self.interactor.LeftButtonReleaseEvent()

    def _mouse_left_button_click(self, x=None, y=None, count=1):
        for _ in range(count):
            self._mouse_left_button_press(x, y)
            self._mouse_left_button_release()

    def _mouse_middle_button_press(
        self,
        x=None,
        y=None,
    ):  # pragma: no cover # numpydoc ignore=PR01,RT01
        """Simulate a middle mouse button press.

        If ``x`` and ``y`` are entered then simulates a movement to
        that position.

        """
        if x is not None and y is not None:
            self._mouse_move(x, y)
        self.interactor.MiddleButtonPressEvent()

    def _mouse_middle_button_release(
        self,
        x=None,
        y=None,
    ):  # pragma: no cover # numpydoc ignore=PR01,RT01
        """Simulate a middle mouse button release."""
        if x is not None and y is not None:
            self._mouse_move(x, y)
        self.interactor.MiddleButtonReleaseEvent()

    def _mouse_middle_button_click(self, x=None, y=None, count=1):
        for _ in range(count):
            self._mouse_middle_button_press(x, y)
            self._mouse_middle_button_release()

    def _mouse_right_button_press(
        self,
        x=None,
        y=None,
    ):  # pragma: no cover # numpydoc ignore=PR01,RT01
        """Simulate a right mouse button press.

        If ``x`` and ``y`` are entered then simulates a movement to
        that position.

        """
        if x is not None and y is not None:
            self._mouse_move(x, y)
        self.interactor.RightButtonPressEvent()

    def _mouse_right_button_release(
        self,
        x=None,
        y=None,
    ):  # pragma: no cover # numpydoc ignore=PR01,RT01
        """Simulate a right mouse button release."""
        if x is not None and y is not None:
            self._mouse_move(x, y)
        self.interactor.RightButtonReleaseEvent()

    def _mouse_right_button_click(self, x=None, y=None, count=1):
        for _ in range(count):
            self._mouse_right_button_press(x, y)
            self._mouse_right_button_release()

    def _mouse_move(self, x, y):  # pragma:
        """Simulate moving the mouse to ``(x, y)`` screen coordinates."""
        self.interactor.SetEventPosition(x, y)
        self.interactor.MouseMoveEvent()

    def get_event_position(self):
        """Get the event position.

        Returns
        -------
        tuple
            The ``(x, y)`` coordinate position.

        """
        return self.interactor.GetEventPosition()

    def get_poked_renderer(self, x=None, y=None):
        """Get poked renderer for last or specific event position.

        Parameters
        ----------
        x : float, default: None
            The x-coordinate for a user-defined event position.

        y : float, default: None
            The y-coordinate for a user-defined event position.

        Returns
        -------
        :vtk:`vtkRenderer`
            The poked renderer for given or last event position.

        """
        if x is None or y is None:
            x, y = self.get_event_position()
        return self.interactor.FindPokedRenderer(x, y)

    def get_event_subplot_loc(self):
        """Get the subplot location of the last event.

        Returns
        -------
        tuple
            A tuple containing the location of the subplot.

        Raises
        ------
        RuntimeError
            If the poked renderer is not found in the Plotter.

        """
        poked_renderer = self.get_poked_renderer()
        for index in range(len(self._plotter.renderers)):
            renderer = self._plotter.renderers[index]
            if renderer is poked_renderer:
                return self._plotter.renderers.index_to_loc(index)
        msg = 'Poked renderer not found in Plotter.'
        raise RuntimeError(msg)

    @contextmanager
    def poked_subplot(self):
        """Activate the subplot that was last interacted."""
        active_renderer_index = self._plotter.renderers._active_index
        loc = self.get_event_subplot_loc()
        self._plotter.subplot(*loc)
        try:
            yield
        finally:
            # Reset to the active renderer.
            loc = self._plotter.renderers.index_to_loc(active_renderer_index)
            self._plotter.subplot(*loc)

    def get_interactor_style(self):
        """Get the interactor style.

        Returns
        -------
        :vtk:`vtkInteractorStyle`
            VTK interactor style.

        """
        return self.interactor.GetInteractorStyle()

    def get_desired_update_rate(self):
        """Get the desired update rate.

        Returns
        -------
        float
            Desired update rate.

        """
        return self.interactor.GetDesiredUpdateRate()

    def create_timer(self, duration, repeating=True):
        """Create a timer.

        Parameters
        ----------
        duration : int
            Time (in milliseconds) before the timer emits a TimerEvent.

        repeating : bool, default: True
            When ``False`` a one-shot timer is created, which only fires
            once. When ``True`` a repeating timer is created, which
            continuously fires (every ``duration`` milliseconds) until
            destruction.

        Returns
        -------
        int
            Timer ID.

        """
        if repeating:
            timer_id = self.interactor.CreateRepeatingTimer(duration)
        else:
            timer_id = self.interactor.CreateOneShotTimer(duration)
        return timer_id

    def destroy_timer(self, timer_id):
        """Destroy the given timer.

        Parameters
        ----------
        timer_id : int
            The ID of the timer to destroy.

        """
        self.interactor.DestroyTimer(timer_id)

    def start(self):
        """Start interactions."""
        self.interactor.Start()

    def initialize(self):
        """Initialize the interactor."""
        self.interactor.Initialize()

    def set_render_window(self, render_window):
        """Set the render window for the interactor.

        Parameters
        ----------
        render_window : :vtk:`vtkRenderWindow`
            Render window to set for the interactor.

        """
        self.interactor.SetRenderWindow(render_window)

    def process_events(self):
        """Process events."""
        if not self.initialized:
            msg = 'Render window interactor must be initialized before processing events.'
            raise RuntimeError(msg)
        self.interactor.ProcessEvents()

    @property
    def initialized(self):  # numpydoc ignore=RT01
        """Return if the interactor has been initialized."""
        return self.interactor.GetInitialized()

    @property
    def picker(self):  # numpydoc ignore=RT01
        """Get/set the picker.

        Returns
        -------
        :vtk:`vtkAbstractPicker`
            VTK picker.

        """
        return self.interactor.GetPicker()

    @picker.setter
    def picker(self, picker):
        pickers = {
            PickerType.AREA: _vtk.vtkAreaPicker,
            PickerType.CELL: _vtk.vtkCellPicker,
            PickerType.POINT: _vtk.vtkPointPicker,
            PickerType.PROP: _vtk.vtkPropPicker,
            PickerType.RENDERED: _vtk.vtkRenderedAreaPicker,
            PickerType.RESLICE: _vtk.vtkResliceCursorPicker,
            PickerType.SCENE: _vtk.vtkScenePicker,
            PickerType.VOLUME: _vtk.vtkVolumePicker,
            PickerType.WORLD: _vtk.vtkWorldPointPicker,
        }
        if _vtk.vtkHardwarePicker is not None:
            # Unavailable on VTK < 9.2
            pickers[PickerType.HARDWARE] = _vtk.vtkHardwarePicker
        if isinstance(picker, (str, int, PickerType)):
            picker = PickerType.from_any(picker)
            try:
                picker = pickers[picker]()
            except KeyError:
                msg = f'Picker class `{picker}` is unknown.'
                raise KeyError(msg)
            # Set default tolerance for internal configurations
            if hasattr(picker, 'SetTolerance'):
                picker.SetTolerance(0.025)
        self.interactor.SetPicker(picker)

    def add_pick_obeserver(self, observer):
        """Add an observer to call back when pick events end.

        .. deprecated:: 0.42.2
            This function is deprecated. Use
            :func:`pyvista.RenderWindowInteractor.add_pick_observer` instead.

        Parameters
        ----------
        observer : callable
            The observer function to call when a pick event ends.

        """
        warnings.warn(
            '`add_pick_obeserver` is deprecated, use `add_pick_observer`',
            PyVistaDeprecationWarning,
        )
        self.add_pick_observer(observer)

    def add_pick_observer(self, observer):
        """Add an observer to call back when pick events end.

        Parameters
        ----------
        observer : callable
            The observer function to call when a pick event ends.

        """
        self.picker.AddObserver(_vtk.vtkCommand.EndPickEvent, observer)

    def reset_picker(self):
        """Reset the picker."""
        # Remove observers
        self.picker.RemoveObservers(_vtk.vtkCommand.EndPickEvent)
        # Set default picker to vtkWorldPointPicker
        self.picker = 'world'

    def fly_to(self, renderer, point):
        """Fly the interactor to the given point in a renderer.

        Parameters
        ----------
        renderer : :vtk:`vtkRenderer`
            The renderer in which the action will take place.

        point : list or tuple
            The point to fly to.

        """
        self.interactor.FlyTo(renderer, *point)

    def terminate_app(self):
        """Terminate the app."""
        if self.initialized:
            # #################################################################
            # 9.0.2+ compatibility:
            # See: https://gitlab.kitware.com/vtk/vtk/-/issues/18242
            if hasattr(self.interactor, 'GetDone'):
                self.interactor.SetDone(True)
            # #################################################################

            self.interactor.TerminateApp()

    def close(self):
        """Close out the render window interactor.

        This will terminate the render window if it is not already closed.
        """
        self.remove_observers()
        if self.style == self._context_style:  # pragma: no cover
            self._set_context_style(None)  # Disable context interactor style first
        if self.style is not None:
            if hasattr(self.style, 'remove_observers'):
                self.style.remove_observers()
            self.style = None

        self.terminate_app()
        self.interactor = None
        self._click_event_callbacks = None  # type: ignore[assignment]
        self._timer_event = None


@abstract_class
class InteractorStyleCaptureMixin(DisableVtkSnakeCase, _vtk.vtkInteractorStyle):
    """A mixin for subclasses of vtkInteractorStyle with capturing ability.

    Use a custom capturing events because the default ones
    swallow the release events. See
    https://public.kitware.com/pipermail/vtkusers/2013-December/082315.html.

    """

    def __init__(self, render_window_interactor: RenderWindowInteractor):
        super().__init__()
        self._parent = weakref.ref(render_window_interactor)

        # An unknown problem with AddObserver not typed to include string despite overload.
        # Ignore typing.
        self._observers = []
        self._observers.append(
            self.AddObserver('LeftButtonPressEvent', partial(try_callback, self._press)),  # type: ignore[arg-type]
        )
        self._observers.append(
            self.AddObserver(
                'LeftButtonReleaseEvent',  # type: ignore[arg-type]
                partial(try_callback, self._release),
            ),
        )

    def _press(self, *_):
        # Figure out which renderer has the event and disable the
        # others
        self.OnLeftButtonDown()
        parent = self._parent()
        if len(parent._plotter.renderers) > 1:  # type: ignore[union-attr]
            click_pos = parent.get_event_position()  # type: ignore[union-attr]
            for renderer in parent._plotter.renderers:  # type: ignore[union-attr]
                interact = renderer.IsInViewport(*click_pos)
                renderer.SetInteractive(interact)

    def _release(self, *_):
        self.OnLeftButtonUp()
        parent = self._parent()
        if len(parent._plotter.renderers) > 1:  # type: ignore[union-attr]
            for renderer in parent._plotter.renderers:  # type: ignore[union-attr]
                renderer.SetInteractive(True)

    def add_observer(self, event, callback):
        """Keep track of observers.

        Parameters
        ----------
        event : str
            VTK event string
        callback : callable
            Function to call during callback

        """
        self._observers.append(self.AddObserver(event, callback))

    def remove_observers(self):  # numpydoc ignore=SS06
        """Remove all observers added through
        :func:`~pyvista.plotting.render_window_interactor.InteractorStyleCaptureMixin.add_observer`.
        """  # noqa : D205
        for obs in self._observers:
            self.RemoveObserver(obs)


# All interactor styles here inherit from `InteractorStyleCaptureMixin`, which
# inherits from `DisableVtkSnakeCase`, so don't duplicate again.
class InteractorStyleImage(InteractorStyleCaptureMixin, _vtk.vtkInteractorStyleImage):
    """Image interactor style.

    Wraps :vtk:`vtkInteractorStyleImage`.

    See Also
    --------
    :meth:`pyvista.RenderWindowInteractor.enable_image_style`

    """


class InteractorStyleJoystickActor(
    InteractorStyleCaptureMixin, _vtk.vtkInteractorStyleJoystickActor
):
    """Joystick actor interactor style.

    Wraps :vtk:`vtkInteractorStyleJoystickActor`.

    See Also
    --------
    :meth:`pyvista.RenderWindowInteractor.enable_joystick_actor_style`

    """


class InteractorStyleJoystickCamera(
    InteractorStyleCaptureMixin, _vtk.vtkInteractorStyleJoystickCamera
):
    """Joystick camera interactor style.

    Wraps :vtk:`vtkInteractorStyleJoystickCamera`.

    See Also
    --------
    :meth:`pyvista.RenderWindowInteractor.enable_joystick_style`

    """


class InteractorStyleRubberBand2D(
    InteractorStyleCaptureMixin, _vtk.vtkInteractorStyleRubberBand2D
):
    """Rubber band 2D interactor style.

    Wraps :vtk:`vtkInteractorStyleRubberBand2D`.

    See Also
    --------
    :meth:`pyvista.RenderWindowInteractor.enable_rubber_band_2d_style`

    """


class InteractorStyleRubberBandPick(
    InteractorStyleCaptureMixin, _vtk.vtkInteractorStyleRubberBandPick
):
    """Rubber band pick interactor style.

    Wraps :vtk:`vtkInteractorStyleRubberBandPick`.

    See Also
    --------
    :meth:`pyvista.RenderWindowInteractor.enable_rubber_band_style`

    """


class InteractorStyleTrackballActor(
    InteractorStyleCaptureMixin, _vtk.vtkInteractorStyleTrackballActor
):
    """Trackball actor interactor style.

    Wraps :vtk:`vtkInteractorStyleTrackballActor`.

    See Also
    --------
    :meth:`pyvista.RenderWindowInteractor.enable_trackball_actor_style`

    """


class InteractorStyleTrackballCamera(
    InteractorStyleCaptureMixin, _vtk.vtkInteractorStyleTrackballCamera
):
    """Trackball camera interactor style.

    Wraps :vtk:`vtkInteractorStyleTrackballCamera`.

    See Also
    --------
    :meth:`pyvista.RenderWindowInteractor.enable_trackball_style`
    :meth:`pyvista.RenderWindowInteractor.enable_custom_trackball_style`
    :meth:`pyvista.RenderWindowInteractor.enable_2d_style`

    """


class InteractorStyleTerrain(InteractorStyleCaptureMixin, _vtk.vtkInteractorStyleTerrain):
    """Terrain interactor style.

    Wraps :vtk:`vtkInteractorStyleTerrain`.

    See Also
    --------
    :meth:`pyvista.RenderWindowInteractor.enable_terrain_style`

    """


class InteractorStyleZoom(InteractorStyleCaptureMixin, _vtk.vtkInteractorStyleRubberBandZoom):
    """Rubber band zoom interactor style.

    Wraps :vtk:`vtkInteractorStyleRubberBandZoom`.

    See Also
    --------
    :meth:`pyvista.RenderWindowInteractor.enable_zoom_style`

    """<|MERGE_RESOLUTION|>--- conflicted
+++ resolved
@@ -398,14 +398,9 @@
         event = self._get_click_event(side)
         add_observer = all(len(cbs) == 0 for cbs in self._click_event_callbacks[event].values())
         if callback is None and add_observer:
-<<<<<<< HEAD
-            # No observers for this event yet and custom callback not given => insert dummy callback
-            callback = lambda _, __: None
-=======
             # No observers for this event yet and custom callback not given
             # insert dummy callback
-            callback = lambda obs, event: None
->>>>>>> 8e1a9cc2
+            callback = lambda _, __: None
         if callable(callback):
             self._click_event_callbacks[event][double, viewport].append(callback)
         else:
