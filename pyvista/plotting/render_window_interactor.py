"""Wrap vtk.vtkRenderWindowInteractor."""
import collections.abc
from functools import partial
import logging
import time
import weakref

from pyvista import _vtk
from pyvista.utilities import try_callback

log = logging.getLogger(__name__)
log.setLevel('CRITICAL')
log.addHandler(logging.StreamHandler())

_CLASSES = {}


class RenderWindowInteractor:
    """Wrap vtk.vtkRenderWindowInteractor.

    This class has been added for the purpose of making some methods
    we add to the RenderWindowInteractor more python, like certain
    testing methods.

    """

    def __init__(self, plotter, desired_update_rate=30, light_follow_camera=True, interactor=None):
        """Initialize."""
        if interactor is None:
            interactor = _vtk.vtkRenderWindowInteractor()
        self.interactor = interactor
        self.interactor.SetDesiredUpdateRate(desired_update_rate)
        if not light_follow_camera:
            self.interactor.LightFollowCameraOff()

        # Map of observers to events
        self._observers = {}
        self._key_press_event_callbacks = collections.defaultdict(list)
        self._click_event_callbacks = {
            event: {(double, v): [] for double in (False, True) for v in (False, True)}
            for event in ("LeftButtonPressEvent", "RightButtonPressEvent")
        }
        self._click_time = 0
        self._MAX_CLICK_DELAY = 0.8  # seconds
        self._MAX_CLICK_DELTA = 40  # squared => ~6 pixels

        # Set default style
        self._style = 'RubberBandPick'
        self._style_class = None
        self.__plotter = weakref.ref(plotter)

        # Toggle interaction style when clicked on a visible chart (to
        # enable interaction with visible charts)
        self._context_style = _vtk.vtkContextInteractorStyle()
        self.track_click_position(
            self._toggle_chart_interaction, side="left", double=True, viewport=True
        )

    @property
    def _plotter(self):
        """Return the plotter."""
        return self.__plotter()

    def add_key_event(self, key, callback):
        """Add a function to callback when the given key is pressed.

        These are non-unique - thus a key could map to many callback
        functions. The callback function must not have any arguments.

        Parameters
        ----------
        key : str
            The key to trigger the event.

        callback : callable
            A callable that takes no arguments.

        """
        if not callable(callback):
            raise TypeError('callback must be callable.')
        self._key_press_event_callbacks[key].append(callback)

    @staticmethod
    def _get_event_str(event):
        if isinstance(event, str):
            # Make sure we pass it at least once through these functions, such that
            # invalid event names are mapped to "NoEvent".
            event = _vtk.vtkCommand.GetEventIdFromString(event)
        return _vtk.vtkCommand.GetStringFromEventId(event)

    def add_observer(self, event, call):
        """Add an observer for the given event.

        Parameters
        ----------
        event : str or int
            The event to observe. Either the name of this event (string) or
            a VTK event identifier (int).

        call : callable
            Callback to be called when the event is invoked.

        Returns
        -------
        int
            The identifier of the added observer.

        Examples
        --------
        Add a custom observer.

        >>> import pyvista
        >>> pl = pyvista.Plotter()
        >>> obs_enter = pl.iren.add_observer("EnterEvent", lambda *_: print('Enter!'))

        """
        call = partial(try_callback, call)
        event = self._get_event_str(event)
        observer = self.interactor.AddObserver(event, call)
        self._observers[observer] = event
        return observer

    def remove_observer(self, observer):
        """Remove an observer.

        Parameters
        ----------
        observer : int
            The identifier of the observer to remove.

        Examples
        --------
        Add an observer and immediately remove it.

        >>> import pyvista
        >>> pl = pyvista.Plotter()
        >>> obs_enter = pl.iren.add_observer("EnterEvent", lambda *_: print('Enter!'))
        >>> pl.iren.remove_observer(obs_enter)

        """
        if observer in self._observers:
            self.interactor.RemoveObserver(observer)
            del self._observers[observer]

    def remove_observers(self, event=None):
        """Remove all observers.

        Parameters
        ----------
        event : str or int, optional
            If provided, only removes observers of the given event. Otherwise,
            if it is ``None``, removes all observers.

        Examples
        --------
        Add two observers and immediately remove them.

        >>> import pyvista
        >>> pl = pyvista.Plotter()
        >>> obs_enter = pl.iren.add_observer("EnterEvent", lambda *_: print('Enter!'))
        >>> obs_leave = pl.iren.add_observer("LeaveEvent", lambda *_: print('Leave!'))
        >>> pl.iren.remove_observers()

        """
        if event is None:
            observers = list(self._observers.keys())
        else:
            event = self._get_event_str(event)
            observers = [obs for obs, ev in self._observers.items() if event == ev]
        for observer in observers:
            self.remove_observer(observer)

    def clear_events_for_key(self, key, raise_on_missing=False):
        """Remove the callbacks associated to the key.

        Parameters
        ----------
        key : str
            Key to clear events for.

        raise_on_missing : bool, default: False
            Whether to raise a :class:`ValueError` if there are no events
            registered for the given key.
        """
        try:
            self._key_press_event_callbacks.pop(key)
        except KeyError:
            if raise_on_missing:
                raise ValueError(f'No events found for key {key!r}.') from None

    def track_mouse_position(self, callback):
        """Keep track of the mouse position.

        This will potentially slow down the interactor. No callbacks supported
        here - use :func:`pyvista.Plotter.track_click_position` instead.

        """
        self.add_observer(_vtk.vtkCommand.MouseMoveEvent, callback)

    def untrack_mouse_position(self):
        """Stop tracking the mouse position."""
        self.remove_observers(_vtk.vtkCommand.MouseMoveEvent)

    @staticmethod
    def _get_click_event(side):
        side = str(side).lower()
        if side in ["right", "r"]:
            return "RightButtonPressEvent"
        elif side in ["left", "l"]:
            return "LeftButtonPressEvent"
        else:
            raise TypeError(f"Side ({side}) not supported. Try `left` or `right`.")

    def _click_event(self, obj, event):
        t = time.time()
        dt = t - self._click_time
        last_pos = self._plotter.click_position or (0, 0)

        self._plotter.store_click_position()
        self._click_time = t
        dp = (self._plotter.click_position[0] - last_pos[0]) ** 2
        dp += (self._plotter.click_position[1] - last_pos[1]) ** 2
        double = dp < self._MAX_CLICK_DELTA and dt < self._MAX_CLICK_DELAY

        for callback in self._click_event_callbacks[event][double, False]:
            callback(self._plotter.pick_click_position())
        for callback in self._click_event_callbacks[event][double, True]:
            callback(self._plotter.click_position)

    def track_click_position(self, callback=None, side="right", double=False, viewport=False):
        """Keep track of the click position.

        By default, it only tracks right clicks.

        Parameters
        ----------
        callback : callable, optional
            A callable method that will use the click position. Passes
            the click position as a length two tuple.

        side : str, optional
            The mouse button to track (either ``'left'`` or ``'right'``).
            Default is ``'right'``. Also accepts ``'r'`` or ``'l'``.

        double : bool, optional
            Track single clicks if ``False``, double clicks if ``True``.
            Defaults to single clicks ``False``.

        viewport : bool, optional
            If ``True``, uses the normalized viewport coordinate
            system (values between 0.0 and 1.0 and support for HiDPI)
            when passing the click position to the callback.

        """
        event = self._get_click_event(side)
        add_observer = all(len(cbs) == 0 for cbs in self._click_event_callbacks[event].values())
        if callback is None and add_observer:
            # No observers for this event yet and custom callback not given => insert dummy callback
            callback = lambda obs, event: None
        if callable(callback):
            self._click_event_callbacks[event][double, viewport].append(callback)
        else:
            raise ValueError(
                "Invalid callback provided, it should be either ``None`` or a callable."
            )

        if add_observer:
            self.add_observer(event, self._click_event)

    def untrack_click_position(self, side="right"):
        """Stop tracking the click position.

        Parameters
        ----------
        side : str, optional
            The mouse button to stop tracking (either ``'left'`` or
            ``'right'``). Default is ``'right'``. Also accepts ``'r'``
            or ``'l'``.

        """
        event = self._get_click_event(side)
        self.remove_observers(event)
        for cbs in self._click_event_callbacks[event].values():
            cbs.clear()

    def clear_key_event_callbacks(self):
        """Clear key event callbacks."""
        self._key_press_event_callbacks.clear()

    def key_press_event(self, obj, event):
        """Listen for key press event."""
        key = self.interactor.GetKeySym()
        log.debug(f'Key {key} pressed')
        self._last_key = key
        if key in self._key_press_event_callbacks.keys():
            # Note that defaultdict's will never throw a key error
            callbacks = self._key_press_event_callbacks[key]
            for func in callbacks:
                func()

    def update_style(self):
        """Update the camera interactor style."""
        if self._style_class is None:
            # We need an actually custom style to handle button up events
            self._style_class = _style_factory(self._style)(self)
        self.interactor.SetInteractorStyle(self._style_class)

<<<<<<< HEAD
    def _toggle_chart_interaction(self, mouse_pos):
        """
        Toggle interaction with indicated charts.

        Parameters
        ----------
        mouse_pos : tuple of float
            Tuple containing the mouse position.

        """
        # Loop over all renderers to see whether any charts need to be made interactive
        interactive_scene, interactive_charts = None, []
        for renderer in self._plotter.renderers:
            if interactive_scene is None and renderer.IsInViewport(*mouse_pos):
                # No interactive charts yet and mouse is within this renderer's viewport,
                # so collect all charts indicated by the mouse (typically only one, except
                # when there are overlapping charts).
                origin = renderer.GetOrigin()  # Correct for viewport origin (see #3278)
                charts = renderer._get_charts_by_pos(
                    (mouse_pos[0] - origin[0], mouse_pos[1] - origin[1])
                )
                if charts:
                    # Toggle interaction for indicated charts and determine whether
                    # there are any remaining interactive charts.
                    interactive_charts = renderer.set_chart_interaction(charts, toggle=True)
                    if interactive_charts:
                        # Save a reference to this renderer's scene if there are
                        # remaining interactive charts.
                        interactive_scene = renderer._charts._scene
                else:
                    # No indicated charts, so disable interaction with all charts
                    # for this renderer.
                    renderer.set_chart_interaction(False)
=======
    def _toggle_context_style(self, mouse_pos):
        """Toggle the context style for chart interaction.

        Parameters
        ----------
        mouse_pos : tuple or None
            Either a valid mouse position (to toggle interaction
            with the chart pointed at) or ``None`` (to disable
            interaction with all charts).

        """
        scene = None
        for renderer in self._plotter.renderers:
            if scene is None and mouse_pos is not None and renderer.IsInViewport(*mouse_pos):
                scene = renderer._charts.toggle_interaction(mouse_pos)
>>>>>>> 3db44d72
            else:
                # Not in viewport or interactive charts were already found in another
                # renderer, so disable interaction with all charts for this renderer.
                renderer.set_chart_interaction(False)
        # Manually set context_style based on found interactive scene (or stop interaction
        # with any scene if there are no interactive charts).
        self._set_context_style(interactive_scene)

    def _set_context_style(self, scene):
        """
        Set the context style interactor or switch back to previous interactor style.

        Parameters
        ----------
        scene : vtkContextScene, optional
            The scene to interact with or ``None`` to stop interaction with any scene.

        """
        # TODO: fix call to _toggle_context_style in close method when merging latest main
        # Set scene to interact with or reset it to stop interaction (otherwise crash)
        self._context_style.SetScene(scene)
        if scene is None and self._style == "Context":
            # Switch back to previous interactor style
            self._style = self._prev_style
            self._style_class = self._prev_style_class
            self._prev_style = None
            self._prev_style_class = None
        elif scene is not None and self._style != "Context":
            # Enable context interactor style
            self._prev_style = self._style
            self._prev_style_class = self._style_class
            self._style = "Context"
            self._style_class = self._context_style
        self.update_style()

    def enable_trackball_style(self):
        """Set the interactive style to Trackball Camera.

        The trackball camera is the default interactor style. Moving
        the mouse moves the camera around, leaving the scene intact.

        For a 3-button mouse, the left button is for rotation, the
        right button for zooming, the middle button for panning, and
        ctrl + left button for spinning the view around the vewing
        axis of the camera.  Alternatively, ctrl + shift + left button
        or mouse wheel zooms, and shift + left button pans.

        Examples
        --------
        Create a simple scene with a plotter that has the Trackball
        Camera interactive style (which is also the default):

        >>> import pyvista as pv
        >>> plotter = pv.Plotter()
        >>> _ = plotter.add_mesh(pv.Cube(center=(1, 0, 0)))
        >>> _ = plotter.add_mesh(pv.Cube(center=(0, 1, 0)))
        >>> plotter.show_axes()
        >>> plotter.enable_trackball_style()
        >>> plotter.show()  # doctest:+SKIP

        """
        self._style = 'TrackballCamera'
        self._style_class = None
        self.update_style()

    def enable_trackball_actor_style(self):
        """Set the interactive style to Trackball Actor.

        This allows to rotate actors around the scene. The controls
        are similar to the default Trackball Camera style, but
        movements transform specific objects under the mouse cursor.

        For a 3-button mouse, the left button is for rotation, the
        right button for zooming, the middle button for panning, and
        ctrl + left button for spinning objects around the axis
        connecting the camera with the their center.  Alternatively,
        shift + left button pans.

        Examples
        --------
        Create a simple scene with a plotter that has the Trackball
        Actor interactive style:

        >>> import pyvista as pv
        >>> plotter = pv.Plotter()
        >>> _ = plotter.add_mesh(pv.Cube(center=(1, 0, 0)))
        >>> _ = plotter.add_mesh(pv.Cube(center=(0, 1, 0)))
        >>> plotter.show_axes()
        >>> plotter.enable_trackball_actor_style()
        >>> plotter.show()  # doctest:+SKIP

        """
        self._style = 'TrackballActor'
        self._style_class = None
        self.update_style()

    def enable_image_style(self):
        """Set the interactive style to Image.

        Controls:
         - Left Mouse button triggers window level events
         - CTRL Left Mouse spins the camera around its view plane normal
         - SHIFT Left Mouse pans the camera
         - CTRL SHIFT Left Mouse dollies (a positional zoom) the camera
         - Middle mouse button pans the camera
         - Right mouse button dollies the camera
         - SHIFT Right Mouse triggers pick events

        Examples
        --------
        Create a simple scene with a plotter that has the Image
        interactive style:

        >>> import pyvista as pv
        >>> plotter = pv.Plotter()
        >>> _ = plotter.add_mesh(pv.Cube(center=(1, 0, 0)))
        >>> _ = plotter.add_mesh(pv.Cube(center=(0, 1, 0)))
        >>> plotter.show_axes()
        >>> plotter.enable_image_style()
        >>> plotter.show()  # doctest:+SKIP

        """
        self._style = 'Image'
        self._style_class = None
        self.update_style()

    def enable_joystick_style(self):
        """Set the interactive style to Joystick Camera.

        It allows the user to move (rotate, pan, etc.) the camera, the
        point of view for the scene.  The position of the mouse
        relative to the center of the scene determines the speed at
        which the camera moves, so the camera continues to move even
        if the mouse if not moving.

        For a 3-button mouse, the left button is for rotation, the
        right button for zooming, the middle button for panning, and
        ctrl + left button for spinning.  (With fewer mouse buttons,
        ctrl + shift + left button is for zooming, and shift + left
        button is for panning.)

        Examples
        --------
        Create a simple scene with a plotter that has the Joystick
        Camera interactive style:

        >>> import pyvista as pv
        >>> plotter = pv.Plotter()
        >>> _ = plotter.add_mesh(pv.Cube(center=(1, 0, 0)))
        >>> _ = plotter.add_mesh(pv.Cube(center=(0, 1, 0)))
        >>> plotter.show_axes()
        >>> plotter.enable_joystick_style()
        >>> plotter.show()  # doctest:+SKIP

        """
        self._style = 'JoystickCamera'
        self._style_class = None
        self.update_style()

    def enable_joystick_actor_style(self):
        """Set the interactive style to Joystick Actor.

        Similar to the Joystick Camera interaction style, however
        in case of the Joystick Actor style the objects in the scene
        rather than the camera can be moved (rotated, panned, etc.).
        The position of the mouse relative to the center of the object
        determines the speed at which the object moves, so the object
        continues to move even if the mouse is not moving.

        For a 3-button mouse, the left button is for rotation, the
        right button for zooming, the middle button for panning, and
        ctrl + left button for spinning.  (With fewer mouse buttons,
        ctrl + shift + left button is for zooming, and shift + left
        button is for panning.)

        Examples
        --------
        Create a simple scene with a plotter that has the Joystick
        Actor interactive style:

        >>> import pyvista as pv
        >>> plotter = pv.Plotter()
        >>> _ = plotter.add_mesh(pv.Cube(center=(1, 0, 0)))
        >>> _ = plotter.add_mesh(pv.Cube(center=(0, 1, 0)))
        >>> plotter.show_axes()
        >>> plotter.enable_joystick_actor_style()
        >>> plotter.show()  # doctest:+SKIP

        """
        self._style = 'JoystickActor'
        self._style_class = None
        self.update_style()

    def enable_zoom_style(self):
        """Set the interactive style to Rubber Band Zoom.

        This interactor style allows the user to draw a rectangle in
        the render window using the left mouse button.  When the mouse
        button is released, the current camera zooms by an amount
        determined from the shorter side of the drawn rectangle.

        Examples
        --------
        Create a simple scene with a plotter that has the Rubber Band
        Zoom interactive style:

        >>> import pyvista as pv
        >>> plotter = pv.Plotter()
        >>> _ = plotter.add_mesh(pv.Cube(center=(1, 0, 0)))
        >>> _ = plotter.add_mesh(pv.Cube(center=(0, 1, 0)))
        >>> plotter.show_axes()
        >>> plotter.enable_zoom_style()
        >>> plotter.show()  # doctest:+SKIP

        """
        self._style = 'RubberBandZoom'
        self._style_class = None
        self.update_style()

    def enable_terrain_style(self, mouse_wheel_zooms=False, shift_pans=False):
        """Set the interactive style to Terrain.

        Used to manipulate a camera which is viewing a scene with a
        natural view up, e.g., terrain. The camera in such a scene is
        manipulated by specifying azimuth (angle around the view up
        vector) and elevation (the angle from the horizon). Similar to
        the default Trackball Camera style and in contrast to the
        Joystick Camera style, movements of the mouse translate to
        movements of the camera.

        Left mouse click rotates the camera around the focal point
        using both elevation and azimuth invocations on the camera.
        Left mouse motion in the horizontal direction results in
        azimuth motion; left mouse motion in the vertical direction
        results in elevation motion. Therefore, diagonal motion results
        in a combination of azimuth and elevation. (If the shift key is
        held during motion, then only one of elevation or azimuth is
        invoked, depending on the whether the mouse motion is primarily
        horizontal or vertical.) Middle mouse button pans the camera
        across the scene (again the shift key has a similar effect on
        limiting the motion to the vertical or horizontal direction.
        The right mouse is used to dolly towards or away from the focal
        point (zoom in or out). Panning and zooming behavior can be
        overridden to match the Trackball Camera style.

        The class also supports some keypress events. The ``r`` key
        resets the camera. The ``e`` key invokes the exit callback
        and closes the plotter. The ``f`` key sets a new
        camera focal point and flies towards that point. The ``u``
        key invokes the user event. The ``3`` key toggles between
        stereo and non-stero mode. The ``l`` key toggles on/off
        latitude/longitude markers that can be used to estimate/control
        position.

        Parameters
        ----------
        mouse_wheel_zooms : bool, optional
            Whether to use the mouse wheel for zooming. By default
            zooming can be performed with right click and drag.

        shift_pans : bool, optional
            Whether shift + left mouse button pans the scene. By default
            shift + left mouse button rotates the view restricted to
            only horizontal or vertical movements, and panning is done
            holding down the middle mouse button.

        Examples
        --------
        Create a simple scene with a plotter that has the Terrain
        interactive style:

        >>> import pyvista as pv
        >>> plotter = pv.Plotter()
        >>> _ = plotter.add_mesh(pv.Cube(center=(1, 0, 0)))
        >>> _ = plotter.add_mesh(pv.Cube(center=(0, 1, 0)))
        >>> plotter.show_axes()
        >>> plotter.enable_terrain_style()
        >>> plotter.show()  # doctest:+SKIP

        Use controls that are closer to the default style:

        >>> plotter = pv.Plotter()
        >>> _ = plotter.add_mesh(pv.Cube(center=(1, 0, 0)))
        >>> _ = plotter.add_mesh(pv.Cube(center=(0, 1, 0)))
        >>> plotter.show_axes()
        >>> plotter.enable_terrain_style(mouse_wheel_zooms=True,
        ...                              shift_pans=True)
        >>> plotter.show()  # doctest:+SKIP

        """
        self._style = 'Terrain'
        self._style_class = None
        self.update_style()

        if mouse_wheel_zooms:

            def wheel_zoom_callback(obj, event):  # pragma: no cover
                """Zoom in or out on mouse wheel roll."""
                if event == 'MouseWheelForwardEvent':
                    # zoom in
                    zoom_factor = 1.1
                elif event == 'MouseWheelBackwardEvent':
                    # zoom out
                    zoom_factor = 1 / 1.1
                self._plotter.camera.zoom(zoom_factor)
                self._plotter.render()

            callback = partial(try_callback, wheel_zoom_callback)

            for event in 'MouseWheelForwardEvent', 'MouseWheelBackwardEvent':
                self._style_class.add_observer(event, callback)

        if shift_pans:

            def pan_on_shift_callback(obj, event):  # pragma: no cover
                """Trigger left mouse panning if shift is pressed."""
                if event == 'LeftButtonPressEvent':
                    if self.interactor.GetShiftKey():
                        self._style_class.StartPan()
                    self._style_class.OnLeftButtonDown()
                elif event == 'LeftButtonReleaseEvent':
                    # always stop panning on release
                    self._style_class.EndPan()
                    self._style_class.OnLeftButtonUp()

            callback = partial(try_callback, pan_on_shift_callback)

            for event in 'LeftButtonPressEvent', 'LeftButtonReleaseEvent':
                self._style_class.add_observer(event, callback)

    def enable_rubber_band_style(self):
        """Set the interactive style to Rubber Band Picking.

        This interactor style allows the user to draw a rectangle in
        the render window by hitting ``r`` and then using the left
        mouse button. When the mouse button is released, the attached
        picker operates on the pixel in the center of the selection
        rectangle. If the picker happens to be a ``vtkAreaPicker``
        it will operate on the entire selection rectangle. When the
        ``p`` key is hit the above pick operation occurs on a 1x1
        rectangle. In other respects it behaves the same as the
        Trackball Camera style.

        Examples
        --------
        Create a simple scene with a plotter that has the Rubber Band
        Pick interactive style:

        >>> import pyvista as pv
        >>> plotter = pv.Plotter()
        >>> _ = plotter.add_mesh(pv.Cube(center=(1, 0, 0)))
        >>> _ = plotter.add_mesh(pv.Cube(center=(0, 1, 0)))
        >>> plotter.show_axes()
        >>> plotter.enable_rubber_band_style()
        >>> plotter.show()  # doctest:+SKIP

        """
        self._style = 'RubberBandPick'
        self._style_class = None
        self.update_style()

    def enable_rubber_band_2d_style(self):
        """Set the interactive style to Rubber Band 2D.

        Camera rotation is not enabled with this interactor
        style. Zooming affects the camera's parallel scale only, and
        assumes that the camera is in parallel projection mode. The
        style also allows to draw a rubber band using the left mouse
        button. All camera changes invoke ``StartInteractionEvent`` when
        the button is pressed, ``InteractionEvent`` when the mouse (or
        wheel) is moved, and ``EndInteractionEvent`` when the button is
        released. The bindings are as follows:

          * Left mouse: Select (invokes a ``SelectionChangedEvent``).
          * Right mouse: Zoom.
          * Middle mouse: Pan.
          * Scroll wheel: Zoom.

        Examples
        --------
        Create a simple scene with a plotter that has the Rubber Band
        2D interactive style:

        >>> import pyvista as pv
        >>> plotter = pv.Plotter()
        >>> _ = plotter.add_mesh(pv.Cube(center=(1, 0, 0)))
        >>> _ = plotter.add_mesh(pv.Cube(center=(0, 1, 0)))
        >>> plotter.show_axes()
        >>> plotter.enable_rubber_band_2d_style()
        >>> plotter.show()  # doctest:+SKIP

        """
        self._style = 'RubberBand2D'
        self._style_class = None
        self.update_style()

    def _simulate_keypress(self, key):  # pragma: no cover
        """Simulate a keypress."""
        if len(key) > 1:
            raise ValueError('Only accepts a single key')
        self.interactor.SetKeyCode(key)
        self.interactor.CharEvent()

    def _mouse_left_button_press(self, x=None, y=None):  # pragma: no cover
        """Simulate a left mouse button press.

        If ``x`` and ``y`` are entered then simulates a movement to
        that position.

        """
        if x is not None and y is not None:
            self._mouse_move(x, y)
        self.interactor.LeftButtonPressEvent()

    def _mouse_left_button_release(self, x=None, y=None):  # pragma: no cover
        """Simulate a left mouse button release."""
        if x is not None and y is not None:
            self._mouse_move(x, y)
        self.interactor.LeftButtonReleaseEvent()

    def _mouse_left_button_click(self, x=None, y=None, count=1):
        for _ in range(count):
            self._mouse_left_button_press(x, y)
            self._mouse_left_button_release()

    def _mouse_right_button_press(self, x=None, y=None):  # pragma: no cover
        """Simulate a right mouse button press.

        If ``x`` and ``y`` are entered then simulates a movement to
        that position.

        """
        if x is not None and y is not None:
            self._mouse_move(x, y)
        self.interactor.RightButtonPressEvent()

    def _mouse_right_button_release(self, x=None, y=None):  # pragma: no cover
        """Simulate a right mouse button release."""
        if x is not None and y is not None:
            self._mouse_move(x, y)
        self.interactor.RightButtonReleaseEvent()

    def _mouse_right_button_click(self, x=None, y=None, count=1):
        for _ in range(count):
            self._mouse_right_button_press(x, y)
            self._mouse_right_button_release()

    def _mouse_move(self, x, y):  # pragma: no cover
        """Simulate moving the mouse to ``(x, y)`` screen coordinates."""
        self.interactor.SetEventInformation(x, y)
        self.interactor.MouseMoveEvent()

    def get_event_position(self):
        """Get the event position.

        Returns
        -------
        tuple
            The ``(x, y)`` coordinate position.

        """
        return self.interactor.GetEventPosition()

    def get_interactor_style(self):
        """Get the interactor style.

        Returns
        -------
        vtk.vtkInteractorStyle
            VTK interactor style.
        """
        return self.interactor.GetInteractorStyle()

    def get_desired_update_rate(self):
        """Get the desired update rate.

        Returns
        -------
        float
            Desired update rate.
        """
        return self.interactor.GetDesiredUpdateRate()

    def create_timer(self, duration, repeating=True):
        """Create a timer.

        Parameters
        ----------
        duration : int
            Time (in milliseconds) before the timer emits a TimerEvent.

        repeating : bool
            When ``False`` a one-shot timer is created, which only fires
            once. When ``True`` a repeating timer is created, which
            continuously fires (every ``duration`` milliseconds) until
            destruction.

        Returns
        -------
        int
            Timer ID.
        """
        if repeating:
            timer_id = self.interactor.CreateRepeatingTimer(duration)
        else:
            timer_id = self.interactor.CreateOneShotTimer(duration)
        return timer_id

    def destroy_timer(self, timer_id):
        """Destroy the given timer."""
        self.interactor.DestroyTimer(timer_id)

    def start(self):
        """Start interactions."""
        self.interactor.Start()

    def initialize(self):
        """Initialize the interactor."""
        self.interactor.Initialize()

    def set_render_window(self, ren_win):
        """Set the render window."""
        self.interactor.SetRenderWindow(ren_win)

    @property
    def can_process_events(self):
        """Return whether the interactor can process events (only available in VTK 9+)."""
        return hasattr(self.interactor, 'ProcessEvents')

    def process_events(self):
        """Process events."""
        # Note: This is only available in VTK 9+
        if not self.initialized:
            raise RuntimeError(
                'Render window interactor must be initialized before processing events.'
            )
        self.interactor.ProcessEvents()

    @property
    def initialized(self):
        """Return if the interactor has been initialized."""
        return self.interactor.GetInitialized()

    def get_picker(self):
        """Get the picker.

        Returns
        -------
        vtk.vtkAbstractPicker
            VTK picker.
        """
        return self.interactor.GetPicker()

    def set_picker(self, picker):
        """Set the picker."""
        self.interactor.SetPicker(picker)

    def fly_to(self, renderer, point):
        """Fly to the given point."""
        self.interactor.FlyTo(renderer, *point)

    def terminate_app(self):
        """Terminate the app."""
        if self.initialized:

            # #################################################################
            # 9.0.2+ compatibility:
            # See: https://gitlab.kitware.com/vtk/vtk/-/issues/18242
            if hasattr(self.interactor, 'GetDone'):
                self.interactor.SetDone(True)
            # #################################################################

            self.interactor.TerminateApp()

    def close(self):
        """Close out the render window interactor.

        This will terminate the render window if it is not already closed.
        """
        self.remove_observers()
        if self._style_class == self._context_style:
            self._toggle_context_style(None)  # Disable context interactor style first
        if self._style_class is not None:
            self._style_class.remove_observers()
            self._style_class = None

        self.terminate_app()
        self.interactor = None
        self._click_event_callbacks = None


def _style_factory(klass):
    """Create a subclass with capturing ability, return it."""
    # We have to use a custom subclass for this because the default ones
    # swallow the release events
    # http://vtk.1045678.n5.nabble.com/Mouse-button-release-event-is-still-broken-in-VTK-6-0-0-td5724762.html  # noqa

    def _make_class(klass):
        """Make the class."""
        try:
            from vtkmodules import vtkInteractionStyle
        except ImportError:  # pragma: no cover
            import vtk as vtkInteractionStyle

        class CustomStyle(getattr(vtkInteractionStyle, 'vtkInteractorStyle' + klass)):
            def __init__(self, parent):
                super().__init__()
                self._parent = weakref.ref(parent)

                self._observers = []
                self._observers.append(
                    self.AddObserver("LeftButtonPressEvent", partial(try_callback, self._press))
                )
                self._observers.append(
                    self.AddObserver("LeftButtonReleaseEvent", partial(try_callback, self._release))
                )

            def _press(self, obj, event):
                # Figure out which renderer has the event and disable the
                # others
                super().OnLeftButtonDown()
                parent = self._parent()
                if len(parent._plotter.renderers) > 1:
                    click_pos = parent.get_event_position()
                    for renderer in parent._plotter.renderers:
                        interact = renderer.IsInViewport(*click_pos)
                        renderer.SetInteractive(interact)

            def _release(self, obj, event):
                super().OnLeftButtonUp()
                parent = self._parent()
                if len(parent._plotter.renderers) > 1:
                    for renderer in parent._plotter.renderers:
                        renderer.SetInteractive(True)

            def add_observer(self, event, callback):
                self._observers.append(self.AddObserver(event, callback))

            def remove_observers(self):
                for obs in self._observers:
                    self.RemoveObserver(obs)

        return CustomStyle

    # cache classes
    if klass not in _CLASSES:
        _CLASSES[klass] = _make_class(klass)
    return _CLASSES[klass]<|MERGE_RESOLUTION|>--- conflicted
+++ resolved
@@ -305,7 +305,6 @@
             self._style_class = _style_factory(self._style)(self)
         self.interactor.SetInteractorStyle(self._style_class)
 
-<<<<<<< HEAD
     def _toggle_chart_interaction(self, mouse_pos):
         """
         Toggle interaction with indicated charts.
@@ -339,23 +338,6 @@
                     # No indicated charts, so disable interaction with all charts
                     # for this renderer.
                     renderer.set_chart_interaction(False)
-=======
-    def _toggle_context_style(self, mouse_pos):
-        """Toggle the context style for chart interaction.
-
-        Parameters
-        ----------
-        mouse_pos : tuple or None
-            Either a valid mouse position (to toggle interaction
-            with the chart pointed at) or ``None`` (to disable
-            interaction with all charts).
-
-        """
-        scene = None
-        for renderer in self._plotter.renderers:
-            if scene is None and mouse_pos is not None and renderer.IsInViewport(*mouse_pos):
-                scene = renderer._charts.toggle_interaction(mouse_pos)
->>>>>>> 3db44d72
             else:
                 # Not in viewport or interactive charts were already found in another
                 # renderer, so disable interaction with all charts for this renderer.
@@ -374,7 +356,6 @@
             The scene to interact with or ``None`` to stop interaction with any scene.
 
         """
-        # TODO: fix call to _toggle_context_style in close method when merging latest main
         # Set scene to interact with or reset it to stop interaction (otherwise crash)
         self._context_style.SetScene(scene)
         if scene is None and self._style == "Context":
@@ -937,7 +918,7 @@
         """
         self.remove_observers()
         if self._style_class == self._context_style:
-            self._toggle_context_style(None)  # Disable context interactor style first
+            self._set_context_style(None)  # Disable context interactor style first
         if self._style_class is not None:
             self._style_class.remove_observers()
             self._style_class = None
