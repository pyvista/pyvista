--- conflicted
+++ resolved
@@ -7,16 +7,10 @@
 import warnings
 import weakref
 
-<<<<<<< HEAD
-from pyvista import _vtk
-from pyvista.utilities import try_callback
-from pyvista.utilities.misc import PyVistaDeprecationWarning, vtk_version_info
-=======
 from pyvista.core.utilities.misc import try_callback
 from pyvista.report import vtk_version_info
 
 from . import _vtk
->>>>>>> 6c4db939
 
 log = logging.getLogger(__name__)
 log.setLevel('CRITICAL')
