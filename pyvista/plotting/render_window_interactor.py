"""Wrap :vtk:`vtkRenderWindowInteractor`."""

from __future__ import annotations

from collections import defaultdict
from contextlib import contextmanager
from functools import partial
from inspect import signature
import logging
import time
from typing import Literal
from typing import Optional
from typing import Union
import warnings
import weakref

import numpy as np

from pyvista import vtk_version_info
from pyvista.core._vtk_core import DisableVtkSnakeCase
from pyvista.core.errors import PyVistaDeprecationWarning
from pyvista.core.utilities.misc import abstract_class
from pyvista.core.utilities.misc import try_callback

from . import _vtk
from .opts import PickerType

log = logging.getLogger(__name__)
log.setLevel('CRITICAL')
log.addHandler(logging.StreamHandler())


class Timer:
    """Timer class.

    Parameters
    ----------
    max_steps : int
        Maximum number of steps to allow for the timer before destroying it.

    callback : callable
        A callable that takes one argument. It will be passed `step`,
        which is the number of times the timer event has occurred.

    """

    def __init__(self, max_steps, callback):
        """Initialize."""
        self.step = 0
        self.max_steps = max_steps
        self.id = None
        self.callback = callback

    def execute(self, obj, _event):  # pragma: no cover # numpydoc ignore=PR01,RT01
        """Execute Timer."""
        # https://github.com/pyvista/pyvista/pull/5618
        iren = obj

        while self.step < self.max_steps:
            self.callback(self.step)
            iren.GetRenderWindow().Render()
            self.step += 1
        if self.id:
            iren.DestroyTimer(self.id)


class RenderWindowInteractor:
    """Wrap :vtk:`vtkRenderWindowInteractor`.

    This class has been added for the purpose of making some methods
    we add to the RenderWindowInteractor more python, like certain
    testing methods.

    Parameters
    ----------
    plotter : pyvista.Plotter
        Plotter object upon which the initialization of
        RenderWindowInteractor is based.

    desired_update_rate : float, default: 30
        The desired update rate of the interactor.

    light_follow_camera : bool, default: True
        If set to ``True``, the light follows the camera.

    interactor : :vtk:`vtkRenderWindowInteractor`, default: None
        The render window interactor. If set to ``None``, a new
        :vtk:`vtkRenderWindowInteractor` instance will be created.

    """

    def __init__(self, plotter, desired_update_rate=30, light_follow_camera=True, interactor=None):
        """Initialize."""
        if interactor is None:
            interactor = _vtk.vtkRenderWindowInteractor()
        self.interactor = interactor
        self.interactor.SetDesiredUpdateRate(desired_update_rate)
        if not light_follow_camera:
            self.interactor.LightFollowCameraOff()

        # Map of observers to events
        self._observers = {}
        self._key_press_event_callbacks = defaultdict(list)
        self._click_event_callbacks = {  # type: ignore[var-annotated]
            event: {(double, v): [] for double in (False, True) for v in (False, True)}
            for event in ('LeftButtonPressEvent', 'RightButtonPressEvent')
        }
        self._timer_event = None
        self._click_time = 0
        self._MAX_CLICK_DELAY = 0.8  # seconds
        self._MAX_CLICK_DELTA = 40  # squared => ~6 pixels

        # Set default style
        self._style_class: Optional[_vtk.vtkInteractorStyle] = None
        self._style: Literal['Interactor', 'Context'] = 'Interactor'
        self.style = InteractorStyleRubberBandPick(self)
        self.__plotter = weakref.ref(plotter)

        # Toggle interaction style when clicked on a visible chart (to
        # enable interaction with visible charts)
        self._context_style = _vtk.vtkContextInteractorStyle()
        self.track_click_position(
            self._toggle_chart_interaction,
            side='left',
            double=True,
            viewport=True,
        )

        self.reset_picker()
        self.picker = PickerType.POINT

    @property
    def _plotter(self):
        """Return the plotter."""
        return self.__plotter()

    def add_key_event(self, key, callback):
        """Add a function to callback when the given key is pressed.

        These are non-unique - thus a key could map to many callback
        functions. The callback function must not have any arguments.

        Parameters
        ----------
        key : str
            The key to trigger the event.

        callback : callable
            A callable that takes no arguments (keyword arguments are allowed).

        """
        if not callable(callback):
            msg = 'callback must be callable.'
            raise TypeError(msg)
        for param in signature(callback).parameters.values():
            if param.default is param.empty:
                msg = '`callback` must not have any arguments without default values.'
                raise TypeError(msg)
        self._key_press_event_callbacks[key].append(callback)

    def add_timer_event(self, max_steps, duration, callback):
        """Add a function to callback as timer event.

        Parameters
        ----------
        max_steps : int
            Maximum number of steps for integrating a timer.

        duration : int
            Time (in milliseconds) before the timer emits a TimerEvent and
            ``callback`` is called.

        callback : callable
            A callable that takes one argument. It will be passed
            `step`, which is the number of times the timer event has occurred.

        See Also
        --------
        :ref:`animation_example`

        Examples
        --------
        Add a timer to a Plotter to move a sphere across a scene.

        >>> import pyvista as pv
        >>> sphere = pv.Sphere()
        >>> pl = pv.Plotter()
        >>> actor = pl.add_mesh(sphere)
        >>> def callback(step):
        ...     actor.position = [step / 100.0, step / 100.0, 0]
        >>> pl.add_timer_event(max_steps=200, duration=500, callback=callback)

        """
        self._timer = Timer(max_steps, callback)
        self.add_observer('TimerEvent', self._timer.execute)
        self._timer.id = self.create_timer(duration)

    @staticmethod
    def _get_event_str(event):
        if isinstance(event, str):
            # Make sure we pass it at least once through these functions, such that
            # invalid event names are mapped to "NoEvent".
            event = _vtk.vtkCommand.GetEventIdFromString(event)
        return _vtk.vtkCommand.GetStringFromEventId(event)

    def add_observer(self, event, call, interactor_style_fallback=True):
        """Add an observer for the given event.

        Parameters
        ----------
        event : str | int
            The event to observe. Either the name of this event (string) or
            a VTK event identifier (int).

        call : callable
            Callback to be called when the event is invoked.

        interactor_style_fallback : bool
            If ``True``, the observer will be added to the interactor style
            in cases known to be problematic.

        Returns
        -------
        int
            The identifier of the added observer.

        Examples
        --------
        Add a custom observer.

        >>> import pyvista as pv
        >>> pl = pv.Plotter()
        >>> obs_enter = pl.iren.add_observer('EnterEvent', lambda *_: print('Enter!'))

        """
        call = partial(try_callback, call)
        event = self._get_event_str(event)

        if (
            isinstance(self.style, CaptureInteractorStyle)
            and interactor_style_fallback
            and event
            in [
                'LeftButtonReleaseEvent',
                'RightButtonReleaseEvent',
            ]
        ):
            # Release events are swallowed by the interactor, but registering
            # on the interactor style seems to work.
            # See https://github.com/pyvista/pyvista/issues/4976
            observer = self.style.add_observer(event, call)
        else:
            observer = self.interactor.AddObserver(event, call)
            self._observers[observer] = event
        return observer

    def remove_observer(self, observer):
        """Remove an observer.

        Parameters
        ----------
        observer : int
            The identifier of the observer to remove.

        Examples
        --------
        Add an observer and immediately remove it.

        >>> import pyvista as pv
        >>> pl = pv.Plotter()
        >>> obs_enter = pl.iren.add_observer('EnterEvent', lambda *_: print('Enter!'))
        >>> pl.iren.remove_observer(obs_enter)

        """
        if observer in self._observers:
            self.interactor.RemoveObserver(observer)
            del self._observers[observer]

    def remove_observers(self, event=None):
        """Remove all observers.

        Parameters
        ----------
        event : str | int, optional
            If provided, only removes observers of the given event. Otherwise,
            if it is ``None``, removes all observers.

        Examples
        --------
        Add two observers and immediately remove them.

        >>> import pyvista as pv
        >>> pl = pv.Plotter()
        >>> obs_enter = pl.iren.add_observer('EnterEvent', lambda *_: print('Enter!'))
        >>> obs_leave = pl.iren.add_observer('LeaveEvent', lambda *_: print('Leave!'))
        >>> pl.iren.remove_observers()

        """
        if event is None:
            observers = list(self._observers.keys())
        else:
            event = self._get_event_str(event)
            observers = [obs for obs, ev in self._observers.items() if event == ev]
        for observer in observers:
            self.remove_observer(observer)

    def clear_events_for_key(self, key, raise_on_missing=False):
        """Remove the callbacks associated to the key.

        Parameters
        ----------
        key : str
            Key to clear events for.

        raise_on_missing : bool, default: False
            Whether to raise a :class:`ValueError` if there are no events
            registered for the given key.

        """
        try:
            self._key_press_event_callbacks.pop(key)
        except KeyError:
            if raise_on_missing:
                msg = f'No events found for key {key!r}.'
                raise ValueError(msg) from None

    def track_mouse_position(self, callback):
        """Keep track of the mouse position.

        This will potentially slow down the interactor. No callbacks supported
        here - use :func:`pyvista.Plotter.track_click_position` instead.

        Parameters
        ----------
        callback : callable
            A function to call back when the mouse moves. This function will be
            passed the current mouse position.

        """
        self.add_observer(_vtk.vtkCommand.MouseMoveEvent, callback)

    def untrack_mouse_position(self):
        """Stop tracking the mouse position."""
        self.remove_observers(_vtk.vtkCommand.MouseMoveEvent)

    @staticmethod
    def _get_click_event(side) -> str:
        side = str(side).lower()
        if side in ['right', 'r']:
            return 'RightButtonPressEvent'
        elif side in ['left', 'l']:
            return 'LeftButtonPressEvent'
        else:
            msg = f'Side ({side}) not supported. Try `left` or `right`.'
            raise TypeError(msg)

    def _click_event(self, _obj, event):
        t = time.time()
        dt = t - self._click_time
        last_pos = self._plotter.click_position or (0, 0)

        self._plotter.store_click_position()
        dp = (self._plotter.click_position[0] - last_pos[0]) ** 2
        dp += (self._plotter.click_position[1] - last_pos[1]) ** 2
        double = dp < self._MAX_CLICK_DELTA and dt < self._MAX_CLICK_DELAY
        # Reset click time in case of a double click, otherwise a subsequent third click
        # is considered to be a double click as well.
        self._click_time = 0 if double else t  # type: ignore[assignment]

        for callback in self._click_event_callbacks[event][double, False]:
            callback(self._plotter.pick_click_position())
        for callback in self._click_event_callbacks[event][double, True]:
            callback(self._plotter.click_position)

    def track_click_position(self, callback=None, side='right', double=False, viewport=False):
        """Keep track of the click position.

        By default, it only tracks right clicks.

        Parameters
        ----------
        callback : callable, optional
            A callable method that will use the click position. Passes
            the click position as a length two tuple.

        side : str, default: "right"
            The mouse button to track (either ``'left'`` or ``'right'``).
            Also accepts ``'r'`` or ``'l'``.

        double : bool, default: False
            Track single clicks if ``False``, double clicks if ``True``.
            Defaults to single clicks.

        viewport : bool, default: False
            If ``True``, uses the normalized viewport coordinate
            system (values between 0.0 and 1.0 and support for HiDPI)
            when passing the click position to the callback.

        """
        event = self._get_click_event(side)
        add_observer = all(len(cbs) == 0 for cbs in self._click_event_callbacks[event].values())
        if callback is None and add_observer:
            # No observers for this event yet and custom callback not given => insert dummy callback
            callback = lambda obs, event: None
        if callable(callback):
            self._click_event_callbacks[event][double, viewport].append(callback)
        else:
            msg = 'Invalid callback provided, it should be either ``None`` or a callable.'
            raise ValueError(msg)

        if add_observer:
            self.add_observer(event, self._click_event)

    def untrack_click_position(self, side='right'):
        """Stop tracking the click position.

        Parameters
        ----------
        side : str, optional
            The mouse button to stop tracking (either ``'left'`` or
            ``'right'``). Default is ``'right'``. Also accepts ``'r'``
            or ``'l'``.

        """
        event = self._get_click_event(side)
        self.remove_observers(event)
        for cbs in self._click_event_callbacks[event].values():
            cbs.clear()

    def clear_key_event_callbacks(self):
        """Clear key event callbacks."""
        self._key_press_event_callbacks.clear()

    def key_press_event(self, *args):
        """Listen for key press event."""
        key = self.interactor.GetKeySym()
        log.debug(f'Key {key} pressed')
        self._last_key = key
        if key in self._key_press_event_callbacks.keys():
            # Note that defaultdict's will never throw a key error
            callbacks = self._key_press_event_callbacks[key]
            for func in callbacks:
                func()

    def update_style(self):
        """Update the camera interactor style.

        Called when setting :meth:`style` attribute.
        """
        self.interactor.SetInteractorStyle(self.style)

    @property
    def style(
        self,
    ) -> Optional[
        Union[_vtk.vtkContextInteractorStyle, _vtk.vtkInteractorStyle, CaptureInteractorStyle]
    ]:
        """Get/set the current interactor style.

        .. warning::

            Setting an interactor style needs careful control of events handling.
            See :class:`~plotting.render_window_interactor.CaptureInteractorStyle` and its implementation as an example.

        Returns
        -------
<<<<<<< HEAD
        vtkInteractorStyle | vtkContextInteractorStyle | None
=======
        :vtk:`vtkInteractorStyle`
>>>>>>> 5b684890
            The current interactor style.

        Examples
        --------
        Set interactor style with a customized vtk interactor

        >>> import pyvista as pv
        >>> from vtkmodules.vtkInteractionStyle import (
        ...     vtkInteractorStyleTrackballCamera,
        ... )

        >>> class MyCustomInteractorStyle(vtkInteractorStyleTrackballCamera):
        ...     # Implement custom functionality
        ...     def __repr__(self):
        ...         return 'A custom interactor style.'

        >>> plotter = pv.Plotter()
        >>> plotter.iren.style = MyCustomInteractorStyle()
        >>> plotter.iren.style
        A custom interactor style.

        """
        return self._style_class

    @style.setter
    def style(self, style: Optional[Union[_vtk.vtkInteractorStyle, CaptureInteractorStyle]]):
        self._style = 'Interactor'
        self._style_class = style
        self.update_style()

    def _toggle_chart_interaction(self, mouse_pos):
        """Toggle interaction with indicated charts.

        Parameters
        ----------
        mouse_pos : tuple of float
            Tuple containing the mouse position.

        """
        # Loop over all renderers to see whether any charts need to be made interactive
        interactive_scene = None
        for renderer in self._plotter.renderers:
            if interactive_scene is None and renderer.IsInViewport(*mouse_pos):  # type: ignore[redundant-expr]
                # No interactive charts yet and mouse is within this renderer's viewport,
                # so collect all charts indicated by the mouse (typically only one, except
                # when there are overlapping charts).
                origin = renderer.GetOrigin()  # Correct for viewport origin (see #3278)
                charts = renderer._get_charts_by_pos(
                    (mouse_pos[0] - origin[0], mouse_pos[1] - origin[1]),
                )
                if charts:
                    # Toggle interaction for indicated charts and determine whether
                    # there are any remaining interactive charts.
                    interactive_charts = renderer.set_chart_interaction(charts, toggle=True)
                    if interactive_charts:
                        # Save a reference to this renderer's scene if there are
                        # remaining interactive charts.
                        interactive_scene = renderer._charts._scene
                else:
                    # No indicated charts, so disable interaction with all charts
                    # for this renderer.
                    renderer.set_chart_interaction(False)
            else:
                # Not in viewport or interactive charts were already found in another
                # renderer, so disable interaction with all charts for this renderer.
                renderer.set_chart_interaction(False)
        # Manually set context_style based on found interactive scene (or stop interaction
        # with any scene if there are no interactive charts).
        self._set_context_style(interactive_scene)

    def _set_context_style(self, scene):
        """Set the context style interactor or switch back to previous interactor style.

        Parameters
        ----------
        scene : :vtk:`vtkContextScene`, optional
            The scene to interact with or ``None`` to stop interaction with any scene.

        """
        # Set scene to interact with or reset it to stop interaction (otherwise crash)
        if (
            vtk_version_info < (9, 3, 0) and scene is not None and len(self._plotter.renderers) > 1
        ):  # pragma: no cover
            warnings.warn(
                'Interaction with charts is not possible when using multiple subplots.'
                'Upgrade to VTK 9.3 or newer to enable this feature.',
            )
            scene = None
        self._context_style.SetScene(scene)
        if scene is None and self._style == 'Context':
            # Switch back to previous interactor style
            self._style = self._prev_style  # type: ignore[has-type]
            self.style = self._prev_style_class  # type: ignore[has-type]
            self._prev_style = None
            self._prev_style_class = None
        elif scene is not None and self._style != 'Context':
            # Enable context interactor style
            self._prev_style = self._style
            self._prev_style_class = self.style
            self._style = 'Context'
            self._style_class = self._context_style
        self.update_style()

    def enable_trackball_style(self):
        """Set the interactive style to Trackball Camera.

        The trackball camera is the default interactor style. Moving
        the mouse moves the camera around, leaving the scene intact.

        For a 3-button mouse, the left button is for rotation, the
        right button for zooming, the middle button for panning, and
        ctrl + left button for spinning the view around the viewing
        axis of the camera.  Alternatively, ctrl + shift + left button
        or mouse wheel zooms, and shift + left button pans.

        See Also
        --------
        pyvista.Plotter.enable_custom_trackball_style
            A style that can be customized for mouse actions.

        Examples
        --------
        Create a simple scene with a plotter that has the Trackball
        Camera interactive style (which is also the default):

        >>> import pyvista as pv
        >>> plotter = pv.Plotter()
        >>> _ = plotter.add_mesh(pv.Cube(center=(1, 0, 0)))
        >>> _ = plotter.add_mesh(pv.Cube(center=(0, 1, 0)))
        >>> plotter.show_axes()
        >>> plotter.enable_trackball_style()
        >>> plotter.show()  # doctest:+SKIP

        """
        self.style = InteractorStyleTrackballCamera(self)

    def enable_custom_trackball_style(
        self,
        left='rotate',
        shift_left='pan',
        control_left='spin',
        middle='pan',
        shift_middle='pan',
        control_middle='pan',
        right='dolly',
        shift_right='environment_rotate',
        control_right='dolly',
    ):
        """Set the interactive style to a custom style based on Trackball Camera.

        For each choice of button, control-button, and shift-button,
        the behavior when the mouse is moved can be chosen by passing the
        following strings:

        * ``"dolly"``
        * ``"environment_rotate"``
        * ``"pan"``
        * ``"rotate"``
        * ``"spin"``

        ``None`` can also be passed, which also results in the default behavior.

        .. versionadded:: 0.44.0

        Parameters
        ----------
        left : str, default: "rotate"
            Action when the left button is clicked and the mouse is moved.

        shift_left : str, default: "pan"
            Action when the left button is clicked with the shift key and the mouse is moved.

        control_left : str, default: "spin"
            Action when the left button is clicked with the control key and mouse moved.

        middle : str, default: "pan"
            Action when the middle button is clicked and the mouse is moved.

        shift_middle : str, default: "pan"
            Action when the middle button is clicked with the shift key and the mouse is moved.

        control_middle : str, default: "pan"
            Action when the middle button is clicked with the control key and mouse moved.

        right : str, default: "dolly"
            Action when the right button is clicked and the mouse is moved.

        shift_right : str, default: "environment_rotate"
            Action when the right button is clicked with the shift key and the mouse is moved.

        control_right : str, default: "dolly"
            Action when the right button is clicked with the control key and the mouse is moved.

        See Also
        --------
        pyvista.Plotter.enable_trackball_style
            Base style.

        Examples
        --------
        Create a simple scene with a plotter that has the left button
        dolly.

        >>> import pyvista as pv
        >>> plotter = pv.Plotter()
        >>> _ = plotter.add_mesh(pv.Cube(center=(1, 0, 0)))
        >>> _ = plotter.add_mesh(pv.Cube(center=(0, 1, 0)))
        >>> plotter.show_axes()
        >>> plotter.enable_custom_trackball_style(left='dolly')
        >>> plotter.show()  # doctest:+SKIP

        """
        self.style = InteractorStyleTrackballCamera(self)

        start_action_map = {
            'environment_rotate': self.style.StartEnvRotate,
            'rotate': self.style.StartRotate,
            'pan': self.style.StartPan,
            'spin': self.style.StartSpin,
            'dolly': self.style.StartDolly,
        }

        end_action_map = {
            'environment_rotate': self.style.EndEnvRotate,
            'rotate': self.style.EndRotate,
            'pan': self.style.EndPan,
            'spin': self.style.EndSpin,
            'dolly': self.style.EndDolly,
        }

        for p in [
            left,
            shift_left,
            control_left,
            middle,
            shift_middle,
            control_middle,
            right,
            shift_right,
            control_right,
        ]:
            if p not in start_action_map:
                msg = f"Action '{p}' not in the allowed {list(start_action_map.keys())}"
                raise ValueError(msg)

        button_press_map = {
            'left': self.style.OnLeftButtonDown,
            'middle': self.style.OnMiddleButtonDown,
            'right': self.style.OnRightButtonDown,
        }
        button_release_map = {
            'left': self.style.OnLeftButtonUp,
            'middle': self.style.OnMiddleButtonUp,
            'right': self.style.OnRightButtonUp,
        }

        def _setup_callbacks(button, click, control, shift):
            """Return callbacks for press and release events.

            Callbacks are formed for a button and action for a click,
            control-click, and shift-click.

            """
            button_press = button_press_map[button]
            button_release = button_release_map[button]

            click_action = start_action_map[click]
            control_action = start_action_map[control]
            shift_action = start_action_map[shift]

            click_release_action = end_action_map[click]
            control_release_action = end_action_map[control]
            shift_release_action = end_action_map[shift]

            def _press_callback(_obj, event):
                if self.interactor.GetControlKey():
                    control_action()
                elif self.interactor.GetShiftKey():
                    shift_action()
                else:
                    click_action()
                button_press()

            def _release_callback(_obj, event):
                click_release_action()
                control_release_action()
                shift_release_action()
                button_release()

            return partial(try_callback, _press_callback), partial(try_callback, _release_callback)

        _left_button_press_callback, _left_button_release_callback = _setup_callbacks(
            'left',
            left,
            control_left,
            shift_left,
        )
        self.style.add_observer('LeftButtonPressEvent', _left_button_press_callback)
        self.style.add_observer('LeftButtonReleaseEvent', _left_button_release_callback)

        _middle_button_press_callback, _middle_button_release_callback = _setup_callbacks(
            'middle',
            middle,
            control_middle,
            shift_middle,
        )
        self.style.add_observer('MiddleButtonPressEvent', _middle_button_press_callback)
        self.style.add_observer('MiddleButtonReleaseEvent', _middle_button_release_callback)

        _right_button_press_callback, _right_button_release_callback = _setup_callbacks(
            'right',
            right,
            control_right,
            shift_right,
        )
        self.style.add_observer('RightButtonPressEvent', _right_button_press_callback)
        self.style.add_observer('RightButtonReleaseEvent', _right_button_release_callback)

    def enable_2d_style(self):
        """Set the interactive style to 2D.

        For a 3-button mouse, the left button pans, the
        right button dollys, the middle button spins, and the wheel
        dollys.
        ctrl + left button spins, shift + left button dollys,
        ctrl + middle button pans, shift + middle button dollys,
        ctrl + right button rotates in 3D, and shift + right button
        dollys.

        Recommended to use with
        :func:`pyvista.Plotter.enable_parallel_projection`.

        See Also
        --------
        pyvista.Plotter.enable_parallel_projection
            Set parallel projection, which is useful for 2D views.

        pyvista.Plotter.enable_custom_trackball_style
            A style that can be customized for mouse actions.

        Examples
        --------
        Create a simple scene with a plotter that has a
        ParaView-like 2D style:

        >>> import pyvista as pv
        >>> plotter = pv.Plotter()
        >>> _ = plotter.add_mesh(pv.Cube(center=(1, 0, 0)))
        >>> _ = plotter.add_mesh(pv.Cube(center=(0, 1, 0)))
        >>> plotter.show_axes()
        >>> plotter.enable_parallel_projection()
        >>> plotter.enable_2d_style()
        >>> plotter.show()  # doctest:+SKIP

        """
        self.enable_custom_trackball_style(
            left='pan',
            shift_left='dolly',
            control_left='spin',
            middle='spin',
            shift_middle='dolly',
            control_middle='pan',
            right='dolly',
            shift_right='dolly',
            control_right='rotate',
        )

    def enable_trackball_actor_style(self):
        """Set the interactive style to Trackball Actor.

        This allows to rotate actors around the scene. The controls
        are similar to the default Trackball Camera style, but
        movements transform specific objects under the mouse cursor.

        For a 3-button mouse, the left button is for rotation, the
        right button for zooming, the middle button for panning, and
        ctrl + left button for spinning objects around the axis
        connecting the camera with the their center.  Alternatively,
        shift + left button pans.

        Examples
        --------
        Create a simple scene with a plotter that has the Trackball
        Actor interactive style:

        >>> import pyvista as pv
        >>> plotter = pv.Plotter()
        >>> _ = plotter.add_mesh(pv.Cube(center=(1, 0, 0)))
        >>> _ = plotter.add_mesh(pv.Cube(center=(0, 1, 0)))
        >>> plotter.show_axes()
        >>> plotter.enable_trackball_actor_style()
        >>> plotter.show()  # doctest:+SKIP

        """
        self.style = InteractorStyleTrackballActor(self)

    def enable_image_style(self):
        """Set the interactive style to Image.

        Controls:
         - Left Mouse button triggers window level events
         - CTRL Left Mouse spins the camera around its view plane normal
         - SHIFT Left Mouse pans the camera
         - CTRL SHIFT Left Mouse dollies (a positional zoom) the camera
         - Middle mouse button pans the camera
         - Right mouse button dollies the camera
         - SHIFT Right Mouse triggers pick events

        Examples
        --------
        Create a simple scene with a plotter that has the Image
        interactive style:

        >>> import pyvista as pv
        >>> plotter = pv.Plotter()
        >>> _ = plotter.add_mesh(pv.Cube(center=(1, 0, 0)))
        >>> _ = plotter.add_mesh(pv.Cube(center=(0, 1, 0)))
        >>> plotter.show_axes()
        >>> plotter.enable_image_style()
        >>> plotter.show()  # doctest:+SKIP

        """
        self.style = InteractorStyleImage(self)

    def enable_joystick_style(self):
        """Set the interactive style to Joystick Camera.

        It allows the user to move (rotate, pan, etc.) the camera, the
        point of view for the scene.  The position of the mouse
        relative to the center of the scene determines the speed at
        which the camera moves, so the camera continues to move even
        if the mouse if not moving.

        For a 3-button mouse, the left button is for rotation, the
        right button for zooming, the middle button for panning, and
        ctrl + left button for spinning.  (With fewer mouse buttons,
        ctrl + shift + left button is for zooming, and shift + left
        button is for panning.)

        Examples
        --------
        Create a simple scene with a plotter that has the Joystick
        Camera interactive style:

        >>> import pyvista as pv
        >>> plotter = pv.Plotter()
        >>> _ = plotter.add_mesh(pv.Cube(center=(1, 0, 0)))
        >>> _ = plotter.add_mesh(pv.Cube(center=(0, 1, 0)))
        >>> plotter.show_axes()
        >>> plotter.enable_joystick_style()
        >>> plotter.show()  # doctest:+SKIP

        """
        self.style = InteractorStyleJoystickCamera(self)

    def enable_joystick_actor_style(self):
        """Set the interactive style to Joystick Actor.

        Similar to the Joystick Camera interaction style, however
        in case of the Joystick Actor style the objects in the scene
        rather than the camera can be moved (rotated, panned, etc.).
        The position of the mouse relative to the center of the object
        determines the speed at which the object moves, so the object
        continues to move even if the mouse is not moving.

        For a 3-button mouse, the left button is for rotation, the
        right button for zooming, the middle button for panning, and
        ctrl + left button for spinning.  (With fewer mouse buttons,
        ctrl + shift + left button is for zooming, and shift + left
        button is for panning.)

        Examples
        --------
        Create a simple scene with a plotter that has the Joystick
        Actor interactive style:

        >>> import pyvista as pv
        >>> plotter = pv.Plotter()
        >>> _ = plotter.add_mesh(pv.Cube(center=(1, 0, 0)))
        >>> _ = plotter.add_mesh(pv.Cube(center=(0, 1, 0)))
        >>> plotter.show_axes()
        >>> plotter.enable_joystick_actor_style()
        >>> plotter.show()  # doctest:+SKIP

        """
        self.style = InteractorStyleJoystickActor(self)

    def enable_zoom_style(self):
        """Set the interactive style to Rubber Band Zoom.

        This interactor style allows the user to draw a rectangle in
        the render window using the left mouse button.  When the mouse
        button is released, the current camera zooms by an amount
        determined from the shorter side of the drawn rectangle.

        Examples
        --------
        Create a simple scene with a plotter that has the Rubber Band
        Zoom interactive style:

        >>> import pyvista as pv
        >>> plotter = pv.Plotter()
        >>> _ = plotter.add_mesh(pv.Cube(center=(1, 0, 0)))
        >>> _ = plotter.add_mesh(pv.Cube(center=(0, 1, 0)))
        >>> plotter.show_axes()
        >>> plotter.enable_zoom_style()
        >>> plotter.show()  # doctest:+SKIP

        """
        self.style = InteractorStyleZoom(self)

    def enable_terrain_style(self, mouse_wheel_zooms: bool | float = True, shift_pans: bool = True):
        """Set the interactive style to Terrain.

        Used to manipulate a camera which is viewing a scene with a
        natural view up, e.g., terrain. The camera in such a scene is
        manipulated by specifying azimuth (angle around the view up
        vector) and elevation (the angle from the horizon). Similar to
        the default Trackball Camera style and in contrast to the
        Joystick Camera style, movements of the mouse translate to
        movements of the camera.

        Left mouse click rotates the camera around the focal point
        using both elevation and azimuth invocations on the camera.
        Left mouse motion in the horizontal direction results in
        azimuth motion; left mouse motion in the vertical direction
        results in elevation motion. Therefore, diagonal motion results
        in a combination of azimuth and elevation. (If the shift key is
        held during motion, then only one of elevation or azimuth is
        invoked, depending on the whether the mouse motion is primarily
        horizontal or vertical.) Middle mouse button pans the camera
        across the scene (again the shift key has a similar effect on
        limiting the motion to the vertical or horizontal direction.
        The right mouse is used to dolly towards or away from the focal
        point (zoom in or out). Panning and zooming behavior can be
        overridden to match the Trackball Camera style.

        The class also supports some keypress events. The ``r`` key
        resets the camera. The ``e`` key invokes the exit callback
        and closes the plotter. The ``f`` key sets a new
        camera focal point and flies towards that point. The ``u``
        key invokes the user event. The ``3`` key toggles between
        stereo and non-stero mode. The ``l`` key toggles on/off
        latitude/longitude markers that can be used to estimate/control
        position.

        .. versionchanged:: 0.45
            mouse_wheel_zooms and shift_pans parameters are not True by
            default to be more intuitive. We also improved the scroll
            zooming factor to be less jumpy.

        Parameters
        ----------
        mouse_wheel_zooms : bool | float, default: True
            Whether to use the mouse wheel for zooming. If ``False``,
            you can still zoom with right click and drag. Pass a float
            value for to control the zoom factor, default is ``1.05``.

        shift_pans : bool, default: True
            Whether shift + left mouse button pans the scene. If
            ``False``, shift + left mouse button rotates the view
            restricted to only horizontal or vertical movements, and
            panning is done holding down the middle mouse button.

        Examples
        --------
        Create a simple scene with a plotter that has the Terrain
        interactive style:

        >>> import pyvista as pv
        >>> plotter = pv.Plotter()
        >>> _ = plotter.add_mesh(pv.Cube(center=(1, 0, 0)))
        >>> _ = plotter.add_mesh(pv.Cube(center=(0, 1, 0)))
        >>> plotter.show_axes()
        >>> plotter.enable_terrain_style()
        >>> plotter.show()  # doctest:+SKIP

        Use controls that are closer to the default style:

        >>> plotter = pv.Plotter()
        >>> _ = plotter.add_mesh(pv.Cube(center=(1, 0, 0)))
        >>> _ = plotter.add_mesh(pv.Cube(center=(0, 1, 0)))
        >>> plotter.show_axes()
        >>> plotter.enable_terrain_style(mouse_wheel_zooms=True, shift_pans=True)
        >>> plotter.show()  # doctest:+SKIP

        """
        self.style = InteractorStyleTerrain(self)

        if mouse_wheel_zooms:
            factor = 1.05 if isinstance(mouse_wheel_zooms, bool) else mouse_wheel_zooms

            def wheel_zoom_callback(_obj, event):  # pragma: no cover
                """Zoom in or out on mouse wheel roll."""
                if event == 'MouseWheelForwardEvent':
                    # zoom in
                    zoom_factor = 1.0 / factor
                elif event == 'MouseWheelBackwardEvent':
                    # zoom out
                    zoom_factor = factor

                with self.poked_subplot():
                    if self._plotter.camera.parallel_projection:
                        self._plotter.camera.parallel_scale *= zoom_factor
                    else:
                        camera_position = np.array(self._plotter.camera.position)
                        camera_focal_point = np.array(self._plotter.camera.focal_point)
                        camera_vector = camera_position - camera_focal_point
                        self._plotter.camera.position = (
                            camera_focal_point + zoom_factor * camera_vector
                        )

                    self._plotter.reset_camera_clipping_range()
                self._plotter.render()

            callback = partial(try_callback, wheel_zoom_callback)

            for event in 'MouseWheelForwardEvent', 'MouseWheelBackwardEvent':
                self.style.add_observer(event, callback)

        if shift_pans:

            def pan_on_shift_callback(_obj, event):  # pragma: no cover
                """Trigger left mouse panning if shift is pressed."""
                if event == 'LeftButtonPressEvent':
                    if self.interactor.GetShiftKey():
                        self.style.StartPan()  # type: ignore[union-attr]
                    self.style.OnLeftButtonDown()  # type: ignore[union-attr]
                elif event == 'LeftButtonReleaseEvent':
                    # always stop panning on release
                    self.style.EndPan()  # type: ignore[union-attr]
                    self.style.OnLeftButtonUp()  # type: ignore[union-attr]

            callback = partial(try_callback, pan_on_shift_callback)

            for event in 'LeftButtonPressEvent', 'LeftButtonReleaseEvent':
                self.style.add_observer(event, callback)

    def enable_rubber_band_style(self):
        """Set the interactive style to Rubber Band Picking.

        This interactor style allows the user to draw a rectangle in
        the render window by hitting ``r`` and then using the left
        mouse button. When the mouse button is released, the attached
        picker operates on the pixel in the center of the selection
        rectangle. If the picker happens to be a :vtk:`vtkAreaPicker`
        it will operate on the entire selection rectangle. When the
        ``p`` key is hit the above pick operation occurs on a 1x1
        rectangle. In other respects it behaves the same as the
        Trackball Camera style.

        Examples
        --------
        Create a simple scene with a plotter that has the Rubber Band
        Pick interactive style:

        >>> import pyvista as pv
        >>> plotter = pv.Plotter()
        >>> _ = plotter.add_mesh(pv.Cube(center=(1, 0, 0)))
        >>> _ = plotter.add_mesh(pv.Cube(center=(0, 1, 0)))
        >>> plotter.show_axes()
        >>> plotter.enable_rubber_band_style()
        >>> plotter.show()  # doctest:+SKIP

        """
        self.style = InteractorStyleRubberBandPick(self)

    def enable_rubber_band_2d_style(self):
        """Set the interactive style to Rubber Band 2D.

        Camera rotation is not enabled with this interactor
        style. Zooming affects the camera's parallel scale only, and
        assumes that the camera is in parallel projection mode. The
        style also allows to draw a rubber band using the left mouse
        button. All camera changes invoke ``StartInteractionEvent`` when
        the button is pressed, ``InteractionEvent`` when the mouse (or
        wheel) is moved, and ``EndInteractionEvent`` when the button is
        released. The bindings are as follows:

          * Left mouse: Select (invokes a ``SelectionChangedEvent``).
          * Right mouse: Zoom.
          * Middle mouse: Pan.
          * Scroll wheel: Zoom.

        Examples
        --------
        Create a simple scene with a plotter that has the Rubber Band
        2D interactive style:

        >>> import pyvista as pv
        >>> plotter = pv.Plotter()
        >>> _ = plotter.add_mesh(pv.Cube(center=(1, 0, 0)))
        >>> _ = plotter.add_mesh(pv.Cube(center=(0, 1, 0)))
        >>> plotter.show_axes()
        >>> plotter.enable_rubber_band_2d_style()
        >>> plotter.show()  # doctest:+SKIP

        """
        self.style = InteractorStyleRubberBand2D(self)

    def _simulate_keypress(self, key):
        """Simulate a keypress."""
        if len(key) > 1:
            msg = 'Only accepts a single key'
            raise ValueError(msg)
        self.interactor.SetKeyCode(key)
        self.interactor.SetKeySym(key)
        self.interactor.CharEvent()

    def _control_key_press(self):
        """Simulate a control keypress."""
        self.interactor.SetControlKey(1)

    def _control_key_release(self):
        """Simulate a control keypress."""
        self.interactor.SetControlKey(0)

    def _shift_key_press(self):
        """Simulate a shift keypress."""
        self.interactor.SetShiftKey(1)

    def _shift_key_release(self):
        """Simulate a shift keypress."""
        self.interactor.SetShiftKey(0)

    def _mouse_left_button_press(
        self,
        x=None,
        y=None,
    ):  # pragma: no cover # numpydoc ignore=PR01,RT01
        """Simulate a left mouse button press.

        If ``x`` and ``y`` are entered then simulates a movement to
        that position.

        """
        if x is not None and y is not None:
            self._mouse_move(x, y)
        self.interactor.LeftButtonPressEvent()

    def _mouse_left_button_release(
        self,
        x=None,
        y=None,
    ):  # pragma: no cover # numpydoc ignore=PR01,RT01
        """Simulate a left mouse button release."""
        if x is not None and y is not None:
            self._mouse_move(x, y)
        self.interactor.LeftButtonReleaseEvent()

    def _mouse_left_button_click(self, x=None, y=None, count=1):
        for _ in range(count):
            self._mouse_left_button_press(x, y)
            self._mouse_left_button_release()

    def _mouse_middle_button_press(
        self,
        x=None,
        y=None,
    ):  # pragma: no cover # numpydoc ignore=PR01,RT01
        """Simulate a middle mouse button press.

        If ``x`` and ``y`` are entered then simulates a movement to
        that position.

        """
        if x is not None and y is not None:
            self._mouse_move(x, y)
        self.interactor.MiddleButtonPressEvent()

    def _mouse_middle_button_release(
        self,
        x=None,
        y=None,
    ):  # pragma: no cover # numpydoc ignore=PR01,RT01
        """Simulate a middle mouse button release."""
        if x is not None and y is not None:
            self._mouse_move(x, y)
        self.interactor.MiddleButtonReleaseEvent()

    def _mouse_middle_button_click(self, x=None, y=None, count=1):
        for _ in range(count):
            self._mouse_middle_button_press(x, y)
            self._mouse_middle_button_release()

    def _mouse_right_button_press(
        self,
        x=None,
        y=None,
    ):  # pragma: no cover # numpydoc ignore=PR01,RT01
        """Simulate a right mouse button press.

        If ``x`` and ``y`` are entered then simulates a movement to
        that position.

        """
        if x is not None and y is not None:
            self._mouse_move(x, y)
        self.interactor.RightButtonPressEvent()

    def _mouse_right_button_release(
        self,
        x=None,
        y=None,
    ):  # pragma: no cover # numpydoc ignore=PR01,RT01
        """Simulate a right mouse button release."""
        if x is not None and y is not None:
            self._mouse_move(x, y)
        self.interactor.RightButtonReleaseEvent()

    def _mouse_right_button_click(self, x=None, y=None, count=1):
        for _ in range(count):
            self._mouse_right_button_press(x, y)
            self._mouse_right_button_release()

    def _mouse_move(self, x, y):  # pragma:
        """Simulate moving the mouse to ``(x, y)`` screen coordinates."""
        self.interactor.SetEventPosition(x, y)
        self.interactor.MouseMoveEvent()

    def get_event_position(self):
        """Get the event position.

        Returns
        -------
        tuple
            The ``(x, y)`` coordinate position.

        """
        return self.interactor.GetEventPosition()

    def get_poked_renderer(self, x=None, y=None):
        """Get poked renderer for last or specific event position.

        Parameters
        ----------
        x : float, default: None
            The x-coordinate for a user-defined event position.

        y : float, default: None
            The y-coordinate for a user-defined event position.

        Returns
        -------
        :vtk:`vtkRenderer`
            The poked renderer for given or last event position.

        """
        if x is None or y is None:
            x, y = self.get_event_position()
        return self.interactor.FindPokedRenderer(x, y)

    def get_event_subplot_loc(self):
        """Get the subplot location of the last event.

        Returns
        -------
        tuple
            A tuple containing the location of the subplot.

        Raises
        ------
        RuntimeError
            If the poked renderer is not found in the Plotter.

        """
        poked_renderer = self.get_poked_renderer()
        for index in range(len(self._plotter.renderers)):
            renderer = self._plotter.renderers[index]
            if renderer is poked_renderer:
                return self._plotter.renderers.index_to_loc(index)
        msg = 'Poked renderer not found in Plotter.'
        raise RuntimeError(msg)

    @contextmanager
    def poked_subplot(self):
        """Activate the subplot that was last interacted."""
        active_renderer_index = self._plotter.renderers._active_index
        loc = self.get_event_subplot_loc()
        self._plotter.subplot(*loc)
        try:
            yield
        finally:
            # Reset to the active renderer.
            loc = self._plotter.renderers.index_to_loc(active_renderer_index)
            self._plotter.subplot(*loc)

    def get_interactor_style(self):
        """Get the interactor style.

        Returns
        -------
        :vtk:`vtkInteractorStyle`
            VTK interactor style.

        """
        return self.interactor.GetInteractorStyle()

    def get_desired_update_rate(self):
        """Get the desired update rate.

        Returns
        -------
        float
            Desired update rate.

        """
        return self.interactor.GetDesiredUpdateRate()

    def create_timer(self, duration, repeating=True):
        """Create a timer.

        Parameters
        ----------
        duration : int
            Time (in milliseconds) before the timer emits a TimerEvent.

        repeating : bool, default: True
            When ``False`` a one-shot timer is created, which only fires
            once. When ``True`` a repeating timer is created, which
            continuously fires (every ``duration`` milliseconds) until
            destruction.

        Returns
        -------
        int
            Timer ID.

        """
        if repeating:
            timer_id = self.interactor.CreateRepeatingTimer(duration)
        else:
            timer_id = self.interactor.CreateOneShotTimer(duration)
        return timer_id

    def destroy_timer(self, timer_id):
        """Destroy the given timer.

        Parameters
        ----------
        timer_id : int
            The ID of the timer to destroy.

        """
        self.interactor.DestroyTimer(timer_id)

    def start(self):
        """Start interactions."""
        self.interactor.Start()

    def initialize(self):
        """Initialize the interactor."""
        self.interactor.Initialize()

    def set_render_window(self, render_window):
        """Set the render window for the interactor.

        Parameters
        ----------
        render_window : :vtk:`vtkRenderWindow`
            Render window to set for the interactor.

        """
        self.interactor.SetRenderWindow(render_window)

    def process_events(self):
        """Process events."""
        if not self.initialized:
            msg = 'Render window interactor must be initialized before processing events.'
            raise RuntimeError(msg)
        self.interactor.ProcessEvents()

    @property
    def initialized(self):  # numpydoc ignore=RT01
        """Return if the interactor has been initialized."""
        return self.interactor.GetInitialized()

    @property
    def picker(self):  # numpydoc ignore=RT01
        """Get/set the picker.

        Returns
        -------
        :vtk:`vtkAbstractPicker`
            VTK picker.

        """
        return self.interactor.GetPicker()

    @picker.setter
    def picker(self, picker):
        pickers = {
            PickerType.AREA: _vtk.vtkAreaPicker,
            PickerType.CELL: _vtk.vtkCellPicker,
            PickerType.POINT: _vtk.vtkPointPicker,
            PickerType.PROP: _vtk.vtkPropPicker,
            PickerType.RENDERED: _vtk.vtkRenderedAreaPicker,
            PickerType.RESLICE: _vtk.vtkResliceCursorPicker,
            PickerType.SCENE: _vtk.vtkScenePicker,
            PickerType.VOLUME: _vtk.vtkVolumePicker,
            PickerType.WORLD: _vtk.vtkWorldPointPicker,
        }
        if _vtk.vtkHardwarePicker is not None:
            # Unavailable on VTK < 9.2
            pickers[PickerType.HARDWARE] = _vtk.vtkHardwarePicker
        if isinstance(picker, (str, int, PickerType)):
            picker = PickerType.from_any(picker)
            try:
                picker = pickers[picker]()
            except KeyError:
                msg = f'Picker class `{picker}` is unknown.'
                raise KeyError(msg)
            # Set default tolerance for internal configurations
            if hasattr(picker, 'SetTolerance'):
                picker.SetTolerance(0.025)
        self.interactor.SetPicker(picker)

    def add_pick_obeserver(self, observer):
        """Add an observer to call back when pick events end.

        .. deprecated:: 0.42.2
            This function is deprecated. Use :func:`pyvista.RenderWindowInteractor.add_pick_observer` instead.

        Parameters
        ----------
        observer : callable
            The observer function to call when a pick event ends.

        """
        warnings.warn(
            '`add_pick_obeserver` is deprecated, use `add_pick_observer`',
            PyVistaDeprecationWarning,
        )
        self.add_pick_observer(observer)

    def add_pick_observer(self, observer):
        """Add an observer to call back when pick events end.

        Parameters
        ----------
        observer : callable
            The observer function to call when a pick event ends.

        """
        self.picker.AddObserver(_vtk.vtkCommand.EndPickEvent, observer)

    def reset_picker(self):
        """Reset the picker."""
        # Remove observers
        self.picker.RemoveObservers(_vtk.vtkCommand.EndPickEvent)
        # Set default picker to vtkWorldPointPicker
        self.picker = 'world'

    def fly_to(self, renderer, point):
        """Fly the interactor to the given point in a renderer.

        Parameters
        ----------
        renderer : :vtk:`vtkRenderer`
            The renderer in which the action will take place.

        point : list or tuple
            The point to fly to.

        """
        self.interactor.FlyTo(renderer, *point)

    def terminate_app(self):
        """Terminate the app."""
        if self.initialized:
            # #################################################################
            # 9.0.2+ compatibility:
            # See: https://gitlab.kitware.com/vtk/vtk/-/issues/18242
            if hasattr(self.interactor, 'GetDone'):
                self.interactor.SetDone(True)
            # #################################################################

            self.interactor.TerminateApp()

    def close(self):
        """Close out the render window interactor.

        This will terminate the render window if it is not already closed.
        """
        self.remove_observers()
        if self.style == self._context_style:  # pragma: no cover
            self._set_context_style(None)  # Disable context interactor style first
        if self.style is not None:
            if hasattr(self.style, 'remove_observers'):
                self.style.remove_observers()
            self.style = None

        self.terminate_app()
        self.interactor = None
        self._click_event_callbacks = None  # type: ignore[assignment]
        self._timer_event = None


@abstract_class
class CaptureInteractorStyle(DisableVtkSnakeCase, _vtk.vtkInteractorStyle):
    """A mixin for subclasses of vtkInteractorStyle with capturing ability.

    Use a custom capturing events because the default ones
    swallow the release events. See
    https://public.kitware.com/pipermail/vtkusers/2013-December/082315.html.

    """

    def __init__(self, render_window_interactor: RenderWindowInteractor):
        super().__init__()
        self._parent = weakref.ref(render_window_interactor)

        # An unknown problem with AddObserver not typed to include string despite overload.
        # Ignore typing.
        self._observers = []
        self._observers.append(
            self.AddObserver('LeftButtonPressEvent', partial(try_callback, self._press)),  # type: ignore[arg-type]
        )
        self._observers.append(
            self.AddObserver(
                'LeftButtonReleaseEvent',  # type: ignore[arg-type]
                partial(try_callback, self._release),
            ),
        )

    def _press(self, *args):
        # Figure out which renderer has the event and disable the
        # others
        self.OnLeftButtonDown()
        parent = self._parent()
        if len(parent._plotter.renderers) > 1:  # type: ignore[union-attr]
            click_pos = parent.get_event_position()  # type: ignore[union-attr]
            for renderer in parent._plotter.renderers:  # type: ignore[union-attr]
                interact = renderer.IsInViewport(*click_pos)
                renderer.SetInteractive(interact)

    def _release(self, *args):
        self.OnLeftButtonUp()
        parent = self._parent()
        if len(parent._plotter.renderers) > 1:  # type: ignore[union-attr]
            for renderer in parent._plotter.renderers:  # type: ignore[union-attr]
                renderer.SetInteractive(True)

    def add_observer(self, event, callback):
        """Keep track of observers.

        Parameters
        ----------
        event : str
            VTK event string
        callback : callable
            Function to call during callback

        """
        self._observers.append(self.AddObserver(event, callback))

    def remove_observers(self):  # numpydoc ignore=SS06
        """Remove all observers added through
        :func:`~pyvista.plotting.render_window_interactor.CaptureInteractorStyle.add_observer`.
        """  # noqa : D205
        for obs in self._observers:
            self.RemoveObserver(obs)


# All interactor styles here inherit from `CaptureInteractorStyle`, which
# inherits from `DisableVtkSnakeCase`, so don't duplicate again.
class InteractorStyleImage(CaptureInteractorStyle, _vtk.vtkInteractorStyleImage):
    """Image interactor style.

    See Also
    --------
    :meth:`pyvista.RenderWindowInteractor.enable_image_style`

    """


class InteractorStyleJoystickActor(CaptureInteractorStyle, _vtk.vtkInteractorStyleJoystickActor):
    """Joystick actor interactor style.

    See Also
    --------
    :meth:`pyvista.RenderWindowInteractor.enable_joystick_actor_style`

    """


class InteractorStyleJoystickCamera(CaptureInteractorStyle, _vtk.vtkInteractorStyleJoystickCamera):
    """Joystick camera interactor style.

    See Also
    --------
    :meth:`pyvista.RenderWindowInteractor.enable_joystick_style`

    """


class InteractorStyleRubberBand2D(CaptureInteractorStyle, _vtk.vtkInteractorStyleRubberBand2D):
    """Rubber band 2D interactor style.

    See Also
    --------
    :meth:`pyvista.RenderWindowInteractor.enable_rubber_band_2d_style`

    """


class InteractorStyleRubberBandPick(CaptureInteractorStyle, _vtk.vtkInteractorStyleRubberBandPick):
    """Rubber band pick interactor style.

    See Also
    --------
    :meth:`pyvista.RenderWindowInteractor.enable_rubber_band_style`

    """


class InteractorStyleTrackballActor(CaptureInteractorStyle, _vtk.vtkInteractorStyleTrackballActor):
    """Trackball actor interactor style.

    See Also
    --------
    :meth:`pyvista.RenderWindowInteractor.enable_trackball_actor_style`

    """


class InteractorStyleTrackballCamera(
    CaptureInteractorStyle, _vtk.vtkInteractorStyleTrackballCamera
):
    """Trackball camera interactor style.

    See Also
    --------
    :meth:`pyvista.RenderWindowInteractor.enable_trackball_style`
    :meth:`pyvista.RenderWindowInteractor.enable_custom_trackball_style`
    :meth:`pyvista.RenderWindowInteractor.enable_2d_style`

    """


class InteractorStyleTerrain(CaptureInteractorStyle, _vtk.vtkInteractorStyleTerrain):
    """Terrain interactor style.

    See Also
    --------
    :meth:`pyvista.RenderWindowInteractor.enable_terrain_style`

    """


class InteractorStyleZoom(CaptureInteractorStyle, _vtk.vtkInteractorStyleRubberBandZoom):
    """Rubber band zoom interactor style.

    See Also
    --------
    :meth:`pyvista.RenderWindowInteractor.enable_zoom_style`

    """<|MERGE_RESOLUTION|>--- conflicted
+++ resolved
@@ -464,11 +464,7 @@
 
         Returns
         -------
-<<<<<<< HEAD
-        vtkInteractorStyle | vtkContextInteractorStyle | None
-=======
-        :vtk:`vtkInteractorStyle`
->>>>>>> 5b684890
+        :vtk:`vtkInteractorStyle` | :vtk:`vtkContextInteractorStyle` | None
             The current interactor style.
 
         Examples
