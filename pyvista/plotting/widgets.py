"""Module dedicated to widgets."""

from __future__ import annotations

from itertools import product
import pathlib
from typing import TYPE_CHECKING

import numpy as np

import pyvista
from pyvista.core.utilities.arrays import get_array
from pyvista.core.utilities.arrays import get_array_association
from pyvista.core.utilities.geometric_objects import NORMALS
from pyvista.core.utilities.helpers import generate_plane
from pyvista.core.utilities.misc import assert_empty_kwargs
from pyvista.core.utilities.misc import try_callback

from . import _vtk
from .affine_widget import AffineWidget3D
from .colors import Color
from .opts import PickerType
from .utilities.algorithms import add_ids_algorithm
from .utilities.algorithms import algorithm_to_mesh_handler
from .utilities.algorithms import crinkle_algorithm
from .utilities.algorithms import outline_algorithm
from .utilities.algorithms import pointset_to_polydata_algorithm
from .utilities.algorithms import set_algorithm_input

if TYPE_CHECKING:
    from pyvista.core._typing_core import InteractionEventType
    from pyvista.core._typing_core import VectorLike


def _parse_interaction_event(interaction_event: InteractionEventType):
    """Parse the interaction event.

    Parameters
    ----------
    interaction_event : InteractionEventType
        The VTK interaction event to use for triggering the callback. Accepts
        either the strings ``'start'``, ``'end'``, ``'always'`` or a
        ``vtk.vtkCommand.EventIds``.

    Returns
    -------
    vtk.vtkCommand.EventIds
        VTK Event type.

    """
    if not isinstance(interaction_event, (_vtk.vtkCommand.EventIds, str)):
        msg = (  # type: ignore[unreachable]
            'Expected type for `interaction_event` is either a str '
            'or an instance of `vtk.vtkCommand.EventIds`.'
            f' ({type(interaction_event)}) was given.'
        )
        raise TypeError(msg)

    if isinstance(interaction_event, _vtk.vtkCommand.EventIds):
        return interaction_event

    event_map = {
        'start': _vtk.vtkCommand.StartInteractionEvent,
        'end': _vtk.vtkCommand.EndInteractionEvent,
        'always': _vtk.vtkCommand.InteractionEvent,
    }
    if interaction_event not in event_map:
        expected = ', '.join(f'`{e}`' for e in event_map)
<<<<<<< HEAD
        msg = (
            f'Expected value for `interaction_event` is {expected}. {interaction_event} was given.'
=======
        raise ValueError(
            f'Expected value for `interaction_event` is {expected}. {interaction_event} was given.',
>>>>>>> d1c369dd
        )
        raise ValueError(msg)

    return event_map[interaction_event]


class WidgetHelper:
    """An internal class to manage widgets.

    It also manages and other helper methods involving widgets.

    """

    def __init__(self, *args, **kwargs):
        """Initialize widget helper."""
        super().__init__(*args, **kwargs)
        self.camera_widgets = []
        self.box_widgets = []
        self.box_clipped_meshes = []
        self.plane_widgets = []
        self.plane_clipped_meshes = []
        self.plane_sliced_meshes = []
        self.line_widgets = []
        self.slider_widgets = []
        self.threshold_meshes = []
        self.isovalue_meshes = []
        self.spline_widgets = []
        self.spline_sliced_meshes = []
        self.sphere_widgets = []
        self.button_widgets = []
        self.radio_button_widget_dict = {}
        self.radio_button_title_dict = {}
        self.distance_widgets = []
        self.logo_widgets = []
        self.camera3d_widgets = []

    def add_box_widget(
        self,
        callback,
        bounds=None,
        factor=1.25,
        rotation_enabled: bool = True,
        color=None,
        use_planes: bool = False,
        outline_translation: bool = True,
        pass_widget: bool = False,
        interaction_event: InteractionEventType = 'end',
    ):
        """Add a box widget to the scene.

        This is useless without a callback function. You can pass a
        callable function that takes a single argument, the PolyData
        box output from this widget, and performs a task with that
        box.

        Parameters
        ----------
        callback : callable
            The method called every time the box is updated. This has
            two options: Take a single argument, the ``PolyData`` box
            (default) or if ``use_planes=True``, then it takes a
            single argument of the plane collection as a ``vtkPlanes``
            object.

        bounds : tuple(float)
            Length 6 tuple of the bounding box where the widget is
            placed.

        factor : float, optional
            An inflation factor to expand on the bounds when placing.

        rotation_enabled : bool, optional
            If ``False``, the box widget cannot be rotated and is
            strictly orthogonal to the Cartesian axes.

        color : ColorLike, optional
            Either a string, rgb sequence, or hex color string.
            Defaults to :attr:`pyvista.global_theme.font.color
            <pyvista.plotting.themes._Font.color>`.

        use_planes : bool, optional
            Changes the arguments passed to the callback to the planes
            that make up the box.

        outline_translation : bool, optional
            If ``False``, the box widget cannot be translated and is
            strictly placed at the given bounds.

        pass_widget : bool, optional
            If ``True``, the widget will be passed as the last
            argument of the callback.

        interaction_event : InteractionEventType, optional
            The VTK interaction event to use for triggering the
            callback. Accepts either the strings ``'start'``, ``'end'``,
            ``'always'`` or a ``vtk.vtkCommand.EventIds``.

            .. versionchanged:: 0.38.0
               Now accepts either strings or ``vtk.vtkCommand.EventIds``.

        Returns
        -------
        vtk.vtkBoxWidget
            Box widget.

        Examples
        --------
        Shows an interactive box that is used to resize and relocate a sphere.

        >>> import pyvista as pv
        >>> import numpy as np
        >>> plotter = pv.Plotter()
        >>> def simulate(widget):
        ...     bounds = widget.bounds
        ...     new_center = np.array(
        ...         [
        ...             (bounds[0] + bounds[1]) / 2,
        ...             (bounds[2] + bounds[3]) / 2,
        ...             (bounds[4] + bounds[5]) / 2,
        ...         ]
        ...     )
        ...     new_radius = (
        ...         min(
        ...             (bounds[1] - bounds[0]) / 2,
        ...             (bounds[3] - bounds[2]) / 2,
        ...             (bounds[5] - bounds[4]) / 2,
        ...         )
        ...         - 0.3
        ...     )
        ...     sphere = pv.Sphere(new_radius, new_center)
        ...     _ = plotter.add_mesh(sphere, name='Sphere')
        >>> _ = plotter.add_box_widget(callback=simulate)
        >>> plotter.show()

        """
        if bounds is None:
            bounds = self.bounds  # type: ignore[attr-defined]

        def _the_callback(box_widget, _event):
            the_box = pyvista.PolyData()
            box_widget.GetPolyData(the_box)
            planes = _vtk.vtkPlanes()
            box_widget.GetPlanes(planes)
            if callable(callback):
                args = [planes] if use_planes else [the_box]  # type: ignore[list-item]
                if pass_widget:
                    args.append(box_widget)
                try_callback(callback, *args)

        box_widget = _vtk.vtkBoxWidget()
        box_widget.GetOutlineProperty().SetColor(
            Color(color, default_color=pyvista.global_theme.font.color).float_rgb,
        )
        box_widget.SetInteractor(self.iren.interactor)  # type: ignore[attr-defined]
        box_widget.SetCurrentRenderer(self.renderer)  # type: ignore[attr-defined]
        box_widget.SetPlaceFactor(factor)
        box_widget.SetRotationEnabled(rotation_enabled)
        box_widget.SetTranslationEnabled(outline_translation)
        box_widget.PlaceWidget(bounds)
        box_widget.On()
        box_widget.AddObserver(
            _parse_interaction_event(interaction_event),
            _the_callback,
        )
        _the_callback(box_widget, None)

        self.box_widgets.append(box_widget)
        return box_widget

    def clear_box_widgets(self):
        """Remove all of the box widgets."""
        for box_widget in self.box_widgets:
            box_widget.Off()
        self.box_widgets.clear()

    def add_mesh_clip_box(
        self,
        mesh,
        invert: bool = False,
        rotation_enabled: bool = True,
        widget_color=None,
        outline_translation: bool = True,
        merge_points: bool = True,
        crinkle: bool = False,
        interaction_event: InteractionEventType = 'end',
        **kwargs,
    ):
        """Clip a mesh using a box widget.

        Add a mesh to the scene with a box widget that is used to clip
        the mesh interactively.

        The clipped mesh is saved to the ``.box_clipped_meshes`` attribute on
        the plotter.

        Parameters
        ----------
        mesh : pyvista.DataSet or vtk.vtkAlgorithm
            The input dataset to add to the scene and clip or algorithm that
            produces said mesh.

        invert : bool, optional
            Flag on whether to flip/invert the clip.

        rotation_enabled : bool, optional
            If ``False``, the box widget cannot be rotated and is strictly
            orthogonal to the cartesian axes.

        widget_color : ColorLike, optional
            Color of the widget.  Either a string, RGB sequence, or
            hex color string.  For example:

            * ``color='white'``
            * ``color='w'``
            * ``color=[1.0, 1.0, 1.0]``
            * ``color='#FFFFFF'``

        outline_translation : bool, optional
            If ``False``, the plane widget cannot be translated and is
            strictly placed at the given bounds.

        merge_points : bool, optional
            If ``True`` (default), coinciding points of independently
            defined mesh elements will be merged.

        crinkle : bool, optional
            Crinkle the clip by extracting the entire cells along the clip.

        interaction_event : InteractionEventType, optional
            The VTK interaction event to use for triggering the
            callback. Accepts either the strings ``'start'``, ``'end'``,
            ``'always'`` or a ``vtk.vtkCommand.EventIds``.

            .. versionchanged:: 0.38.0
               Changed from ``event_type`` to ``interaction_event`` and now
               accepts either strings and ``vtk.vtkCommand.EventIds``.

        **kwargs : dict, optional
            All additional keyword arguments are passed to
            :func:`pyvista.Plotter.add_mesh` to control how the mesh is
            displayed.

        Returns
        -------
        vtk.vtkActor
            VTK actor of the mesh.

        Examples
        --------
        Shows an interactive clip box.

        >>> import pyvista as pv
        >>> mesh = pv.ParametricConicSpiral()
        >>> pl = pv.Plotter()
        >>> _ = pl.add_mesh_clip_box(mesh, color='white')
        >>> pl.show()

        For a full example see :ref:`box_widget_example`.

        """
        from pyvista.core.filters import _get_output  # avoids circular import

        mesh, algo = algorithm_to_mesh_handler(
            add_ids_algorithm(mesh, point_ids=False, cell_ids=True),
        )

        name = kwargs.get('name', mesh.memory_address)
        rng = mesh.get_data_range(kwargs.get('scalars'))
        kwargs.setdefault('clim', kwargs.pop('rng', rng))
        mesh.set_active_scalars(kwargs.get('scalars', mesh.active_scalars_name))

        self.add_mesh(outline_algorithm(algo), name=f'{name}-outline', opacity=0.0)  # type: ignore[attr-defined]

        port = 1 if invert else 0

        clipper = _vtk.vtkBoxClipDataSet()
        if not merge_points:
            # vtkBoxClipDataSet uses vtkMergePoints by default
            clipper.SetLocator(_vtk.vtkNonMergingPointLocator())
        set_algorithm_input(clipper, algo)
        clipper.GenerateClippedOutputOn()

        if crinkle:
            crinkler = crinkle_algorithm(clipper.GetOutputPort(port), algo)
            box_clipped_mesh = _get_output(crinkler)
        else:
            box_clipped_mesh = _get_output(clipper, oport=port)

        self.box_clipped_meshes.append(box_clipped_mesh)

        def callback(planes):
            bounds = []
            for i in range(planes.GetNumberOfPlanes()):
                plane = planes.GetPlane(i)
                bounds.append(plane.GetNormal())
                bounds.append(plane.GetOrigin())

            clipper.SetBoxClip(*bounds)
            clipper.Update()
            if crinkle:
                clipped = pyvista.wrap(crinkler.GetOutputDataObject(0))
            else:
                clipped = _get_output(clipper, oport=port)
            box_clipped_mesh.shallow_copy(clipped)

        self.add_box_widget(
            callback=callback,
            bounds=mesh.bounds,
            factor=1.25,
            rotation_enabled=rotation_enabled,
            use_planes=True,
            color=widget_color,
            outline_translation=outline_translation,
            interaction_event=interaction_event,
        )

        if crinkle:
            return self.add_mesh(crinkler, reset_camera=False, **kwargs)  # type: ignore[attr-defined]
        return self.add_mesh(clipper.GetOutputPort(port), reset_camera=False, **kwargs)  # type: ignore[attr-defined]

    def add_plane_widget(
        self,
        callback,
        normal='x',
        origin=None,
        bounds=None,
        factor=1.25,
        color=None,
        assign_to_axis=None,
        tubing: bool = False,
        outline_translation: bool = False,
        origin_translation: bool = True,
        implicit: bool = True,
        pass_widget: bool = False,
        test_callback: bool = True,
        normal_rotation: bool = True,
        interaction_event: InteractionEventType = 'end',
        outline_opacity=None,
    ):
        """Add a plane widget to the scene.

        This is useless without a callback function. You can pass a
        callable function that takes two arguments, the normal and
        origin of the plane in that order output from this widget, and
        performs a task with that plane.

        Parameters
        ----------
        callback : callable
            The method called every time the plane is updated. Takes
            two arguments, the normal and origin of the plane in that
            order.

        normal : str or tuple(float)
            The starting normal vector of the plane.

        origin : tuple(float)
            The starting coordinate of the center of the plane.

        bounds : tuple(float)
            Length 6 tuple of the bounding box where the widget is placed.

        factor : float, optional
            An inflation factor to expand on the bounds when placing.

        color : ColorLike, optional
            Either a string, rgb list, or hex color string.

        assign_to_axis : str or int, optional
            Assign the normal of the plane to be parallel with a given
            axis: options are ``(0, 'x')``, ``(1, 'y')``, or ``(2,
            'z')``.

        tubing : bool, optional
            When using an implicit plane widget, this controls whether
            or not tubing is shown around the plane's boundaries.

        outline_translation : bool, optional
            If ``False``, the plane widget cannot be translated and is
            strictly placed at the given bounds. Only valid when using
            an implicit plane.

        origin_translation : bool, optional
            If ``False``, the plane widget cannot be translated by its
            origin and is strictly placed at the given origin. Only
            valid when using an implicit plane.

        implicit : bool, optional
            When ``True``, a ``vtkImplicitPlaneWidget`` is used and
            when ``False``, a ``vtkPlaneWidget`` is used.

        pass_widget : bool, optional
            If ``True``, the widget will be passed as the last
            argument of the callback.

        test_callback : bool, optional
            If ``True``, run the callback function after the widget is
            created.

        normal_rotation : bool, optional
            Set the opacity of the normal vector arrow to 0 such that
            it is effectively disabled. This prevents the user from
            rotating the normal. This is forced to ``False`` when
            ``assign_to_axis`` is set.

        interaction_event : InteractionEventType, optional
            The VTK interaction event to use for triggering the
            callback. Accepts either the strings ``'start'``, ``'end'``,
            ``'always'`` or a ``vtk.vtkCommand.EventIds``.

            .. versionchanged:: 0.38.0
               Now accepts either strings and ``vtk.vtkCommand.EventIds``.

        outline_opacity : bool or float, optional
            Set the visible of outline. Only valid when using
            an implicit plane. Either a bool or float.

            .. versionadded:: 0.44.0

        Returns
        -------
        vtk.vtkImplicitPlaneWidget or vtk.vtkPlaneWidget
            Plane widget.

        Examples
        --------
        Shows an interactive plane moving along the x-axis in the random-hill example, which is used to mark the max altitude
        at a particular distance x.

        >>> import pyvista as pv
        >>> from pyvista import examples
        >>> mesh = examples.load_random_hills()
        >>> pl = pv.Plotter()
        >>> _ = pl.add_mesh(mesh)
        >>> def callback(normal, origin):
        ...     slc = mesh.slice(normal=normal, origin=origin)
        ...     origin = list(origin)
        ...     origin[2] = slc.bounds.z_max
        ...     peak_plane = pv.Plane(
        ...         center=origin,
        ...         direction=[0, 0, 1],
        ...         i_size=20,
        ...         j_size=20,
        ...     )
        ...     _ = pl.add_mesh(peak_plane, name='Peak', color='red', opacity=0.4)
        >>> _ = pl.add_plane_widget(callback, normal_rotation=False)
        >>> pl.show()

        """
        if origin is None:
            origin = self.center  # type: ignore[attr-defined]
        if bounds is None:
            bounds = self.bounds  # type: ignore[attr-defined]

        if isinstance(normal, str):
            normal = NORMALS[normal.lower()]

        color = Color(color, default_color=pyvista.global_theme.font.color)

        if assign_to_axis:
            normal_rotation = False

        def _the_callback(widget, _event):
            the_plane = _vtk.vtkPlane()
            widget.GetPlane(the_plane)
            normal = the_plane.GetNormal()
            origin = the_plane.GetOrigin()
            if callable(callback):
                if pass_widget:
                    try_callback(callback, normal, origin, widget)
                else:
                    try_callback(callback, normal, origin)

        if implicit:
            plane_widget = _vtk.vtkImplicitPlaneWidget()
            plane_widget.GetNormalProperty().SetColor(color.float_rgb)
            plane_widget.GetOutlineProperty().SetColor(color.float_rgb)
            plane_widget.GetOutlineProperty().SetColor(color.float_rgb)
            plane_widget.GetOutlineProperty().SetOpacity(color.opacity)
            plane_widget.SetTubing(tubing)
            plane_widget.SetOutlineTranslation(outline_translation)
            plane_widget.SetOriginTranslation(origin_translation)

            _start_interact = lambda plane_widget, event: plane_widget.SetDrawPlane(True)
            _stop_interact = lambda plane_widget, event: plane_widget.SetDrawPlane(False)

            plane_widget.SetDrawPlane(False)
            plane_widget.AddObserver(_vtk.vtkCommand.StartInteractionEvent, _start_interact)
            plane_widget.AddObserver(_vtk.vtkCommand.EndInteractionEvent, _stop_interact)
            plane_widget.SetPlaceFactor(factor)
            plane_widget.PlaceWidget(bounds)
            plane_widget.SetOrigin(origin)

            if not normal_rotation:
                plane_widget.GetNormalProperty().SetOpacity(0)

            if outline_opacity is not None:
                plane_widget.GetOutlineProperty().SetOpacity(float(outline_opacity))

        else:
            # Position of the small plane
            source = _vtk.vtkPlaneSource()
            source.SetNormal(normal)
            source.SetCenter(origin)
            source.SetPoint1(
                origin[0] + (bounds[1] - bounds[0]) * 0.01,
                origin[1] - (bounds[3] - bounds[2]) * 0.01,
                origin[2],
            )
            source.SetPoint2(
                origin[0] - (bounds[1] - bounds[0]) * 0.01,
                origin[1] + (bounds[3] - bounds[2]) * 0.01,
                origin[2],
            )
            source.Update()
            plane_widget = _vtk.vtkPlaneWidget()  # type: ignore[assignment]
            plane_widget.SetHandleSize(0.01)
            # Position of the widget
            plane_widget.SetInputData(source.GetOutput())
            plane_widget.SetRepresentationToOutline()  # type: ignore[attr-defined]
            plane_widget.SetPlaceFactor(factor)
            plane_widget.PlaceWidget(bounds)
            plane_widget.SetCenter(origin)  # type: ignore[attr-defined] # Necessary
            plane_widget.GetPlaneProperty().SetColor(color.float_rgb)  # self.C_LOT[fn])
            plane_widget.GetHandleProperty().SetColor(color.float_rgb)  # type: ignore[attr-defined]

            if not normal_rotation:
                plane_widget.GetHandleProperty().SetOpacity(0)  # type: ignore[attr-defined]

        plane_widget.GetPlaneProperty().SetOpacity(0.5)
        plane_widget.SetInteractor(self.iren.interactor)  # type: ignore[attr-defined]
        plane_widget.SetCurrentRenderer(self.renderer)  # type: ignore[attr-defined]

        if assign_to_axis:
            # Note that normal_rotation was forced to False
            if assign_to_axis in [0, 'x', 'X']:
                plane_widget.NormalToXAxisOn()
                plane_widget.SetNormal(NORMALS['x'])  # type: ignore[arg-type]
            elif assign_to_axis in [1, 'y', 'Y']:
                plane_widget.NormalToYAxisOn()
                plane_widget.SetNormal(NORMALS['y'])  # type: ignore[arg-type]
            elif assign_to_axis in [2, 'z', 'Z']:
                plane_widget.NormalToZAxisOn()
                plane_widget.SetNormal(NORMALS['z'])  # type: ignore[arg-type]
            else:
                msg = 'assign_to_axis not understood'
                raise RuntimeError(msg)
        else:
            plane_widget.SetNormal(normal)

        plane_widget.Modified()
        plane_widget.UpdatePlacement()
        plane_widget.On()
        plane_widget.AddObserver(
            _parse_interaction_event(interaction_event),
            _the_callback,
        )
        if test_callback:
            _the_callback(plane_widget, None)  # Trigger immediate update

        self.plane_widgets.append(plane_widget)
        return plane_widget

    def clear_plane_widgets(self):
        """Remove all of the plane widgets."""
        for plane_widget in self.plane_widgets:
            plane_widget.Off()
        self.plane_widgets.clear()

    def add_mesh_clip_plane(
        self,
        mesh,
        normal='x',
        invert: bool = False,
        widget_color=None,
        value=0.0,
        assign_to_axis=None,
        tubing: bool = False,
        origin_translation: bool = True,
        outline_translation: bool = False,
        implicit: bool = True,
        normal_rotation: bool = True,
        crinkle: bool = False,
        interaction_event: InteractionEventType = 'end',
        origin=None,
        outline_opacity=None,
        **kwargs,
    ):
        """Clip a mesh using a plane widget.

        Add a mesh to the scene with a plane widget that is used to clip
        the mesh interactively.

        The clipped mesh is saved to the ``.plane_clipped_meshes``
        attribute on the plotter.

        Parameters
        ----------
        mesh : pyvista.DataSet or vtk.vtkAlgorithm
            The input dataset to add to the scene and clip or algorithm that
            produces said mesh.

        normal : str or tuple(float), optional
            The starting normal vector of the plane.

        invert : bool, optional
            Flag on whether to flip/invert the clip.

        widget_color : ColorLike, optional
            Either a string, RGB list, or hex color string.

        value : float, optional
            Set the clipping value along the normal direction.
            The default value is 0.0.

        assign_to_axis : str or int, optional
            Assign the normal of the plane to be parallel with a given
            axis.  Options are ``(0, 'x')``, ``(1, 'y')``, or ``(2,
            'z')``.

        tubing : bool, optional
            When using an implicit plane widget, this controls whether
            or not tubing is shown around the plane's boundaries.

        origin_translation : bool, optional
            If ``False``, the plane widget cannot be translated by its
            origin and is strictly placed at the given origin. Only
            valid when using an implicit plane.

        outline_translation : bool, optional
            If ``False``, the box widget cannot be translated and is
            strictly placed at the given bounds.

        implicit : bool, optional
            When ``True``, a ``vtkImplicitPlaneWidget`` is used and
            when ``False``, a ``vtkPlaneWidget`` is used.

        normal_rotation : bool, optional
            Set the opacity of the normal vector arrow to 0 such that
            it is effectively disabled. This prevents the user from
            rotating the normal. This is forced to ``False`` when
            ``assign_to_axis`` is set.

        crinkle : bool, optional
            Crinkle the clip by extracting the entire cells along the clip.

        interaction_event : InteractionEventType, optional
            The VTK interaction event to use for triggering the
            callback. Accepts either the strings ``'start'``, ``'end'``,
            ``'always'`` or a ``vtk.vtkCommand.EventIds``.

            .. versionchanged:: 0.38.0
               Now accepts either strings or ``vtk.vtkCommand.EventIds``.

        origin : tuple(float), optional
            The starting coordinate of the center of the plane.

        outline_opacity : bool or float, optional
            Set the visible of outline. Only valid when using
            an implicit plane. Either a bool or float.

            .. versionadded:: 0.44.0

        **kwargs : dict, optional
            All additional keyword arguments are passed to
            :func:`pyvista.Plotter.add_mesh` to control how the mesh is
            displayed.

        Returns
        -------
        vtk.vtkActor
            VTK actor of the mesh.

        Examples
        --------
        Shows an interactive plane used to clip the mesh and store it.

        >>> import pyvista as pv
        >>> from pyvista import examples
        >>> vol = examples.load_airplane()
        >>> pl = pv.Plotter()
        >>> _ = pl.add_mesh_clip_plane(vol, normal=[0, -1, 0])
        >>> pl.show(cpos=[-2.1, 0.6, 1.5])
        >>> pl.plane_clipped_meshes  # doctest:+SKIP

        For a full example see :ref:`plane_widget_example`.

        """
        from pyvista.core.filters import _get_output  # avoids circular import

        mesh, algo = algorithm_to_mesh_handler(
            add_ids_algorithm(mesh, point_ids=False, cell_ids=True),
        )

        name = kwargs.get('name', mesh.memory_address)
        rng = mesh.get_data_range(kwargs.get('scalars'))
        kwargs.setdefault('clim', kwargs.pop('rng', rng))
        mesh.set_active_scalars(kwargs.get('scalars', mesh.active_scalars_name))
        if origin is None:
            origin = mesh.center

        self.add_mesh(outline_algorithm(algo), name=f'{name}-outline', opacity=0.0)  # type: ignore[attr-defined]

        if isinstance(mesh, _vtk.vtkPolyData):
            clipper = _vtk.vtkClipPolyData()
        # elif isinstance(mesh, vtk.vtkImageData):
        #     clipper = vtk.vtkClipVolume()
        #     clipper.SetMixed3DCellGeneration(True)
        else:
            clipper = _vtk.vtkTableBasedClipDataSet()  # type: ignore[assignment]
        set_algorithm_input(clipper, algo)
        clipper.SetValue(value)
        clipper.SetInsideOut(invert)  # invert the clip if needed

        if crinkle:
            crinkler = crinkle_algorithm(clipper, algo)
            plane_clipped_mesh = _get_output(crinkler)
        else:
            plane_clipped_mesh = _get_output(clipper)
        self.plane_clipped_meshes.append(plane_clipped_mesh)

        def callback(normal, loc):
            function = generate_plane(normal, loc)
            clipper.SetClipFunction(function)  # the implicit function
            clipper.Update()  # Perform the Cut
            if crinkle:
                clipped = pyvista.wrap(crinkler.GetOutputDataObject(0))
            else:
                clipped = pyvista.wrap(clipper.GetOutput())
            plane_clipped_mesh.shallow_copy(clipped)

        self.add_plane_widget(
            callback=callback,
            bounds=mesh.bounds,
            factor=1.25,
            normal=normal,
            color=widget_color,
            tubing=tubing,
            assign_to_axis=assign_to_axis,
            origin_translation=origin_translation,
            outline_translation=outline_translation,
            implicit=implicit,
            origin=origin,
            normal_rotation=normal_rotation,
            interaction_event=interaction_event,
            outline_opacity=outline_opacity,
        )

        if crinkle:
            return self.add_mesh(crinkler, **kwargs)  # type: ignore[attr-defined]
        return self.add_mesh(clipper, **kwargs)  # type: ignore[attr-defined]

    def add_volume_clip_plane(
        self,
        volume,
        normal='x',
        invert: bool = False,
        widget_color=None,
        value=0.0,
        assign_to_axis=None,
        tubing: bool = False,
        origin_translation: bool = True,
        outline_translation: bool = False,
        implicit: bool = True,
        normal_rotation: bool = True,
        interaction_event: InteractionEventType = 'end',
        origin=None,
        outline_opacity=None,
        **kwargs,
    ):
        """Clip a volume using a plane widget.

        Parameters
        ----------
        volume : pyvista.plotting.volume.Volume or pyvista.ImageData or pyvista.RectilinearGrid
            New dataset of type :class:`pyvista.ImageData` or
            :class:`pyvista.RectilinearGrid`, or the return value from
            :class:`pyvista.plotting.volume.Volume` from :func:`pyvista.Plotter.add_volume`.

        normal : str or tuple(float), optional
            The starting normal vector of the plane.

        invert : bool, optional
            Flag on whether to flip/invert the clip.

        widget_color : ColorLike, optional
            Either a string, RGB list, or hex color string.

        value : float, optional
            Set the clipping value along the normal direction.
            The default value is 0.0.

        assign_to_axis : str or int, optional
            Assign the normal of the plane to be parallel with a given
            axis.  Options are ``(0, 'x')``, ``(1, 'y')``, or ``(2,
            'z')``.

        tubing : bool, optional
            When using an implicit plane widget, this controls whether
            or not tubing is shown around the plane's boundaries.

        origin_translation : bool, optional
            If ``False``, the plane widget cannot be translated by its
            origin and is strictly placed at the given origin. Only
            valid when using an implicit plane.

        outline_translation : bool, optional
            If ``False``, the box widget cannot be translated and is
            strictly placed at the given bounds.

        implicit : bool, optional
            When ``True``, a ``vtkImplicitPlaneWidget`` is used and
            when ``False``, a ``vtkPlaneWidget`` is used.

        normal_rotation : bool, optional
            Set the opacity of the normal vector arrow to 0 such that
            it is effectively disabled. This prevents the user from
            rotating the normal. This is forced to ``False`` when
            ``assign_to_axis`` is set.

        interaction_event : vtk.vtkCommand.EventIds, optional
            The VTK interaction event to use for triggering the callback.

        origin : tuple(float), optional
            The starting coordinate of the center of the plane.

        outline_opacity : bool or float, optional
            Set the visible of outline. Only valid when using
            an implicit plane. Either a bool or float.

            .. versionadded:: 0.44.0

        **kwargs : dict, optional
            All additional keyword arguments are passed to
            :func:`pyvista.Plotter.add_volume` to control how the volume is
            displayed. Only applicable if ``volume`` is either a
            :class:`pyvista.ImageData` and :class:`pyvista.RectilinearGrid`.

        Returns
        -------
        vtk.vtkPlaneWidget or vtk.vtkImplicitPlaneWidget
            The VTK plane widget depending on the value of ``implicit``.

        """
        if isinstance(volume, (pyvista.ImageData, pyvista.RectilinearGrid)):
            volume = self.add_volume(volume, **kwargs)  # type: ignore[attr-defined]
        elif not isinstance(volume, pyvista.plotting.volume.Volume):
            msg = (
                'The `volume` parameter type must be either pyvista.ImageData, '
                'pyvista.RectilinearGrid, or a pyvista.plotting.volume.Volume '
                'from `Plotter.add_volume`.'
            )
            raise TypeError(msg)
        else:
            assert_empty_kwargs(**kwargs)

        plane = _vtk.vtkPlane()

        def callback(normal, origin):  # numpydoc ignore=PR01
            """Update the plane used to clip the volume."""
            plane.SetNormal(normal)
            plane.SetOrigin(origin)

        widget = self.add_plane_widget(
            callback=callback,
            bounds=volume.bounds,
            factor=1.25,
            normal=normal,
            color=widget_color,
            tubing=tubing,
            assign_to_axis=assign_to_axis,
            origin_translation=origin_translation,
            outline_translation=outline_translation,
            implicit=implicit,
            origin=origin,
            normal_rotation=normal_rotation,
            interaction_event=interaction_event,
            outline_opacity=outline_opacity,
        )
        widget.GetPlane(plane)
        volume.mapper.AddClippingPlane(plane)
        self.plane_widgets.append(widget)

        return widget

    def add_mesh_slice(
        self,
        mesh,
        normal='x',
        generate_triangles: bool = False,
        widget_color=None,
        assign_to_axis=None,
        tubing: bool = False,
        origin_translation: bool = True,
        outline_translation: bool = False,
        implicit: bool = True,
        normal_rotation: bool = True,
        interaction_event: InteractionEventType = 'end',
        origin=None,
        outline_opacity=None,
        **kwargs,
    ):
        """Slice a mesh using a plane widget.

        Add a mesh to the scene with a plane widget that is used to slice
        the mesh interactively.

        The sliced mesh is saved to the ``.plane_sliced_meshes`` attribute on
        the plotter.

        Parameters
        ----------
        mesh : pyvista.DataSet or vtk.vtkAlgorithm
            The input dataset to add to the scene and slice or algorithm that
            produces said mesh.

        normal : str or tuple(float), optional
            The starting normal vector of the plane.

        generate_triangles : bool, optional
            If this is enabled (``False`` by default), the output will be
            triangles otherwise, the output will be the intersection polygons.

        widget_color : ColorLike, optional
            Either a string, RGB sequence, or hex color string.  Defaults
            to ``'white'``.

        assign_to_axis : str or int, optional
            Assign the normal of the plane to be parallel with a given axis:
            options are (0, 'x'), (1, 'y'), or (2, 'z').

        tubing : bool, optional
            When using an implicit plane widget, this controls whether or not
            tubing is shown around the plane's boundaries.

        origin_translation : bool, optional
            If ``False``, the plane widget cannot be translated by its origin
            and is strictly placed at the given origin. Only valid when using
            an implicit plane.

        outline_translation : bool, optional
            If ``False``, the box widget cannot be translated and is strictly
            placed at the given bounds.

        implicit : bool, optional
            When ``True``, a ``vtkImplicitPlaneWidget`` is used and when
            ``False``, a ``vtkPlaneWidget`` is used.

        normal_rotation : bool, optional
            Set the opacity of the normal vector arrow to 0 such that it is
            effectively disabled. This prevents the user from rotating the
            normal. This is forced to ``False`` when ``assign_to_axis`` is set.

        interaction_event : InteractionEventType, optional
            The VTK interaction event to use for triggering the
            callback. Accepts either the strings ``'start'``, ``'end'``,
            ``'always'`` or a ``vtk.vtkCommand.EventIds``.

        origin : tuple(float), optional
            The starting coordinate of the center of the plane.

        outline_opacity : bool or float, optional
            Set the visible of outline. Only valid when using
            an implicit plane. Either a bool or float.

            .. versionadded:: 0.44.0

        **kwargs : dict, optional
            All additional keyword arguments are passed to
            :func:`pyvista.Plotter.add_mesh` to control how the mesh is
            displayed.

        Returns
        -------
        vtk.vtkActor
            VTK actor of the mesh.

        Examples
        --------
        Shows an interactive plane used specifically for slicing.

        >>> import pyvista as pv
        >>> from pyvista import examples
        >>> pl = pv.Plotter()
        >>> mesh = examples.load_channels()
        >>> _ = pl.add_mesh(mesh.outline())
        >>> _ = pl.add_mesh_slice(mesh, normal=[1, 0, 0.3])
        >>> pl.show()

        For a full example see :ref:`plane_widget_example`.

        """
        mesh, algo = algorithm_to_mesh_handler(mesh)

        name = kwargs.get('name', mesh.memory_address)
        rng = mesh.get_data_range(kwargs.get('scalars'))
        kwargs.setdefault('clim', kwargs.pop('rng', rng))
        mesh.set_active_scalars(kwargs.get('scalars', mesh.active_scalars_name))
        if origin is None:
            origin = mesh.center

        self.add_mesh(outline_algorithm(algo or mesh), name=f'{name}-outline', opacity=0.0)  # type: ignore[attr-defined]

        alg = _vtk.vtkCutter()  # Construct the cutter object
        set_algorithm_input(alg, algo or mesh)
        if not generate_triangles:
            alg.GenerateTrianglesOff()

        plane_sliced_mesh = pyvista.wrap(alg.GetOutput())
        self.plane_sliced_meshes.append(plane_sliced_mesh)

        def callback(normal, origin):
            # create the plane for clipping
            plane = generate_plane(normal, origin)
            alg.SetCutFunction(plane)  # the cutter to use the plane we made
            alg.Update()  # Perform the Cut
            plane_sliced_mesh.shallow_copy(alg.GetOutput())

        self.add_plane_widget(
            callback=callback,
            bounds=mesh.bounds,
            factor=1.25,
            normal=normal,
            color=widget_color,
            tubing=tubing,
            assign_to_axis=assign_to_axis,
            origin_translation=origin_translation,
            outline_translation=outline_translation,
            implicit=implicit,
            origin=origin,
            normal_rotation=normal_rotation,
            interaction_event=_parse_interaction_event(interaction_event),
            outline_opacity=outline_opacity,
        )

        return self.add_mesh(alg, **kwargs)  # type: ignore[attr-defined]

    def add_mesh_slice_orthogonal(
        self,
        mesh,
        generate_triangles: bool = False,
        widget_color=None,
        tubing: bool = False,
        interaction_event: InteractionEventType = 'end',
        **kwargs,
    ):
        """Slice a mesh with three interactive planes.

        Adds three interactive plane slicing widgets for orthogonal slicing
        along each cartesian axis.

        Parameters
        ----------
        mesh : pyvista.DataSet or vtk.vtkAlgorithm
            The input dataset to add to the scene and threshold or algorithm
            that produces said mesh.

        generate_triangles : bool, optional
            If this is enabled (``False`` by default), the output will be
            triangles otherwise, the output will be the intersection polygons.

        widget_color : ColorLike, optional
            Color of the widget.  Either a string, RGB sequence, or
            hex color string.  For example:

            * ``color='white'``
            * ``color='w'``
            * ``color=[1.0, 1.0, 1.0]``
            * ``color='#FFFFFF'``

        tubing : bool, optional
            When using an implicit plane widget, this controls whether or not
            tubing is shown around the plane's boundaries.

        interaction_event : InteractionEventType, optional
            The VTK interaction event to use for triggering the
            callback. Accepts either the strings ``'start'``, ``'end'``,
            ``'always'`` or a ``vtk.vtkCommand.EventIds``.

        **kwargs : dict, optional
            All additional keyword arguments are passed to
            :func:`pyvista.Plotter.add_mesh` to control how the mesh is
            displayed.

        Returns
        -------
        list
            List of vtk.vtkActor(s).

        Examples
        --------
        Shows an interactive plane sliced along each cartesian axis of the mesh.

        >>> import pyvista as pv
        >>> pl = pv.Plotter()
        >>> mesh = pv.Wavelet()
        >>> _ = pl.add_mesh(mesh.outline())
        >>> _ = pl.add_mesh_slice_orthogonal(mesh)
        >>> pl.show()

        """
        actors = []
        name = kwargs.pop('name', None)
        for ax in ['x', 'y', 'z']:
            axkwargs = kwargs.copy()
            if name:
                axkwargs['name'] = f'{name}-{ax}'
            a = self.add_mesh_slice(
                mesh,
                assign_to_axis=ax,
                origin_translation=False,
                outline_translation=False,
                generate_triangles=generate_triangles,
                widget_color=widget_color,
                tubing=tubing,
                interaction_event=_parse_interaction_event(interaction_event),
                **axkwargs,
            )
            actors.append(a)

        return actors

    def add_line_widget(
        self,
        callback,
        bounds=None,
        factor=1.25,
        resolution=100,
        color=None,
        use_vertices: bool = False,
        pass_widget: bool = False,
        interaction_event: InteractionEventType = 'end',
    ):
        """Add a line widget to the scene.

        This is useless without a callback function. You can pass a
        callable function that takes a single argument, the PolyData
        line output from this widget, and performs a task with that
        line.

        Parameters
        ----------
        callback : callable
            The method called every time the line is updated. This has
            two options: Take a single argument, the ``PolyData`` line
            (default) or if ``use_vertices=True``, then it can take
            two arguments of the coordinates of the line's end points.

        bounds : tuple(float), optional
            Length 6 tuple of the bounding box where the widget is
            placed.

        factor : float, optional
            An inflation factor to expand on the bounds when placing.

        resolution : int, optional
            The number of points in the line created.

        color : ColorLike, optional
            Either a string, rgb sequence, or hex color string.

        use_vertices : bool, optional
            Changes the arguments of the callback method to take the end
            points of the line instead of a PolyData object.

        pass_widget : bool, default: False
            If ``True``, the widget will be passed as the last
            argument of the callback.

        interaction_event : InteractionEventType, optional
            The VTK interaction event to use for triggering the
            callback. Accepts either the strings ``'start'``, ``'end'``,
            ``'always'`` or a ``vtk.vtkCommand.EventIds``.

        Returns
        -------
        vtk.vtkLineWidget
            Created line widget.

        Examples
        --------
        Shows an interactive line widget to move the sliced object like in `add_mesh_slice` function.

        >>> import pyvista as pv
        >>> from pyvista import examples
        >>> import numpy as np
        >>> model = examples.load_channels()
        >>> pl = pv.Plotter()
        >>> _ = pl.add_mesh(model, opacity=0.4)
        >>> def move_center(pointa, pointb):
        ...     center = (np.array(pointa) + np.array(pointb)) / 2
        ...     normal = np.array(pointa) - np.array(pointb)
        ...     single_slc = model.slice(normal=normal, origin=center)
        ...
        ...     _ = pl.add_mesh(single_slc, name='slc')
        >>> _ = pl.add_line_widget(callback=move_center, use_vertices=True)
        >>> pl.show()

        """
        if bounds is None:
            bounds = self.bounds  # type: ignore[attr-defined]

        color = Color(color, default_color=pyvista.global_theme.font.color)

        def _the_callback(widget, _event):
            pointa = widget.GetPoint1()
            pointb = widget.GetPoint2()
            if callable(callback):
                if use_vertices:
                    args = [pointa, pointb]
                else:
                    the_line = pyvista.Line(pointa, pointb, resolution=resolution)
                    args = [the_line]
                if pass_widget:
                    args.append(widget)
                try_callback(callback, *args)

        line_widget = _vtk.vtkLineWidget()
        line_widget.GetLineProperty().SetColor(color.float_rgb)
        line_widget.SetInteractor(self.iren.interactor)  # type: ignore[attr-defined]
        line_widget.SetCurrentRenderer(self.renderer)  # type: ignore[attr-defined]
        line_widget.SetPlaceFactor(factor)
        line_widget.PlaceWidget(bounds)
        line_widget.SetResolution(resolution)
        line_widget.Modified()
        line_widget.On()
        line_widget.AddObserver(
            _parse_interaction_event(interaction_event),
            _the_callback,
        )
        _the_callback(line_widget, None)

        self.line_widgets.append(line_widget)
        return line_widget

    def clear_line_widgets(self):
        """Remove all of the line widgets."""
        for line_widget in self.line_widgets:
            line_widget.Off()
        self.line_widgets.clear()

    def add_text_slider_widget(
        self,
        callback,
        data,
        value=None,
        pointa=(0.4, 0.9),
        pointb=(0.9, 0.9),
        color=None,
        interaction_event: InteractionEventType = 'end',
        style=None,
    ):
        """Add a text slider bar widget.

        This is useless without a callback function. You can pass a callable
        function that takes a single argument, the value of this slider widget,
        and performs a task with that value.

        Parameters
        ----------
        callback : callable
            The method called every time the slider is updated. This should take
            a single parameter: the float value of the slider.

        data : list
            The list of possible values displayed on the slider bar.

        value : float, optional
            The starting value of the slider.

        pointa : tuple(float), optional
            The relative coordinates of the left point of the slider on the
            display port.

        pointb : tuple(float), optional
            The relative coordinates of the right point of the slider on the
            display port.

        color : ColorLike, optional
            Either a string, RGB list, or hex color string.  Defaults
            to :attr:`pyvista.global_theme.font.color
            <pyvista.plotting.themes._Font.color>`.

        interaction_event : InteractionEventType, optional
            The VTK interaction event to use for triggering the
            callback. Accepts either the strings ``'start'``, ``'end'``,
            ``'always'`` or a ``vtk.vtkCommand.EventIds``.

            .. versionchanged:: 0.38.0
               Changed from ``event_type`` to ``interaction_event`` and now
               accepts either strings or ``vtk.vtkCommand.EventIds``.

        style : str, optional
            The name of the slider style. The list of available styles
            are in ``pyvista.global_theme.slider_styles``. Defaults to
            ``None``.


        Returns
        -------
        vtk.vtkSliderWidget
            The VTK slider widget configured to display text.

        """
        if not isinstance(data, list):
            msg = (
                f'The `data` parameter must be a list but {type(data).__name__} was passed instead'
            )
            raise TypeError(msg)
        n_states = len(data)
        if n_states == 0:
            msg = 'The input list of values is empty'
            raise ValueError(msg)
        delta = (n_states - 1) / float(n_states)
        # avoid division by zero in case there is only one element
        delta = 1 if delta == 0 else delta

        def _the_callback(value):
            if isinstance(value, float):
                idx = int(value / delta)
                # handle limit index
                if idx == n_states:
                    idx = n_states - 1
                if callable(callback):
                    try_callback(callback, data[idx])

        slider_widget = self.add_slider_widget(
            callback=_the_callback,
            rng=[0, n_states - 1],
            value=value,
            pointa=pointa,
            pointb=pointb,
            color=color,
            interaction_event=interaction_event,
            style=style,
        )
        slider_rep = slider_widget.GetRepresentation()
        slider_rep.ShowSliderLabelOff()

        def title_callback(widget, _event):
            value = widget.GetRepresentation().GetValue()
            idx = int(value / delta)
            # handle limit index
            if idx == n_states:
                idx = n_states - 1
            slider_rep.SetTitleText(data[idx])

        slider_widget.AddObserver(_parse_interaction_event(interaction_event), title_callback)
        title_callback(slider_widget, None)
        return slider_widget

    def add_slider_widget(
        self,
        callback,
        rng,
        value=None,
        title=None,
        pointa=(0.4, 0.9),
        pointb=(0.9, 0.9),
        color=None,
        pass_widget: bool = False,
        interaction_event: InteractionEventType = 'end',
        style=None,
        title_height=0.03,
        title_opacity=1.0,
        title_color=None,
        fmt=None,
        slider_width=None,
        tube_width=None,
    ):
        """Add a slider bar widget.

        This is useless without a callback function. You can pass a
        callable function that takes a single argument, the value of
        this slider widget, and performs a task with that value.

        Parameters
        ----------
        callback : callable
            Called every time the slider is updated. This should take a single
            parameter: the float value of the slider. If ``pass_widget=True``,
            callable should take two parameters: the float value of the slider
            and the widget itself.

        rng : tuple(float)
            Length two tuple of the minimum and maximum ranges of the
            slider.

        value : float, optional
            The starting value of the slider.

        title : str, optional
            The string label of the slider widget.

        pointa : tuple(float), optional
            The relative coordinates of the left point of the slider
            on the display port.

        pointb : tuple(float), optional
            The relative coordinates of the right point of the slider
            on the display port.

        color : ColorLike, optional
            Either a string, RGB list, or hex color string.  Defaults
            to :attr:`pyvista.global_theme.font.color
            <pyvista.plotting.themes._Font.color>`.

        pass_widget : bool, optional
            If ``True``, the widget will be passed as the last
            argument of the callback.

        interaction_event : InteractionEventType, optional
            The VTK interaction event to use for triggering the
            callback. Accepts either the strings ``'start'``, ``'end'``,
            ``'always'`` or a ``vtk.vtkCommand.EventIds``.

            .. versionchanged:: 0.38.0
               Changed from ``event_type`` to ``interaction_event`` and now accepts
               either strings or ``vtk.vtkCommand.EventIds``.

        style : str, optional
            The name of the slider style. The list of available styles
            are in ``pyvista.global_theme.slider_styles``. Defaults to
            ``None``.

        title_height : float, optional
            Relative height of the title as compared to the length of
            the slider.

        title_opacity : float, optional
            Opacity of title. Defaults to 1.0.

        title_color : ColorLike, optional
            Either a string, RGB sequence, or hex color string.  Defaults
            to the value given in ``color``.

        fmt : str, optional
            String formatter used to format numerical data. Defaults
            to ``None``.

        slider_width : float, optional
            Normalized width of the slider. Defaults to the theme's slider width.

        tube_width : float, optional
            Normalized width of the tube. Defaults to the theme's tube width.

        Returns
        -------
        vtk.vtkSliderWidget
            Slider widget.

        Examples
        --------
        >>> import pyvista as pv
        >>> pl = pv.Plotter()
        >>> def create_mesh(value):
        ...     res = int(value)
        ...     sphere = pv.Sphere(phi_resolution=res, theta_resolution=res)
        ...     pl.add_mesh(sphere, name='sphere', show_edges=True)
        >>> slider = pl.add_slider_widget(
        ...     create_mesh,
        ...     [5, 100],
        ...     title='Resolution',
        ...     title_opacity=0.5,
        ...     title_color='red',
        ...     fmt='%0.9f',
        ...     title_height=0.08,
        ... )
        >>> pl.show()

        """
        if self.iren is None:  # type: ignore[attr-defined]
            msg = 'Cannot add a widget to a closed plotter.'
            raise RuntimeError(msg)

        if value is None:
            value = ((rng[1] - rng[0]) / 2) + rng[0]

        color = Color(color, default_color=pyvista.global_theme.font.color)
        title_color = Color(title_color, default_color=color)

        if fmt is None:
            fmt = pyvista.global_theme.font.fmt

        def normalize(point, viewport):
            return (point[0] * (viewport[2] - viewport[0]), point[1] * (viewport[3] - viewport[1]))

        pointa = normalize(pointa, self.renderer.GetViewport())  # type: ignore[attr-defined]
        pointb = normalize(pointb, self.renderer.GetViewport())  # type: ignore[attr-defined]

        slider_rep = _vtk.vtkSliderRepresentation2D()
        slider_rep.SetPickable(False)
        slider_rep.SetMinimumValue(rng[0])
        slider_rep.SetMaximumValue(rng[1])
        slider_rep.SetValue(value)
        slider_rep.SetTitleText(title)
        slider_rep.GetTitleProperty().SetColor(color.float_rgb)
        slider_rep.GetSliderProperty().SetColor(color.float_rgb)
        slider_rep.GetCapProperty().SetColor(color.float_rgb)
        slider_rep.GetLabelProperty().SetColor(color.float_rgb)
        slider_rep.GetTubeProperty().SetColor(color.float_rgb)
        slider_rep.GetPoint1Coordinate().SetCoordinateSystemToNormalizedDisplay()
        slider_rep.GetPoint1Coordinate().SetValue(pointa[0], pointa[1])
        slider_rep.GetPoint2Coordinate().SetCoordinateSystemToNormalizedDisplay()
        slider_rep.GetPoint2Coordinate().SetValue(pointb[0], pointb[1])
        slider_rep.SetSliderLength(0.05)
        slider_rep.SetSliderWidth(0.05)
        slider_rep.SetEndCapLength(0.01)

        if style is not None:
            if not isinstance(style, str):
                msg = f'Expected type for ``style`` is str but {type(style).__name__} was given.'
                raise TypeError(msg)
            slider_style = getattr(pyvista.global_theme.slider_styles, style)
            slider_rep.SetSliderLength(slider_style.slider_length)
            slider_rep.SetSliderWidth(slider_style.slider_width)
            slider_rep.GetSliderProperty().SetColor(slider_style.slider_color.float_rgb)
            slider_rep.SetTubeWidth(slider_style.tube_width)
            slider_rep.GetTubeProperty().SetColor(slider_style.tube_color.float_rgb)
            slider_rep.GetCapProperty().SetOpacity(slider_style.cap_opacity)
            slider_rep.SetEndCapLength(slider_style.cap_length)
            slider_rep.SetEndCapWidth(slider_style.cap_width)

        if slider_width is not None:
            slider_rep.SetSliderWidth(slider_width)
        if tube_width is not None:
            slider_rep.SetTubeWidth(tube_width)

        def _the_callback(widget, _event):
            value = widget.GetRepresentation().GetValue()
            if callable(callback):
                if pass_widget:
                    try_callback(callback, value, widget)
                else:
                    try_callback(callback, value)

        slider_widget = _vtk.vtkSliderWidget()
        slider_widget.SetInteractor(self.iren.interactor)  # type: ignore[attr-defined]
        slider_widget.SetCurrentRenderer(self.renderer)  # type: ignore[attr-defined]
        slider_widget.SetRepresentation(slider_rep)
        slider_widget.GetRepresentation().SetTitleHeight(title_height)  # type: ignore[attr-defined]
        slider_widget.GetRepresentation().GetTitleProperty().SetOpacity(title_opacity)  # type: ignore[attr-defined]
        slider_widget.GetRepresentation().GetTitleProperty().SetColor(title_color.float_rgb)  # type: ignore[attr-defined]
        if fmt is not None:
            slider_widget.GetRepresentation().SetLabelFormat(fmt)  # type: ignore[attr-defined]
        slider_widget.On()
        slider_widget.AddObserver(_parse_interaction_event(interaction_event), _the_callback)
        _the_callback(slider_widget, None)

        self.slider_widgets.append(slider_widget)
        return slider_widget

    def clear_slider_widgets(self):
        """Remove all of the slider widgets."""
        for slider_widget in self.slider_widgets:
            slider_widget.Off()
        self.slider_widgets.clear()

    def add_mesh_threshold(
        self,
        mesh,
        scalars=None,
        invert: bool = False,
        widget_color=None,
        preference='cell',
        title=None,
        pointa=(0.4, 0.9),
        pointb=(0.9, 0.9),
        continuous: bool = False,
        all_scalars: bool = False,
        method='upper',
        **kwargs,
    ):
        """Apply a threshold on a mesh with a slider.

        Add a mesh to the scene with a slider widget that is used to
        threshold the mesh interactively.

        The threshold mesh is saved to the ``.threshold_meshes`` attribute on
        the plotter.

        Parameters
        ----------
        mesh : pyvista.DataSet or vtk.vtkAlgorithm
            The input dataset to add to the scene and threshold or algorithm
            that produces said mesh.

        scalars : str, optional
            The string name of the scalars on the mesh to threshold and display.

        invert : bool, default: False
            Invert the threshold results. That is, cells that would have been
            in the output with this option off are excluded, while cells that
            would have been excluded from the output are included.

        widget_color : ColorLike, optional
            Color of the widget.  Either a string, RGB sequence, or
            hex color string.  For example:

            * ``color='white'``
            * ``color='w'``
            * ``color=[1.0, 1.0, 1.0]``
            * ``color='#FFFFFF'``

        preference : str, default: 'cell'
            When ``mesh.n_points == mesh.n_cells`` and setting
            scalars, this parameter sets how the scalars will be
            mapped to the mesh.  Default ``'cell'``, causes the
            scalars to be associated with the mesh cells.  Can be
            either ``'point'`` or ``'cell'``.

        title : str, optional
            The string label of the slider widget.

        pointa : sequence, default: (0.4, 0.9)
            The relative coordinates of the left point of the slider
            on the display port.

        pointb : sequence, default: (0.9, 0.9)
            The relative coordinates of the right point of the slider
            on the display port.

        continuous : bool, default: False
            If this is enabled (default is ``False``), use the continuous
            interval ``[minimum cell scalar, maximum cell scalar]``
            to intersect the threshold bound, rather than the set of
            discrete scalar values from the vertices.

        all_scalars : bool, default: False
            If using scalars from point data, all
            points in a cell must satisfy the threshold when this
            value is ``True``.  When ``False``, any point of the cell
            with a scalar value satisfying the threshold criterion
            will extract the cell. Has no effect when using cell data.

        method : str, default: 'upper'
            Set the threshold method for single-values, defining which
            threshold bounds to use. If the ``value`` is a range, this
            parameter will be ignored, extracting data between the two
            values. For single values, ``'lower'`` will extract data
            lower than the  ``value``. ``'upper'`` will extract data
            larger than the ``value``.

        **kwargs : dict, optional
            All additional keyword arguments are passed to ``add_mesh`` to
            control how the mesh is displayed.

        Returns
        -------
        vtk.vtkActor
            VTK actor of the mesh.

        """
        # avoid circular import
        from pyvista.core.filters.data_set import _set_threshold_limit

        mesh, algo = algorithm_to_mesh_handler(mesh)

        if isinstance(mesh, pyvista.PointSet):
            # vtkThreshold is CELL-wise and PointSets have no cells
            algo = pointset_to_polydata_algorithm(algo or mesh)
            mesh, algo = algorithm_to_mesh_handler(algo)

        if isinstance(mesh, pyvista.MultiBlock):
            msg = 'MultiBlock datasets are not supported for threshold widget.'
            raise TypeError(msg)
        name = kwargs.get('name', mesh.memory_address)
        if scalars is None:
            field, scalars = mesh.active_scalars_info
        arr = get_array(mesh, scalars, preference=preference)
        if arr is None:
            msg = 'No arrays present to threshold.'
            raise ValueError(msg)
        field = get_array_association(mesh, scalars, preference=preference)

        rng = mesh.get_data_range(scalars)
        kwargs.setdefault('clim', kwargs.pop('rng', rng))
        if title is None:
            title = scalars
        mesh.set_active_scalars(scalars)

        self.add_mesh(outline_algorithm(algo or mesh), name=f'{name}-outline', opacity=0.0)  # type: ignore[attr-defined]

        alg = _vtk.vtkThreshold()
        set_algorithm_input(alg, algo or mesh)
        alg.SetInputArrayToProcess(
            0,
            0,
            0,
            field.value,
            scalars,
        )  # args: (idx, port, connection, field, name)
        alg.SetUseContinuousCellRange(continuous)
        alg.SetAllScalars(all_scalars)

        threshold_mesh = pyvista.wrap(alg.GetOutput())
        self.threshold_meshes.append(threshold_mesh)

        def callback(value):
            _set_threshold_limit(alg, value, method, invert)
            alg.Update()
            threshold_mesh.shallow_copy(alg.GetOutput())

        self.add_slider_widget(
            callback=callback,
            rng=rng,
            title=title,
            color=widget_color,
            pointa=pointa,
            pointb=pointb,
        )

        kwargs.setdefault('reset_camera', False)
        return self.add_mesh(alg, scalars=scalars, **kwargs)  # type: ignore[attr-defined]

    def add_mesh_isovalue(
        self,
        mesh,
        scalars=None,
        compute_normals: bool = False,
        compute_gradients: bool = False,
        compute_scalars: bool = True,
        preference='point',
        title=None,
        pointa=(0.4, 0.9),
        pointb=(0.9, 0.9),
        widget_color=None,
        **kwargs,
    ):
        """Create a contour of a mesh with a slider.

        Add a mesh to the scene with a slider widget that is used to
        contour at an isovalue of the *point* data on the mesh
        interactively.

        The isovalue mesh is saved to the ``.isovalue_meshes``
        attribute on the plotter.

        .. warning::
            This will not work with :class:`pyvista.PointSet` as
            creating an isovalue is a dimension reducing operation
            on the geometry and point clouds are zero dimensional.
            This will similarly fail for point clouds in
            :class:`pyvista.PolyData`.

        Parameters
        ----------
        mesh : pyvista.DataSet or vtk.vtkAlgorithm
            The input dataset to add to the scene and contour or algorithm
            that produces said mesh.

        scalars : str, optional
            The string name of the scalars on the mesh to contour and display.

        compute_normals : bool, optional
            Enable or disable the computation of normals.  If the
            output data will be processed by filters that modify
            topology or geometry, it may be wise to disable computing
            normals.

        compute_gradients : bool, optional
            Enable or disable the computation of gradients.  If the
            output data will be processed by filters that modify
            topology or geometry, it may be wise to disable computing
            gradients.

        compute_scalars : bool, optional
            Enable or disable the computation of scalars.

        preference : str, optional
            When ``mesh.n_points == mesh.n_cells`` and setting
            scalars, this parameter sets how the scalars will be
            mapped to the mesh.  Default ``'point'``, causes the
            scalars will be associated with the mesh points.  Can be
            either ``'point'`` or ``'cell'``.

        title : str, optional
            The string label of the slider widget.

        pointa : sequence, optional
            The relative coordinates of the left point of the slider
            on the display port.

        pointb : sequence
            The relative coordinates of the right point of the slider
            on the display port.

        widget_color : ColorLike, optional
            Color of the widget.  Either a string, RGB sequence, or
            hex color string.  For example:

            * ``color='white'``
            * ``color='w'``
            * ``color=[1.0, 1.0, 1.0]``
            * ``color='#FFFFFF'``

        **kwargs : dict, optional
            All additional keyword arguments are passed to
            :func:`pyvista.Plotter.add_mesh` to control how the mesh is
            displayed.

        Returns
        -------
        vtk.vtkActor
            VTK actor of the mesh.

        Examples
        --------
        Shows an interactive slider controlling the altitude of the contours.

        >>> import pyvista as pv
        >>> from pyvista import examples
        >>> pl = pv.Plotter()
        >>> mesh = examples.load_random_hills()
        >>> _ = pl.add_mesh(mesh, opacity=0.4)
        >>> _ = pl.add_mesh_isovalue(mesh)
        >>> pl.show()

        """
        mesh, algo = algorithm_to_mesh_handler(mesh)
        if isinstance(mesh, pyvista.PointSet):
            msg = 'PointSets are 0-dimensional and thus cannot produce contours.'
            raise TypeError(msg)
        if isinstance(mesh, pyvista.MultiBlock):
            msg = 'MultiBlock datasets are not supported for this widget.'
            raise TypeError(msg)
        name = kwargs.get('name', mesh.memory_address)
        # set the array to contour on
        if mesh.n_arrays < 1:
            msg = 'Input dataset for the contour filter must have data arrays.'
            raise ValueError(msg)
        if scalars is None:
            field, scalars = mesh.active_scalars_info
        else:
            field = get_array_association(mesh, scalars, preference=preference)
        # NOTE: only point data is allowed? well cells works but seems buggy?
        if field != pyvista.FieldAssociation.POINT:
            msg = f'Contour filter only works on Point data. Array ({scalars}) is in the Cell data.'
            raise TypeError(msg)

        rng = mesh.get_data_range(scalars)
        kwargs.setdefault('clim', kwargs.pop('rng', rng))
        if title is None:
            title = scalars
        mesh.set_active_scalars(scalars)

        alg = _vtk.vtkContourFilter()
        set_algorithm_input(alg, algo or mesh)
        alg.SetComputeNormals(compute_normals)
        alg.SetComputeGradients(compute_gradients)
        alg.SetComputeScalars(compute_scalars)
        alg.SetInputArrayToProcess(0, 0, 0, field.value, scalars)
        alg.SetNumberOfContours(1)  # Only one contour level

        self.add_mesh(outline_algorithm(algo or mesh), name=f'{name}-outline', opacity=0.0)  # type: ignore[attr-defined]

        isovalue_mesh = pyvista.wrap(alg.GetOutput())
        self.isovalue_meshes.append(isovalue_mesh)

        def callback(value):
            alg.SetValue(0, value)
            alg.Update()
            isovalue_mesh.shallow_copy(alg.GetOutput())

        self.add_slider_widget(
            callback=callback,
            rng=rng,
            title=title,
            color=widget_color,
            pointa=pointa,
            pointb=pointb,
        )

        kwargs.setdefault('reset_camera', False)
        return self.add_mesh(alg, scalars=scalars, **kwargs)  # type: ignore[attr-defined]

    def add_spline_widget(
        self,
        callback,
        bounds=None,
        factor=1.25,
        n_handles=5,
        resolution=25,
        color='yellow',
        show_ribbon: bool = False,
        ribbon_color='pink',
        ribbon_opacity=0.5,
        pass_widget: bool = False,
        closed: bool = False,
        initial_points=None,
        interaction_event: InteractionEventType = 'end',
    ):
        """Create and add a spline widget to the scene.

        Use the bounds argument to place this widget. Several "handles" are
        used to control a parametric function for building this spline. Click
        directly on the line to translate the widget.

        Parameters
        ----------
        callback : callable
            The method called every time the spline is updated. This passes a
            :class:`pyvista.PolyData` object to the callback function of the
            generated spline.

        bounds : sequence[float], optional
            Length 6 sequence of the bounding box where the widget is placed.

        factor : float, optional
            An inflation factor to expand on the bounds when placing.

        n_handles : int, optional
            The number of interactive spheres to control the spline's
            parametric function.

        resolution : int, optional
            The number of points in the spline created between all the handles.

        color : ColorLike, optional
            Either a string, RGB sequence, or hex color string.

        show_ribbon : bool, optional
            If ``True``, the poly plane used for slicing will also be shown.

        ribbon_color : ColorLike, optional
            Color of the ribbon.  Either a string, RGB sequence, or
            hex color string.

        ribbon_opacity : float, optional
            Opacity of ribbon. Defaults to 1.0 and must be between
            ``[0, 1]``.

        pass_widget : bool, optional
            If ``True``, the widget will be passed as the last argument of the
            callback.

        closed : bool, optional
            Make the spline a closed loop.

        initial_points : sequence, optional
            The points to initialize the widget placement. Must have
            same number of elements as ``n_handles``. If the first and
            last point are the same, this will be a closed loop
            spline.

        interaction_event : InteractionEventType, optional
            The VTK interaction event to use for triggering the
            callback. Accepts either the strings ``'start'``, ``'end'``,
            ``'always'`` or a ``vtk.vtkCommand.EventIds``.

        Returns
        -------
        vtk.vtkSplineWidget
            The newly created spline widget.

        Notes
        -----
        This widget has trouble displaying certain colors. Use only simple
        colors (white, black, yellow).

        """
        if initial_points is not None and len(initial_points) != n_handles:
            msg = '`initial_points` must be length `n_handles`.'
            raise ValueError(msg)

        color = Color(color, default_color=pyvista.global_theme.color)

        if bounds is None:
            bounds = self.bounds  # type: ignore[attr-defined]

        ribbon = pyvista.PolyData()

        def _the_callback(widget, _event):
            para_source = _vtk.vtkParametricFunctionSource()
            para_source.SetParametricFunction(widget.GetParametricSpline())
            para_source.Update()
            polyline = pyvista.wrap(para_source.GetOutput())
            ribbon.shallow_copy(polyline.ribbon(normal=(0, 0, 1), angle=90.0))
            if callable(callback):
                if pass_widget:
                    try_callback(callback, polyline, widget)
                else:
                    try_callback(callback, polyline)

        spline_widget = _vtk.vtkSplineWidget()
        spline_widget.GetLineProperty().SetColor(color.float_rgb)
        spline_widget.SetNumberOfHandles(n_handles)
        spline_widget.SetInteractor(self.iren.interactor)  # type: ignore[attr-defined]
        spline_widget.SetCurrentRenderer(self.renderer)  # type: ignore[attr-defined]
        spline_widget.SetPlaceFactor(factor)
        spline_widget.PlaceWidget(bounds)
        spline_widget.SetResolution(resolution)
        if initial_points is not None:
            spline_widget.InitializeHandles(pyvista.vtk_points(initial_points))
        else:
            spline_widget.SetClosed(closed)
        spline_widget.Modified()
        spline_widget.On()
        spline_widget.AddObserver(
            _parse_interaction_event(interaction_event),
            _the_callback,
        )
        _the_callback(spline_widget, None)

        if show_ribbon:
            self.add_mesh(ribbon, color=ribbon_color, opacity=ribbon_opacity)  # type: ignore[attr-defined]

        self.spline_widgets.append(spline_widget)
        return spline_widget

    def clear_spline_widgets(self):
        """Remove all of the spline widgets."""
        for spline_widget in self.spline_widgets:
            spline_widget.Off()
        self.spline_widgets.clear()

    def add_mesh_slice_spline(
        self,
        mesh,
        generate_triangles: bool = False,
        n_handles=5,
        resolution=25,
        widget_color=None,
        show_ribbon: bool = False,
        ribbon_color='pink',
        ribbon_opacity=0.5,
        initial_points=None,
        closed: bool = False,
        interaction_event: InteractionEventType = 'end',
        **kwargs,
    ):
        """Slice a mesh with a spline widget.

        Add a mesh to the scene with a spline widget that is used to slice
        the mesh interactively.

        The sliced mesh is saved to the ``.spline_sliced_meshes`` attribute on
        the plotter.

        Parameters
        ----------
        mesh : pyvista.DataSet or vtk.vtkAlgorithm
            The input dataset to add to the scene and slice along the spline
            or algorithm that produces said mesh.

        generate_triangles : bool, optional
            If this is enabled (``False`` by default), the output will be
            triangles otherwise, the output will be the intersection polygons.

        n_handles : int, optional
            The number of interactive spheres to control the spline's
            parametric function.

        resolution : int, optional
            The number of points to generate on the spline.

        widget_color : ColorLike, optional
            Color of the widget.  Either a string, RGB sequence, or
            hex color string.  For example:

            * ``color='white'``
            * ``color='w'``
            * ``color=[1.0, 1.0, 1.0]``
            * ``color='#FFFFFF'``

        show_ribbon : bool, optional
            If ``True``, the poly plane used for slicing will also be shown.

        ribbon_color : ColorLike, optional
            Color of the ribbon.  Either a string, RGB sequence, or
            hex color string.

        ribbon_opacity : float, optional
            Opacity of ribbon. Defaults to 1.0 and must be between
            ``[0, 1]``.

        initial_points : sequence, optional
            The points to initialize the widget placement. Must have same
            number of elements as ``n_handles``. If the first and last point
            are the same, this will be a closed loop spline.

        closed : bool, optional
            Make the spline a closed loop.

        interaction_event : InteractionEventType, optional
            The VTK interaction event to use for triggering the
            callback. Accepts either the strings ``'start'``, ``'end'``,
            ``'always'`` or a ``vtk.vtkCommand.EventIds``.

        **kwargs : dict, optional
            All additional keyword arguments are passed to
            :func:`pyvista.Plotter.add_mesh` to control how the mesh is
            displayed.

        Returns
        -------
        vtk.vtkActor
            VTK actor of the mesh.

        """
        mesh, algo = algorithm_to_mesh_handler(mesh)
        name = kwargs.get('name')
        if name is None:
            name = mesh.memory_address
        rng = mesh.get_data_range(kwargs.get('scalars'))
        kwargs.setdefault('clim', kwargs.pop('rng', rng))
        mesh.set_active_scalars(kwargs.get('scalars', mesh.active_scalars_name))

        self.add_mesh(outline_algorithm(algo or mesh), name=f'{name}-outline', opacity=0.0)  # type: ignore[attr-defined]

        alg = _vtk.vtkCutter()  # Construct the cutter object
        # Use the grid as the data we desire to cut
        set_algorithm_input(alg, algo or mesh)
        if not generate_triangles:
            alg.GenerateTrianglesOff()

        spline_sliced_mesh = pyvista.wrap(alg.GetOutput())
        self.spline_sliced_meshes.append(spline_sliced_mesh)

        def callback(spline):
            polyline = spline.GetCell(0)
            # create the plane for clipping
            polyplane = _vtk.vtkPolyPlane()
            polyplane.SetPolyLine(polyline)
            alg.SetCutFunction(polyplane)  # the cutter to use the poly planes
            alg.Update()  # Perform the Cut
            spline_sliced_mesh.shallow_copy(alg.GetOutput())

        self.add_spline_widget(
            callback=callback,
            bounds=mesh.bounds,
            factor=1.25,
            color=widget_color,
            n_handles=n_handles,
            resolution=resolution,
            show_ribbon=show_ribbon,
            ribbon_color=ribbon_color,
            ribbon_opacity=ribbon_opacity,
            initial_points=initial_points,
            closed=closed,
            interaction_event=_parse_interaction_event(interaction_event),
        )

        return self.add_mesh(alg, **kwargs)  # type: ignore[attr-defined]

    def add_measurement_widget(
        self,
        callback=None,
        color=None,
    ):
        """Interactively measure distance with a distance widget.

        Creates an overlay documenting the selected line and total
        distance between two mouse left-click interactions.

        The measurement overlay stays on the rendering until the
        widget is deleted. Only one measurement can be added by each
        widget instance.

        Parameters
        ----------
        callback : Callable[[tuple[float, float, float], [tuple[float, float, float], int], float]
            The method called every time the widget calculates a
            distance measurement. This callback receives the start
            point and end point as cartesian coordinate tuples
            and the calculated distance between the two points.

        color : ColorLike, optional
            The color of the measurement widget.

        Returns
        -------
        vtk.vtkDistanceWidget
            The newly created distance widget.

        """
        if self.iren is None:  # type: ignore[attr-defined]
            msg = 'Cannot add a widget to a closed plotter.'
            raise RuntimeError(msg)

        if color is None:
            color = pyvista.global_theme.font.color.float_rgb
        color = Color(color)

        compute = lambda a, b: np.sqrt(np.sum((np.array(b) - np.array(a)) ** 2))

        handle = _vtk.vtkPointHandleRepresentation3D()
        representation = _vtk.vtkDistanceRepresentation3D()
        representation.SetHandleRepresentation(handle)
        widget = _vtk.vtkDistanceWidget()
        widget.SetInteractor(self.iren.interactor)  # type: ignore[attr-defined]
        widget.SetRepresentation(representation)

        handle.GetProperty().SetColor(*color.float_rgb)
        representation.GetLabelProperty().SetColor(*color.float_rgb)
        representation.GetLineProperty().SetColor(*color.float_rgb)

        self.iren.picker = PickerType.POINT  # type: ignore[attr-defined]

        def place_point(*_):
            p1 = [0, 0, 0]
            p2 = [0, 0, 0]
            representation.GetPoint1DisplayPosition(p1)  # type: ignore[arg-type]
            representation.GetPoint2DisplayPosition(p2)  # type: ignore[arg-type]
            if self.iren.picker.Pick(p1, self.renderer):  # type: ignore[attr-defined]
                pos1 = self.iren.picker.GetPickPosition()  # type: ignore[attr-defined]
                representation.GetPoint1Representation().SetWorldPosition(pos1)
            if self.iren.picker.Pick(p2, self.renderer):  # type: ignore[attr-defined]
                pos2 = self.iren.picker.GetPickPosition()  # type: ignore[attr-defined]
                representation.GetPoint2Representation().SetWorldPosition(pos2)
            representation.BuildRepresentation()

            a = representation.GetPoint1Representation().GetWorldPosition()
            b = representation.GetPoint2Representation().GetWorldPosition()
            if callable(callback):
                try_callback(callback, a, b, compute(a, b))

        widget.AddObserver(_vtk.vtkCommand.EndInteractionEvent, place_point)

        widget.On()
        self.distance_widgets.append(widget)
        return widget

    def clear_measure_widgets(self):
        """Remove all of the measurement widgets."""
        for distance_widget in self.distance_widgets:
            distance_widget.Off()
        self.distance_widgets.clear()

    def add_sphere_widget(
        self,
        callback,
        center=(0, 0, 0),
        radius=0.5,
        theta_resolution=30,
        phi_resolution=30,
        color=None,
        style='surface',
        selected_color='pink',
        indices=None,
        pass_widget: bool = False,
        test_callback: bool = True,
        interaction_event: InteractionEventType = 'end',
    ):
        """Add one or many sphere widgets to a scene.

        Use a sphere widget to control a vertex location.

        Parameters
        ----------
        callback : callable
            The function to call back when the widget is modified. It takes a
            single argument: the center of the sphere as an XYZ coordinate (a
            3-length sequence), unless ``pass_widget=True``, in which case the
            callback must accept the widget object as the second parameter.  If
            multiple centers are passed in the ``center`` parameter, the
            callback must also accept an index of that widget.

        center : sequence[float], optional
            The cartesian coordinate of the sphere's center when placing it in
            the scene. If more than one location is passed, then that many
            widgets will be added and the callback will also be passed the
            integer index of that widget.

        radius : float, optional
            The radius of the sphere.

        theta_resolution : int, optional
            Set the number of points in the longitude direction.

        phi_resolution : int, optional
            Set the number of points in the latitude direction.

        color : ColorLike, optional
            The color of the sphere's surface.  If multiple centers
            are passed, then this must be a list of colors.  Each
            color is either a string, rgb list, or hex color string.
            For example:

            * ``color='white'``
            * ``color='w'``
            * ``color=[1.0, 1.0, 1.0]``
            * ``color='#FFFFFF'``

        style : str, optional
            Representation style: ``'surface'`` or ``'wireframe'``.

        selected_color : ColorLike, optional
            Color of the widget when selected during interaction.

        indices : sequence[int], optional
            Indices to assign the sphere widgets.

        pass_widget : bool, optional
            If ``True``, the widget will be passed as the last
            argument of the callback.

        test_callback : bool, optional
            If ``True``, run the callback function after the widget is
            created.

        interaction_event : InteractionEventType, optional
            The VTK interaction event to use for triggering the
            callback. Accepts either the strings ``'start'``, ``'end'``,
            ``'always'`` or a ``vtk.vtkCommand.EventIds``.

        Returns
        -------
        vtk.vtkSphereWidget
            The sphere widget.

        """
        if color is None:
            color = pyvista.global_theme.color.float_rgb
        selected_color = Color(selected_color)

        center = np.array(center)
        num = 1
        if center.ndim > 1:
            num = len(center)

        if isinstance(color, (list, tuple, np.ndarray)):
            if len(color) == num and not isinstance(color[0], float):
                colors = color
            else:
                colors = [color] * num
        else:
            colors = [color] * num

        def _the_callback(widget, _event):
            point = widget.GetCenter()
            index = widget.WIDGET_INDEX
            if callable(callback):
                args = [point, index] if num > 1 else [point]
                if pass_widget:
                    args.append(widget)
                try_callback(callback, *args)

        if indices is None:
            indices = list(range(num))

        for i in range(num):
            loc = center[i] if center.ndim > 1 else center
            sphere_widget = _vtk.vtkSphereWidget()
            sphere_widget.WIDGET_INDEX = indices[i]  # type: ignore[attr-defined] # Monkey patch the index
            if style in 'wireframe':
                sphere_widget.SetRepresentationToWireframe()
            else:
                sphere_widget.SetRepresentationToSurface()
            sphere_widget.GetSphereProperty().SetColor(Color(colors[i]).float_rgb)
            sphere_widget.GetSelectedSphereProperty().SetColor(selected_color.float_rgb)
            sphere_widget.SetInteractor(self.iren.interactor)  # type: ignore[attr-defined]
            sphere_widget.SetCurrentRenderer(self.renderer)  # type: ignore[attr-defined]
            sphere_widget.SetRadius(radius)
            sphere_widget.SetCenter(loc)
            sphere_widget.SetThetaResolution(theta_resolution)
            sphere_widget.SetPhiResolution(phi_resolution)
            sphere_widget.Modified()
            sphere_widget.On()
            sphere_widget.AddObserver(
                _parse_interaction_event(interaction_event),
                _the_callback,
            )
            self.sphere_widgets.append(sphere_widget)

        if test_callback is True:
            # Test call back in the last
            _the_callback(sphere_widget, None)
        if num > 1:
            return self.sphere_widgets

        return sphere_widget

    def clear_sphere_widgets(self):
        """Remove all of the sphere widgets."""
        for sphere_widget in self.sphere_widgets:
            sphere_widget.Off()
        self.sphere_widgets.clear()

    def add_affine_transform_widget(
        self,
        actor,
        origin=None,
        start: bool = True,
        scale=0.15,
        line_radius=0.02,
        always_visible: bool = True,
        axes_colors=None,
        axes=None,
        release_callback=None,
        interact_callback=None,
    ):
        """Add a 3D affine transform widget.

        This widget allows interactive transformations including translation and
        rotation using the left mouse button.

        Parameters
        ----------
        actor : pyvista.Actor
            The actor to which the widget is attached to.
        origin : sequence[float], optional
            Origin of the widget. Default is the origin of the main actor.
        start : bool, default: True
            If True, start the widget immediately.
        scale : float, default: 0.15
            Scale factor for the widget relative to the length of the actor.
        line_radius : float, default: 0.02
            Relative radius of the lines composing the widget.
        always_visible : bool, default: True
            Make the widget always visible. Setting this to ``False`` will cause
            the widget geometry to be hidden by other actors in the plotter.
        axes_colors : tuple[ColorLike], optional
            Uses the theme by default. Configure the individual axis colors by
            modifying either the theme with ``pyvista.global_theme.axes.x_color =
            <COLOR>`` or setting this with a ``tuple`` as in ``('r', 'g', 'b')``.
        axes : numpy.ndarray, optional
            ``(3, 3)`` Numpy array defining the X, Y, and Z axes. By default
            this matches the default coordinate system.
        release_callback : callable, optional
            Call this method when releasing the left mouse button. It is passed
            the ``user_matrix`` of the actor.
        interact_callback : callable, optional
            Call this method when moving the mouse with the left mouse button
            pressed down and a valid movement actor selected. It is passed the
            ``user_matrix`` of the actor.

        Returns
        -------
        pyvista.plotting.widgets.AffineWidget3D
            The affine widget.

        Notes
        -----
        After interacting with the actor, the transform will be stored within
        :attr:`pyvista.Prop3D.user_matrix` but will not be applied to the
        dataset. Use this matrix in conjunction with
        :func:`pyvista.DataSetFilters.transform` to transform the dataset.

        Examples
        --------
        Add the 3d affine widget.

        >>> import pyvista as pv
        >>> pl = pv.Plotter()
        >>> actor = pl.add_mesh(pv.Sphere())
        >>> widget = pl.add_affine_transform_widget(actor)
        >>> pl.show()

        Access the transform from the actor.

        >>> actor.user_matrix
        array([[1., 0., 0., 0.],
               [0., 1., 0., 0.],
               [0., 0., 1., 0.],
               [0., 0., 0., 1.]])

        """
        return AffineWidget3D(
            self,
            actor,
            origin,
            start,
            scale,
            line_radius,
            always_visible,
            axes_colors,
            axes,
            release_callback,
            interact_callback,
        )

    def add_checkbox_button_widget(
        self,
        callback,
        value: bool = False,
        position=(10.0, 10.0),
        size=50,
        border_size=5,
        color_on='blue',
        color_off='grey',
        background_color='white',
    ):
        """Add a checkbox button widget to the scene.

        This is useless without a callback function. You can pass a callable
        function that takes a single argument, the state of this button widget
        and performs a task with that value.

        Parameters
        ----------
        callback : callable
            The method called every time the button is clicked. This should take
            a single parameter: the bool value of the button.

        value : bool, default: False
            The default state of the button.

        position : sequence[float], default: (10.0, 10.0)
            The absolute coordinates of the bottom left point of the button.

        size : int, default: 50
            The size of the button in number of pixels.

        border_size : int, default: 5
            The size of the borders of the button in pixels.

        color_on : ColorLike, optional
            The color used when the button is checked. Default is ``'blue'``.

        color_off : ColorLike, optional
            The color used when the button is not checked. Default is ``'grey'``.

        background_color : ColorLike, optional
            The background color of the button. Default is ``'white'``.

        Returns
        -------
        vtk.vtkButtonWidget
            The VTK button widget configured as a checkbox button.

        Examples
        --------
        The following example generates a static image of the widget.

        >>> import pyvista as pv
        >>> mesh = pv.Sphere()
        >>> p = pv.Plotter()
        >>> actor = p.add_mesh(mesh)
        >>> def toggle_vis(flag):
        ...     actor.SetVisibility(flag)
        >>> _ = p.add_checkbox_button_widget(toggle_vis, value=True)
        >>> p.show()

        Download the interactive example at :ref:`checkbox_widget_example`.

        """
        if self.iren is None:  # type: ignore[attr-defined] # pragma: no cover
            msg = 'Cannot add a widget to a closed plotter.'
            raise RuntimeError(msg)

        def create_button(color1, color2, color3, dims=(size, size, 1)):
            color1 = np.array(Color(color1).int_rgb)
            color2 = np.array(Color(color2).int_rgb)
            color3 = np.array(Color(color3).int_rgb)

            n_points = dims[0] * dims[1]
            button = pyvista.ImageData(dimensions=dims)
            arr = np.array([color1] * n_points).reshape(dims[0], dims[1], 3)  # fill with color1
            arr[1 : dims[0] - 1, 1 : dims[1] - 1] = color2  # apply color2
            arr[border_size : dims[0] - border_size, border_size : dims[1] - border_size] = (
                color3  # apply color3
            )
            button.point_data['texture'] = arr.reshape(n_points, 3).astype(np.uint8)
            return button

        button_on = create_button(color_on, background_color, color_on)
        button_off = create_button(color_on, background_color, color_off)

        bounds = [position[0], position[0] + size, position[1], position[1] + size, 0.0, 0.0]

        button_rep = _vtk.vtkTexturedButtonRepresentation2D()
        button_rep.SetNumberOfStates(2)
        button_rep.SetState(value)
        button_rep.SetButtonTexture(0, button_off)
        button_rep.SetButtonTexture(1, button_on)
        button_rep.SetPlaceFactor(1)
        button_rep.PlaceWidget(bounds)

        button_widget = _vtk.vtkButtonWidget()
        button_widget.SetInteractor(self.iren.interactor)  # type: ignore[attr-defined]
        button_widget.SetRepresentation(button_rep)
        button_widget.SetCurrentRenderer(self.renderer)  # type: ignore[attr-defined]
        button_widget.On()

        def _the_callback(widget, _event):
            state = widget.GetRepresentation().GetState()
            if callable(callback):
                try_callback(callback, bool(state))

        button_widget.AddObserver(_vtk.vtkCommand.StateChangedEvent, _the_callback)
        self.button_widgets.append(button_widget)
        return button_widget

    def add_radio_button_widget(
        self,
        callback,
        radio_button_group,
        value: bool = False,
        title=None,
        position=(10.0, 10.0),
        size=50,
        border_size=8,
        color_on='blue',
        color_off='grey',
        background_color=None,
    ):
        """Add a radio button widget to the scene.

        Radio buttons work in groups. Only one button in a group can be on at
        at the same time. Typically you should add two or more buttons belonging
        to a same radio button group. Each button should be passed a callback
        function. This function will be called when a radio button in a group
        is switched on, assuming it was not already on.

        Parameters
        ----------
        callback : callable
            The method called when a radio button's state changes from off to
            on.

        radio_button_group: str
            Name of the group for the radio button.

        value : bool, default: False
            The default state of the button. If multiple buttons in the same
            group are initialized with to True state, only the last initialized
            button will remain on.

        title: str, optional
            String title to be displayed next to the radio button.

        position : sequence[float], default: (10.0, 10.0)
            The absolute coordinates of the bottom left point of the button.

        size : int, default: 50
            The diameter of the button in number of pixels.

        border_size : int, default: 8
            The size of the borders of the button in pixels.

        color_on : ColorLike, default: ``'blue'``
            The color used when the button is checked.

        color_off : ColorLike, default: ``'grey'``
            The color used when the button is not checked.

        background_color : ColorLike, optional
            The background color of the button. If not set, default  will be set
            as ``self.background_color``.

        Returns
        -------
        vtk.vtkButtonWidget
            The VTK button widget configured as a radio button.

        Examples
        --------
        The following example creates a background color switcher.

        >>> import pyvista as pv
        >>> p = pv.Plotter()
        >>> def set_bg(color):
        ...     def wrapped_callback():
        ...         p.background_color = color
        ...
        ...     return wrapped_callback
        >>> _ = p.add_radio_button_widget(
        ...     set_bg('white'),
        ...     'bgcolor',
        ...     position=(10.0, 200.0),
        ...     title='White',
        ...     value=True,
        ... )
        >>> _ = p.add_radio_button_widget(
        ...     set_bg('lightblue'),
        ...     'bgcolor',
        ...     position=(10.0, 140.0),
        ...     title='Light Blue',
        ... )
        >>> _ = p.add_radio_button_widget(
        ...     set_bg('pink'),
        ...     'bgcolor',
        ...     position=(10.0, 80.0),
        ...     title='Pink',
        ... )
        >>> p.show()

        """
        if self.iren is None:  # type: ignore[attr-defined] # pragma: no cover
            msg = 'Cannot add a widget to a closed plotter.'
            raise RuntimeError(msg)

        if radio_button_group not in self.radio_button_widget_dict:
            self.radio_button_widget_dict[radio_button_group] = []
        if title is not None:
            if radio_button_group not in self.radio_button_title_dict:
                self.radio_button_title_dict[radio_button_group] = []
            button_title = self.add_text(  # type: ignore[attr-defined]
                title, position=(position[0] + size + 10.0, position[1] + 7.5), font_size=15
            )
            self.radio_button_title_dict[radio_button_group].append(button_title)

        color_on = Color(color_on)
        color_off = Color(color_off)
        background_color = Color(background_color, default_color=self.background_color)  # type: ignore[attr-defined]

        def create_radio_button(fg_color, bg_color, size=size, smooth=2):
            fg_color = np.array(fg_color.int_rgb)
            bg_color = np.array(bg_color.int_rgb)

            n_points = size**2
            button = pyvista.ImageData(dimensions=(size, size, 1))
            arr = np.array([bg_color] * n_points).reshape(size, size, 3)  # fill background

            centre = size / 2
            rad_outer = centre
            rad_inner = centre - border_size
            # Paint radio button with simple anti-aliasing
            for i, j in product(range(size), range(size)):
                distance = np.sqrt((i - size / 2) ** 2 + (j - size / 2) ** 2)
                if distance < rad_inner:
                    arr[i, j] = fg_color
                elif rad_inner <= distance <= rad_inner + smooth:
                    blend = (distance - rad_inner) / smooth
                    arr[i, j] = (1 - blend) * fg_color + blend * bg_color
                elif rad_outer - 2 * smooth <= distance <= rad_outer:
                    blend = abs(distance - rad_outer + smooth) / smooth
                    arr[i, j] = (1 - blend) * fg_color + blend * bg_color

            button.point_data['texture'] = arr.reshape(n_points, 3).astype(np.uint8)
            return button

        button_on = create_radio_button(color_on, background_color)
        button_off = create_radio_button(color_off, background_color)

        bounds = [position[0], position[0] + size, position[1], position[1] + size, 0.0, 0.0]

        button_rep = _vtk.vtkTexturedButtonRepresentation2D()
        button_rep.SetNumberOfStates(2)
        button_rep.SetState(value)
        button_rep.SetButtonTexture(0, button_off)
        button_rep.SetButtonTexture(1, button_on)
        button_rep.SetPlaceFactor(1)
        button_rep.PlaceWidget(bounds)
        button_rep.GetProperty().SetColor((1, 1, 1))

        button_widget = _vtk.vtkButtonWidget()
        button_widget.SetInteractor(self.iren.interactor)  # type: ignore[attr-defined]
        button_widget.SetRepresentation(button_rep)
        button_widget.SetCurrentRenderer(self.renderer)  # type: ignore[attr-defined]
        button_widget.On()

        def toggle_other_buttons_off(widget):
            other_buttons = [
                w for w in self.radio_button_widget_dict[radio_button_group] if w is not widget
            ]
            for w in other_buttons:
                w.GetRepresentation().SetState(0)

        def _the_callback(widget, _event):
            widget_rep = widget.GetRepresentation()
            state = widget_rep.GetState()
            # Toggle back on, if button was already on, and was clicked off
            if not state:
                widget_rep.SetState(1)
                state = True
            else:
                toggle_other_buttons_off(widget)
            if callable(callback):
                try_callback(callback)

        button_widget.AddObserver(_vtk.vtkCommand.StateChangedEvent, _the_callback)
        self.radio_button_widget_dict[radio_button_group].append(button_widget)
        if value:
            toggle_other_buttons_off(button_widget)
        return button_widget

    def clear_radio_button_widgets(self):
        """Remove all of the radio button widgets."""
        for widgets in self.radio_button_widget_dict.values():
            for widget in widgets:
                widget.Off()
        self.radio_button_widget_dict.clear()
        for titles in self.radio_button_title_dict.values():
            for title in titles:
                title.VisibilityOff()
        self.radio_button_title_dict.clear()

    def add_camera_orientation_widget(self, animate: bool = True, n_frames=20):
        """Add a camera orientation widget to the active renderer.

        .. note::
           This widget requires ``vtk>=9.1.0``.

        Parameters
        ----------
        animate : bool, default: True
            Enable or disable jump-to-axis-view animation.

        n_frames : int, default: 20
            The number of frames to animate the jump-to-axis-viewpoint feature.

        Returns
        -------
        vtkCameraOrientationWidget
            Camera orientation widget.

        Examples
        --------
        Add a camera orientation widget to the scene.

        >>> import pyvista as pv
        >>> mesh = pv.Cube()
        >>> plotter = pv.Plotter()
        >>> _ = plotter.add_mesh(mesh, scalars=range(6), show_scalar_bar=False)
        >>> _ = plotter.add_camera_orientation_widget()
        >>> plotter.show()

        """
        try:
            from vtkmodules.vtkInteractionWidgets import vtkCameraOrientationWidget
        except ImportError:  # pragma: no cover
            from pyvista.core.errors import VTKVersionError

            msg = 'vtkCameraOrientationWidget requires vtk>=9.1.0'
            raise VTKVersionError(msg)

        widget = vtkCameraOrientationWidget()
        widget.SetParentRenderer(self.renderer)  # type: ignore[attr-defined]
        widget.SetAnimate(animate)
        widget.SetAnimatorTotalFrames(n_frames)
        widget.On()
        self.camera_widgets.append(widget)
        return widget

    def clear_camera_widgets(self):
        """Remove all of the camera widgets."""
        for camera_widget in self.camera_widgets:
            camera_widget.Off()
        self.camera_widgets.clear()

    def clear_button_widgets(self):
        """Remove all of the button widgets."""
        for button_widget in self.button_widgets:
            button_widget.Off()
        self.button_widgets.clear()

    def add_logo_widget(
        self,
        logo: pyvista.ImageData | str | pathlib.Path | None = None,
        position: VectorLike[float] = (0.75, 0.8),
        size: VectorLike[float] = (0.2, 0.2),
        opacity: float = 1.0,
    ):
        """Add a logo widget to the top of the viewport.

        If no logo is passed, the PyVista logo will be used.

        Parameters
        ----------
        logo : pyvista.ImageData or pathlib.Path, optional
            The logo to display. If a pathlike is passed, it is assumed to be a
            file path to an image.

        position : tuple(float), optional
            The position of the logo in the viewport. The first value is the
            horizontal position and the second value is the vertical position.
            Both values must be between 0 and 1.

        size : tuple(float), optional
            The size of the logo in the viewport. The first value is the
            horizontal size and the second value is the vertical size. Both
            values must be between 0 and 1.

        opacity : float, optional
            The opacity of the logo. Must be between 0 and 1.

        Returns
        -------
        vtkLogoWidget
            The logo widget.

        Examples
        --------
        Add a logo widget to the scene.

        >>> import pyvista as pv
        >>> pl = pv.Plotter()
        >>> _ = pl.add_logo_widget()
        >>> _ = pl.add_mesh(pv.Sphere(), show_edges=True)
        >>> pl.show()

        """
        if logo is None:
            logo = pyvista.global_theme.logo_file
        if logo is None:
            # Fallback to PyVista logo
            from pyvista import examples

            logo = examples.logofile

        # Read dataset and narrow the logo type to ImageData
        logo_maybe: pyvista.DataObject | str | pathlib.Path | None
        logo_maybe = pyvista.read(logo) if isinstance(logo, (str, pathlib.Path)) else logo
        if not isinstance(logo_maybe, pyvista.ImageData):
            msg = 'Logo must be a pyvista.ImageData or a file path to an image.'
            raise TypeError(msg)
        else:
            logo = logo_maybe

        representation = _vtk.vtkLogoRepresentation()
        representation.SetImage(logo)
        representation.SetPosition(*position)
        representation.SetPosition2(*size)
        representation.GetImageProperty().SetOpacity(opacity)
        widget = _vtk.vtkLogoWidget()
        widget.SetInteractor(self.iren.interactor)  # type: ignore[attr-defined]
        widget.SetRepresentation(representation)
        widget.On()
        self.logo_widgets.append(widget)
        return widget

    def clear_logo_widgets(self):
        """Remove all of the logo widgets."""
        for logo_widget in self.logo_widgets:
            logo_widget.Off()
        self.logo_widgets.clear()

    def add_camera3d_widget(self):
        """Add a camera3d widget allow to move the camera.

        .. note::
           This widget requires ``vtk>=9.3.0``.

        Returns
        -------
        vtkCamera3DWidget
            The camera3d widget.

        Examples
        --------
        Add a camera3d widget to the scene.

        >>> import pyvista as pv
        >>> sphere = pv.Sphere()
        >>> plotter = pv.Plotter(shape=(1, 2))
        >>> _ = plotter.add_mesh(sphere, show_edges=True)
        >>> plotter.subplot(0, 1)
        >>> _ = plotter.add_mesh(sphere, show_edges=True)
        >>> _ = plotter.add_camera3d_widget()
        >>> plotter.show(cpos=plotter.camera_position)

        """
        try:
            from vtkmodules.vtkInteractionWidgets import vtkCamera3DRepresentation
            from vtkmodules.vtkInteractionWidgets import vtkCamera3DWidget
        except ImportError:  # pragma: no cover
            from pyvista.core.errors import VTKVersionError

            msg = 'vtkCamera3DWidget requires vtk>=9.3.0'
            raise VTKVersionError(msg)
        representation = vtkCamera3DRepresentation()
        representation.SetCamera(self.renderer.GetActiveCamera())  # type: ignore[attr-defined]
        widget = vtkCamera3DWidget()
        widget.SetInteractor(self.iren.interactor)  # type: ignore[attr-defined]
        widget.SetRepresentation(representation)
        widget.On()
        self.camera3d_widgets.append(widget)
        return widget

    def clear_camera3d_widgets(self):
        """Remove all of the camera3d widgets."""
        for camera3d_widget in self.camera3d_widgets:
            camera3d_widget.Off()
        self.camera3d_widgets.clear()

    def close(self):
        """Close the widgets."""
        self.clear_box_widgets()
        self.clear_plane_widgets()
        self.clear_line_widgets()
        self.clear_slider_widgets()
        self.clear_sphere_widgets()
        self.clear_spline_widgets()
        self.clear_button_widgets()
        self.clear_radio_button_widgets()
        self.clear_camera_widgets()
        self.clear_measure_widgets()
        self.clear_logo_widgets()
        self.clear_camera3d_widgets()<|MERGE_RESOLUTION|>--- conflicted
+++ resolved
@@ -66,13 +66,8 @@
     }
     if interaction_event not in event_map:
         expected = ', '.join(f'`{e}`' for e in event_map)
-<<<<<<< HEAD
-        msg = (
-            f'Expected value for `interaction_event` is {expected}. {interaction_event} was given.'
-=======
         raise ValueError(
             f'Expected value for `interaction_event` is {expected}. {interaction_event} was given.',
->>>>>>> d1c369dd
         )
         raise ValueError(msg)
 
