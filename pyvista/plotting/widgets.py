"""Module dedicated to widgets."""

import numpy as np

import pyvista
from pyvista import _vtk
from pyvista.utilities import (
    NORMALS,
    assert_empty_kwargs,
    generate_plane,
    get_array,
    get_array_association,
    try_callback,
)
from pyvista.utilities.algorithms import (
    add_ids_algorithm,
    algorithm_to_mesh_handler,
    crinkle_algorithm,
    outline_algorithm,
    pointset_to_polydata_algorithm,
    set_algorithm_input,
)

from .colors import Color


def _parse_interaction_event(interaction_event):
    """Parse the interaction event.

    Parameters
    ----------
    interaction_event : vtk.vtkCommand.EventIds, str, optional
        The VTK interaction event to use for triggering the callback. Accepts
        either the strings ``'start'``, ``'end'``, ``'always'`` or a
        ``vtk.vtkCommand.EventIds``.

    Returns
    -------
    vtk.vtkCommand.EventIds
        VTK Event type.

    """
    if interaction_event == 'start':
        interaction_event = _vtk.vtkCommand.StartInteractionEvent
    elif interaction_event == 'end':
        interaction_event = _vtk.vtkCommand.EndInteractionEvent
    elif interaction_event == 'always':
        interaction_event = _vtk.vtkCommand.InteractionEvent
    elif isinstance(interaction_event, str):
        raise ValueError(
            "Expected value for `interaction_event` is 'start', "
            f"'end', or 'always'. {interaction_event} was given."
        )
    elif not isinstance(interaction_event, _vtk.vtkCommand.EventIds):
        raise TypeError(
            "Expected type for `interaction_event` is either a str "
            "or an instance of `vtk.vtkCommand.EventIds`."
            f" ({type(interaction_event)}) was given."
        )
    return interaction_event


class WidgetHelper:
    """An internal class to manage widgets.

    It also manages and other helper methods involving widgets.

    """

    def __init__(self, *args, **kwargs):
        """Initialize widget helper."""
        super().__init__(*args, **kwargs)
        self.camera_widgets = []
        self.box_widgets = []
        self.box_clipped_meshes = []
        self.plane_widgets = []
        self.plane_clipped_meshes = []
        self.plane_sliced_meshes = []
        self.line_widgets = []
        self.slider_widgets = []
        self.threshold_meshes = []
        self.isovalue_meshes = []
        self.spline_widgets = []
        self.spline_sliced_meshes = []
        self.sphere_widgets = []
        self.button_widgets = []

    def add_box_widget(
        self,
        callback,
        bounds=None,
        factor=1.25,
        rotation_enabled=True,
        color=None,
        use_planes=False,
        outline_translation=True,
        pass_widget=False,
        interaction_event='end',
    ):
        """Add a box widget to the scene.

        This is useless without a callback function. You can pass a
        callable function that takes a single argument, the PolyData
        box output from this widget, and performs a task with that
        box.

        Parameters
        ----------
        callback : callable
            The method called every time the box is updated. This has
            two options: Take a single argument, the ``PolyData`` box
            (default) or if ``use_planes=True``, then it takes a
            single argument of the plane collection as a ``vtkPlanes``
            object.

        bounds : tuple(float)
            Length 6 tuple of the bounding box where the widget is
            placed.

        factor : float, optional
            An inflation factor to expand on the bounds when placing.

        rotation_enabled : bool, optional
            If ``False``, the box widget cannot be rotated and is
            strictly orthogonal to the Cartesian axes.

        color : ColorLike, optional
            Either a string, rgb sequence, or hex color string.
            Defaults to :attr:`pyvista.global_theme.font.color
            <pyvista.themes._Font.color>`.

        use_planes : bool, optional
            Changes the arguments passed to the callback to the planes
            that make up the box.

        outline_translation : bool, optional
            If ``False``, the box widget cannot be translated and is
            strictly placed at the given bounds.

        pass_widget : bool, optional
            If ``True``, the widget will be passed as the last
            argument of the callback.

        interaction_event : vtk.vtkCommand.EventIds, str, optional
            The VTK interaction event to use for triggering the
            callback. Accepts either the strings ``'start'``, ``'end'``,
            ``'always'`` or a ``vtk.vtkCommand.EventIds``.

            .. versionchanged:: 0.38.0
               Now accepts either strings or ``vtk.vtkCommand.EventIds``.

        Returns
        -------
        vtk.vtkBoxWidget
            Box widget.

        Examples
        --------
        Shows an interactive clip box.

        >>> import pyvista as pv
        >>> mesh = pv.ParametricConicSpiral()
        >>> pl = pv.Plotter()
        >>> _ = pl.add_mesh_clip_box(mesh, color='white')
        >>> pl.show()

        For a full example see :ref:`box_widget_example`.

        """
        if bounds is None:
            bounds = self.bounds

        def _the_callback(box_widget, event_id):
            the_box = pyvista.PolyData()
            box_widget.GetPolyData(the_box)
            planes = _vtk.vtkPlanes()
            box_widget.GetPlanes(planes)
            if callable(callback):
                if use_planes:
                    args = [planes]
                else:
                    args = [the_box]
                if pass_widget:
                    args.append(box_widget)
                try_callback(callback, *args)
            return

        box_widget = _vtk.vtkBoxWidget()
        box_widget.GetOutlineProperty().SetColor(
            Color(color, default_color=pyvista.global_theme.font.color).float_rgb
        )
        box_widget.SetInteractor(self.iren.interactor)
        box_widget.SetCurrentRenderer(self.renderer)
        box_widget.SetPlaceFactor(factor)
        box_widget.SetRotationEnabled(rotation_enabled)
        box_widget.SetTranslationEnabled(outline_translation)
        box_widget.PlaceWidget(bounds)
        box_widget.On()
        box_widget.AddObserver(interaction_event, _the_callback)
        _the_callback(box_widget, None)

        self.box_widgets.append(box_widget)
        return box_widget

    def clear_box_widgets(self):
        """Remove all of the box widgets."""
        self.box_widgets.clear()

    def add_mesh_clip_box(
        self,
        mesh,
        invert=False,
        rotation_enabled=True,
        widget_color=None,
        outline_translation=True,
        merge_points=True,
        crinkle=False,
        interaction_event='end',
        **kwargs,
    ):
        """Clip a mesh using a box widget.

        Add a mesh to the scene with a box widget that is used to clip
        the mesh interactively.

        The clipped mesh is saved to the ``.box_clipped_meshes`` attribute on
        the plotter.

        Parameters
        ----------
        mesh : pyvista.DataSet or vtk.vtkAlgorithm
            The input dataset to add to the scene and clip or algorithm that
            produces said mesh.

        invert : bool, optional
            Flag on whether to flip/invert the clip.

        rotation_enabled : bool, optional
            If ``False``, the box widget cannot be rotated and is strictly
            orthogonal to the cartesian axes.

        widget_color : ColorLike, optional
            Color of the widget.  Either a string, RGB sequence, or
            hex color string.  For example:

            * ``color='white'``
            * ``color='w'``
            * ``color=[1.0, 1.0, 1.0]``
            * ``color='#FFFFFF'``

        outline_translation : bool, optional
            If ``False``, the plane widget cannot be translated and is
            strictly placed at the given bounds.

        merge_points : bool, optional
            If ``True`` (default), coinciding points of independently
            defined mesh elements will be merged.

        crinkle : bool, optional
            Crinkle the clip by extracting the entire cells along the clip.

        interaction_event : vtk.vtkCommand.EventIds, str, optional
            The VTK interaction event to use for triggering the
            callback. Accepts either the strings ``'start'``, ``'end'``,
            ``'always'`` or a ``vtk.vtkCommand.EventIds``.

            .. versionchanged:: 0.38.0
               Changed from ``event_type`` to ``interaction_event`` and now
               accepts either strings and ``vtk.vtkCommand.EventIds``.

        **kwargs : dict, optional
            All additional keyword arguments are passed to
            :func:`BasePlotter.add_mesh` to control how the mesh is
            displayed.

        Returns
        -------
        vtk.vtkActor
            VTK actor of the mesh.

        """
        from pyvista.core.filters import _get_output  # avoids circular import

        mesh, algo = algorithm_to_mesh_handler(
            add_ids_algorithm(mesh, point_ids=False, cell_ids=True)
        )

        name = kwargs.get('name', mesh.memory_address)
        rng = mesh.get_data_range(kwargs.get('scalars', None))
        kwargs.setdefault('clim', kwargs.pop('rng', rng))
        mesh.set_active_scalars(kwargs.get('scalars', mesh.active_scalars_name))

        self.add_mesh(outline_algorithm(algo), name=f"{name}-outline", opacity=0.0)

        port = 1 if invert else 0

        clipper = _vtk.vtkBoxClipDataSet()
        if not merge_points:
            # vtkBoxClipDataSet uses vtkMergePoints by default
            clipper.SetLocator(_vtk.vtkNonMergingPointLocator())
        set_algorithm_input(clipper, algo)
        clipper.GenerateClippedOutputOn()

        if crinkle:
            crinkler = crinkle_algorithm(clipper.GetOutputPort(port), algo)
            box_clipped_mesh = _get_output(crinkler)
        else:
            box_clipped_mesh = _get_output(clipper, oport=port)

        self.box_clipped_meshes.append(box_clipped_mesh)

        def callback(planes):
            bounds = []
            for i in range(planes.GetNumberOfPlanes()):
                plane = planes.GetPlane(i)
                bounds.append(plane.GetNormal())
                bounds.append(plane.GetOrigin())

            clipper.SetBoxClip(*bounds)
            clipper.Update()
            if crinkle:
                clipped = pyvista.wrap(crinkler.GetOutputDataObject(0))
            else:
                clipped = _get_output(clipper, oport=port)
            box_clipped_mesh.shallow_copy(clipped)

        self.add_box_widget(
            callback=callback,
            bounds=mesh.bounds,
            factor=1.25,
            rotation_enabled=rotation_enabled,
            use_planes=True,
            color=widget_color,
            outline_translation=outline_translation,
            interaction_event=interaction_event,
        )

        if crinkle:
            return self.add_mesh(crinkler, reset_camera=False, **kwargs)
        return self.add_mesh(clipper.GetOutputPort(port), reset_camera=False, **kwargs)

    def add_plane_widget(
        self,
        callback,
        normal='x',
        origin=None,
        bounds=None,
        factor=1.25,
        color=None,
        assign_to_axis=None,
        tubing=False,
        outline_translation=False,
        origin_translation=True,
        implicit=True,
        pass_widget=False,
        test_callback=True,
        normal_rotation=True,
        interaction_event='end',
    ):
        """Add a plane widget to the scene.

        This is useless without a callback function. You can pass a
        callable function that takes two arguments, the normal and
        origin of the plane in that order output from this widget, and
        performs a task with that plane.

        Parameters
        ----------
        callback : callable
            The method called every time the plane is updated. Takes
            two arguments, the normal and origin of the plane in that
            order.

        normal : str or tuple(float)
            The starting normal vector of the plane.

        origin : tuple(float)
            The starting coordinate of the center of the plane.

        bounds : tuple(float)
            Length 6 tuple of the bounding box where the widget is placed.

        factor : float, optional
            An inflation factor to expand on the bounds when placing.

        color : ColorLike, optional
            Either a string, rgb list, or hex color string.

        assign_to_axis : str or int, optional
            Assign the normal of the plane to be parallel with a given
            axis: options are ``(0, 'x')``, ``(1, 'y')``, or ``(2,
            'z')``.

        tubing : bool, optional
            When using an implicit plane wiget, this controls whether
            or not tubing is shown around the plane's boundaries.

        outline_translation : bool, optional
            If ``False``, the plane widget cannot be translated and is
            strictly placed at the given bounds. Only valid when using
            an implicit plane.

        origin_translation : bool, optional
            If ``False``, the plane widget cannot be translated by its
            origin and is strictly placed at the given origin. Only
            valid when using an implicit plane.

        implicit : bool, optional
            When ``True``, a ``vtkImplicitPlaneWidget`` is used and
            when ``False``, a ``vtkPlaneWidget`` is used.

        pass_widget : bool, optional
            If ``True``, the widget will be passed as the last
            argument of the callback.

        test_callback : bool, optional
            If ``True``, run the callback function after the widget is
            created.

        normal_rotation : bool, optional
            Set the opacity of the normal vector arrow to 0 such that
            it is effectively disabled. This prevents the user from
            rotating the normal. This is forced to ``False`` when
            ``assign_to_axis`` is set.

        interaction_event : vtk.vtkCommand.EventIds, str, optional
            The VTK interaction event to use for triggering the
            callback. Accepts either the strings ``'start'``, ``'end'``,
            ``'always'`` or a ``vtk.vtkCommand.EventIds``.

            .. versionchanged:: 0.38.0
               Now accepts either strings and ``vtk.vtkCommand.EventIds``.

        Returns
        -------
        vtk.vtkImplicitPlaneWidget or vtk.vtkPlaneWidget
            Plane widget.

        """
        interaction_event = _parse_interaction_event(interaction_event)

        if origin is None:
            origin = self.center
        if bounds is None:
            bounds = self.bounds

        if isinstance(normal, str):
            normal = NORMALS[normal.lower()]

        color = Color(color, default_color=pyvista.global_theme.font.color)

        if assign_to_axis:
            normal_rotation = False

        def _the_callback(widget, event_id):
            the_plane = _vtk.vtkPlane()
            widget.GetPlane(the_plane)
            normal = the_plane.GetNormal()
            origin = the_plane.GetOrigin()
            if callable(callback):
                if pass_widget:
                    try_callback(callback, normal, origin, widget)
                else:
                    try_callback(callback, normal, origin)
            return

        if implicit:
            plane_widget = _vtk.vtkImplicitPlaneWidget()
            plane_widget.GetNormalProperty().SetColor(color.float_rgb)
            plane_widget.GetOutlineProperty().SetColor(color.float_rgb)
            plane_widget.GetOutlineProperty().SetColor(color.float_rgb)
            plane_widget.SetTubing(tubing)
            plane_widget.SetOutlineTranslation(outline_translation)
            plane_widget.SetOriginTranslation(origin_translation)

            _start_interact = lambda plane_widget, event: plane_widget.SetDrawPlane(True)
            _stop_interact = lambda plane_widget, event: plane_widget.SetDrawPlane(False)

            plane_widget.SetDrawPlane(False)
            plane_widget.AddObserver(_vtk.vtkCommand.StartInteractionEvent, _start_interact)
            plane_widget.AddObserver(_vtk.vtkCommand.EndInteractionEvent, _stop_interact)
            plane_widget.SetPlaceFactor(factor)
            plane_widget.PlaceWidget(bounds)
            plane_widget.SetOrigin(origin)

            if not normal_rotation:
                plane_widget.GetNormalProperty().SetOpacity(0)

        else:
            # Position of the small plane
            source = _vtk.vtkPlaneSource()
            source.SetNormal(normal)
            source.SetCenter(origin)
            source.SetPoint1(
                origin[0] + (bounds[1] - bounds[0]) * 0.01,
                origin[1] - (bounds[3] - bounds[2]) * 0.01,
                origin[2],
            )
            source.SetPoint2(
                origin[0] - (bounds[1] - bounds[0]) * 0.01,
                origin[1] + (bounds[3] - bounds[2]) * 0.01,
                origin[2],
            )
            source.Update()
            plane_widget = _vtk.vtkPlaneWidget()
            plane_widget.SetHandleSize(0.01)
            # Position of the widget
            plane_widget.SetInputData(source.GetOutput())
            plane_widget.SetRepresentationToOutline()
            plane_widget.SetPlaceFactor(factor)
            plane_widget.PlaceWidget(bounds)
            plane_widget.SetCenter(origin)  # Necessary
            plane_widget.GetPlaneProperty().SetColor(color.float_rgb)  # self.C_LOT[fn])
            plane_widget.GetHandleProperty().SetColor(color.float_rgb)

            if not normal_rotation:
                plane_widget.GetHandleProperty().SetOpacity(0)

        plane_widget.GetPlaneProperty().SetOpacity(0.5)
        plane_widget.SetInteractor(self.iren.interactor)
        plane_widget.SetCurrentRenderer(self.renderer)

        if assign_to_axis:
            # Note that normal_rotation was forced to False
            if assign_to_axis in [0, "x", "X"]:
                plane_widget.NormalToXAxisOn()
                plane_widget.SetNormal(NORMALS["x"])
            elif assign_to_axis in [1, "y", "Y"]:
                plane_widget.NormalToYAxisOn()
                plane_widget.SetNormal(NORMALS["y"])
            elif assign_to_axis in [2, "z", "Z"]:
                plane_widget.NormalToZAxisOn()
                plane_widget.SetNormal(NORMALS["z"])
            else:
                raise RuntimeError("assign_to_axis not understood")
        else:
            plane_widget.SetNormal(normal)

        plane_widget.Modified()
        plane_widget.UpdatePlacement()
        plane_widget.On()
        plane_widget.AddObserver(
            interaction_event,
            # _vtk.vtkCommand.InteractionEvent,
            _the_callback,
        )
        if test_callback:
            _the_callback(plane_widget, None)  # Trigger immediate update

        self.plane_widgets.append(plane_widget)
        return plane_widget

    def clear_plane_widgets(self):
        """Remove all of the plane widgets."""
        self.plane_widgets.clear()

    def add_mesh_clip_plane(
        self,
        mesh,
        normal='x',
        invert=False,
        widget_color=None,
        value=0.0,
        assign_to_axis=None,
        tubing=False,
        origin_translation=True,
        outline_translation=False,
        implicit=True,
        normal_rotation=True,
        crinkle=False,
        interaction_event='end',
        origin=None,
        **kwargs,
    ):
        """Clip a mesh using a plane widget.

        Add a mesh to the scene with a plane widget that is used to clip
        the mesh interactively.

        The clipped mesh is saved to the ``.plane_clipped_meshes``
        attribute on the plotter.

        Parameters
        ----------
        mesh : pyvista.DataSet or vtk.vtkAlgorithm
            The input dataset to add to the scene and clip or algorithm that
            produces said mesh.

        normal : str or tuple(float), optional
            The starting normal vector of the plane.

        invert : bool, optional
            Flag on whether to flip/invert the clip.

        widget_color : ColorLike, optional
            Either a string, RGB list, or hex color string.

        value : float, optional
            Set the clipping value along the normal direction.
            The default value is 0.0.

        assign_to_axis : str or int, optional
            Assign the normal of the plane to be parallel with a given
            axis.  Options are ``(0, 'x')``, ``(1, 'y')``, or ``(2,
            'z')``.

        tubing : bool, optional
            When using an implicit plane wiget, this controls whether
            or not tubing is shown around the plane's boundaries.

        origin_translation : bool, optional
            If ``False``, the plane widget cannot be translated by its
            origin and is strictly placed at the given origin. Only
            valid when using an implicit plane.

        outline_translation : bool, optional
            If ``False``, the box widget cannot be translated and is
            strictly placed at the given bounds.

        implicit : bool, optional
            When ``True``, a ``vtkImplicitPlaneWidget`` is used and
            when ``False``, a ``vtkPlaneWidget`` is used.

        normal_rotation : bool, optional
            Set the opacity of the normal vector arrow to 0 such that
            it is effectively disabled. This prevents the user from
            rotating the normal. This is forced to ``False`` when
            ``assign_to_axis`` is set.

        crinkle : bool, optional
            Crinkle the clip by extracting the entire cells along the clip.

        interaction_event : vtk.vtkCommand.EventIds, str, optional
            The VTK interaction event to use for triggering the
            callback. Accepts either the strings ``'start'``, ``'end'``,
            ``'always'`` or a ``vtk.vtkCommand.EventIds``.

            .. versionchanged:: 0.38.0
               Now accepts either strings or ``vtk.vtkCommand.EventIds``.

        origin : tuple(float), optional
            The starting coordinate of the center of the plane.

        **kwargs : dict, optional
            All additional keyword arguments are passed to
            :func:`BasePlotter.add_mesh` to control how the mesh is
            displayed.

        Returns
        -------
        vtk.vtkActor
            VTK actor of the mesh.

        """
        from pyvista.core.filters import _get_output  # avoids circular import

        mesh, algo = algorithm_to_mesh_handler(
            add_ids_algorithm(mesh, point_ids=False, cell_ids=True)
        )

        name = kwargs.get('name', mesh.memory_address)
        rng = mesh.get_data_range(kwargs.get('scalars', None))
        kwargs.setdefault('clim', kwargs.pop('rng', rng))
        mesh.set_active_scalars(kwargs.get('scalars', mesh.active_scalars_name))
        if origin is None:
            origin = mesh.center

        self.add_mesh(outline_algorithm(algo), name=f"{name}-outline", opacity=0.0)

        if isinstance(mesh, _vtk.vtkPolyData):
            clipper = _vtk.vtkClipPolyData()
        # elif isinstance(mesh, vtk.vtkImageData):
        #     clipper = vtk.vtkClipVolume()
        #     clipper.SetMixed3DCellGeneration(True)
        else:
            clipper = _vtk.vtkTableBasedClipDataSet()
        set_algorithm_input(clipper, algo)
        clipper.SetValue(value)
        clipper.SetInsideOut(invert)  # invert the clip if needed

        if crinkle:
            crinkler = crinkle_algorithm(clipper, algo)
            plane_clipped_mesh = _get_output(crinkler)
        else:
            plane_clipped_mesh = _get_output(clipper)
        self.plane_clipped_meshes.append(plane_clipped_mesh)

        def callback(normal, loc):
            function = generate_plane(normal, loc)
            clipper.SetClipFunction(function)  # the implicit function
            clipper.Update()  # Perform the Cut
            if crinkle:
                clipped = pyvista.wrap(crinkler.GetOutputDataObject(0))
            else:
                clipped = pyvista.wrap(clipper.GetOutput())
            plane_clipped_mesh.shallow_copy(clipped)

        self.add_plane_widget(
            callback=callback,
            bounds=mesh.bounds,
            factor=1.25,
            normal=normal,
            color=widget_color,
            tubing=tubing,
            assign_to_axis=assign_to_axis,
            origin_translation=origin_translation,
            outline_translation=outline_translation,
            implicit=implicit,
            origin=origin,
            normal_rotation=normal_rotation,
            interaction_event=interaction_event,
        )

        if crinkle:
            return self.add_mesh(crinkler, **kwargs)
        return self.add_mesh(clipper, **kwargs)

<<<<<<< HEAD
    def add_volume_clipper(
=======
    def add_volume_clip_plane(
>>>>>>> 377b9e6a
        self,
        volume,
        normal='x',
        invert=False,
        widget_color=None,
        value=0.0,
        assign_to_axis=None,
        tubing=False,
        origin_translation=True,
        outline_translation=False,
        implicit=True,
        normal_rotation=True,
<<<<<<< HEAD
        interaction_event=_vtk.vtkCommand.EndInteractionEvent,
=======
        interaction_event='end',
>>>>>>> 377b9e6a
        origin=None,
        **kwargs,
    ):
        """Clip a volume using a plane widget.

        Parameters
        ----------
<<<<<<< HEAD
        volume : pyvista.plotting.volume.Volume
            The input rendered volume to clip.
=======
        volume : pyvista.plotting.Volume or pyvista.UniformGrid or pyvista.RectilinearGrid
            New dataset of type :class:`pyvista.UniformGrid` or
            :class:`pyvista.RectilinearGrid`, or the return value from
            :class:`pyvista.plotting.Volume` from :func:`BasePlotter.add_volume`.
>>>>>>> 377b9e6a

        normal : str or tuple(float), optional
            The starting normal vector of the plane.

        invert : bool, optional
            Flag on whether to flip/invert the clip.

        widget_color : ColorLike, optional
            Either a string, RGB list, or hex color string.

        value : float, optional
            Set the clipping value along the normal direction.
            The default value is 0.0.

        assign_to_axis : str or int, optional
            Assign the normal of the plane to be parallel with a given
            axis.  Options are ``(0, 'x')``, ``(1, 'y')``, or ``(2,
            'z')``.

        tubing : bool, optional
            When using an implicit plane wiget, this controls whether
            or not tubing is shown around the plane's boundaries.

        origin_translation : bool, optional
            If ``False``, the plane widget cannot be translated by its
            origin and is strictly placed at the given origin. Only
            valid when using an implicit plane.

        outline_translation : bool, optional
            If ``False``, the box widget cannot be translated and is
            strictly placed at the given bounds.

        implicit : bool, optional
            When ``True``, a ``vtkImplicitPlaneWidget`` is used and
            when ``False``, a ``vtkPlaneWidget`` is used.

        normal_rotation : bool, optional
            Set the opacity of the normal vector arrow to 0 such that
            it is effectively disabled. This prevents the user from
            rotating the normal. This is forced to ``False`` when
            ``assign_to_axis`` is set.

        interaction_event : vtk.vtkCommand.EventIds, optional
            The VTK interaction event to use for triggering the callback.

        origin : tuple(float), optional
            The starting coordinate of the center of the plane.

<<<<<<< HEAD
        """
        plane = _vtk.vtkPlane()

        _widget = []

        def callback(*args):
            """Update the plane used to clip the volume."""
            if len(_widget):
                _widget[0].GetPlane(plane)
=======
        **kwargs : dict, optional
            All additional keyword arguments are passed to
            :func:`BasePlotter.add_volume` to control how the volume is
            displayed. Only applicable if ``volume`` is either a
            :class:`pyvista.UniformGrid` and :class:`pyvista.RectangularGrid`.

        Returns
        -------
        vtk.vtkPlaneWidget or vtk.vtkImplicitPlaneWidget
            The VTK plane widget depending on the value of ``implicit``.

        """
        if isinstance(volume, (pyvista.UniformGrid, pyvista.RectilinearGrid)):
            volume = self.add_volume(volume, **kwargs)
        elif not isinstance(volume, pyvista.plotting.Volume):
            raise TypeError(
                'The `volume` parameter type must be either pyvista.UniformGrid, '
                'pyvista.RectangularGrid, or a pyvista.plotting.volume.Volume '
                'from `Plotter.add_volume`.'
            )
        else:
            assert_empty_kwargs(**kwargs)

        plane = _vtk.vtkPlane()

        def callback(normal, origin):
            """Update the plane used to clip the volume."""
            plane.SetNormal(normal)
            plane.SetOrigin(origin)
>>>>>>> 377b9e6a

        widget = self.add_plane_widget(
            callback=callback,
            bounds=volume.bounds,
            factor=1.25,
            normal=normal,
            color=widget_color,
            tubing=tubing,
            assign_to_axis=assign_to_axis,
            origin_translation=origin_translation,
            outline_translation=outline_translation,
            implicit=implicit,
            origin=origin,
            normal_rotation=normal_rotation,
            interaction_event=interaction_event,
        )
        widget.GetPlane(plane)
<<<<<<< HEAD
        _widget.append(widget)

        volume.mapper.AddClippingPlane(plane)
=======
        volume.mapper.AddClippingPlane(plane)
        self.plane_widgets.append(widget)

        return widget
>>>>>>> 377b9e6a

    def add_mesh_slice(
        self,
        mesh,
        normal='x',
        generate_triangles=False,
        widget_color=None,
        assign_to_axis=None,
        tubing=False,
        origin_translation=True,
        outline_translation=False,
        implicit=True,
        normal_rotation=True,
        interaction_event=_vtk.vtkCommand.EndInteractionEvent,
        origin=None,
        **kwargs,
    ):
        """Slice a mesh using a plane widget.

        Add a mesh to the scene with a plane widget that is used to slice
        the mesh interactively.

        The sliced mesh is saved to the ``.plane_sliced_meshes`` attribute on
        the plotter.

        Parameters
        ----------
        mesh : pyvista.DataSet or vtk.vtkAlgorithm
            The input dataset to add to the scene and slice or algorithm that
            produces said mesh.

        normal : str or tuple(float), optional
            The starting normal vector of the plane.

        generate_triangles : bool, optional
            If this is enabled (``False`` by default), the output will be
            triangles otherwise, the output will be the intersection polygons.

        widget_color : ColorLike, optional
            Either a string, RGB sequence, or hex color string.  Defaults
            to ``'white'``.

        assign_to_axis : str or int, optional
            Assign the normal of the plane to be parallel with a given axis:
            options are (0, 'x'), (1, 'y'), or (2, 'z').

        tubing : bool, optional
            When using an implicit plane wiget, this controls whether or not
            tubing is shown around the plane's boundaries.

        origin_translation : bool, optional
            If ``False``, the plane widget cannot be translated by its origin
            and is strictly placed at the given origin. Only valid when using
            an implicit plane.

        outline_translation : bool, optional
            If ``False``, the box widget cannot be translated and is strictly
            placed at the given bounds.

        implicit : bool, optional
            When ``True``, a ``vtkImplicitPlaneWidget`` is used and when
            ``False``, a ``vtkPlaneWidget`` is used.

        normal_rotation : bool, optional
            Set the opacity of the normal vector arrow to 0 such that it is
            effectively disabled. This prevents the user from rotating the
            normal. This is forced to ``False`` when ``assign_to_axis`` is set.

        interaction_event : vtk.vtkCommand.EventIds, optional
            The VTK interaction event to use for triggering the callback.

        origin : tuple(float), optional
            The starting coordinate of the center of the plane.

        **kwargs : dict, optional
            All additional keyword arguments are passed to
            :func:`BasePlotter.add_mesh` to control how the mesh is
            displayed.

        Returns
        -------
        vtk.vtkActor
            VTK actor of the mesh.

        """
        mesh, algo = algorithm_to_mesh_handler(mesh)

        name = kwargs.get('name', mesh.memory_address)
        rng = mesh.get_data_range(kwargs.get('scalars', None))
        kwargs.setdefault('clim', kwargs.pop('rng', rng))
        mesh.set_active_scalars(kwargs.get('scalars', mesh.active_scalars_name))
        if origin is None:
            origin = mesh.center

        self.add_mesh(outline_algorithm(algo or mesh), name=f"{name}-outline", opacity=0.0)

        alg = _vtk.vtkCutter()  # Construct the cutter object
        set_algorithm_input(alg, algo or mesh)
        if not generate_triangles:
            alg.GenerateTrianglesOff()

        plane_sliced_mesh = pyvista.wrap(alg.GetOutput())
        self.plane_sliced_meshes.append(plane_sliced_mesh)

        def callback(normal, origin):
            # create the plane for clipping
            plane = generate_plane(normal, origin)
            alg.SetCutFunction(plane)  # the cutter to use the plane we made
            alg.Update()  # Perform the Cut
            plane_sliced_mesh.shallow_copy(alg.GetOutput())

        self.add_plane_widget(
            callback=callback,
            bounds=mesh.bounds,
            factor=1.25,
            normal=normal,
            color=widget_color,
            tubing=tubing,
            assign_to_axis=assign_to_axis,
            origin_translation=origin_translation,
            outline_translation=outline_translation,
            implicit=implicit,
            origin=origin,
            normal_rotation=normal_rotation,
            interaction_event=interaction_event,
        )

        return self.add_mesh(alg, **kwargs)

    def add_mesh_slice_orthogonal(
        self,
        mesh,
        generate_triangles=False,
        widget_color=None,
        tubing=False,
        interaction_event=_vtk.vtkCommand.EndInteractionEvent,
        **kwargs,
    ):
        """Slice a mesh with three interactive planes.

        Adds three interactive plane slicing widgets for orthogonal slicing
        along each cartesian axis.

        Parameters
        ----------
        mesh : pyvista.DataSet or vtk.vtkAlgorithm
            The input dataset to add to the scene and threshold or algorithm
            that produces said mesh.

        generate_triangles : bool, optional
            If this is enabled (``False`` by default), the output will be
            triangles otherwise, the output will be the intersection polygons.

        widget_color : ColorLike, optional
            Color of the widget.  Either a string, RGB sequence, or
            hex color string.  For example:

            * ``color='white'``
            * ``color='w'``
            * ``color=[1.0, 1.0, 1.0]``
            * ``color='#FFFFFF'``

        tubing : bool, optional
            When using an implicit plane wiget, this controls whether or not
            tubing is shown around the plane's boundaries.

        interaction_event : vtk.vtkCommand.EventIds, optional
            The VTK interaction event to use for triggering the callback.

        **kwargs : dict, optional
            All additional keyword arguments are passed to
            :func:`BasePlotter.add_mesh` to control how the mesh is
            displayed.

        Returns
        -------
        list
            List of vtk.vtkActor(s).

        """
        actors = []
        name = kwargs.pop("name", None)
        for ax in ["x", "y", "z"]:
            axkwargs = kwargs.copy()
            if name:
                axkwargs["name"] = f"{name}-{ax}"
            a = self.add_mesh_slice(
                mesh,
                assign_to_axis=ax,
                origin_translation=False,
                outline_translation=False,
                generate_triangles=generate_triangles,
                widget_color=widget_color,
                tubing=tubing,
                interaction_event=interaction_event,
                **axkwargs,
            )
            actors.append(a)

        return actors

    def add_line_widget(
        self,
        callback,
        bounds=None,
        factor=1.25,
        resolution=100,
        color=None,
        use_vertices=False,
        pass_widget=False,
        interaction_event=_vtk.vtkCommand.EndInteractionEvent,
    ):
        """Add a line widget to the scene.

        This is useless without a callback function. You can pass a
        callable function that takes a single argument, the PolyData
        line output from this widget, and performs a task with that
        line.

        Parameters
        ----------
        callback : callable
            The method called every time the line is updated. This has
            two options: Take a single argument, the ``PolyData`` line
            (default) or if ``use_vertices=True``, then it can take
            two arguments of the coordinates of the line's end points.

        bounds : tuple(float), optional
            Length 6 tuple of the bounding box where the widget is
            placed.

        factor : float, optional
            An inflation factor to expand on the bounds when placing.

        resolution : int, optional
            The number of points in the line created.

        color : ColorLike, optional, defaults to white
            Either a string, rgb sequence, or hex color string.

        use_vertices : bool, optional
            Changes the arguments of the callback method to take the end
            points of the line instead of a PolyData object.

        pass_widget : boollist
            If ``True``, the widget will be passed as the last
            argument of the callback.

        interaction_event : vtk.vtkCommand.EventIds, optional
            The VTK interaction event to use for triggering the callback.

        Returns
        -------
        vtk.vtkLineWidget
            Created line widget.

        """
        if bounds is None:
            bounds = self.bounds

        color = Color(color, default_color=pyvista.global_theme.font.color)

        def _the_callback(widget, event_id):
            pointa = widget.GetPoint1()
            pointb = widget.GetPoint2()
            if callable(callback):
                if use_vertices:
                    args = [pointa, pointb]
                else:
                    the_line = pyvista.Line(pointa, pointb, resolution=resolution)
                    args = [the_line]
                if pass_widget:
                    args.append(widget)
                try_callback(callback, *args)

        line_widget = _vtk.vtkLineWidget()
        line_widget.GetLineProperty().SetColor(color.float_rgb)
        line_widget.SetInteractor(self.iren.interactor)
        line_widget.SetCurrentRenderer(self.renderer)
        line_widget.SetPlaceFactor(factor)
        line_widget.PlaceWidget(bounds)
        line_widget.SetResolution(resolution)
        line_widget.Modified()
        line_widget.On()
        line_widget.AddObserver(interaction_event, _the_callback)
        _the_callback(line_widget, None)

        self.line_widgets.append(line_widget)
        return line_widget

    def clear_line_widgets(self):
        """Remove all of the line widgets."""
        self.line_widgets.clear()

    def add_text_slider_widget(
        self,
        callback,
        data,
        value=None,
        pointa=(0.4, 0.9),
        pointb=(0.9, 0.9),
        color=None,
        interaction_event='end',
        style=None,
        **kwargs,
    ):
        """Add a text slider bar widget.

        This is useless without a callback function. You can pass a callable
        function that takes a single argument, the value of this slider widget,
        and performs a task with that value.

        Parameters
        ----------
        callback : callable
            The method called every time the slider is updated. This should take
            a single parameter: the float value of the slider.

        data : list
            The list of possible values displayed on the slider bar.

        value : float, optional
            The starting value of the slider.

        pointa : tuple(float), optional
            The relative coordinates of the left point of the slider on the
            display port.

        pointb : tuple(float), optional
            The relative coordinates of the right point of the slider on the
            display port.

        color : ColorLike, optional
            Either a string, RGB list, or hex color string.  Defaults
            to :attr:`pyvista.global_theme.font.color
            <pyvista.themes._Font.color>`.

        interaction_event : vtk.vtkCommand.EventIds, str, optional
            The VTK interaction event to use for triggering the
            callback. Accepts either the strings ``'start'``, ``'end'``,
            ``'always'`` or a ``vtk.vtkCommand.EventIds``.

            .. versionchanged:: 0.38.0
               Changed from ``event_type`` to ``interaction_event`` and now
               accepts either strings or ``vtk.vtkCommand.EventIds``.

        style : str, optional
            The name of the slider style. The list of available styles
            are in ``pyvista.global_theme.slider_styles``. Defaults to
            ``None``.

        **kwargs : dict, optional
            Deprecated keyword arguments.

            .. deprecated:: 0.38.0
               Keyword argument ``event_type`` deprecated in favor of
               ``interaction_event``.

        Returns
        -------
        vtk.vtkSliderWidget
            The VTK slider widget configured to display text.

        """
        if not isinstance(data, list):
            raise TypeError(
                f"The `data` parameter must be a list but {type(data).__name__} was passed instead"
            )
        n_states = len(data)
        if n_states == 0:
            raise ValueError("The input list of values is empty")
        delta = (n_states - 1) / float(n_states)
        # avoid division by zero in case there is only one element
        delta = 1 if delta == 0 else delta

        def _the_callback(value):
            if isinstance(value, float):
                idx = int(value / delta)
                # handle limit index
                if idx == n_states:
                    idx = n_states - 1
                if callable(callback):
                    try_callback(callback, data[idx])
            return

        slider_widget = self.add_slider_widget(
            callback=_the_callback,
            rng=[0, n_states - 1],
            value=value,
            pointa=pointa,
            pointb=pointb,
            color=color,
            interaction_event=interaction_event,
            style=style,
        )
        slider_rep = slider_widget.GetRepresentation()
        slider_rep.ShowSliderLabelOff()

        def title_callback(widget, event):
            value = widget.GetRepresentation().GetValue()
            idx = int(value / delta)
            # handle limit index
            if idx == n_states:
                idx = n_states - 1
            slider_rep.SetTitleText(data[idx])

        slider_widget.AddObserver(_parse_interaction_event(interaction_event), title_callback)
        title_callback(slider_widget, None)
        return slider_widget

    def add_slider_widget(
        self,
        callback,
        rng,
        value=None,
        title=None,
        pointa=(0.4, 0.9),
        pointb=(0.9, 0.9),
        color=None,
        pass_widget=False,
        interaction_event='end',
        style=None,
        title_height=0.03,
        title_opacity=1.0,
        title_color=None,
        fmt=None,
        slider_width=None,
        tube_width=None,
        **kwargs,
    ):
        """Add a slider bar widget.

        This is useless without a callback function. You can pass a
        callable function that takes a single argument, the value of
        this slider widget, and performs a task with that value.

        Parameters
        ----------
        callback : callable
            Called every time the slider is updated. This should take a single
            parameter: the float value of the slider. If ``pass_widget=True``,
            callable should take two parameters: the float value of the slider
            and the widget itself.

        rng : tuple(float)
            Length two tuple of the minimum and maximum ranges of the
            slider.

        value : float, optional
            The starting value of the slider.

        title : str, optional
            The string label of the slider widget.

        pointa : tuple(float), optional
            The relative coordinates of the left point of the slider
            on the display port.

        pointb : tuple(float), optional
            The relative coordinates of the right point of the slider
            on the display port.

        color : ColorLike, optional
            Either a string, RGB list, or hex color string.  Defaults
            to :attr:`pyvista.global_theme.font.color
            <pyvista.themes._Font.color>`.

        pass_widget : bool, optional
            If ``True``, the widget will be passed as the last
            argument of the callback.

        interaction_event : vtk.vtkCommand.EventIds, str, optional
            The VTK interaction event to use for triggering the
            callback. Accepts either the strings ``'start'``, ``'end'``,
            ``'always'`` or a ``vtk.vtkCommand.EventIds``.

            .. versionchanged:: 0.38.0
               Changed from ``event_type`` to ``interaction_event`` and now accepts
               either strings or ``vtk.vtkCommand.EventIds``.

        style : str, optional
            The name of the slider style. The list of available styles
            are in ``pyvista.global_theme.slider_styles``. Defaults to
            ``None``.

        title_height : float, optional
            Relative height of the title as compared to the length of
            the slider.

        title_opacity : float, optional
            Opacity of title. Defaults to 1.0.

        title_color : ColorLike, optional
            Either a string, RGB sequence, or hex color string.  Defaults
            to the value given in ``color``.

        fmt : str, optional
            String formatter used to format numerical data. Defaults
            to ``None``.

        slider_width : float, optional
            Normalized width of the slider. Defaults to the theme's slider width.

        tube_width : float, optional
            Normalized width of the tube. Defaults to the theme's tube width.

        **kwargs : dict, optional
            Deprecated keyword arguments.

            .. deprecated:: 0.38.0
               Keyword argument ``event_type`` deprecated in favor of
               ``interaction_event``.

        Returns
        -------
        vtk.vtkSliderWidget
            Slider widget.

        Examples
        --------
        >>> import pyvista as pv
        >>> pl = pv.Plotter()
        >>> def create_mesh(value):
        ...     res = int(value)
        ...     sphere = pv.Sphere(phi_resolution=res, theta_resolution=res)
        ...     pl.add_mesh(sphere, name="sphere", show_edges=True)
        >>> slider = pl.add_slider_widget(
        ...     create_mesh,
        ...     [5, 100],
        ...     title="Resolution",
        ...     title_opacity=0.5,
        ...     title_color="red",
        ...     fmt="%0.9f",
        ...     title_height=0.08,
        ... )
        >>> pl.show()
        """
        if self.iren is None:
            raise RuntimeError('Cannot add a widget to a closed plotter.')

        if value is None:
            value = ((rng[1] - rng[0]) / 2) + rng[0]

        color = Color(color, default_color=pyvista.global_theme.font.color)
        title_color = Color(title_color, default_color=color)

        if fmt is None:
            fmt = pyvista.global_theme.font.fmt

        def normalize(point, viewport):
            return (point[0] * (viewport[2] - viewport[0]), point[1] * (viewport[3] - viewport[1]))

        pointa = normalize(pointa, self.renderer.GetViewport())
        pointb = normalize(pointb, self.renderer.GetViewport())

        slider_rep = _vtk.vtkSliderRepresentation2D()
        slider_rep.SetPickable(False)
        slider_rep.SetMinimumValue(rng[0])
        slider_rep.SetMaximumValue(rng[1])
        slider_rep.SetValue(value)
        slider_rep.SetTitleText(title)
        slider_rep.GetTitleProperty().SetColor(color.float_rgb)
        slider_rep.GetSliderProperty().SetColor(color.float_rgb)
        slider_rep.GetCapProperty().SetColor(color.float_rgb)
        slider_rep.GetLabelProperty().SetColor(color.float_rgb)
        slider_rep.GetTubeProperty().SetColor(color.float_rgb)
        slider_rep.GetPoint1Coordinate().SetCoordinateSystemToNormalizedDisplay()
        slider_rep.GetPoint1Coordinate().SetValue(pointa[0], pointa[1])
        slider_rep.GetPoint2Coordinate().SetCoordinateSystemToNormalizedDisplay()
        slider_rep.GetPoint2Coordinate().SetValue(pointb[0], pointb[1])
        slider_rep.SetSliderLength(0.05)
        slider_rep.SetSliderWidth(0.05)
        slider_rep.SetEndCapLength(0.01)

        if style is not None:
            if not isinstance(style, str):
                raise TypeError(
                    f"Expected type for ``style`` is str but {type(style).__name__} was given."
                )
            slider_style = getattr(pyvista.global_theme.slider_styles, style)
            slider_rep.SetSliderLength(slider_style.slider_length)
            slider_rep.SetSliderWidth(slider_style.slider_width)
            slider_rep.GetSliderProperty().SetColor(slider_style.slider_color.float_rgb)
            slider_rep.SetTubeWidth(slider_style.tube_width)
            slider_rep.GetTubeProperty().SetColor(slider_style.tube_color.float_rgb)
            slider_rep.GetCapProperty().SetOpacity(slider_style.cap_opacity)
            slider_rep.SetEndCapLength(slider_style.cap_length)
            slider_rep.SetEndCapWidth(slider_style.cap_width)

        if slider_width is not None:
            slider_rep.SetSliderWidth(slider_width)
        if tube_width is not None:
            slider_rep.SetTubeWidth(tube_width)

        def _the_callback(widget, event):
            value = widget.GetRepresentation().GetValue()
            if callable(callback):
                if pass_widget:
                    try_callback(callback, value, widget)
                else:
                    try_callback(callback, value)
            return

        slider_widget = _vtk.vtkSliderWidget()
        slider_widget.SetInteractor(self.iren.interactor)
        slider_widget.SetCurrentRenderer(self.renderer)
        slider_widget.SetRepresentation(slider_rep)
        slider_widget.GetRepresentation().SetTitleHeight(title_height)
        slider_widget.GetRepresentation().GetTitleProperty().SetOpacity(title_opacity)
        slider_widget.GetRepresentation().GetTitleProperty().SetColor(title_color.float_rgb)
        if fmt is not None:
            slider_widget.GetRepresentation().SetLabelFormat(fmt)
        slider_widget.On()
        slider_widget.AddObserver(_parse_interaction_event(interaction_event), _the_callback)
        _the_callback(slider_widget, None)

        self.slider_widgets.append(slider_widget)
        return slider_widget

    def clear_slider_widgets(self):
        """Remove all of the slider widgets."""
        self.slider_widgets.clear()

    def add_mesh_threshold(
        self,
        mesh,
        scalars=None,
        invert=False,
        widget_color=None,
        preference='cell',
        title=None,
        pointa=(0.4, 0.9),
        pointb=(0.9, 0.9),
        continuous=False,
        all_scalars=False,
        method='upper',
        **kwargs,
    ):
        """Apply a threshold on a mesh with a slider.

        Add a mesh to the scene with a slider widget that is used to
        threshold the mesh interactively.

        The threshold mesh is saved to the ``.threshold_meshes`` attribute on
        the plotter.

        Parameters
        ----------
        mesh : pyvista.DataSet or vtk.vtkAlgorithm
            The input dataset to add to the scene and threshold or algorithm
            that produces said mesh.

        scalars : str, optional
            The string name of the scalars on the mesh to threshold and display.

        invert : bool, default: False
            Invert the threshold results. That is, cells that would have been
            in the output with this option off are excluded, while cells that
            would have been excluded from the output are included.

            .. warning::
                This option is only supported for VTK version 9+

        widget_color : ColorLike, optional
            Color of the widget.  Either a string, RGB sequence, or
            hex color string.  For example:

            * ``color='white'``
            * ``color='w'``
            * ``color=[1.0, 1.0, 1.0]``
            * ``color='#FFFFFF'``

        preference : str, default: 'cell'
            When ``mesh.n_points == mesh.n_cells`` and setting
            scalars, this parameter sets how the scalars will be
            mapped to the mesh.  Default ``'cell'``, causes the
            scalars to be associated with the mesh cells.  Can be
            either ``'point'`` or ``'cell'``.

        title : str, optional
            The string label of the slider widget.

        pointa : sequence, default: (0.4, 0.9)
            The relative coordinates of the left point of the slider
            on the display port.

        pointb : sequence, default: (0.9, 0.9)
            The relative coordinates of the right point of the slider
            on the display port.

        continuous : bool, default: False
            If this is enabled (default is ``False``), use the continuous
            interval ``[minimum cell scalar, maximum cell scalar]``
            to intersect the threshold bound, rather than the set of
            discrete scalar values from the vertices.

        all_scalars : bool, default: False
            If using scalars from point data, all
            points in a cell must satisfy the threshold when this
            value is ``True``.  When ``False``, any point of the cell
            with a scalar value satisfying the threshold criterion
            will extract the cell. Has no effect when using cell data.

        method : str, default: 'upper'
            Set the threshold method for single-values, defining which
            threshold bounds to use. If the ``value`` is a range, this
            parameter will be ignored, extracting data between the two
            values. For single values, ``'lower'`` will extract data
            lower than the  ``value``. ``'upper'`` will extract data
            larger than the ``value``.

        **kwargs : dict, optional
            All additional keyword arguments are passed to ``add_mesh`` to
            control how the mesh is displayed.

        Returns
        -------
        vtk.vtkActor
            VTK actor of the mesh.

        """
        # avoid circular import
        from ..core.filters.data_set import _set_threshold_limit

        mesh, algo = algorithm_to_mesh_handler(mesh)

        if isinstance(mesh, pyvista.PointSet):
            # vtkThreshold is CELL-wise and PointSets have no cells
            algo = pointset_to_polydata_algorithm(algo or mesh)
            mesh, algo = algorithm_to_mesh_handler(algo)

        if isinstance(mesh, pyvista.MultiBlock):
            raise TypeError('MultiBlock datasets are not supported for threshold widget.')
        name = kwargs.get('name', mesh.memory_address)
        if scalars is None:
            field, scalars = mesh.active_scalars_info
        arr = get_array(mesh, scalars, preference=preference)
        if arr is None:
            raise ValueError('No arrays present to threshold.')
        field = get_array_association(mesh, scalars, preference=preference)

        rng = mesh.get_data_range(scalars)
        kwargs.setdefault('clim', kwargs.pop('rng', rng))
        if title is None:
            title = scalars
        mesh.set_active_scalars(scalars)

        self.add_mesh(outline_algorithm(algo or mesh), name=f"{name}-outline", opacity=0.0)

        alg = _vtk.vtkThreshold()
        set_algorithm_input(alg, algo or mesh)
        alg.SetInputArrayToProcess(
            0, 0, 0, field.value, scalars
        )  # args: (idx, port, connection, field, name)
        alg.SetUseContinuousCellRange(continuous)
        alg.SetAllScalars(all_scalars)

        threshold_mesh = pyvista.wrap(alg.GetOutput())
        self.threshold_meshes.append(threshold_mesh)

        def callback(value):
            _set_threshold_limit(alg, value, method, invert)
            alg.Update()
            threshold_mesh.shallow_copy(alg.GetOutput())

        self.add_slider_widget(
            callback=callback,
            rng=rng,
            title=title,
            color=widget_color,
            pointa=pointa,
            pointb=pointb,
        )

        kwargs.setdefault("reset_camera", False)
        return self.add_mesh(alg, scalars=scalars, **kwargs)

    def add_mesh_isovalue(
        self,
        mesh,
        scalars=None,
        compute_normals=False,
        compute_gradients=False,
        compute_scalars=True,
        preference='point',
        title=None,
        pointa=(0.4, 0.9),
        pointb=(0.9, 0.9),
        widget_color=None,
        **kwargs,
    ):
        """Create a contour of a mesh with a slider.

        Add a mesh to the scene with a slider widget that is used to
        contour at an isovalue of the *point* data on the mesh
        interactively.

        The isovalue mesh is saved to the ``.isovalue_meshes``
        attribute on the plotter.

        .. warning::
            This will not work with :class:`pyvista.PointSet` as
            creating an isovalue is a dimension reducing operation
            on the geometry and point clouds are zero dimensional.
            This will similarly fail for point clouds in
            :class:`pyvista.PolyData`.

        Parameters
        ----------
        mesh : pyvista.DataSet or vtk.vtkAlgorithm
            The input dataset to add to the scene and contour or algorithm
            that produces said mesh.

        scalars : str, optional
            The string name of the scalars on the mesh to contour and display.

        compute_normals : bool, optional
            Enable or disable the computation of normals.  If the
            output data will be processed by filters that modify
            topology or geometry, it may be wise to disable computing
            normals.

        compute_gradients : bool, optional
            Enable or disable the computation of gradients.  If the
            output data will be processed by filters that modify
            topology or geometry, it may be wise to disable computing
            gradients.

        compute_scalars : bool, optional
            Enable or disable the computation of scalars.

        preference : str, optional
            When ``mesh.n_points == mesh.n_cells`` and setting
            scalars, this parameter sets how the scalars will be
            mapped to the mesh.  Default ``'point'``, causes the
            scalars will be associated with the mesh points.  Can be
            either ``'point'`` or ``'cell'``.

        title : str, optional
            The string label of the slider widget.

        pointa : sequence, optional
            The relative coordinates of the left point of the slider
            on the display port.

        pointb : sequence
            The relative coordinates of the right point of the slider
            on the display port.

        widget_color : ColorLike, optional
            Color of the widget.  Either a string, RGB sequence, or
            hex color string.  For example:

            * ``color='white'``
            * ``color='w'``
            * ``color=[1.0, 1.0, 1.0]``
            * ``color='#FFFFFF'``

        **kwargs : dict, optional
            All additional keyword arguments are passed to
            :func:`BasePlotter.add_mesh` to control how the mesh is
            displayed.

        Returns
        -------
        vtk.vtkActor
            VTK actor of the mesh.

        """
        mesh, algo = algorithm_to_mesh_handler(mesh)
        if isinstance(mesh, pyvista.PointSet):
            raise TypeError('PointSets are 0-dimensional and thus cannot produce contours.')
        if isinstance(mesh, pyvista.MultiBlock):
            raise TypeError('MultiBlock datasets are not supported for this widget.')
        name = kwargs.get('name', mesh.memory_address)
        # set the array to contour on
        if mesh.n_arrays < 1:
            raise ValueError('Input dataset for the contour filter must have data arrays.')
        if scalars is None:
            field, scalars = mesh.active_scalars_info
        else:
            field = get_array_association(mesh, scalars, preference=preference)
        # NOTE: only point data is allowed? well cells works but seems buggy?
        if field != pyvista.FieldAssociation.POINT:
            raise TypeError(
                f'Contour filter only works on Point data. Array ({scalars}) is in the Cell data.'
            )

        rng = mesh.get_data_range(scalars)
        kwargs.setdefault('clim', kwargs.pop('rng', rng))
        if title is None:
            title = scalars
        mesh.set_active_scalars(scalars)

        alg = _vtk.vtkContourFilter()
        set_algorithm_input(alg, algo or mesh)
        alg.SetComputeNormals(compute_normals)
        alg.SetComputeGradients(compute_gradients)
        alg.SetComputeScalars(compute_scalars)
        alg.SetInputArrayToProcess(0, 0, 0, field.value, scalars)
        alg.SetNumberOfContours(1)  # Only one contour level

        self.add_mesh(outline_algorithm(algo or mesh), name=f"{name}-outline", opacity=0.0)

        isovalue_mesh = pyvista.wrap(alg.GetOutput())
        self.isovalue_meshes.append(isovalue_mesh)

        def callback(value):
            alg.SetValue(0, value)
            alg.Update()
            isovalue_mesh.shallow_copy(alg.GetOutput())

        self.add_slider_widget(
            callback=callback,
            rng=rng,
            title=title,
            color=widget_color,
            pointa=pointa,
            pointb=pointb,
        )

        kwargs.setdefault("reset_camera", False)
        return self.add_mesh(alg, scalars=scalars, **kwargs)

    def add_spline_widget(
        self,
        callback,
        bounds=None,
        factor=1.25,
        n_handles=5,
        resolution=25,
        color="yellow",
        show_ribbon=False,
        ribbon_color="pink",
        ribbon_opacity=0.5,
        pass_widget=False,
        closed=False,
        initial_points=None,
        interaction_event=_vtk.vtkCommand.EndInteractionEvent,
    ):
        """Create and add a spline widget to the scene.

        Use the bounds argument to place this widget. Several "handles" are
        used to control a parametric function for building this spline. Click
        directly on the line to translate the widget.

        Parameters
        ----------
        callback : callable
            The method called every time the spline is updated. This passes a
            :class:`pyvista.PolyData` object to the callback function of the
            generated spline.

        bounds : tuple(float), optional
            Length 6 tuple of the bounding box where the widget is placed.

        factor : float, optional
            An inflation factor to expand on the bounds when placing.

        n_handles : int, optional
            The number of interactive spheres to control the spline's
            parametric function.

        resolution : int, optional
            The number of points in the spline created between all the handles.

        color : ColorLike, optional
            Either a string, RGB sequence, or hex color string.

        show_ribbon : bool, optional
            If ``True``, the poly plane used for slicing will also be shown.

        ribbon_color : ColorLike, optional
            Color of the ribbon.  Either a string, RGB sequence, or
            hex color string.

        ribbon_opacity : float, optional
            Opacity of ribbon. Defaults to 1.0 and must be between
            ``[0, 1]``.

        pass_widget : bool, optional
            If ``True``, the widget will be passed as the last argument of the
            callback.

        closed : bool, optional
            Make the spline a closed loop.

        initial_points : sequence, optional
            The points to initialize the widget placement. Must have
            same number of elements as ``n_handles``. If the first and
            last point are the same, this will be a closed loop
            spline.

        interaction_event : vtk.vtkCommand.EventIds, optional
            The VTK interaction event to use for triggering the callback.

        Returns
        -------
        vtk.vtkSplineWidget
            The newly created spline widget.

        Notes
        -----
        This widget has trouble displaying certain colors. Use only simple
        colors (white, black, yellow).

        """
        if initial_points is not None and len(initial_points) != n_handles:
            raise ValueError("`initial_points` must be length `n_handles`.")

        color = Color(color, default_color=pyvista.global_theme.color)

        if bounds is None:
            bounds = self.bounds

        ribbon = pyvista.PolyData()

        def _the_callback(widget, event_id):
            para_source = _vtk.vtkParametricFunctionSource()
            para_source.SetParametricFunction(widget.GetParametricSpline())
            para_source.Update()
            polyline = pyvista.wrap(para_source.GetOutput())
            ribbon.shallow_copy(polyline.ribbon(normal=(0, 0, 1), angle=90.0))
            if callable(callback):
                if pass_widget:
                    try_callback(callback, polyline, widget)
                else:
                    try_callback(callback, polyline)
            return

        spline_widget = _vtk.vtkSplineWidget()
        spline_widget.GetLineProperty().SetColor(color.float_rgb)
        spline_widget.SetNumberOfHandles(n_handles)
        spline_widget.SetInteractor(self.iren.interactor)
        spline_widget.SetCurrentRenderer(self.renderer)
        spline_widget.SetPlaceFactor(factor)
        spline_widget.PlaceWidget(bounds)
        spline_widget.SetResolution(resolution)
        if initial_points is not None:
            spline_widget.InitializeHandles(pyvista.vtk_points(initial_points))
        else:
            spline_widget.SetClosed(closed)
        spline_widget.Modified()
        spline_widget.On()
        spline_widget.AddObserver(interaction_event, _the_callback)
        _the_callback(spline_widget, None)

        if show_ribbon:
            self.add_mesh(ribbon, color=ribbon_color, opacity=ribbon_opacity)

        self.spline_widgets.append(spline_widget)
        return spline_widget

    def clear_spline_widgets(self):
        """Remove all of the spline widgets."""
        self.spline_widgets.clear()

    def add_mesh_slice_spline(
        self,
        mesh,
        generate_triangles=False,
        n_handles=5,
        resolution=25,
        widget_color=None,
        show_ribbon=False,
        ribbon_color="pink",
        ribbon_opacity=0.5,
        initial_points=None,
        closed=False,
        interaction_event=_vtk.vtkCommand.EndInteractionEvent,
        **kwargs,
    ):
        """Slice a mesh with a spline widget.

        Add a mesh to the scene with a spline widget that is used to slice
        the mesh interactively.

        The sliced mesh is saved to the ``.spline_sliced_meshes`` attribute on
        the plotter.

        Parameters
        ----------
        mesh : pyvista.DataSet or vtk.vtkAlgorithm
            The input dataset to add to the scene and slice along the spline
            or algorithm that produces said mesh.

        generate_triangles : bool, optional
            If this is enabled (``False`` by default), the output will be
            triangles otherwise, the output will be the intersection polygons.

        n_handles : int, optional
            The number of interactive spheres to control the spline's
            parametric function.

        resolution : int, optional
            The number of points to generate on the spline.

        widget_color : ColorLike, optional
            Color of the widget.  Either a string, RGB sequence, or
            hex color string.  For example:

            * ``color='white'``
            * ``color='w'``
            * ``color=[1.0, 1.0, 1.0]``
            * ``color='#FFFFFF'``

        show_ribbon : bool, optional
            If ``True``, the poly plane used for slicing will also be shown.

        ribbon_color : ColorLike, optional
            Color of the ribbon.  Either a string, RGB sequence, or
            hex color string.

        ribbon_opacity : float, optional
            Opacity of ribbon. Defaults to 1.0 and must be between
            ``[0, 1]``.

        initial_points : sequence, optional
            The points to initialize the widget placement. Must have same
            number of elements as ``n_handles``. If the first and last point
            are the same, this will be a closed loop spline.

        closed : bool, optional
            Make the spline a closed loop.

        interaction_event : vtk.vtkCommand.EventIds, optional
            The VTK interaction event to use for triggering the callback.

        **kwargs : dict, optional
            All additional keyword arguments are passed to
            :func:`BasePlotter.add_mesh` to control how the mesh is
            displayed.

        Returns
        -------
        vtk.vtkActor
            VTK actor of the mesh.

        """
        mesh, algo = algorithm_to_mesh_handler(mesh)
        name = kwargs.get('name', None)
        if name is None:
            name = mesh.memory_address
        rng = mesh.get_data_range(kwargs.get('scalars', None))
        kwargs.setdefault('clim', kwargs.pop('rng', rng))
        mesh.set_active_scalars(kwargs.get('scalars', mesh.active_scalars_name))

        self.add_mesh(outline_algorithm(algo or mesh), name=f"{name}-outline", opacity=0.0)

        alg = _vtk.vtkCutter()  # Construct the cutter object
        # Use the grid as the data we desire to cut
        set_algorithm_input(alg, algo or mesh)
        if not generate_triangles:
            alg.GenerateTrianglesOff()

        spline_sliced_mesh = pyvista.wrap(alg.GetOutput())
        self.spline_sliced_meshes.append(spline_sliced_mesh)

        def callback(spline):
            polyline = spline.GetCell(0)
            # create the plane for clipping
            polyplane = _vtk.vtkPolyPlane()
            polyplane.SetPolyLine(polyline)
            alg.SetCutFunction(polyplane)  # the cutter to use the poly planes
            alg.Update()  # Perform the Cut
            spline_sliced_mesh.shallow_copy(alg.GetOutput())

        self.add_spline_widget(
            callback=callback,
            bounds=mesh.bounds,
            factor=1.25,
            color=widget_color,
            n_handles=n_handles,
            resolution=resolution,
            show_ribbon=show_ribbon,
            ribbon_color=ribbon_color,
            ribbon_opacity=ribbon_opacity,
            initial_points=initial_points,
            closed=closed,
            interaction_event=interaction_event,
        )

        return self.add_mesh(alg, **kwargs)

    def add_sphere_widget(
        self,
        callback,
        center=(0, 0, 0),
        radius=0.5,
        theta_resolution=30,
        phi_resolution=30,
        color=None,
        style="surface",
        selected_color="pink",
        indices=None,
        pass_widget=False,
        test_callback=True,
        interaction_event=_vtk.vtkCommand.EndInteractionEvent,
    ):
        """Add one or many sphere widgets to a scene.

        Use a sphere widget to control a vertex location.

        Parameters
        ----------
        callback : callable
            The function to call back when the widget is modified. It takes a
            single argument: the center of the sphere as an XYZ coordinate (a
            3-length sequence), unless ``pass_widget=True``, in which case the
            callback must accept the widget object as the second parameter.  If
            multiple centers are passed in the ``center`` parameter, the
            callback must also accept an index of that widget.

        center : tuple(float), optional
            Length 3 array for the XYZ coordinate of the sphere's
            center when placing it in the scene. If more than one
            location is passed, then that many widgets will be added
            and the callback will also be passed the integer index of
            that widget.

        radius : float, optional
            The radius of the sphere.

        theta_resolution : int, optional
            Set the number of points in the longitude direction.

        phi_resolution : int, optional
            Set the number of points in the latitude direction.

        color : ColorLike, optional
            The color of the sphere's surface.  If multiple centers
            are passed, then this must be a list of colors.  Each
            color is either a string, rgb list, or hex color string.
            For example:

            * ``color='white'``
            * ``color='w'``
            * ``color=[1.0, 1.0, 1.0]``
            * ``color='#FFFFFF'``

        style : str, optional
            Representation style: ``'surface'`` or ``'wireframe'``.

        selected_color : ColorLike, optional
            Color of the widget when selected during interaction.

        indices : sequence, optional
            Indices to assign the sphere widgets.

        pass_widget : bool, optional
            If ``True``, the widget will be passed as the last
            argument of the callback.

        test_callback : bool, optional
            If ``True``, run the callback function after the widget is
            created.

        interaction_event : vtk.vtkCommand.EventIds, optional
            The VTK interaction event to use for triggering the callback.

        Returns
        -------
        vtk.vtkSphereWidget
            The sphere widget.

        """
        if color is None:
            color = pyvista.global_theme.color.float_rgb
        selected_color = Color(selected_color)

        center = np.array(center)
        num = 1
        if center.ndim > 1:
            num = len(center)

        if isinstance(color, (list, tuple, np.ndarray)):
            if len(color) == num and not isinstance(color[0], float):
                colors = color
            else:
                colors = [color] * num
        else:
            colors = [color] * num

        def _the_callback(widget, event_id):
            point = widget.GetCenter()
            index = widget.WIDGET_INDEX
            if callable(callback):
                if num > 1:
                    args = [point, index]
                else:
                    args = [point]
                if pass_widget:
                    args.append(widget)
                try_callback(callback, *args)
            return

        if indices is None:
            indices = [x for x in range(num)]

        for i in range(num):
            if center.ndim > 1:
                loc = center[i]
            else:
                loc = center
            sphere_widget = _vtk.vtkSphereWidget()
            sphere_widget.WIDGET_INDEX = indices[i]  # Monkey patch the index
            if style in "wireframe":
                sphere_widget.SetRepresentationToWireframe()
            else:
                sphere_widget.SetRepresentationToSurface()
            sphere_widget.GetSphereProperty().SetColor(Color(colors[i]).float_rgb)
            sphere_widget.GetSelectedSphereProperty().SetColor(selected_color.float_rgb)
            sphere_widget.SetInteractor(self.iren.interactor)
            sphere_widget.SetCurrentRenderer(self.renderer)
            sphere_widget.SetRadius(radius)
            sphere_widget.SetCenter(loc)
            sphere_widget.SetThetaResolution(theta_resolution)
            sphere_widget.SetPhiResolution(phi_resolution)
            sphere_widget.Modified()
            sphere_widget.On()
            sphere_widget.AddObserver(interaction_event, _the_callback)
            self.sphere_widgets.append(sphere_widget)

        if test_callback is True:
            # Test call back in the last
            _the_callback(sphere_widget, None)
        if num > 1:
            return self.sphere_widgets

        return sphere_widget

    def clear_sphere_widgets(self):
        """Remove all of the sphere widgets."""
        self.sphere_widgets.clear()

    def add_checkbox_button_widget(
        self,
        callback,
        value=False,
        position=(10.0, 10.0),
        size=50,
        border_size=5,
        color_on='blue',
        color_off='grey',
        background_color='white',
    ):
        """Add a checkbox button widget to the scene.

        This is useless without a callback function. You can pass a callable
        function that takes a single argument, the state of this button widget
        and performs a task with that value.

        Parameters
        ----------
        callback : callable
            The method called every time the button is clicked. This should take
            a single parameter: the bool value of the button.

        value : bool, optional
            The default state of the button.

        position : tuple(float), optional
            The absolute coordinates of the bottom left point of the button.

        size : int, optional
            The size of the button in number of pixels.

        border_size : int, optional
            The size of the borders of the button in pixels.

        color_on : ColorLike, optional
            The color used when the button is checked. Default is ``'blue'``.

        color_off : ColorLike, optional
            The color used when the button is not checked. Default is ``'grey'``.

        background_color : ColorLike, optional
            The background color of the button. Default is ``'white'``.

        Returns
        -------
        vtk.vtkButtonWidget
            The VTK button widget configured as a checkbox button.

        Examples
        --------
        The following example generates a static image of the widget.

        >>> import pyvista as pv
        >>> mesh = pv.Sphere()
        >>> p = pv.Plotter()
        >>> actor = p.add_mesh(mesh)
        >>> def toggle_vis(flag):
        ...     actor.SetVisibility(flag)
        >>> _ = p.add_checkbox_button_widget(toggle_vis, value=True)
        >>> p.show()

        Download the interactive example at :ref:`checkbox_widget_example`.

        """
        if self.iren is None:  # pragma: no cover
            raise RuntimeError('Cannot add a widget to a closed plotter.')

        def create_button(color1, color2, color3, dims=(size, size, 1)):
            color1 = np.array(Color(color1).int_rgb)
            color2 = np.array(Color(color2).int_rgb)
            color3 = np.array(Color(color3).int_rgb)

            n_points = dims[0] * dims[1]
            button = pyvista.UniformGrid(dimensions=dims)
            arr = np.array([color1] * n_points).reshape(dims[0], dims[1], 3)  # fill with color1
            arr[1 : dims[0] - 1, 1 : dims[1] - 1] = color2  # apply color2
            arr[
                border_size : dims[0] - border_size, border_size : dims[1] - border_size
            ] = color3  # apply color3
            button.point_data['texture'] = arr.reshape(n_points, 3).astype(np.uint8)
            return button

        button_on = create_button(color_on, background_color, color_on)
        button_off = create_button(color_on, background_color, color_off)

        bounds = [position[0], position[0] + size, position[1], position[1] + size, 0.0, 0.0]

        button_rep = _vtk.vtkTexturedButtonRepresentation2D()
        button_rep.SetNumberOfStates(2)
        button_rep.SetState(value)
        button_rep.SetButtonTexture(0, button_off)
        button_rep.SetButtonTexture(1, button_on)
        button_rep.SetPlaceFactor(1)
        button_rep.PlaceWidget(bounds)

        button_widget = _vtk.vtkButtonWidget()
        button_widget.SetInteractor(self.iren.interactor)
        button_widget.SetRepresentation(button_rep)
        button_widget.SetCurrentRenderer(self.renderer)
        button_widget.On()

        def _the_callback(widget, event):
            state = widget.GetRepresentation().GetState()
            if callable(callback):
                try_callback(callback, bool(state))

        button_widget.AddObserver(_vtk.vtkCommand.StateChangedEvent, _the_callback)
        self.button_widgets.append(button_widget)
        return button_widget

    def add_camera_orientation_widget(self, animate=True, n_frames=20):
        """Add a camera orientation widget to the active renderer.

        .. note::
           This widget requires ``vtk>=9.1.0``.

        Parameters
        ----------
        animate : bool, optional
            Enable or disable jump-to-axis-view animation.
        n_frames : int, optional
            The number of frames to animate the jump-to-axis-viewpoint feature.

        Returns
        -------
        vtkCameraOrientationWidget
            Camera orientation widget.

        Examples
        --------
        Add a camera orientation widget to the scene.

        >>> import pyvista
        >>> mesh = pyvista.Cube()
        >>> plotter = pyvista.Plotter()
        >>> _ = plotter.add_mesh(mesh, scalars=range(6), show_scalar_bar=False)
        >>> _ = plotter.add_camera_orientation_widget()
        >>> plotter.show()

        """
        widget = _vtk.lazy_vtkCameraOrientationWidget()
        widget.SetParentRenderer(self.renderer)
        widget.SetAnimate(animate)
        widget.SetAnimatorTotalFrames(n_frames)
        widget.On()
        self.camera_widgets.append(widget)
        return widget

    def clear_camera_widgets(self):
        """Remove all of the camera widgets."""
        self.camera_widgets.clear()

    def clear_button_widgets(self):
        """Remove all of the button widgets."""
        self.button_widgets.clear()

    def close(self):
        """Close the widgets."""
        self.clear_box_widgets()
        self.clear_plane_widgets()
        self.clear_line_widgets()
        self.clear_slider_widgets()
        self.clear_sphere_widgets()
        self.clear_spline_widgets()
        self.clear_button_widgets()
        self.clear_camera_widgets()<|MERGE_RESOLUTION|>--- conflicted
+++ resolved
@@ -715,11 +715,7 @@
             return self.add_mesh(crinkler, **kwargs)
         return self.add_mesh(clipper, **kwargs)
 
-<<<<<<< HEAD
-    def add_volume_clipper(
-=======
     def add_volume_clip_plane(
->>>>>>> 377b9e6a
         self,
         volume,
         normal='x',
@@ -732,11 +728,7 @@
         outline_translation=False,
         implicit=True,
         normal_rotation=True,
-<<<<<<< HEAD
-        interaction_event=_vtk.vtkCommand.EndInteractionEvent,
-=======
         interaction_event='end',
->>>>>>> 377b9e6a
         origin=None,
         **kwargs,
     ):
@@ -744,15 +736,10 @@
 
         Parameters
         ----------
-<<<<<<< HEAD
-        volume : pyvista.plotting.volume.Volume
-            The input rendered volume to clip.
-=======
         volume : pyvista.plotting.Volume or pyvista.UniformGrid or pyvista.RectilinearGrid
             New dataset of type :class:`pyvista.UniformGrid` or
             :class:`pyvista.RectilinearGrid`, or the return value from
             :class:`pyvista.plotting.Volume` from :func:`BasePlotter.add_volume`.
->>>>>>> 377b9e6a
 
         normal : str or tuple(float), optional
             The starting normal vector of the plane.
@@ -801,17 +788,6 @@
         origin : tuple(float), optional
             The starting coordinate of the center of the plane.
 
-<<<<<<< HEAD
-        """
-        plane = _vtk.vtkPlane()
-
-        _widget = []
-
-        def callback(*args):
-            """Update the plane used to clip the volume."""
-            if len(_widget):
-                _widget[0].GetPlane(plane)
-=======
         **kwargs : dict, optional
             All additional keyword arguments are passed to
             :func:`BasePlotter.add_volume` to control how the volume is
@@ -841,7 +817,6 @@
             """Update the plane used to clip the volume."""
             plane.SetNormal(normal)
             plane.SetOrigin(origin)
->>>>>>> 377b9e6a
 
         widget = self.add_plane_widget(
             callback=callback,
@@ -859,16 +834,10 @@
             interaction_event=interaction_event,
         )
         widget.GetPlane(plane)
-<<<<<<< HEAD
-        _widget.append(widget)
-
-        volume.mapper.AddClippingPlane(plane)
-=======
         volume.mapper.AddClippingPlane(plane)
         self.plane_widgets.append(widget)
 
         return widget
->>>>>>> 377b9e6a
 
     def add_mesh_slice(
         self,
