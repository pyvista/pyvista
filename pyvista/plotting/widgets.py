"""Module dedicated to widgets."""

from __future__ import annotations

from itertools import product
import pathlib
from typing import TYPE_CHECKING

import numpy as np

import pyvista
from pyvista.core.utilities.arrays import get_array
from pyvista.core.utilities.arrays import get_array_association
from pyvista.core.utilities.geometric_objects import NORMALS
from pyvista.core.utilities.helpers import generate_plane
from pyvista.core.utilities.misc import assert_empty_kwargs
from pyvista.core.utilities.misc import try_callback

from . import _vtk
from .affine_widget import AffineWidget3D
from .colors import Color
from .opts import PickerType
from .utilities.algorithms import add_ids_algorithm
from .utilities.algorithms import algorithm_to_mesh_handler
from .utilities.algorithms import crinkle_algorithm
from .utilities.algorithms import outline_algorithm
from .utilities.algorithms import pointset_to_polydata_algorithm
from .utilities.algorithms import set_algorithm_input

if TYPE_CHECKING:  # pragma: no cover
    from pyvista.core._typing_core import InteractionEventType
    from pyvista.core._typing_core import VectorLike


def _parse_interaction_event(interaction_event: InteractionEventType):
    """Parse the interaction event.

    Parameters
    ----------
    interaction_event : InteractionEventType
        The VTK interaction event to use for triggering the callback. Accepts
        either the strings ``'start'``, ``'end'``, ``'always'`` or a
        ``vtk.vtkCommand.EventIds``.

    Returns
    -------
    vtk.vtkCommand.EventIds
        VTK Event type.

    """
<<<<<<< HEAD
    if interaction_event == 'start':
        interaction_event = _vtk.vtkCommand.StartInteractionEvent
    elif interaction_event == 'end':
        interaction_event = _vtk.vtkCommand.EndInteractionEvent
    elif interaction_event == 'always':
        interaction_event = _vtk.vtkCommand.InteractionEvent
    elif isinstance(interaction_event, str):
        msg = (
            "Expected value for `interaction_event` is 'start', "
            f"'end', or 'always'. {interaction_event} was given."
        )
        raise ValueError(msg)
    elif not isinstance(interaction_event, _vtk.vtkCommand.EventIds):
        msg = (
=======
    if not isinstance(interaction_event, (_vtk.vtkCommand.EventIds, str)):
        raise TypeError(
>>>>>>> c250fd14
            'Expected type for `interaction_event` is either a str '
            'or an instance of `vtk.vtkCommand.EventIds`.'
            f' ({type(interaction_event)}) was given.'
        )
<<<<<<< HEAD
        raise TypeError(msg)
    return interaction_event
=======

    if isinstance(interaction_event, _vtk.vtkCommand.EventIds):
        return interaction_event

    event_map = {
        'start': _vtk.vtkCommand.StartInteractionEvent,
        'end': _vtk.vtkCommand.EndInteractionEvent,
        'always': _vtk.vtkCommand.InteractionEvent,
    }
    if interaction_event not in event_map:
        expected = ', '.join(f'`{e}`' for e in event_map)
        raise ValueError(
            f'Expected value for `interaction_event` is {expected}.'
            f' {interaction_event} was given.',
        )

    return event_map[interaction_event]
>>>>>>> c250fd14


class WidgetHelper:
    """An internal class to manage widgets.

    It also manages and other helper methods involving widgets.

    """

    def __init__(self, *args, **kwargs):
        """Initialize widget helper."""
        super().__init__(*args, **kwargs)
        self.camera_widgets = []
        self.box_widgets = []
        self.box_clipped_meshes = []
        self.plane_widgets = []
        self.plane_clipped_meshes = []
        self.plane_sliced_meshes = []
        self.line_widgets = []
        self.slider_widgets = []
        self.threshold_meshes = []
        self.isovalue_meshes = []
        self.spline_widgets = []
        self.spline_sliced_meshes = []
        self.sphere_widgets = []
        self.button_widgets = []
        self.radio_button_widget_dict = {}
        self.radio_button_title_dict = {}
        self.distance_widgets = []
        self.logo_widgets = []
        self.camera3d_widgets = []

    def add_box_widget(
        self,
        callback,
        bounds=None,
        factor=1.25,
        rotation_enabled: bool = True,
        color=None,
        use_planes: bool = False,
        outline_translation: bool = True,
        pass_widget: bool = False,
        interaction_event: InteractionEventType = 'end',
    ):
        """Add a box widget to the scene.

        This is useless without a callback function. You can pass a
        callable function that takes a single argument, the PolyData
        box output from this widget, and performs a task with that
        box.

        Parameters
        ----------
        callback : callable
            The method called every time the box is updated. This has
            two options: Take a single argument, the ``PolyData`` box
            (default) or if ``use_planes=True``, then it takes a
            single argument of the plane collection as a ``vtkPlanes``
            object.

        bounds : tuple(float)
            Length 6 tuple of the bounding box where the widget is
            placed.

        factor : float, optional
            An inflation factor to expand on the bounds when placing.

        rotation_enabled : bool, optional
            If ``False``, the box widget cannot be rotated and is
            strictly orthogonal to the Cartesian axes.

        color : ColorLike, optional
            Either a string, rgb sequence, or hex color string.
            Defaults to :attr:`pyvista.global_theme.font.color
            <pyvista.plotting.themes._Font.color>`.

        use_planes : bool, optional
            Changes the arguments passed to the callback to the planes
            that make up the box.

        outline_translation : bool, optional
            If ``False``, the box widget cannot be translated and is
            strictly placed at the given bounds.

        pass_widget : bool, optional
            If ``True``, the widget will be passed as the last
            argument of the callback.

        interaction_event : InteractionEventType, optional
            The VTK interaction event to use for triggering the
            callback. Accepts either the strings ``'start'``, ``'end'``,
            ``'always'`` or a ``vtk.vtkCommand.EventIds``.

            .. versionchanged:: 0.38.0
               Now accepts either strings or ``vtk.vtkCommand.EventIds``.

        Returns
        -------
        vtk.vtkBoxWidget
            Box widget.

        Examples
        --------
        Shows an interactive box that is used to resize and relocate a sphere.

        >>> import pyvista as pv
        >>> import numpy as np
        >>> plotter = pv.Plotter()
        >>> def simulate(widget):
        ...     bounds = widget.bounds
        ...     new_center = np.array(
        ...         [
        ...             (bounds[0] + bounds[1]) / 2,
        ...             (bounds[2] + bounds[3]) / 2,
        ...             (bounds[4] + bounds[5]) / 2,
        ...         ]
        ...     )
        ...     new_radius = (
        ...         min(
        ...             (bounds[1] - bounds[0]) / 2,
        ...             (bounds[3] - bounds[2]) / 2,
        ...             (bounds[5] - bounds[4]) / 2,
        ...         )
        ...         - 0.3
        ...     )
        ...     sphere = pv.Sphere(new_radius, new_center)
        ...     _ = plotter.add_mesh(sphere, name="Sphere")
        ...
        >>> _ = plotter.add_box_widget(callback=simulate)
        >>> plotter.show()

        """
        if bounds is None:
            bounds = self.bounds  # type: ignore[attr-defined]

        def _the_callback(box_widget, _event):
            the_box = pyvista.PolyData()
            box_widget.GetPolyData(the_box)
            planes = _vtk.vtkPlanes()
            box_widget.GetPlanes(planes)
            if callable(callback):
                args = [planes] if use_planes else [the_box]  # type: ignore[list-item]
                if pass_widget:
                    args.append(box_widget)
                try_callback(callback, *args)

        box_widget = _vtk.vtkBoxWidget()
        box_widget.GetOutlineProperty().SetColor(
            Color(color, default_color=pyvista.global_theme.font.color).float_rgb,
        )
        box_widget.SetInteractor(self.iren.interactor)  # type: ignore[attr-defined]
        box_widget.SetCurrentRenderer(self.renderer)  # type: ignore[attr-defined]
        box_widget.SetPlaceFactor(factor)
        box_widget.SetRotationEnabled(rotation_enabled)
        box_widget.SetTranslationEnabled(outline_translation)
        box_widget.PlaceWidget(bounds)
        box_widget.On()
        box_widget.AddObserver(
            _parse_interaction_event(interaction_event),
            _the_callback,
        )
        _the_callback(box_widget, None)

        self.box_widgets.append(box_widget)
        return box_widget

    def clear_box_widgets(self):
        """Remove all of the box widgets."""
        for box_widget in self.box_widgets:
            box_widget.Off()
        self.box_widgets.clear()

    def add_mesh_clip_box(
        self,
        mesh,
        invert: bool = False,
        rotation_enabled: bool = True,
        widget_color=None,
        outline_translation: bool = True,
        merge_points: bool = True,
        crinkle: bool = False,
        interaction_event: InteractionEventType = 'end',
        **kwargs,
    ):
        """Clip a mesh using a box widget.

        Add a mesh to the scene with a box widget that is used to clip
        the mesh interactively.

        The clipped mesh is saved to the ``.box_clipped_meshes`` attribute on
        the plotter.

        Parameters
        ----------
        mesh : pyvista.DataSet or vtk.vtkAlgorithm
            The input dataset to add to the scene and clip or algorithm that
            produces said mesh.

        invert : bool, optional
            Flag on whether to flip/invert the clip.

        rotation_enabled : bool, optional
            If ``False``, the box widget cannot be rotated and is strictly
            orthogonal to the cartesian axes.

        widget_color : ColorLike, optional
            Color of the widget.  Either a string, RGB sequence, or
            hex color string.  For example:

            * ``color='white'``
            * ``color='w'``
            * ``color=[1.0, 1.0, 1.0]``
            * ``color='#FFFFFF'``

        outline_translation : bool, optional
            If ``False``, the plane widget cannot be translated and is
            strictly placed at the given bounds.

        merge_points : bool, optional
            If ``True`` (default), coinciding points of independently
            defined mesh elements will be merged.

        crinkle : bool, optional
            Crinkle the clip by extracting the entire cells along the clip.

        interaction_event : InteractionEventType, optional
            The VTK interaction event to use for triggering the
            callback. Accepts either the strings ``'start'``, ``'end'``,
            ``'always'`` or a ``vtk.vtkCommand.EventIds``.

            .. versionchanged:: 0.38.0
               Changed from ``event_type`` to ``interaction_event`` and now
               accepts either strings and ``vtk.vtkCommand.EventIds``.

        **kwargs : dict, optional
            All additional keyword arguments are passed to
            :func:`pyvista.Plotter.add_mesh` to control how the mesh is
            displayed.

        Returns
        -------
        vtk.vtkActor
            VTK actor of the mesh.

        Examples
        --------
        Shows an interactive clip box.

        >>> import pyvista as pv
        >>> mesh = pv.ParametricConicSpiral()
        >>> pl = pv.Plotter()
        >>> _ = pl.add_mesh_clip_box(mesh, color='white')
        >>> pl.show()

        For a full example see :ref:`box_widget_example`.

        """
        from pyvista.core.filters import _get_output  # avoids circular import

        mesh, algo = algorithm_to_mesh_handler(
            add_ids_algorithm(mesh, point_ids=False, cell_ids=True),
        )

        name = kwargs.get('name', mesh.memory_address)
        rng = mesh.get_data_range(kwargs.get('scalars'))
        kwargs.setdefault('clim', kwargs.pop('rng', rng))
        mesh.set_active_scalars(kwargs.get('scalars', mesh.active_scalars_name))

        self.add_mesh(outline_algorithm(algo), name=f'{name}-outline', opacity=0.0)  # type: ignore[attr-defined]

        port = 1 if invert else 0

        clipper = _vtk.vtkBoxClipDataSet()
        if not merge_points:
            # vtkBoxClipDataSet uses vtkMergePoints by default
            clipper.SetLocator(_vtk.vtkNonMergingPointLocator())
        set_algorithm_input(clipper, algo)
        clipper.GenerateClippedOutputOn()

        if crinkle:
            crinkler = crinkle_algorithm(clipper.GetOutputPort(port), algo)
            box_clipped_mesh = _get_output(crinkler)
        else:
            box_clipped_mesh = _get_output(clipper, oport=port)

        self.box_clipped_meshes.append(box_clipped_mesh)

        def callback(planes):
            bounds = []
            for i in range(planes.GetNumberOfPlanes()):
                plane = planes.GetPlane(i)
                bounds.append(plane.GetNormal())
                bounds.append(plane.GetOrigin())

            clipper.SetBoxClip(*bounds)
            clipper.Update()
            if crinkle:
                clipped = pyvista.wrap(crinkler.GetOutputDataObject(0))
            else:
                clipped = _get_output(clipper, oport=port)
            box_clipped_mesh.shallow_copy(clipped)

        self.add_box_widget(
            callback=callback,
            bounds=mesh.bounds,
            factor=1.25,
            rotation_enabled=rotation_enabled,
            use_planes=True,
            color=widget_color,
            outline_translation=outline_translation,
            interaction_event=interaction_event,
        )

        if crinkle:
            return self.add_mesh(crinkler, reset_camera=False, **kwargs)  # type: ignore[attr-defined]
        return self.add_mesh(clipper.GetOutputPort(port), reset_camera=False, **kwargs)  # type: ignore[attr-defined]

    def add_plane_widget(
        self,
        callback,
        normal='x',
        origin=None,
        bounds=None,
        factor=1.25,
        color=None,
        assign_to_axis=None,
        tubing: bool = False,
        outline_translation: bool = False,
        origin_translation: bool = True,
        implicit: bool = True,
        pass_widget: bool = False,
        test_callback: bool = True,
        normal_rotation: bool = True,
        interaction_event: InteractionEventType = 'end',
        outline_opacity=None,
    ):
        """Add a plane widget to the scene.

        This is useless without a callback function. You can pass a
        callable function that takes two arguments, the normal and
        origin of the plane in that order output from this widget, and
        performs a task with that plane.

        Parameters
        ----------
        callback : callable
            The method called every time the plane is updated. Takes
            two arguments, the normal and origin of the plane in that
            order.

        normal : str or tuple(float)
            The starting normal vector of the plane.

        origin : tuple(float)
            The starting coordinate of the center of the plane.

        bounds : tuple(float)
            Length 6 tuple of the bounding box where the widget is placed.

        factor : float, optional
            An inflation factor to expand on the bounds when placing.

        color : ColorLike, optional
            Either a string, rgb list, or hex color string.

        assign_to_axis : str or int, optional
            Assign the normal of the plane to be parallel with a given
            axis: options are ``(0, 'x')``, ``(1, 'y')``, or ``(2,
            'z')``.

        tubing : bool, optional
            When using an implicit plane widget, this controls whether
            or not tubing is shown around the plane's boundaries.

        outline_translation : bool, optional
            If ``False``, the plane widget cannot be translated and is
            strictly placed at the given bounds. Only valid when using
            an implicit plane.

        origin_translation : bool, optional
            If ``False``, the plane widget cannot be translated by its
            origin and is strictly placed at the given origin. Only
            valid when using an implicit plane.

        implicit : bool, optional
            When ``True``, a ``vtkImplicitPlaneWidget`` is used and
            when ``False``, a ``vtkPlaneWidget`` is used.

        pass_widget : bool, optional
            If ``True``, the widget will be passed as the last
            argument of the callback.

        test_callback : bool, optional
            If ``True``, run the callback function after the widget is
            created.

        normal_rotation : bool, optional
            Set the opacity of the normal vector arrow to 0 such that
            it is effectively disabled. This prevents the user from
            rotating the normal. This is forced to ``False`` when
            ``assign_to_axis`` is set.

        interaction_event : InteractionEventType, optional
            The VTK interaction event to use for triggering the
            callback. Accepts either the strings ``'start'``, ``'end'``,
            ``'always'`` or a ``vtk.vtkCommand.EventIds``.

            .. versionchanged:: 0.38.0
               Now accepts either strings and ``vtk.vtkCommand.EventIds``.

        outline_opacity : bool or float, optional
            Set the visible of outline. Only valid when using
            an implicit plane. Either a bool or float.

            .. versionadded:: 0.44.0

        Returns
        -------
        vtk.vtkImplicitPlaneWidget or vtk.vtkPlaneWidget
            Plane widget.

        Examples
        --------
        Shows an interactive plane moving along the x-axis in the random-hill example, which is used to mark the max altitude
        at a particular distance x.

        >>> import pyvista as pv
        >>> from pyvista import examples
        >>> mesh = examples.load_random_hills()
        >>> pl = pv.Plotter()
        >>> _ = pl.add_mesh(mesh)
        >>> def callback(normal, origin):
        ...     slc = mesh.slice(normal=normal, origin=origin)
        ...     origin = list(origin)
        ...     origin[2] = slc.bounds.z_max
        ...     peak_plane = pv.Plane(
        ...         center=origin,
        ...         direction=[0, 0, 1],
        ...         i_size=20,
        ...         j_size=20,
        ...     )
        ...     _ = pl.add_mesh(
        ...         peak_plane, name="Peak", color='red', opacity=0.4
        ...     )
        ...
        >>> _ = pl.add_plane_widget(callback, normal_rotation=False)
        >>> pl.show()

        """
        if origin is None:
            origin = self.center  # type: ignore[attr-defined]
        if bounds is None:
            bounds = self.bounds  # type: ignore[attr-defined]

        if isinstance(normal, str):
            normal = NORMALS[normal.lower()]

        color = Color(color, default_color=pyvista.global_theme.font.color)

        if assign_to_axis:
            normal_rotation = False

        def _the_callback(widget, _event):
            the_plane = _vtk.vtkPlane()
            widget.GetPlane(the_plane)
            normal = the_plane.GetNormal()
            origin = the_plane.GetOrigin()
            if callable(callback):
                if pass_widget:
                    try_callback(callback, normal, origin, widget)
                else:
                    try_callback(callback, normal, origin)

        if implicit:
            plane_widget = _vtk.vtkImplicitPlaneWidget()
            plane_widget.GetNormalProperty().SetColor(color.float_rgb)
            plane_widget.GetOutlineProperty().SetColor(color.float_rgb)
            plane_widget.GetOutlineProperty().SetColor(color.float_rgb)
            plane_widget.GetOutlineProperty().SetOpacity(color.opacity)
            plane_widget.SetTubing(tubing)
            plane_widget.SetOutlineTranslation(outline_translation)
            plane_widget.SetOriginTranslation(origin_translation)

            _start_interact = lambda plane_widget, event: plane_widget.SetDrawPlane(True)
            _stop_interact = lambda plane_widget, event: plane_widget.SetDrawPlane(False)

            plane_widget.SetDrawPlane(False)
            plane_widget.AddObserver(_vtk.vtkCommand.StartInteractionEvent, _start_interact)
            plane_widget.AddObserver(_vtk.vtkCommand.EndInteractionEvent, _stop_interact)
            plane_widget.SetPlaceFactor(factor)
            plane_widget.PlaceWidget(bounds)
            plane_widget.SetOrigin(origin)

            if not normal_rotation:
                plane_widget.GetNormalProperty().SetOpacity(0)

            if outline_opacity is not None:
                plane_widget.GetOutlineProperty().SetOpacity(float(outline_opacity))

        else:
            # Position of the small plane
            source = _vtk.vtkPlaneSource()
            source.SetNormal(normal)
            source.SetCenter(origin)
            source.SetPoint1(
                origin[0] + (bounds[1] - bounds[0]) * 0.01,
                origin[1] - (bounds[3] - bounds[2]) * 0.01,
                origin[2],
            )
            source.SetPoint2(
                origin[0] - (bounds[1] - bounds[0]) * 0.01,
                origin[1] + (bounds[3] - bounds[2]) * 0.01,
                origin[2],
            )
            source.Update()
            plane_widget = _vtk.vtkPlaneWidget()  # type: ignore[assignment]
            plane_widget.SetHandleSize(0.01)
            # Position of the widget
            plane_widget.SetInputData(source.GetOutput())
            plane_widget.SetRepresentationToOutline()  # type: ignore[attr-defined]
            plane_widget.SetPlaceFactor(factor)
            plane_widget.PlaceWidget(bounds)
            plane_widget.SetCenter(origin)  # type: ignore[attr-defined] # Necessary
            plane_widget.GetPlaneProperty().SetColor(color.float_rgb)  # self.C_LOT[fn])
            plane_widget.GetHandleProperty().SetColor(color.float_rgb)  # type: ignore[attr-defined]

            if not normal_rotation:
                plane_widget.GetHandleProperty().SetOpacity(0)  # type: ignore[attr-defined]

        plane_widget.GetPlaneProperty().SetOpacity(0.5)
        plane_widget.SetInteractor(self.iren.interactor)  # type: ignore[attr-defined]
        plane_widget.SetCurrentRenderer(self.renderer)  # type: ignore[attr-defined]

        if assign_to_axis:
            # Note that normal_rotation was forced to False
            if assign_to_axis in [0, 'x', 'X']:
                plane_widget.NormalToXAxisOn()
                plane_widget.SetNormal(NORMALS['x'])  # type: ignore[arg-type]
            elif assign_to_axis in [1, 'y', 'Y']:
                plane_widget.NormalToYAxisOn()
                plane_widget.SetNormal(NORMALS['y'])  # type: ignore[arg-type]
            elif assign_to_axis in [2, 'z', 'Z']:
                plane_widget.NormalToZAxisOn()
                plane_widget.SetNormal(NORMALS['z'])  # type: ignore[arg-type]
            else:
                msg = 'assign_to_axis not understood'
                raise RuntimeError(msg)
        else:
            plane_widget.SetNormal(normal)

        plane_widget.Modified()
        plane_widget.UpdatePlacement()
        plane_widget.On()
        plane_widget.AddObserver(
            _parse_interaction_event(interaction_event),
            _the_callback,
        )
        if test_callback:
            _the_callback(plane_widget, None)  # Trigger immediate update

        self.plane_widgets.append(plane_widget)
        return plane_widget

    def clear_plane_widgets(self):
        """Remove all of the plane widgets."""
        for plane_widget in self.plane_widgets:
            plane_widget.Off()
        self.plane_widgets.clear()

    def add_mesh_clip_plane(
        self,
        mesh,
        normal='x',
        invert: bool = False,
        widget_color=None,
        value=0.0,
        assign_to_axis=None,
        tubing: bool = False,
        origin_translation: bool = True,
        outline_translation: bool = False,
        implicit: bool = True,
        normal_rotation: bool = True,
        crinkle: bool = False,
        interaction_event: InteractionEventType = 'end',
        origin=None,
        outline_opacity=None,
        **kwargs,
    ):
        """Clip a mesh using a plane widget.

        Add a mesh to the scene with a plane widget that is used to clip
        the mesh interactively.

        The clipped mesh is saved to the ``.plane_clipped_meshes``
        attribute on the plotter.

        Parameters
        ----------
        mesh : pyvista.DataSet or vtk.vtkAlgorithm
            The input dataset to add to the scene and clip or algorithm that
            produces said mesh.

        normal : str or tuple(float), optional
            The starting normal vector of the plane.

        invert : bool, optional
            Flag on whether to flip/invert the clip.

        widget_color : ColorLike, optional
            Either a string, RGB list, or hex color string.

        value : float, optional
            Set the clipping value along the normal direction.
            The default value is 0.0.

        assign_to_axis : str or int, optional
            Assign the normal of the plane to be parallel with a given
            axis.  Options are ``(0, 'x')``, ``(1, 'y')``, or ``(2,
            'z')``.

        tubing : bool, optional
            When using an implicit plane widget, this controls whether
            or not tubing is shown around the plane's boundaries.

        origin_translation : bool, optional
            If ``False``, the plane widget cannot be translated by its
            origin and is strictly placed at the given origin. Only
            valid when using an implicit plane.

        outline_translation : bool, optional
            If ``False``, the box widget cannot be translated and is
            strictly placed at the given bounds.

        implicit : bool, optional
            When ``True``, a ``vtkImplicitPlaneWidget`` is used and
            when ``False``, a ``vtkPlaneWidget`` is used.

        normal_rotation : bool, optional
            Set the opacity of the normal vector arrow to 0 such that
            it is effectively disabled. This prevents the user from
            rotating the normal. This is forced to ``False`` when
            ``assign_to_axis`` is set.

        crinkle : bool, optional
            Crinkle the clip by extracting the entire cells along the clip.

        interaction_event : InteractionEventType, optional
            The VTK interaction event to use for triggering the
            callback. Accepts either the strings ``'start'``, ``'end'``,
            ``'always'`` or a ``vtk.vtkCommand.EventIds``.

            .. versionchanged:: 0.38.0
               Now accepts either strings or ``vtk.vtkCommand.EventIds``.

        origin : tuple(float), optional
            The starting coordinate of the center of the plane.

        outline_opacity : bool or float, optional
            Set the visible of outline. Only valid when using
            an implicit plane. Either a bool or float.

            .. versionadded:: 0.44.0

        **kwargs : dict, optional
            All additional keyword arguments are passed to
            :func:`pyvista.Plotter.add_mesh` to control how the mesh is
            displayed.

        Returns
        -------
        vtk.vtkActor
            VTK actor of the mesh.

        Examples
        --------
        Shows an interactive plane used to clip the mesh and store it.

        >>> import pyvista as pv
        >>> from pyvista import examples
        >>> vol = examples.load_airplane()
        >>> pl = pv.Plotter()
        >>> _ = pl.add_mesh_clip_plane(vol, normal=[0, -1, 0])
        >>> pl.show(cpos=[-2.1, 0.6, 1.5])
        >>> pl.plane_clipped_meshes  # doctest:+SKIP

        For a full example see :ref:`plane_widget_example`.

        """
        from pyvista.core.filters import _get_output  # avoids circular import

        mesh, algo = algorithm_to_mesh_handler(
            add_ids_algorithm(mesh, point_ids=False, cell_ids=True),
        )

        name = kwargs.get('name', mesh.memory_address)
        rng = mesh.get_data_range(kwargs.get('scalars'))
        kwargs.setdefault('clim', kwargs.pop('rng', rng))
        mesh.set_active_scalars(kwargs.get('scalars', mesh.active_scalars_name))
        if origin is None:
            origin = mesh.center

        self.add_mesh(outline_algorithm(algo), name=f'{name}-outline', opacity=0.0)  # type: ignore[attr-defined]

        if isinstance(mesh, _vtk.vtkPolyData):
            clipper = _vtk.vtkClipPolyData()
        # elif isinstance(mesh, vtk.vtkImageData):
        #     clipper = vtk.vtkClipVolume()
        #     clipper.SetMixed3DCellGeneration(True)
        else:
            clipper = _vtk.vtkTableBasedClipDataSet()  # type: ignore[assignment]
        set_algorithm_input(clipper, algo)
        clipper.SetValue(value)
        clipper.SetInsideOut(invert)  # invert the clip if needed

        if crinkle:
            crinkler = crinkle_algorithm(clipper, algo)
            plane_clipped_mesh = _get_output(crinkler)
        else:
            plane_clipped_mesh = _get_output(clipper)
        self.plane_clipped_meshes.append(plane_clipped_mesh)

        def callback(normal, loc):
            function = generate_plane(normal, loc)
            clipper.SetClipFunction(function)  # the implicit function
            clipper.Update()  # Perform the Cut
            if crinkle:
                clipped = pyvista.wrap(crinkler.GetOutputDataObject(0))
            else:
                clipped = pyvista.wrap(clipper.GetOutput())
            plane_clipped_mesh.shallow_copy(clipped)

        self.add_plane_widget(
            callback=callback,
            bounds=mesh.bounds,
            factor=1.25,
            normal=normal,
            color=widget_color,
            tubing=tubing,
            assign_to_axis=assign_to_axis,
            origin_translation=origin_translation,
            outline_translation=outline_translation,
            implicit=implicit,
            origin=origin,
            normal_rotation=normal_rotation,
            interaction_event=interaction_event,
            outline_opacity=outline_opacity,
        )

        if crinkle:
            return self.add_mesh(crinkler, **kwargs)  # type: ignore[attr-defined]
        return self.add_mesh(clipper, **kwargs)  # type: ignore[attr-defined]

    def add_volume_clip_plane(
        self,
        volume,
        normal='x',
        invert: bool = False,
        widget_color=None,
        value=0.0,
        assign_to_axis=None,
        tubing: bool = False,
        origin_translation: bool = True,
        outline_translation: bool = False,
        implicit: bool = True,
        normal_rotation: bool = True,
        interaction_event: InteractionEventType = 'end',
        origin=None,
        outline_opacity=None,
        **kwargs,
    ):
        """Clip a volume using a plane widget.

        Parameters
        ----------
        volume : pyvista.plotting.volume.Volume or pyvista.ImageData or pyvista.RectilinearGrid
            New dataset of type :class:`pyvista.ImageData` or
            :class:`pyvista.RectilinearGrid`, or the return value from
            :class:`pyvista.plotting.volume.Volume` from :func:`pyvista.Plotter.add_volume`.

        normal : str or tuple(float), optional
            The starting normal vector of the plane.

        invert : bool, optional
            Flag on whether to flip/invert the clip.

        widget_color : ColorLike, optional
            Either a string, RGB list, or hex color string.

        value : float, optional
            Set the clipping value along the normal direction.
            The default value is 0.0.

        assign_to_axis : str or int, optional
            Assign the normal of the plane to be parallel with a given
            axis.  Options are ``(0, 'x')``, ``(1, 'y')``, or ``(2,
            'z')``.

        tubing : bool, optional
            When using an implicit plane widget, this controls whether
            or not tubing is shown around the plane's boundaries.

        origin_translation : bool, optional
            If ``False``, the plane widget cannot be translated by its
            origin and is strictly placed at the given origin. Only
            valid when using an implicit plane.

        outline_translation : bool, optional
            If ``False``, the box widget cannot be translated and is
            strictly placed at the given bounds.

        implicit : bool, optional
            When ``True``, a ``vtkImplicitPlaneWidget`` is used and
            when ``False``, a ``vtkPlaneWidget`` is used.

        normal_rotation : bool, optional
            Set the opacity of the normal vector arrow to 0 such that
            it is effectively disabled. This prevents the user from
            rotating the normal. This is forced to ``False`` when
            ``assign_to_axis`` is set.

        interaction_event : vtk.vtkCommand.EventIds, optional
            The VTK interaction event to use for triggering the callback.

        origin : tuple(float), optional
            The starting coordinate of the center of the plane.

        outline_opacity : bool or float, optional
            Set the visible of outline. Only valid when using
            an implicit plane. Either a bool or float.

            .. versionadded:: 0.44.0

        **kwargs : dict, optional
            All additional keyword arguments are passed to
            :func:`pyvista.Plotter.add_volume` to control how the volume is
            displayed. Only applicable if ``volume`` is either a
            :class:`pyvista.ImageData` and :class:`pyvista.RectilinearGrid`.

        Returns
        -------
        vtk.vtkPlaneWidget or vtk.vtkImplicitPlaneWidget
            The VTK plane widget depending on the value of ``implicit``.

        """
        if isinstance(volume, (pyvista.ImageData, pyvista.RectilinearGrid)):
            volume = self.add_volume(volume, **kwargs)  # type: ignore[attr-defined]
        elif not isinstance(volume, pyvista.plotting.volume.Volume):
            msg = (
                'The `volume` parameter type must be either pyvista.ImageData, '
                'pyvista.RectilinearGrid, or a pyvista.plotting.volume.Volume '
                'from `Plotter.add_volume`.'
            )
            raise TypeError(msg)
        else:
            assert_empty_kwargs(**kwargs)

        plane = _vtk.vtkPlane()

        def callback(normal, origin):  # numpydoc ignore=PR01
            """Update the plane used to clip the volume."""
            plane.SetNormal(normal)
            plane.SetOrigin(origin)

        widget = self.add_plane_widget(
            callback=callback,
            bounds=volume.bounds,
            factor=1.25,
            normal=normal,
            color=widget_color,
            tubing=tubing,
            assign_to_axis=assign_to_axis,
            origin_translation=origin_translation,
            outline_translation=outline_translation,
            implicit=implicit,
            origin=origin,
            normal_rotation=normal_rotation,
            interaction_event=interaction_event,
            outline_opacity=outline_opacity,
        )
        widget.GetPlane(plane)
        volume.mapper.AddClippingPlane(plane)
        self.plane_widgets.append(widget)

        return widget

    def add_mesh_slice(
        self,
        mesh,
        normal='x',
        generate_triangles: bool = False,
        widget_color=None,
        assign_to_axis=None,
        tubing: bool = False,
        origin_translation: bool = True,
        outline_translation: bool = False,
        implicit: bool = True,
        normal_rotation: bool = True,
        interaction_event: InteractionEventType = 'end',
        origin=None,
        outline_opacity=None,
        **kwargs,
    ):
        """Slice a mesh using a plane widget.

        Add a mesh to the scene with a plane widget that is used to slice
        the mesh interactively.

        The sliced mesh is saved to the ``.plane_sliced_meshes`` attribute on
        the plotter.

        Parameters
        ----------
        mesh : pyvista.DataSet or vtk.vtkAlgorithm
            The input dataset to add to the scene and slice or algorithm that
            produces said mesh.

        normal : str or tuple(float), optional
            The starting normal vector of the plane.

        generate_triangles : bool, optional
            If this is enabled (``False`` by default), the output will be
            triangles otherwise, the output will be the intersection polygons.

        widget_color : ColorLike, optional
            Either a string, RGB sequence, or hex color string.  Defaults
            to ``'white'``.

        assign_to_axis : str or int, optional
            Assign the normal of the plane to be parallel with a given axis:
            options are (0, 'x'), (1, 'y'), or (2, 'z').

        tubing : bool, optional
            When using an implicit plane widget, this controls whether or not
            tubing is shown around the plane's boundaries.

        origin_translation : bool, optional
            If ``False``, the plane widget cannot be translated by its origin
            and is strictly placed at the given origin. Only valid when using
            an implicit plane.

        outline_translation : bool, optional
            If ``False``, the box widget cannot be translated and is strictly
            placed at the given bounds.

        implicit : bool, optional
            When ``True``, a ``vtkImplicitPlaneWidget`` is used and when
            ``False``, a ``vtkPlaneWidget`` is used.

        normal_rotation : bool, optional
            Set the opacity of the normal vector arrow to 0 such that it is
            effectively disabled. This prevents the user from rotating the
            normal. This is forced to ``False`` when ``assign_to_axis`` is set.

        interaction_event : InteractionEventType, optional
            The VTK interaction event to use for triggering the
            callback. Accepts either the strings ``'start'``, ``'end'``,
            ``'always'`` or a ``vtk.vtkCommand.EventIds``.

        origin : tuple(float), optional
            The starting coordinate of the center of the plane.

        outline_opacity : bool or float, optional
            Set the visible of outline. Only valid when using
            an implicit plane. Either a bool or float.

            .. versionadded:: 0.44.0

        **kwargs : dict, optional
            All additional keyword arguments are passed to
            :func:`pyvista.Plotter.add_mesh` to control how the mesh is
            displayed.

        Returns
        -------
        vtk.vtkActor
            VTK actor of the mesh.

        Examples
        --------
        Shows an interactive plane used specifically for slicing.

        >>> import pyvista as pv
        >>> from pyvista import examples
        >>> pl = pv.Plotter()
        >>> mesh = examples.load_channels()
        >>> _ = pl.add_mesh(mesh.outline())
        >>> _ = pl.add_mesh_slice(mesh, normal=[1, 0, 0.3])
        >>> pl.show()

        For a full example see :ref:`plane_widget_example`.

        """
        mesh, algo = algorithm_to_mesh_handler(mesh)

        name = kwargs.get('name', mesh.memory_address)
        rng = mesh.get_data_range(kwargs.get('scalars'))
        kwargs.setdefault('clim', kwargs.pop('rng', rng))
        mesh.set_active_scalars(kwargs.get('scalars', mesh.active_scalars_name))
        if origin is None:
            origin = mesh.center

        self.add_mesh(outline_algorithm(algo or mesh), name=f'{name}-outline', opacity=0.0)  # type: ignore[attr-defined]

        alg = _vtk.vtkCutter()  # Construct the cutter object
        set_algorithm_input(alg, algo or mesh)
        if not generate_triangles:
            alg.GenerateTrianglesOff()

        plane_sliced_mesh = pyvista.wrap(alg.GetOutput())
        self.plane_sliced_meshes.append(plane_sliced_mesh)

        def callback(normal, origin):
            # create the plane for clipping
            plane = generate_plane(normal, origin)
            alg.SetCutFunction(plane)  # the cutter to use the plane we made
            alg.Update()  # Perform the Cut
            plane_sliced_mesh.shallow_copy(alg.GetOutput())

        self.add_plane_widget(
            callback=callback,
            bounds=mesh.bounds,
            factor=1.25,
            normal=normal,
            color=widget_color,
            tubing=tubing,
            assign_to_axis=assign_to_axis,
            origin_translation=origin_translation,
            outline_translation=outline_translation,
            implicit=implicit,
            origin=origin,
            normal_rotation=normal_rotation,
            interaction_event=_parse_interaction_event(interaction_event),
            outline_opacity=outline_opacity,
        )

        return self.add_mesh(alg, **kwargs)  # type: ignore[attr-defined]

    def add_mesh_slice_orthogonal(
        self,
        mesh,
        generate_triangles: bool = False,
        widget_color=None,
        tubing: bool = False,
        interaction_event: InteractionEventType = 'end',
        **kwargs,
    ):
        """Slice a mesh with three interactive planes.

        Adds three interactive plane slicing widgets for orthogonal slicing
        along each cartesian axis.

        Parameters
        ----------
        mesh : pyvista.DataSet or vtk.vtkAlgorithm
            The input dataset to add to the scene and threshold or algorithm
            that produces said mesh.

        generate_triangles : bool, optional
            If this is enabled (``False`` by default), the output will be
            triangles otherwise, the output will be the intersection polygons.

        widget_color : ColorLike, optional
            Color of the widget.  Either a string, RGB sequence, or
            hex color string.  For example:

            * ``color='white'``
            * ``color='w'``
            * ``color=[1.0, 1.0, 1.0]``
            * ``color='#FFFFFF'``

        tubing : bool, optional
            When using an implicit plane widget, this controls whether or not
            tubing is shown around the plane's boundaries.

        interaction_event : InteractionEventType, optional
            The VTK interaction event to use for triggering the
            callback. Accepts either the strings ``'start'``, ``'end'``,
            ``'always'`` or a ``vtk.vtkCommand.EventIds``.

        **kwargs : dict, optional
            All additional keyword arguments are passed to
            :func:`pyvista.Plotter.add_mesh` to control how the mesh is
            displayed.

        Returns
        -------
        list
            List of vtk.vtkActor(s).

        Examples
        --------
        Shows an interactive plane sliced along each cartesian axis of the mesh.

        >>> import pyvista as pv
        >>> pl = pv.Plotter()
        >>> mesh = pv.Wavelet()
        >>> _ = pl.add_mesh(mesh.outline())
        >>> _ = pl.add_mesh_slice_orthogonal(mesh)
        >>> pl.show()

        """
        actors = []
        name = kwargs.pop('name', None)
        for ax in ['x', 'y', 'z']:
            axkwargs = kwargs.copy()
            if name:
                axkwargs['name'] = f'{name}-{ax}'
            a = self.add_mesh_slice(
                mesh,
                assign_to_axis=ax,
                origin_translation=False,
                outline_translation=False,
                generate_triangles=generate_triangles,
                widget_color=widget_color,
                tubing=tubing,
                interaction_event=_parse_interaction_event(interaction_event),
                **axkwargs,
            )
            actors.append(a)

        return actors

    def add_line_widget(
        self,
        callback,
        bounds=None,
        factor=1.25,
        resolution=100,
        color=None,
        use_vertices: bool = False,
        pass_widget: bool = False,
        interaction_event: InteractionEventType = 'end',
    ):
        """Add a line widget to the scene.

        This is useless without a callback function. You can pass a
        callable function that takes a single argument, the PolyData
        line output from this widget, and performs a task with that
        line.

        Parameters
        ----------
        callback : callable
            The method called every time the line is updated. This has
            two options: Take a single argument, the ``PolyData`` line
            (default) or if ``use_vertices=True``, then it can take
            two arguments of the coordinates of the line's end points.

        bounds : tuple(float), optional
            Length 6 tuple of the bounding box where the widget is
            placed.

        factor : float, optional
            An inflation factor to expand on the bounds when placing.

        resolution : int, optional
            The number of points in the line created.

        color : ColorLike, optional
            Either a string, rgb sequence, or hex color string.

        use_vertices : bool, optional
            Changes the arguments of the callback method to take the end
            points of the line instead of a PolyData object.

        pass_widget : bool, default: False
            If ``True``, the widget will be passed as the last
            argument of the callback.

        interaction_event : InteractionEventType, optional
            The VTK interaction event to use for triggering the
            callback. Accepts either the strings ``'start'``, ``'end'``,
            ``'always'`` or a ``vtk.vtkCommand.EventIds``.

        Returns
        -------
        vtk.vtkLineWidget
            Created line widget.

        Examples
        --------
        Shows an interactive line widget to move the sliced object like in `add_mesh_slice` function.

        >>> import pyvista as pv
        >>> from pyvista import examples
        >>> import numpy as np
        >>> model = examples.load_channels()
        >>> pl = pv.Plotter()
        >>> _ = pl.add_mesh(model, opacity=0.4)
        >>> def move_center(pointa, pointb):
        ...     center = (np.array(pointa) + np.array(pointb)) / 2
        ...     normal = np.array(pointa) - np.array(pointb)
        ...     single_slc = model.slice(normal=normal, origin=center)
        ...
        ...     _ = pl.add_mesh(single_slc, name="slc")
        ...
        >>> _ = pl.add_line_widget(callback=move_center, use_vertices=True)
        >>> pl.show()

        """
        if bounds is None:
            bounds = self.bounds  # type: ignore[attr-defined]

        color = Color(color, default_color=pyvista.global_theme.font.color)

        def _the_callback(widget, _event):
            pointa = widget.GetPoint1()
            pointb = widget.GetPoint2()
            if callable(callback):
                if use_vertices:
                    args = [pointa, pointb]
                else:
                    the_line = pyvista.Line(pointa, pointb, resolution=resolution)
                    args = [the_line]
                if pass_widget:
                    args.append(widget)
                try_callback(callback, *args)

        line_widget = _vtk.vtkLineWidget()
        line_widget.GetLineProperty().SetColor(color.float_rgb)
        line_widget.SetInteractor(self.iren.interactor)  # type: ignore[attr-defined]
        line_widget.SetCurrentRenderer(self.renderer)  # type: ignore[attr-defined]
        line_widget.SetPlaceFactor(factor)
        line_widget.PlaceWidget(bounds)
        line_widget.SetResolution(resolution)
        line_widget.Modified()
        line_widget.On()
        line_widget.AddObserver(
            _parse_interaction_event(interaction_event),
            _the_callback,
        )
        _the_callback(line_widget, None)

        self.line_widgets.append(line_widget)
        return line_widget

    def clear_line_widgets(self):
        """Remove all of the line widgets."""
        for line_widget in self.line_widgets:
            line_widget.Off()
        self.line_widgets.clear()

    def add_text_slider_widget(
        self,
        callback,
        data,
        value=None,
        pointa=(0.4, 0.9),
        pointb=(0.9, 0.9),
        color=None,
        interaction_event: InteractionEventType = 'end',
        style=None,
    ):
        """Add a text slider bar widget.

        This is useless without a callback function. You can pass a callable
        function that takes a single argument, the value of this slider widget,
        and performs a task with that value.

        Parameters
        ----------
        callback : callable
            The method called every time the slider is updated. This should take
            a single parameter: the float value of the slider.

        data : list
            The list of possible values displayed on the slider bar.

        value : float, optional
            The starting value of the slider.

        pointa : tuple(float), optional
            The relative coordinates of the left point of the slider on the
            display port.

        pointb : tuple(float), optional
            The relative coordinates of the right point of the slider on the
            display port.

        color : ColorLike, optional
            Either a string, RGB list, or hex color string.  Defaults
            to :attr:`pyvista.global_theme.font.color
            <pyvista.plotting.themes._Font.color>`.

        interaction_event : InteractionEventType, optional
            The VTK interaction event to use for triggering the
            callback. Accepts either the strings ``'start'``, ``'end'``,
            ``'always'`` or a ``vtk.vtkCommand.EventIds``.

            .. versionchanged:: 0.38.0
               Changed from ``event_type`` to ``interaction_event`` and now
               accepts either strings or ``vtk.vtkCommand.EventIds``.

        style : str, optional
            The name of the slider style. The list of available styles
            are in ``pyvista.global_theme.slider_styles``. Defaults to
            ``None``.


        Returns
        -------
        vtk.vtkSliderWidget
            The VTK slider widget configured to display text.

        """
        if not isinstance(data, list):
            msg = (
                f'The `data` parameter must be a list but {type(data).__name__} was passed instead'
            )
            raise TypeError(msg)
        n_states = len(data)
        if n_states == 0:
            msg = 'The input list of values is empty'
            raise ValueError(msg)
        delta = (n_states - 1) / float(n_states)
        # avoid division by zero in case there is only one element
        delta = 1 if delta == 0 else delta

        def _the_callback(value):
            if isinstance(value, float):
                idx = int(value / delta)
                # handle limit index
                if idx == n_states:
                    idx = n_states - 1
                if callable(callback):
                    try_callback(callback, data[idx])

        slider_widget = self.add_slider_widget(
            callback=_the_callback,
            rng=[0, n_states - 1],
            value=value,
            pointa=pointa,
            pointb=pointb,
            color=color,
            interaction_event=interaction_event,
            style=style,
        )
        slider_rep = slider_widget.GetRepresentation()
        slider_rep.ShowSliderLabelOff()

        def title_callback(widget, _event):
            value = widget.GetRepresentation().GetValue()
            idx = int(value / delta)
            # handle limit index
            if idx == n_states:
                idx = n_states - 1
            slider_rep.SetTitleText(data[idx])

        slider_widget.AddObserver(_parse_interaction_event(interaction_event), title_callback)
        title_callback(slider_widget, None)
        return slider_widget

    def add_slider_widget(
        self,
        callback,
        rng,
        value=None,
        title=None,
        pointa=(0.4, 0.9),
        pointb=(0.9, 0.9),
        color=None,
        pass_widget: bool = False,
        interaction_event: InteractionEventType = 'end',
        style=None,
        title_height=0.03,
        title_opacity=1.0,
        title_color=None,
        fmt=None,
        slider_width=None,
        tube_width=None,
    ):
        """Add a slider bar widget.

        This is useless without a callback function. You can pass a
        callable function that takes a single argument, the value of
        this slider widget, and performs a task with that value.

        Parameters
        ----------
        callback : callable
            Called every time the slider is updated. This should take a single
            parameter: the float value of the slider. If ``pass_widget=True``,
            callable should take two parameters: the float value of the slider
            and the widget itself.

        rng : tuple(float)
            Length two tuple of the minimum and maximum ranges of the
            slider.

        value : float, optional
            The starting value of the slider.

        title : str, optional
            The string label of the slider widget.

        pointa : tuple(float), optional
            The relative coordinates of the left point of the slider
            on the display port.

        pointb : tuple(float), optional
            The relative coordinates of the right point of the slider
            on the display port.

        color : ColorLike, optional
            Either a string, RGB list, or hex color string.  Defaults
            to :attr:`pyvista.global_theme.font.color
            <pyvista.plotting.themes._Font.color>`.

        pass_widget : bool, optional
            If ``True``, the widget will be passed as the last
            argument of the callback.

        interaction_event : InteractionEventType, optional
            The VTK interaction event to use for triggering the
            callback. Accepts either the strings ``'start'``, ``'end'``,
            ``'always'`` or a ``vtk.vtkCommand.EventIds``.

            .. versionchanged:: 0.38.0
               Changed from ``event_type`` to ``interaction_event`` and now accepts
               either strings or ``vtk.vtkCommand.EventIds``.

        style : str, optional
            The name of the slider style. The list of available styles
            are in ``pyvista.global_theme.slider_styles``. Defaults to
            ``None``.

        title_height : float, optional
            Relative height of the title as compared to the length of
            the slider.

        title_opacity : float, optional
            Opacity of title. Defaults to 1.0.

        title_color : ColorLike, optional
            Either a string, RGB sequence, or hex color string.  Defaults
            to the value given in ``color``.

        fmt : str, optional
            String formatter used to format numerical data. Defaults
            to ``None``.

        slider_width : float, optional
            Normalized width of the slider. Defaults to the theme's slider width.

        tube_width : float, optional
            Normalized width of the tube. Defaults to the theme's tube width.

        Returns
        -------
        vtk.vtkSliderWidget
            Slider widget.

        Examples
        --------
        >>> import pyvista as pv
        >>> pl = pv.Plotter()
        >>> def create_mesh(value):
        ...     res = int(value)
        ...     sphere = pv.Sphere(
        ...         phi_resolution=res, theta_resolution=res
        ...     )
        ...     pl.add_mesh(sphere, name="sphere", show_edges=True)
        ...
        >>> slider = pl.add_slider_widget(
        ...     create_mesh,
        ...     [5, 100],
        ...     title="Resolution",
        ...     title_opacity=0.5,
        ...     title_color="red",
        ...     fmt="%0.9f",
        ...     title_height=0.08,
        ... )
        >>> pl.show()

        """
        if self.iren is None:  # type: ignore[attr-defined]
            msg = 'Cannot add a widget to a closed plotter.'
            raise RuntimeError(msg)

        if value is None:
            value = ((rng[1] - rng[0]) / 2) + rng[0]

        color = Color(color, default_color=pyvista.global_theme.font.color)
        title_color = Color(title_color, default_color=color)

        if fmt is None:
            fmt = pyvista.global_theme.font.fmt

        def normalize(point, viewport):
            return (point[0] * (viewport[2] - viewport[0]), point[1] * (viewport[3] - viewport[1]))

        pointa = normalize(pointa, self.renderer.GetViewport())  # type: ignore[attr-defined]
        pointb = normalize(pointb, self.renderer.GetViewport())  # type: ignore[attr-defined]

        slider_rep = _vtk.vtkSliderRepresentation2D()
        slider_rep.SetPickable(False)
        slider_rep.SetMinimumValue(rng[0])
        slider_rep.SetMaximumValue(rng[1])
        slider_rep.SetValue(value)
        slider_rep.SetTitleText(title)
        slider_rep.GetTitleProperty().SetColor(color.float_rgb)
        slider_rep.GetSliderProperty().SetColor(color.float_rgb)
        slider_rep.GetCapProperty().SetColor(color.float_rgb)
        slider_rep.GetLabelProperty().SetColor(color.float_rgb)
        slider_rep.GetTubeProperty().SetColor(color.float_rgb)
        slider_rep.GetPoint1Coordinate().SetCoordinateSystemToNormalizedDisplay()
        slider_rep.GetPoint1Coordinate().SetValue(pointa[0], pointa[1])
        slider_rep.GetPoint2Coordinate().SetCoordinateSystemToNormalizedDisplay()
        slider_rep.GetPoint2Coordinate().SetValue(pointb[0], pointb[1])
        slider_rep.SetSliderLength(0.05)
        slider_rep.SetSliderWidth(0.05)
        slider_rep.SetEndCapLength(0.01)

        if style is not None:
            if not isinstance(style, str):
                msg = f'Expected type for ``style`` is str but {type(style).__name__} was given.'
                raise TypeError(msg)
            slider_style = getattr(pyvista.global_theme.slider_styles, style)
            slider_rep.SetSliderLength(slider_style.slider_length)
            slider_rep.SetSliderWidth(slider_style.slider_width)
            slider_rep.GetSliderProperty().SetColor(slider_style.slider_color.float_rgb)
            slider_rep.SetTubeWidth(slider_style.tube_width)
            slider_rep.GetTubeProperty().SetColor(slider_style.tube_color.float_rgb)
            slider_rep.GetCapProperty().SetOpacity(slider_style.cap_opacity)
            slider_rep.SetEndCapLength(slider_style.cap_length)
            slider_rep.SetEndCapWidth(slider_style.cap_width)

        if slider_width is not None:
            slider_rep.SetSliderWidth(slider_width)
        if tube_width is not None:
            slider_rep.SetTubeWidth(tube_width)

        def _the_callback(widget, _event):
            value = widget.GetRepresentation().GetValue()
            if callable(callback):
                if pass_widget:
                    try_callback(callback, value, widget)
                else:
                    try_callback(callback, value)

        slider_widget = _vtk.vtkSliderWidget()
        slider_widget.SetInteractor(self.iren.interactor)  # type: ignore[attr-defined]
        slider_widget.SetCurrentRenderer(self.renderer)  # type: ignore[attr-defined]
        slider_widget.SetRepresentation(slider_rep)
        slider_widget.GetRepresentation().SetTitleHeight(title_height)  # type: ignore[attr-defined]
        slider_widget.GetRepresentation().GetTitleProperty().SetOpacity(title_opacity)  # type: ignore[attr-defined]
        slider_widget.GetRepresentation().GetTitleProperty().SetColor(title_color.float_rgb)  # type: ignore[attr-defined]
        if fmt is not None:
            slider_widget.GetRepresentation().SetLabelFormat(fmt)  # type: ignore[attr-defined]
        slider_widget.On()
        slider_widget.AddObserver(_parse_interaction_event(interaction_event), _the_callback)
        _the_callback(slider_widget, None)

        self.slider_widgets.append(slider_widget)
        return slider_widget

    def clear_slider_widgets(self):
        """Remove all of the slider widgets."""
        for slider_widget in self.slider_widgets:
            slider_widget.Off()
        self.slider_widgets.clear()

    def add_mesh_threshold(
        self,
        mesh,
        scalars=None,
        invert: bool = False,
        widget_color=None,
        preference='cell',
        title=None,
        pointa=(0.4, 0.9),
        pointb=(0.9, 0.9),
        continuous: bool = False,
        all_scalars: bool = False,
        method='upper',
        **kwargs,
    ):
        """Apply a threshold on a mesh with a slider.

        Add a mesh to the scene with a slider widget that is used to
        threshold the mesh interactively.

        The threshold mesh is saved to the ``.threshold_meshes`` attribute on
        the plotter.

        Parameters
        ----------
        mesh : pyvista.DataSet or vtk.vtkAlgorithm
            The input dataset to add to the scene and threshold or algorithm
            that produces said mesh.

        scalars : str, optional
            The string name of the scalars on the mesh to threshold and display.

        invert : bool, default: False
            Invert the threshold results. That is, cells that would have been
            in the output with this option off are excluded, while cells that
            would have been excluded from the output are included.

        widget_color : ColorLike, optional
            Color of the widget.  Either a string, RGB sequence, or
            hex color string.  For example:

            * ``color='white'``
            * ``color='w'``
            * ``color=[1.0, 1.0, 1.0]``
            * ``color='#FFFFFF'``

        preference : str, default: 'cell'
            When ``mesh.n_points == mesh.n_cells`` and setting
            scalars, this parameter sets how the scalars will be
            mapped to the mesh.  Default ``'cell'``, causes the
            scalars to be associated with the mesh cells.  Can be
            either ``'point'`` or ``'cell'``.

        title : str, optional
            The string label of the slider widget.

        pointa : sequence, default: (0.4, 0.9)
            The relative coordinates of the left point of the slider
            on the display port.

        pointb : sequence, default: (0.9, 0.9)
            The relative coordinates of the right point of the slider
            on the display port.

        continuous : bool, default: False
            If this is enabled (default is ``False``), use the continuous
            interval ``[minimum cell scalar, maximum cell scalar]``
            to intersect the threshold bound, rather than the set of
            discrete scalar values from the vertices.

        all_scalars : bool, default: False
            If using scalars from point data, all
            points in a cell must satisfy the threshold when this
            value is ``True``.  When ``False``, any point of the cell
            with a scalar value satisfying the threshold criterion
            will extract the cell. Has no effect when using cell data.

        method : str, default: 'upper'
            Set the threshold method for single-values, defining which
            threshold bounds to use. If the ``value`` is a range, this
            parameter will be ignored, extracting data between the two
            values. For single values, ``'lower'`` will extract data
            lower than the  ``value``. ``'upper'`` will extract data
            larger than the ``value``.

        **kwargs : dict, optional
            All additional keyword arguments are passed to ``add_mesh`` to
            control how the mesh is displayed.

        Returns
        -------
        vtk.vtkActor
            VTK actor of the mesh.

        """
        # avoid circular import
        from pyvista.core.filters.data_set import _set_threshold_limit

        mesh, algo = algorithm_to_mesh_handler(mesh)

        if isinstance(mesh, pyvista.PointSet):
            # vtkThreshold is CELL-wise and PointSets have no cells
            algo = pointset_to_polydata_algorithm(algo or mesh)
            mesh, algo = algorithm_to_mesh_handler(algo)

        if isinstance(mesh, pyvista.MultiBlock):
            msg = 'MultiBlock datasets are not supported for threshold widget.'
            raise TypeError(msg)
        name = kwargs.get('name', mesh.memory_address)
        if scalars is None:
            field, scalars = mesh.active_scalars_info
        arr = get_array(mesh, scalars, preference=preference)
        if arr is None:
            msg = 'No arrays present to threshold.'
            raise ValueError(msg)
        field = get_array_association(mesh, scalars, preference=preference)

        rng = mesh.get_data_range(scalars)
        kwargs.setdefault('clim', kwargs.pop('rng', rng))
        if title is None:
            title = scalars
        mesh.set_active_scalars(scalars)

        self.add_mesh(outline_algorithm(algo or mesh), name=f'{name}-outline', opacity=0.0)  # type: ignore[attr-defined]

        alg = _vtk.vtkThreshold()
        set_algorithm_input(alg, algo or mesh)
        alg.SetInputArrayToProcess(
            0,
            0,
            0,
            field.value,
            scalars,
        )  # args: (idx, port, connection, field, name)
        alg.SetUseContinuousCellRange(continuous)
        alg.SetAllScalars(all_scalars)

        threshold_mesh = pyvista.wrap(alg.GetOutput())
        self.threshold_meshes.append(threshold_mesh)

        def callback(value):
            _set_threshold_limit(alg, value, method, invert)
            alg.Update()
            threshold_mesh.shallow_copy(alg.GetOutput())

        self.add_slider_widget(
            callback=callback,
            rng=rng,
            title=title,
            color=widget_color,
            pointa=pointa,
            pointb=pointb,
        )

        kwargs.setdefault('reset_camera', False)
        return self.add_mesh(alg, scalars=scalars, **kwargs)  # type: ignore[attr-defined]

    def add_mesh_isovalue(
        self,
        mesh,
        scalars=None,
        compute_normals: bool = False,
        compute_gradients: bool = False,
        compute_scalars: bool = True,
        preference='point',
        title=None,
        pointa=(0.4, 0.9),
        pointb=(0.9, 0.9),
        widget_color=None,
        **kwargs,
    ):
        """Create a contour of a mesh with a slider.

        Add a mesh to the scene with a slider widget that is used to
        contour at an isovalue of the *point* data on the mesh
        interactively.

        The isovalue mesh is saved to the ``.isovalue_meshes``
        attribute on the plotter.

        .. warning::
            This will not work with :class:`pyvista.PointSet` as
            creating an isovalue is a dimension reducing operation
            on the geometry and point clouds are zero dimensional.
            This will similarly fail for point clouds in
            :class:`pyvista.PolyData`.

        Parameters
        ----------
        mesh : pyvista.DataSet or vtk.vtkAlgorithm
            The input dataset to add to the scene and contour or algorithm
            that produces said mesh.

        scalars : str, optional
            The string name of the scalars on the mesh to contour and display.

        compute_normals : bool, optional
            Enable or disable the computation of normals.  If the
            output data will be processed by filters that modify
            topology or geometry, it may be wise to disable computing
            normals.

        compute_gradients : bool, optional
            Enable or disable the computation of gradients.  If the
            output data will be processed by filters that modify
            topology or geometry, it may be wise to disable computing
            gradients.

        compute_scalars : bool, optional
            Enable or disable the computation of scalars.

        preference : str, optional
            When ``mesh.n_points == mesh.n_cells`` and setting
            scalars, this parameter sets how the scalars will be
            mapped to the mesh.  Default ``'point'``, causes the
            scalars will be associated with the mesh points.  Can be
            either ``'point'`` or ``'cell'``.

        title : str, optional
            The string label of the slider widget.

        pointa : sequence, optional
            The relative coordinates of the left point of the slider
            on the display port.

        pointb : sequence
            The relative coordinates of the right point of the slider
            on the display port.

        widget_color : ColorLike, optional
            Color of the widget.  Either a string, RGB sequence, or
            hex color string.  For example:

            * ``color='white'``
            * ``color='w'``
            * ``color=[1.0, 1.0, 1.0]``
            * ``color='#FFFFFF'``

        **kwargs : dict, optional
            All additional keyword arguments are passed to
            :func:`pyvista.Plotter.add_mesh` to control how the mesh is
            displayed.

        Returns
        -------
        vtk.vtkActor
            VTK actor of the mesh.

        Examples
        --------
        Shows an interactive slider controlling the altitude of the contours.

        >>> import pyvista as pv
        >>> from pyvista import examples
        >>> pl = pv.Plotter()
        >>> mesh = examples.load_random_hills()
        >>> _ = pl.add_mesh(mesh, opacity=0.4)
        >>> _ = pl.add_mesh_isovalue(mesh)
        >>> pl.show()

        """
        mesh, algo = algorithm_to_mesh_handler(mesh)
        if isinstance(mesh, pyvista.PointSet):
            msg = 'PointSets are 0-dimensional and thus cannot produce contours.'
            raise TypeError(msg)
        if isinstance(mesh, pyvista.MultiBlock):
            msg = 'MultiBlock datasets are not supported for this widget.'
            raise TypeError(msg)
        name = kwargs.get('name', mesh.memory_address)
        # set the array to contour on
        if mesh.n_arrays < 1:
            msg = 'Input dataset for the contour filter must have data arrays.'
            raise ValueError(msg)
        if scalars is None:
            field, scalars = mesh.active_scalars_info
        else:
            field = get_array_association(mesh, scalars, preference=preference)
        # NOTE: only point data is allowed? well cells works but seems buggy?
        if field != pyvista.FieldAssociation.POINT:
            msg = f'Contour filter only works on Point data. Array ({scalars}) is in the Cell data.'
            raise TypeError(msg)

        rng = mesh.get_data_range(scalars)
        kwargs.setdefault('clim', kwargs.pop('rng', rng))
        if title is None:
            title = scalars
        mesh.set_active_scalars(scalars)

        alg = _vtk.vtkContourFilter()
        set_algorithm_input(alg, algo or mesh)
        alg.SetComputeNormals(compute_normals)
        alg.SetComputeGradients(compute_gradients)
        alg.SetComputeScalars(compute_scalars)
        alg.SetInputArrayToProcess(0, 0, 0, field.value, scalars)
        alg.SetNumberOfContours(1)  # Only one contour level

        self.add_mesh(outline_algorithm(algo or mesh), name=f'{name}-outline', opacity=0.0)  # type: ignore[attr-defined]

        isovalue_mesh = pyvista.wrap(alg.GetOutput())
        self.isovalue_meshes.append(isovalue_mesh)

        def callback(value):
            alg.SetValue(0, value)
            alg.Update()
            isovalue_mesh.shallow_copy(alg.GetOutput())

        self.add_slider_widget(
            callback=callback,
            rng=rng,
            title=title,
            color=widget_color,
            pointa=pointa,
            pointb=pointb,
        )

        kwargs.setdefault('reset_camera', False)
        return self.add_mesh(alg, scalars=scalars, **kwargs)  # type: ignore[attr-defined]

    def add_spline_widget(
        self,
        callback,
        bounds=None,
        factor=1.25,
        n_handles=5,
        resolution=25,
        color='yellow',
        show_ribbon: bool = False,
        ribbon_color='pink',
        ribbon_opacity=0.5,
        pass_widget: bool = False,
        closed: bool = False,
        initial_points=None,
        interaction_event: InteractionEventType = 'end',
    ):
        """Create and add a spline widget to the scene.

        Use the bounds argument to place this widget. Several "handles" are
        used to control a parametric function for building this spline. Click
        directly on the line to translate the widget.

        Parameters
        ----------
        callback : callable
            The method called every time the spline is updated. This passes a
            :class:`pyvista.PolyData` object to the callback function of the
            generated spline.

        bounds : sequence[float], optional
            Length 6 sequence of the bounding box where the widget is placed.

        factor : float, optional
            An inflation factor to expand on the bounds when placing.

        n_handles : int, optional
            The number of interactive spheres to control the spline's
            parametric function.

        resolution : int, optional
            The number of points in the spline created between all the handles.

        color : ColorLike, optional
            Either a string, RGB sequence, or hex color string.

        show_ribbon : bool, optional
            If ``True``, the poly plane used for slicing will also be shown.

        ribbon_color : ColorLike, optional
            Color of the ribbon.  Either a string, RGB sequence, or
            hex color string.

        ribbon_opacity : float, optional
            Opacity of ribbon. Defaults to 1.0 and must be between
            ``[0, 1]``.

        pass_widget : bool, optional
            If ``True``, the widget will be passed as the last argument of the
            callback.

        closed : bool, optional
            Make the spline a closed loop.

        initial_points : sequence, optional
            The points to initialize the widget placement. Must have
            same number of elements as ``n_handles``. If the first and
            last point are the same, this will be a closed loop
            spline.

        interaction_event : InteractionEventType, optional
            The VTK interaction event to use for triggering the
            callback. Accepts either the strings ``'start'``, ``'end'``,
            ``'always'`` or a ``vtk.vtkCommand.EventIds``.

        Returns
        -------
        vtk.vtkSplineWidget
            The newly created spline widget.

        Notes
        -----
        This widget has trouble displaying certain colors. Use only simple
        colors (white, black, yellow).

        """
        if initial_points is not None and len(initial_points) != n_handles:
            msg = '`initial_points` must be length `n_handles`.'
            raise ValueError(msg)

        color = Color(color, default_color=pyvista.global_theme.color)

        if bounds is None:
            bounds = self.bounds  # type: ignore[attr-defined]

        ribbon = pyvista.PolyData()

        def _the_callback(widget, _event):
            para_source = _vtk.vtkParametricFunctionSource()
            para_source.SetParametricFunction(widget.GetParametricSpline())
            para_source.Update()
            polyline = pyvista.wrap(para_source.GetOutput())
            ribbon.shallow_copy(polyline.ribbon(normal=(0, 0, 1), angle=90.0))
            if callable(callback):
                if pass_widget:
                    try_callback(callback, polyline, widget)
                else:
                    try_callback(callback, polyline)

        spline_widget = _vtk.vtkSplineWidget()
        spline_widget.GetLineProperty().SetColor(color.float_rgb)
        spline_widget.SetNumberOfHandles(n_handles)
        spline_widget.SetInteractor(self.iren.interactor)  # type: ignore[attr-defined]
        spline_widget.SetCurrentRenderer(self.renderer)  # type: ignore[attr-defined]
        spline_widget.SetPlaceFactor(factor)
        spline_widget.PlaceWidget(bounds)
        spline_widget.SetResolution(resolution)
        if initial_points is not None:
            spline_widget.InitializeHandles(pyvista.vtk_points(initial_points))
        else:
            spline_widget.SetClosed(closed)
        spline_widget.Modified()
        spline_widget.On()
        spline_widget.AddObserver(
            _parse_interaction_event(interaction_event),
            _the_callback,
        )
        _the_callback(spline_widget, None)

        if show_ribbon:
            self.add_mesh(ribbon, color=ribbon_color, opacity=ribbon_opacity)  # type: ignore[attr-defined]

        self.spline_widgets.append(spline_widget)
        return spline_widget

    def clear_spline_widgets(self):
        """Remove all of the spline widgets."""
        for spline_widget in self.spline_widgets:
            spline_widget.Off()
        self.spline_widgets.clear()

    def add_mesh_slice_spline(
        self,
        mesh,
        generate_triangles: bool = False,
        n_handles=5,
        resolution=25,
        widget_color=None,
        show_ribbon: bool = False,
        ribbon_color='pink',
        ribbon_opacity=0.5,
        initial_points=None,
        closed: bool = False,
        interaction_event: InteractionEventType = 'end',
        **kwargs,
    ):
        """Slice a mesh with a spline widget.

        Add a mesh to the scene with a spline widget that is used to slice
        the mesh interactively.

        The sliced mesh is saved to the ``.spline_sliced_meshes`` attribute on
        the plotter.

        Parameters
        ----------
        mesh : pyvista.DataSet or vtk.vtkAlgorithm
            The input dataset to add to the scene and slice along the spline
            or algorithm that produces said mesh.

        generate_triangles : bool, optional
            If this is enabled (``False`` by default), the output will be
            triangles otherwise, the output will be the intersection polygons.

        n_handles : int, optional
            The number of interactive spheres to control the spline's
            parametric function.

        resolution : int, optional
            The number of points to generate on the spline.

        widget_color : ColorLike, optional
            Color of the widget.  Either a string, RGB sequence, or
            hex color string.  For example:

            * ``color='white'``
            * ``color='w'``
            * ``color=[1.0, 1.0, 1.0]``
            * ``color='#FFFFFF'``

        show_ribbon : bool, optional
            If ``True``, the poly plane used for slicing will also be shown.

        ribbon_color : ColorLike, optional
            Color of the ribbon.  Either a string, RGB sequence, or
            hex color string.

        ribbon_opacity : float, optional
            Opacity of ribbon. Defaults to 1.0 and must be between
            ``[0, 1]``.

        initial_points : sequence, optional
            The points to initialize the widget placement. Must have same
            number of elements as ``n_handles``. If the first and last point
            are the same, this will be a closed loop spline.

        closed : bool, optional
            Make the spline a closed loop.

        interaction_event : InteractionEventType, optional
            The VTK interaction event to use for triggering the
            callback. Accepts either the strings ``'start'``, ``'end'``,
            ``'always'`` or a ``vtk.vtkCommand.EventIds``.

        **kwargs : dict, optional
            All additional keyword arguments are passed to
            :func:`pyvista.Plotter.add_mesh` to control how the mesh is
            displayed.

        Returns
        -------
        vtk.vtkActor
            VTK actor of the mesh.

        """
        mesh, algo = algorithm_to_mesh_handler(mesh)
        name = kwargs.get('name')
        if name is None:
            name = mesh.memory_address
        rng = mesh.get_data_range(kwargs.get('scalars'))
        kwargs.setdefault('clim', kwargs.pop('rng', rng))
        mesh.set_active_scalars(kwargs.get('scalars', mesh.active_scalars_name))

        self.add_mesh(outline_algorithm(algo or mesh), name=f'{name}-outline', opacity=0.0)  # type: ignore[attr-defined]

        alg = _vtk.vtkCutter()  # Construct the cutter object
        # Use the grid as the data we desire to cut
        set_algorithm_input(alg, algo or mesh)
        if not generate_triangles:
            alg.GenerateTrianglesOff()

        spline_sliced_mesh = pyvista.wrap(alg.GetOutput())
        self.spline_sliced_meshes.append(spline_sliced_mesh)

        def callback(spline):
            polyline = spline.GetCell(0)
            # create the plane for clipping
            polyplane = _vtk.vtkPolyPlane()
            polyplane.SetPolyLine(polyline)
            alg.SetCutFunction(polyplane)  # the cutter to use the poly planes
            alg.Update()  # Perform the Cut
            spline_sliced_mesh.shallow_copy(alg.GetOutput())

        self.add_spline_widget(
            callback=callback,
            bounds=mesh.bounds,
            factor=1.25,
            color=widget_color,
            n_handles=n_handles,
            resolution=resolution,
            show_ribbon=show_ribbon,
            ribbon_color=ribbon_color,
            ribbon_opacity=ribbon_opacity,
            initial_points=initial_points,
            closed=closed,
            interaction_event=_parse_interaction_event(interaction_event),
        )

        return self.add_mesh(alg, **kwargs)  # type: ignore[attr-defined]

    def add_measurement_widget(
        self,
        callback=None,
        color=None,
    ):
        """Interactively measure distance with a distance widget.

        Creates an overlay documenting the selected line and total
        distance between two mouse left-click interactions.

        The measurement overlay stays on the rendering until the
        widget is deleted. Only one measurement can be added by each
        widget instance.

        Parameters
        ----------
        callback : Callable[[tuple[float, float, float], [tuple[float, float, float], int], float]
            The method called every time the widget calculates a
            distance measurement. This callback receives the start
            point and end point as cartesian coordinate tuples
            and the calculated distance between the two points.

        color : ColorLike, optional
            The color of the measurement widget.

        Returns
        -------
        vtk.vtkDistanceWidget
            The newly created distance widget.

        """
        if self.iren is None:  # type: ignore[attr-defined]
            msg = 'Cannot add a widget to a closed plotter.'
            raise RuntimeError(msg)

        if color is None:
            color = pyvista.global_theme.font.color.float_rgb
        color = Color(color)

        compute = lambda a, b: np.sqrt(np.sum((np.array(b) - np.array(a)) ** 2))

        handle = _vtk.vtkPointHandleRepresentation3D()
        representation = _vtk.vtkDistanceRepresentation3D()
        representation.SetHandleRepresentation(handle)
        widget = _vtk.vtkDistanceWidget()
        widget.SetInteractor(self.iren.interactor)  # type: ignore[attr-defined]
        widget.SetRepresentation(representation)

        handle.GetProperty().SetColor(*color.float_rgb)
        representation.GetLabelProperty().SetColor(*color.float_rgb)
        representation.GetLineProperty().SetColor(*color.float_rgb)

        self.iren.picker = PickerType.POINT  # type: ignore[attr-defined]

        def place_point(*_):
            p1 = [0, 0, 0]
            p2 = [0, 0, 0]
            representation.GetPoint1DisplayPosition(p1)  # type: ignore[arg-type]
            representation.GetPoint2DisplayPosition(p2)  # type: ignore[arg-type]
            if self.iren.picker.Pick(p1, self.renderer):  # type: ignore[attr-defined]
                pos1 = self.iren.picker.GetPickPosition()  # type: ignore[attr-defined]
                representation.GetPoint1Representation().SetWorldPosition(pos1)
            if self.iren.picker.Pick(p2, self.renderer):  # type: ignore[attr-defined]
                pos2 = self.iren.picker.GetPickPosition()  # type: ignore[attr-defined]
                representation.GetPoint2Representation().SetWorldPosition(pos2)
            representation.BuildRepresentation()

            a = representation.GetPoint1Representation().GetWorldPosition()
            b = representation.GetPoint2Representation().GetWorldPosition()
            if callable(callback):
                try_callback(callback, a, b, compute(a, b))

        widget.AddObserver(_vtk.vtkCommand.EndInteractionEvent, place_point)

        widget.On()
        self.distance_widgets.append(widget)
        return widget

    def clear_measure_widgets(self):
        """Remove all of the measurement widgets."""
        for distance_widget in self.distance_widgets:
            distance_widget.Off()
        self.distance_widgets.clear()

    def add_sphere_widget(
        self,
        callback,
        center=(0, 0, 0),
        radius=0.5,
        theta_resolution=30,
        phi_resolution=30,
        color=None,
        style='surface',
        selected_color='pink',
        indices=None,
        pass_widget: bool = False,
        test_callback: bool = True,
        interaction_event: InteractionEventType = 'end',
    ):
        """Add one or many sphere widgets to a scene.

        Use a sphere widget to control a vertex location.

        Parameters
        ----------
        callback : callable
            The function to call back when the widget is modified. It takes a
            single argument: the center of the sphere as an XYZ coordinate (a
            3-length sequence), unless ``pass_widget=True``, in which case the
            callback must accept the widget object as the second parameter.  If
            multiple centers are passed in the ``center`` parameter, the
            callback must also accept an index of that widget.

        center : sequence[float], optional
            The cartesian coordinate of the sphere's center when placing it in
            the scene. If more than one location is passed, then that many
            widgets will be added and the callback will also be passed the
            integer index of that widget.

        radius : float, optional
            The radius of the sphere.

        theta_resolution : int, optional
            Set the number of points in the longitude direction.

        phi_resolution : int, optional
            Set the number of points in the latitude direction.

        color : ColorLike, optional
            The color of the sphere's surface.  If multiple centers
            are passed, then this must be a list of colors.  Each
            color is either a string, rgb list, or hex color string.
            For example:

            * ``color='white'``
            * ``color='w'``
            * ``color=[1.0, 1.0, 1.0]``
            * ``color='#FFFFFF'``

        style : str, optional
            Representation style: ``'surface'`` or ``'wireframe'``.

        selected_color : ColorLike, optional
            Color of the widget when selected during interaction.

        indices : sequence[int], optional
            Indices to assign the sphere widgets.

        pass_widget : bool, optional
            If ``True``, the widget will be passed as the last
            argument of the callback.

        test_callback : bool, optional
            If ``True``, run the callback function after the widget is
            created.

        interaction_event : InteractionEventType, optional
            The VTK interaction event to use for triggering the
            callback. Accepts either the strings ``'start'``, ``'end'``,
            ``'always'`` or a ``vtk.vtkCommand.EventIds``.

        Returns
        -------
        vtk.vtkSphereWidget
            The sphere widget.

        """
        if color is None:
            color = pyvista.global_theme.color.float_rgb
        selected_color = Color(selected_color)

        center = np.array(center)
        num = 1
        if center.ndim > 1:
            num = len(center)

        if isinstance(color, (list, tuple, np.ndarray)):
            if len(color) == num and not isinstance(color[0], float):
                colors = color
            else:
                colors = [color] * num
        else:
            colors = [color] * num

        def _the_callback(widget, _event):
            point = widget.GetCenter()
            index = widget.WIDGET_INDEX
            if callable(callback):
                args = [point, index] if num > 1 else [point]
                if pass_widget:
                    args.append(widget)
                try_callback(callback, *args)

        if indices is None:
            indices = list(range(num))

        for i in range(num):
            loc = center[i] if center.ndim > 1 else center
            sphere_widget = _vtk.vtkSphereWidget()
            sphere_widget.WIDGET_INDEX = indices[i]  # type: ignore[attr-defined] # Monkey patch the index
            if style in 'wireframe':
                sphere_widget.SetRepresentationToWireframe()
            else:
                sphere_widget.SetRepresentationToSurface()
            sphere_widget.GetSphereProperty().SetColor(Color(colors[i]).float_rgb)
            sphere_widget.GetSelectedSphereProperty().SetColor(selected_color.float_rgb)
            sphere_widget.SetInteractor(self.iren.interactor)  # type: ignore[attr-defined]
            sphere_widget.SetCurrentRenderer(self.renderer)  # type: ignore[attr-defined]
            sphere_widget.SetRadius(radius)
            sphere_widget.SetCenter(loc)
            sphere_widget.SetThetaResolution(theta_resolution)
            sphere_widget.SetPhiResolution(phi_resolution)
            sphere_widget.Modified()
            sphere_widget.On()
            sphere_widget.AddObserver(
                _parse_interaction_event(interaction_event),
                _the_callback,
            )
            self.sphere_widgets.append(sphere_widget)

        if test_callback is True:
            # Test call back in the last
            _the_callback(sphere_widget, None)
        if num > 1:
            return self.sphere_widgets

        return sphere_widget

    def clear_sphere_widgets(self):
        """Remove all of the sphere widgets."""
        for sphere_widget in self.sphere_widgets:
            sphere_widget.Off()
        self.sphere_widgets.clear()

    def add_affine_transform_widget(
        self,
        actor,
        origin=None,
        start: bool = True,
        scale=0.15,
        line_radius=0.02,
        always_visible: bool = True,
        axes_colors=None,
        axes=None,
        release_callback=None,
        interact_callback=None,
    ):
        """Add a 3D affine transform widget.

        This widget allows interactive transformations including translation and
        rotation using the left mouse button.

        Parameters
        ----------
        actor : pyvista.Actor
            The actor to which the widget is attached to.
        origin : sequence[float], optional
            Origin of the widget. Default is the origin of the main actor.
        start : bool, default: True
            If True, start the widget immediately.
        scale : float, default: 0.15
            Scale factor for the widget relative to the length of the actor.
        line_radius : float, default: 0.02
            Relative radius of the lines composing the widget.
        always_visible : bool, default: True
            Make the widget always visible. Setting this to ``False`` will cause
            the widget geometry to be hidden by other actors in the plotter.
        axes_colors : tuple[ColorLike], optional
            Uses the theme by default. Configure the individual axis colors by
            modifying either the theme with ``pyvista.global_theme.axes.x_color =
            <COLOR>`` or setting this with a ``tuple`` as in ``('r', 'g', 'b')``.
        axes : numpy.ndarray, optional
            ``(3, 3)`` Numpy array defining the X, Y, and Z axes. By default
            this matches the default coordinate system.
        release_callback : callable, optional
            Call this method when releasing the left mouse button. It is passed
            the ``user_matrix`` of the actor.
        interact_callback : callable, optional
            Call this method when moving the mouse with the left mouse button
            pressed down and a valid movement actor selected. It is passed the
            ``user_matrix`` of the actor.

        Returns
        -------
        pyvista.plotting.widgets.AffineWidget3D
            The affine widget.

        Notes
        -----
        After interacting with the actor, the transform will be stored within
        :attr:`pyvista.Prop3D.user_matrix` but will not be applied to the
        dataset. Use this matrix in conjunction with
        :func:`pyvista.DataSetFilters.transform` to transform the dataset.

        Examples
        --------
        Add the 3d affine widget.

        >>> import pyvista as pv
        >>> pl = pv.Plotter()
        >>> actor = pl.add_mesh(pv.Sphere())
        >>> widget = pl.add_affine_transform_widget(actor)
        >>> pl.show()

        Access the transform from the actor.

        >>> actor.user_matrix
        array([[1., 0., 0., 0.],
               [0., 1., 0., 0.],
               [0., 0., 1., 0.],
               [0., 0., 0., 1.]])

        """
        return AffineWidget3D(
            self,
            actor,
            origin,
            start,
            scale,
            line_radius,
            always_visible,
            axes_colors,
            axes,
            release_callback,
            interact_callback,
        )

    def add_checkbox_button_widget(
        self,
        callback,
        value: bool = False,
        position=(10.0, 10.0),
        size=50,
        border_size=5,
        color_on='blue',
        color_off='grey',
        background_color='white',
    ):
        """Add a checkbox button widget to the scene.

        This is useless without a callback function. You can pass a callable
        function that takes a single argument, the state of this button widget
        and performs a task with that value.

        Parameters
        ----------
        callback : callable
            The method called every time the button is clicked. This should take
            a single parameter: the bool value of the button.

        value : bool, default: False
            The default state of the button.

        position : sequence[float], default: (10.0, 10.0)
            The absolute coordinates of the bottom left point of the button.

        size : int, default: 50
            The size of the button in number of pixels.

        border_size : int, default: 5
            The size of the borders of the button in pixels.

        color_on : ColorLike, optional
            The color used when the button is checked. Default is ``'blue'``.

        color_off : ColorLike, optional
            The color used when the button is not checked. Default is ``'grey'``.

        background_color : ColorLike, optional
            The background color of the button. Default is ``'white'``.

        Returns
        -------
        vtk.vtkButtonWidget
            The VTK button widget configured as a checkbox button.

        Examples
        --------
        The following example generates a static image of the widget.

        >>> import pyvista as pv
        >>> mesh = pv.Sphere()
        >>> p = pv.Plotter()
        >>> actor = p.add_mesh(mesh)
        >>> def toggle_vis(flag):
        ...     actor.SetVisibility(flag)
        ...
        >>> _ = p.add_checkbox_button_widget(toggle_vis, value=True)
        >>> p.show()

        Download the interactive example at :ref:`checkbox_widget_example`.

        """
        if self.iren is None:  # type: ignore[attr-defined] # pragma: no cover
            msg = 'Cannot add a widget to a closed plotter.'
            raise RuntimeError(msg)

        def create_button(color1, color2, color3, dims=(size, size, 1)):
            color1 = np.array(Color(color1).int_rgb)
            color2 = np.array(Color(color2).int_rgb)
            color3 = np.array(Color(color3).int_rgb)

            n_points = dims[0] * dims[1]
            button = pyvista.ImageData(dimensions=dims)
            arr = np.array([color1] * n_points).reshape(dims[0], dims[1], 3)  # fill with color1
            arr[1 : dims[0] - 1, 1 : dims[1] - 1] = color2  # apply color2
            arr[border_size : dims[0] - border_size, border_size : dims[1] - border_size] = (
                color3  # apply color3
            )
            button.point_data['texture'] = arr.reshape(n_points, 3).astype(np.uint8)
            return button

        button_on = create_button(color_on, background_color, color_on)
        button_off = create_button(color_on, background_color, color_off)

        bounds = [position[0], position[0] + size, position[1], position[1] + size, 0.0, 0.0]

        button_rep = _vtk.vtkTexturedButtonRepresentation2D()
        button_rep.SetNumberOfStates(2)
        button_rep.SetState(value)
        button_rep.SetButtonTexture(0, button_off)
        button_rep.SetButtonTexture(1, button_on)
        button_rep.SetPlaceFactor(1)
        button_rep.PlaceWidget(bounds)

        button_widget = _vtk.vtkButtonWidget()
        button_widget.SetInteractor(self.iren.interactor)  # type: ignore[attr-defined]
        button_widget.SetRepresentation(button_rep)
        button_widget.SetCurrentRenderer(self.renderer)  # type: ignore[attr-defined]
        button_widget.On()

        def _the_callback(widget, _event):
            state = widget.GetRepresentation().GetState()
            if callable(callback):
                try_callback(callback, bool(state))

        button_widget.AddObserver(_vtk.vtkCommand.StateChangedEvent, _the_callback)
        self.button_widgets.append(button_widget)
        return button_widget

    def add_radio_button_widget(
        self,
        callback,
        radio_button_group,
        value: bool = False,
        title=None,
        position=(10.0, 10.0),
        size=50,
        border_size=8,
        color_on='blue',
        color_off='grey',
        background_color=None,
    ):
        """Add a radio button widget to the scene.

        Radio buttons work in groups. Only one button in a group can be on at
        at the same time. Typically you should add two or more buttons belonging
        to a same radio button group. Each button should be passed a callback
        function. This function will be called when a radio button in a group
        is switched on, assuming it was not already on.

        Parameters
        ----------
        callback : callable
            The method called when a radio button's state changes from off to
            on.

        radio_button_group: str
            Name of the group for the radio button.

        value : bool, default: False
            The default state of the button. If multiple buttons in the same
            group are initialized with to True state, only the last initialized
            button will remain on.

        title: str, optional
            String title to be displayed next to the radio button.

        position : sequence[float], default: (10.0, 10.0)
            The absolute coordinates of the bottom left point of the button.

        size : int, default: 50
            The diameter of the button in number of pixels.

        border_size : int, default: 8
            The size of the borders of the button in pixels.

        color_on : ColorLike, default: ``'blue'``
            The color used when the button is checked.

        color_off : ColorLike, default: ``'grey'``
            The color used when the button is not checked.

        background_color : ColorLike, optional
            The background color of the button. If not set, default  will be set
            as ``self.background_color``.

        Returns
        -------
        vtk.vtkButtonWidget
            The VTK button widget configured as a radio button.

        Examples
        --------
        The following example creates a background color switcher.

        >>> import pyvista as pv
        >>> p = pv.Plotter()
        >>> def set_bg(color):
        ...     def wrapped_callback():
        ...         p.background_color = color
        ...
        ...     return wrapped_callback
        ...
        >>> _ = p.add_radio_button_widget(
        ...     set_bg('white'),
        ...     'bgcolor',
        ...     position=(10.0, 200.0),
        ...     title='White',
        ...     value=True,
        ... )
        >>> _ = p.add_radio_button_widget(
        ...     set_bg('lightblue'),
        ...     'bgcolor',
        ...     position=(10.0, 140.0),
        ...     title='Light Blue',
        ... )
        >>> _ = p.add_radio_button_widget(
        ...     set_bg('pink'),
        ...     'bgcolor',
        ...     position=(10.0, 80.0),
        ...     title='Pink',
        ... )
        >>> p.show()

        """
        if self.iren is None:  # type: ignore[attr-defined] # pragma: no cover
            msg = 'Cannot add a widget to a closed plotter.'
            raise RuntimeError(msg)

        if radio_button_group not in self.radio_button_widget_dict:
            self.radio_button_widget_dict[radio_button_group] = []
        if title is not None:
            if radio_button_group not in self.radio_button_title_dict:
                self.radio_button_title_dict[radio_button_group] = []
            button_title = self.add_text(  # type: ignore[attr-defined]
                title, position=(position[0] + size + 10.0, position[1] + 7.5), font_size=15
            )
            self.radio_button_title_dict[radio_button_group].append(button_title)

        color_on = Color(color_on)
        color_off = Color(color_off)
        background_color = Color(background_color, default_color=self.background_color)  # type: ignore[attr-defined]

        def create_radio_button(fg_color, bg_color, size=size, smooth=2):
            fg_color = np.array(fg_color.int_rgb)
            bg_color = np.array(bg_color.int_rgb)

            n_points = size**2
            button = pyvista.ImageData(dimensions=(size, size, 1))
            arr = np.array([bg_color] * n_points).reshape(size, size, 3)  # fill background

            centre = size / 2
            rad_outer = centre
            rad_inner = centre - border_size
            # Paint radio button with simple anti-aliasing
            for i, j in product(range(size), range(size)):
                distance = np.sqrt((i - size / 2) ** 2 + (j - size / 2) ** 2)
                if distance < rad_inner:
                    arr[i, j] = fg_color
                elif rad_inner <= distance <= rad_inner + smooth:
                    blend = (distance - rad_inner) / smooth
                    arr[i, j] = (1 - blend) * fg_color + blend * bg_color
                elif rad_outer - 2 * smooth <= distance <= rad_outer:
                    blend = abs(distance - rad_outer + smooth) / smooth
                    arr[i, j] = (1 - blend) * fg_color + blend * bg_color

            button.point_data['texture'] = arr.reshape(n_points, 3).astype(np.uint8)
            return button

        button_on = create_radio_button(color_on, background_color)
        button_off = create_radio_button(color_off, background_color)

        bounds = [position[0], position[0] + size, position[1], position[1] + size, 0.0, 0.0]

        button_rep = _vtk.vtkTexturedButtonRepresentation2D()
        button_rep.SetNumberOfStates(2)
        button_rep.SetState(value)
        button_rep.SetButtonTexture(0, button_off)
        button_rep.SetButtonTexture(1, button_on)
        button_rep.SetPlaceFactor(1)
        button_rep.PlaceWidget(bounds)
        button_rep.GetProperty().SetColor((1, 1, 1))

        button_widget = _vtk.vtkButtonWidget()
        button_widget.SetInteractor(self.iren.interactor)  # type: ignore[attr-defined]
        button_widget.SetRepresentation(button_rep)
        button_widget.SetCurrentRenderer(self.renderer)  # type: ignore[attr-defined]
        button_widget.On()

        def toggle_other_buttons_off(widget):
            other_buttons = [
                w for w in self.radio_button_widget_dict[radio_button_group] if w is not widget
            ]
            for w in other_buttons:
                w.GetRepresentation().SetState(0)

        def _the_callback(widget, _event):
            widget_rep = widget.GetRepresentation()
            state = widget_rep.GetState()
            # Toggle back on, if button was already on, and was clicked off
            if not state:
                widget_rep.SetState(1)
                state = True
            else:
                toggle_other_buttons_off(widget)
            if callable(callback):
                try_callback(callback)

        button_widget.AddObserver(_vtk.vtkCommand.StateChangedEvent, _the_callback)
        self.radio_button_widget_dict[radio_button_group].append(button_widget)
        if value:
            toggle_other_buttons_off(button_widget)
        return button_widget

    def clear_radio_button_widgets(self):
        """Remove all of the radio button widgets."""
        for widgets in self.radio_button_widget_dict.values():
            for widget in widgets:
                widget.Off()
        self.radio_button_widget_dict.clear()
        for titles in self.radio_button_title_dict.values():
            for title in titles:
                title.VisibilityOff()
        self.radio_button_title_dict.clear()

    def add_camera_orientation_widget(self, animate: bool = True, n_frames=20):
        """Add a camera orientation widget to the active renderer.

        .. note::
           This widget requires ``vtk>=9.1.0``.

        Parameters
        ----------
        animate : bool, default: True
            Enable or disable jump-to-axis-view animation.

        n_frames : int, default: 20
            The number of frames to animate the jump-to-axis-viewpoint feature.

        Returns
        -------
        vtkCameraOrientationWidget
            Camera orientation widget.

        Examples
        --------
        Add a camera orientation widget to the scene.

        >>> import pyvista as pv
        >>> mesh = pv.Cube()
        >>> plotter = pv.Plotter()
        >>> _ = plotter.add_mesh(
        ...     mesh, scalars=range(6), show_scalar_bar=False
        ... )
        >>> _ = plotter.add_camera_orientation_widget()
        >>> plotter.show()

        """
        try:
            from vtkmodules.vtkInteractionWidgets import vtkCameraOrientationWidget
        except ImportError:  # pragma: no cover
            from pyvista.core.errors import VTKVersionError

            msg = 'vtkCameraOrientationWidget requires vtk>=9.1.0'
            raise VTKVersionError(msg)

        widget = vtkCameraOrientationWidget()
        widget.SetParentRenderer(self.renderer)  # type: ignore[attr-defined]
        widget.SetAnimate(animate)
        widget.SetAnimatorTotalFrames(n_frames)
        widget.On()
        self.camera_widgets.append(widget)
        return widget

    def clear_camera_widgets(self):
        """Remove all of the camera widgets."""
        for camera_widget in self.camera_widgets:
            camera_widget.Off()
        self.camera_widgets.clear()

    def clear_button_widgets(self):
        """Remove all of the button widgets."""
        for button_widget in self.button_widgets:
            button_widget.Off()
        self.button_widgets.clear()

    def add_logo_widget(
        self,
        logo: pyvista.ImageData | str | pathlib.Path | None = None,
        position: VectorLike[float] = (0.75, 0.8),
        size: VectorLike[float] = (0.2, 0.2),
        opacity: float = 1.0,
    ):
        """Add a logo widget to the top of the viewport.

        If no logo is passed, the PyVista logo will be used.

        Parameters
        ----------
        logo : pyvista.ImageData or pathlib.Path, optional
            The logo to display. If a pathlike is passed, it is assumed to be a
            file path to an image.

        position : tuple(float), optional
            The position of the logo in the viewport. The first value is the
            horizontal position and the second value is the vertical position.
            Both values must be between 0 and 1.

        size : tuple(float), optional
            The size of the logo in the viewport. The first value is the
            horizontal size and the second value is the vertical size. Both
            values must be between 0 and 1.

        opacity : float, optional
            The opacity of the logo. Must be between 0 and 1.

        Returns
        -------
        vtkLogoWidget
            The logo widget.

        Examples
        --------
        Add a logo widget to the scene.

        >>> import pyvista as pv
        >>> pl = pv.Plotter()
        >>> _ = pl.add_logo_widget()
        >>> _ = pl.add_mesh(pv.Sphere(), show_edges=True)
        >>> pl.show()

        """
        if logo is None:
            logo = pyvista.global_theme.logo_file
        if logo is None:
            # Fallback to PyVista logo
            from pyvista import examples

            logo = examples.logofile

        # Read dataset and narrow the logo type to ImageData
        logo_maybe: pyvista.DataObject | str | pathlib.Path | None
        logo_maybe = pyvista.read(logo) if isinstance(logo, (str, pathlib.Path)) else logo
        if not isinstance(logo_maybe, pyvista.ImageData):
            msg = 'Logo must be a pyvista.ImageData or a file path to an image.'
            raise TypeError(msg)
        else:
            logo = logo_maybe

        representation = _vtk.vtkLogoRepresentation()
        representation.SetImage(logo)
        representation.SetPosition(*position)
        representation.SetPosition2(*size)
        representation.GetImageProperty().SetOpacity(opacity)
        widget = _vtk.vtkLogoWidget()
        widget.SetInteractor(self.iren.interactor)  # type: ignore[attr-defined]
        widget.SetRepresentation(representation)
        widget.On()
        self.logo_widgets.append(widget)
        return widget

    def clear_logo_widgets(self):
        """Remove all of the logo widgets."""
        for logo_widget in self.logo_widgets:
            logo_widget.Off()
        self.logo_widgets.clear()

    def add_camera3d_widget(self):
        """Add a camera3d widget allow to move the camera.

        .. note::
           This widget requires ``vtk>=9.3.0``.

        Returns
        -------
        vtkCamera3DWidget
            The camera3d widget.

        Examples
        --------
        Add a camera3d widget to the scene.

        >>> import pyvista as pv
        >>> sphere = pv.Sphere()
        >>> plotter = pv.Plotter(shape=(1, 2))
        >>> _ = plotter.add_mesh(sphere, show_edges=True)
        >>> plotter.subplot(0, 1)
        >>> _ = plotter.add_mesh(sphere, show_edges=True)
        >>> _ = plotter.add_camera3d_widget()
        >>> plotter.show(cpos=plotter.camera_position)

        """
        try:
            from vtkmodules.vtkInteractionWidgets import vtkCamera3DRepresentation
            from vtkmodules.vtkInteractionWidgets import vtkCamera3DWidget
        except ImportError:  # pragma: no cover
            from pyvista.core.errors import VTKVersionError

            msg = 'vtkCamera3DWidget requires vtk>=9.3.0'
            raise VTKVersionError(msg)
        representation = vtkCamera3DRepresentation()
        representation.SetCamera(self.renderer.GetActiveCamera())  # type: ignore[attr-defined]
        widget = vtkCamera3DWidget()
        widget.SetInteractor(self.iren.interactor)  # type: ignore[attr-defined]
        widget.SetRepresentation(representation)
        widget.On()
        self.camera3d_widgets.append(widget)
        return widget

    def clear_camera3d_widgets(self):
        """Remove all of the camera3d widgets."""
        for camera3d_widget in self.camera3d_widgets:
            camera3d_widget.Off()
        self.camera3d_widgets.clear()

    def close(self):
        """Close the widgets."""
        self.clear_box_widgets()
        self.clear_plane_widgets()
        self.clear_line_widgets()
        self.clear_slider_widgets()
        self.clear_sphere_widgets()
        self.clear_spline_widgets()
        self.clear_button_widgets()
        self.clear_radio_button_widgets()
        self.clear_camera_widgets()
        self.clear_measure_widgets()
        self.clear_logo_widgets()
        self.clear_camera3d_widgets()<|MERGE_RESOLUTION|>--- conflicted
+++ resolved
@@ -48,33 +48,13 @@
         VTK Event type.
 
     """
-<<<<<<< HEAD
-    if interaction_event == 'start':
-        interaction_event = _vtk.vtkCommand.StartInteractionEvent
-    elif interaction_event == 'end':
-        interaction_event = _vtk.vtkCommand.EndInteractionEvent
-    elif interaction_event == 'always':
-        interaction_event = _vtk.vtkCommand.InteractionEvent
-    elif isinstance(interaction_event, str):
+    if not isinstance(interaction_event, (_vtk.vtkCommand.EventIds, str)):
         msg = (
-            "Expected value for `interaction_event` is 'start', "
-            f"'end', or 'always'. {interaction_event} was given."
-        )
-        raise ValueError(msg)
-    elif not isinstance(interaction_event, _vtk.vtkCommand.EventIds):
-        msg = (
-=======
-    if not isinstance(interaction_event, (_vtk.vtkCommand.EventIds, str)):
-        raise TypeError(
->>>>>>> c250fd14
             'Expected type for `interaction_event` is either a str '
             'or an instance of `vtk.vtkCommand.EventIds`.'
             f' ({type(interaction_event)}) was given.'
         )
-<<<<<<< HEAD
         raise TypeError(msg)
-    return interaction_event
-=======
 
     if isinstance(interaction_event, _vtk.vtkCommand.EventIds):
         return interaction_event
@@ -86,13 +66,15 @@
     }
     if interaction_event not in event_map:
         expected = ', '.join(f'`{e}`' for e in event_map)
+        msg = (
+            f'Expected value for `interaction_event` is {expected}.'
+            f' {interaction_event} was given.'
+        )
         raise ValueError(
-            f'Expected value for `interaction_event` is {expected}.'
-            f' {interaction_event} was given.',
+            msg,
         )
 
     return event_map[interaction_event]
->>>>>>> c250fd14
 
 
 class WidgetHelper:
