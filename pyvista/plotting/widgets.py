--- conflicted
+++ resolved
@@ -133,11 +133,6 @@
                 widget.Off()
             del self.box_widgets
 
-<<<<<<< HEAD
-    def add_mesh_clip_box(self, mesh, invert=False, rotation_enabled=True,
-                          widget_color=None, outline_translation=True,
-                          merge_points=True, **kwargs):
-=======
     def add_mesh_clip_box(
         self,
         mesh,
@@ -145,9 +140,9 @@
         rotation_enabled=True,
         widget_color=None,
         outline_translation=True,
+        merge_points=True,
         **kwargs,
     ):
->>>>>>> 135fedcd
         """Clip a mesh using a box widget.
 
         Add a mesh to the scene with a box widget that is used to clip
