--- conflicted
+++ resolved
@@ -27,11 +27,7 @@
 from .utilities.algorithms import set_algorithm_input
 
 if TYPE_CHECKING:  # pragma: no cover
-<<<<<<< HEAD
-    from collections.abc import Sequence
-=======
     from typing import Sequence
->>>>>>> e3190acc
 
     from pyvista.core._typing_core._array_like import NumpyArray
 
