--- conflicted
+++ resolved
@@ -830,11 +830,7 @@
         self,
         volume,
         normal='x',
-<<<<<<< HEAD
-        invert: bool = False,  # noqa: FBT001, FBT002
-=======
-        invert: bool = False,  # noqa: ARG002
->>>>>>> af3569cf
+        invert: bool = False,  # noqa: ARG002, FBT001, FBT002
         widget_color=None,
         value=0.0,  # noqa: ARG002
         assign_to_axis=None,
