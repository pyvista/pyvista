"""Module managing errors."""

from __future__ import annotations

import re
import subprocess
import sys
from types import ModuleType  # noqa: TC003

import scooby

from pyvista._deprecate_positional_args import _deprecate_positional_args

_cmd_render_window_info = """
from vtkmodules.vtkRenderingCore import vtkRenderer, vtkRenderWindow
import vtkmodules.vtkRenderingOpenGL2
ren = vtkRenderer()
win = vtkRenderWindow()
win.OffScreenRenderingOn()
win.AddRenderer(ren)
win.Render()
print(win.ReportCapabilities())
print('vtkRenderWindow class name: ', win.GetClassName())
"""

_cmd_math_text = """
import vtkmodules.vtkRenderingFreeType
import vtkmodules.vtkRenderingMatplotlib
print(vtkmodules.vtkRenderingFreeType.vtkMathTextFreeTypeTextRenderer().MathTextIsSupported())
"""


def _run(cmd: str):
    return subprocess.run([sys.executable, '-c', cmd], check=False, capture_output=True)


def _get_cached_render_window_info(attr_name: str = ''):
    if not (info := getattr(_get_cached_render_window_info, 'info', '')):
        # an OpenGL context MUST be opened before trying to do this.
        proc = _run(_cmd_render_window_info)
        info = '' if proc.returncode else proc.stdout.decode()
        # Cache the value for the next call
        _get_cached_render_window_info.info = info  # type: ignore[attr-defined]
    if attr_name:
        regex = re.compile(f'{attr_name}:(.+)\n')
        try:
            value = regex.findall(info)[0]
        except IndexError:
            msg = f'Unable to parse rendering information for the {attr_name}.'
            raise RuntimeError(msg) from None
        return value.strip()
    return info


def get_gpu_info():  # numpydoc ignore=RT01
    """Get all information about the GPU."""
    return _get_cached_render_window_info()


def _get_render_window_class() -> str:  # numpydoc ignore=RT01
    """Get the render window class."""
    return _get_cached_render_window_info('vtkRenderWindow class name')


def check_matplotlib_vtk_compatibility() -> bool:
    """Check if VTK and Matplotlib versions are compatible for MathText rendering.

    This function is primarily geared towards checking if MathText rendering is
    supported with the given versions of VTK and Matplotlib. It follows the
    version constraints:

    * VTK <= 9.2.2 requires Matplotlib < 3.6
    * VTK > 9.2.2 requires Matplotlib >= 3.6

    Other version combinations of VTK and Matplotlib will work without
    errors, but some features (like MathText/LaTeX rendering) may
    silently fail.

    Returns
    -------
    bool
        True if the versions of VTK and Matplotlib are compatible for MathText
        rendering, False otherwise.

    Raises
    ------
    RuntimeError
        If the versions of VTK and Matplotlib cannot be checked.

    """
    import matplotlib as mpl  # noqa: PLC0415

    from pyvista import vtk_version_info  # noqa: PLC0415

    mpl_vers = tuple(map(int, mpl.__version__.split('.')[:2]))
    if vtk_version_info <= (9, 2, 2):
        return not mpl_vers >= (3, 6)
    elif vtk_version_info > (9, 2, 2):
        return mpl_vers >= (3, 6)
    msg = 'Uncheckable versions.'  # pragma: no cover
    raise RuntimeError(msg)  # pragma: no cover


def check_math_text_support() -> bool:
    """Check if MathText and LaTeX symbols are supported.

    Returns
    -------
    bool
        ``True`` if both MathText and LaTeX symbols are supported, ``False``
        otherwise.

    """
    # Something seriously sketchy is happening with this VTK code
    # It seems to hijack stdout and stderr?
    # See https://github.com/pyvista/pyvista/issues/4732
    # This is a hack to get around that by executing the code in a subprocess
    # and capturing the output:
    # _vtk.vtkMathTextFreeTypeTextRenderer().MathTextIsSupported()
    if (is_supported := getattr(check_math_text_support, 'is_supported', None)) is None:
        proc = _run(_cmd_math_text)
        math_text_support = False if proc.returncode else proc.stdout.decode().strip() == 'True'
        is_supported = math_text_support and check_matplotlib_vtk_compatibility()
        # Cache the value for the next call
        check_math_text_support.is_supported = is_supported  # type: ignore[attr-defined]
    return is_supported


class GPUInfo:
    """A class to hold GPU details."""

    def __init__(self):
        """Instantiate a container for the GPU information."""
        self._gpu_info = get_gpu_info()

    @property
    def renderer(self):  # numpydoc ignore=RT01
        """GPU renderer name."""
        return _get_cached_render_window_info('OpenGL renderer string')

    @property
    def version(self):  # numpydoc ignore=RT01
        """GPU renderer version."""
        return _get_cached_render_window_info('OpenGL version string')

    @property
    def vendor(self):  # numpydoc ignore=RT01
        """GPU renderer vendor."""
        return _get_cached_render_window_info('OpenGL vendor string')

    def get_info(self):
        """All GPU information as tuple pairs.

        Returns
        -------
        tuple
            Tuples of ``(key, info)``.

        """
        return [
            ('GPU Vendor', self.vendor),
            ('GPU Renderer', self.renderer),
            ('GPU Version', self.version),
        ]

    def _repr_html_(self):
        """HTML table representation."""
        fmt = '<table>'
        row = '<tr><th>{}</th><td>{}</td></tr>\n'
        for meta in self.get_info():
            fmt += row.format(*meta)
        fmt += '</table>'
        return fmt

    def __repr__(self):
        """Representation method."""
        content = '\n'
        for k, v in self.get_info():
            content += f'{k:>18} : {v}\n'
        content += '\n'
        return content


@_deprecate_positional_args
class Report(scooby.Report):
    """Generate a PyVista software environment report.

    .. versionadded:: 0.47

        The report can now be generated using the shell command:

        .. code-block:: shell

            pyvista report --sort ...

        Run ``pyvista report --help`` for more details on available parameters.


    Parameters
    ----------
    additional : sequence[types.ModuleType], sequence[str]
        List of packages or package names to add to output information.

    ncol : int, default: 3
        Number of package-columns in html table; only has effect if
        ``mode='HTML'`` or ``mode='html'``.

    text_width : int, default: 80
        The text width for non-HTML display modes.

    sort : bool, default: False
        Alphabetically sort the packages.

    gpu : bool, default: True
        Gather information about the GPU. Defaults to ``True`` but if
        experiencing rendering issues, pass ``False`` to safely generate a
        report.

    downloads : bool, default: False
        Gather information about downloads. If ``True``, includes:
        - The local user data path (where downloads are saved)
        - The VTK Data source (where files are downloaded from)
        - Whether local file caching is enabled for the VTK Data source

        .. versionadded:: 0.47

    Examples
    --------
    >>> import pyvista as pv
    >>> pv.Report()  # doctest:+SKIP
      Date: Fri Oct 28 15:54:11 2022 MDT
    <BLANKLINE>
                    OS : Linux
                CPU(s) : 6
               Machine : x86_64
          Architecture : 64bit
                   RAM : 62.6 GiB
           Environment : IPython
           File system : ext4
            GPU Vendor : NVIDIA Corporation
          GPU Renderer : Quadro P2000/PCIe/SSE2
           GPU Version : 4.5.0 NVIDIA 470.141.03
    <BLANKLINE>
      Python 3.8.10 (default, Jun 22 2022, 20:18:18)  [GCC 9.4.0]
    <BLANKLINE>
               pyvista : 0.37.dev0
                   vtk : 9.1.0
                 numpy : 1.23.3
               imageio : 2.22.0
                scooby : 0.7.1.dev1+gf097dad
                 pooch : v1.6.0
            matplotlib : 3.6.0
               IPython : 7.31.0
              colorcet : 3.0.1
               cmocean : 2.0
                 scipy : 1.9.1
                  tqdm : 4.64.1
                meshio : 5.3.4
            jupyterlab : 3.4.7

    """

    def __init__(  # noqa: PLR0917
        self,
        additional: list[str | ModuleType] | None = None,
        ncol: int = 3,
        text_width: int = 80,
        sort: bool = False,  # noqa: FBT001, FBT002
        gpu: bool = True,  # noqa: FBT001, FBT002
        downloads: bool = False,  # noqa: FBT001, FBT002
    ):
        """Generate a :class:`scooby.Report` instance."""
        # Mandatory packages
        core = [
            'pyvista',
            'vtk',
            'numpy',
            'matplotlib',
            'scooby',
            'pooch',
            'pillow',
            'typing-extensions',
        ]

        # Optional packages.
        optional = [
            # Misc.
            'pytest-pyvista',
            'pyvistaqt',
            'PyQt5',
            'IPython',
            'scipy',
            'tqdm',
            # io extras
            'imageio',
            'meshio',
            # colormaps extras
            'cmcrameri',
            'cmocean',
            'colorcet',
            # jupyter extras (and related)
            'trame',
<<<<<<< HEAD
            'trame_client',
            'trame_server',
            'trame_vtk',
            'trame_vuetify',
            'jupyter_server_proxy',
            'nest_asyncio',
            'cyclopts',
=======
            'trame-client',
            'trame-server',
            'trame-vtk',
            'trame-vuetify',
            'ipywidgets',
            'jupyter-server-proxy',
            'jupyterlab',
            'nest-asyncio',
>>>>>>> 06384fed
        ]

        # Information about the GPU - catch all Exception in case there is a rendering
        # bug that the user is trying to report.
        if gpu:
            try:
                extra_meta = GPUInfo().get_info()
            except Exception:  # noqa: BLE001
                extra_meta = [
                    ('GPU Details', 'error'),
                ]
        else:
            extra_meta = [
                ('GPU Details', 'None'),
            ]

        if gpu:
            try:
                render_window = _get_render_window_class()
            except Exception:  # noqa: BLE001
                render_window = 'error'
        else:
            render_window = 'None'
        extra_meta.append(('Render Window', render_window))

        extra_meta.append(('MathText Support', check_math_text_support()))
        if downloads:
            user_data_path, vtk_data_source, file_cache = _get_downloads_info()
            extra_meta.extend(
                [
                    ('User Data Path', user_data_path),
                    ('VTK Data Source', vtk_data_source),
                    ('File Cache', file_cache),
                ]
            )

        scooby.Report.__init__(
            self,
            additional=additional,
            core=core,  # type: ignore[arg-type]
            optional=optional,  # type: ignore[arg-type]
            ncol=ncol,
            text_width=text_width,
            sort=sort,
            extra_meta=extra_meta,
        )


def _get_downloads_info() -> tuple[str, str, bool]:
    from pyvista.examples.downloads import _FILE_CACHE  # noqa: PLC0415
    from pyvista.examples.downloads import SOURCE  # noqa: PLC0415
    from pyvista.examples.downloads import USER_DATA_PATH  # noqa: PLC0415

    return USER_DATA_PATH, SOURCE, _FILE_CACHE<|MERGE_RESOLUTION|>--- conflicted
+++ resolved
@@ -280,6 +280,7 @@
             'pooch',
             'pillow',
             'typing-extensions',
+            'cyclopts',
         ]
 
         # Optional packages.
@@ -300,15 +301,6 @@
             'colorcet',
             # jupyter extras (and related)
             'trame',
-<<<<<<< HEAD
-            'trame_client',
-            'trame_server',
-            'trame_vtk',
-            'trame_vuetify',
-            'jupyter_server_proxy',
-            'nest_asyncio',
-            'cyclopts',
-=======
             'trame-client',
             'trame-server',
             'trame-vtk',
@@ -317,7 +309,6 @@
             'jupyter-server-proxy',
             'jupyterlab',
             'nest-asyncio',
->>>>>>> 06384fed
         ]
 
         # Information about the GPU - catch all Exception in case there is a rendering
