"""Close all plotters to help control memory usage for our doctests."""

from __future__ import annotations

import pytest

import pyvista


@pytest.fixture(autouse=True)
def autoclose_plotters():
    """Close all plotters."""
    yield
    pyvista.close_all()


@pytest.fixture(autouse=True)
def reset_global_theme():
    """Reset global_theme."""
    # this stops any doctest-module tests from overriding the global theme and
    # creating test side effects
    pyvista.set_plot_theme('document_build')
    yield
<<<<<<< HEAD
    pyvista.global_theme.restore_defaults()


def pytest_collection_modifyitems(config, items):
    """Modify collected tests."""
    enabled = True  # "CI" in os.environ
    for item in items:
        item.add_marker(pytest.mark.fail_slow('5s', enabled=enabled))
=======
    pyvista.set_plot_theme('document_build')
>>>>>>> 81512c5a
<|MERGE_RESOLUTION|>--- conflicted
+++ resolved
@@ -21,15 +21,11 @@
     # creating test side effects
     pyvista.set_plot_theme('document_build')
     yield
-<<<<<<< HEAD
-    pyvista.global_theme.restore_defaults()
+    pyvista.set_plot_theme('document_build')
 
 
 def pytest_collection_modifyitems(config, items):
     """Modify collected tests."""
     enabled = True  # "CI" in os.environ
     for item in items:
-        item.add_marker(pytest.mark.fail_slow('5s', enabled=enabled))
-=======
-    pyvista.set_plot_theme('document_build')
->>>>>>> 81512c5a
+        item.add_marker(pytest.mark.fail_slow('5s', enabled=enabled))