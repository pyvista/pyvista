--- conflicted
+++ resolved
@@ -423,11 +423,7 @@
     """More descriptive plot error."""
 
 
-<<<<<<< HEAD
-def _run_code(*, code, code_path, ns=None, function_name=None):
-=======
-def _run_code(code, code_path, ns=None, function_name=None):  # noqa: ARG001
->>>>>>> af3569cf
+def _run_code(*, code, code_path, ns=None, function_name=None):  # noqa: ARG001
     """Run a docstring example.
 
     Run the example if it does not contain ``'doctest:+SKIP'``, or a
