--- conflicted
+++ resolved
@@ -2,12 +2,9 @@
 import warnings
 
 from turtle import back
+
 import pyvista
-<<<<<<< HEAD
 from pyvista.utilities.misc import PyVistaDeprecationWarning
-from .itkplotter import PlotterITK
-=======
->>>>>>> ff6939af
 
 ALLOWED_BACKENDS = [
     'ipyvtklink',
