"""PyVista package for 3D plotting and mesh analysis."""

MAX_N_COLOR_BARS = 10

import warnings
import os
import appdirs

# Load default theme.  Must be loaded first.
from pyvista._version import __version__
from pyvista.plotting import *
from pyvista.utilities import *
from pyvista.core import *
from pyvista.utilities.misc import _get_vtk_id_type
from pyvista import _vtk
from pyvista.jupyter import set_jupyter_backend, PlotterITK
from pyvista.themes import set_plot_theme, load_theme, _rcParams
from pyvista.themes import DefaultTheme as _GlobalTheme  # hide this

# Per contract with Sphinx-Gallery, this method must be available at top level
from pyvista.utilities.sphinx_gallery import _get_sg_image_scraper

global_theme = _GlobalTheme()
rcParams = _rcParams()  # raises DeprecationError when used

# Set preferred plot theme
if 'PYVISTA_PLOT_THEME' in os.environ:
    set_plot_theme(os.environ['PYVISTA_PLOT_THEME'].lower())

# get the int type from vtk
ID_TYPE = _get_vtk_id_type()

# determine if using vtk > 5
if _vtk.vtkVersion().GetVTKMajorVersion() <= 5:
    raise RuntimeError('VTK version must be 5.0 or greater.')

# catch annoying numpy/vtk future warning:
warnings.simplefilter(action='ignore', category=FutureWarning)

# A simple flag to set when generating the documentation
OFF_SCREEN = False
try:
    if os.environ['PYVISTA_OFF_SCREEN'].lower() == 'true':
        OFF_SCREEN = True
except KeyError:
    pass

# flag for when building the sphinx_gallery
BUILDING_GALLERY = False
if 'PYVISTA_BUILDING_GALLERY' in os.environ:
    if os.environ['PYVISTA_BUILDING_GALLERY'].lower() == 'true':
        BUILDING_GALLERY = True

# A threshold for the max cells to compute a volume for when repr-ing
REPR_VOLUME_MAX_CELLS = 1e6

# Set where figures are saved
FIGURE_PATH = None



# allow user to override the examples path
if 'PYVISTA_USERDATA_PATH' in os.environ:
    USER_DATA_PATH = os.environ['PYVISTA_USERDATA_PATH']
    if not os.path.isdir(USER_DATA_PATH):
        raise FileNotFoundError(f'Invalid PYVISTA_USERDATA_PATH at {USER_DATA_PATH}')

else:
    # Set up data directory
    USER_DATA_PATH = appdirs.user_data_dir('pyvista')
    if not os.path.exists(USER_DATA_PATH):
        os.makedirs(USER_DATA_PATH)

try:
    EXAMPLES_PATH = os.path.join(USER_DATA_PATH, 'examples')
    if not os.path.exists(EXAMPLES_PATH):
        try:
            os.makedirs(EXAMPLES_PATH)
        except FileExistsError:  # Edge case due to IO race conditions
            pass
except Exception as e:
    warnings.warn(f'Unable to create `EXAMPLES_PATH` at "{EXAMPLES_PATH}"\n'
                  f'Error: {e}\n\n'
                  'Override the default path by setting the environmental variable '
                  '`PYVISTA_USERDATA_PATH` to a writable path.')
    EXAMPLES_PATH = ''

# Send VTK messages to the logging module:
send_errors_to_logging()


<<<<<<< HEAD
VERY_FIRST_RENDER = [True]

# Check if python is running in interactive mode (see https://stackoverflow.com/a/64523765)
IS_INTERACTIVE = hasattr(sys, 'ps1')
=======
# Set a parameter to control default print format for floats outside
# of the plotter
FLOAT_FORMAT = "{:.3e}"
>>>>>>> 977f3ef4
<|MERGE_RESOLUTION|>--- conflicted
+++ resolved
@@ -89,13 +89,6 @@
 send_errors_to_logging()
 
 
-<<<<<<< HEAD
-VERY_FIRST_RENDER = [True]
-
-# Check if python is running in interactive mode (see https://stackoverflow.com/a/64523765)
-IS_INTERACTIVE = hasattr(sys, 'ps1')
-=======
 # Set a parameter to control default print format for floats outside
 # of the plotter
-FLOAT_FORMAT = "{:.3e}"
->>>>>>> 977f3ef4
+FLOAT_FORMAT = "{:.3e}"