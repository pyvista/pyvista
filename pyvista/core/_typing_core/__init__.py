--- conflicted
+++ resolved
@@ -4,24 +4,11 @@
 
 from typing import TYPE_CHECKING
 
-<<<<<<< HEAD
-from ._aliases import ArrayLike  # noqa: F401
-from ._aliases import BoundsTuple  # noqa: F401
-from ._aliases import CellArrayLike  # noqa: F401
-from ._aliases import CellsLike  # noqa: F401
-from ._aliases import InteractionEventType  # noqa: F401
-from ._aliases import MatrixLike  # noqa: F401
-from ._aliases import Number  # noqa: F401
-from ._aliases import RotationLike  # noqa: F401
-from ._aliases import TransformLike  # noqa: F401
-from ._aliases import VectorLike  # noqa: F401
-from ._array_like import NumberType  # noqa: F401
-from ._array_like import NumpyArray  # noqa: F401
-=======
 from ._aliases import ArrayLike
 from ._aliases import BoundsTuple
 from ._aliases import CellArrayLike
 from ._aliases import CellsLike
+from ._aliases import InteractionEventType
 from ._aliases import MatrixLike
 from ._aliases import Number
 from ._aliases import RotationLike
@@ -29,7 +16,6 @@
 from ._aliases import VectorLike
 from ._array_like import NumberType
 from ._array_like import NumpyArray
->>>>>>> b7a732ee
 
 if TYPE_CHECKING:  # pragma: no cover
     # Avoid circular imports
