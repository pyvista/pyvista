--- conflicted
+++ resolved
@@ -16,11 +16,6 @@
 from ._array_like import NumberType  # noqa: F401
 from ._array_like import NumpyArray  # noqa: F401
 
-<<<<<<< HEAD
-if TYPE_CHECKING:
-    from ._dataset_types import _DataSetType_co  # noqa: F401
-=======
 if TYPE_CHECKING:  # pragma: no cover
     # Avoid circular imports
-    from ._dataset_types import ConcreteDataSetType  # noqa: F401
->>>>>>> 82278d20
+    from ._dataset_types import ConcreteDataSetType  # noqa: F401