"""Type aliases for type hints."""

from __future__ import annotations

from ._aliases import ArrayLike as ArrayLike
from ._aliases import BoundsTuple as BoundsTuple
from ._aliases import CellArrayLike as CellArrayLike
from ._aliases import CellsLike as CellsLike
from ._aliases import InteractionEventType as InteractionEventType
from ._aliases import MatrixLike as MatrixLike
from ._aliases import Number as Number
from ._aliases import RotationLike as RotationLike
from ._aliases import TransformLike as TransformLike
from ._aliases import VectorLike as VectorLike
from ._array_like import NumberType as NumberType
from ._array_like import NumpyArray as NumpyArray
<<<<<<< HEAD

if TYPE_CHECKING:
    # Avoid circular imports
    from ._dataset_types import ConcreteDataObjectType as ConcreteDataObjectType
    from ._dataset_types import ConcreteDataSetOrMultiBlockType as ConcreteDataSetOrMultiBlockType
    from ._dataset_types import ConcreteDataSetType as ConcreteDataSetType
    from ._dataset_types import ConcreteGridType as ConcreteGridType
    from ._dataset_types import ConcretePointGridType as ConcretePointGridType
    from ._dataset_types import ConcretePointSetType as ConcretePointSetType
=======
from ._dataset_types import _DataObjectType as _DataObjectType
from ._dataset_types import _DataSetOrMultiBlockType as _DataSetOrMultiBlockType
from ._dataset_types import _DataSetType as _DataSetType
from ._dataset_types import _GridType as _GridType
from ._dataset_types import _PointGridType as _PointGridType
from ._dataset_types import _PointSetType as _PointSetType
>>>>>>> 48e8b934
<|MERGE_RESOLUTION|>--- conflicted
+++ resolved
@@ -14,21 +14,9 @@
 from ._aliases import VectorLike as VectorLike
 from ._array_like import NumberType as NumberType
 from ._array_like import NumpyArray as NumpyArray
-<<<<<<< HEAD
-
-if TYPE_CHECKING:
-    # Avoid circular imports
-    from ._dataset_types import ConcreteDataObjectType as ConcreteDataObjectType
-    from ._dataset_types import ConcreteDataSetOrMultiBlockType as ConcreteDataSetOrMultiBlockType
-    from ._dataset_types import ConcreteDataSetType as ConcreteDataSetType
-    from ._dataset_types import ConcreteGridType as ConcreteGridType
-    from ._dataset_types import ConcretePointGridType as ConcretePointGridType
-    from ._dataset_types import ConcretePointSetType as ConcretePointSetType
-=======
 from ._dataset_types import _DataObjectType as _DataObjectType
 from ._dataset_types import _DataSetOrMultiBlockType as _DataSetOrMultiBlockType
 from ._dataset_types import _DataSetType as _DataSetType
 from ._dataset_types import _GridType as _GridType
 from ._dataset_types import _PointGridType as _PointGridType
-from ._dataset_types import _PointSetType as _PointSetType
->>>>>>> 48e8b934
+from ._dataset_types import _PointSetType as _PointSetType