"""Generic array-like type definitions.

Definitions here are loosely based on code in numpy._typing._array_like.
Some key differences include:

- Some npt._array_like definitions explicitly support dual-types for
  handling python and numpy scalar data types separately.
  Here, only a single generic type is used for simplicity.

- The npt._array_like definitions use a recursive _NestedSequence protocol.
  Here, finite sequences are used instead.

- The npt._array_like definitions use a generic _SupportsArray protocol.
  Here, we use `ndarray` directly.

- The npt._array_like definitions include scalar types (e.g. float, int).
  Here they are excluded (i.e. scalars are not considered to be arrays).

- The npt._array_like TypeVar is bound to np.generic. Here, the
  TypeVar is bound to a subset of numeric types only.

"""

from __future__ import annotations

<<<<<<< HEAD
import sys
import typing
from typing import TYPE_CHECKING
from typing import Any
from typing import List
from typing import Sequence
from typing import Tuple
from typing import Type
=======
from typing import List
from typing import Sequence
from typing import Tuple
>>>>>>> 02507f0b
from typing import TypeVar
from typing import Union

import numpy as np
import numpy.typing as npt

# Define numeric types
<<<<<<< HEAD
# TODO: remove # type: ignore once support for Python3.8 is dropped
_NumberUnion = Union[Type[np.floating], Type[np.integer], Type[np.bool_], Type[float], Type[int], Type[bool]]  # type: ignore[type-arg]
=======
>>>>>>> 02507f0b
NumberType = TypeVar(
    'NumberType',
    bound=Union[np.floating, np.integer, np.bool_, float, int, bool],  # type: ignore[type-arg]
)
NumberType.__doc__ = """Type variable for numeric data types."""
<<<<<<< HEAD

# Create a copy of the typevar
_NumberType = TypeVar(  # noqa: PYI018
    '_NumberType',
    bound=Union[np.floating, np.integer, np.bool_, float, int, bool],  # type: ignore[type-arg]
)
_PyNumberType = TypeVar('_PyNumberType', float, int, bool)  # noqa: PYI018
_NpNumberType = TypeVar('_NpNumberType', np.float64, np.int_, np.bool_)  # noqa: PYI018


_T = TypeVar('_T')
if not TYPE_CHECKING and sys.version_info < (3, 9, 0):
    # TODO: Remove this conditional block once support for Python3.8 is dropped

    # Numpy's type annotations use a customized generic alias type for
    # python < 3.9.0 (defined in numpy.typing._generic_alias._GenericAlias)
    # which makes it incompatible with built-in generic alias types, e.g.
    # Sequence[NDArray[T]]. As a workaround, we define NDArray types using
    # the private typing._GenericAlias type instead
    np_dtype = typing._GenericAlias(np.dtype, NumberType)
    _np_floating = typing._GenericAlias(np.floating, _T)
    _np_integer = typing._GenericAlias(np.integer, _T)
    np_dtype_floating = typing._GenericAlias(np.dtype, _np_floating[_T])
    np_dtype_integer = typing._GenericAlias(np.dtype, _np_integer[_T])
    NumpyArray = typing._GenericAlias(np.ndarray, (Any, np_dtype[NumberType]))
else:
    np_dtype = np.dtype[NumberType]
    np_dtype_floating = np.dtype[np.floating[Any]]
    np_dtype_integer = np.dtype[np.integer[Any]]
    # Create alias of npt.NDArray bound to numeric types only
    NumpyArray = npt.NDArray[NumberType]

=======

NumpyArray = npt.NDArray[NumberType]

>>>>>>> 02507f0b
_FiniteNestedList = Union[
    List[NumberType],
    List[List[NumberType]],
    List[List[List[NumberType]]],
    List[List[List[List[NumberType]]]],
]
<<<<<<< HEAD

=======
>>>>>>> 02507f0b
_FiniteNestedTuple = Union[
    Tuple[NumberType],
    Tuple[Tuple[NumberType]],
    Tuple[Tuple[Tuple[NumberType]]],
    Tuple[Tuple[Tuple[Tuple[NumberType]]]],
]

_ArrayLike1D = Union[
    NumpyArray[NumberType],
    Sequence[NumberType],
    Sequence[NumpyArray[NumberType]],
]
_ArrayLike2D = Union[
    NumpyArray[NumberType],
    Sequence[Sequence[NumberType]],
    Sequence[Sequence[NumpyArray[NumberType]]],
]
_ArrayLike3D = Union[
    NumpyArray[NumberType],
    Sequence[Sequence[Sequence[NumberType]]],
    Sequence[Sequence[Sequence[NumpyArray[NumberType]]]],
]
_ArrayLike4D = Union[
    NumpyArray[NumberType],
    Sequence[Sequence[Sequence[Sequence[NumberType]]]],
    Sequence[Sequence[Sequence[Sequence[NumpyArray[NumberType]]]]],
]
_ArrayLike = Union[
    _ArrayLike1D[NumberType],
    _ArrayLike2D[NumberType],
    _ArrayLike3D[NumberType],
    _ArrayLike4D[NumberType],
]<|MERGE_RESOLUTION|>--- conflicted
+++ resolved
@@ -23,7 +23,6 @@
 
 from __future__ import annotations
 
-<<<<<<< HEAD
 import sys
 import typing
 from typing import TYPE_CHECKING
@@ -32,11 +31,6 @@
 from typing import Sequence
 from typing import Tuple
 from typing import Type
-=======
-from typing import List
-from typing import Sequence
-from typing import Tuple
->>>>>>> 02507f0b
 from typing import TypeVar
 from typing import Union
 
@@ -44,17 +38,13 @@
 import numpy.typing as npt
 
 # Define numeric types
-<<<<<<< HEAD
 # TODO: remove # type: ignore once support for Python3.8 is dropped
 _NumberUnion = Union[Type[np.floating], Type[np.integer], Type[np.bool_], Type[float], Type[int], Type[bool]]  # type: ignore[type-arg]
-=======
->>>>>>> 02507f0b
 NumberType = TypeVar(
     'NumberType',
     bound=Union[np.floating, np.integer, np.bool_, float, int, bool],  # type: ignore[type-arg]
 )
 NumberType.__doc__ = """Type variable for numeric data types."""
-<<<<<<< HEAD
 
 # Create a copy of the typevar
 _NumberType = TypeVar(  # noqa: PYI018
@@ -87,21 +77,12 @@
     # Create alias of npt.NDArray bound to numeric types only
     NumpyArray = npt.NDArray[NumberType]
 
-=======
-
-NumpyArray = npt.NDArray[NumberType]
-
->>>>>>> 02507f0b
 _FiniteNestedList = Union[
     List[NumberType],
     List[List[NumberType]],
     List[List[List[NumberType]]],
     List[List[List[List[NumberType]]]],
 ]
-<<<<<<< HEAD
-
-=======
->>>>>>> 02507f0b
 _FiniteNestedTuple = Union[
     Tuple[NumberType],
     Tuple[Tuple[NumberType]],
