--- conflicted
+++ resolved
@@ -21,17 +21,18 @@
 
 """
 
-<<<<<<< HEAD
+from __future__ import annotations
+
 import sys
 import typing
-from typing import TYPE_CHECKING, Any, List, Sequence, Tuple, Type, TypeVar, Union
-=======
-from __future__ import annotations
-
+from typing import TYPE_CHECKING
+from typing import Any
+from typing import List
 from typing import Sequence
+from typing import Tuple
+from typing import Type
 from typing import TypeVar
 from typing import Union
->>>>>>> 47e37efe
 
 import numpy as np
 import numpy.typing as npt
