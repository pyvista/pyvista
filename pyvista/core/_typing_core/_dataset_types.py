--- conflicted
+++ resolved
@@ -6,70 +6,6 @@
 from typing import Union
 
 from pyvista.core.composite import MultiBlock
-<<<<<<< HEAD
-from pyvista.core.grid import ImageData
-from pyvista.core.grid import RectilinearGrid
-from pyvista.core.objects import Table
-from pyvista.core.partitioned import PartitionedDataSet
-from pyvista.core.pointset import ExplicitStructuredGrid
-from pyvista.core.pointset import PointSet
-from pyvista.core.pointset import PolyData
-from pyvista.core.pointset import StructuredGrid
-from pyvista.core.pointset import UnstructuredGrid
-
-# Use these typevars wherever shared `pyvista` and `vtk` object attributes are
-# required for type-checking. The abstract classes like `DataSet`, `DataObject`
-# do not inherit VTK methods whereas the concrete classes do
-
-ConcreteGridAlias = Union[
-    ImageData,
-    RectilinearGrid,
-]
-ConcreteGridType = TypeVar('ConcreteGridType', bound=ConcreteGridAlias)
-ConcreteGridType.__doc__ = """Type variable of all concrete PyVista ``Grid`` classes."""
-
-ConcretePointGridAlias = Union[
-    ExplicitStructuredGrid,
-    StructuredGrid,
-    UnstructuredGrid,
-]
-ConcretePointGridType = TypeVar('ConcretePointGridType', bound=ConcretePointGridAlias)
-ConcretePointGridType.__doc__ = """Type variable of all concrete PyVista ``PointGrid``` classes."""
-
-ConcretePointSetAlias = Union[
-    ExplicitStructuredGrid,
-    PointSet,
-    PolyData,
-    StructuredGrid,
-    UnstructuredGrid,
-]
-ConcretePointSetType = TypeVar('ConcretePointSetType', bound=ConcretePointSetAlias)
-ConcretePointSetType.__doc__ = """Type variable of all concrete PyVista ``PointSet`` classes."""
-
-ConcreteDataSetAlias = Union[ConcreteGridAlias, ConcretePointSetAlias]
-ConcreteDataSetType = TypeVar('ConcreteDataSetType', bound=ConcreteDataSetAlias)
-ConcreteDataSetType.__doc__ = """Type variable of all concrete :class:`~pyvista.DataSet` classes."""
-
-ConcreteDataSetOrMultiBlockAlias = Union[
-    ConcreteDataSetAlias,
-    MultiBlock,
-]
-ConcreteDataSetOrMultiBlockType = TypeVar(
-    'ConcreteDataSetOrMultiBlockType', bound=ConcreteDataSetOrMultiBlockAlias
-)
-ConcreteDataSetOrMultiBlockType.__doc__ = """Type variable of all concrete :class:`~pyvista.DataSet` or :class:`~pyvista.MultiBlock` :classes."""
-
-ConcreteDataObjectAlias = Union[
-    ConcreteDataSetAlias,
-    Table,
-    MultiBlock,
-    PartitionedDataSet,
-]
-ConcreteDataObjectType = TypeVar('ConcreteDataObjectType', bound=ConcreteDataObjectAlias)
-ConcreteDataObjectType.__doc__ = (
-    """Type variable of all concrete :class:`~pyvista.DataObject` classes."""
-)
-=======
 from pyvista.core.dataobject import DataObject
 from pyvista.core.dataset import DataSet
 from pyvista.core.grid import Grid
@@ -94,5 +30,4 @@
 )
 
 _DataObjectType = TypeVar('_DataObjectType', bound=DataObject)
-_DataObjectType.__doc__ = """Type variable for :class:`~pyvista.DataObject` classes."""
->>>>>>> 48e8b934
+_DataObjectType.__doc__ = """Type variable for :class:`~pyvista.DataObject` classes."""