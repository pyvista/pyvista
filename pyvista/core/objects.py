--- conflicted
+++ resolved
@@ -153,22 +153,18 @@
         return self.row_arrays.values()
 
     def update(self, data):
-<<<<<<< HEAD
-        """Set the table data."""
+        """Set the table data using a dict-like update.
+
+        Parameters
+        ----------
+        data : DataSetAttributes
+            Other dataset attributes to update from.
+
+        """
         if isinstance(data, (np.ndarray, list)):
             # Allow table updates using array data
             data = self._prepare_arrays(data)
             data = {f'Array {i}': array for i, array in enumerate(data)}
-=======
-        """Set the table data using a dict-like update.
-
-        Parameters
-        ----------
-        data : DataSetAttributes
-            Other dataset attributes to update from.
-
-        """
->>>>>>> 7a41ba41
         self.row_arrays.update(data)
         self.Modified()
 
