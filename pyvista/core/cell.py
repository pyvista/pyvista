--- conflicted
+++ resolved
@@ -634,14 +634,9 @@
         deep: bool | None = None,
     ):
         """Initialize a vtkCellArray."""
-<<<<<<< HEAD
         super().__init__()
-        self.__offsets: Optional[_vtk.vtkIdTypeArray] = None
-        self.__connectivity: Optional[_vtk.vtkIdTypeArray] = None
-=======
         self.__offsets: _vtk.vtkIdTypeArray | None = None
         self.__connectivity: _vtk.vtkIdTypeArray | None = None
->>>>>>> 1c21d238
         if cells is not None:
             self.cells = cells  # type: ignore[assignment]
 
