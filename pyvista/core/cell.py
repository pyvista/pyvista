"""Contains the pyvista.Cell class."""

from __future__ import annotations

from typing import TYPE_CHECKING
from typing import cast
import warnings

import numpy as np

import pyvista
from pyvista._deprecate_positional_args import _deprecate_positional_args

from . import _vtk_core as _vtk
from ._typing_core import BoundsTuple
from .celltype import CellType
from .dataobject import DataObject
from .errors import CellSizeError
from .errors import PyVistaDeprecationWarning
from .utilities.cells import numpy_to_idarr
<<<<<<< HEAD
from .utilities.misc import _NoNewAttrMixin
=======
from .utilities.misc import _BoundsSizeMixin
>>>>>>> 198dea71

if TYPE_CHECKING:
    from typing import Any

    from typing_extensions import Self

    from pyvista import UnstructuredGrid

    from ._typing_core import CellsLike
    from ._typing_core import MatrixLike
    from ._typing_core import NumpyArray


def _get_vtk_id_type() -> type[np.int32 | np.int64]:
    """Return the numpy datatype responding to :vtk:`vtkIdTypeArray`."""
    VTK_ID_TYPE_SIZE = _vtk.vtkIdTypeArray().GetDataTypeSize()
    if VTK_ID_TYPE_SIZE == 4:
        return np.int32
    elif VTK_ID_TYPE_SIZE == 8:
        return np.int64
    return np.int32


class Cell(_BoundsSizeMixin, DataObject, _vtk.vtkGenericCell):
    """Wrapping of :vtk:`vtkCell`.

    This class provides the capability to access a given cell topology and can
    be useful when walking through a cell's individual faces or investigating
    cell properties.

    Parameters
    ----------
    vtk_cell : :vtk:`vtkCell`, optional
        The vtk object to wrap as Cell, that must be of :vtk:`vtkCell` type.

    cell_type : int, optional
        VTK cell type. Determined from ``vtk_cell`` if not input.

    deep : bool, default: False
        Perform a deep copy of the original cell.

    Notes
    -----
    Accessing individual cells from a :class:`pyvista.DataSet` using this class
    will be much slower than accessing bulk data from the
    :attr:`pyvista.PolyData.faces` or :attr:`pyvista.UnstructuredGrid.cells` attributes.

    Also note that the cell object is a deep copy of the original cell and
    is unassociated with the original cell. Changing any data of
    that cell (for example, :attr:`pyvista.Cell.points`) will not change the original dataset.

    Examples
    --------
    Get the 0-th cell from a :class:`pyvista.PolyData`.

    >>> import pyvista as pv
    >>> mesh = pv.Sphere()
    >>> cell = mesh.get_cell(0)
    >>> cell  # doctest: +SKIP
    Cell (0x7fa760075a10)
      Type:       <CellType.TRIANGLE: 5>
      Linear:     True
      Dimension:  2
      N Points:   3
      N Faces:    0
      N Edges:    3
      X Bounds:   -5.406e-02, -5.551e-17
      Y Bounds:   0.000e+00, 1.124e-02
      Z Bounds:   -5.000e-01, -4.971e-01

    Get the 0-th cell from a :class:`pyvista.UnstructuredGrid`.

    >>> from pyvista import examples
    >>> mesh = examples.load_hexbeam()
    >>> cell = mesh.get_cell(0)
    >>> cell  # doctest: +SKIP
    Cell (0x7fdc71a3c210)
      Type:       <CellType.HEXAHEDRON: 12>
      Linear:     True
      Dimension:  3
      N Points:   8
      N Faces:    6
      N Edges:    12
      X Bounds:   0.000e+00, 5.000e-01
      Y Bounds:   0.000e+00, 5.000e-01
      Z Bounds:   0.000e+00, 5.000e-01

    """

    @_deprecate_positional_args(allowed=['vtk_cell', 'cell_type'])
    def __init__(
        self: Self,
        vtk_cell: _vtk.vtkCell | None = None,
        cell_type: CellType | None = None,
        deep: bool = False,  # noqa: FBT001, FBT002
    ) -> None:
        """Initialize the cell."""
        super().__init__()
        if vtk_cell is not None:
            if not isinstance(vtk_cell, _vtk.vtkCell):
                msg = f'`vtk_cell` must be a vtkCell, not {type(vtk_cell)}'  # type: ignore[unreachable]
                raise TypeError(msg)
            # cell type must be set first before deep or shallow copy
            if cell_type is None:
                self.SetCellType(vtk_cell.GetCellType())
            else:
                self.SetCellType(cell_type)

            if deep:
                self.DeepCopy(vtk_cell)
            else:
                self.ShallowCopy(vtk_cell)

    @property
    def type(self: Self) -> CellType:
        """Get the cell type from the enum :class:`pyvista.CellType`.

        Returns
        -------
        pyvista.CellType
            Type of cell.

        Examples
        --------
        >>> import pyvista as pv
        >>> mesh = pv.Sphere()
        >>> mesh.get_cell(0).type
        <CellType.TRIANGLE: 5>

        """
        return CellType(self.GetCellType())

    @property
    def is_linear(self: Self) -> bool:
        """Return if the cell is linear.

        Returns
        -------
        bool
            If the cell is linear.

        Examples
        --------
        >>> import pyvista as pv
        >>> mesh = pv.Sphere()
        >>> mesh.get_cell(0).is_linear
        True

        """
        return bool(self.IsLinear())

    def plot(self: Self, **kwargs) -> None:
        """Plot this cell.

        Parameters
        ----------
        **kwargs : dict, optional
            See :func:`pyvista.plot` for a description of the optional keyword
            arguments.

        Examples
        --------
        >>> from pyvista import examples
        >>> mesh = examples.load_hexbeam()
        >>> cell = mesh.get_cell(0)
        >>> cell.plot()

        """
        self.cast_to_unstructured_grid().plot(**kwargs)

    def cast_to_polydata(self: Self) -> pyvista.PolyData:
        """Cast this cell to PolyData.

        Can only be used for 0D, 1D, or 2D cells.

        Returns
        -------
        pyvista.PolyData
            This cell cast to a :class:`pyvista.PolyData`.

        Examples
        --------
        >>> from pyvista import examples
        >>> mesh = examples.load_sphere()
        >>> cell = mesh.get_cell(0)
        >>> grid = cell.cast_to_polydata()
        >>> grid  # doctest: +SKIP
        PolyData (0x7f09ae437b80)
          N Cells:    1
          N Points:   3
          N Strips:   0
           X Bounds:   0.000e+00, 1.000e+01
          Y Bounds:   0.000e+00, 2.500e+01
          Z Bounds:   -1.270e+02, -1.250e+02
          N Arrays:   0

        """
        cells = [len(self.point_ids), *list(range(len(self.point_ids)))]
        if self.dimension == 0:
            return pyvista.PolyData(self.points.copy(), verts=cells)
        if self.dimension == 1:
            return pyvista.PolyData(self.points.copy(), lines=cells)
        if self.dimension == 2:
            if self.type == CellType.TRIANGLE_STRIP:
                return pyvista.PolyData(self.points.copy(), strips=cells)
            else:
                return pyvista.PolyData(self.points.copy(), faces=cells)
        else:
            msg = f'3D cells cannot be cast to PolyData: got cell type {self.type}'
            raise ValueError(msg)

    def cast_to_unstructured_grid(self: Self) -> UnstructuredGrid:
        """Cast this cell to an unstructured grid.

        Returns
        -------
        pyvista.UnstructuredGrid
            This cell cast to a :class:`pyvista.UnstructuredGrid`.

        Examples
        --------
        >>> from pyvista import examples
        >>> mesh = examples.load_hexbeam()
        >>> cell = mesh.get_cell(0)
        >>> grid = cell.cast_to_unstructured_grid()
        >>> grid  # doctest: +SKIP
        UnstructuredGrid (0x7f9383619540)
          N Cells:      1
          N Points:     8
          X Bounds:     0.000e+00, 5.000e-01
          Y Bounds:     0.000e+00, 5.000e-01
          Z Bounds:     0.000e+00, 5.000e-01
          N Arrays:     0

        """
        if self.type == CellType.POLYHEDRON:
            # construct from faces
            cell_ids = [self.n_faces]
            for face in self.faces:
                cell_ids.append(len(face.point_ids))
                cell_ids.extend(self.point_ids.index(i) for i in face.point_ids)
            cell_ids.insert(0, len(cell_ids))
        else:
            cell_ids = [len(self.point_ids), *list(range(len(self.point_ids)))]
        return pyvista.UnstructuredGrid(
            cell_ids,
            [int(self.type)],
            self.points.copy(),
        )

    @property
    def dimension(self: Self) -> int:
        """Return the cell dimension.

        This returns the dimensionality of the cell. For example, 1 for an edge,
        2 for a triangle, and 3 for a tetrahedron.

        Returns
        -------
        int
            The cell dimension.

        Examples
        --------
        >>> import pyvista as pv
        >>> mesh = pv.Sphere()
        >>> mesh.get_cell(0).dimension
        2

        """
        return self.GetCellDimension()

    @property
    def n_points(self: Self) -> int:
        """Get the number of points composing the cell.

        Returns
        -------
        int
            The number of points.

        Examples
        --------
        >>> import pyvista as pv
        >>> mesh = pv.Sphere()
        >>> mesh.get_cell(0).n_points
        3

        """
        return self.GetNumberOfPoints()

    @property
    def n_faces(self: Self) -> int:
        """Get the number of faces composing the cell.

        Returns
        -------
        int
            The number of faces.

        Examples
        --------
        >>> from pyvista.examples.cells import Tetrahedron
        >>> mesh = Tetrahedron()
        >>> mesh.get_cell(0).n_faces
        4

        """
        return self.GetNumberOfFaces()

    @property
    def n_edges(self: Self) -> int:
        """Get the number of edges composing the cell.

        Returns
        -------
        int
            The number of edges composing the cell.

        Examples
        --------
        >>> import pyvista as pv
        >>> mesh = pv.Sphere()
        >>> mesh.get_cell(0).n_edges
        3

        """
        return self.GetNumberOfEdges()

    @property
    def point_ids(self: Self) -> list[int]:
        """Get the point IDs composing the cell.

        Returns
        -------
        list[int]
            The point IDs composing the cell.

        Examples
        --------
        >>> import pyvista as pv
        >>> mesh = pv.Sphere()
        >>> mesh.get_cell(0).point_ids
        [2, 30, 0]

        """
        point_ids = self.GetPointIds()
        return [point_ids.GetId(i) for i in range(point_ids.GetNumberOfIds())]

    @property
    def points(self: Self) -> NumpyArray[float]:
        """Get the point coordinates of the cell.

        Returns
        -------
        np.ndarray
            The point coordinates of the cell.

        Examples
        --------
        >>> import pyvista as pv
        >>> mesh = pv.Sphere()
        >>> mesh.get_cell(0).points
        array([[0.05405951, 0.        , 0.49706897],
               [0.05287818, 0.0112396 , 0.49706897],
               [0.        , 0.        , 0.5       ]])

        """
        return _vtk.vtk_to_numpy(self.GetPoints().GetData())

    def get_edge(self: Self, index: int) -> Cell:
        """Get the i-th edge composing the cell.

        Parameters
        ----------
        index : int
            Edge ID.

        Returns
        -------
        pyvista.Cell
            Edge given by ``index``.

        Examples
        --------
        Extract a single edge from a face and output the IDs of the edge
        points.

        >>> import pyvista as pv
        >>> mesh = pv.Sphere()
        >>> cell = mesh.get_cell(0)
        >>> edge = cell.get_edge(0)
        >>> edge.point_ids
        [2, 30]

        """
        if index + 1 > self.n_edges:
            msg = f'Invalid index {index} for a cell with {self.n_edges} edges.'
            raise IndexError(msg)

        # must deep copy here as multiple sequental calls to GetEdge overwrite
        # the underlying pointer
        return Cell(self.GetEdge(index), deep=True)  # type: ignore[abstract]

    @property
    def edges(self: Self) -> list[Cell]:
        """Return a list of edges composing the cell.

        Returns
        -------
        list[Cell]
            A list of edges composing the cell.

        Examples
        --------
        >>> from pyvista.examples.cells import Hexahedron
        >>> mesh = Hexahedron()
        >>> cell = mesh.get_cell(0)
        >>> edges = cell.edges
        >>> len(edges)
        12

        """
        return [self.get_edge(i) for i in range(self.n_edges)]

    @property
    def faces(self: Self) -> list[Cell]:
        """Return a list of faces composing the cell.

        Returns
        -------
        list[Cell]
            A list of faces composing the cell.

        Examples
        --------
        >>> from pyvista.examples.cells import Tetrahedron
        >>> mesh = Tetrahedron()
        >>> cell = mesh.get_cell(0)
        >>> faces = cell.faces
        >>> len(faces)
        4

        """
        return [self.get_face(i) for i in range(self.n_faces)]

    def get_face(self: Self, index: int) -> Cell:
        """Get the i-th face composing the cell.

        Parameters
        ----------
        index : int
            Face ID.

        Returns
        -------
        pyvista.Cell
            Face given by ``index``.

        Examples
        --------
        Return the face IDs composing the first face of an example tetrahedron.

        >>> from pyvista.examples.cells import Tetrahedron
        >>> mesh = Tetrahedron()
        >>> cell = mesh.get_cell(0)
        >>> face = cell.get_face(0)
        >>> face.point_ids
        [0, 1, 3]

        """
        # must deep copy here as sequental calls overwrite the underlying pointer
        if index + 1 > self.n_faces:
            msg = f'Invalid index {index} for a cell with {self.n_faces} faces.'
            raise IndexError(msg)

        # must deep copy here as multiple sequental calls to GetFace overwrite
        # the underlying pointer
        cell = self.GetFace(index)
        return Cell(cell, deep=True, cell_type=cast('CellType', cell.GetCellType()))  # type: ignore[abstract]

    @property
    def bounds(self: Self) -> BoundsTuple:
        """Get the cell bounds in ``(x_min, x_max, y_min, y_max, z_min, z_max)``.

        Returns
        -------
        BoundsTuple
            The cell bounds in ``(x_min, x_max, y_min, y_max, z_min, z_max)``.

        Examples
        --------
        >>> import pyvista as pv
        >>> mesh = pv.Sphere()
        >>> mesh.get_cell(0).bounds
        BoundsTuple(x_min = 0.0,
                    x_max = 0.05405950918793678,
                    y_min = 0.0,
                    y_max = 0.011239604093134403,
                    z_min = 0.49706897139549255,
                    z_max = 0.5)

        """
        return BoundsTuple(*self.GetBounds())

    @property
    def center(self: Self) -> tuple[float, float, float]:
        """Get the center of the cell.

        Uses parametric coordinate center to determine x-y-z center.

        Returns
        -------
        tuple[float, float, float]
            The center of the cell.

        Examples
        --------
        >>> import pyvista as pv
        >>> mesh = pv.Sphere()
        >>> mesh.get_cell(0).center
        (0.03564589594801267, 0.0037465346977114677, 0.49804598093032837)

        """
        para_center = [0.0, 0.0, 0.0]
        sub_id = self.GetParametricCenter(para_center)
        # EvaluateLocation requires mutable sub_id
        sub_id = _vtk.mutable(sub_id)  # type: ignore[assignment]
        # center and weights are returned from EvaluateLocation
        center = [0.0, 0.0, 0.0]
        weights = [0.0] * self.n_points
        self.EvaluateLocation(sub_id, para_center, center, weights)
        return cast('tuple[float, float, float]', tuple(center))

    def _get_attrs(self: Self) -> list[tuple[str, Any, str]]:
        """Return the representation methods (internal helper)."""
        attrs = []
        attrs.append(('Type', repr(self.type), '{}' * len(repr(self.type))))
        attrs.append(('Linear', self.is_linear, '{}'))  # type: ignore[arg-type]
        attrs.append(('Dimension', self.dimension, '{}'))  # type: ignore[arg-type]
        attrs.append(('N Points', self.n_points, '{}'))  # type: ignore[arg-type]
        attrs.append(('N Faces', self.n_faces, '{}'))  # type: ignore[arg-type]
        attrs.append(('N Edges', self.n_edges, '{}'))  # type: ignore[arg-type]
        bds = self.bounds
        fmt = f'{pyvista.FLOAT_FORMAT}, {pyvista.FLOAT_FORMAT}'
        attrs.append(('X Bounds', (bds[0], bds[1]), fmt))  # type: ignore[arg-type]
        attrs.append(('Y Bounds', (bds[2], bds[3]), fmt))  # type: ignore[arg-type]
        attrs.append(('Z Bounds', (bds[4], bds[5]), fmt))  # type: ignore[arg-type]

        return attrs

    def __repr__(self: Self) -> str:
        """Return the object representation."""
        return self.head(display=False, html=False)

    def __str__(self: Self) -> str:
        """Return the object string representation."""
        return self.head(display=False, html=False)

    @_deprecate_positional_args
    def copy(self: Self, deep: bool = True) -> Self:  # noqa: FBT001, FBT002
        """Return a copy of the cell.

        Parameters
        ----------
        deep : bool, optional
            When ``True`` makes a full copy of the cell.  When ``False``,
            performs a shallow copy where the new cell still references the
            original cell.

        Returns
        -------
        pyvista.Cell
            Deep or shallow copy of the cell.

        Examples
        --------
        Create a deep copy of the cell and demonstrate it is deep.

        >>> from pyvista.examples.cells import Tetrahedron
        >>> mesh = Tetrahedron()
        >>> cell = mesh.get_cell(0)
        >>> deep_cell = cell.copy(deep=True)
        >>> deep_cell.points[:] = 0
        >>> cell != deep_cell
        True

        Create a shallow copy of the cell and demonstrate it is shallow.

        >>> shallow_cell = cell.copy(deep=False)
        >>> shallow_cell.points[:] = 0
        >>> cell == shallow_cell
        True

        """
        return type(self)(self, deep=deep)


class CellArray(
    _NoNewAttrMixin,
    _vtk.DisableVtkSnakeCase,
    _vtk.vtkPyVistaOverride,
    _vtk.vtkCellArray,
):
    """PyVista wrapping of :vtk:`vtkCellArray`.

    Provides convenience functions to simplify creating a CellArray from
    a numpy array or list.

    .. deprecated:: 0.44.0
       The parameters ``n_cells`` and ``deep`` are deprecated and no longer used.

    Parameters
    ----------
    cells : np.ndarray or list, optional
        Import an array of data with the legacy :vtk:`vtkCellArray` layout, e.g.
        ``{ n0, p0_0, p0_1, ..., p0_n, n1, p1_0, p1_1, ..., p1_n, ... }``
        Where n0 is the number of points in cell 0, and pX_Y is the Y'th
        point in cell X.

    n_cells : int, optional
        The number of cells.

    deep : bool, default: False
        Perform a deep copy of the original cell.

    Examples
    --------
    Create a cell array containing two triangles from the traditional interleaved format

    >>> from pyvista.core.cell import CellArray
    >>> cellarr = CellArray([3, 0, 1, 2, 3, 3, 4, 5])

    Create a cell array containing two triangles from separate offsets and connectivity arrays

    >>> from pyvista.core.cell import CellArray
    >>> offsets = [0, 3, 6]
    >>> connectivity = [0, 1, 2, 3, 4, 5]
    >>> cellarr = CellArray.from_arrays(offsets, connectivity)

    """

    @_deprecate_positional_args(allowed=['cells'])
    def __init__(
        self: Self,
        cells: CellsLike | None = None,
        n_cells: int | None = None,
        deep: bool | None = None,  # noqa: FBT001
    ) -> None:
        """Initialize a :vtk:`vtkCellArray`."""
        super().__init__()
        self.__offsets: _vtk.vtkIdTypeArray | None = None
        self.__connectivity: _vtk.vtkIdTypeArray | None = None
        if cells is not None:
            self.cells = cells

        # deprecated 0.44.0, convert to error in 0.47.0, remove 0.48.0
        for k, v in (('n_cells', n_cells), ('deep', deep)):
            if v is not None:
                warnings.warn(
                    f'`CellArray parameter `{k}` is deprecated and no longer used.',
                    PyVistaDeprecationWarning,
                )

    @property
    def cells(self: Self) -> NumpyArray[int]:
        """Return a numpy array of the cells.

        Returns
        -------
        np.ndarray
            A numpy array of the cells.

        """
        cells = _vtk.vtkIdTypeArray()
        self.ExportLegacyFormat(cells)
        return _vtk.vtk_to_numpy(cells)

    @cells.setter
    def cells(self: Self, cells: CellsLike) -> None:
        cells = np.asarray(cells)
        vtk_idarr = numpy_to_idarr(cells, deep=False, return_ind=False)
        self.ImportLegacyFormat(vtk_idarr)
        imported_size = self.GetNumberOfConnectivityEntries()

        # https://github.com/pyvista/pyvista/pull/5404
        if imported_size != cells.size:
            msg = (
                f'Cell array size is invalid. Size ({cells.size}) does not'
                f' match expected size ({imported_size}). This is likely'
                ' due to invalid connectivity array.'
            )
            raise CellSizeError(msg)
        self.__offsets = self.__connectivity = None

    @property
    def n_cells(self: Self) -> int:
        """Return the number of cells.

        Returns
        -------
        int
            The number of cells.

        """
        return self.GetNumberOfCells()

    @property
    def connectivity_array(self: Self) -> NumpyArray[int]:
        """Return the array with the point ids that define the cells' connectivity.

        Returns
        -------
        np.ndarray
            Array with the point ids that define the cells' connectivity.

        """
        return _get_connectivity_array(self)

    @property
    def offset_array(self: Self) -> NumpyArray[int]:
        """Return the array used to store cell offsets.

        Returns
        -------
        np.ndarray
            Array used to store cell offsets.

        """
        return _get_offset_array(self)

    def _set_data(
        self: Self,
        offsets: MatrixLike[int],
        connectivity: MatrixLike[int],
        *,
        deep: bool = False,
    ) -> None:
        """Set the offsets and connectivity arrays."""
        vtk_offsets = numpy_to_idarr(offsets, deep=deep)
        vtk_connectivity = numpy_to_idarr(connectivity, deep=deep)
        self.SetData(vtk_offsets, vtk_connectivity)

        # Because vtkCellArray doesn't take ownership of the arrays, it's possible for them to get
        # garbage collected. Keep a reference to them for safety
        self.__offsets = vtk_offsets
        self.__connectivity = vtk_connectivity

    @staticmethod
    @_deprecate_positional_args(allowed=['offsets', 'connectivity'])
    def from_arrays(
        offsets: MatrixLike[int],
        connectivity: MatrixLike[int],
        deep: bool = False,  # noqa: FBT001, FBT002
    ) -> CellArray:
        """Construct a CellArray from offsets and connectivity arrays.

        Parameters
        ----------
        offsets : MatrixLike[int]
            Offsets array of length `n_cells + 1`.

        connectivity : MatrixLike[int]
            Connectivity array.

        deep : bool, default: False
            Whether to deep copy the array data into the vtk arrays.

        Returns
        -------
        CellArray
            Constructed CellArray.

        """
        cellarr = CellArray()
        cellarr._set_data(offsets, connectivity, deep=deep)
        return cellarr

    @property
    def regular_cells(self: Self) -> NumpyArray[int]:
        """Return a (n_cells, cell_size)-shaped array of point indices for equal-sized faces.

        Returns
        -------
        numpy.ndarray
            Array of face indices of shape (n_cells, cell_size).

        Notes
        -----
        This property does not validate that the cells are all
        actually the same size. If they're not, this property may either
        raise a `ValueError` or silently return an incorrect array.

        """
        return _get_regular_cells(self)

    @classmethod
    @_deprecate_positional_args(allowed=['cells'])
    def from_regular_cells(
        cls: type[CellArray],
        cells: MatrixLike[int],
        deep: bool = False,  # noqa: FBT001, FBT002
    ) -> pyvista.CellArray:
        """Construct a ``CellArray`` from a (n_cells, cell_size) array of cell indices.

        Parameters
        ----------
        cells : numpy.ndarray or list[list[int]]
            Cell array of shape (n_cells, cell_size) where all cells have the same `cell_size`.

        deep : bool, default: False
            Whether to deep copy the cell array data into the vtk connectivity array.

        Returns
        -------
        pyvista.CellArray
            Constructed ``CellArray``.

        """
        cells = np.asarray(cells, dtype=pyvista.ID_TYPE)
        n_cells, cell_size = cells.shape
        offsets = cell_size * np.arange(n_cells + 1, dtype=pyvista.ID_TYPE)
        cellarr = cls()
        cellarr._set_data(offsets, cells, deep=deep)
        return cellarr

    @classmethod
    def from_irregular_cells(cls: type[CellArray], cells: MatrixLike[int]) -> pyvista.CellArray:
        """Construct a ``CellArray`` from a (n_cells, cell_size) array of cell indices.

        Parameters
        ----------
        cells : numpy.ndarray or list[list[int]]
            Cell array of shape (n_cells, cell_size) where all cells have the same `cell_size`.

        Returns
        -------
        pyvista.CellArray
            Constructed ``CellArray``.

        """
        offsets = np.cumsum([len(c) for c in cells])
        offsets = np.concatenate([[0], offsets], dtype=pyvista.ID_TYPE)
        connectivity = np.concatenate(cells, dtype=pyvista.ID_TYPE)
        return cls.from_arrays(offsets, connectivity)  # type: ignore[arg-type]


# The following methods would be much nicer bound to CellArray,
# but then they wouldn't be available on bare vtkCellArrays. In the future,
# consider using vtkCellArray.override decorator, so they're all automatically
# returned as CellArrays


def _get_connectivity_array(cellarr: _vtk.vtkCellArray) -> NumpyArray[int]:
    """Return the array with the point ids that define the cells' connectivity."""
    return _vtk.vtk_to_numpy(cellarr.GetConnectivityArray())


def _get_offset_array(cellarr: _vtk.vtkCellArray) -> NumpyArray[int]:
    """Return the array used to store cell offsets."""
    return _vtk.vtk_to_numpy(cellarr.GetOffsetsArray())


def _get_regular_cells(cellarr: _vtk.vtkCellArray) -> NumpyArray[int]:
    """Return a (n_cells, cell_size)-shaped array of point indices for equal-sized faces."""
    cells = _get_connectivity_array(cellarr)
    if len(cells) == 0:
        return cells

    offsets = _get_offset_array(cellarr)
    cell_size = offsets[1] - offsets[0]
    return cells.reshape(-1, cell_size)


def _get_irregular_cells(cellarr: _vtk.vtkCellArray) -> tuple[NumpyArray[int], ...]:
    """Return a tuple of length n_cells of each cell's point indices."""
    cells = _get_connectivity_array(cellarr)
    if len(cells) == 0:
        return ()

    offsets = _get_offset_array(cellarr)
    return tuple(np.split(cells, offsets[1:-1]))<|MERGE_RESOLUTION|>--- conflicted
+++ resolved
@@ -18,11 +18,8 @@
 from .errors import CellSizeError
 from .errors import PyVistaDeprecationWarning
 from .utilities.cells import numpy_to_idarr
-<<<<<<< HEAD
+from .utilities.misc import _BoundsSizeMixin
 from .utilities.misc import _NoNewAttrMixin
-=======
-from .utilities.misc import _BoundsSizeMixin
->>>>>>> 198dea71
 
 if TYPE_CHECKING:
     from typing import Any
