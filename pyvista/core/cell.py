"""Contains the pyvista.Cell class."""
from __future__ import annotations

from typing import List, Tuple, cast

import numpy as np

import pyvista

from . import _vtk_core as _vtk
from .celltype import CellType
from .dataset import DataObject
from .utilities.cells import ncells_from_cells, numpy_to_idarr


def _get_vtk_id_type():
    """Return the numpy datatype responding to ``vtk.vtkIdTypeArray``.

    Returns
    -------
    type
        Type of vtk id.
    """
    VTK_ID_TYPE_SIZE = _vtk.vtkIdTypeArray().GetDataTypeSize()
    if VTK_ID_TYPE_SIZE == 4:
        return np.int32
    elif VTK_ID_TYPE_SIZE == 8:
        return np.int64
    return np.int32


class Cell(_vtk.vtkGenericCell, DataObject):
    """Wrapping of vtkCell.

    This class provides the capability to access a given cell topology and can
    be useful when walking through a cell's individual faces or investigating
    cell properties.

    Parameters
    ----------
    vtk_cell : vtk.vtkCell, optional
        The vtk object to wrap as Cell, that must be of ``vtk.vtkCell`` type.

    cell_type : int, optional
        VTK cell type. Determined from ``vtk_cell`` if not input.

    deep : bool, default: False
        Perform a deep copy of the original cell.

    Notes
    -----
    Accessing individual cells from a :class:`pyvista.DataSet` using this class
    will be much slower than accessing bulk data from the
    :attr:`pyvista.PolyData.faces` or :attr:`pyvista.UnstructuredGrid.cells` attributes.

    Also note that the cell object is a deep copy of the original cell and
    is unassociated with the original cell. Changing any data of
    that cell (for example, :attr:`pyvista.Cell.points`) will not change the original dataset.

    Examples
    --------
    Get the 0-th cell from a :class:`pyvista.PolyData`.

    >>> import pyvista as pv
    >>> mesh = pv.Sphere()
    >>> cell = mesh.get_cell(0)
    >>> cell  # doctest: +SKIP
    Cell (0x7fa760075a10)
      Type:       <CellType.TRIANGLE: 5>
      Linear:     True
      Dimension:  2
      N Points:	  3
      N Faces:    0
      N Edges:    3
      X Bounds:   -5.406e-02, -5.551e-17
      Y Bounds:	  0.000e+00, 1.124e-02
      Z Bounds:   -5.000e-01, -4.971e-01

    Get the 0-th cell from a :class:`pyvista.UnstructuredGrid`.

    >>> from pyvista import examples
    >>> mesh = examples.load_hexbeam()
    >>> cell = mesh.get_cell(0)
    >>> cell  # doctest: +SKIP
    Cell (0x7fdc71a3c210)
      Type:       <CellType.HEXAHEDRON: 12>
      Linear:     True
      Dimension:  3
      N Points:   8
      N Faces:    6
      N Edges:    12
      X Bounds:   0.000e+00, 5.000e-01
      Y Bounds:   0.000e+00, 5.000e-01
      Z Bounds:   0.000e+00, 5.000e-01

    """

    def __init__(self, vtk_cell=None, cell_type=None, deep=False):
        """Initialize the cell.

        Parameters
        ----------
        vtk_cell : vtk.vtkCell, optional
            The vtk object to wrap as Cell, that must be of ``vtk.vtkCell`` type.

        cell_type : int, optional
            VTK cell type. Determined from ``vtk_cell`` if not input.

        deep : bool, default: False
            Perform a deep copy of the original cell.

        Returns
        -------
        None
            Nothing.

        """
        super().__init__()
        if vtk_cell is not None:
            if not isinstance(vtk_cell, _vtk.vtkCell):
                raise TypeError(f'`vtk_cell` must be a vtkCell, not {type(vtk_cell)}')
            # cell type must be set first before deep or shallow copy
            if cell_type is None:
                self.SetCellType(vtk_cell.GetCellType())
            else:
                self.SetCellType(cell_type)

            if deep:
                self.DeepCopy(vtk_cell)
            else:
                self.ShallowCopy(vtk_cell)

    @property
    def type(self) -> CellType:
        """Get the cell type from the enum :class:`pyvista.CellType`.

        Returns
        -------
        pyvista.CellType
            Type of cell.

        Examples
        --------
        >>> import pyvista as pv
        >>> mesh = pv.Sphere()
        >>> mesh.get_cell(0).type
        <CellType.TRIANGLE: 5>
        """
        return CellType(self.GetCellType())

    @property
    def is_linear(self) -> bool:
        """Return if the cell is linear.

        Returns
        -------
        bool
            If the cell is linear.

        Examples
        --------
        >>> import pyvista as pv
        >>> mesh = pv.Sphere()
        >>> mesh.get_cell(0).is_linear
        True

        """
        return bool(self.IsLinear())

    def plot(self, **kwargs):
        """Plot this cell.

        Parameters
        ----------
        **kwargs : dict, optional
            See :func:`pyvista.plot` for a description of the optional keyword
            arguments.

        Examples
        --------
        >>> from pyvista import examples
        >>> mesh = examples.load_hexbeam()
        >>> cell = mesh.get_cell(0)
        >>> cell.plot()

        """
        self.cast_to_unstructured_grid().plot(**kwargs)

    def cast_to_unstructured_grid(self) -> pyvista.UnstructuredGrid:
        """Cast this cell to an unstructured grid.

        Returns
        -------
        pyvista.UnstructuredGrid
            This cell cast to a :class:`pyvista.UnstructuredGrid`.

        Examples
        --------
        >>> from pyvista import examples
        >>> mesh = examples.load_hexbeam()
        >>> cell = mesh.get_cell(0)
        >>> grid = cell.cast_to_unstructured_grid()
        >>> grid  # doctest: +SKIP
        UnstructuredGrid (0x7f9383619540)
          N Cells:      1
          N Points:     8
          X Bounds:     0.000e+00, 5.000e-01
          Y Bounds:     0.000e+00, 5.000e-01
          Z Bounds:     0.000e+00, 5.000e-01
          N Arrays:     0

        """
        return pyvista.UnstructuredGrid(
            [len(self.point_ids)] + list(range(len(self.point_ids))),
            [int(self.type)],
            self.points.copy(),
        )

    @property
    def dimension(self) -> int:
        """Return the cell dimension.

        This returns the dimensionality of the cell. For example, 1 for an edge,
        2 for a triangle, and 3 for a tetrahedron.

        Returns
        -------
        int
            The cell dimension.

        Examples
        --------
        >>> import pyvista as pv
        >>> mesh = pv.Sphere()
        >>> mesh.get_cell(0).dimension
        2
        """
        return self.GetCellDimension()

    @property
    def n_points(self) -> int:
        """Get the number of points composing the cell.

        Returns
        -------
        int
            The number of points.

        Examples
        --------
        >>> import pyvista as pv
        >>> mesh = pv.Sphere()
        >>> mesh.get_cell(0).n_points
        3
        """
        return self.GetNumberOfPoints()

    @property
    def n_faces(self) -> int:
        """Get the number of faces composing the cell.

        Returns
        -------
        int
            The number of faces.

        Examples
        --------
        >>> from pyvista.examples.cells import Tetrahedron
        >>> mesh = Tetrahedron()
        >>> mesh.get_cell(0).n_faces
        4
        """
        return self.GetNumberOfFaces()

    @property
    def n_edges(self) -> int:
        """Get the number of edges composing the cell.

        Returns
        -------
        int
            The number of edges composing the cell.

        Examples
        --------
        >>> import pyvista as pv
        >>> mesh = pv.Sphere()
        >>> mesh.get_cell(0).n_edges
        3
        """
        return self.GetNumberOfEdges()

    @property
    def point_ids(self) -> List[int]:
        """Get the point IDs composing the cell.

        Returns
        -------
        List[int]
            The point IDs composing the cell.

        Examples
        --------
        >>> import pyvista
        >>> mesh = pyvista.Sphere()
        >>> mesh.get_cell(0).point_ids
        [2, 30, 0]
        """
        point_ids = self.GetPointIds()
        return [point_ids.GetId(i) for i in range(point_ids.GetNumberOfIds())]

    @property
    def points(self) -> np.ndarray:
        """Get the point coordinates of the cell.

        Returns
        -------
        np.ndarray
            The point coordinates of the cell.

        Examples
        --------
        >>> import pyvista as pv
        >>> mesh = pv.Sphere()
        >>> mesh.get_cell(0).points
        array([[0.05405951, 0.        , 0.49706897],
               [0.05287818, 0.0112396 , 0.49706897],
               [0.        , 0.        , 0.5       ]])
        """
        return _vtk.vtk_to_numpy(self.GetPoints().GetData())

    def get_edge(self, index: int) -> Cell:
        """Get the i-th edge composing the cell.

        Parameters
        ----------
        index : int
            Edge ID.

        Returns
        -------
        pyvista.Cell
            Edge given by ``index``.

        Examples
        --------
        Extract a single edge from a face and output the IDs of the edge
        points.

        >>> import pyvista as pv
        >>> mesh = pv.Sphere()
        >>> cell = mesh.get_cell(0)
        >>> edge = cell.get_edge(0)
        >>> edge.point_ids
        [2, 30]

        """
        if index + 1 > self.n_edges:
            raise IndexError(f'Invalid index {index} for a cell with {self.n_edges} edges.')

        # must deep copy here as multiple sequental calls to GetEdge overwrite
        # the underlying pointer
        return Cell(self.GetEdge(index), deep=True)

    @property
    def edges(self) -> List[Cell]:
        """Return a list of edges composing the cell.

        Returns
        -------
        List[Cell]
            A list of edges composing the cell.

        Examples
        --------
        >>> from pyvista.examples.cells import Hexahedron
        >>> mesh = Hexahedron()
        >>> cell = mesh.get_cell(0)
        >>> edges = cell.edges
        >>> len(edges)
        12

        """
        return [self.get_edge(i) for i in range(self.n_edges)]

    @property
    def faces(self) -> List[Cell]:
        """Return a list of faces composing the cell.

        Returns
        -------
        List[Cell]
            A list of faces composing the cell.

        Examples
        --------
        >>> from pyvista.examples.cells import Tetrahedron
        >>> mesh = Tetrahedron()
        >>> cell = mesh.get_cell(0)
        >>> faces = cell.faces
        >>> len(faces)
        4

        """
        return [self.get_face(i) for i in range(self.n_faces)]

    def get_face(self, index: int) -> Cell:
        """Get the i-th face composing the cell.

        Parameters
        ----------
        index : int
            Face ID.

        Returns
        -------
        pyvista.Cell
            Face given by ``index``.

        Examples
        --------
        Return the face IDs composing the first face of an example tetrahedron.

        >>> from pyvista.examples.cells import Tetrahedron
        >>> mesh = Tetrahedron()
        >>> cell = mesh.get_cell(0)
        >>> face = cell.get_face(0)
        >>> face.point_ids
        [0, 1, 3]

        """
        # must deep copy here as sequental calls overwrite the underlying pointer
        if index + 1 > self.n_faces:
            raise IndexError(f'Invalid index {index} for a cell with {self.n_faces} faces.')

        # must deep copy here as multiple sequental calls to GetFace overwrite
        # the underlying pointer
        cell = self.GetFace(index)
        return Cell(cell, deep=True, cell_type=cell.GetCellType())

    @property
    def bounds(self) -> Tuple[float, float, float, float, float, float]:
        """Get the cell bounds in ``[xmin, xmax, ymin, ymax, zmin, zmax]``.

        Returns
        -------
        Tuple[float, float, float, float, float, float]
            The cell bounds in ``[xmin, xmax, ymin, ymax, zmin, zmax]``.

        Examples
        --------
        >>> import pyvista as pv
        >>> mesh = pv.Sphere()
        >>> mesh.get_cell(0).bounds
        (0.0, 0.05405950918793678, 0.0, 0.011239604093134403, 0.49706897139549255, 0.5)

        """
        return self.GetBounds()

    @property
    def center(self) -> Tuple[float, float, float]:
        """Get the center of the cell.

        Uses parametric coordinate center to determine x-y-z center.

        Returns
        -------
        Tuple[float, float, float]
            The center of the cell.

        Examples
        --------
        >>> import pyvista as pv
        >>> mesh = pv.Sphere()
        >>> mesh.get_cell(0).center
        (0.03564589594801267, 0.0037465346977114677, 0.49804598093032837)

        """
        para_center = [0.0, 0.0, 0.0]
        sub_id = self.GetParametricCenter(para_center)
        # EvaluateLocation requires mutable sub_id
        sub_id = _vtk.mutable(sub_id)
        # center and weights are returned from EvaluateLocation
        center = [0.0, 0.0, 0.0]
        weights = [0.0] * self.n_points
        self.EvaluateLocation(sub_id, para_center, center, weights)
        return cast(Tuple[float, float, float], tuple(center))

    def _get_attrs(self):
        """Return the representation methods (internal helper).

        Returns
        -------
        List
            The representation methods (internal helper).
        """
        attrs = []
        attrs.append(("Type", repr(self.type), "{}" * len(repr(self.type))))
        attrs.append(("Linear", self.is_linear, "{}"))
        attrs.append(("Dimension", self.dimension, "{}"))
        attrs.append(("N Points", self.n_points, "{}"))
        attrs.append(("N Faces", self.n_faces, "{}"))
        attrs.append(("N Edges", self.n_edges, "{}"))
        bds = self.bounds
        fmt = f"{pyvista.FLOAT_FORMAT}, {pyvista.FLOAT_FORMAT}"
        attrs.append(("X Bounds", (bds[0], bds[1]), fmt))
        attrs.append(("Y Bounds", (bds[2], bds[3]), fmt))
        attrs.append(("Z Bounds", (bds[4], bds[5]), fmt))

        return attrs

    def __repr__(self) -> str:
        """Return the object representation.

        Returns
        -------
        str
            The object representation.
        """
        return self.head(display=False, html=False)

    def __str__(self) -> str:
        """Return the object string representation.

        Returns
        -------
        str
            The object string representation.
        """
        return self.head(display=False, html=False)

    def copy(self, deep=True) -> Cell:
        """Return a copy of the cell.

        Parameters
        ----------
        deep : bool, optional
            When ``True`` makes a full copy of the cell.  When ``False``,
            performs a shallow copy where the new cell still references the
            original cell.

        Returns
        -------
        pyvista.Cell
            Deep or shallow copy of the cell.

        Examples
        --------
        Create a deep copy of the cell and demonstrate it is deep.

        >>> from pyvista.examples.cells import Tetrahedron
        >>> mesh = Tetrahedron()
        >>> cell = mesh.get_cell(0)
        >>> deep_cell = cell.copy(deep=True)
        >>> deep_cell.points[:] = 0
        >>> cell != deep_cell
        True

        Create a shallow copy of the cell and demonstrate it is shallow.

        >>> shallow_cell = cell.copy(deep=False)
        >>> shallow_cell.points[:] = 0
        >>> cell == shallow_cell
        True

        """
        return type(self)(self, deep=deep)


class CellArray(_vtk.vtkCellArray):
    """PyVista wrapping of vtkCellArray.

    Provides convenience functions to simplify creating a CellArray from
    a numpy array or list.

    Parameters
    ----------
    cells : np.ndarray or list, optional
        Import an array of data with the legacy vtkCellArray layout, e.g.
        ``{ n0, p0_0, p0_1, ..., p0_n, n1, p1_0, p1_1, ..., p1_n, ... }``
        Where n0 is the number of points in cell 0, and pX_Y is the Y'th
        point in cell X.

    n_cells : int, optional
        The number of cells.

    deep : bool, default: False
        Perform a deep copy of the original cell.

    Examples
    --------
    Create a cell array containing two triangles from the traditional interleaved format

    >>> from pyvista.core.cell import CellArray
    >>> cellarr = CellArray([3, 0, 1, 2, 3, 3, 4, 5])

    Create a cell array containing two triangles from separate offsets and connectivity arrays

    >>> from pyvista.core.cell import CellArray
    >>> offsets = [0, 3, 6]
    >>> connectivity = [0, 1, 2, 3, 4, 5]
    >>> cellarr = CellArray.from_arrays(offsets, connectivity)
    """

    def __init__(self, cells=None, n_cells=None, deep=False):
<<<<<<< HEAD
        """Initialize a vtkCellArray.

        Parameters
        ----------
        cells : np.ndarray or list, optional
            Import an array of data with the legacy vtkCellArray layout, e.g.
            ``{ n0, p0_0, p0_1, ..., p0_n, n1, p1_0, p1_1, ..., p1_n, ... }``
            Where n0 is the number of points in cell 0, and pX_Y is the Y'th
            point in cell X.

        n_cells : int, optional
            The number of cells.

        deep : bool, default: False
            Perform a deep copy of the original cell.
        """
=======
        """Initialize a vtkCellArray."""
        self.__offsets = None
        self.__connectivity = None
>>>>>>> 387904f4
        if cells is not None:
            self._set_cells(cells, n_cells, deep)

    def _set_cells(self, cells, n_cells, deep):
        """Set a vtkCellArray.

        Parameters
        ----------
        cells : np.ndarray or list, optional
            Import an array of data with the legacy vtkCellArray layout, e.g.
            ``{ n0, p0_0, p0_1, ..., p0_n, n1, p1_0, p1_1, ..., p1_n, ... }``
            Where n0 is the number of points in cell 0, and pX_Y is the Y'th
            point in cell X.

        n_cells : int, optional
            The number of cells.

        deep : bool, default: False
            Perform a deep copy of the original cell.
        """
        vtk_idarr, cells = numpy_to_idarr(cells, deep=deep, return_ind=True)

        # Get number of cells if None.  This is quite a performance
        # bottleneck and we can consider adding a warning.  Good
        # candidate for Cython or JIT compilation
        if n_cells is None:
            if cells.ndim == 1:
                n_cells = ncells_from_cells(cells)
            else:
                n_cells = cells.shape[0]

        self.SetCells(n_cells, vtk_idarr)
        self.__offsets = self.__connectivity = None

    @property
    def cells(self):
        """Return a numpy array of the cells.

        Returns
        -------
        np.ndarray
            A numpy array of the cells.
        """
        return _vtk.vtk_to_numpy(self.GetData()).ravel()

    @property
    def n_cells(self):
<<<<<<< HEAD
        """Return the number of cells.

        Returns
        -------
        int
            The number of cells.
        """
        return self.GetNumberOfCells()
=======
        """Return the number of cells."""
        return self.GetNumberOfCells()

    @property
    def connectivity_array(self):
        """Return the array with the point ids that define the cells' connectivity."""
        return _get_connectivity_array(self)

    @property
    def offset_array(self):
        """Return the array used to store cell offsets."""
        return _get_offset_array(self)

    def _set_data(self, offsets, connectivity, deep=False):
        """Set the offsets and connectivity arrays."""
        offsets = numpy_to_idarr(offsets, deep=deep)
        connectivity = numpy_to_idarr(connectivity, deep=deep)
        self.SetData(offsets, connectivity)

        # Because vtkCellArray doesn't take ownership of the arrays, it's possible for them to get
        # garbage collected. Keep a reference to them for safety
        self.__offsets = offsets
        self.__connectivity = connectivity

    @staticmethod
    def from_arrays(offsets, connectivity, deep=False) -> CellArray:
        """Construct a vtkCellArray from offsets and connectivity arrays.

        Parameters
        ----------
        offsets : numpy.ndarray or list[int]
            Offsets array of length `n_cells + 1`

        connectivity : numpy.ndarray or list[int]
            Connectivity array

        deep : bool, default: False
            Whether to deep copy the array data into the vtk arrays.
        """
        cellarr = CellArray()
        cellarr._set_data(offsets, connectivity, deep=deep)
        return cellarr

    @property
    def regular_cells(self) -> np.ndarray:
        """Return an array of shape (n_cells, cell_size) of point indices when all faces have the same size.

        Returns
        -------
        numpy.ndarray
            Array of face indices of shape (n_cells, cell_size).

        Notes
        -----
        This property does not validate that the cells are all
        actually the same size. If they're not, this property may either
        raise a `ValueError` or silently return an incorrect array.
        """
        return _get_regular_cells(self)

    @classmethod
    def from_regular_cells(cls, cells, deep=False):
        """Construct a ``CellArray`` from a (n_cells, cell_size) array of cell indices.

        Parameters
        ----------
        cells : numpy.ndarray or list[list[int]]
            Cell array of shape (n_cells, cell_size) where all cells have the same size `cell_size`.

        deep : bool, default: False
            Whether to deep copy the cell array data into the vtk connectivity array.

        Returns
        -------
        pyvista.CellArray
        """
        cells = np.asarray(cells, dtype=pyvista.ID_TYPE)
        n_cells, cell_size = cells.shape
        offsets = cell_size * np.arange(n_cells + 1, dtype=pyvista.ID_TYPE)
        cellarr = cls()
        cellarr._set_data(offsets, cells, deep=deep)
        return cellarr


# The following methods would be much nicer bound to CellArray,
# but then they wouldn't be available on bare vtkCellArrays. In the future,
# consider using vtkCellArray.override decorator, so they're all automatically
# returned as CellArrays


def _get_connectivity_array(cellarr: _vtk.vtkCellArray):
    """Return the array with the point ids that define the cells' connectivity."""
    return _vtk.vtk_to_numpy(cellarr.GetConnectivityArray())


def _get_offset_array(cellarr: _vtk.vtkCellArray):
    """Return the array used to store cell offsets."""
    return _vtk.vtk_to_numpy(cellarr.GetOffsetsArray())


def _get_regular_cells(cellarr: _vtk.vtkCellArray) -> np.ndarray:
    """Return an array of shape (n_cells, cell_size) of point indices when all faces have the same size."""
    cells = _get_connectivity_array(cellarr)
    if len(cells) == 0:
        return cells

    offsets = _get_offset_array(cellarr)
    cell_size = offsets[1] - offsets[0]
    return cells.reshape(-1, cell_size)
>>>>>>> 387904f4
<|MERGE_RESOLUTION|>--- conflicted
+++ resolved
@@ -604,7 +604,6 @@
     """
 
     def __init__(self, cells=None, n_cells=None, deep=False):
-<<<<<<< HEAD
         """Initialize a vtkCellArray.
 
         Parameters
@@ -621,11 +620,9 @@
         deep : bool, default: False
             Perform a deep copy of the original cell.
         """
-=======
         """Initialize a vtkCellArray."""
         self.__offsets = None
         self.__connectivity = None
->>>>>>> 387904f4
         if cells is not None:
             self._set_cells(cells, n_cells, deep)
 
@@ -673,7 +670,6 @@
 
     @property
     def n_cells(self):
-<<<<<<< HEAD
         """Return the number of cells.
 
         Returns
@@ -681,9 +677,6 @@
         int
             The number of cells.
         """
-        return self.GetNumberOfCells()
-=======
-        """Return the number of cells."""
         return self.GetNumberOfCells()
 
     @property
@@ -791,5 +784,4 @@
 
     offsets = _get_offset_array(cellarr)
     cell_size = offsets[1] - offsets[0]
-    return cells.reshape(-1, cell_size)
->>>>>>> 387904f4
+    return cells.reshape(-1, cell_size)