"""Module containing geometry helper functions."""

from __future__ import annotations

import os
import sys
from typing import Sequence

import numpy as np

import pyvista
from pyvista.core import _vtk_core as _vtk

from .helpers import wrap


def _padded_bins(mesh, density):
    """Construct bin edges for voxelization.

    Parameters
    ----------
        mesh : pyvista.DataSet
            Mesh to voxelize.

        density : array_like[float]
            A list of densities along x,y,z directions.

    Returns
    -------
    list[np.ndarray]
        List of bin edges for each axis.

    Notes
    -----
    Ensures limits of voxelization are padded to ensure the mesh is fully enclosed.
    """
    bounds = np.array(mesh.bounds).reshape(3, 2)
    bin_count = np.ceil(1e-10 + (bounds[:, 1] - bounds[:, 0]) / density)
    pad = (bin_count * density - (bounds[:, 1] - bounds[:, 0])) / 2

    return [
        np.arange(bounds[i, 0] - pad[i], bounds[i, 1] + pad[i] + density[i] / 2, density[i])
        for i in range(3)
    ]


def voxelize(mesh, density=None, check_surface=True, enclosed=False):
    """Voxelize mesh to UnstructuredGrid.

    Parameters
    ----------
    mesh : pyvista.DataSet
        Mesh to voxelize.

    density : float | array_like[float]
        The uniform size of the voxels when single float passed.
        A list of densities along x,y,z directions.
        Defaults to 1/100th of the mesh length.

    check_surface : bool, default: True
        Specify whether to check the surface for closure. If on, then the
        algorithm first checks to see if the surface is closed and
        manifold. If the surface is not closed and manifold, a runtime
        error is raised.

    enclosed : bool, default: False
        If True, the voxel bounds will be outside the mesh.
        If False, the voxel bounds will be at or inside the mesh bounds.

    Returns
    -------
    pyvista.UnstructuredGrid
        Voxelized unstructured grid of the original mesh.

    Notes
    -----
    Prior to version 0.39.0, this method improperly handled the order of
    structured coordinates.

    Examples
    --------
    Create an equal density voxelized mesh.

    >>> import pyvista as pv
    >>> from pyvista import examples
    >>> mesh = examples.download_bunny_coarse().clean()
    >>> vox = pv.voxelize(mesh, density=0.01)
    >>> vox.plot(show_edges=True)

    Create a voxelized mesh using unequal density dimensions.

    >>> vox = pv.voxelize(mesh, density=[0.01, 0.005, 0.002])
    >>> vox.plot(show_edges=True)

    """
    if not pyvista.is_pyvista_dataset(mesh):
        mesh = wrap(mesh)
    if density is None:
        density = mesh.length / 100
    if isinstance(density, (int, float, np.number)):
        density_x, density_y, density_z = [density] * 3
    elif isinstance(density, (Sequence, np.ndarray)):
        density_x, density_y, density_z = density
    else:
        raise TypeError(f'Invalid density {density!r}, expected number or array-like.')

    # check and pre-process input mesh
    surface = mesh.extract_geometry()  # filter preserves topology
    if not surface.faces.size:
        # we have a point cloud or an empty mesh
        raise ValueError('Input mesh must have faces for voxelization.')
    if not surface.is_all_triangles:
        # reduce chance for artifacts, see gh-1743
        surface.triangulate(inplace=True)

    if enclosed:
        # Get x, y, z bin edges
        x, y, z = _padded_bins(mesh, [density_x, density_y, density_z])
    else:
        x_min, x_max, y_min, y_max, z_min, z_max = mesh.bounds
        x = np.arange(x_min, x_max, density_x)
        y = np.arange(y_min, y_max, density_y)
        z = np.arange(z_min, z_max, density_z)

    x, y, z = np.meshgrid(x, y, z, indexing='ij')
    # indexing='ij' is used here in order to make grid and ugrid with x-y-z ordering, not y-x-z ordering
    # see https://github.com/pyvista/pyvista/pull/4365

    # Create unstructured grid from the structured grid
    grid = pyvista.StructuredGrid(x, y, z)
    ugrid = pyvista.UnstructuredGrid(grid)

    # get part of the mesh within the mesh's bounding surface.
    selection = ugrid.select_enclosed_points(surface, tolerance=0.0, check_surface=check_surface)
    mask = selection.point_data['SelectedPoints'].view(np.bool_)

    # extract cells from point indices
    return ugrid.extract_points(mask)


def voxelize_volume(mesh, density=None, check_surface=True, enclosed=False):
    """Voxelize mesh to create a RectilinearGrid voxel volume.

    Creates a voxel volume that encloses the input mesh and discretizes the cells
    within the volume that intersect or are contained within the input mesh.
    ``InsideMesh``, an array in ``cell_data``, is ``1`` for cells inside and ``0`` outside.

    Parameters
    ----------
    mesh : pyvista.DataSet
        Mesh to voxelize.

    density : float | array_like[float]
        The uniform size of the voxels when single float passed.
        Nonuniform voxel size if a list of values are passed along x,y,z directions.
        Defaults to 1/100th of the mesh length.

    check_surface : bool, default: True
        Specify whether to check the surface for closure. If on, then the
        algorithm first checks to see if the surface is closed and
        manifold. If the surface is not closed and manifold, a runtime
        error is raised.

    enclosed : bool, default: False
        If True, the voxel bounds will be outside the mesh.
        If False, the voxel bounds will be at or inside the mesh bounds.

    Returns
    -------
    pyvista.RectilinearGrid
        RectilinearGrid as voxelized volume with discretized cells.

    See Also
    --------
    pyvista.voxelize
    pyvista.DataSetFilters.select_enclosed_points

    Examples
    --------
    Create an equal density voxel volume from input mesh.

    >>> import pyvista as pv
    >>> import numpy as np

    Load file from PyVista examples.

    >>> from pyvista import examples
    >>> mesh = examples.download_cow()

    Create an equal density voxel volume and plot the result.

    >>> vox = pv.voxelize_volume(mesh, density=0.15)
    >>> cpos = [(15, 3, 15), (0, 0, 0), (0, 0, 0)]
    >>> vox.plot(scalars='InsideMesh', show_edges=True, cpos=cpos)

    Slice the voxel volume to view ``InsideMesh``.

    >>> slices = vox.slice_orthogonal()
    >>> slices.plot(scalars='InsideMesh', show_edges=True)

    Create a voxel volume from unequal density dimensions and plot result.

    >>> vox = pv.voxelize_volume(mesh, density=[0.15, 0.15, 0.5])
    >>> vox.plot(scalars='InsideMesh', show_edges=True, cpos=cpos)

    Slice the unequal density voxel volume to view ``InsideMesh``.

    >>> slices = vox.slice_orthogonal()
    >>> slices.plot(scalars='InsideMesh', show_edges=True, cpos=cpos)

    """
    mesh = wrap(mesh)
    if density is None:
        density = mesh.length / 100
    if isinstance(density, (int, float, np.number)):
        density_x, density_y, density_z = [density] * 3
    elif isinstance(density, (Sequence, np.ndarray)):
        density_x, density_y, density_z = density
    else:
        raise TypeError(f'Invalid density {density!r}, expected number or array-like.')

    # check and pre-process input mesh
    surface = mesh.extract_geometry()  # filter preserves topology
    if not surface.faces.size:
        # we have a point cloud or an empty mesh
        raise ValueError('Input mesh must have faces for voxelization.')
    if not surface.is_all_triangles:
        # reduce chance for artifacts, see gh-1743
        surface.triangulate(inplace=True)

<<<<<<< HEAD

=======
>>>>>>> 35369ff2
    if enclosed:
        # Get x, y, z bin edges
        x, y, z = _padded_bins(mesh, [density_x, density_y, density_z])
    else:
        x_min, x_max, y_min, y_max, z_min, z_max = mesh.bounds
        x = np.arange(x_min, x_max, density_x)
        y = np.arange(y_min, y_max, density_y)
        z = np.arange(z_min, z_max, density_z)

    # Create a RectilinearGrid
    voi = pyvista.RectilinearGrid(x, y, z)

    # get part of the mesh within the mesh's bounding surface.
    selection = voi.select_enclosed_points(surface, tolerance=0.0, check_surface=check_surface)
    mask_vol = selection.point_data['SelectedPoints'].view(np.bool_)

    # Get voxels that fall within input mesh boundaries
    cell_ids = np.unique(voi.extract_points(np.argwhere(mask_vol))["vtkOriginalCellIds"])

    # Create new element of grid where all cells _within_ mesh boundary are
    # given new name 'MeshCells' and a discrete value of 1
    voi['InsideMesh'] = np.zeros(voi.n_cells)
    voi['InsideMesh'][cell_ids] = 1

    return voi


def create_grid(dataset, dimensions=(101, 101, 101)):
    """Create a uniform grid surrounding the given dataset.

    The output grid will have the specified dimensions and is commonly used
    for interpolating the input dataset.

    Parameters
    ----------
    dataset : DataSet
        Input dataset used as a reference for the grid creation.
    dimensions : tuple of int, default: (101, 101, 101)
        The dimensions of the grid to be created. Each value in the tuple
        represents the number of grid points along the corresponding axis.

    Raises
    ------
    NotImplementedError
        If the dimensions parameter is set to None. Currently, the function
        does not support automatically determining the "optimal" grid size
        based on the sparsity of the points in the input dataset.

    Returns
    -------
    ImageData
        A uniform grid with the specified dimensions that surrounds the input
        dataset.

    """
    bounds = np.array(dataset.bounds)
    if dimensions is None:
        # TODO: we should implement an algorithm to automatically determine an
        # "optimal" grid size by looking at the sparsity of the points in the
        # input dataset - I actually think VTK might have this implemented
        # somewhere
        raise NotImplementedError('Please specify dimensions.')
    dimensions = np.array(dimensions, dtype=int)
    image = pyvista.ImageData()
    image.dimensions = dimensions
    dims = dimensions - 1
    dims[dims == 0] = 1
    image.spacing = (bounds[1::2] - bounds[:-1:2]) / dims
    image.origin = bounds[::2]
    return image


def grid_from_sph_coords(theta, phi, r):
    """Create a structured grid from arrays of spherical coordinates.

    Parameters
    ----------
    theta : array_like[float]
        Azimuthal angle in degrees ``[0, 360]``.
    phi : array_like[float]
        Polar (zenith) angle in degrees ``[0, 180]``.
    r : array_like[float]
        Distance (radius) from the point of origin.

    Returns
    -------
    pyvista.StructuredGrid
        Structured grid.

    """
    x, y, z = np.meshgrid(np.radians(theta), np.radians(phi), r)
    # Transform grid to cartesian coordinates
    x_cart = z * np.sin(y) * np.cos(x)
    y_cart = z * np.sin(y) * np.sin(x)
    z_cart = z * np.cos(y)
    # Make a grid object
    return pyvista.StructuredGrid(x_cart, y_cart, z_cart)


def transform_vectors_sph_to_cart(theta, phi, r, u, v, w):  # numpydoc ignore=RT02
    """Transform vectors from spherical (r, phi, theta) to cartesian coordinates (z, y, x).

    Note the "reverse" order of arrays's axes, commonly used in geosciences.

    Parameters
    ----------
    theta : array_like[float]
        Azimuthal angle in degrees ``[0, 360]`` of shape ``(M,)``.
    phi : array_like[float]
        Polar (zenith) angle in degrees ``[0, 180]`` of shape ``(N,)``.
    r : array_like[float]
        Distance (radius) from the point of origin of shape ``(P,)``.
    u : array_like[float]
        X-component of the vector of shape ``(P, N, M)``.
    v : array_like[float]
        Y-component of the vector of shape ``(P, N, M)``.
    w : array_like[float]
        Z-component of the vector of shape ``(P, N, M)``.

    Returns
    -------
    u_t, v_t, w_t : :class:`numpy.ndarray`
        Arrays of transformed x-, y-, z-components, respectively.

    """
    xx, yy, _ = np.meshgrid(np.radians(theta), np.radians(phi), r, indexing="ij")
    th, ph = xx.squeeze(), yy.squeeze()

    # Transform wind components from spherical to cartesian coordinates
    # https://en.wikipedia.org/wiki/Vector_fields_in_cylindrical_and_spherical_coordinates
    u_t = np.sin(ph) * np.cos(th) * w + np.cos(ph) * np.cos(th) * v - np.sin(th) * u
    v_t = np.sin(ph) * np.sin(th) * w + np.cos(ph) * np.sin(th) * v + np.cos(th) * u
    w_t = np.cos(ph) * w - np.sin(ph) * v

    return u_t, v_t, w_t


def cartesian_to_spherical(x, y, z):
    """Convert 3D Cartesian coordinates to spherical coordinates.

    Parameters
    ----------
    x, y, z : numpy.ndarray
        Cartesian coordinates.

    Returns
    -------
    r : numpy.ndarray
        Radial distance.

    phi : numpy.ndarray
        Angle (radians) with respect to the polar axis. Also known
        as polar angle.

    theta : numpy.ndarray
        Angle (radians) of rotation from the initial meridian plane.
        Also known as azimuthal angle.

    Examples
    --------
    >>> import numpy as np
    >>> import pyvista as pv
    >>> grid = pv.ImageData(dimensions=(3, 3, 3))
    >>> x, y, z = grid.points.T
    >>> r, phi, theta = pv.cartesian_to_spherical(x, y, z)

    """
    xy2 = x**2 + y**2
    r = np.sqrt(xy2 + z**2)
    phi = np.arctan2(np.sqrt(xy2), z)  # the polar angle in radian angles
    theta = np.arctan2(y, x)  # the azimuth angle in radian angles

    return r, phi, theta


def spherical_to_cartesian(r, phi, theta):
    """Convert Spherical coordinates to 3D Cartesian coordinates.

    Parameters
    ----------
    r : numpy.ndarray
        Radial distance.

    phi : numpy.ndarray
        Angle (radians) with respect to the polar axis. Also known
        as polar angle.

    theta : numpy.ndarray
        Angle (radians) of rotation from the initial meridian plane.
        Also known as azimuthal angle.

    Returns
    -------
    numpy.ndarray, numpy.ndarray, numpy.ndarray
        Cartesian coordinates.
    """
    s = np.sin(phi)
    x = r * s * np.cos(theta)
    y = r * s * np.sin(theta)
    z = r * np.cos(phi)
    return x, y, z


def merge(
    datasets,
    merge_points=True,
    main_has_priority=True,
    progress_bar=False,
):
    """Merge several datasets.

    .. note::
       The behavior of this filter varies from the
       :func:`PolyDataFilters.boolean_union` filter. This filter
       does not attempt to create a manifold mesh and will include
       internal surfaces when two meshes overlap.

    Parameters
    ----------
    datasets : sequence[:class:`pyvista.Dataset`]
        Sequence of datasets. Can be of any :class:`pyvista.Dataset`.

    merge_points : bool, default: True
        Merge equivalent points when ``True``.

    main_has_priority : bool, default: True
        When this parameter is ``True`` and ``merge_points=True``, the arrays
        of the merging grids will be overwritten by the original main mesh.

    progress_bar : bool, default: False
        Display a progress bar to indicate progress.

    Returns
    -------
    pyvista.DataSet
        :class:`pyvista.PolyData` if all items in datasets are
        :class:`pyvista.PolyData`, otherwise returns a
        :class:`pyvista.UnstructuredGrid`.

    Examples
    --------
    Merge two polydata datasets.

    >>> import pyvista as pv
    >>> sphere = pv.Sphere(center=(0, 0, 1))
    >>> cube = pv.Cube()
    >>> mesh = pv.merge([cube, sphere])
    >>> mesh.plot()

    """
    if not isinstance(datasets, Sequence):
        raise TypeError(f"Expected a sequence, got {type(datasets).__name__}")

    if len(datasets) < 1:
        raise ValueError("Expected at least one dataset.")

    first = datasets[0]
    if not isinstance(first, pyvista.DataSet):
        raise TypeError(f"Expected pyvista.DataSet, not {type(first).__name__}")

    return datasets[0].merge(
        datasets[1:],
        merge_points=merge_points,
        main_has_priority=main_has_priority,
        progress_bar=progress_bar,
    )


def perlin_noise(amplitude, freq: Sequence[float], phase: Sequence[float]):
    """Return the implicit function that implements Perlin noise.

    Uses ``vtk.vtkPerlinNoise`` and computes a Perlin noise field as
    an implicit function. ``vtk.vtkPerlinNoise`` is a concrete
    implementation of ``vtk.vtkImplicitFunction``. Perlin noise,
    originally described by Ken Perlin, is a non-periodic and
    continuous noise function useful for modeling real-world objects.

    The amplitude and frequency of the noise pattern are
    adjustable. This implementation of Perlin noise is derived closely
    from Greg Ward's version in Graphics Gems II.

    Parameters
    ----------
    amplitude : float
        Amplitude of the noise function.

        ``amplitude`` can be negative. The noise function varies
        randomly between ``-|Amplitude|`` and
        ``|Amplitude|``. Therefore the range of values is
        ``2*|Amplitude|`` large. The initial amplitude is 1.

    freq : sequence[float]
        The frequency, or physical scale, of the noise function
        (higher is finer scale).

        The frequency can be adjusted per axis, or the same for all axes.

    phase : sequence[float]
        Set/get the phase of the noise function.

        This parameter can be used to shift the noise function within
        space (perhaps to avoid a beat with a noise pattern at another
        scale). Phase tends to repeat about every unit, so a phase of
        0.5 is a half-cycle shift.

    Returns
    -------
    vtk.vtkPerlinNoise
        Instance of ``vtk.vtkPerlinNoise`` to a Perlin noise field as an
        implicit function. Use with :func:`pyvista.sample_function()
        <pyvista.core.utilities.features.sample_function>`.

    Examples
    --------
    Create a Perlin noise function with an amplitude of 0.1, frequency
    for all axes of 1, and a phase of 0 for all axes.

    >>> import pyvista as pv
    >>> noise = pv.perlin_noise(0.1, (1, 1, 1), (0, 0, 0))

    Sample Perlin noise over a structured grid and plot it.

    >>> grid = pv.sample_function(noise, [0, 5, 0, 5, 0, 5])
    >>> grid.plot()

    """
    noise = _vtk.vtkPerlinNoise()
    noise.SetAmplitude(amplitude)
    noise.SetFrequency(freq)
    noise.SetPhase(phase)
    return noise


def sample_function(
    function: _vtk.vtkImplicitFunction,
    bounds: Sequence[float] = (-1.0, 1.0, -1.0, 1.0, -1.0, 1.0),
    dim: Sequence[int] = (50, 50, 50),
    compute_normals: bool = False,
    output_type: np.dtype = np.double,  # type: ignore[assignment, type-arg]
    capping: bool = False,
    cap_value: float = sys.float_info.max,
    scalar_arr_name: str = "scalars",
    normal_arr_name: str = "normals",
    progress_bar: bool = False,
):
    """Sample an implicit function over a structured point set.

    Uses ``vtk.vtkSampleFunction``

    This method evaluates an implicit function and normals at each
    point in a ``vtk.vtkStructuredPoints``. The user can specify the
    sample dimensions and location in space to perform the sampling.

    To create closed surfaces (in conjunction with the
    vtkContourFilter), capping can be turned on to set a particular
    value on the boundaries of the sample space.

    Parameters
    ----------
    function : vtk.vtkImplicitFunction
        Implicit function to evaluate.  For example, the function
        generated from :func:`perlin_noise() <pyvista.core.utilities.features.perlin_noise>`.

    bounds : sequence[float], default: (-1.0, 1.0, -1.0, 1.0, -1.0, 1.0)
        Specify the bounds in the format of:

        - ``(x_min, x_max, y_min, y_max, z_min, z_max)``.

    dim : sequence[float], default: (50, 50, 50)
        Dimensions of the data on which to sample in the format of
        ``(xdim, ydim, zdim)``.

    compute_normals : bool, default: False
        Enable or disable the computation of normals.

    output_type : numpy.dtype, default: numpy.double
        Set the output scalar type.  One of the following:

        - ``np.float64``
        - ``np.float32``
        - ``np.int64``
        - ``np.uint64``
        - ``np.int32``
        - ``np.uint32``
        - ``np.int16``
        - ``np.uint16``
        - ``np.int8``
        - ``np.uint8``

    capping : bool, default: False
        Enable or disable capping. If capping is enabled, then the outer
        boundaries of the structured point set are set to cap value. This can
        be used to ensure surfaces are closed.

    cap_value : float, default: sys.float_info.max
        Capping value used with the ``capping`` parameter.

    scalar_arr_name : str, default: "scalars"
        Set the scalar array name for this data set.

    normal_arr_name : str, default: "normals"
        Set the normal array name for this data set.

    progress_bar : bool, default: False
        Display a progress bar to indicate progress.

    Returns
    -------
    pyvista.ImageData
        Uniform grid with sampled data.

    Examples
    --------
    Sample Perlin noise over a structured grid in 3D.

    >>> import pyvista as pv
    >>> noise = pv.perlin_noise(0.1, (1, 1, 1), (0, 0, 0))
    >>> grid = pv.sample_function(
    ...     noise, [0, 3.0, -0, 1.0, 0, 1.0], dim=(60, 20, 20)
    ... )
    >>> grid.plot(
    ...     cmap='gist_earth_r', show_scalar_bar=False, show_edges=True
    ... )

    Sample Perlin noise in 2D and plot it.

    >>> noise = pv.perlin_noise(0.1, (5, 5, 5), (0, 0, 0))
    >>> surf = pv.sample_function(noise, dim=(200, 200, 1))
    >>> surf.plot()

    See :ref:`perlin_noise_2d_example` for a full example using this function.

    """
    # internal import to avoide circular dependency
    from pyvista.core.filters import _update_alg

    samp = _vtk.vtkSampleFunction()
    samp.SetImplicitFunction(function)
    samp.SetSampleDimensions(dim)
    samp.SetModelBounds(bounds)
    samp.SetComputeNormals(compute_normals)
    samp.SetCapping(capping)
    samp.SetCapValue(cap_value)
    samp.SetNormalArrayName(normal_arr_name)
    samp.SetScalarArrayName(scalar_arr_name)

    if output_type == np.float64:
        samp.SetOutputScalarTypeToDouble()
    elif output_type == np.float32:
        samp.SetOutputScalarTypeToFloat()
    elif output_type == np.int64:
        if os.name == 'nt':
            raise ValueError('This function on Windows only supports int32 or smaller')
        samp.SetOutputScalarTypeToLong()
    elif output_type == np.uint64:
        if os.name == 'nt':
            raise ValueError('This function on Windows only supports int32 or smaller')
        samp.SetOutputScalarTypeToUnsignedLong()
    elif output_type == np.int32:
        samp.SetOutputScalarTypeToInt()
    elif output_type == np.uint32:
        samp.SetOutputScalarTypeToUnsignedInt()
    elif output_type == np.int16:
        samp.SetOutputScalarTypeToShort()
    elif output_type == np.uint16:
        samp.SetOutputScalarTypeToUnsignedShort()
    elif output_type == np.int8:
        samp.SetOutputScalarTypeToChar()
    elif output_type == np.uint8:
        samp.SetOutputScalarTypeToUnsignedChar()
    else:
        raise ValueError(f'Invalid output_type {output_type}')

    _update_alg(samp, progress_bar=progress_bar, message='Sampling')
    return wrap(samp.GetOutput())<|MERGE_RESOLUTION|>--- conflicted
+++ resolved
@@ -228,10 +228,6 @@
         # reduce chance for artifacts, see gh-1743
         surface.triangulate(inplace=True)
 
-<<<<<<< HEAD
-
-=======
->>>>>>> 35369ff2
     if enclosed:
         # Get x, y, z bin edges
         x, y, z = _padded_bins(mesh, [density_x, density_y, density_z])
