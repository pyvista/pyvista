"""Module containing geometry helper functions."""

import collections.abc
import os
import sys
from typing import Sequence

import numpy as np

import pyvista
from pyvista.core import _vtk_core as _vtk

from .helpers import wrap


def voxelize(mesh, density=None, check_surface=True):
    """Voxelize mesh to UnstructuredGrid.

    Parameters
    ----------
    mesh : pyvista.DataSet
        Mesh to voxelize.

    density : float | array_like[float]
        The uniform size of the voxels when single float passed.
        A list of densities along x,y,z directions.
        Defaults to 1/100th of the mesh length.

    check_surface : bool, default: True
        Specify whether to check the surface for closure. If on, then the
        algorithm first checks to see if the surface is closed and
        manifold. If the surface is not closed and manifold, a runtime
        error is raised.

    Returns
    -------
    pyvista.UnstructuredGrid
        Voxelized unstructured grid of the original mesh.

    Notes
    -----
    Prior to version 0.39.0, this method improperly handled the order of
    structured coordinates.

    Examples
    --------
    Create an equal density voxelized mesh.

    >>> import pyvista as pv
    >>> from pyvista import examples
    >>> mesh = examples.download_bunny_coarse().clean()
    >>> vox = pv.voxelize(mesh, density=0.01)
    >>> vox.plot(show_edges=True)

    Create a voxelized mesh using unequal density dimensions.

    >>> vox = pv.voxelize(mesh, density=[0.01, 0.005, 0.002])
    >>> vox.plot(show_edges=True)

    """
    if not pyvista.is_pyvista_dataset(mesh):
        mesh = wrap(mesh)
    if density is None:
        density = mesh.length / 100
    if isinstance(density, (int, float, np.number)):
        density_x, density_y, density_z = [density] * 3
    elif isinstance(density, (collections.abc.Sequence, np.ndarray)):
        density_x, density_y, density_z = density
    else:
        raise TypeError(f'Invalid density {density!r}, expected number or array-like.')

    # check and pre-process input mesh
    surface = mesh.extract_geometry()  # filter preserves topology
    if not surface.faces.size:
        # we have a point cloud or an empty mesh
        raise ValueError('Input mesh must have faces for voxelization.')
    if not surface.is_all_triangles:
        # reduce chance for artifacts, see gh-1743
        surface.triangulate(inplace=True)

    x_min, x_max, y_min, y_max, z_min, z_max = mesh.bounds
    x = np.arange(x_min, x_max, density_x)
    y = np.arange(y_min, y_max, density_y)
    z = np.arange(z_min, z_max, density_z)
    x, y, z = np.meshgrid(x, y, z, indexing='ij')
    # indexing='ij' is used here in order to make grid and ugrid with x-y-z ordering, not y-x-z ordering
    # see https://github.com/pyvista/pyvista/pull/4365

    # Create unstructured grid from the structured grid
    grid = pyvista.StructuredGrid(x, y, z)
    ugrid = pyvista.UnstructuredGrid(grid)

    # get part of the mesh within the mesh's bounding surface.
    selection = ugrid.select_enclosed_points(surface, tolerance=0.0, check_surface=check_surface)
    mask = selection.point_data['SelectedPoints'].view(np.bool_)

    # extract cells from point indices
    vox = ugrid.extract_points(mask)
    return vox


def create_grid(dataset, dimensions=(101, 101, 101)):
    """Create a uniform grid surrounding the given dataset.

    The output grid will have the specified dimensions and is commonly used
    for interpolating the input dataset.

    Parameters
    ----------
    dataset : DataSet
        Input dataset used as a reference for the grid creation.
    dimensions : tuple of int, default: (101, 101, 101)
        The dimensions of the grid to be created. Each value in the tuple
        represents the number of grid points along the corresponding axis.

    Raises
    ------
    NotImplementedError
        If the dimensions parameter is set to None. Currently, the function
        does not support automatically determining the "optimal" grid size
        based on the sparsity of the points in the input dataset.

    Returns
    -------
    ImageData
        A uniform grid with the specified dimensions that surrounds the input
        dataset.

    """
    bounds = np.array(dataset.bounds)
    if dimensions is None:
        # TODO: we should implement an algorithm to automatically determine an
        # "optimal" grid size by looking at the sparsity of the points in the
        # input dataset - I actually think VTK might have this implemented
        # somewhere
        raise NotImplementedError('Please specify dimensions.')
    dimensions = np.array(dimensions, dtype=int)
    image = pyvista.ImageData()
    image.dimensions = dimensions
    dims = dimensions - 1
    dims[dims == 0] = 1
    image.spacing = (bounds[1::2] - bounds[:-1:2]) / dims
    image.origin = bounds[::2]
    return image


def grid_from_sph_coords(theta, phi, r):
    """Create a structured grid from arrays of spherical coordinates.

    Parameters
    ----------
    theta : array_like[float]
        Azimuthal angle in degrees ``[0, 360]``.
    phi : array_like[float]
        Polar (zenith) angle in degrees ``[0, 180]``.
    r : array_like[float]
        Distance (radius) from the point of origin.

    Returns
    -------
    pyvista.StructuredGrid
        Structured grid.

    """
    x, y, z = np.meshgrid(np.radians(theta), np.radians(phi), r)
    # Transform grid to cartesian coordinates
    x_cart = z * np.sin(y) * np.cos(x)
    y_cart = z * np.sin(y) * np.sin(x)
    z_cart = z * np.cos(y)
    # Make a grid object
    return pyvista.StructuredGrid(x_cart, y_cart, z_cart)


def transform_vectors_sph_to_cart(theta, phi, r, u, v, w):  # numpydoc ignore=RT02
    """Transform vectors from spherical (r, phi, theta) to cartesian coordinates (z, y, x).

    Note the "reverse" order of arrays's axes, commonly used in geosciences.

    Parameters
    ----------
    theta : array_like[float]
        Azimuthal angle in degrees ``[0, 360]`` of shape ``(M,)``.
    phi : array_like[float]
        Polar (zenith) angle in degrees ``[0, 180]`` of shape ``(N,)``.
    r : array_like[float]
        Distance (radius) from the point of origin of shape ``(P,)``.
    u : array_like[float]
        X-component of the vector of shape ``(P, N, M)``.
    v : array_like[float]
        Y-component of the vector of shape ``(P, N, M)``.
    w : array_like[float]
        Z-component of the vector of shape ``(P, N, M)``.

    Returns
    -------
    u_t, v_t, w_t : :class:`numpy.ndarray`
        Arrays of transformed x-, y-, z-components, respectively.

    """
    xx, yy, _ = np.meshgrid(np.radians(theta), np.radians(phi), r, indexing="ij")
    th, ph = xx.squeeze(), yy.squeeze()

    # Transform wind components from spherical to cartesian coordinates
    # https://en.wikipedia.org/wiki/Vector_fields_in_cylindrical_and_spherical_coordinates
    u_t = np.sin(ph) * np.cos(th) * w + np.cos(ph) * np.cos(th) * v - np.sin(th) * u
    v_t = np.sin(ph) * np.sin(th) * w + np.cos(ph) * np.sin(th) * v + np.cos(th) * u
    w_t = np.cos(ph) * w - np.sin(ph) * v

    return u_t, v_t, w_t


def cartesian_to_spherical(x, y, z):
    """Convert 3D Cartesian coordinates to spherical coordinates.

    Parameters
    ----------
    x, y, z : numpy.ndarray
        Cartesian coordinates.

    Returns
    -------
    r : numpy.ndarray
        Radial distance.

    phi : numpy.ndarray
        Angle (radians) with respect to the polar axis. Also known
        as polar angle.

    theta : numpy.ndarray
        Angle (radians) of rotation from the initial meridian plane.
        Also known as azimuthal angle.

    Examples
    --------
    >>> import numpy as np
    >>> import pyvista as pv
    >>> grid = pv.ImageData(dimensions=(3, 3, 3))
    >>> x, y, z = grid.points.T
    >>> r, phi, theta = pv.cartesian_to_spherical(x, y, z)

    """
    xy2 = x**2 + y**2
    r = np.sqrt(xy2 + z**2)
    phi = np.arctan2(np.sqrt(xy2), z)  # the polar angle in radian angles
    theta = np.arctan2(y, x)  # the azimuth angle in radian angles
<<<<<<< HEAD

    return r, phi, theta


def spherical_to_cartesian(r, phi, theta):
    """Convert Spherical coordinates to 3D Cartesian coordinates.

    Parameters
    ----------
    r : numpy.ndarray
        Radial distance.

    phi : numpy.ndarray
        Angle (radians) with respect to the polar axis. Also known
        as polar angle.

    theta : numpy.ndarray
        Angle (radians) of rotation from the initial meridian plane.
        Also known as azimuthal angle.

    Returns
    -------
    numpy.ndarray, numpy.ndarray, numpy.ndarray
        Cartesian coordinates.
    """
    s = np.sin(phi)
    x = r * s * np.cos(theta)
    y = r * s * np.sin(theta)
    z = r * np.cos(phi)
    return x, y, z
=======

    return r, phi, theta
>>>>>>> 0f2bdd79


def merge(
    datasets,
    merge_points=True,
    main_has_priority=True,
    progress_bar=False,
):
    """Merge several datasets.

    .. note::
       The behavior of this filter varies from the
       :func:`PolyDataFilters.boolean_union` filter. This filter
       does not attempt to create a manifold mesh and will include
       internal surfaces when two meshes overlap.

    Parameters
    ----------
    datasets : sequence[:class:`pyvista.Dataset`]
        Sequence of datasets. Can be of any :class:`pyvista.Dataset`.

    merge_points : bool, default: True
        Merge equivalent points when ``True``.

    main_has_priority : bool, default: True
        When this parameter is ``True`` and ``merge_points=True``, the arrays
        of the merging grids will be overwritten by the original main mesh.

    progress_bar : bool, default: False
        Display a progress bar to indicate progress.

    Returns
    -------
    pyvista.DataSet
        :class:`pyvista.PolyData` if all items in datasets are
        :class:`pyvista.PolyData`, otherwise returns a
        :class:`pyvista.UnstructuredGrid`.

    Examples
    --------
    Merge two polydata datasets.

    >>> import pyvista
    >>> sphere = pyvista.Sphere(center=(0, 0, 1))
    >>> cube = pyvista.Cube()
    >>> mesh = pyvista.merge([cube, sphere])
    >>> mesh.plot()

    """
    if not isinstance(datasets, collections.abc.Sequence):
        raise TypeError(f"Expected a sequence, got {type(datasets).__name__}")

    if len(datasets) < 1:
        raise ValueError("Expected at least one dataset.")

    first = datasets[0]
    if not isinstance(first, pyvista.DataSet):
        raise TypeError(f"Expected pyvista.DataSet, not {type(first).__name__}")

    return datasets[0].merge(
        datasets[1:],
        merge_points=merge_points,
        main_has_priority=main_has_priority,
        progress_bar=progress_bar,
    )


def perlin_noise(amplitude, freq: Sequence[float], phase: Sequence[float]):
    """Return the implicit function that implements Perlin noise.

    Uses ``vtk.vtkPerlinNoise`` and computes a Perlin noise field as
    an implicit function. ``vtk.vtkPerlinNoise`` is a concrete
    implementation of ``vtk.vtkImplicitFunction``. Perlin noise,
    originally described by Ken Perlin, is a non-periodic and
    continuous noise function useful for modeling real-world objects.

    The amplitude and frequency of the noise pattern are
    adjustable. This implementation of Perlin noise is derived closely
    from Greg Ward's version in Graphics Gems II.

    Parameters
    ----------
    amplitude : float
        Amplitude of the noise function.

        ``amplitude`` can be negative. The noise function varies
        randomly between ``-|Amplitude|`` and
        ``|Amplitude|``. Therefore the range of values is
        ``2*|Amplitude|`` large. The initial amplitude is 1.

    freq : sequence[float]
        The frequency, or physical scale, of the noise function
        (higher is finer scale).

        The frequency can be adjusted per axis, or the same for all axes.

    phase : sequence[float]
        Set/get the phase of the noise function.

        This parameter can be used to shift the noise function within
        space (perhaps to avoid a beat with a noise pattern at another
        scale). Phase tends to repeat about every unit, so a phase of
        0.5 is a half-cycle shift.

    Returns
    -------
    vtk.vtkPerlinNoise
        Instance of ``vtk.vtkPerlinNoise`` to a Perlin noise field as an
        implicit function. Use with :func:`pyvista.sample_function()
        <pyvista.core.utilities.features.sample_function>`.

    Examples
    --------
    Create a Perlin noise function with an amplitude of 0.1, frequency
    for all axes of 1, and a phase of 0 for all axes.

    >>> import pyvista
    >>> noise = pyvista.perlin_noise(0.1, (1, 1, 1), (0, 0, 0))

    Sample Perlin noise over a structured grid and plot it.

    >>> grid = pyvista.sample_function(noise, [0, 5, 0, 5, 0, 5])
    >>> grid.plot()

    """
    noise = _vtk.vtkPerlinNoise()
    noise.SetAmplitude(amplitude)
    noise.SetFrequency(freq)
    noise.SetPhase(phase)
    return noise


def sample_function(
    function: _vtk.vtkImplicitFunction,
    bounds: Sequence[float] = (-1.0, 1.0, -1.0, 1.0, -1.0, 1.0),
    dim: Sequence[int] = (50, 50, 50),
    compute_normals: bool = False,
    output_type: np.dtype = np.double,  # type: ignore
    capping: bool = False,
    cap_value: float = sys.float_info.max,
    scalar_arr_name: str = "scalars",
    normal_arr_name: str = "normals",
    progress_bar: bool = False,
):
    """Sample an implicit function over a structured point set.

    Uses ``vtk.vtkSampleFunction``

    This method evaluates an implicit function and normals at each
    point in a ``vtk.vtkStructuredPoints``. The user can specify the
    sample dimensions and location in space to perform the sampling.

    To create closed surfaces (in conjunction with the
    vtkContourFilter), capping can be turned on to set a particular
    value on the boundaries of the sample space.

    Parameters
    ----------
    function : vtk.vtkImplicitFunction
        Implicit function to evaluate.  For example, the function
        generated from :func:`perlin_noise() <pyvista.core.utilities.features.perlin_noise>`.

    bounds : sequence[float], default: (-1.0, 1.0, -1.0, 1.0, -1.0, 1.0)
        Specify the bounds in the format of:

        - ``(xmin, xmax, ymin, ymax, zmin, zmax)``.

    dim : sequence[float], default: (50, 50, 50)
        Dimensions of the data on which to sample in the format of
        ``(xdim, ydim, zdim)``.

    compute_normals : bool, default: False
        Enable or disable the computation of normals.

    output_type : numpy.dtype, default: numpy.double
        Set the output scalar type.  One of the following:

        - ``np.float64``
        - ``np.float32``
        - ``np.int64``
        - ``np.uint64``
        - ``np.int32``
        - ``np.uint32``
        - ``np.int16``
        - ``np.uint16``
        - ``np.int8``
        - ``np.uint8``

    capping : bool, default: False
        Enable or disable capping. If capping is enabled, then the outer
        boundaries of the structured point set are set to cap value. This can
        be used to ensure surfaces are closed.

    cap_value : float, default: sys.float_info.max
        Capping value used with the ``capping`` parameter.

    scalar_arr_name : str, default: "scalars"
        Set the scalar array name for this data set.

    normal_arr_name : str, default: "normals"
        Set the normal array name for this data set.

    progress_bar : bool, default: False
        Display a progress bar to indicate progress.

    Returns
    -------
    pyvista.ImageData
        Uniform grid with sampled data.

    Examples
    --------
    Sample Perlin noise over a structured grid in 3D.

    >>> import pyvista
    >>> noise = pyvista.perlin_noise(0.1, (1, 1, 1), (0, 0, 0))
    >>> grid = pyvista.sample_function(
    ...     noise, [0, 3.0, -0, 1.0, 0, 1.0], dim=(60, 20, 20)
    ... )
    >>> grid.plot(
    ...     cmap='gist_earth_r', show_scalar_bar=False, show_edges=True
    ... )

    Sample Perlin noise in 2D and plot it.

    >>> noise = pyvista.perlin_noise(0.1, (5, 5, 5), (0, 0, 0))
    >>> surf = pyvista.sample_function(noise, dim=(200, 200, 1))
    >>> surf.plot()

    See :ref:`perlin_noise_2d_example` for a full example using this function.

    """
    # internal import to avoide circular dependency
    from pyvista.core.filters import _update_alg

    samp = _vtk.vtkSampleFunction()
    samp.SetImplicitFunction(function)
    samp.SetSampleDimensions(dim)
    samp.SetModelBounds(bounds)
    samp.SetComputeNormals(compute_normals)
    samp.SetCapping(capping)
    samp.SetCapValue(cap_value)
    samp.SetNormalArrayName(normal_arr_name)
    samp.SetScalarArrayName(scalar_arr_name)

    if output_type == np.float64:
        samp.SetOutputScalarTypeToDouble()
    elif output_type == np.float32:
        samp.SetOutputScalarTypeToFloat()
    elif output_type == np.int64:
        if os.name == 'nt':
            raise ValueError('This function on Windows only supports int32 or smaller')
        samp.SetOutputScalarTypeToLong()
    elif output_type == np.uint64:
        if os.name == 'nt':
            raise ValueError('This function on Windows only supports int32 or smaller')
        samp.SetOutputScalarTypeToUnsignedLong()
    elif output_type == np.int32:
        samp.SetOutputScalarTypeToInt()
    elif output_type == np.uint32:
        samp.SetOutputScalarTypeToUnsignedInt()
    elif output_type == np.int16:
        samp.SetOutputScalarTypeToShort()
    elif output_type == np.uint16:
        samp.SetOutputScalarTypeToUnsignedShort()
    elif output_type == np.int8:
        samp.SetOutputScalarTypeToChar()
    elif output_type == np.uint8:
        samp.SetOutputScalarTypeToUnsignedChar()
    else:
        raise ValueError(f'Invalid output_type {output_type}')

    _update_alg(samp, progress_bar=progress_bar, message='Sampling')
    return wrap(samp.GetOutput())<|MERGE_RESOLUTION|>--- conflicted
+++ resolved
@@ -243,7 +243,6 @@
     r = np.sqrt(xy2 + z**2)
     phi = np.arctan2(np.sqrt(xy2), z)  # the polar angle in radian angles
     theta = np.arctan2(y, x)  # the azimuth angle in radian angles
-<<<<<<< HEAD
 
     return r, phi, theta
 
@@ -274,10 +273,6 @@
     y = r * s * np.sin(theta)
     z = r * np.cos(phi)
     return x, y, z
-=======
-
-    return r, phi, theta
->>>>>>> 0f2bdd79
 
 
 def merge(
