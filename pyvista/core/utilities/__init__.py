"""Utilities routines."""

# flake8: noqa: F401
from __future__ import annotations

import contextlib

from .arrays import FieldAssociation
from .arrays import array_from_vtkmatrix
from .arrays import cell_array
from .arrays import convert_array
from .arrays import convert_string_array
from .arrays import field_array
from .arrays import get_array
from .arrays import get_array_association
from .arrays import get_vtk_type
from .arrays import parse_field_choice
from .arrays import point_array
from .arrays import raise_has_duplicates
from .arrays import raise_not_matching
from .arrays import row_array
from .arrays import set_default_active_scalars
from .arrays import set_default_active_vectors
from .arrays import vtk_bit_array_to_char
from .arrays import vtk_id_list_to_array
from .arrays import vtkmatrix_from_array
from .cells import create_mixed_cells
from .cells import get_mixed_cells
from .cells import ncells_from_cells
from .cells import numpy_to_idarr
from .features import cartesian_to_spherical
from .features import create_grid
from .features import grid_from_sph_coords
from .features import merge
from .features import perlin_noise
from .features import sample_function
from .features import spherical_to_cartesian
from .features import transform_vectors_sph_to_cart
from .features import voxelize
from .features import voxelize_volume
from .fileio import from_meshio
from .fileio import get_ext
from .fileio import is_meshio_mesh
from .fileio import read
from .fileio import read_exodus
from .fileio import read_meshio
from .fileio import read_texture
from .fileio import save_meshio
from .fileio import set_pickle_format
from .fileio import set_vtkwriter_mode
from .geometric_objects import NORMALS
from .geometric_objects import Arrow
from .geometric_objects import Box
from .geometric_objects import Capsule
from .geometric_objects import Circle
from .geometric_objects import CircularArc
from .geometric_objects import CircularArcFromNormal
from .geometric_objects import Cone
from .geometric_objects import Cube
from .geometric_objects import Cylinder
from .geometric_objects import CylinderStructured
from .geometric_objects import Disc
from .geometric_objects import Dodecahedron
from .geometric_objects import Ellipse
from .geometric_objects import Icosahedron
from .geometric_objects import Icosphere
from .geometric_objects import Line
from .geometric_objects import MultipleLines
from .geometric_objects import Octahedron
from .geometric_objects import Plane
from .geometric_objects import PlatonicSolid
from .geometric_objects import Polygon
from .geometric_objects import Pyramid
from .geometric_objects import Quadrilateral
from .geometric_objects import Rectangle
from .geometric_objects import SolidSphere
from .geometric_objects import SolidSphereGeneric
from .geometric_objects import Sphere
from .geometric_objects import Superquadric
from .geometric_objects import Tetrahedron
from .geometric_objects import Text3D
from .geometric_objects import Triangle
from .geometric_objects import Tube
from .geometric_objects import Wavelet
from .geometric_objects import translate
from .geometric_sources import ArrowSource
from .geometric_sources import BoxSource
from .geometric_sources import ConeSource
from .geometric_sources import CubeSource
from .geometric_sources import CylinderSource
from .geometric_sources import DiscSource
from .geometric_sources import LineSource
from .geometric_sources import MultipleLinesSource
from .geometric_sources import PlaneSource
from .geometric_sources import PlatonicSolidSource
from .geometric_sources import PolygonSource
from .geometric_sources import SphereSource
from .geometric_sources import SuperquadricSource
from .geometric_sources import Text3DSource
from .image_sources import ImageEllipsoidSource
from .image_sources import ImageGaussianSource
from .image_sources import ImageMandelbrotSource
from .image_sources import ImageNoiseSource
from .image_sources import ImageSinusoidSource

with contextlib.suppress(ImportError):
    from .geometric_sources import CapsuleSource

<<<<<<< HEAD
from .helpers import axis_rotation, generate_plane, is_inside_bounds, is_pyvista_dataset, wrap
from .misc import (
    AnnotatedIntEnum,
    abstract_class,
    assert_empty_kwargs,
    check_valid_vector,
    conditional_decorator,
    has_module,
    threaded,
    try_callback,
)
from .observers import (
    Observer,
    ProgressMonitor,
    VtkErrorCatcher,
    send_errors_to_logging,
    set_error_output_file,
)
from .parametric_objects import (
    KochanekSpline,
    ParametricBohemianDome,
    ParametricBour,
    ParametricBoy,
    ParametricCatalanMinimal,
    ParametricConicSpiral,
    ParametricCrossCap,
    ParametricDini,
    ParametricEllipsoid,
    ParametricEnneper,
    ParametricFigure8Klein,
    ParametricHenneberg,
    ParametricKlein,
    ParametricKuen,
    ParametricMobius,
    ParametricPluckerConoid,
    ParametricPseudosphere,
    ParametricRandomHills,
    ParametricRoman,
    ParametricSuperEllipsoid,
    ParametricSuperToroid,
    ParametricTorus,
    Spline,
    parametric_keywords,
    surface_from_para,
)
from .points import (
    fit_plane_to_points,
    line_segments_from_points,
    lines_from_points,
    make_tri_mesh,
    vector_poly_data,
    vtk_points,
)
from .reader import (
    AVSucdReader,
    BaseReader,
    BinaryMarchingCubesReader,
    BMPReader,
    BYUReader,
    CGNSReader,
    DEMReader,
    DICOMReader,
    EnSightReader,
    FacetReader,
    FLUENTCFFReader,
    FluentReader,
    GambitReader,
    GaussianCubeReader,
    GESignaReader,
    GIFReader,
    GLTFReader,
    HDFReader,
    HDRReader,
    JPEGReader,
    MetaImageReader,
    MFIXReader,
    MINCImageReader,
    MultiBlockPlot3DReader,
    NetCDFCFReader,
    NIFTIReader,
    NRRDReader,
    OBJReader,
    OpenFOAMReader,
    PDBReader,
    Plot3DFunctionEnum,
    Plot3DMetaReader,
    PLYReader,
    PNGReader,
    PNMReader,
    PointCellDataSelection,
    POpenFOAMReader,
    PTSReader,
    PVDDataSet,
    PVDReader,
    SegYReader,
    SLCReader,
    STLReader,
    TecplotReader,
    TIFFReader,
    TimeReader,
    VTKDataSetReader,
    VTKPDataSetReader,
    XdmfReader,
    XMLImageDataReader,
    XMLMultiBlockDataReader,
    XMLPartitionedDataSetReader,
    XMLPImageDataReader,
    XMLPolyDataReader,
    XMLPRectilinearGridReader,
    XMLPUnstructuredGridReader,
    XMLRectilinearGridReader,
    XMLStructuredGridReader,
    XMLUnstructuredGridReader,
    get_reader,
)
=======
from .helpers import axis_rotation
from .helpers import generate_plane
from .helpers import is_inside_bounds
from .helpers import is_pyvista_dataset
from .helpers import wrap
from .misc import AnnotatedIntEnum
from .misc import abstract_class
from .misc import assert_empty_kwargs
from .misc import check_valid_vector
from .misc import conditional_decorator
from .misc import has_module
from .misc import threaded
from .misc import try_callback
from .observers import Observer
from .observers import ProgressMonitor
from .observers import VtkErrorCatcher
from .observers import send_errors_to_logging
from .observers import set_error_output_file
from .parametric_objects import KochanekSpline
from .parametric_objects import ParametricBohemianDome
from .parametric_objects import ParametricBour
from .parametric_objects import ParametricBoy
from .parametric_objects import ParametricCatalanMinimal
from .parametric_objects import ParametricConicSpiral
from .parametric_objects import ParametricCrossCap
from .parametric_objects import ParametricDini
from .parametric_objects import ParametricEllipsoid
from .parametric_objects import ParametricEnneper
from .parametric_objects import ParametricFigure8Klein
from .parametric_objects import ParametricHenneberg
from .parametric_objects import ParametricKlein
from .parametric_objects import ParametricKuen
from .parametric_objects import ParametricMobius
from .parametric_objects import ParametricPluckerConoid
from .parametric_objects import ParametricPseudosphere
from .parametric_objects import ParametricRandomHills
from .parametric_objects import ParametricRoman
from .parametric_objects import ParametricSuperEllipsoid
from .parametric_objects import ParametricSuperToroid
from .parametric_objects import ParametricTorus
from .parametric_objects import Spline
from .parametric_objects import parametric_keywords
from .parametric_objects import surface_from_para
from .points import fit_plane_to_points
from .points import line_segments_from_points
from .points import lines_from_points
from .points import make_tri_mesh
from .points import vector_poly_data
from .points import vtk_points
from .reader import AVSucdReader
from .reader import BaseReader
from .reader import BinaryMarchingCubesReader
from .reader import BMPReader
from .reader import BYUReader
from .reader import CGNSReader
from .reader import DEMReader
from .reader import DICOMReader
from .reader import EnSightReader
from .reader import FacetReader
from .reader import FLUENTCFFReader
from .reader import FluentReader
from .reader import GambitReader
from .reader import GaussianCubeReader
from .reader import GESignaReader
from .reader import GIFReader
from .reader import GLTFReader
from .reader import HDFReader
from .reader import HDRReader
from .reader import JPEGReader
from .reader import MetaImageReader
from .reader import MFIXReader
from .reader import MINCImageReader
from .reader import MultiBlockPlot3DReader
from .reader import NIFTIReader
from .reader import NRRDReader
from .reader import OBJReader
from .reader import OpenFOAMReader
from .reader import ParticleReader
from .reader import PDBReader
from .reader import Plot3DFunctionEnum
from .reader import Plot3DMetaReader
from .reader import PLYReader
from .reader import PNGReader
from .reader import PNMReader
from .reader import PointCellDataSelection
from .reader import POpenFOAMReader
from .reader import ProStarReader
from .reader import PTSReader
from .reader import PVDDataSet
from .reader import PVDReader
from .reader import SegYReader
from .reader import SLCReader
from .reader import STLReader
from .reader import TecplotReader
from .reader import TIFFReader
from .reader import TimeReader
from .reader import VTKDataSetReader
from .reader import VTKPDataSetReader
from .reader import XdmfReader
from .reader import XMLImageDataReader
from .reader import XMLMultiBlockDataReader
from .reader import XMLPartitionedDataSetReader
from .reader import XMLPImageDataReader
from .reader import XMLPolyDataReader
from .reader import XMLPRectilinearGridReader
from .reader import XMLPUnstructuredGridReader
from .reader import XMLRectilinearGridReader
from .reader import XMLStructuredGridReader
from .reader import XMLUnstructuredGridReader
from .reader import get_reader
>>>>>>> 0a4b0b04
<|MERGE_RESOLUTION|>--- conflicted
+++ resolved
@@ -106,7 +106,6 @@
 with contextlib.suppress(ImportError):
     from .geometric_sources import CapsuleSource
 
-<<<<<<< HEAD
 from .helpers import axis_rotation, generate_plane, is_inside_bounds, is_pyvista_dataset, wrap
 from .misc import (
     AnnotatedIntEnum,
@@ -222,7 +221,6 @@
     XMLUnstructuredGridReader,
     get_reader,
 )
-=======
 from .helpers import axis_rotation
 from .helpers import generate_plane
 from .helpers import is_inside_bounds
@@ -332,5 +330,4 @@
 from .reader import XMLRectilinearGridReader
 from .reader import XMLStructuredGridReader
 from .reader import XMLUnstructuredGridReader
-from .reader import get_reader
->>>>>>> 0a4b0b04
+from .reader import get_reader