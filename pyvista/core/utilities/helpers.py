--- conflicted
+++ resolved
@@ -4,10 +4,7 @@
 
 from collections import deque
 from typing import TYPE_CHECKING
-<<<<<<< HEAD
-=======
 from typing import Sequence
->>>>>>> e3190acc
 from typing import cast
 
 if TYPE_CHECKING:  # pragma: no cover
