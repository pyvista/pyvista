--- conflicted
+++ resolved
@@ -59,14 +59,9 @@
 
     Parameters
     ----------
-<<<<<<< HEAD
-    point : Vector[float]
-        Input vector to check. Must be a sequence with exactly three numeric elements.
-
-=======
     point : VectorLike[float]
         Input vector to check. Must be an iterable with exactly three components.
->>>>>>> 4df1e0b3
+
     name : str, optional
         Name to use in the error messages. If not provided, "Vector" will be used.
 
@@ -78,7 +73,6 @@
         If the vector is not numeric or does not have exactly three elements.
 
     """
-<<<<<<< HEAD
     if name == '':
         name = 'Vector'
     error_msg = f'{name} must be a sequence with three numbers.'
@@ -94,14 +88,6 @@
                 raise ValueError(error_msg)
     else:
         raise TypeError(error_msg)
-=======
-    if not isinstance(point, (Sequence, np.ndarray)):
-        raise TypeError(f'{name} must be a length three iterable of floats.')
-    if len(point) != 3:
-        if name == '':
-            name = 'Vector'
-        raise ValueError(f'{name} must be a length three iterable of floats.')
->>>>>>> 4df1e0b3
 
 
 def abstract_class(cls_):  # numpydoc ignore=RT01
