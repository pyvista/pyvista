"""Miscellaneous core utilities."""

from __future__ import annotations

import enum
from functools import lru_cache
import importlib
import sys
import threading
import traceback
from typing import TYPE_CHECKING
<<<<<<< HEAD
=======
from typing import Sequence
>>>>>>> e3190acc
from typing import TypeVar
import warnings

import numpy as np

if TYPE_CHECKING:  # pragma: no cover
    from .._typing_core import VectorLike

T = TypeVar('T', bound='AnnotatedIntEnum')


def assert_empty_kwargs(**kwargs):
    """Assert that all keyword arguments have been used (internal helper).

    If any keyword arguments are passed, a ``TypeError`` is raised.

    Parameters
    ----------
    **kwargs : dict
        Keyword arguments passed to the function.

    Returns
    -------
    bool
        ``True`` when successful.

    Raises
    ------
    TypeError
        If any keyword arguments are passed, a ``TypeError`` is raised.

    """
    n = len(kwargs)
    if n == 0:
        return True
    caller = sys._getframe(1).f_code.co_name
    keys = list(kwargs.keys())
    bad_arguments = ', '.join([f'"{key}"' for key in keys])
    grammar = 'is an invalid keyword argument' if n == 1 else 'are invalid keyword arguments'
    message = f"{bad_arguments} {grammar} for `{caller}`"
    raise TypeError(message)


def check_valid_vector(point: VectorLike[float], name: str = '') -> None:
    """
    Check if a vector contains three components.

    Parameters
    ----------
    point : VectorLike[float]
        Input vector to check. Must be an iterable with exactly three components.
    name : str, optional
        Name to use in the error messages. If not provided, "Vector" will be used.

    Raises
    ------
    TypeError
        If the input is not an iterable.
    ValueError
        If the input does not have exactly three components.

    """
    if not isinstance(point, (Sequence, np.ndarray)):
        raise TypeError(f'{name} must be a length three iterable of floats.')
    if len(point) != 3:
        if name == '':
            name = 'Vector'
        raise ValueError(f'{name} must be a length three iterable of floats.')


def abstract_class(cls_):  # numpydoc ignore=RT01
    """Decorate a class, overriding __new__.

    Preventing a class from being instantiated similar to abc.ABCMeta
    but does not require an abstract method.

    Parameters
    ----------
    cls_ : type
        The class to be decorated as abstract.

    """

    def __new__(cls, *args, **kwargs):
        if cls is cls_:
            raise TypeError(f'{cls.__name__} is an abstract class and may not be instantiated.')
        return object.__new__(cls)

    cls_.__new__ = __new__
    return cls_


class AnnotatedIntEnum(int, enum.Enum):
    """Annotated enum type."""

    annotation: str

    def __new__(cls, value, annotation: str):
        """Initialize."""
        obj = int.__new__(cls, value)
        obj._value_ = value
        obj.annotation = annotation
        return obj

    @classmethod
    def from_str(cls, input_str):
        """Create an enum member from a string.

        Parameters
        ----------
        input_str : str
            The string representation of the annotation for the enum member.

        Returns
        -------
        AnnotatedIntEnum
            The enum member with the specified annotation.

        Raises
        ------
        ValueError
            If there is no enum member with the specified annotation.
        """
        for value in cls:
            if value.annotation.lower() == input_str.lower():
                return value
        raise ValueError(f"{cls.__name__} has no value matching {input_str}")

    @classmethod
    def from_any(cls: type[T], value: T | int | str) -> T:
        """Create an enum member from a string, int, etc.

        Parameters
        ----------
        value : int | str | AnnotatedIntEnum
            The value used to determine the corresponding enum member.

        Returns
        -------
        AnnotatedIntEnum
            The enum member matching the specified value.

        Raises
        ------
        ValueError
            If there is no enum member matching the specified value.
        """
        if isinstance(value, cls):
            return value
        elif isinstance(value, int):
            return cls(value)  # type: ignore[call-arg]
        elif isinstance(value, str):
            return cls.from_str(value)
        else:
            raise ValueError(f"{cls.__name__} has no value matching {value}")


@lru_cache(maxsize=None)
def has_module(module_name):
    """Return if a module can be imported.

    Parameters
    ----------
    module_name : str
        Name of the module to check.

    Returns
    -------
    bool
        ``True`` if the module can be imported, otherwise ``False``.
    """
    module_spec = importlib.util.find_spec(module_name)
    return module_spec is not None


def try_callback(func, *args):
    """Wrap a given callback in a try statement.

    Parameters
    ----------
    func : callable
        Callable object.

    *args
        Any arguments.

    """
    try:
        func(*args)
    except Exception:
        etype, exc, tb = sys.exc_info()
        stack = traceback.extract_tb(tb)[1:]
        formatted_exception = 'Encountered issue in callback (most recent call last):\n' + ''.join(
            traceback.format_list(stack) + traceback.format_exception_only(etype, exc),
        ).rstrip('\n')
        warnings.warn(formatted_exception)


def threaded(fn):
    """Call a function using a thread.

    Parameters
    ----------
    fn : callable
        Callable object.

    Returns
    -------
    function
        Wrapped function.

    """

    def wrapper(*args, **kwargs):  # numpydoc ignore=GL08
        thread = threading.Thread(target=fn, args=args, kwargs=kwargs)
        thread.start()
        return thread

    return wrapper


class conditional_decorator:
    """Conditional decorator for methods.

    Parameters
    ----------
    dec : callable
        The decorator to be applied conditionally.
    condition : bool
        Condition to match. If ``True``, the decorator is applied. If
        ``False``, the function is returned unchanged.

    """

    def __init__(self, dec, condition):
        """Initialize."""
        self.decorator = dec
        self.condition = condition

    def __call__(self, func):
        """Call the decorated function if condition is matched."""
        if not self.condition:
            # Return the function unchanged, not decorated.
            return func
        return self.decorator(func)


def _check_range(value, rng, parm_name):
    """Check if a parameter is within a range."""
    if value < rng[0] or value > rng[1]:
        raise ValueError(
            f'The value {float(value)} for `{parm_name}` is outside the acceptable range {tuple(rng)}.',
        )


def no_new_attr(cls):  # numpydoc ignore=RT01
    """Override __setattr__ to not permit new attributes."""
    if not hasattr(cls, '_new_attr_exceptions'):
        cls._new_attr_exceptions = []

    def __setattr__(self, name, value):
        """Do not allow setting attributes."""
        if (
            hasattr(self, name)
            or name in cls._new_attr_exceptions
            or name in self._new_attr_exceptions
        ):
            object.__setattr__(self, name, value)
        else:
            raise AttributeError(
                f'Attribute "{name}" does not exist and cannot be added to type '
                f'{self.__class__.__name__}',
            )

    cls.__setattr__ = __setattr__
    return cls


def _reciprocal(x, tol=1e-8):
    """Compute the element-wise reciprocal and avoid division by zero.

    The reciprocal of elements with an absolute value less than a
    specified tolerance is computed as zero.

    Parameters
    ----------
    x : array_like
        Input array.
    tol : float
        Tolerance value. Values smaller than ``tol`` have a reciprocal of zero.

    Returns
    -------
    numpy.ndarray
        Element-wise reciprocal of the input.

    """
    x = np.array(x)
    zero = np.abs(x) < tol
    x[~zero] = np.reciprocal(x[~zero])
    x[zero] = 0
    return x<|MERGE_RESOLUTION|>--- conflicted
+++ resolved
@@ -9,10 +9,7 @@
 import threading
 import traceback
 from typing import TYPE_CHECKING
-<<<<<<< HEAD
-=======
 from typing import Sequence
->>>>>>> e3190acc
 from typing import TypeVar
 import warnings
 
