"""Miscellaneous core utilities."""

from __future__ import annotations

from collections.abc import Sequence
import enum
from functools import cache
import importlib
import sys
import threading
import traceback
from typing import TYPE_CHECKING
from typing import TypeVar
import warnings

import numpy as np
from typing_extensions import Self

if TYPE_CHECKING:
    from typing import Any
    from typing import ClassVar

    from pyvista._typing_core import ArrayLike
    from pyvista._typing_core import NumpyArray
    from pyvista._typing_core import VectorLike

T = TypeVar('T', bound='AnnotatedIntEnum')


def assert_empty_kwargs(**kwargs) -> bool:
    """Assert that all keyword arguments have been used (internal helper).

    If any keyword arguments are passed, a ``TypeError`` is raised.

    Parameters
    ----------
    **kwargs : dict
        Keyword arguments passed to the function.

    Returns
    -------
    bool
        ``True`` when successful.

    Raises
    ------
    TypeError
        If any keyword arguments are passed, a ``TypeError`` is raised.

    """
    n = len(kwargs)
    if n == 0:
        return True
    caller = sys._getframe(1).f_code.co_name
    keys = list(kwargs.keys())
    bad_arguments = ', '.join([f'"{key}"' for key in keys])
    grammar = 'is an invalid keyword argument' if n == 1 else 'are invalid keyword arguments'
    message = f'{bad_arguments} {grammar} for `{caller}`'
    raise TypeError(message)


def check_valid_vector(point: VectorLike[float], name: str = '') -> None:
    """Check if a vector contains three components.

    Parameters
    ----------
    point : VectorLike[float]
        Input vector to check. Must be an iterable with exactly three components.
    name : str, optional
        Name to use in the error messages. If not provided, "Vector" will be used.

    Raises
    ------
    TypeError
        If the input is not an iterable.
    ValueError
        If the input does not have exactly three components.

    """
    if not isinstance(point, (Sequence, np.ndarray)):
        msg = f'{name} must be a length three iterable of floats.'
        raise TypeError(msg)
    if len(point) != 3:
        if name == '':
            name = 'Vector'
        msg = f'{name} must be a length three iterable of floats.'
        raise ValueError(msg)


def abstract_class(cls_):  # noqa: ANN001, ANN201 # numpydoc ignore=RT01
    """Decorate a class, overriding __new__.

    Preventing a class from being instantiated similar to abc.ABCMeta
    but does not require an abstract method.

    Parameters
    ----------
    cls_ : type
        The class to be decorated as abstract.

    """

<<<<<<< HEAD
    def __new__(cls, *args, **kwargs):  # noqa: ANN001, ANN202,ARG001
=======
    def __new__(cls, *args, **kwargs):  # noqa: ANN001, ANN202, N807
>>>>>>> fc7e83f5
        if cls is cls_:
            msg = f'{cls.__name__} is an abstract class and may not be instantiated.'
            raise TypeError(msg)
        return super(cls_, cls).__new__(cls)

    cls_.__new__ = __new__
    return cls_


class AnnotatedIntEnum(int, enum.Enum):
    """Annotated enum type."""

    annotation: str

    def __new__(cls, value: int, annotation: str) -> Self:
        """Initialize."""
        obj = int.__new__(cls, value)
        obj._value_ = value
        obj.annotation = annotation
        return obj

    @classmethod
    def from_str(cls, input_str: str) -> Self:
        """Create an enum member from a string.

        Parameters
        ----------
        input_str : str
            The string representation of the annotation for the enum member.

        Returns
        -------
        AnnotatedIntEnum
            The enum member with the specified annotation.

        Raises
        ------
        ValueError
            If there is no enum member with the specified annotation.

        """
        for value in cls:
            if value.annotation.lower() == input_str.lower():
                return value
        msg = f'{cls.__name__} has no value matching {input_str}'
        raise ValueError(msg)

    @classmethod
    def from_any(cls, value: AnnotatedIntEnum | int | str) -> Self:
        """Create an enum member from a string, int, etc.

        Parameters
        ----------
        value : int | str | AnnotatedIntEnum
            The value used to determine the corresponding enum member.

        Returns
        -------
        AnnotatedIntEnum
            The enum member matching the specified value.

        Raises
        ------
        ValueError
            If there is no enum member matching the specified value.

        """
        if isinstance(value, cls):
            return value
        elif isinstance(value, int):
            return cls(value)  # type: ignore[call-arg]
        elif isinstance(value, str):
            return cls.from_str(value)
        else:
            msg = f'Invalid type {type(value)} for class {cls.__name__}.'  # type: ignore[unreachable]
            raise TypeError(msg)


@cache
def has_module(module_name: str) -> bool:
    """Return if a module can be imported.

    Parameters
    ----------
    module_name : str
        Name of the module to check.

    Returns
    -------
    bool
        ``True`` if the module can be imported, otherwise ``False``.

    """
    module_spec = importlib.util.find_spec(module_name)
    return module_spec is not None


def try_callback(func, *args) -> None:  # noqa: ANN001
    """Wrap a given callback in a try statement.

    Parameters
    ----------
    func : callable
        Callable object.

    *args
        Any arguments.

    """
    try:
        func(*args)
    except Exception:
        etype, exc, tb = sys.exc_info()
        stack = traceback.extract_tb(tb)[1:]
        formatted_exception = 'Encountered issue in callback (most recent call last):\n' + ''.join(
            traceback.format_list(stack) + traceback.format_exception_only(etype, exc),
        ).rstrip('\n')
        warnings.warn(formatted_exception)


def threaded(fn):  # noqa: ANN001, ANN201
    """Call a function using a thread.

    Parameters
    ----------
    fn : callable
        Callable object.

    Returns
    -------
    function
        Wrapped function.

    """

    def wrapper(*args, **kwargs):  # noqa: ANN202
        thread = threading.Thread(target=fn, args=args, kwargs=kwargs)
        thread.start()
        return thread

    return wrapper


class conditional_decorator:  # noqa: N801
    """Conditional decorator for methods.

    Parameters
    ----------
    dec : callable
        The decorator to be applied conditionally.
    condition : bool
        Condition to match. If ``True``, the decorator is applied. If
        ``False``, the function is returned unchanged.

    """

    def __init__(self, dec, condition) -> None:  # noqa: ANN001
        """Initialize."""
        self.decorator = dec
        self.condition = condition

    def __call__(self, func):  # noqa: ANN001, ANN204
        """Call the decorated function if condition is matched."""
        if not self.condition:
            # Return the function unchanged, not decorated.
            return func
        return self.decorator(func)


def _check_range(value: float, rng: Sequence[float], parm_name: str) -> None:
    """Check if a parameter is within a range."""
    if value < rng[0] or value > rng[1]:
        msg = f'The value {float(value)} for `{parm_name}` is outside the acceptable range {tuple(rng)}.'
        raise ValueError(msg)


def no_new_attr(cls):  # noqa: ANN001, ANN201 # numpydoc ignore=RT01
    """Override __setattr__ to not permit new attributes."""
    if not hasattr(cls, '_new_attr_exceptions'):
        cls._new_attr_exceptions = []

    def __setattr__(self, name, value):  # noqa: ANN001, ANN202, N807
        """Do not allow setting attributes."""
        if (
            hasattr(self, name)
            or name in cls._new_attr_exceptions
            or name in self._new_attr_exceptions
        ):
            object.__setattr__(self, name, value)
        else:
            msg = (
                f'Attribute "{name}" does not exist and cannot be added to type '
                f'{self.__class__.__name__}'
            )
            raise AttributeError(msg)

    cls.__setattr__ = __setattr__
    return cls


def _reciprocal(x: ArrayLike[float], tol: float = 1e-8) -> NumpyArray[float]:
    """Compute the element-wise reciprocal and avoid division by zero.

    The reciprocal of elements with an absolute value less than a
    specified tolerance is computed as zero.

    Parameters
    ----------
    x : array_like
        Input array.
    tol : float
        Tolerance value. Values smaller than ``tol`` have a reciprocal of zero.

    Returns
    -------
    numpy.ndarray
        Element-wise reciprocal of the input.

    """
    x = np.array(x)
    x = x if np.issubdtype(x.dtype, np.floating) else x.astype(float)
    zero = np.abs(x) < tol
    x[~zero] = np.reciprocal(x[~zero])
    x[zero] = 0
    return x


class _classproperty(property):  # noqa: N801
    """Read-only class property decorator.

    Use this decaorator as an alternative to chaining `@classmethod`
    and `@property` which is deprecated.

    See:
    - https://docs.python.org/library/functions.html#classmethod
    - https://stackoverflow.com/a/13624858

    Examples
    --------
    >>> from pyvista.core.utilities.misc import _classproperty
    >>> class Foo:
    ...     @_classproperty
    ...     def bar(cls): ...

    """

    def __get__(self: property, owner_self: Any, owner_cls: type | None = None) -> Any:
        return self.fget(owner_cls)  # type: ignore[misc]


class _NameMixin:
    """Add a 'name' property to a class.

    .. versionadded:: 0.45

    """

    # In case subclasses use @no_new_attr mixin
    _new_attr_exceptions: ClassVar[Sequence[str]] = ('_name',)

    @property
    def name(self) -> str:  # numpydoc ignore=RT01
        """Get or set the unique name identifier used by PyVista."""
        if not hasattr(self, '_name') or self._name is None:
            address = (
                self.GetAddressAsString('')
                if hasattr(self, 'GetAddressAsString')
                else hex(id(self))
            )
            return f'{type(self).__name__}({address})'
        return self._name

    @name.setter
    def name(self, value: str) -> None:
        if not value:
            msg = 'Name must be truthy.'
            raise ValueError(msg)
        self._name = str(value)<|MERGE_RESOLUTION|>--- conflicted
+++ resolved
@@ -100,11 +100,7 @@
 
     """
 
-<<<<<<< HEAD
-    def __new__(cls, *args, **kwargs):  # noqa: ANN001, ANN202,ARG001
-=======
-    def __new__(cls, *args, **kwargs):  # noqa: ANN001, ANN202, N807
->>>>>>> fc7e83f5
+    def __new__(cls, *args, **kwargs):  # noqa: ANN001, ANN202, ARG001, N807
         if cls is cls_:
             msg = f'{cls.__name__} is an abstract class and may not be instantiated.'
             raise TypeError(msg)
