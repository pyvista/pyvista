--- conflicted
+++ resolved
@@ -11,13 +11,10 @@
 
 import numpy as np
 
-<<<<<<< HEAD
-=======
 from .._typing_core import Vector
 
 T = TypeVar('T', bound='AnnotatedIntEnum')
 
->>>>>>> 09b9d512
 
 def assert_empty_kwargs(**kwargs):
     """Assert that all keyword arguments have been used (internal helper).
