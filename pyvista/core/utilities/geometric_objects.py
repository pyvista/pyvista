"""Provides an easy way of generating several geometric objects.

**CONTAINS**
ArrowSource
CylinderSource
SphereSource
PlaneSource
LineSource
CubeSource
ConeSource
DiscSource
PolygonSource
vtkPyramid
PlatonicSolidSource
vtkSuperquadricSource
Text3DSource

as well as some pure-python helpers.

"""

from itertools import product

import numpy as np

import pyvista
from pyvista.core import _vtk_core as _vtk

from .arrays import _coerce_pointslike_arg
from .geometric_sources import (
<<<<<<< HEAD
    ArrowSource,
=======
    BoxSource,
>>>>>>> 89614186
    ConeSource,
    CubeSource,
    CylinderSource,
    DiscSource,
    LineSource,
    MultipleLinesSource,
    PlaneSource,
    PlatonicSolidSource,
    PolygonSource,
    SphereSource,
    Text3DSource,
    translate,
)
from .helpers import wrap
from .misc import check_valid_vector

NORMALS = {
    'x': [1, 0, 0],
    'y': [0, 1, 0],
    'z': [0, 0, 1],
    '-x': [-1, 0, 0],
    '-y': [0, -1, 0],
    '-z': [0, 0, -1],
}


def Cylinder(
    center=(0.0, 0.0, 0.0),
    direction=(1.0, 0.0, 0.0),
    radius=0.5,
    height=1.0,
    resolution=100,
    capping=True,
):
    """Create the surface of a cylinder.

    .. warning::
       :func:`pyvista.Cylinder` function rotates the :class:`pyvista.CylinderSource` 's :class:`pyvista.PolyData` in its own way.
       It rotates the :attr:`pyvista.CylinderSource.output` 90 degrees in z-axis, translates and
       orients the mesh to a new ``center`` and ``direction``.

    See also :func:`pyvista.CylinderStructured`.

    Parameters
    ----------
    center : sequence[float], default: (0.0, 0.0, 0.0)
        Location of the centroid in ``[x, y, z]``.

    direction : sequence[float], default: (1.0, 0.0, 0.0)
        Direction cylinder points to  in ``[x, y, z]``.

    radius : float, default: 0.5
        Radius of the cylinder.

    height : float, default: 1.0
        Height of the cylinder.

    resolution : int, default: 100
        Number of points on the circular face of the cylinder.

    capping : bool, default: True
        Cap cylinder ends with polygons.

    Returns
    -------
    pyvista.PolyData
        Cylinder surface.

    Examples
    --------
    >>> import pyvista as pv
    >>> cylinder = pv.Cylinder(
    ...     center=[1, 2, 3], direction=[1, 1, 1], radius=1, height=2
    ... )
    >>> cylinder.plot(show_edges=True, line_width=5, cpos='xy')

    >>> pl = pv.Plotter()
    >>> _ = pl.add_mesh(
    ...     pv.Cylinder(
    ...         center=[1, 2, 3], direction=[1, 1, 1], radius=1, height=2
    ...     ),
    ...     show_edges=True,
    ...     line_width=5,
    ... )
    >>> pl.camera_position = "xy"
    >>> pl.show()

    The above examples are similar in terms of their behavior.
    """
    algo = CylinderSource(
        center=center,
        direction=direction,
        radius=radius,
        height=height,
        capping=capping,
        resolution=resolution,
    )
    output = wrap(algo.output)
    output.rotate_z(90, inplace=True)
    translate(output, center, direction)
    return output


def CylinderStructured(
    radius=0.5,
    height=1.0,
    center=(0.0, 0.0, 0.0),
    direction=(1.0, 0.0, 0.0),
    theta_resolution=32,
    z_resolution=10,
):
    """Create a cylinder mesh as a :class:`pyvista.StructuredGrid`.

    The end caps are left open. This can create a surface mesh if a single
    value for the ``radius`` is given or a 3D mesh if multiple radii are given
    as a list/array in the ``radius`` argument.

    Parameters
    ----------
    radius : float | sequence[float], default: 0.5
        Radius of the cylinder. If a sequence, then describes the
        radial coordinates of the cells as a range of values as
        specified by the ``radius``.

    height : float, default: 1.0
        Height of the cylinder along its Z-axis.

    center : sequence[float], default: (0.0, 0.0, 0.0)
        Location of the centroid in ``[x, y, z]``.

    direction : sequence[float], default: (1.0, 0.0, 0.0)
        Direction cylinder Z-axis in ``[x, y, z]``.

    theta_resolution : int, default: 32
        Number of points on the circular face of the cylinder.
        Ignored if ``radius`` is an iterable.

    z_resolution : int, default: 10
        Number of points along the height (Z-axis) of the cylinder.

    Returns
    -------
    pyvista.StructuredGrid
        Structured cylinder.

    Notes
    -----
    .. versionchanged:: 0.38.0
       Prior to version 0.38, this method had incorrect results, producing
       inconsistent number of points on the circular face of the cylinder.

    Examples
    --------
    Default structured cylinder

    >>> import pyvista as pv
    >>> mesh = pv.CylinderStructured()
    >>> mesh.plot(show_edges=True)

    Structured cylinder with an inner radius of 1, outer of 2, with 5
    segments.

    >>> import numpy as np
    >>> mesh = pv.CylinderStructured(radius=np.linspace(1, 2, 5))
    >>> mesh.plot(show_edges=True)

    """
    # Define grid in polar coordinates
    r = np.array([radius]).ravel()
    nr = len(r)
    theta = np.linspace(0, 2 * np.pi, num=theta_resolution + 1)
    radius_matrix, theta_matrix = np.meshgrid(r, theta)

    # Transform to cartesian space
    X = radius_matrix * np.cos(theta_matrix)
    Y = radius_matrix * np.sin(theta_matrix)

    # Make all the nodes in the grid
    xx = np.array([X] * z_resolution).ravel()
    yy = np.array([Y] * z_resolution).ravel()
    dz = height / (z_resolution - 1)
    zz = np.empty(yy.size)
    zz = np.full((X.size, z_resolution), dz)
    zz *= np.arange(z_resolution)
    zz = zz.ravel(order='f')

    # Create the grid
    grid = pyvista.StructuredGrid()
    grid.points = np.c_[xx, yy, zz]
    grid.dimensions = [nr, theta_resolution + 1, z_resolution]

    # Center at origin
    grid.points -= np.array(grid.center)

    # rotate initially to face +X direction
    grid.rotate_y(90, inplace=True)

    # rotate points 180 for compatibility with previous versions
    grid.rotate_x(180, inplace=True)

    # move to final position
    translate(grid, center=center, direction=direction)
    return grid


def Arrow(
    start=(0.0, 0.0, 0.0),
    direction=(1.0, 0.0, 0.0),
    tip_length=0.25,
    tip_radius=0.1,
    tip_resolution=20,
    shaft_radius=0.05,
    shaft_resolution=20,
    scale=None,
):
    """Create an arrow.

    Parameters
    ----------
    start : sequence[float], default: (0.0, 0.0, 0.0)
        Start location in ``[x, y, z]``.

    direction : sequence[float], default: (1.0, 0.0, 0.0)
        Direction the arrow points to in ``[x, y, z]``.

    tip_length : float, default: 0.25
        Length of the tip.

    tip_radius : float, default: 0.1
        Radius of the tip.

    tip_resolution : int, default: 20
        Number of faces around the tip.

    shaft_radius : float, default: 0.05
        Radius of the shaft.

    shaft_resolution : int, default: 20
        Number of faces around the shaft.

    scale : float | str, optional
        Scale factor of the entire object, defaults to a scale of 1.
        ``'auto'`` scales to length of direction array.

    Returns
    -------
    pyvista.PolyData
        Arrow mesh.

    Examples
    --------
    Plot a default arrow.

    >>> import pyvista as pv
    >>> mesh = pv.Arrow()
    >>> mesh.plot(show_edges=True)

    """
    arrow = ArrowSource(
        tip_length=tip_length,
        tip_radius=tip_radius,
        tip_resolution=tip_resolution,
        shaft_radius=shaft_radius,
        shaft_resolution=shaft_resolution,
    )
    surf = arrow.output

    if scale == 'auto':
        scale = float(np.linalg.norm(direction))
    if isinstance(scale, (float, int)):
        surf.points *= scale
    elif scale is not None:
        raise TypeError("Scale must be either float, int or 'auto'.")

    translate(surf, start, direction)
    return surf


def Sphere(
    radius=0.5,
    center=(0.0, 0.0, 0.0),
    direction=(0.0, 0.0, 1.0),
    theta_resolution=30,
    phi_resolution=30,
    start_theta=0.0,
    end_theta=360.0,
    start_phi=0.0,
    end_phi=180.0,
):
    """Create a sphere.

    A sphere describes a 2D surface in comparison to
    :func:`pyvista.SolidSphere`, which fills a 3D volume.

    PyVista uses a convention where ``theta`` represents the azimuthal
    angle (similar to degrees longitude on the globe) and ``phi``
    represents the polar angle (similar to degrees latitude on the
    globe). In contrast to latitude on the globe, here
    ``phi`` is 0 degrees at the North Pole and 180 degrees at the South
    Pole. ``phi=0`` is on the positive z-axis by default.
    ``theta=0`` is on the positive x-axis by default.

    Parameters
    ----------
    radius : float, default: 0.5
        Sphere radius.

    center : sequence[float], default: (0.0, 0.0, 0.0)
        Center coordinate vector in ``[x, y, z]``.

    direction : sequence[float], default: (0.0, 0.0, 1.0)
        Direction coordinate vector in ``[x, y, z]`` pointing from ``center`` to
        the sphere's north pole at zero degrees ``phi``.

    theta_resolution : int, default: 30
        Set the number of points in the azimuthal direction (ranging
        from ``start_theta`` to ``end_theta``).

    phi_resolution : int, default: 30
        Set the number of points in the polar direction (ranging from
        ``start_phi`` to ``end_phi``).

    start_theta : float, default: 0.0
        Starting azimuthal angle in degrees ``[0, 360]``.

    end_theta : float, default: 360.0
        Ending azimuthal angle in degrees ``[0, 360]``.

    start_phi : float, default: 0.0
        Starting polar angle in degrees ``[0, 180]``.

    end_phi : float, default: 180.0
        Ending polar angle in degrees ``[0, 180]``.

    Returns
    -------
    pyvista.PolyData
        Sphere mesh.

    See Also
    --------
    pyvista.Icosphere : Sphere created from projection of icosahedron.
    pyvista.SolidSphere : Sphere that fills 3D space.

    Examples
    --------
    Create a sphere using default parameters.

    >>> import pyvista as pv
    >>> sphere = pv.Sphere()
    >>> sphere.plot(show_edges=True)

    Create a quarter sphere by setting ``end_theta``.

    >>> sphere = pv.Sphere(end_theta=90)
    >>> out = sphere.plot(show_edges=True)

    Create a hemisphere by setting ``end_phi``.

    >>> sphere = pv.Sphere(end_phi=90)
    >>> out = sphere.plot(show_edges=True)

    """
    sphere = SphereSource(
        radius=radius,
        theta_resolution=theta_resolution,
        phi_resolution=phi_resolution,
        start_theta=start_theta,
        end_theta=end_theta,
        start_phi=start_phi,
        end_phi=end_phi,
    )
    surf = sphere.output
    surf.rotate_y(90, inplace=True)
    translate(surf, center, direction)
    return surf


def SolidSphere(
    outer_radius=0.5,
    inner_radius=0.0,
    radius_resolution=5,
    start_theta=0.0,
    end_theta=None,
    theta_resolution=30,
    start_phi=0.0,
    end_phi=None,
    phi_resolution=30,
    center=(0.0, 0.0, 0.0),
    direction=(0.0, 0.0, 1.0),
    radians=False,
    tol_radius=1.0e-8,
    tol_angle=None,
):
    """Create a solid sphere.

    A solid sphere fills space in 3D in comparison to
    :func:`pyvista.Sphere`, which is a 2D surface.

    This function uses a linear sampling of each spherical
    coordinate, whereas :func:`pyvista.SolidSphereGeneric`
    allows for nonuniform sampling. Angles are by default
    specified in degrees.

    PyVista uses a convention where ``theta`` represents the azimuthal
    angle (similar to degrees longitude on the globe) and ``phi``
    represents the polar angle (similar to degrees latitude on the
    globe). In contrast to latitude on the globe, here
    ``phi`` is 0 degrees at the North Pole and 180 degrees at the South
    Pole. ``phi=0`` is on the positive z-axis by default.
    ``theta=0`` is on the positive x-axis by default.

    While values for theta can be any value with a maximum span of
    360 degrees, large magnitudes may result in problems with endpoint
    overlap detection.

    Parameters
    ----------
    outer_radius : float, default: 0.5
        Outer radius of sphere.  Must be non-negative.

    inner_radius : float, default: 0.0
        Inner radius of sphere.  Must be non-negative
        and smaller than ``outer_radius``.

    radius_resolution : int, default: 5
        Number of points in radial direction.

    start_theta : float, default: 0.0
        Starting azimuthal angle.

    end_theta : float, default: 360.0
        Ending azimuthal angle.
        ``end_theta`` must be greater than ``start_theta``.

    theta_resolution : int, default: 30
        Number of points in ``theta`` direction.

    start_phi : float, default: 0.0
        Starting polar angle.
        ``phi`` must lie between 0 and 180 in degrees.

    end_phi : float, default: 180.0
        Ending polar angle.
        ``phi`` must lie between 0 and 180 in degrees.
        ``end_phi`` must be greater than ``start_phi``.

    phi_resolution : int, default: 30
        Number of points in ``phi`` direction,
        inclusive of polar axis, i.e. ``phi=0`` and ``phi=180``
        in degrees, if applicable.

    center : sequence[float], default: (0.0, 0.0, 0.0)
        Center coordinate vector in ``[x, y, z]``.

    direction : sequence[float], default: (0.0, 0.0, 1.0)
        Direction coordinate vector in ``[x, y, z]`` pointing from ``center`` to
        the sphere's north pole at zero degrees ``phi``.

    radians : bool, default: False
        Whether to use radians for ``theta`` and ``phi``. Default is degrees.

    tol_radius : float, default: 1.0e-8
        Absolute tolerance for endpoint detection for ``radius``.

    tol_angle : float, optional
        Absolute tolerance for endpoint detection
        for ``phi`` and ``theta``. Unit is determined by choice
        of ``radians`` parameter.  Default is 1.0e-8 degrees or
        1.0e-8 degrees converted to radians.

    Returns
    -------
    pyvista.UnstructuredGrid
        Solid sphere mesh.

    See Also
    --------
    pyvista.Sphere: Sphere that describes outer 2D surface.
    pyvista.SolidSphereGeneric: Uses more flexible parameter definition.

    Examples
    --------
    Create a solid sphere.

    >>> import pyvista as pv
    >>> import numpy as np
    >>> solid_sphere = pv.SolidSphere()
    >>> solid_sphere.plot(show_edges=True)

    A solid sphere is 3D in comparison to the 2d :func:`pyvista.Sphere`.
    Generate a solid hemisphere to see the internal structure.

    >>> isinstance(solid_sphere, pv.UnstructuredGrid)
    True
    >>> partial_solid_sphere = pv.SolidSphere(
    ...     start_theta=180, end_theta=360
    ... )
    >>> partial_solid_sphere.plot(show_edges=True)

    To see the cell structure inside the solid sphere,
    only 1/4 of the sphere is generated. The cells are exploded
    and colored by radial position.

    >>> partial_solid_sphere = pv.SolidSphere(
    ...     start_theta=180,
    ...     end_theta=360,
    ...     start_phi=0,
    ...     end_phi=90,
    ...     radius_resolution=5,
    ...     theta_resolution=8,
    ...     phi_resolution=8,
    ... )
    >>> partial_solid_sphere["cell_radial_pos"] = np.linalg.norm(
    ...     partial_solid_sphere.cell_centers().points, axis=-1
    ... )
    >>> partial_solid_sphere.explode(1).plot()

    """
    if end_theta is None:
        end_theta = 2 * np.pi if radians else 360.0
    if end_phi is None:
        end_phi = np.pi if radians else 180.0

    radius = np.linspace(inner_radius, outer_radius, radius_resolution)
    theta = np.linspace(start_theta, end_theta, theta_resolution)
    phi = np.linspace(start_phi, end_phi, phi_resolution)
    return SolidSphereGeneric(
        radius,
        theta,
        phi,
        center,
        direction,
        radians=radians,
        tol_radius=tol_radius,
        tol_angle=tol_angle,
    )


def SolidSphereGeneric(
    radius=None,
    theta=None,
    phi=None,
    center=(0.0, 0.0, 0.0),
    direction=(0.0, 0.0, 1.0),
    radians=False,
    tol_radius=1.0e-8,
    tol_angle=None,
):
    """Create a solid sphere with flexible sampling.

    A solid sphere fills space in 3D in comparison to
    :func:`pyvista.Sphere`, which is a 2D surface.

    This function allows user defined sampling of each spherical
    coordinate, whereas :func:`pyvista.SolidSphere`
    only allows linear sampling.   Angles are by default
    specified in degrees.

    PyVista uses a convention where ``theta`` represents the azimuthal
    angle (similar to degrees longitude on the globe) and ``phi``
    represents the polar angle (similar to degrees latitude on the
    globe). In contrast to latitude on the globe, here
    ``phi`` is 0 degrees at the North Pole and 180 degrees at the South
    Pole. ``phi=0`` is on the positive z-axis by default.
    ``theta=0`` is on the positive x-axis by default.

    Parameters
    ----------
    radius : sequence[float], optional
        A monotonically increasing sequence of values specifying radial
        points. Must have at least two points and be non-negative.

    theta : sequence[float], optional
        A monotonically increasing sequence of values specifying ``theta``
        points. Must have at least two points.  Can have any value as long
        as range is within 360 degrees. Large magnitudes may result in
        problems with endpoint overlap detection.

    phi : sequence[float], optional
        A monotonically increasing sequence of values specifying ``phi``
        points. Must have at least two points.  Must be between
        0 and 180 degrees.

    center : sequence[float], default: (0.0, 0.0, 0.0)
        Center coordinate vector in ``[x, y, z]``.

    direction : sequence[float], default: (0.0, 0.0, 1.0)
        Direction coordinate vector in ``[x, y, z]`` pointing from ``center`` to
        the sphere's north pole at zero degrees ``phi``.

    radians : bool, default: False
        Whether to use radians for ``theta`` and ``phi``. Default is degrees.

    tol_radius : float, default: 1.0e-8
        Absolute tolerance for endpoint detection for ``radius``.

    tol_angle : float, optional
        Absolute tolerance for endpoint detection
        for ``phi`` and ``theta``. Unit is determined by choice
        of ``radians`` parameter.  Default is 1.0e-8 degrees or
        1.0e-8 degrees converted to radians.

    Returns
    -------
    pyvista.UnstructuredGrid
        Solid sphere mesh.

    See Also
    --------
    pyvista.SolidSphere: Sphere creation using linear sampling.
    pyvista.Sphere: Sphere that describes outer 2D surface.

    Examples
    --------
    Linearly sampling spherical coordinates does not lead to
    cells of all the same size at each radial position.
    Cells near the poles have smaller sizes.

    >>> import pyvista as pv
    >>> import numpy as np
    >>> solid_sphere = pv.SolidSphereGeneric(
    ...     radius=np.linspace(0, 0.5, 2),
    ...     theta=np.linspace(180, 360, 30),
    ...     phi=np.linspace(0, 180, 30),
    ... )
    >>> solid_sphere = solid_sphere.compute_cell_sizes()
    >>> solid_sphere.plot(
    ...     scalars="Volume", show_edges=True, clim=[3e-5, 5e-4]
    ... )

    Sampling the polar angle in a nonlinear manner allows for consistent cell volumes.  See
    `Sphere Point Picking <https://mathworld.wolfram.com/SpherePointPicking.html>`_.

    >>> phi = np.rad2deg(np.arccos(np.linspace(1, -1, 30)))
    >>> solid_sphere = pv.SolidSphereGeneric(
    ...     radius=np.linspace(0, 0.5, 2),
    ...     theta=np.linspace(180, 360, 30),
    ...     phi=phi,
    ... )
    >>> solid_sphere = solid_sphere.compute_cell_sizes()
    >>> solid_sphere.plot(
    ...     scalars="Volume", show_edges=True, clim=[3e-5, 5e-4]
    ... )

    """
    if radius is None:
        radius = np.linspace(0, 0.5, 5)
    radius = np.asanyarray(radius)

    # Default tolerance from user is set in degrees
    # But code is in radians.
    if tol_angle is None:
        tol_angle = np.deg2rad(1e-8)
    elif not radians:
        tol_angle = np.deg2rad(tol_angle)

    if theta is None:
        theta = np.linspace(0, 2 * np.pi, 30)
    else:
        theta = np.asanyarray(theta) if radians else np.deg2rad(theta)

    if phi is None:
        phi = np.linspace(0, np.pi, 30)
    else:
        phi = np.asanyarray(phi) if radians else np.deg2rad(phi)

    # Hereafter all degrees are in radians
    # radius, phi, theta are now np.ndarrays

    nr = len(radius)
    ntheta = len(theta)
    nphi = len(phi)

    if nr < 2:
        raise ValueError("radius resolution must be 2 or more")
    if ntheta < 2:
        raise ValueError("theta resolution must be 2 or more")
    if nphi < 2:
        raise ValueError("phi resolution must be 2 or more")

    def _is_sorted(a):
        return np.all(a[:-1] < a[1:])

    if not _is_sorted(radius):
        raise ValueError("radius is not monotonically increasing")
    if not _is_sorted(theta):
        raise ValueError("theta is not monotonically increasing")
    if not _is_sorted(phi):
        raise ValueError("phi is not monotonically increasing")

    def _greater_than_equal_or_close(value1, value2, atol):
        return value1 >= value2 or np.isclose(value1, value2, rtol=0.0, atol=atol)

    def _less_than_equal_or_close(value1, value2, atol):
        return value1 <= value2 or np.isclose(value1, value2, rtol=0.0, atol=atol)

    if not _greater_than_equal_or_close(radius[0], 0.0, tol_radius):
        raise ValueError("minimum radius cannot be negative")

    # range of theta cannot be greater than 360 degrees
    if not _less_than_equal_or_close(theta[-1] - theta[0], 2 * np.pi, tol_angle):
        max_angle = "2 * np.pi" if radians else "360 degrees"
        raise ValueError(f"max theta and min theta must be within {max_angle}")

    if not _greater_than_equal_or_close(phi[0], 0.0, tol_angle):
        raise ValueError("minimum phi cannot be negative")
    if not _less_than_equal_or_close(phi[-1], np.pi, tol_angle):
        max_angle = "np.pi" if radians else "180 degrees"
        raise ValueError(f"maximum phi cannot be > {max_angle}")

    def _spherical_to_cartesian(r, phi, theta):
        """Convert spherical coordinate sequences to a ``(n,3)`` Cartesian coordinate array.

        Parameters
        ----------
        r : sequence[float]
            Ordered sequence of floats of radii.
        phi : sequence[float]
            Ordered sequence of floats for phi direction.
        theta : sequence[float]
            Ordered sequence of floats for theta direction.

        Returns
        -------
        np.ndarray
            ``(n, 3)`` Cartesian coordinate array.

        """
        r, phi, theta = np.meshgrid(r, phi, theta, indexing='ij')
        x, y, z = pyvista.spherical_to_cartesian(r, phi, theta)
        return np.vstack((x.ravel(), y.ravel(), z.ravel())).transpose()

    points = []

    npoints_on_axis = 0

    if np.isclose(radius[0], 0.0, rtol=0.0, atol=tol_radius):
        points.append([0.0, 0.0, 0.0])
        include_origin = True
        nr = nr - 1
        radius = radius[1:]
        npoints_on_axis += 1
    else:
        include_origin = False

    if np.isclose(theta[-1] - theta[0], 2 * np.pi, rtol=0.0, atol=tol_angle):
        duplicate_theta = True
        theta = theta[:-1]
    else:
        duplicate_theta = False

    if np.isclose(phi[0], 0.0, rtol=0.0, atol=tol_angle):
        points.extend(_spherical_to_cartesian(radius, 0.0, theta[0]))
        positive_axis = True
        phi = phi[1:]
        nphi = nphi - 1
        npoints_on_axis += nr
    else:
        positive_axis = False
    npoints_on_pos_axis = npoints_on_axis

    if np.isclose(phi[-1], np.pi, rtol=0.0, atol=tol_angle):
        points.extend(_spherical_to_cartesian(radius, np.pi, theta[0]))
        negative_axis = True
        phi = phi[:-1]
        nphi = nphi - 1
        npoints_on_axis += nr
    else:
        negative_axis = False

    # rest of points with theta changing quickest
    for ir, iphi in product(radius, phi):
        points.extend(_spherical_to_cartesian(ir, iphi, theta))

    cells = []
    celltypes = []

    def _index(ir, iphi, itheta):
        """Index for points not on axis.

        Values of ir and phi here are relative to the first nonaxis values.
        """
        if duplicate_theta:
            ntheta_ = ntheta - 1
            itheta = itheta % ntheta_
        else:
            ntheta_ = ntheta

        return npoints_on_axis + ir * nphi * ntheta_ + iphi * ntheta_ + itheta

    if include_origin:
        # First make the tetras that form with origin and axis point
        #   origin is 0
        #   first axis point is 1
        #   other points at first phi position off axis
        if positive_axis:
            for itheta in range(ntheta - 1):
                cells.append(4)
                cells.extend([0, 1, _index(0, 0, itheta), _index(0, 0, itheta + 1)])
                celltypes.append(pyvista.CellType.TETRA)

        # Next tetras that form with origin and bottom axis point
        #   origin is 0
        #   axis point is first in negative dir
        #   other points at last phi position off axis
        if negative_axis:
            for itheta in range(ntheta - 1):
                cells.append(4)
                cells.extend(
                    [
                        0,
                        npoints_on_pos_axis,
                        _index(0, nphi - 1, itheta + 1),
                        _index(0, nphi - 1, itheta),
                    ]
                )
                celltypes.append(pyvista.CellType.TETRA)

        # Pyramids that form to origin but without an axis point
        for iphi, itheta in product(range(nphi - 1), range(ntheta - 1)):
            cells.append(5)
            cells.extend(
                [
                    _index(0, iphi, itheta),
                    _index(0, iphi, itheta + 1),
                    _index(0, iphi + 1, itheta + 1),
                    _index(0, iphi + 1, itheta),
                    0,
                ]
            )
            celltypes.append(pyvista.CellType.PYRAMID)

    # Wedges form between two r levels at first and last phi position
    #   At each r level, the triangle is formed with axis point,  two theta positions
    # First go upwards
    if positive_axis:
        for ir, itheta in product(range(nr - 1), range(ntheta - 1)):
            axis0 = ir + 1 if include_origin else ir
            axis1 = ir + 2 if include_origin else ir + 1
            cells.append(6)
            cells.extend(
                [
                    axis0,
                    _index(ir, 0, itheta + 1),
                    _index(ir, 0, itheta),
                    axis1,
                    _index(ir + 1, 0, itheta + 1),
                    _index(ir + 1, 0, itheta),
                ]
            )
            celltypes.append(pyvista.CellType.WEDGE)

    # now go downwards
    if negative_axis:
        for ir, itheta in product(range(nr - 1), range(ntheta - 1)):
            axis0 = npoints_on_pos_axis + ir
            axis1 = npoints_on_pos_axis + ir + 1
            cells.append(6)
            cells.extend(
                [
                    axis0,
                    _index(ir, nphi - 1, itheta),
                    _index(ir, nphi - 1, itheta + 1),
                    axis1,
                    _index(ir + 1, nphi - 1, itheta),
                    _index(ir + 1, nphi - 1, itheta + 1),
                ]
            )
            celltypes.append(pyvista.CellType.WEDGE)

    # Form Hexahedra
    # Hexahedra form between two r levels and two phi levels and two theta levels
    #   Order by r levels
    for ir, iphi, itheta in product(range(nr - 1), range(nphi - 1), range(ntheta - 1)):
        cells.append(8)
        cells.extend(
            [
                _index(ir, iphi, itheta),
                _index(ir, iphi + 1, itheta),
                _index(ir, iphi + 1, itheta + 1),
                _index(ir, iphi, itheta + 1),
                _index(ir + 1, iphi, itheta),
                _index(ir + 1, iphi + 1, itheta),
                _index(ir + 1, iphi + 1, itheta + 1),
                _index(ir + 1, iphi, itheta + 1),
            ]
        )
        celltypes.append(pyvista.CellType.HEXAHEDRON)

    mesh = pyvista.UnstructuredGrid(cells, celltypes, points)
    mesh.rotate_y(90, inplace=True)
    translate(mesh, center, direction)
    return mesh


def Plane(
    center=(0.0, 0.0, 0.0),
    direction=(0.0, 0.0, 1.0),
    i_size=1,
    j_size=1,
    i_resolution=10,
    j_resolution=10,
):
    """Create a plane.

    Parameters
    ----------
    center : sequence[float], default: (0.0, 0.0, 0.0)
        Location of the centroid in ``[x, y, z]``.

    direction : sequence[float], default: (0.0, 0.0, 1.0)
        Direction of the plane's normal in ``[x, y, z]``.

    i_size : float, default: 1.0
        Size of the plane in the i direction.

    j_size : float, default: 1.0
        Size of the plane in the j direction.

    i_resolution : int, default: 10
        Number of points on the plane in the i direction.

    j_resolution : int, default: 10
        Number of points on the plane in the j direction.

    Returns
    -------
    pyvista.PolyData
        Plane mesh.

    Examples
    --------
    Create a default plane.

    >>> import pyvista as pv
    >>> mesh = pv.Plane()
    >>> mesh.point_data.clear()
    >>> mesh.plot(show_edges=True)
    """
    planeSource = PlaneSource(i_resolution=i_resolution, j_resolution=j_resolution)
    surf = planeSource.output

    surf.points[:, 0] *= i_size
    surf.points[:, 1] *= j_size
    surf.rotate_y(90, inplace=True)
    translate(surf, center, direction)
    return surf


def Line(pointa=(-0.5, 0.0, 0.0), pointb=(0.5, 0.0, 0.0), resolution=1):
    """Create a line.

    Parameters
    ----------
    pointa : sequence[float], default: (-0.5, 0.0, 0.0)
        Location in ``[x, y, z]``.

    pointb : sequence[float], default: (0.5, 0.0, 0.0)
        Location in ``[x, y, z]``.

    resolution : int, default: 1
        Number of pieces to divide line into.

    Returns
    -------
    pyvista.PolyData
        Line mesh.

    Examples
    --------
    Create a line between ``(0, 0, 0)`` and ``(0, 0, 1)``.

    >>> import pyvista as pv
    >>> mesh = pv.Line((0, 0, 0), (0, 0, 1))
    >>> mesh.plot(color='k', line_width=10)

    """
    src = LineSource(pointa, pointb, resolution)
    line = src.output
    # Compute distance of every point along line
    compute = lambda p0, p1: np.sqrt(np.sum((p1 - p0) ** 2, axis=1))
    distance = compute(np.array(pointa), line.points)
    line['Distance'] = distance
    return line


def MultipleLines(points=[[-0.5, 0.0, 0.0], [0.5, 0.0, 0.0]]):
    """Create multiple lines.

    Parameters
    ----------
    points : array_like[float], default: [[-0.5, 0.0, 0.0], [0.5, 0.0, 0.0]]
        List of points defining a broken line.

    Returns
    -------
    pyvista.PolyData
        Line mesh.

    Examples
    --------
    Create a multiple lines between ``(0, 0, 0)``, ``(1, 1, 1)`` and ``(0, 0, 1)``.

    >>> import pyvista as pv
    >>> mesh = pv.MultipleLines(points=[[0, 0, 0], [1, 1, 1], [0, 0, 1]])
    >>> plotter = pv.Plotter()
    >>> actor = plotter.add_mesh(mesh, color='k', line_width=10)
    >>> plotter.camera.azimuth = 45
    >>> plotter.camera.zoom(0.8)
    >>> plotter.show()
    """
    return MultipleLinesSource(points=points).output


def Tube(pointa=(-0.5, 0.0, 0.0), pointb=(0.5, 0.0, 0.0), resolution=1, radius=1.0, n_sides=15):
    """Create a tube.

    Parameters
    ----------
    pointa : sequence[float], default: (-0.5, 0.0, 0.0)
        Location in ``[x, y, z]``.

    pointb : sequence[float], default: (0.5, 0.0, 0.0)
        Location in ``[x, y, z]``.

    resolution : int, default: 1
        Number of pieces to divide tube into.

    radius : float, default: 1.0
        Minimum tube radius (minimum because the tube radius may vary).

    n_sides : int, default: 15
        Number of sides for the tube.

    Returns
    -------
    pyvista.PolyData
        Tube mesh.

    Examples
    --------
    Create a tube between ``(0, 0, 0)`` and ``(0, 0, 1)``.

    >>> import pyvista as pv
    >>> mesh = pv.Tube((0, 0, 0), (0, 0, 1))
    >>> mesh.plot()

    """
    line_src = LineSource(pointa, pointb, resolution)
    return line_src.output.tube(radius=radius, n_sides=n_sides, capping=False)


def Cube(center=(0.0, 0.0, 0.0), x_length=1.0, y_length=1.0, z_length=1.0, bounds=None, clean=True):
    """Create a cube.

    It's possible to specify either the center and side lengths or
    just the bounds of the cube. If ``bounds`` are given, all other
    arguments are ignored.

    .. versionchanged:: 0.33.0
        The cube is created using ``vtk.vtkCubeSource``. For
        compatibility with :func:`pyvista.PlatonicSolid`, face indices
        are also added as cell data. For full compatibility with
        :func:`PlatonicSolid() <pyvista.PlatonicSolid>`, one has to
        use ``x_length = y_length = z_length = 2 * radius / 3**0.5``.
        The cube points are also cleaned by default now, leaving only
        the 8 corners and a watertight (manifold) mesh.

    Parameters
    ----------
    center : sequence[float], default: (0.0, 0.0, 0.0)
        Center in ``[x, y, z]``.

    x_length : float, default: 1.0
        Length of the cube in the x-direction.

    y_length : float, default: 1.0
        Length of the cube in the y-direction.

    z_length : float, default: 1.0
        Length of the cube in the z-direction.

    bounds : sequence[float], optional
        Specify the bounding box of the cube. If given, all other size
        arguments are ignored. ``(xMin, xMax, yMin, yMax, zMin, zMax)``.

    clean : bool, default: True
        Whether to clean the raw points of the mesh, making the cube
        manifold. Note that this will degrade the texture coordinates
        that come with the mesh, so if you plan to map a texture on
        the cube, consider setting this to ``False``.

        .. versionadded:: 0.33.0

    Returns
    -------
    pyvista.PolyData
        Mesh of the cube.

    Examples
    --------
    Create a default cube.

    >>> import pyvista as pv
    >>> mesh = pv.Cube()
    >>> mesh.plot(show_edges=True, line_width=5)

    """
    algo = CubeSource(
        center=center, x_length=x_length, y_length=y_length, z_length=z_length, bounds=bounds
    )
    cube = algo.output

    # add face index data for compatibility with PlatonicSolid
    # but make it inactive for backwards compatibility
    cube.cell_data.set_array([1, 4, 0, 3, 5, 2], 'FaceIndex')

    # clean duplicate points
    if clean:
        cube.clean(inplace=True)

    return cube


def Box(bounds=(-1.0, 1.0, -1.0, 1.0, -1.0, 1.0), level=0, quads=True):
    """Create a box with solid faces for the given bounds.

    Parameters
    ----------
    bounds : sequence[float], default: (-1.0, 1.0, -1.0, 1.0, -1.0, 1.0)
        Specify the bounding box of the cube.
        ``(xMin, xMax, yMin, yMax, zMin, zMax)``.

    level : int, default: 0
        Level of subdivision of the faces.

    quads : bool, default: True
        Flag to tell the source to generate either a quad or two
        triangle for a set of four points.

    Returns
    -------
    pyvista.PolyData
        Mesh of the box.

    Examples
    --------
    Create a box with subdivision ``level=2``.

    >>> import pyvista as pv
    >>> mesh = pv.Box(level=2)
    >>> mesh.plot(show_edges=True)

    """
    return BoxSource(level=level, quads=quads, bounds=bounds).output


def Cone(
    center=(0.0, 0.0, 0.0),
    direction=(1.0, 0.0, 0.0),
    height=1.0,
    radius=None,
    capping=True,
    angle=None,
    resolution=6,
):
    """Create a cone.

    Parameters
    ----------
    center : sequence[float], default: (0.0, 0.0, 0.0)
        Center in ``[x, y, z]``. Axis of the cone passes through this
        point.

    direction : sequence[float], default: (1.0, 0.0, 0.0)
        Direction vector in ``[x, y, z]``. Orientation vector of the
        cone.

    height : float, default: 1.0
        Height along the cone in its specified direction.

    radius : float, optional
        Base radius of the cone.

    capping : bool, optional
        Enable or disable the capping the base of the cone with a
        polygon.

    angle : float, optional
        The angle in degrees between the axis of the cone and a
        generatrix.

    resolution : int, default: 6
        Number of facets used to represent the cone.

    Returns
    -------
    pyvista.PolyData
        Cone mesh.

    Examples
    --------
    Create a default Cone.

    >>> import pyvista as pv
    >>> mesh = pv.Cone()
    >>> mesh.plot(show_edges=True, line_width=5)
    """
    algo = ConeSource(
        capping=capping,
        direction=direction,
        center=center,
        height=height,
        angle=angle,
        radius=radius,
        resolution=resolution,
    )
    return algo.output


def Polygon(center=(0.0, 0.0, 0.0), radius=1.0, normal=(0.0, 0.0, 1.0), n_sides=6, fill=True):
    """Create a polygon.

    Parameters
    ----------
    center : sequence[float], default: (0.0, 0.0, 0.0)
        Center in ``[x, y, z]``. Central axis of the polygon passes
        through this point.

    radius : float, default: 1.0
        The radius of the polygon.

    normal : sequence[float], default: (0.0, 0.0, 1.0)
        Direction vector in ``[x, y, z]``. Orientation vector of the polygon.

    n_sides : int, default: 6
        Number of sides of the polygon.

    fill : bool, default: True
        Enable or disable producing filled polygons.

    Returns
    -------
    pyvista.PolyData
        Mesh of the polygon.

    Examples
    --------
    Create an 8 sided polygon.

    >>> import pyvista as pv
    >>> mesh = pv.Polygon(n_sides=8)
    >>> mesh.plot(show_edges=True, line_width=5)

    """
    src = PolygonSource(fill=fill, center=center, n_sides=n_sides, radius=radius, normal=normal)
    return src.output


def Disc(center=(0.0, 0.0, 0.0), inner=0.25, outer=0.5, normal=(0.0, 0.0, 1.0), r_res=1, c_res=6):
    """Create a polygonal disk with a hole in the center.

    The disk has zero height. The user can specify the inner and outer
    radius of the disk, and the radial and circumferential resolution
    of the polygonal representation.

    Parameters
    ----------
    center : sequence[float], default: (0.0, 0.0, 0.0)
        Center in ``[x, y, z]``. Middle of the axis of the disc.

    inner : float, default: 0.25
        The inner radius.

    outer : float, default: 0.5
        The outer radius.

    normal : sequence[float], default: (0.0, 0.0, 1.0)
        Direction vector in ``[x, y, z]``. Orientation vector of the disc.

    r_res : int, default: 1
        Number of points in radial direction.

    c_res : int, default: 6
        Number of points in circumferential direction.

    Returns
    -------
    pyvista.PolyData
        Disk mesh.

    Examples
    --------
    Create a disc with 50 points in the circumferential direction.

    >>> import pyvista as pv
    >>> mesh = pv.Disc(c_res=50)
    >>> mesh.plot(show_edges=True, line_width=5)

    """
    algo = DiscSource(inner=inner, outer=outer, r_res=r_res, c_res=c_res)
    normal = np.array(normal)
    center = np.array(center)
    surf = algo.output
    surf.rotate_y(90, inplace=True)
    translate(surf, center, normal)
    return surf


def Text3D(string, depth=None, width=None, height=None, center=(0, 0, 0), normal=(0, 0, 1)):
    """Create 3D text from a string.

    The text may be configured to have a specified width, height or depth.

    Parameters
    ----------
    string : str
        String to generate 3D text from. If ``None`` or an empty string,
        the output mesh will have a single point at :attr:`center`.

    depth : float, optional
        Depth of the text. If ``None``, the depth is set to half
        the :attr:`height` by default. Set to ``0.0`` for planar
        text.

        .. versionchanged:: 0.43

            The default depth is now calculated dynamically as
            half the height. Previously, the default depth had
            a fixed value of ``0.5``.

    width : float, optional
        Width of the text. If ``None``, the width is scaled
        proportional to :attr:`height`.

        .. versionadded:: 0.43

    height : float, optional
        Height of the text. If ``None``, the height is scaled
        proportional to :attr:`width`.

        .. versionadded:: 0.43

    center : Sequence[float], default: (0.0, 0.0, 0.0)
        Center of the text, defined as the middle of the axis-aligned
        bounding box of the text.

        .. versionadded:: 0.43

    normal : Sequence[float], default: (0.0, 0.0, 1.0)
        Normal direction of the text. The direction is parallel to the
        :attr:`depth` of the text and points away from the front surface
        of the text.

        .. versionadded:: 0.43


    Returns
    -------
    pyvista.PolyData
        3D text mesh.

    Examples
    --------
    >>> import pyvista as pv
    >>> text_mesh = pv.Text3D('PyVista')
    >>> text_mesh.plot(cpos='xy')
    """
    return Text3DSource(
        string,
        width=width,
        height=height,
        depth=depth,
        center=center,
        normal=normal,
        process_empty_string=True,
    ).output


def Wavelet(
    extent=(-10, 10, -10, 10, -10, 10),
    center=(0.0, 0.0, 0.0),
    maximum=255.0,
    x_freq=60.0,
    y_freq=30.0,
    z_freq=40.0,
    x_mag=10.0,
    y_mag=18.0,
    z_mag=5.0,
    std=0.5,
    subsample_rate=1,
):
    """Create a wavelet.

    Produces images with pixel values determined by
    ``Maximum*Gaussian*x_mag*sin(x_freq*x)*sin(y_freq*y)*cos(z_freq*z)``

    Values are float scalars on point data with name ``"RTData"``.

    Parameters
    ----------
    extent : sequence[int], default: (-10, 10, -10, 10, -10, 10)
        Set/Get the extent of the whole output image.

    center : sequence[float], default: (0.0, 0.0, 0.0)
        Center of the wavelet.

    maximum : float, default: 255.0
        Maximum of the wavelet function.

    x_freq : float, default: 60.0
        Natural frequency in the x direction.

    y_freq : float, default: 30.0
        Natural frequency in the y direction.

    z_freq : float, default: 40.0
        Natural frequency in the z direction.

    x_mag : float, default: 10.0
        Magnitude in the x direction.

    y_mag : float, default: 18.0
        Magnitude in the y direction.

    z_mag : float, default: 5.0
        Magnitude in the z direction.

    std : float, default: 0.5
        Standard deviation.

    subsample_rate : int, default: 1
        The sub-sample rate.

    Returns
    -------
    pyvista.PolyData
        Wavelet mesh.

    Examples
    --------
    >>> import pyvista as pv
    >>> wavelet = pv.Wavelet(
    ...     extent=(0, 50, 0, 50, 0, 10),
    ...     x_freq=20,
    ...     y_freq=10,
    ...     z_freq=1,
    ...     x_mag=100,
    ...     y_mag=100,
    ...     z_mag=1000,
    ... )
    >>> wavelet.plot(show_scalar_bar=False)

    Extract lower valued cells of the wavelet and create a surface from it.

    >>> thresh = wavelet.threshold(800).extract_surface()
    >>> thresh.plot(show_scalar_bar=False)

    Smooth it to create "waves"

    >>> waves = thresh.smooth(n_iter=100, relaxation_factor=0.1)
    >>> waves.plot(color='white', smooth_shading=True, show_edges=True)

    """
    wavelet_source = _vtk.vtkRTAnalyticSource()
    wavelet_source.SetWholeExtent(*extent)
    wavelet_source.SetCenter(center)
    wavelet_source.SetMaximum(maximum)
    wavelet_source.SetXFreq(x_freq)
    wavelet_source.SetYFreq(y_freq)
    wavelet_source.SetZFreq(z_freq)
    wavelet_source.SetXMag(x_mag)
    wavelet_source.SetYMag(y_mag)
    wavelet_source.SetZMag(z_mag)
    wavelet_source.SetStandardDeviation(std)
    wavelet_source.SetSubsampleRate(subsample_rate)
    wavelet_source.Update()
    return wrap(wavelet_source.GetOutput())


def CircularArc(pointa, pointb, center, resolution=100, negative=False):
    """Create a circular arc defined by two endpoints and a center.

    The number of segments composing the polyline is controlled by
    setting the object resolution.

    Parameters
    ----------
    pointa : sequence[float]
        Position of the first end point.

    pointb : sequence[float]
        Position of the other end point.

    center : sequence[float]
        Center of the circle that defines the arc.

    resolution : int, default: 100
        The number of segments of the polyline that draws the arc.
        Resolution of 1 will just create a line.

    negative : bool, default: False
        By default the arc spans the shortest angular sector between
        ``pointa`` and ``pointb``.

        By setting this to ``True``, the longest angular sector is
        used instead (i.e. the negative coterminal angle to the
        shortest one).

    Returns
    -------
    pyvista.PolyData
        Circular arc mesh.

    Examples
    --------
    Create a quarter arc centered at the origin in the xy plane.

    >>> import pyvista as pv
    >>> arc = pv.CircularArc([-1, 0, 0], [0, 1, 0], [0, 0, 0])
    >>> pl = pv.Plotter()
    >>> _ = pl.add_mesh(arc, color='k', line_width=10)
    >>> _ = pl.show_bounds(location='all', font_size=30, use_2d=True)
    >>> _ = pl.view_xy()
    >>> pl.show()
    """
    check_valid_vector(pointa, 'pointa')
    check_valid_vector(pointb, 'pointb')
    check_valid_vector(center, 'center')
    if not np.isclose(
        np.linalg.norm(np.array(pointa) - np.array(center)),
        np.linalg.norm(np.array(pointb) - np.array(center)),
    ):
        raise ValueError("pointa and pointb are not equidistant from center")

    # fix half-arc bug: if a half arc travels directly through the
    # center point, it becomes a line
    pointb = list(pointb)
    pointb[0] -= 1e-10
    pointb[1] -= 1e-10

    arc = _vtk.vtkArcSource()
    arc.SetPoint1(*pointa)
    arc.SetPoint2(*pointb)
    arc.SetCenter(*center)
    arc.SetResolution(resolution)
    arc.SetNegative(negative)

    arc.Update()
    angle = np.deg2rad(arc.GetAngle())
    arc = wrap(arc.GetOutput())
    # Compute distance of every point along circular arc
    center = np.array(center).ravel()
    radius = np.sqrt(np.sum((arc.points[0] - center) ** 2, axis=0))
    angles = np.arange(0.0, 1.0 + 1.0 / resolution, 1.0 / resolution) * angle
    arc['Distance'] = radius * angles
    return arc


def CircularArcFromNormal(center, resolution=100, normal=None, polar=None, angle=None):
    """Create a circular arc defined by normal to the plane of the arc, and an angle.

    The number of segments composing the polyline is controlled by
    setting the object resolution.

    Parameters
    ----------
    center : sequence[float]
        Center of the circle that defines the arc.

    resolution : int, default: 100
        The number of segments of the polyline that draws the arc.
        Resolution of 1 will just create a line.

    normal : sequence[float], optional
        The normal vector to the plane of the arc.  By default it
        points in the positive Z direction.

    polar : sequence[float], optional
        Starting point of the arc in polar coordinates.  By default it
        is the unit vector in the positive x direction.

    angle : float, optional
        Arc length (in degrees) beginning at the polar vector.  The
        direction is counterclockwise.  By default it is 90.

    Returns
    -------
    pyvista.PolyData
        Circular arc mesh.

    Examples
    --------
    Quarter arc centered at the origin in the xy plane.

    >>> import pyvista as pv
    >>> normal = [0, 0, 1]
    >>> polar = [-1, 0, 0]
    >>> arc = pv.CircularArcFromNormal(
    ...     [0, 0, 0], normal=normal, polar=polar
    ... )
    >>> pl = pv.Plotter()
    >>> _ = pl.add_mesh(arc, color='k', line_width=10)
    >>> _ = pl.show_bounds(location='all', font_size=30, use_2d=True)
    >>> _ = pl.view_xy()
    >>> pl.show()
    """
    check_valid_vector(center, 'center')
    if normal is None:
        normal = [0, 0, 1]
    if polar is None:
        polar = [1, 0, 0]
    if angle is None:
        angle = 90.0

    arc = _vtk.vtkArcSource()
    arc.SetCenter(*center)
    arc.SetResolution(resolution)
    arc.UseNormalAndAngleOn()
    check_valid_vector(normal, 'normal')
    arc.SetNormal(*normal)
    check_valid_vector(polar, 'polar')
    arc.SetPolarVector(*polar)
    arc.SetAngle(angle)
    arc.Update()
    angle = np.deg2rad(arc.GetAngle())
    arc = wrap(arc.GetOutput())
    # Compute distance of every point along circular arc
    center = np.array(center)
    radius = np.sqrt(np.sum((arc.points[0] - center) ** 2, axis=0))
    angles = np.linspace(0.0, angle, resolution + 1)
    arc['Distance'] = radius * angles
    return arc


def Pyramid(points=None):
    """Create a pyramid defined by 5 points.

    Parameters
    ----------
    points : array_like[float], optional
        Points of the pyramid.  Points are ordered such that the first
        four points are the four counterclockwise points on the
        quadrilateral face, and the last point is the apex.

        Defaults to pyramid in example.

    Returns
    -------
    pyvista.UnstructuredGrid
        Unstructured grid containing a single pyramid cell.

    Examples
    --------
    >>> import pyvista as pv
    >>> pointa = [1.0, 1.0, 0.0]
    >>> pointb = [-1.0, 1.0, 0.0]
    >>> pointc = [-1.0, -1.0, 0.0]
    >>> pointd = [1.0, -1.0, 0.0]
    >>> pointe = [0.0, 0.0, 1.608]
    >>> pyramid = pv.Pyramid([pointa, pointb, pointc, pointd, pointe])
    >>> pyramid.plot(show_edges=True, line_width=5)
    """
    if points is None:
        points = [
            [1.0, 1.0, 0.0],
            [-1.0, 1.0, 0.0],
            [-1.0, -1.0, 0.0],
            [1.0, -1.0, 0.0],
            [0.0, 0.0, (4 - 2**0.5) ** 0.5],
        ]

    if len(points) != 5:
        raise TypeError('Points must be given as length 5 np.ndarray or list.')

    check_valid_vector(points[0], 'points[0]')
    check_valid_vector(points[1], 'points[1]')
    check_valid_vector(points[2], 'points[2]')
    check_valid_vector(points[3], 'points[3]')
    check_valid_vector(points[4], 'points[4]')

    pyramid = _vtk.vtkPyramid()
    pyramid.GetPointIds().SetId(0, 0)
    pyramid.GetPointIds().SetId(1, 1)
    pyramid.GetPointIds().SetId(2, 2)
    pyramid.GetPointIds().SetId(3, 3)
    pyramid.GetPointIds().SetId(4, 4)

    ug = _vtk.vtkUnstructuredGrid()
    ug.SetPoints(pyvista.vtk_points(np.array(points), False))
    ug.InsertNextCell(pyramid.GetCellType(), pyramid.GetPointIds())

    return wrap(ug)


def Triangle(points=None):
    """Create a triangle defined by 3 points.

    Parameters
    ----------
    points : array_like[float], optional
        Points of the triangle.  Defaults to a right isosceles
        triangle (see example).

    Returns
    -------
    pyvista.PolyData
        Triangle mesh.

    Examples
    --------
    >>> import pyvista as pv
    >>> pointa = [0, 0, 0]
    >>> pointb = [1, 0, 0]
    >>> pointc = [0.5, 0.707, 0]
    >>> triangle = pv.Triangle([pointa, pointb, pointc])
    >>> triangle.plot(show_edges=True, line_width=5)
    """
    if points is None:
        points = [[0, 0, 0], [1, 0, 0], [0.5, 0.5**0.5, 0]]

    if len(points) != 3:
        raise TypeError('Points must be given as length 3 np.ndarray or list')

    check_valid_vector(points[0], 'points[0]')
    check_valid_vector(points[1], 'points[1]')
    check_valid_vector(points[2], 'points[2]')

    cells = np.array([[3, 0, 1, 2]])
    return wrap(pyvista.PolyData(points, cells))


def Rectangle(points=None):
    """Create a rectangle defined by 3 points.

    The 3 points must define an orthogonal set of vectors.

    Parameters
    ----------
    points : array_like[float], optional
        Points of the rectangle. Defaults to a unit square in xy-plane.

    Returns
    -------
    pyvista.PolyData
        Rectangle mesh.

    Examples
    --------
    >>> import pyvista as pv
    >>> pointa = [1.0, 0.0, 0.0]
    >>> pointb = [1.0, 1.0, 0.0]
    >>> pointc = [0.0, 1.0, 0.0]
    >>> rectangle = pv.Rectangle([pointa, pointb, pointc])
    >>> rectangle.plot(show_edges=True, line_width=5)
    """
    if points is None:
        points = [[1.0, 0.0, 0.0], [1.0, 1.0, 0.0], [0.0, 1.0, 0.0]]
    if len(points) != 3:
        raise TypeError('Points must be given as length 3 np.ndarray or list')

    points, _ = _coerce_pointslike_arg(points)

    point_0 = points[0]
    point_1 = points[1]
    point_2 = points[2]

    vec_01 = point_1 - point_0
    vec_02 = point_2 - point_0
    vec_12 = point_2 - point_1

    scalar_pdct_01_02 = np.dot(vec_01, vec_02)
    scalar_pdct_01_12 = np.dot(vec_01, vec_12)
    scalar_pdct_02_12 = np.dot(vec_02, vec_12)

    null_scalar_products = [
        val
        for val in [scalar_pdct_01_02, scalar_pdct_01_12, scalar_pdct_02_12]
        if np.isclose(val, 0)
    ]
    if len(null_scalar_products) == 0:
        raise ValueError("The three points should defined orthogonal vectors")
    if len(null_scalar_products) > 1:
        raise ValueError("Unable to build a rectangle with less than three different points")

    points = np.array([point_0, point_1, point_2, point_0])
    if np.isclose(scalar_pdct_01_02, 0):
        points[3] = point_0 + vec_01 + vec_02
        cells = np.array([[4, 0, 1, 3, 2]])
    elif np.isclose(scalar_pdct_01_12, 0):
        points[3] = point_1 + vec_12 - vec_01
        cells = np.array([[4, 0, 1, 2, 3]])
    else:
        points[3] = point_2 - vec_02 - vec_12
        cells = np.array([[4, 0, 2, 1, 3]])

    return pyvista.PolyData(points, cells)


def Quadrilateral(points=None):
    """Create a quadrilateral defined by 4 points.

    Parameters
    ----------
    points : array_like[float], optional
        Points of the quadrilateral.  Defaults to a unit square in xy-plane.

    Returns
    -------
    pyvista.PolyData
        Quadrilateral mesh.

    Examples
    --------
    >>> import pyvista as pv
    >>> pointa = [1.0, 0.0, 0.0]
    >>> pointb = [1.0, 1.0, 0.0]
    >>> pointc = [0.0, 1.0, 0.0]
    >>> pointd = [0.0, 0.0, 0.0]
    >>> quadrilateral = pv.Quadrilateral([pointa, pointb, pointc, pointd])
    >>> quadrilateral.plot(show_edges=True, line_width=5)

    """
    if points is None:
        points = [[1.0, 0.0, 0.0], [1.0, 1.0, 0.0], [0.0, 1.0, 0.0], [0.0, 0.0, 0.0]]
    if len(points) != 4:
        raise TypeError('Points must be given as length 4 np.ndarray or list')

    points, _ = _coerce_pointslike_arg(points)

    cells = np.array([[4, 0, 1, 2, 3]])
    return wrap(pyvista.PolyData(points, cells))


def Circle(radius=0.5, resolution=100):
    """Create a single PolyData circle defined by radius in the XY plane.

    Parameters
    ----------
    radius : float, default: 0.5
        Radius of circle.

    resolution : int, default: 100
        Number of points on the circle.

    Returns
    -------
    pyvista.PolyData
        Circle mesh.

    Notes
    -----
    .. versionchanged:: 0.38.0
       Prior to version 0.38, this method had incorrect results, producing
       inconsistent edge lengths and a duplicated point which is now fixed.

    Examples
    --------
    >>> import pyvista as pv
    >>> radius = 0.5
    >>> circle = pv.Circle(radius)
    >>> circle.plot(show_edges=True, line_width=5)

    """
    points = np.zeros((resolution, 3))
    theta = np.linspace(0.0, 2.0 * np.pi, resolution, endpoint=False)
    points[:, 0] = radius * np.cos(theta)
    points[:, 1] = radius * np.sin(theta)
    cells = np.array([np.append(np.array([resolution]), np.arange(resolution))])
    return wrap(pyvista.PolyData(points, cells))


def Ellipse(semi_major_axis=0.5, semi_minor_axis=0.2, resolution=100):
    """Create a single PolyData ellipse defined by the Semi-major and Semi-minor axes in the XY plane.

    Parameters
    ----------
    semi_major_axis : float, default: 0.5
        Semi-major axis of ellipse.

    semi_minor_axis : float, default: 0.2
        Semi-minor axis of ellipse.

    resolution : int, default: 100
        Number of points on the ellipse.

    Returns
    -------
    pyvista.PolyData
        Ellipse mesh.

    Notes
    -----
    .. versionchanged:: 0.38.0
       Prior to version 0.38, this method had incorrect results, producing
       inconsistent edge lengths and a duplicated point which is now fixed.

    Examples
    --------
    >>> import pyvista as pv
    >>> ellipse = pv.Ellipse(semi_major_axis=8, semi_minor_axis=4)
    >>> ellipse.plot(show_edges=True, line_width=5)
    """
    points = np.zeros((resolution, 3))
    theta = np.linspace(0.0, 2.0 * np.pi, resolution, endpoint=False)
    points[:, 0] = semi_major_axis * np.cos(theta)
    points[:, 1] = semi_minor_axis * np.sin(theta)
    cells = np.array([np.append(np.array([resolution]), np.arange(resolution))])
    return wrap(pyvista.PolyData(points, cells))


def Superquadric(
    center=(0.0, 0.0, 0.0),
    scale=(1.0, 1.0, 1.0),
    size=0.5,
    theta_roundness=1.0,
    phi_roundness=1.0,
    theta_resolution=16,
    phi_resolution=16,
    toroidal=False,
    thickness=1 / 3,
):
    """Create a superquadric.

    Parameters
    ----------
    center : sequence[float], default: (0.0, 0.0, 0.0)
        Center of the superquadric in ``[x, y, z]``.

    scale : sequence[float], default: (1.0, 1.0, 1.0)
        Scale factors of the superquadric in ``[x, y, z]``.

    size : float, default: 0.5
        Superquadric isotropic size.

    theta_roundness : float, default: 1.0
        Superquadric east/west roundness.
        Values range from 0 (rectangular) to 1 (circular) to higher orders.

    phi_roundness : float, default: 1.0
        Superquadric north/south roundness.
        Values range from 0 (rectangular) to 1 (circular) to higher orders.

    theta_resolution : int, default: 16
        Number of points in the longitude direction.
        Values are rounded to nearest multiple of 4.

    phi_resolution : int, default: 16
        Number of points in the latitude direction.
        Values are rounded to nearest multiple of 8.

    toroidal : bool, default: False
        Whether or not the superquadric is toroidal (``True``)
        or ellipsoidal (``False``).

    thickness : float, default: 0.3333333333
        Superquadric ring thickness.
        Only applies if toroidal is set to ``True``.

    Returns
    -------
    pyvista.PolyData
        Superquadric mesh.

    See Also
    --------
    pyvista.ParametricSuperEllipsoid :
        Parametric superquadric if toroidal is ``False``.
    pyvista.ParametricSuperToroid :
        Parametric superquadric if toroidal is ``True``.

    Examples
    --------
    >>> import pyvista as pv
    >>> superquadric = pv.Superquadric(
    ...     scale=(3.0, 1.0, 0.5),
    ...     phi_roundness=0.1,
    ...     theta_roundness=0.5,
    ... )
    >>> superquadric.plot(show_edges=True)

    """
    superquadricSource = _vtk.vtkSuperquadricSource()
    superquadricSource.SetCenter(center)
    superquadricSource.SetScale(scale)
    superquadricSource.SetSize(size)
    superquadricSource.SetThetaRoundness(theta_roundness)
    superquadricSource.SetPhiRoundness(phi_roundness)
    superquadricSource.SetThetaResolution(round(theta_resolution / 4) * 4)
    superquadricSource.SetPhiResolution(round(phi_resolution / 8) * 8)
    superquadricSource.SetToroidal(toroidal)
    superquadricSource.SetThickness(thickness)
    superquadricSource.Update()
    return wrap(superquadricSource.GetOutput())


def PlatonicSolid(kind='tetrahedron', radius=1.0, center=(0.0, 0.0, 0.0)):
    """Create a Platonic solid of a given size.

    Parameters
    ----------
    kind : str | int, default: 'tetrahedron'
        The kind of Platonic solid to create. Either the name of the
        polyhedron or an integer index:

            * ``'tetrahedron'`` or ``0``
            * ``'cube'`` or ``1``
            * ``'octahedron'`` or ``2``
            * ``'icosahedron'`` or ``3``
            * ``'dodecahedron'`` or ``4``

    radius : float, default: 1.0
        The radius of the circumscribed sphere for the solid to create.

    center : sequence[float], default: (0.0, 0.0, 0.0)
        Sequence defining the center of the solid to create.

    Returns
    -------
    pyvista.PolyData
        One of the five Platonic solids. Cell scalars are defined that
        assign integer labels to each face (with array name
        ``"FaceIndex"``).

    Examples
    --------
    Create and plot a dodecahedron.

    >>> import pyvista as pv
    >>> dodeca = pv.PlatonicSolid('dodecahedron')
    >>> dodeca.plot(categories=True)

    See :ref:`platonic_example` for more examples using this filter.

    """
    check_valid_vector(center, 'center')

    source = PlatonicSolidSource()
    source.kind = kind
    solid = source.output
    # rename and activate cell scalars
    cell_data = solid.cell_data.get_array(0)
    solid.clear_data()
    solid.cell_data['FaceIndex'] = cell_data
    # scale and translate
    solid.scale(radius, inplace=True)
    solid.points += np.asanyarray(center) - solid.center
    return solid


def Tetrahedron(radius=1.0, center=(0.0, 0.0, 0.0)):
    """Create a tetrahedron of a given size.

    A tetrahedron is composed of four congruent equilateral triangles.

    Parameters
    ----------
    radius : float, default: 1.0
        The radius of the circumscribed sphere for the tetrahedron.

    center : sequence[float], default: (0.0, 0.0, 0.0)
        Three-length sequence defining the center of the tetrahedron.

    Returns
    -------
    pyvista.PolyData
        Mesh for the tetrahedron. Cell scalars are defined that assign
        integer labels to each face (with array name ``"FaceIndex"``).

    Examples
    --------
    Create and plot a tetrahedron.

    >>> import pyvista as pv
    >>> tetra = pv.Tetrahedron()
    >>> tetra.plot(categories=True)

    See :ref:`platonic_example` for more examples using this filter.

    """
    return PlatonicSolid(kind='tetrahedron', radius=radius, center=center)


def Octahedron(radius=1.0, center=(0.0, 0.0, 0.0)):
    """Create an octahedron of a given size.

    An octahedron is composed of eight congruent equilateral
    triangles.

    Parameters
    ----------
    radius : float, default: 1.0
        The radius of the circumscribed sphere for the octahedron.

    center : sequence[float], default: (0.0, 0.0, 0.0)
        Three-length sequence defining the center of the octahedron.

    Returns
    -------
    pyvista.PolyData
        Mesh for the octahedron. Cell scalars are defined that assign
        integer labels to each face (with array name ``"FaceIndex"``).

    Examples
    --------
    Create and plot an octahedron.

    >>> import pyvista as pv
    >>> tetra = pv.Octahedron()
    >>> tetra.plot(categories=True)

    See :ref:`platonic_example` for more examples using this filter.

    """
    return PlatonicSolid(kind='octahedron', radius=radius, center=center)


def Dodecahedron(radius=1.0, center=(0.0, 0.0, 0.0)):
    """Create a dodecahedron of a given size.

    A dodecahedron is composed of twelve congruent regular pentagons.

    Parameters
    ----------
    radius : float, default: 1.0
        The radius of the circumscribed sphere for the dodecahedron.

    center : sequence[float], default: (0.0, 0.0, 0.0)
        Three-length sequence defining the center of the dodecahedron.

    Returns
    -------
    pyvista.PolyData
        Mesh for the dodecahedron. Cell scalars are defined that assign
        integer labels to each face (with array name ``"FaceIndex"``).

    Examples
    --------
    Create and plot a dodecahedron.

    >>> import pyvista as pv
    >>> tetra = pv.Dodecahedron()
    >>> tetra.plot(categories=True)

    See :ref:`platonic_example` for more examples using this filter.

    """
    return PlatonicSolid(kind='dodecahedron', radius=radius, center=center)


def Icosahedron(radius=1.0, center=(0.0, 0.0, 0.0)):
    """Create an icosahedron of a given size.

    An icosahedron is composed of twenty congruent equilateral
    triangles.

    Parameters
    ----------
    radius : float, default: 1.0
        The radius of the circumscribed sphere for the icosahedron.

    center : sequence[float], default: (0.0, 0.0, 0.0)
        Three-length sequence defining the center of the icosahedron.

    Returns
    -------
    pyvista.PolyData
        Mesh for the icosahedron. Cell scalars are defined that assign
        integer labels to each face (with array name ``"FaceIndex"``).

    Examples
    --------
    Create and plot an icosahedron.

    >>> import pyvista as pv
    >>> tetra = pv.Icosahedron()
    >>> tetra.plot(categories=True)

    See :ref:`platonic_example` for more examples using this filter.

    """
    return PlatonicSolid(kind='icosahedron', radius=radius, center=center)


def Icosphere(radius=1.0, center=(0.0, 0.0, 0.0), nsub=3):
    """Create an icosphere.

    An icosphere is a `geodesic polyhedron
    <https://en.wikipedia.org/wiki/Geodesic_polyhedron>`_, which is a
    convex polyhedron made from triangles.

    Geodesic polyhedra are constructed by subdividing faces of simpler
    polyhedra, and then projecting the new vertices onto the surface of
    a sphere. A geodesic polyhedron has straight edges and flat faces
    that approximate a sphere,

    Parameters
    ----------
    radius : float, default: 1.0
        Radius of the icosphere.

    center : sequence[float], default: (0.0, 0.0, 0.0)
        Center of the icosphere.

    nsub : int, default: 3
        This is the number of times each triangle of the original
        :func:`pyvista.Icosahedron` is subdivided.

    Returns
    -------
    pyvista.PolyData
        Mesh of the icosphere.

    See Also
    --------
    pyvista.Sphere

    Examples
    --------
    Create the icosphere and plot it with edges.

    >>> import pyvista as pv
    >>> icosphere = pv.Icosphere()
    >>> icosphere.plot(show_edges=True)

    Show how this icosphere was created.

    >>> import numpy as np
    >>> icosahedron = pv.Icosahedron()
    >>> icosahedron.clear_data()  # remove extra scalars
    >>> icosahedron_sub = icosahedron.subdivide(nsub=3)
    >>> pl = pv.Plotter(shape=(1, 3))
    >>> _ = pl.add_mesh(icosahedron, show_edges=True)
    >>> pl.subplot(0, 1)
    >>> _ = pl.add_mesh(icosahedron_sub, show_edges=True)
    >>> pl.subplot(0, 2)
    >>> _ = pl.add_mesh(icosphere, show_edges=True)
    >>> pl.show()

    Show how the triangles are not uniform in area. This is because the
    ones farther from the edges from the original triangles have farther
    to travel to the sphere.

    >>> icosphere = pv.Icosphere(nsub=4)
    >>> icosphere.compute_cell_sizes().plot(scalars='Area')

    """
    mesh = Icosahedron()
    mesh.clear_data()
    mesh = mesh.subdivide(nsub=nsub)

    # scale to desired radius and translate origin
    dist = np.linalg.norm(mesh.points, axis=1, keepdims=True)  # distance from origin
    mesh.points = mesh.points * (radius / dist) + center
    return mesh<|MERGE_RESOLUTION|>--- conflicted
+++ resolved
@@ -28,11 +28,8 @@
 
 from .arrays import _coerce_pointslike_arg
 from .geometric_sources import (
-<<<<<<< HEAD
     ArrowSource,
-=======
     BoxSource,
->>>>>>> 89614186
     ConeSource,
     CubeSource,
     CylinderSource,
