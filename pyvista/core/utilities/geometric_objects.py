--- conflicted
+++ resolved
@@ -33,11 +33,8 @@
     DiscSource,
     LineSource,
     MultipleLinesSource,
-<<<<<<< HEAD
     PolygonSource,
-=======
     SphereSource,
->>>>>>> 9efbb5ca
     Text3DSource,
     translate,
 )
