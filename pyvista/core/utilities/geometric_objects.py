--- conflicted
+++ resolved
@@ -359,12 +359,8 @@
 
     See Also
     --------
-<<<<<<< HEAD
-    pv.Icosphere : Sphere created from projection of icosahedron.
-    pv.SolidSphere : Sphere that fills 3D space.
-=======
-    pyvista.Icosphere
->>>>>>> c4c43dbc
+    pyvista.Icosphere : Sphere created from projection of icosahedron.
+    pyvista.SolidSphere : Sphere that fills 3D space.
 
     Examples
     --------
