"""Provides an easy way of generating several geometric objects."""

from __future__ import annotations

import contextlib
from itertools import product
from typing import Literal
from typing import cast

import numpy as np

import pyvista
from pyvista.core import _vtk_core as _vtk

from .arrays import _coerce_pointslike_arg
from .geometric_sources import ArrowSource
from .geometric_sources import BoxSource
from .geometric_sources import ConeSource
from .geometric_sources import CubeSource
from .geometric_sources import CylinderSource
from .geometric_sources import DiscSource
from .geometric_sources import LineSource
from .geometric_sources import MultipleLinesSource
from .geometric_sources import PlaneSource
from .geometric_sources import PlatonicSolidSource
from .geometric_sources import PolygonSource
from .geometric_sources import SphereSource
from .geometric_sources import SuperquadricSource
from .geometric_sources import Text3DSource
from .geometric_sources import translate

with contextlib.suppress(ImportError):
    from .geometric_sources import CapsuleSource

from typing import TYPE_CHECKING

from .helpers import wrap
from .misc import check_valid_vector

if TYPE_CHECKING:  # pragma: no cover
    from pyvista import ImageData
    from pyvista import PolyData
    from pyvista import StructuredGrid
    from pyvista import UnstructuredGrid
    from pyvista.core._typing_core import MatrixLike
    from pyvista.core._typing_core import NumpyArray
    from pyvista.core._typing_core import VectorLike

NORMALS = {
    'x': [1, 0, 0],
    'y': [0, 1, 0],
    'z': [0, 0, 1],
    '-x': [-1, 0, 0],
    '-y': [0, -1, 0],
    '-z': [0, 0, -1],
}


def Capsule(
    center: VectorLike[float] = (0.0, 0.0, 0.0),
    direction: VectorLike[float] = (1.0, 0.0, 0.0),
    radius: float = 0.5,
    cylinder_length: float = 1.0,
    resolution: int = 30,
) -> PolyData:
    """Create the surface of a capsule.

    .. warning::
       :func:`pyvista.Capsule` function rotates the :class:`pyvista.CapsuleSource` 's :class:`pyvista.PolyData` in its own way.
       It rotates the :attr:`pyvista.CapsuleSource.output` 90 degrees in z-axis, translates and
       orients the mesh to a new ``center`` and ``direction``.

    .. note::
       A class:`pyvista.CylinderSource` is used to generate the capsule mesh. For vtk versions
       below 9.3, a class:`pyvista.CapsuleSource` is used instead. The mesh geometries are similar but
       not identical.

    .. versionadded:: 0.44.0

    Parameters
    ----------
    center : sequence[float], default: (0.0, 0.0, 0.0)
        Location of the centroid in ``[x, y, z]``.

    direction : sequence[float], default: (1.0, 0.0, 0.0)
        Direction the capsule points to in ``[x, y, z]``.

    radius : float, default: 0.5
        Radius of the capsule.

    cylinder_length : float, default: 1.0
        Cylinder length of the capsule.

    resolution : int, default: 30
        Number of points on the circular face of the cylinder.

    Returns
    -------
    pyvista.PolyData
        Capsule surface.

    See Also
    --------
    pyvista.Cylinder

    Examples
    --------
    Create a capsule using default parameters.

    >>> import pyvista as pv
    >>> capsule = pv.Capsule()
    >>> capsule.plot(show_edges=True)

    """
    if pyvista.vtk_version_info >= (9, 3):  # pragma: no cover
        algo = CylinderSource(
            center=center,
            direction=direction,
            radius=radius,
            height=cylinder_length,
            capping=True,
            resolution=resolution,
        )
        algo.capsule_cap = True
    else:
        algo = CapsuleSource(  # type: ignore[assignment]
            center=(0, 0, 0),
            direction=(1, 0, 0),
            radius=radius,
            cylinder_length=cylinder_length,
            theta_resolution=resolution,
            phi_resolution=resolution,
        )
<<<<<<< HEAD
    output = wrap(algo.output)
=======
    output = cast(pyvista.PolyData, wrap(algo.output))
>>>>>>> 78c7eed4
    output.rotate_z(90, inplace=True)
    translate(output, center, direction)
    return output


def Cylinder(
    center: VectorLike[float] = (0.0, 0.0, 0.0),
    direction: VectorLike[float] = (1.0, 0.0, 0.0),
    radius: float = 0.5,
    height: float = 1.0,
    resolution: int = 100,
    capping: bool = True,
) -> PolyData:
    """Create the surface of a cylinder.

    .. warning::
       :func:`pyvista.Cylinder` function rotates the :class:`pyvista.CylinderSource` 's :class:`pyvista.PolyData` in its own way.
       It rotates the :attr:`pyvista.CylinderSource.output` 90 degrees in z-axis, translates and
       orients the mesh to a new ``center`` and ``direction``.

    See also :func:`pyvista.CylinderStructured`.

    Parameters
    ----------
    center : sequence[float], default: (0.0, 0.0, 0.0)
        Location of the centroid in ``[x, y, z]``.

    direction : sequence[float], default: (1.0, 0.0, 0.0)
        Direction cylinder points to  in ``[x, y, z]``.

    radius : float, default: 0.5
        Radius of the cylinder.

    height : float, default: 1.0
        Height of the cylinder.

    resolution : int, default: 100
        Number of points on the circular face of the cylinder.

    capping : bool, default: True
        Cap cylinder ends with polygons.

    Returns
    -------
    pyvista.PolyData
        Cylinder surface.

    Examples
    --------
    >>> import pyvista as pv
    >>> cylinder = pv.Cylinder(
    ...     center=[1, 2, 3], direction=[1, 1, 1], radius=1, height=2
    ... )
    >>> cylinder.plot(show_edges=True, line_width=5, cpos='xy')

    >>> pl = pv.Plotter()
    >>> _ = pl.add_mesh(
    ...     pv.Cylinder(
    ...         center=[1, 2, 3], direction=[1, 1, 1], radius=1, height=2
    ...     ),
    ...     show_edges=True,
    ...     line_width=5,
    ... )
    >>> pl.camera_position = "xy"
    >>> pl.show()

    The above examples are similar in terms of their behavior.

    """
    algo = CylinderSource(
        center=center,
        direction=direction,
        radius=radius,
        height=height,
        capping=capping,
        resolution=resolution,
    )
<<<<<<< HEAD
    output = wrap(algo.output)
=======
    output = cast(pyvista.PolyData, wrap(algo.output))
>>>>>>> 78c7eed4
    output.rotate_z(90, inplace=True)
    translate(output, center, direction)
    return output


def CylinderStructured(
    radius: float = 0.5,
    height: float = 1.0,
    center: VectorLike[float] = (0.0, 0.0, 0.0),
    direction: VectorLike[float] = (1.0, 0.0, 0.0),
    theta_resolution: int = 32,
    z_resolution: int = 10,
) -> StructuredGrid:
    """Create a cylinder mesh as a :class:`pyvista.StructuredGrid`.

    The end caps are left open. This can create a surface mesh if a single
    value for the ``radius`` is given or a 3D mesh if multiple radii are given
    as a list/array in the ``radius`` argument.

    Parameters
    ----------
    radius : float | sequence[float], default: 0.5
        Radius of the cylinder. If a sequence, then describes the
        radial coordinates of the cells as a range of values as
        specified by the ``radius``.

    height : float, default: 1.0
        Height of the cylinder along its Z-axis.

    center : sequence[float], default: (0.0, 0.0, 0.0)
        Location of the centroid in ``[x, y, z]``.

    direction : sequence[float], default: (1.0, 0.0, 0.0)
        Direction cylinder Z-axis in ``[x, y, z]``.

    theta_resolution : int, default: 32
        Number of points on the circular face of the cylinder.
        Ignored if ``radius`` is an iterable.

    z_resolution : int, default: 10
        Number of points along the height (Z-axis) of the cylinder.

    Returns
    -------
    pyvista.StructuredGrid
        Structured cylinder.

    Notes
    -----
    .. versionchanged:: 0.38.0
       Prior to version 0.38, this method had incorrect results, producing
       inconsistent number of points on the circular face of the cylinder.

    Examples
    --------
    Default structured cylinder

    >>> import pyvista as pv
    >>> mesh = pv.CylinderStructured()
    >>> mesh.plot(show_edges=True)

    Structured cylinder with an inner radius of 1, outer of 2, with 5
    segments.

    >>> import numpy as np
    >>> mesh = pv.CylinderStructured(radius=np.linspace(1, 2, 5))
    >>> mesh.plot(show_edges=True)

    """
    # Define grid in polar coordinates
    r = np.array([radius]).ravel()
    nr = len(r)
    theta = np.linspace(0, 2 * np.pi, num=theta_resolution + 1)
    radius_matrix, theta_matrix = np.meshgrid(r, theta)

    # Transform to cartesian space
    X = radius_matrix * np.cos(theta_matrix)
    Y = radius_matrix * np.sin(theta_matrix)

    # Make all the nodes in the grid
    xx = np.array([X] * z_resolution).ravel()
    yy = np.array([Y] * z_resolution).ravel()
    dz = height / (z_resolution - 1)
    zz = np.empty(yy.size)
    zz = np.full((X.size, z_resolution), dz)
    zz *= np.arange(z_resolution)
    zz = zz.ravel(order='f')  # type: ignore[arg-type]

    # Create the grid
    grid = pyvista.StructuredGrid()
    grid.points = np.c_[xx, yy, zz]
    grid.dimensions = [nr, theta_resolution + 1, z_resolution]

    # Center at origin
    grid.points -= np.array(grid.center)  # type: ignore[misc]

    # rotate initially to face +X direction
    grid.rotate_y(90, inplace=True)

    # rotate points 180 for compatibility with previous versions
    grid.rotate_x(180, inplace=True)

    # move to final position
    translate(grid, center=center, direction=direction)
    return grid


def Arrow(
    start: VectorLike[float] = (0.0, 0.0, 0.0),
    direction: VectorLike[float] = (1.0, 0.0, 0.0),
    tip_length: float = 0.25,
    tip_radius: float = 0.1,
    tip_resolution: int = 20,
    shaft_radius: float = 0.05,
    shaft_resolution: int = 20,
    scale: float | Literal['auto'] = 1.0,
) -> PolyData:
    """Create an arrow.

    Parameters
    ----------
    start : sequence[float], default: (0.0, 0.0, 0.0)
        Start location in ``[x, y, z]``.

    direction : sequence[float], default: (1.0, 0.0, 0.0)
        Direction the arrow points to in ``[x, y, z]``.

    tip_length : float, default: 0.25
        Length of the tip.

    tip_radius : float, default: 0.1
        Radius of the tip.

    tip_resolution : int, default: 20
        Number of faces around the tip.

    shaft_radius : float, default: 0.05
        Radius of the shaft.

    shaft_resolution : int, default: 20
        Number of faces around the shaft.

    scale : float | str, optional
        Scale factor of the entire object, defaults to a scale of 1.
        ``'auto'`` scales to length of direction array.

    Returns
    -------
    pyvista.PolyData
        Arrow mesh.

    Examples
    --------
    Plot a default arrow.

    >>> import pyvista as pv
    >>> mesh = pv.Arrow()
    >>> mesh.plot(show_edges=True)

    """
    arrow = ArrowSource(
        tip_length=tip_length,
        tip_radius=tip_radius,
        tip_resolution=tip_resolution,
        shaft_radius=shaft_radius,
        shaft_resolution=shaft_resolution,
    )
    surf = arrow.output

    if scale == 'auto':
        scale = float(np.linalg.norm(direction))
    if isinstance(scale, (float, int)):
        surf.points *= scale  # type: ignore[misc]
    elif scale is not None:
        raise TypeError("Scale must be either float, int or 'auto'.")

    translate(surf, start, direction)
    return surf


def Sphere(
    radius: float = 0.5,
    center: VectorLike[float] = (0.0, 0.0, 0.0),
    direction: VectorLike[float] = (0.0, 0.0, 1.0),
    theta_resolution: int = 30,
    phi_resolution: int = 30,
    start_theta: float = 0.0,
    end_theta: float = 360.0,
    start_phi: float = 0.0,
    end_phi: float = 180.0,
) -> PolyData:
    """Create a sphere.

    A sphere describes a 2D surface in comparison to
    :func:`pyvista.SolidSphere`, which fills a 3D volume.

    PyVista uses a convention where ``theta`` represents the azimuthal
    angle (similar to degrees longitude on the globe) and ``phi``
    represents the polar angle (similar to degrees latitude on the
    globe). In contrast to latitude on the globe, here
    ``phi`` is 0 degrees at the North Pole and 180 degrees at the South
    Pole. ``phi=0`` is on the positive z-axis by default.
    ``theta=0`` is on the positive x-axis by default.

    Parameters
    ----------
    radius : float, default: 0.5
        Sphere radius.

    center : sequence[float], default: (0.0, 0.0, 0.0)
        Center coordinate vector in ``[x, y, z]``.

    direction : sequence[float], default: (0.0, 0.0, 1.0)
        Direction coordinate vector in ``[x, y, z]`` pointing from ``center`` to
        the sphere's north pole at zero degrees ``phi``.

    theta_resolution : int, default: 30
        Set the number of points in the azimuthal direction (ranging
        from ``start_theta`` to ``end_theta``).

    phi_resolution : int, default: 30
        Set the number of points in the polar direction (ranging from
        ``start_phi`` to ``end_phi``).

    start_theta : float, default: 0.0
        Starting azimuthal angle in degrees ``[0, 360]``.

    end_theta : float, default: 360.0
        Ending azimuthal angle in degrees ``[0, 360]``.

    start_phi : float, default: 0.0
        Starting polar angle in degrees ``[0, 180]``.

    end_phi : float, default: 180.0
        Ending polar angle in degrees ``[0, 180]``.

    Returns
    -------
    pyvista.PolyData
        Sphere mesh.

    See Also
    --------
    pyvista.Icosphere : Sphere created from projection of icosahedron.
    pyvista.SolidSphere : Sphere that fills 3D space.

    Examples
    --------
    Create a sphere using default parameters.

    >>> import pyvista as pv
    >>> sphere = pv.Sphere()
    >>> sphere.plot(show_edges=True)

    Create a quarter sphere by setting ``end_theta``.

    >>> sphere = pv.Sphere(end_theta=90)
    >>> out = sphere.plot(show_edges=True)

    Create a hemisphere by setting ``end_phi``.

    >>> sphere = pv.Sphere(end_phi=90)
    >>> out = sphere.plot(show_edges=True)

    """
    sphere = SphereSource(
        radius=radius,
        theta_resolution=theta_resolution,
        phi_resolution=phi_resolution,
        start_theta=start_theta,
        end_theta=end_theta,
        start_phi=start_phi,
        end_phi=end_phi,
    )
    surf = sphere.output
    surf.rotate_y(90, inplace=True)
    translate(surf, center, direction)
    return surf


def SolidSphere(
    outer_radius: float = 0.5,
    inner_radius: float = 0.0,
    radius_resolution: int = 5,
    start_theta: float = 0.0,
    end_theta: float | None = None,
    theta_resolution: int = 30,
    start_phi: float = 0.0,
    end_phi: float | None = None,
    phi_resolution: int = 30,
    center: VectorLike[float] = (0.0, 0.0, 0.0),
    direction: VectorLike[float] = (0.0, 0.0, 1.0),
    radians: bool = False,
    tol_radius: float = 1.0e-8,
    tol_angle: float | None = None,
) -> UnstructuredGrid:
    """Create a solid sphere.

    A solid sphere fills space in 3D in comparison to
    :func:`pyvista.Sphere`, which is a 2D surface.

    This function uses a linear sampling of each spherical
    coordinate, whereas :func:`pyvista.SolidSphereGeneric`
    allows for nonuniform sampling. Angles are by default
    specified in degrees.

    PyVista uses a convention where ``theta`` represents the azimuthal
    angle (similar to degrees longitude on the globe) and ``phi``
    represents the polar angle (similar to degrees latitude on the
    globe). In contrast to latitude on the globe, here
    ``phi`` is 0 degrees at the North Pole and 180 degrees at the South
    Pole. ``phi=0`` is on the positive z-axis by default.
    ``theta=0`` is on the positive x-axis by default.

    While values for theta can be any value with a maximum span of
    360 degrees, large magnitudes may result in problems with endpoint
    overlap detection.

    Parameters
    ----------
    outer_radius : float, default: 0.5
        Outer radius of sphere.  Must be non-negative.

    inner_radius : float, default: 0.0
        Inner radius of sphere.  Must be non-negative
        and smaller than ``outer_radius``.

    radius_resolution : int, default: 5
        Number of points in radial direction.

    start_theta : float, default: 0.0
        Starting azimuthal angle.

    end_theta : float, default: 360.0
        Ending azimuthal angle.
        ``end_theta`` must be greater than ``start_theta``.

    theta_resolution : int, default: 30
        Number of points in ``theta`` direction.

    start_phi : float, default: 0.0
        Starting polar angle.
        ``phi`` must lie between 0 and 180 in degrees.

    end_phi : float, default: 180.0
        Ending polar angle.
        ``phi`` must lie between 0 and 180 in degrees.
        ``end_phi`` must be greater than ``start_phi``.

    phi_resolution : int, default: 30
        Number of points in ``phi`` direction,
        inclusive of polar axis, i.e. ``phi=0`` and ``phi=180``
        in degrees, if applicable.

    center : sequence[float], default: (0.0, 0.0, 0.0)
        Center coordinate vector in ``[x, y, z]``.

    direction : sequence[float], default: (0.0, 0.0, 1.0)
        Direction coordinate vector in ``[x, y, z]`` pointing from ``center`` to
        the sphere's north pole at zero degrees ``phi``.

    radians : bool, default: False
        Whether to use radians for ``theta`` and ``phi``. Default is degrees.

    tol_radius : float, default: 1.0e-8
        Absolute tolerance for endpoint detection for ``radius``.

    tol_angle : float, optional
        Absolute tolerance for endpoint detection
        for ``phi`` and ``theta``. Unit is determined by choice
        of ``radians`` parameter.  Default is 1.0e-8 degrees or
        1.0e-8 degrees converted to radians.

    Returns
    -------
    pyvista.UnstructuredGrid
        Solid sphere mesh.

    See Also
    --------
    pyvista.Sphere: Sphere that describes outer 2D surface.
    pyvista.SolidSphereGeneric: Uses more flexible parameter definition.

    Examples
    --------
    Create a solid sphere.

    >>> import pyvista as pv
    >>> import numpy as np
    >>> solid_sphere = pv.SolidSphere()
    >>> solid_sphere.plot(show_edges=True)

    A solid sphere is 3D in comparison to the 2d :func:`pyvista.Sphere`.
    Generate a solid hemisphere to see the internal structure.

    >>> isinstance(solid_sphere, pv.UnstructuredGrid)
    True
    >>> partial_solid_sphere = pv.SolidSphere(
    ...     start_theta=180, end_theta=360
    ... )
    >>> partial_solid_sphere.plot(show_edges=True)

    To see the cell structure inside the solid sphere,
    only 1/4 of the sphere is generated. The cells are exploded
    and colored by radial position.

    >>> partial_solid_sphere = pv.SolidSphere(
    ...     start_theta=180,
    ...     end_theta=360,
    ...     start_phi=0,
    ...     end_phi=90,
    ...     radius_resolution=5,
    ...     theta_resolution=8,
    ...     phi_resolution=8,
    ... )
    >>> partial_solid_sphere["cell_radial_pos"] = np.linalg.norm(
    ...     partial_solid_sphere.cell_centers().points, axis=-1
    ... )
    >>> partial_solid_sphere.explode(1).plot()

    """
    if end_theta is None:
        end_theta = 2 * np.pi if radians else 360.0
    if end_phi is None:
        end_phi = np.pi if radians else 180.0

    radius = np.linspace(inner_radius, outer_radius, radius_resolution)
    theta = np.linspace(start_theta, end_theta, theta_resolution)
    phi = np.linspace(start_phi, end_phi, phi_resolution)
    return SolidSphereGeneric(
        radius,
        theta,
        phi,
        center,
        direction,
        radians=radians,
        tol_radius=tol_radius,
        tol_angle=tol_angle,
    )


def SolidSphereGeneric(
    radius: VectorLike[float] | None = None,
    theta: VectorLike[float] | None = None,
    phi: VectorLike[float] | None = None,
    center: VectorLike[float] = (0.0, 0.0, 0.0),
    direction: VectorLike[float] = (0.0, 0.0, 1.0),
    radians: bool = False,
    tol_radius: float = 1.0e-8,
    tol_angle: float | None = None,
) -> UnstructuredGrid:
    """Create a solid sphere with flexible sampling.

    A solid sphere fills space in 3D in comparison to
    :func:`pyvista.Sphere`, which is a 2D surface.

    This function allows user defined sampling of each spherical
    coordinate, whereas :func:`pyvista.SolidSphere`
    only allows linear sampling.   Angles are by default
    specified in degrees.

    PyVista uses a convention where ``theta`` represents the azimuthal
    angle (similar to degrees longitude on the globe) and ``phi``
    represents the polar angle (similar to degrees latitude on the
    globe). In contrast to latitude on the globe, here
    ``phi`` is 0 degrees at the North Pole and 180 degrees at the South
    Pole. ``phi=0`` is on the positive z-axis by default.
    ``theta=0`` is on the positive x-axis by default.

    Parameters
    ----------
    radius : sequence[float], optional
        A monotonically increasing sequence of values specifying radial
        points. Must have at least two points and be non-negative.

    theta : sequence[float], optional
        A monotonically increasing sequence of values specifying ``theta``
        points. Must have at least two points.  Can have any value as long
        as range is within 360 degrees. Large magnitudes may result in
        problems with endpoint overlap detection.

    phi : sequence[float], optional
        A monotonically increasing sequence of values specifying ``phi``
        points. Must have at least two points.  Must be between
        0 and 180 degrees.

    center : sequence[float], default: (0.0, 0.0, 0.0)
        Center coordinate vector in ``[x, y, z]``.

    direction : sequence[float], default: (0.0, 0.0, 1.0)
        Direction coordinate vector in ``[x, y, z]`` pointing from ``center`` to
        the sphere's north pole at zero degrees ``phi``.

    radians : bool, default: False
        Whether to use radians for ``theta`` and ``phi``. Default is degrees.

    tol_radius : float, default: 1.0e-8
        Absolute tolerance for endpoint detection for ``radius``.

    tol_angle : float, optional
        Absolute tolerance for endpoint detection
        for ``phi`` and ``theta``. Unit is determined by choice
        of ``radians`` parameter.  Default is 1.0e-8 degrees or
        1.0e-8 degrees converted to radians.

    Returns
    -------
    pyvista.UnstructuredGrid
        Solid sphere mesh.

    See Also
    --------
    pyvista.SolidSphere: Sphere creation using linear sampling.
    pyvista.Sphere: Sphere that describes outer 2D surface.

    Examples
    --------
    Linearly sampling spherical coordinates does not lead to
    cells of all the same size at each radial position.
    Cells near the poles have smaller sizes.

    >>> import pyvista as pv
    >>> import numpy as np
    >>> solid_sphere = pv.SolidSphereGeneric(
    ...     radius=np.linspace(0, 0.5, 2),
    ...     theta=np.linspace(180, 360, 30),
    ...     phi=np.linspace(0, 180, 30),
    ... )
    >>> solid_sphere = solid_sphere.compute_cell_sizes()
    >>> solid_sphere.plot(
    ...     scalars="Volume", show_edges=True, clim=[3e-5, 5e-4]
    ... )

    Sampling the polar angle in a nonlinear manner allows for consistent cell volumes.  See
    `Sphere Point Picking <https://mathworld.wolfram.com/SpherePointPicking.html>`_.

    >>> phi = np.rad2deg(np.arccos(np.linspace(1, -1, 30)))
    >>> solid_sphere = pv.SolidSphereGeneric(
    ...     radius=np.linspace(0, 0.5, 2),
    ...     theta=np.linspace(180, 360, 30),
    ...     phi=phi,
    ... )
    >>> solid_sphere = solid_sphere.compute_cell_sizes()
    >>> solid_sphere.plot(
    ...     scalars="Volume", show_edges=True, clim=[3e-5, 5e-4]
    ... )

    """
    if radius is None:
        radius = np.linspace(0, 0.5, 5)
    radius = np.asanyarray(radius)

    # Default tolerance from user is set in degrees
    # But code is in radians.
    if tol_angle is None:
        tol_angle_ = np.deg2rad(1e-8)
    else:
        tol_angle_ = tol_angle if radians else np.deg2rad(tol_angle)

    if theta is None:
        theta = np.linspace(0, 2 * np.pi, 30)
    else:
        theta = np.asanyarray(theta) if radians else np.deg2rad(theta)

    if phi is None:
        phi = np.linspace(0, np.pi, 30)
    else:
        phi = np.asanyarray(phi) if radians else np.deg2rad(phi)

    # Hereafter all degrees are in radians
    # radius, phi, theta are now np.ndarrays

    nr = len(radius)
    ntheta = len(theta)
    nphi = len(phi)

    if nr < 2:
        raise ValueError('radius resolution must be 2 or more')
    if ntheta < 2:
        raise ValueError('theta resolution must be 2 or more')
    if nphi < 2:
        raise ValueError('phi resolution must be 2 or more')

    def _is_sorted(a: NumpyArray[float]) -> np.bool_:
        return np.all(a[:-1] < a[1:])

    if not _is_sorted(radius):
        raise ValueError('radius is not monotonically increasing')
    if not _is_sorted(theta):
        raise ValueError('theta is not monotonically increasing')
    if not _is_sorted(phi):
        raise ValueError('phi is not monotonically increasing')

    def _greater_than_equal_or_close(value1: float, value2: float, atol: float) -> bool | np.bool_:
        return value1 >= value2 or np.isclose(value1, value2, rtol=0.0, atol=atol)

    def _less_than_equal_or_close(value1: float, value2: float, atol: float) -> bool | np.bool_:
        return value1 <= value2 or np.isclose(value1, value2, rtol=0.0, atol=atol)

    if not _greater_than_equal_or_close(radius[0], 0.0, tol_radius):
        raise ValueError('minimum radius cannot be negative')

    # range of theta cannot be greater than 360 degrees
    if not _less_than_equal_or_close(theta[-1] - theta[0], 2 * np.pi, tol_angle_):
        max_angle = '2 * np.pi' if radians else '360 degrees'
        raise ValueError(f'max theta and min theta must be within {max_angle}')

    if not _greater_than_equal_or_close(phi[0], 0.0, tol_angle_):
        raise ValueError('minimum phi cannot be negative')
    if not _less_than_equal_or_close(phi[-1], np.pi, tol_angle_):
        max_angle = 'np.pi' if radians else '180 degrees'
        raise ValueError(f'maximum phi cannot be > {max_angle}')

    def _spherical_to_cartesian(
        r: float | VectorLike[float],
        phi: float | VectorLike[float],
        theta: float | VectorLike[float],
    ) -> NumpyArray[float]:
        """Convert spherical coordinate sequences to a ``(n,3)`` Cartesian coordinate array.

        Parameters
        ----------
        r : sequence[float]
            Ordered sequence of floats of radii.
        phi : sequence[float]
            Ordered sequence of floats for phi direction.
        theta : sequence[float]
            Ordered sequence of floats for theta direction.

        Returns
        -------
        np.ndarray
            ``(n, 3)`` Cartesian coordinate array.

        """
        r, phi, theta = np.meshgrid(r, phi, theta, indexing='ij')
        x, y, z = pyvista.spherical_to_cartesian(r, phi, theta)
        return np.vstack((x.ravel(), y.ravel(), z.ravel())).transpose()

    points = []

    npoints_on_axis = 0

    if np.isclose(radius[0], 0.0, rtol=0.0, atol=tol_radius):
        points.append([0.0, 0.0, 0.0])
        include_origin = True
        nr = nr - 1
        radius = radius[1:]
        npoints_on_axis += 1
    else:
        include_origin = False

    if np.isclose(theta[-1] - theta[0], 2 * np.pi, rtol=0.0, atol=tol_angle_):
        duplicate_theta = True
        theta = theta[:-1]
    else:
        duplicate_theta = False

    if np.isclose(phi[0], 0.0, rtol=0.0, atol=tol_angle_):
        points.extend(_spherical_to_cartesian(radius, 0.0, theta[0]))
        positive_axis = True
        phi = phi[1:]
        nphi = nphi - 1
        npoints_on_axis += nr
    else:
        positive_axis = False
    npoints_on_pos_axis = npoints_on_axis

    if np.isclose(phi[-1], np.pi, rtol=0.0, atol=tol_angle_):
        points.extend(_spherical_to_cartesian(radius, np.pi, theta[0]))
        negative_axis = True
        phi = phi[:-1]
        nphi = nphi - 1
        npoints_on_axis += nr
    else:
        negative_axis = False

    # rest of points with theta changing quickest
    for ir, iphi in product(radius, phi):
        points.extend(_spherical_to_cartesian(ir, iphi, theta))

    cells = []
    celltypes = []

    def _index(ir: int, iphi: int, itheta: int) -> int:
        """Index for points not on axis.

        Values of ir and phi here are relative to the first nonaxis values.
        """
        if duplicate_theta:
            ntheta_ = ntheta - 1
            itheta = itheta % ntheta_
        else:
            ntheta_ = ntheta

        return npoints_on_axis + ir * nphi * ntheta_ + iphi * ntheta_ + itheta

    if include_origin:
        # First make the tetras that form with origin and axis point
        #   origin is 0
        #   first axis point is 1
        #   other points at first phi position off axis
        if positive_axis:
            for itheta in range(ntheta - 1):
                cells.append(4)
                cells.extend([0, 1, _index(0, 0, itheta), _index(0, 0, itheta + 1)])
                celltypes.append(pyvista.CellType.TETRA)

        # Next tetras that form with origin and bottom axis point
        #   origin is 0
        #   axis point is first in negative dir
        #   other points at last phi position off axis
        if negative_axis:
            for itheta in range(ntheta - 1):
                cells.append(4)
                cells.extend(
                    [
                        0,
                        npoints_on_pos_axis,
                        _index(0, nphi - 1, itheta + 1),
                        _index(0, nphi - 1, itheta),
                    ],
                )
                celltypes.append(pyvista.CellType.TETRA)

        # Pyramids that form to origin but without an axis point
        for iphi, itheta in product(range(nphi - 1), range(ntheta - 1)):
            cells.append(5)
            cells.extend(
                [
                    _index(0, iphi, itheta),
                    _index(0, iphi, itheta + 1),
                    _index(0, iphi + 1, itheta + 1),
                    _index(0, iphi + 1, itheta),
                    0,
                ],
            )
            celltypes.append(pyvista.CellType.PYRAMID)

    # Wedges form between two r levels at first and last phi position
    #   At each r level, the triangle is formed with axis point,  two theta positions
    # First go upwards
    if positive_axis:
        for ir, itheta in product(range(nr - 1), range(ntheta - 1)):
            axis0 = ir + 1 if include_origin else ir
            axis1 = ir + 2 if include_origin else ir + 1
            cells.append(6)
            cells.extend(
                [
                    axis0,
                    _index(ir, 0, itheta + 1),
                    _index(ir, 0, itheta),
                    axis1,
                    _index(ir + 1, 0, itheta + 1),
                    _index(ir + 1, 0, itheta),
                ],
            )
            celltypes.append(pyvista.CellType.WEDGE)

    # now go downwards
    if negative_axis:
        for ir, itheta in product(range(nr - 1), range(ntheta - 1)):
            axis0 = npoints_on_pos_axis + ir
            axis1 = npoints_on_pos_axis + ir + 1
            cells.append(6)
            cells.extend(
                [
                    axis0,
                    _index(ir, nphi - 1, itheta),
                    _index(ir, nphi - 1, itheta + 1),
                    axis1,
                    _index(ir + 1, nphi - 1, itheta),
                    _index(ir + 1, nphi - 1, itheta + 1),
                ],
            )
            celltypes.append(pyvista.CellType.WEDGE)

    # Form Hexahedra
    # Hexahedra form between two r levels and two phi levels and two theta levels
    #   Order by r levels
    for ir, iphi, itheta in product(range(nr - 1), range(nphi - 1), range(ntheta - 1)):
        cells.append(8)
        cells.extend(
            [
                _index(ir, iphi, itheta),
                _index(ir, iphi + 1, itheta),
                _index(ir, iphi + 1, itheta + 1),
                _index(ir, iphi, itheta + 1),
                _index(ir + 1, iphi, itheta),
                _index(ir + 1, iphi + 1, itheta),
                _index(ir + 1, iphi + 1, itheta + 1),
                _index(ir + 1, iphi, itheta + 1),
            ],
        )
        celltypes.append(pyvista.CellType.HEXAHEDRON)

    mesh = pyvista.UnstructuredGrid(cells, celltypes, points)
    mesh.rotate_y(90, inplace=True)
    translate(mesh, center, direction)
    return mesh


def Plane(
    center: VectorLike[float] = (0.0, 0.0, 0.0),
    direction: VectorLike[float] = (0.0, 0.0, 1.0),
    i_size: int = 1,
    j_size: int = 1,
    i_resolution: int = 10,
    j_resolution: int = 10,
) -> PolyData:
    """Create a plane.

    Parameters
    ----------
    center : sequence[float], default: (0.0, 0.0, 0.0)
        Location of the centroid in ``[x, y, z]``.

    direction : sequence[float], default: (0.0, 0.0, 1.0)
        Direction of the plane's normal in ``[x, y, z]``.

    i_size : float, default: 1.0
        Size of the plane in the i direction.

    j_size : float, default: 1.0
        Size of the plane in the j direction.

    i_resolution : int, default: 10
        Number of points on the plane in the i direction.

    j_resolution : int, default: 10
        Number of points on the plane in the j direction.

    Returns
    -------
    pyvista.PolyData
        Plane mesh.

    Examples
    --------
    Create a default plane.

    >>> import pyvista as pv
    >>> mesh = pv.Plane()
    >>> mesh.point_data.clear()
    >>> mesh.plot(show_edges=True)

    """
    planeSource = PlaneSource(i_resolution=i_resolution, j_resolution=j_resolution)
    surf = planeSource.output

    surf.points[:, 0] *= i_size
    surf.points[:, 1] *= j_size
    surf.rotate_y(90, inplace=True)
    translate(surf, center, direction)
    return surf


def Line(
    pointa: VectorLike[float] = (-0.5, 0.0, 0.0),
    pointb: VectorLike[float] = (0.5, 0.0, 0.0),
    resolution: int = 1,
) -> PolyData:
    """Create a line.

    Parameters
    ----------
    pointa : sequence[float], default: (-0.5, 0.0, 0.0)
        Location in ``[x, y, z]``.

    pointb : sequence[float], default: (0.5, 0.0, 0.0)
        Location in ``[x, y, z]``.

    resolution : int, default: 1
        Number of pieces to divide line into.

    Returns
    -------
    pyvista.PolyData
        Line mesh.

    Examples
    --------
    Create a line between ``(0, 0, 0)`` and ``(0, 0, 1)``.

    >>> import pyvista as pv
    >>> mesh = pv.Line((0, 0, 0), (0, 0, 1))
    >>> mesh.plot(color='k', line_width=10)

    """
    src = LineSource(pointa, pointb, resolution)
    line = src.output
    # Compute distance of every point along line
    compute = lambda p0, p1: np.sqrt(np.sum((p1 - p0) ** 2, axis=1))
    distance = compute(np.array(pointa), line.points)
    line['Distance'] = distance
    return line


def MultipleLines(points: MatrixLike[float] | None = None) -> PolyData:
    """Create multiple lines.

    Parameters
    ----------
    points : array_like[float], default: [[-0.5, 0.0, 0.0], [0.5, 0.0, 0.0]]
        List of points defining a broken line.

    Returns
    -------
    pyvista.PolyData
        Line mesh.

    Examples
    --------
    Create a multiple lines between ``(0, 0, 0)``, ``(1, 1, 1)`` and ``(0, 0, 1)``.

    >>> import pyvista as pv
    >>> mesh = pv.MultipleLines(points=[[0, 0, 0], [1, 1, 1], [0, 0, 1]])
    >>> plotter = pv.Plotter()
    >>> actor = plotter.add_mesh(mesh, color='k', line_width=10)
    >>> plotter.camera.azimuth = 45
    >>> plotter.camera.zoom(0.8)
    >>> plotter.show()

    """
    if points is None:
        points = [[-0.5, 0.0, 0.0], [0.5, 0.0, 0.0]]
    return MultipleLinesSource(points=points).output


def Tube(
    pointa: VectorLike[float] = (-0.5, 0.0, 0.0),
    pointb: VectorLike[float] = (0.5, 0.0, 0.0),
    resolution: int = 1,
    radius: float = 1.0,
    n_sides: int = 15,
) -> PolyData:
    """Create a tube.

    Parameters
    ----------
    pointa : sequence[float], default: (-0.5, 0.0, 0.0)
        Location in ``[x, y, z]``.

    pointb : sequence[float], default: (0.5, 0.0, 0.0)
        Location in ``[x, y, z]``.

    resolution : int, default: 1
        Number of pieces to divide tube into.

    radius : float, default: 1.0
        Minimum tube radius (minimum because the tube radius may vary).

    n_sides : int, default: 15
        Number of sides for the tube.

    Returns
    -------
    pyvista.PolyData
        Tube mesh.

    Examples
    --------
    Create a tube between ``(0, 0, 0)`` and ``(0, 0, 1)``.

    >>> import pyvista as pv
    >>> mesh = pv.Tube((0, 0, 0), (0, 0, 1))
    >>> mesh.plot()

    """
    line_src = LineSource(pointa, pointb, resolution)
    return line_src.output.tube(radius=radius, n_sides=n_sides, capping=False)


def Cube(
    center: VectorLike[float] = (0.0, 0.0, 0.0),
    x_length: float = 1.0,
    y_length: float = 1.0,
    z_length: float = 1.0,
    bounds: VectorLike[float] | None = None,
    clean: bool = True,
    point_dtype: str = 'float32',
) -> PolyData:
    """Create a cube.

    It's possible to specify either the center and side lengths or
    just the bounds of the cube. If ``bounds`` are given, all other
    arguments are ignored.

    .. versionchanged:: 0.33.0
        The cube is created using ``vtk.vtkCubeSource``. For
        compatibility with :func:`pyvista.PlatonicSolid`, face indices
        are also added as cell data. For full compatibility with
        :func:`PlatonicSolid() <pyvista.PlatonicSolid>`, one has to
        use ``x_length = y_length = z_length = 2 * radius / 3**0.5``.
        The cube points are also cleaned by default now, leaving only
        the 8 corners and a watertight (manifold) mesh.

    Parameters
    ----------
    center : sequence[float], default: (0.0, 0.0, 0.0)
        Center in ``[x, y, z]``.

    x_length : float, default: 1.0
        Length of the cube in the x-direction.

    y_length : float, default: 1.0
        Length of the cube in the y-direction.

    z_length : float, default: 1.0
        Length of the cube in the z-direction.

    bounds : sequence[float], optional
        Specify the bounding box of the cube. If given, all other size
        arguments are ignored. ``(x_min, x_max, y_min, y_max, z_min, z_max)``.

    clean : bool, default: True
        Whether to clean the raw points of the mesh, making the cube
        manifold. Note that this will degrade the texture coordinates
        that come with the mesh, so if you plan to map a texture on
        the cube, consider setting this to ``False``.

        .. versionadded:: 0.33.0

    point_dtype : str, default: 'float32'
        Set the desired output point types. It must be either 'float32' or 'float64'.

        .. versionadded:: 0.44.0

    Returns
    -------
    pyvista.PolyData
        Mesh of the cube.

    Examples
    --------
    Create a default cube.

    >>> import pyvista as pv
    >>> mesh = pv.Cube()
    >>> mesh.plot(show_edges=True, line_width=5)

    """
    algo = CubeSource(
        center=center,
        x_length=x_length,
        y_length=y_length,
        z_length=z_length,
        bounds=bounds,
        point_dtype=point_dtype,
    )
    cube = algo.output

    # add face index data for compatibility with PlatonicSolid
    # but make it inactive for backwards compatibility
    cube.cell_data.set_array([1, 4, 0, 3, 5, 2], 'FaceIndex')

    # clean duplicate points
    if clean:
        cube.clean(inplace=True)

    return cube


def Box(
    bounds: VectorLike[float] = (-1.0, 1.0, -1.0, 1.0, -1.0, 1.0),
    level: int = 0,
    quads: bool = True,
) -> PolyData:
    """Create a box with solid faces for the given bounds.

    Parameters
    ----------
    bounds : sequence[float], default: (-1.0, 1.0, -1.0, 1.0, -1.0, 1.0)
        Specify the bounding box of the cube.
        ``(x_min, x_max, y_min, y_max, z_min, z_max)``.

    level : int, default: 0
        Level of subdivision of the faces.

    quads : bool, default: True
        Flag to tell the source to generate either a quad or two
        triangle for a set of four points.

    Returns
    -------
    pyvista.PolyData
        Mesh of the box.

    Examples
    --------
    Create a box with subdivision ``level=2``.

    >>> import pyvista as pv
    >>> mesh = pv.Box(level=2)
    >>> mesh.plot(show_edges=True)

    """
    return BoxSource(level=level, quads=quads, bounds=bounds).output


def Cone(
    center: VectorLike[float] = (0.0, 0.0, 0.0),
    direction: VectorLike[float] = (1.0, 0.0, 0.0),
    height: float = 1.0,
    radius: float | None = None,
    capping: bool = True,
    angle: float | None = None,
    resolution: int = 6,
) -> PolyData:
    """Create a cone.

    Parameters
    ----------
    center : sequence[float], default: (0.0, 0.0, 0.0)
        Center in ``[x, y, z]``. Axis of the cone passes through this
        point.

    direction : sequence[float], default: (1.0, 0.0, 0.0)
        Direction vector in ``[x, y, z]``. Orientation vector of the
        cone.

    height : float, default: 1.0
        Height along the cone in its specified direction.

    radius : float, optional
        Base radius of the cone.

    capping : bool, optional
        Enable or disable the capping the base of the cone with a
        polygon.

    angle : float, optional
        The angle in degrees between the axis of the cone and a
        generatrix.

    resolution : int, default: 6
        Number of facets used to represent the cone.

    Returns
    -------
    pyvista.PolyData
        Cone mesh.

    Examples
    --------
    Create a default Cone.

    >>> import pyvista as pv
    >>> mesh = pv.Cone()
    >>> mesh.plot(show_edges=True, line_width=5)

    """
    algo = ConeSource(
        capping=capping,
        direction=direction,
        center=center,
        height=height,
        angle=angle,
        radius=radius,
        resolution=resolution,
    )
    return algo.output


def Polygon(
    center: VectorLike[float] = (0.0, 0.0, 0.0),
    radius: float = 1.0,
    normal: VectorLike[float] = (0.0, 0.0, 1.0),
    n_sides: int = 6,
    fill: bool = True,
) -> PolyData:
    """Create a polygon.

    Parameters
    ----------
    center : sequence[float], default: (0.0, 0.0, 0.0)
        Center in ``[x, y, z]``. Central axis of the polygon passes
        through this point.

    radius : float, default: 1.0
        The radius of the polygon.

    normal : sequence[float], default: (0.0, 0.0, 1.0)
        Direction vector in ``[x, y, z]``. Orientation vector of the polygon.

    n_sides : int, default: 6
        Number of sides of the polygon.

    fill : bool, default: True
        Enable or disable producing filled polygons.

    Returns
    -------
    pyvista.PolyData
        Mesh of the polygon.

    Examples
    --------
    Create an 8 sided polygon.

    >>> import pyvista as pv
    >>> mesh = pv.Polygon(n_sides=8)
    >>> mesh.plot(show_edges=True, line_width=5)

    """
    src = PolygonSource(fill=fill, center=center, n_sides=n_sides, radius=radius, normal=normal)
    return src.output


def Disc(
    center: VectorLike[float] = (0.0, 0.0, 0.0),
    inner: float = 0.25,
    outer: float = 0.5,
    normal: VectorLike[float] = (0.0, 0.0, 1.0),
    r_res: int = 1,
    c_res: int = 6,
) -> PolyData:
    """Create a polygonal disk with a hole in the center.

    The disk has zero height. The user can specify the inner and outer
    radius of the disk, and the radial and circumferential resolution
    of the polygonal representation.

    Parameters
    ----------
    center : sequence[float], default: (0.0, 0.0, 0.0)
        Center in ``[x, y, z]``. Middle of the axis of the disc.

    inner : float, default: 0.25
        The inner radius.

    outer : float, default: 0.5
        The outer radius.

    normal : sequence[float], default: (0.0, 0.0, 1.0)
        Direction vector in ``[x, y, z]``. Orientation vector of the disc.

    r_res : int, default: 1
        Number of points in radial direction.

    c_res : int, default: 6
        Number of points in circumferential direction.

    Returns
    -------
    pyvista.PolyData
        Disk mesh.

    Examples
    --------
    Create a disc with 50 points in the circumferential direction.

    >>> import pyvista as pv
    >>> mesh = pv.Disc(c_res=50)
    >>> mesh.plot(show_edges=True, line_width=5)

    """
    algo = DiscSource(inner=inner, outer=outer, r_res=r_res, c_res=c_res)
    normal = np.array(normal)
    center = np.array(center)
    surf = algo.output
    surf.rotate_y(90, inplace=True)
    translate(surf, center, normal)
    return surf


def Text3D(
    string: str,
    depth: float | None = None,
    width: float | None = None,
    height: float | None = None,
    center: VectorLike[float] = (0.0, 0.0, 0.0),
    normal: VectorLike[float] = (0.0, 0.0, 1.0),
) -> PolyData:
    """Create 3D text from a string.

    The text may be configured to have a specified width, height or depth.

    Parameters
    ----------
    string : str
        String to generate 3D text from. If ``None`` or an empty string,
        the output mesh will have a single point at :attr:`center`.

    depth : float, optional
        Depth of the text. If ``None``, the depth is set to half
        the :attr:`height` by default. Set to ``0.0`` for planar
        text.

        .. versionchanged:: 0.43

            The default depth is now calculated dynamically as
            half the height. Previously, the default depth had
            a fixed value of ``0.5``.

    width : float, optional
        Width of the text. If ``None``, the width is scaled
        proportional to :attr:`height`.

        .. versionadded:: 0.43

    height : float, optional
        Height of the text. If ``None``, the height is scaled
        proportional to :attr:`width`.

        .. versionadded:: 0.43

    center : Sequence[float], default: (0.0, 0.0, 0.0)
        Center of the text, defined as the middle of the axis-aligned
        bounding box of the text.

        .. versionadded:: 0.43

    normal : Sequence[float], default: (0.0, 0.0, 1.0)
        Normal direction of the text. The direction is parallel to the
        :attr:`depth` of the text and points away from the front surface
        of the text.

        .. versionadded:: 0.43


    Returns
    -------
    pyvista.PolyData
        3D text mesh.

    Examples
    --------
    >>> import pyvista as pv
    >>> text_mesh = pv.Text3D('PyVista')
    >>> text_mesh.plot(cpos='xy')

    """
    return Text3DSource(
        string,
        width=width,
        height=height,
        depth=depth,
        center=center,
        normal=normal,
        process_empty_string=True,
    ).output


def Wavelet(
    extent: VectorLike[float] = (-10, 10, -10, 10, -10, 10),
    center: VectorLike[float] = (0.0, 0.0, 0.0),
    maximum: float = 255.0,
    x_freq: float = 60.0,
    y_freq: float = 30.0,
    z_freq: float = 40.0,
    x_mag: float = 10.0,
    y_mag: float = 18.0,
    z_mag: float = 5.0,
    std: float = 0.5,
    subsample_rate: int = 1,
) -> ImageData:
    """Create a wavelet.

    Produces images with pixel values determined by
    ``Maximum*Gaussian*x_mag*sin(x_freq*x)*sin(y_freq*y)*cos(z_freq*z)``

    Values are float scalars on point data with name ``"RTData"``.

    Parameters
    ----------
    extent : sequence[int], default: (-10, 10, -10, 10, -10, 10)
        Set/Get the extent of the whole output image.

    center : sequence[float], default: (0.0, 0.0, 0.0)
        Center of the wavelet.

    maximum : float, default: 255.0
        Maximum of the wavelet function.

    x_freq : float, default: 60.0
        Natural frequency in the x direction.

    y_freq : float, default: 30.0
        Natural frequency in the y direction.

    z_freq : float, default: 40.0
        Natural frequency in the z direction.

    x_mag : float, default: 10.0
        Magnitude in the x direction.

    y_mag : float, default: 18.0
        Magnitude in the y direction.

    z_mag : float, default: 5.0
        Magnitude in the z direction.

    std : float, default: 0.5
        Standard deviation.

    subsample_rate : int, default: 1
        The sub-sample rate.

    Returns
    -------
    pyvista.ImageData
        Wavelet mesh.

    Examples
    --------
    >>> import pyvista as pv
    >>> wavelet = pv.Wavelet(
    ...     extent=(0, 50, 0, 50, 0, 10),
    ...     x_freq=20,
    ...     y_freq=10,
    ...     z_freq=1,
    ...     x_mag=100,
    ...     y_mag=100,
    ...     z_mag=1000,
    ... )
    >>> wavelet.plot(show_scalar_bar=False)

    Extract lower valued cells of the wavelet and create a surface from it.

    >>> thresh = wavelet.threshold(800).extract_surface()
    >>> thresh.plot(show_scalar_bar=False)

    Smooth it to create "waves"

    >>> waves = thresh.smooth(n_iter=100, relaxation_factor=0.1)
    >>> waves.plot(color='white', smooth_shading=True, show_edges=True)

    """
    wavelet_source = _vtk.vtkRTAnalyticSource()
    wavelet_source.SetWholeExtent(*extent)
    wavelet_source.SetCenter(*center)
    wavelet_source.SetMaximum(maximum)
    wavelet_source.SetXFreq(x_freq)
    wavelet_source.SetYFreq(y_freq)
    wavelet_source.SetZFreq(z_freq)
    wavelet_source.SetXMag(x_mag)
    wavelet_source.SetYMag(y_mag)
    wavelet_source.SetZMag(z_mag)
    wavelet_source.SetStandardDeviation(std)
    wavelet_source.SetSubsampleRate(subsample_rate)
    wavelet_source.Update()
    return cast(pyvista.ImageData, wrap(wavelet_source.GetOutput()))


def CircularArc(
    pointa: VectorLike[float],
    pointb: VectorLike[float],
    center: VectorLike[float],
    resolution: int = 100,
    negative: bool = False,
) -> PolyData:
    """Create a circular arc defined by two endpoints and a center.

    The number of segments composing the polyline is controlled by
    setting the object resolution.

    Parameters
    ----------
    pointa : sequence[float]
        Position of the first end point.

    pointb : sequence[float]
        Position of the other end point.

    center : sequence[float]
        Center of the circle that defines the arc.

    resolution : int, default: 100
        The number of segments of the polyline that draws the arc.
        Resolution of 1 will just create a line.

    negative : bool, default: False
        By default the arc spans the shortest angular sector between
        ``pointa`` and ``pointb``.

        By setting this to ``True``, the longest angular sector is
        used instead (i.e. the negative coterminal angle to the
        shortest one).

    Returns
    -------
    pyvista.PolyData
        Circular arc mesh.

    Examples
    --------
    Create a quarter arc centered at the origin in the xy plane.

    >>> import pyvista as pv
    >>> arc = pv.CircularArc([-1, 0, 0], [0, 1, 0], [0, 0, 0])
    >>> pl = pv.Plotter()
    >>> _ = pl.add_mesh(arc, color='k', line_width=10)
    >>> _ = pl.show_bounds(location='all', font_size=30, use_2d=True)
    >>> _ = pl.view_xy()
    >>> pl.show()

    """
    check_valid_vector(pointa, 'pointa')
    check_valid_vector(pointb, 'pointb')
    check_valid_vector(center, 'center')
    if not np.isclose(
        np.linalg.norm(np.array(pointa) - np.array(center)),
        np.linalg.norm(np.array(pointb) - np.array(center)),
    ):
        raise ValueError('pointa and pointb are not equidistant from center')

    # fix half-arc bug: if a half arc travels directly through the
    # center point, it becomes a line
    pointb = list(pointb)
    pointb[0] -= 1e-10
    pointb[1] -= 1e-10

    arc = _vtk.vtkArcSource()
    arc.SetPoint1(*pointa)
    arc.SetPoint2(*pointb)
    arc.SetCenter(*center)
    arc.SetResolution(resolution)
    arc.SetNegative(negative)

    arc.Update()
    angle = np.deg2rad(arc.GetAngle())
    arc = wrap(arc.GetOutput())  # type: ignore[assignment]
    # Compute distance of every point along circular arc
    center = np.array(center).ravel()
    radius = np.sqrt(np.sum((arc.points[0] - center) ** 2, axis=0))  # type: ignore[attr-defined]
    angles = np.linspace(0.0, 1.0, arc.n_points) * angle  # type: ignore[attr-defined]
    arc['Distance'] = radius * angles  # type: ignore[index]
    return cast(pyvista.PolyData, arc)


def CircularArcFromNormal(
    center: VectorLike[float],
    resolution: int = 100,
    normal: VectorLike[float] | None = None,
    polar: VectorLike[float] | None = None,
    angle: float | None = None,
) -> PolyData:
    """Create a circular arc defined by normal to the plane of the arc, and an angle.

    The number of segments composing the polyline is controlled by
    setting the object resolution.

    Parameters
    ----------
    center : sequence[float]
        Center of the circle that defines the arc.

    resolution : int, default: 100
        The number of segments of the polyline that draws the arc.
        Resolution of 1 will just create a line.

    normal : sequence[float], optional
        The normal vector to the plane of the arc.  By default it
        points in the positive Z direction.

    polar : sequence[float], optional
        Starting point of the arc in polar coordinates.  By default it
        is the unit vector in the positive x direction.

    angle : float, optional
        Arc length (in degrees) beginning at the polar vector.  The
        direction is counterclockwise.  By default it is 90.

    Returns
    -------
    pyvista.PolyData
        Circular arc mesh.

    Examples
    --------
    Quarter arc centered at the origin in the xy plane.

    >>> import pyvista as pv
    >>> normal = [0, 0, 1]
    >>> polar = [-1, 0, 0]
    >>> arc = pv.CircularArcFromNormal(
    ...     [0, 0, 0], normal=normal, polar=polar
    ... )
    >>> pl = pv.Plotter()
    >>> _ = pl.add_mesh(arc, color='k', line_width=10)
    >>> _ = pl.show_bounds(location='all', font_size=30, use_2d=True)
    >>> _ = pl.view_xy()
    >>> pl.show()

    """
    check_valid_vector(center, 'center')
    if normal is None:
        normal = [0, 0, 1]
    if polar is None:
        polar = [1, 0, 0]
    angle_ = 90.0 if angle is None else angle

    arc = _vtk.vtkArcSource()
    arc.SetCenter(*center)
    arc.SetResolution(resolution)
    arc.UseNormalAndAngleOn()
    check_valid_vector(normal, 'normal')
    arc.SetNormal(*normal)
    check_valid_vector(polar, 'polar')
    arc.SetPolarVector(*polar)
    arc.SetAngle(angle_)
    arc.Update()
    angle_ = np.deg2rad(arc.GetAngle())
    arc = wrap(arc.GetOutput())  # type: ignore[assignment]
    # Compute distance of every point along circular arc
    center = np.array(center)
    radius = np.sqrt(np.sum((arc.points[0] - center) ** 2, axis=0))  # type: ignore[attr-defined]
    angles = np.linspace(0.0, angle_, resolution + 1)
    arc['Distance'] = radius * angles  # type: ignore[index]
    return cast(pyvista.PolyData, arc)


def Pyramid(points: MatrixLike[float] | None = None) -> UnstructuredGrid:
    """Create a pyramid defined by 5 points.

    Parameters
    ----------
    points : array_like[float], optional
        Points of the pyramid.  Points are ordered such that the first
        four points are the four counterclockwise points on the
        quadrilateral face, and the last point is the apex.

        Defaults to pyramid in example.

    Returns
    -------
    pyvista.UnstructuredGrid
        Unstructured grid containing a single pyramid cell.

    Examples
    --------
    >>> import pyvista as pv
    >>> pointa = [1.0, 1.0, 0.0]
    >>> pointb = [-1.0, 1.0, 0.0]
    >>> pointc = [-1.0, -1.0, 0.0]
    >>> pointd = [1.0, -1.0, 0.0]
    >>> pointe = [0.0, 0.0, 1.608]
    >>> pyramid = pv.Pyramid([pointa, pointb, pointc, pointd, pointe])
    >>> pyramid.plot(show_edges=True, line_width=5)

    """
    if points is None:
        points = [
            [1.0, 1.0, 0.0],
            [-1.0, 1.0, 0.0],
            [-1.0, -1.0, 0.0],
            [1.0, -1.0, 0.0],
            [0.0, 0.0, (4 - 2**0.5) ** 0.5],
        ]

    if len(points) != 5:
        raise TypeError('Points must be given as length 5 np.ndarray or list.')

    check_valid_vector(points[0], 'points[0]')
    check_valid_vector(points[1], 'points[1]')
    check_valid_vector(points[2], 'points[2]')
    check_valid_vector(points[3], 'points[3]')
    check_valid_vector(points[4], 'points[4]')

    pyramid = _vtk.vtkPyramid()
    pyramid.GetPointIds().SetId(0, 0)
    pyramid.GetPointIds().SetId(1, 1)
    pyramid.GetPointIds().SetId(2, 2)
    pyramid.GetPointIds().SetId(3, 3)
    pyramid.GetPointIds().SetId(4, 4)

    ug = _vtk.vtkUnstructuredGrid()
    ug.SetPoints(pyvista.vtk_points(np.array(points), False))
    ug.InsertNextCell(pyramid.GetCellType(), pyramid.GetPointIds())

    return cast(pyvista.UnstructuredGrid, wrap(ug))


def Triangle(points: MatrixLike[float] | None = None) -> PolyData:
    """Create a triangle defined by 3 points.

    Parameters
    ----------
    points : array_like[float], optional
        Points of the triangle.  Defaults to a right isosceles
        triangle (see example).

    Returns
    -------
    pyvista.PolyData
        Triangle mesh.

    Examples
    --------
    >>> import pyvista as pv
    >>> pointa = [0, 0, 0]
    >>> pointb = [1, 0, 0]
    >>> pointc = [0.5, 0.707, 0]
    >>> triangle = pv.Triangle([pointa, pointb, pointc])
    >>> triangle.plot(show_edges=True, line_width=5)

    """
    if points is None:
        points = [[0, 0, 0], [1, 0, 0], [0.5, 0.5**0.5, 0]]

    if len(points) != 3:
        raise TypeError('Points must be given as length 3 np.ndarray or list')

    check_valid_vector(points[0], 'points[0]')
    check_valid_vector(points[1], 'points[1]')
    check_valid_vector(points[2], 'points[2]')

    cells = np.array([[3, 0, 1, 2]])
    return cast(pyvista.PolyData, wrap(pyvista.PolyData(points, cells)))


def Rectangle(points: MatrixLike[float] | None = None) -> PolyData:
    """Create a rectangle defined by 3 points.

    The 3 points must define an orthogonal set of vectors.

    Parameters
    ----------
    points : array_like[float], optional
        Points of the rectangle. Defaults to a unit square in xy-plane.

    Returns
    -------
    pyvista.PolyData
        Rectangle mesh.

    Examples
    --------
    >>> import pyvista as pv
    >>> pointa = [1.0, 0.0, 0.0]
    >>> pointb = [1.0, 1.0, 0.0]
    >>> pointc = [0.0, 1.0, 0.0]
    >>> rectangle = pv.Rectangle([pointa, pointb, pointc])
    >>> rectangle.plot(show_edges=True, line_width=5)

    """
    if points is None:
        points = [[1.0, 0.0, 0.0], [1.0, 1.0, 0.0], [0.0, 1.0, 0.0]]
    if len(points) != 3:
        raise TypeError('Points must be given as length 3 np.ndarray or list')

    points, _ = _coerce_pointslike_arg(points)

    point_0 = points[0]
    point_1 = points[1]
    point_2 = points[2]

    vec_01 = point_1 - point_0
    vec_02 = point_2 - point_0
    vec_12 = point_2 - point_1

    mag_01 = np.linalg.norm(vec_01)
    mag_02 = np.linalg.norm(vec_02)
    mag_12 = np.linalg.norm(vec_12)

    if np.isclose(mag_01, 0) or np.isclose(mag_02, 0) or np.isclose(mag_12, 0):
        raise ValueError('Unable to build a rectangle with less than three different points')

    scalar_pdct_01_02 = np.dot(vec_01, vec_02) / min(mag_01, mag_02) ** 2  # type: ignore[call-overload]
    scalar_pdct_01_12 = np.dot(vec_01, vec_12) / min(mag_01, mag_12) ** 2  # type: ignore[call-overload]
    scalar_pdct_02_12 = np.dot(vec_02, vec_12) / min(mag_02, mag_12) ** 2  # type: ignore[call-overload]

    null_scalar_products = [
        val
        for val in [scalar_pdct_01_02, scalar_pdct_01_12, scalar_pdct_02_12]
        if np.isclose(val, 0)
    ]
    if len(null_scalar_products) == 0:
        raise ValueError('The three points should defined orthogonal vectors')

    points = np.array([point_0, point_1, point_2, point_0])
    if np.isclose(scalar_pdct_01_02, 0):
        points[3] = point_0 + vec_01 + vec_02
        cells = np.array([[4, 0, 1, 3, 2]])
    elif np.isclose(scalar_pdct_01_12, 0):
        points[3] = point_1 + vec_12 - vec_01
        cells = np.array([[4, 0, 1, 2, 3]])
    else:
        points[3] = point_2 - vec_02 - vec_12
        cells = np.array([[4, 0, 2, 1, 3]])

    return cast(pyvista.PolyData, wrap(pyvista.PolyData(points, cells)))


def Quadrilateral(points: MatrixLike[float] | None = None) -> PolyData:
    """Create a quadrilateral defined by 4 points.

    Parameters
    ----------
    points : array_like[float], optional
        Points of the quadrilateral.  Defaults to a unit square in xy-plane.

    Returns
    -------
    pyvista.PolyData
        Quadrilateral mesh.

    Examples
    --------
    >>> import pyvista as pv
    >>> pointa = [1.0, 0.0, 0.0]
    >>> pointb = [1.0, 1.0, 0.0]
    >>> pointc = [0.0, 1.0, 0.0]
    >>> pointd = [0.0, 0.0, 0.0]
    >>> quadrilateral = pv.Quadrilateral([pointa, pointb, pointc, pointd])
    >>> quadrilateral.plot(show_edges=True, line_width=5)

    """
    if points is None:
        points = [[1.0, 0.0, 0.0], [1.0, 1.0, 0.0], [0.0, 1.0, 0.0], [0.0, 0.0, 0.0]]
    if len(points) != 4:
        raise TypeError('Points must be given as length 4 np.ndarray or list')

    points, _ = _coerce_pointslike_arg(points)

    cells = np.array([[4, 0, 1, 2, 3]])
    return cast(pyvista.PolyData, wrap(pyvista.PolyData(points, cells)))


def Circle(radius: float = 0.5, resolution: int = 100) -> PolyData:
    """Create a single PolyData circle defined by radius in the XY plane.

    Parameters
    ----------
    radius : float, default: 0.5
        Radius of circle.

    resolution : int, default: 100
        Number of points on the circle.

    Returns
    -------
    pyvista.PolyData
        Circle mesh.

    Notes
    -----
    .. versionchanged:: 0.38.0
       Prior to version 0.38, this method had incorrect results, producing
       inconsistent edge lengths and a duplicated point which is now fixed.

    Examples
    --------
    >>> import pyvista as pv
    >>> radius = 0.5
    >>> circle = pv.Circle(radius)
    >>> circle.plot(show_edges=True, line_width=5)

    """
    points = np.zeros((resolution, 3))
    theta = np.linspace(0.0, 2.0 * np.pi, resolution, endpoint=False)
    points[:, 0] = radius * np.cos(theta)
    points[:, 1] = radius * np.sin(theta)
    cells = np.array([np.append(np.array([resolution]), np.arange(resolution))])
    return cast(pyvista.PolyData, wrap(pyvista.PolyData(points, cells)))


def Ellipse(
    semi_major_axis: float = 0.5, semi_minor_axis: float = 0.2, resolution: int = 100
) -> PolyData:
    """Create a single PolyData ellipse defined by the Semi-major and Semi-minor axes in the XY plane.

    Parameters
    ----------
    semi_major_axis : float, default: 0.5
        Semi-major axis of ellipse.

    semi_minor_axis : float, default: 0.2
        Semi-minor axis of ellipse.

    resolution : int, default: 100
        Number of points on the ellipse.

    Returns
    -------
    pyvista.PolyData
        Ellipse mesh.

    Notes
    -----
    .. versionchanged:: 0.38.0
       Prior to version 0.38, this method had incorrect results, producing
       inconsistent edge lengths and a duplicated point which is now fixed.

    Examples
    --------
    >>> import pyvista as pv
    >>> ellipse = pv.Ellipse(semi_major_axis=8, semi_minor_axis=4)
    >>> ellipse.plot(show_edges=True, line_width=5)

    """
    points = np.zeros((resolution, 3))
    theta = np.linspace(0.0, 2.0 * np.pi, resolution, endpoint=False)
    points[:, 0] = semi_major_axis * np.cos(theta)
    points[:, 1] = semi_minor_axis * np.sin(theta)
    cells = np.array([np.append(np.array([resolution]), np.arange(resolution))])
    return cast(pyvista.PolyData, wrap(pyvista.PolyData(points, cells)))


def Superquadric(
    center: VectorLike[float] = (0.0, 0.0, 0.0),
    scale: VectorLike[float] = (1.0, 1.0, 1.0),
    size: float = 0.5,
    theta_roundness: float = 1.0,
    phi_roundness: float = 1.0,
    theta_resolution: int = 16,
    phi_resolution: int = 16,
    toroidal: bool = False,
    thickness: float = 1 / 3,
) -> PolyData:
    """Create a superquadric.

    Parameters
    ----------
    center : sequence[float], default: (0.0, 0.0, 0.0)
        Center of the superquadric in ``[x, y, z]``.

    scale : sequence[float], default: (1.0, 1.0, 1.0)
        Scale factors of the superquadric in ``[x, y, z]``.

    size : float, default: 0.5
        Superquadric isotropic size.

    theta_roundness : float, default: 1.0
        Superquadric east/west roundness.
        Values range from 0 (rectangular) to 1 (circular) to higher orders.

    phi_roundness : float, default: 1.0
        Superquadric north/south roundness.
        Values range from 0 (rectangular) to 1 (circular) to higher orders.

    theta_resolution : int, default: 16
        Number of points in the longitude direction.
        Values are rounded to nearest multiple of 4.

    phi_resolution : int, default: 16
        Number of points in the latitude direction.
        Values are rounded to nearest multiple of 8.

    toroidal : bool, default: False
        Whether or not the superquadric is toroidal (``True``)
        or ellipsoidal (``False``).

    thickness : float, default: 0.3333333333
        Superquadric ring thickness.
        Only applies if toroidal is set to ``True``.

    Returns
    -------
    pyvista.PolyData
        Superquadric mesh.

    See Also
    --------
    pyvista.ParametricSuperEllipsoid :
        Parametric superquadric if toroidal is ``False``.
    pyvista.ParametricSuperToroid :
        Parametric superquadric if toroidal is ``True``.

    Examples
    --------
    >>> import pyvista as pv
    >>> superquadric = pv.Superquadric(
    ...     scale=(3.0, 1.0, 0.5),
    ...     phi_roundness=0.1,
    ...     theta_roundness=0.5,
    ... )
    >>> superquadric.plot(show_edges=True)

    """
    source = SuperquadricSource(
        center=center,
        scale=scale,
        size=size,
        theta_roundness=theta_roundness,
        phi_roundness=phi_roundness,
        theta_resolution=theta_resolution,
        phi_resolution=phi_resolution,
        toroidal=toroidal,
        thickness=thickness,
    )
    return source.output


def PlatonicSolid(
    kind: str = 'tetrahedron', radius: float = 1.0, center: VectorLike[float] = (0.0, 0.0, 0.0)
) -> PolyData:
    """Create a Platonic solid of a given size.

    Parameters
    ----------
    kind : str | int, default: 'tetrahedron'
        The kind of Platonic solid to create. Either the name of the
        polyhedron or an integer index:

            * ``'tetrahedron'`` or ``0``
            * ``'cube'`` or ``1``
            * ``'octahedron'`` or ``2``
            * ``'icosahedron'`` or ``3``
            * ``'dodecahedron'`` or ``4``

    radius : float, default: 1.0
        The radius of the circumscribed sphere for the solid to create.

    center : sequence[float], default: (0.0, 0.0, 0.0)
        Sequence defining the center of the solid to create.

    Returns
    -------
    pyvista.PolyData
        One of the five Platonic solids. Cell scalars are defined that
        assign integer labels to each face (with array name
        ``"FaceIndex"``).

    Examples
    --------
    Create and plot a dodecahedron.

    >>> import pyvista as pv
    >>> dodeca = pv.PlatonicSolid('dodecahedron')
    >>> dodeca.plot(categories=True)

    See :ref:`platonic_example` for more examples using this filter.

    """
    check_valid_vector(center, 'center')

    source = PlatonicSolidSource()
    source.kind = kind
    solid = source.output
    # rename and activate cell scalars
    cell_data = solid.cell_data.get_array(0)
    solid.clear_data()
    solid.cell_data['FaceIndex'] = cell_data
    # scale and translate
    solid.scale(radius, inplace=True)
    solid.points += np.asanyarray(center) - solid.center  # type: ignore[misc]
    return solid


def Tetrahedron(radius: float = 1.0, center: VectorLike[float] = (0.0, 0.0, 0.0)) -> PolyData:
    """Create a tetrahedron of a given size.

    A tetrahedron is composed of four congruent equilateral triangles.

    Parameters
    ----------
    radius : float, default: 1.0
        The radius of the circumscribed sphere for the tetrahedron.

    center : sequence[float], default: (0.0, 0.0, 0.0)
        Three-length sequence defining the center of the tetrahedron.

    Returns
    -------
    pyvista.PolyData
        Mesh for the tetrahedron. Cell scalars are defined that assign
        integer labels to each face (with array name ``"FaceIndex"``).

    Examples
    --------
    Create and plot a tetrahedron.

    >>> import pyvista as pv
    >>> tetra = pv.Tetrahedron()
    >>> tetra.plot(categories=True)

    See :ref:`platonic_example` for more examples using this filter.

    """
    return PlatonicSolid(kind='tetrahedron', radius=radius, center=center)


def Octahedron(radius: float = 1.0, center: VectorLike[float] = (0.0, 0.0, 0.0)) -> PolyData:
    """Create an octahedron of a given size.

    An octahedron is composed of eight congruent equilateral
    triangles.

    Parameters
    ----------
    radius : float, default: 1.0
        The radius of the circumscribed sphere for the octahedron.

    center : sequence[float], default: (0.0, 0.0, 0.0)
        Three-length sequence defining the center of the octahedron.

    Returns
    -------
    pyvista.PolyData
        Mesh for the octahedron. Cell scalars are defined that assign
        integer labels to each face (with array name ``"FaceIndex"``).

    Examples
    --------
    Create and plot an octahedron.

    >>> import pyvista as pv
    >>> tetra = pv.Octahedron()
    >>> tetra.plot(categories=True)

    See :ref:`platonic_example` for more examples using this filter.

    """
    return PlatonicSolid(kind='octahedron', radius=radius, center=center)


def Dodecahedron(radius: float = 1.0, center: VectorLike[float] = (0.0, 0.0, 0.0)) -> PolyData:
    """Create a dodecahedron of a given size.

    A dodecahedron is composed of twelve congruent regular pentagons.

    Parameters
    ----------
    radius : float, default: 1.0
        The radius of the circumscribed sphere for the dodecahedron.

    center : sequence[float], default: (0.0, 0.0, 0.0)
        Three-length sequence defining the center of the dodecahedron.

    Returns
    -------
    pyvista.PolyData
        Mesh for the dodecahedron. Cell scalars are defined that assign
        integer labels to each face (with array name ``"FaceIndex"``).

    Examples
    --------
    Create and plot a dodecahedron.

    >>> import pyvista as pv
    >>> tetra = pv.Dodecahedron()
    >>> tetra.plot(categories=True)

    See :ref:`platonic_example` for more examples using this filter.

    """
    return PlatonicSolid(kind='dodecahedron', radius=radius, center=center)


def Icosahedron(radius: float = 1.0, center: VectorLike[float] = (0.0, 0.0, 0.0)) -> PolyData:
    """Create an icosahedron of a given size.

    An icosahedron is composed of twenty congruent equilateral
    triangles.

    Parameters
    ----------
    radius : float, default: 1.0
        The radius of the circumscribed sphere for the icosahedron.

    center : sequence[float], default: (0.0, 0.0, 0.0)
        Three-length sequence defining the center of the icosahedron.

    Returns
    -------
    pyvista.PolyData
        Mesh for the icosahedron. Cell scalars are defined that assign
        integer labels to each face (with array name ``"FaceIndex"``).

    Examples
    --------
    Create and plot an icosahedron.

    >>> import pyvista as pv
    >>> tetra = pv.Icosahedron()
    >>> tetra.plot(categories=True)

    See :ref:`platonic_example` for more examples using this filter.

    """
    return PlatonicSolid(kind='icosahedron', radius=radius, center=center)


def Icosphere(
    radius: float = 1.0, center: VectorLike[float] = (0.0, 0.0, 0.0), nsub: int = 3
) -> PolyData:
    """Create an icosphere.

    An icosphere is a `geodesic polyhedron
    <https://en.wikipedia.org/wiki/Geodesic_polyhedron>`_, which is a
    convex polyhedron made from triangles.

    Geodesic polyhedra are constructed by subdividing faces of simpler
    polyhedra, and then projecting the new vertices onto the surface of
    a sphere. A geodesic polyhedron has straight edges and flat faces
    that approximate a sphere,

    Parameters
    ----------
    radius : float, default: 1.0
        Radius of the icosphere.

    center : sequence[float], default: (0.0, 0.0, 0.0)
        Center of the icosphere.

    nsub : int, default: 3
        This is the number of times each triangle of the original
        :func:`pyvista.Icosahedron` is subdivided.

    Returns
    -------
    pyvista.PolyData
        Mesh of the icosphere.

    See Also
    --------
    pyvista.Sphere

    Examples
    --------
    Create the icosphere and plot it with edges.

    >>> import pyvista as pv
    >>> icosphere = pv.Icosphere()
    >>> icosphere.plot(show_edges=True)

    Show how this icosphere was created.

    >>> import numpy as np
    >>> icosahedron = pv.Icosahedron()
    >>> icosahedron.clear_data()  # remove extra scalars
    >>> icosahedron_sub = icosahedron.subdivide(nsub=3)
    >>> pl = pv.Plotter(shape=(1, 3))
    >>> _ = pl.add_mesh(icosahedron, show_edges=True)
    >>> pl.subplot(0, 1)
    >>> _ = pl.add_mesh(icosahedron_sub, show_edges=True)
    >>> pl.subplot(0, 2)
    >>> _ = pl.add_mesh(icosphere, show_edges=True)
    >>> pl.show()

    Show how the triangles are not uniform in area. This is because the
    ones farther from the edges from the original triangles have farther
    to travel to the sphere.

    >>> icosphere = pv.Icosphere(nsub=4)
    >>> icosphere.compute_cell_sizes().plot(scalars='Area')

    """
    mesh = Icosahedron()
    mesh.clear_data()
    mesh = mesh.subdivide(nsub=nsub)

    # scale to desired radius and translate origin
    dist = np.linalg.norm(mesh.points, axis=1, keepdims=True)  # distance from origin
    mesh.points = mesh.points * (radius / dist) + center
    return mesh<|MERGE_RESOLUTION|>--- conflicted
+++ resolved
@@ -131,11 +131,7 @@
             theta_resolution=resolution,
             phi_resolution=resolution,
         )
-<<<<<<< HEAD
     output = wrap(algo.output)
-=======
-    output = cast(pyvista.PolyData, wrap(algo.output))
->>>>>>> 78c7eed4
     output.rotate_z(90, inplace=True)
     translate(output, center, direction)
     return output
@@ -213,11 +209,7 @@
         capping=capping,
         resolution=resolution,
     )
-<<<<<<< HEAD
     output = wrap(algo.output)
-=======
-    output = cast(pyvista.PolyData, wrap(algo.output))
->>>>>>> 78c7eed4
     output.rotate_z(90, inplace=True)
     translate(output, center, direction)
     return output
@@ -1889,7 +1881,7 @@
     ug.SetPoints(pyvista.vtk_points(np.array(points), False))
     ug.InsertNextCell(pyramid.GetCellType(), pyramid.GetPointIds())
 
-    return cast(pyvista.UnstructuredGrid, wrap(ug))
+    return wrap(ug)
 
 
 def Triangle(points: MatrixLike[float] | None = None) -> PolyData:
@@ -1927,7 +1919,7 @@
     check_valid_vector(points[2], 'points[2]')
 
     cells = np.array([[3, 0, 1, 2]])
-    return cast(pyvista.PolyData, wrap(pyvista.PolyData(points, cells)))
+    return wrap(pyvista.PolyData(points, cells))
 
 
 def Rectangle(points: MatrixLike[float] | None = None) -> PolyData:
@@ -2000,7 +1992,7 @@
         points[3] = point_2 - vec_02 - vec_12
         cells = np.array([[4, 0, 2, 1, 3]])
 
-    return cast(pyvista.PolyData, wrap(pyvista.PolyData(points, cells)))
+    return wrap(pyvista.PolyData(points, cells))
 
 
 def Quadrilateral(points: MatrixLike[float] | None = None) -> PolyData:
@@ -2035,7 +2027,7 @@
     points, _ = _coerce_pointslike_arg(points)
 
     cells = np.array([[4, 0, 1, 2, 3]])
-    return cast(pyvista.PolyData, wrap(pyvista.PolyData(points, cells)))
+    return wrap(pyvista.PolyData(points, cells))
 
 
 def Circle(radius: float = 0.5, resolution: int = 100) -> PolyData:
@@ -2073,7 +2065,7 @@
     points[:, 0] = radius * np.cos(theta)
     points[:, 1] = radius * np.sin(theta)
     cells = np.array([np.append(np.array([resolution]), np.arange(resolution))])
-    return cast(pyvista.PolyData, wrap(pyvista.PolyData(points, cells)))
+    return wrap(pyvista.PolyData(points, cells))
 
 
 def Ellipse(
@@ -2115,7 +2107,7 @@
     points[:, 0] = semi_major_axis * np.cos(theta)
     points[:, 1] = semi_minor_axis * np.sin(theta)
     cells = np.array([np.append(np.array([resolution]), np.arange(resolution))])
-    return cast(pyvista.PolyData, wrap(pyvista.PolyData(points, cells)))
+    return wrap(pyvista.PolyData(points, cells))
 
 
 def Superquadric(
