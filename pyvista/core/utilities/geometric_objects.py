"""Provides an easy way of generating several geometric objects.

**CONTAINS**
vtkArrowSource
CylinderSource
vtkSphereSource
vtkPlaneSource
vtkLineSource
vtkCubeSource
ConeSource
vtkDiskSource
vtkRegularPolygonSource
vtkPyramid
vtkPlatonicSolidSource
vtkSuperquadricSource

as well as some pure-python helpers.

"""
from itertools import product
import warnings

import numpy as np

import pyvista as pv
from pyvista.core import _vtk_core as _vtk
from pyvista.core.errors import PyVistaDeprecationWarning

from .arrays import _coerce_pointslike_arg
from .geometric_sources import ConeSource, CylinderSource, MultipleLinesSource, translate
from .helpers import wrap
from .misc import check_valid_vector

NORMALS = {
    'x': [1, 0, 0],
    'y': [0, 1, 0],
    'z': [0, 0, 1],
    '-x': [-1, 0, 0],
    '-y': [0, -1, 0],
    '-z': [0, 0, -1],
}


def Cylinder(
    center=(0.0, 0.0, 0.0),
    direction=(1.0, 0.0, 0.0),
    radius=0.5,
    height=1.0,
    resolution=100,
    capping=True,
):
    """Create the surface of a cylinder.

    .. warning::
       :func:`pyvista.Cylinder` function rotates the :class:`pyvista.CylinderSource` 's :class:`pyvista.PolyData` in its own way.
       It rotates the :attr:`pyvista.CylinderSource.output` 90 degrees in z-axis, translates and
       orients the mesh to a new ``center`` and ``direction``.

    See also :func:`pyvista.CylinderStructured`.

    Parameters
    ----------
    center : sequence[float], default: (0.0, 0.0, 0.0)
        Location of the centroid in ``[x, y, z]``.

    direction : sequence[float], default: (1.0, 0.0, 0.0)
        Direction cylinder points to  in ``[x, y, z]``.

    radius : float, default: 0.5
        Radius of the cylinder.

    height : float, default: 1.0
        Height of the cylinder.

    resolution : int, default: 100
        Number of points on the circular face of the cylinder.

    capping : bool, default: True
        Cap cylinder ends with polygons.

    Returns
    -------
    pv.PolyData
        Cylinder surface.

    Examples
    --------
    >>> import pyvista as pv
    >>> cylinder = pv.Cylinder(
    ...     center=[1, 2, 3], direction=[1, 1, 1], radius=1, height=2
    ... )
    >>> cylinder.plot(show_edges=True, line_width=5, cpos='xy')

    >>> pl = pv.Plotter()
    >>> _ = pl.add_mesh(
    ...     pv.Cylinder(
    ...         center=[1, 2, 3], direction=[1, 1, 1], radius=1, height=2
    ...     ),
    ...     show_edges=True,
    ...     line_width=5,
    ... )
    >>> pl.camera_position = "xy"
    >>> pl.show()

    The above examples are similar in terms of their behavior.
    """
    algo = CylinderSource(
        center=center,
        direction=direction,
        radius=radius,
        height=height,
        capping=capping,
        resolution=resolution,
    )
    output = wrap(algo.output)
    output.rotate_z(90, inplace=True)
    translate(output, center, direction)
    return output


def CylinderStructured(
    radius=0.5,
    height=1.0,
    center=(0.0, 0.0, 0.0),
    direction=(1.0, 0.0, 0.0),
    theta_resolution=32,
    z_resolution=10,
):
    """Create a cylinder mesh as a :class:`pyvista.StructuredGrid`.

    The end caps are left open. This can create a surface mesh if a single
    value for the ``radius`` is given or a 3D mesh if multiple radii are given
    as a list/array in the ``radius`` argument.

    Parameters
    ----------
    radius : float | sequence[float], default: 0.5
        Radius of the cylinder. If a sequence, then describes the
        radial coordinates of the cells as a range of values as
        specified by the ``radius``.

    height : float, default: 1.0
        Height of the cylinder along its Z-axis.

    center : sequence[float], default: (0.0, 0.0, 0.0)
        Location of the centroid in ``[x, y, z]``.

    direction : sequence[float], default: (1.0, 0.0, 0.0)
        Direction cylinder Z-axis in ``[x, y, z]``.

    theta_resolution : int, default: 32
        Number of points on the circular face of the cylinder.
        Ignored if ``radius`` is an iterable.

    z_resolution : int, default: 10
        Number of points along the height (Z-axis) of the cylinder.

    Returns
    -------
    pv.StructuredGrid
        Structured cylinder.

    Notes
    -----
    .. versionchanged:: 0.38.0
       Prior to version 0.38, this method had incorrect results, producing
       inconsistent number of points on the circular face of the cylinder.

    Examples
    --------
    Default structured cylinder

    >>> import pyvista as pv
    >>> mesh = pv.CylinderStructured()
    >>> mesh.plot(show_edges=True)

    Structured cylinder with an inner radius of 1, outer of 2, with 5
    segments.

    >>> import numpy as np
    >>> mesh = pv.CylinderStructured(radius=np.linspace(1, 2, 5))
    >>> mesh.plot(show_edges=True)

    """
    # Define grid in polar coordinates
    r = np.array([radius]).ravel()
    nr = len(r)
    theta = np.linspace(0, 2 * np.pi, num=theta_resolution + 1)
    radius_matrix, theta_matrix = np.meshgrid(r, theta)

    # Transform to cartesian space
    X = radius_matrix * np.cos(theta_matrix)
    Y = radius_matrix * np.sin(theta_matrix)

    # Make all the nodes in the grid
    xx = np.array([X] * z_resolution).ravel()
    yy = np.array([Y] * z_resolution).ravel()
    dz = height / (z_resolution - 1)
    zz = np.empty(yy.size)
    zz = np.full((X.size, z_resolution), dz)
    zz *= np.arange(z_resolution)
    zz = zz.ravel(order='f')

    # Create the grid
    grid = pv.StructuredGrid()
    grid.points = np.c_[xx, yy, zz]
    grid.dimensions = [nr, theta_resolution + 1, z_resolution]

    # Orient properly in user direction
    vx = np.array([0.0, 0.0, 1.0])
    if not np.allclose(vx, direction):
        direction /= np.linalg.norm(direction)
        vx -= vx.dot(direction) * direction
        vx /= np.linalg.norm(vx)
        vy = np.cross(direction, vx)
        rmtx = np.array([vx, vy, direction])
        grid.points = grid.points.dot(rmtx)

    # Translate to given center
    grid.points -= np.array(grid.center)
    grid.points += np.array(center)
    return grid


def Arrow(
    start=(0.0, 0.0, 0.0),
    direction=(1.0, 0.0, 0.0),
    tip_length=0.25,
    tip_radius=0.1,
    tip_resolution=20,
    shaft_radius=0.05,
    shaft_resolution=20,
    scale=None,
):
    """Create an arrow.

    Parameters
    ----------
    start : sequence[float], default: (0.0, 0.0, 0.0)
        Start location in ``[x, y, z]``.

    direction : sequence[float], default: (1.0, 0.0, 0.0)
        Direction the arrow points to in ``[x, y, z]``.

    tip_length : float, default: 0.25
        Length of the tip.

    tip_radius : float, default: 0.1
        Radius of the tip.

    tip_resolution : int, default: 20
        Number of faces around the tip.

    shaft_radius : float, default: 0.05
        Radius of the shaft.

    shaft_resolution : int, default: 20
        Number of faces around the shaft.

    scale : float | str, optional
        Scale factor of the entire object, defaults to a scale of 1.
        ``'auto'`` scales to length of direction array.

    Returns
    -------
    pv.PolyData
        Arrow mesh.

    Examples
    --------
    Plot a default arrow.

    >>> import pyvista as pv
    >>> mesh = pv.Arrow()
    >>> mesh.plot(show_edges=True)

    """
    # Create arrow object
    arrow = _vtk.vtkArrowSource()
    arrow.SetTipLength(tip_length)
    arrow.SetTipRadius(tip_radius)
    arrow.SetTipResolution(tip_resolution)
    arrow.SetShaftRadius(shaft_radius)
    arrow.SetShaftResolution(shaft_resolution)
    arrow.Update()
    surf = wrap(arrow.GetOutput())

    if scale == 'auto':
        scale = float(np.linalg.norm(direction))
    if isinstance(scale, (float, int)):
        surf.points *= scale
    elif scale is not None:
        raise TypeError("Scale must be either float, int or 'auto'.")

    translate(surf, start, direction)
    return surf


def Sphere(
    radius=0.5,
    center=(0.0, 0.0, 0.0),
    direction=(0.0, 0.0, 1.0),
    theta_resolution=30,
    phi_resolution=30,
    start_theta=0.0,
    end_theta=360.0,
    start_phi=0.0,
    end_phi=180.0,
):
    """Create a sphere.

    A sphere describes a 2D surface in comparison to
    :func:`pyvista.SolidSphere`, which fills a 3D volume.

    PyVista uses a convention where ``theta`` represents the azimuthal
    angle (similar to degrees longitude on the globe) and ``phi``
    represents the polar angle (similar to degrees latitude on the
    globe). In contrast to latitude on the globe, here
    ``phi`` is 0 degrees at the North Pole and 180 degrees at the South
    Pole. ``phi=0`` is on the positive z-axis by default.
    ``theta=0`` is on the positive x-axis by default.

    Parameters
    ----------
    radius : float, default: 0.5
        Sphere radius.

    center : sequence[float], default: (0.0, 0.0, 0.0)
        Center coordinate vector in ``[x, y, z]``.

    direction : sequence[float], default: (0.0, 0.0, 1.0)
        Direction coordinate vector in ``[x, y, z]`` pointing from ``center`` to
        the sphere's north pole at zero degrees ``phi``.

    theta_resolution : int, default: 30
        Set the number of points in the azimuthal direction (ranging
        from ``start_theta`` to ``end_theta``).

    phi_resolution : int, default: 30
        Set the number of points in the polar direction (ranging from
        ``start_phi`` to ``end_phi``).

    start_theta : float, default: 0.0
        Starting azimuthal angle in degrees ``[0, 360]``.

    end_theta : float, default: 360.0
        Ending azimuthal angle in degrees ``[0, 360]``.

    start_phi : float, default: 0.0
        Starting polar angle in degrees ``[0, 180]``.

    end_phi : float, default: 180.0
        Ending polar angle in degrees ``[0, 180]``.

    Returns
    -------
    pv.PolyData
        Sphere mesh.

    See Also
    --------
<<<<<<< HEAD
    pyvista.Icosphere : Sphere created from projection of icosahedron.
    pyvista.SolidSphere : Sphere that fills 3D space.
=======
    pv.Icosphere
>>>>>>> 545c1d17

    Examples
    --------
    Create a sphere using default parameters.

    >>> import pyvista as pv
    >>> sphere = pv.Sphere()
    >>> sphere.plot(show_edges=True)

    Create a quarter sphere by setting ``end_theta``.

    >>> sphere = pv.Sphere(end_theta=90)
    >>> out = sphere.plot(show_edges=True)

    Create a hemisphere by setting ``end_phi``.

    >>> sphere = pv.Sphere(end_phi=90)
    >>> out = sphere.plot(show_edges=True)

    """
    sphere = _vtk.vtkSphereSource()
    sphere.SetRadius(radius)
    sphere.SetThetaResolution(theta_resolution)
    sphere.SetPhiResolution(phi_resolution)
    sphere.SetStartTheta(start_theta)
    sphere.SetEndTheta(end_theta)
    sphere.SetStartPhi(start_phi)
    sphere.SetEndPhi(end_phi)
    sphere.Update()
    surf = wrap(sphere.GetOutput())
    surf.rotate_y(90, inplace=True)
    translate(surf, center, direction)
    return surf


def SolidSphere(
    outer_radius=0.5,
    inner_radius=0.0,
    radius_resolution=5,
    start_theta=0.0,
    end_theta=None,
    theta_resolution=30,
    start_phi=0.0,
    end_phi=None,
    phi_resolution=30,
    center=(0.0, 0.0, 0.0),
    direction=(0.0, 0.0, 1.0),
    radians=False,
    tol_radius=1.0e-8,
    tol_angle=1.0e-8,
):
    """Create a solid sphere.

    A solid sphere fills space in 3D in comparison to
    :func:`pyvista.Sphere`, which is a 2D surface.

    This function uses a linear sampling of each spherical
    coordinate, whereas :func:`pyvista.SolidSphereGeneric`
    allows for nonuniform sampling. Angles are by default
    specified in degrees.

    PyVista uses a convention where ``theta`` represents the azimuthal
    angle (similar to degrees longitude on the globe) and ``phi``
    represents the polar angle (similar to degrees latitude on the
    globe). In contrast to latitude on the globe, here
    ``phi`` is 0 degrees at the North Pole and 180 degrees at the South
    Pole. ``phi=0`` is on the positive z-axis by default.
    ``theta=0`` is on the positive x-axis by default.

    While values for theta can be any value with a maximum span of
    360 degrees, large magnitudes may result in problems with endpoint
    overlap detection.

    Parameters
    ----------
    outer_radius : float, default: 0.5
        Outer radius of sphere.  Must be non-negative.

    inner_radius : float, default: 0.0
        Inner radius of sphere.  Must be non-negative
        and smaller than ``outer_radius``.

    radius_resolution : int, default: 5
        Number of points in radial direction.

    start_theta : float, default: 0.0
        Starting azimuthal angle.

    end_theta : float, default: 360.0
        Ending azimuthal angle.
        ``end_theta`` must be greater than ``start_theta``.

    theta_resolution : int, default: 30
        Number of points in ``theta`` direction.

    start_phi : float, default: 0.0
        Starting polar angle.
        ``phi`` must lie between 0 and 180 in degrees.

    end_phi : float, default: 180.0
        Ending polar angle.
        ``phi`` must lie between 0 and 180 in degrees.
        ``end_phi`` must be greater than ``start_phi``.

    phi_resolution : int, default: 30
        Number of points in ``phi`` direction,
        inclusive of polar axis, i.e. ``phi=0`` and ``phi=180``
        in degrees, if applicable.

    center : sequence[float], default: (0.0, 0.0, 0.0)
        Center coordinate vector in ``[x, y, z]``.

    direction : sequence[float], default: (0.0, 0.0, 1.0)
        Direction coordinate vector in ``[x, y, z]`` pointing from ``center`` to
        the sphere's north pole at zero degrees ``phi``.

    radians : bool, default: False
        Whether to use radians for ``theta`` and ``phi``. Default is degrees.

    tol_radius : bool, default: 1.0e-8
        Absolute tolerance for endpoint detection for ``radius``.

    tol_angle : bool, default: 1.0e-8
        Absolute tolerance (specified in radians) for endpoint detection
        for ``phi`` and ``theta``.

    Returns
    -------
    pyvista.UnstructuredGrid
        Solid sphere mesh.

    See Also
    --------
    pyvista.Sphere: Sphere that describes outer 2D surface.
    pyvista.SolidSphereGeneric: Uses more flexible parameter definition.

    Examples
    --------
    Create a solid sphere.

    >>> import pyvista as pv
    >>> import numpy as np
    >>> solid_sphere = pv.SolidSphere()
    >>> solid_sphere.plot(show_edges=True)

    A solid sphere is 3D in comparison to the 2d :func:`pyvista.Sphere`.
    Generate a solid hemisphere to see the internal structure.

    >>> isinstance(solid_sphere, pv.UnstructuredGrid)
    True
    >>> partial_solid_sphere = pv.SolidSphere(
    ...     start_theta=180, end_theta=360
    ... )
    >>> partial_solid_sphere.plot(show_edges=True)

    To see the cell structure inside the solid sphere,
    only 1/4 of the sphere is generated. The cells are exploded
    and colored by radial position.

    >>> partial_solid_sphere = pv.SolidSphere(
    ...     start_theta=180,
    ...     end_theta=360,
    ...     start_phi=0,
    ...     end_phi=90,
    ...     radius_resolution=5,
    ...     theta_resolution=8,
    ...     phi_resolution=8,
    ... )
    >>> partial_solid_sphere["cell_radial_pos"] = np.linalg.norm(
    ...     partial_solid_sphere.cell_centers().points, axis=-1
    ... )
    >>> partial_solid_sphere.explode(1).plot()

    """
    if end_theta is None:
        end_theta = 2 * np.pi if radians else 360.0
    if end_phi is None:
        end_phi = np.pi if radians else 180.0

    radius = np.linspace(inner_radius, outer_radius, radius_resolution)
    theta = np.linspace(start_theta, end_theta, theta_resolution)
    phi = np.linspace(start_phi, end_phi, phi_resolution)
    return SolidSphereGeneric(
        radius,
        theta,
        phi,
        center,
        direction,
        radians=radians,
        tol_radius=tol_radius,
        tol_angle=tol_angle,
    )


def SolidSphereGeneric(
    radius=None,
    theta=None,
    phi=None,
    center=(0.0, 0.0, 0.0),
    direction=(0.0, 0.0, 1.0),
    radians=False,
    tol_radius=1.0e-8,
    tol_angle=1.0e-8,
):
    """Create a solid sphere with flexible sampling.

    A solid sphere fills space in 3D in comparison to
    :func:`pyvista.Sphere`, which is a 2D surface.

    This function allows user defined sampling of each spherical
    coordinate, whereas :func:`pyvista.SolidSphere`
    only allows linear sampling.   Angles are by default
    specified in degrees.

    PyVista uses a convention where ``theta`` represents the azimuthal
    angle (similar to degrees longitude on the globe) and ``phi``
    represents the polar angle (similar to degrees latitude on the
    globe). In contrast to latitude on the globe, here
    ``phi`` is 0 degrees at the North Pole and 180 degrees at the South
    Pole. ``phi=0`` is on the positive z-axis by default.
    ``theta=0`` is on the positive x-axis by default.

    Parameters
    ----------
    radius : sequence[float], optional
        A monotonically increasing sequence of values specifying radial
        points. Must have at least two points and be non-negative.

    theta : sequence[float], optional
        A monotonically increasing sequence of values specifying ``theta``
        points. Must have at least two points.  Can have any value as long
        as range is within 360 degrees. Large magnitudes may result in
        problems with endpoint overlap detection.

    phi : sequence[float], optional
        A monotonically increasing sequence of values specifying ``phi``
        points. Must have at least two points.  Must be between
        0 and 180 degrees.

    center : sequence[float], default: (0.0, 0.0, 0.0)
        Center coordinate vector in ``[x, y, z]``.

    direction : sequence[float], default: (0.0, 0.0, 1.0)
        Direction coordinate vector in ``[x, y, z]`` pointing from ``center`` to
        the sphere's north pole at zero degrees ``phi``.

    radians : bool, default: False
        Whether to use radians for ``theta`` and ``phi``. Default is degrees.

    tol_radius : bool, default: 1.0e-8
        Absolute tolerance for endpoint detection for ``radius``.

    tol_angle : bool, default: 1.0e-8
        Absolute tolerance (specified in radians) for endpoint detection
        for ``phi`` and ``theta``.

    Returns
    -------
    pyvista.UnstructuredGrid
        Solid sphere mesh.

    See Also
    --------
    pyvista.SolidSphere: Sphere creation using linear sampling.
    pyvista.Sphere: Sphere that describes outer 2D surface.

    Examples
    --------
    Linearly sampling spherical coordinates does not lead to
    cells of all the same size at each radial position.
    Cells near the poles have smaller sizes.

    >>> import pyvista as pv
    >>> import numpy as np
    >>> solid_sphere = pv.SolidSphereGeneric(
    ...     radius=np.linspace(0, 0.5, 2),
    ...     theta=np.linspace(180, 360, 30),
    ...     phi=np.linspace(0, 180, 30),
    ... )
    >>> solid_sphere = solid_sphere.compute_cell_sizes()
    >>> solid_sphere.plot(
    ...     scalars="Volume", show_edges=True, clim=[3e-5, 5e-4]
    ... )

    Sampling the polar angle in a nonlinear manner allows for consistent cell volumes.  See
    `Sphere Point Picking <https://mathworld.wolfram.com/SpherePointPicking.html>`_.

    >>> phi = np.rad2deg(np.arccos(np.linspace(1, -1, 30)))
    >>> solid_sphere = pv.SolidSphereGeneric(
    ...     radius=np.linspace(0, 0.5, 2),
    ...     theta=np.linspace(180, 360, 30),
    ...     phi=phi,
    ... )
    >>> solid_sphere = solid_sphere.compute_cell_sizes()
    >>> solid_sphere.plot(
    ...     scalars="Volume", show_edges=True, clim=[3e-5, 5e-4]
    ... )

    """
    if radius is None:
        radius = np.linspace(0, 0.5, 5)
    radius = np.asanyarray(radius)

    # Hereafter all degrees are in radians
    # Also radius, phi, theta are now np.ndarrays
    if theta is None:
        theta = np.linspace(0, 2 * np.pi, 30)
    else:
        theta = np.asanyarray(theta) if radians else np.deg2rad(theta)

    if phi is None:
        phi = np.linspace(0, np.pi, 30)
    else:
        phi = np.asanyarray(phi) if radians else np.deg2rad(phi)

    nr = len(radius)
    ntheta = len(theta)
    nphi = len(phi)

    if nr < 2:
        raise ValueError("radius resolution must be 2 or more")
    if ntheta < 2:
        raise ValueError("theta resolution must be 2 or more")
    if nphi < 2:
        raise ValueError("phi resolution must be 2 or more")

    def _is_sorted(a):
        return np.all(a[:-1] < a[1:])

    if not _is_sorted(radius):
        raise ValueError("radius is not monotonically increasing")
    if not _is_sorted(theta):
        raise ValueError("theta is not monotonically increasing")
    if not _is_sorted(phi):
        raise ValueError("phi is not monotonically increasing")

    def _greater_than_equal_or_close(value1, value2, atol):
        return value1 >= value2 or np.isclose(value1, value2, rtol=0.0, atol=atol)

    def _less_than_equal_or_close(value1, value2, atol):
        return value1 <= value2 or np.isclose(value1, value2, rtol=0.0, atol=atol)

    if not _greater_than_equal_or_close(radius[0], 0.0, tol_radius):
        raise ValueError("minimum radius cannot be negative")

    # range of theta cannot be greater than 360 degrees
    if not _less_than_equal_or_close(theta[-1] - theta[0], 2 * np.pi, tol_angle):
        max_angle = "2 * np.pi" if radians else "360 degrees"
        raise ValueError(f"max theta and min theta must be within {max_angle}")

    if not _greater_than_equal_or_close(phi[0], 0.0, tol_angle):
        raise ValueError("minimum phi cannot be negative")
    if not _less_than_equal_or_close(phi[-1], np.pi, tol_angle):
        max_angle = "np.pi" if radians else "180 degrees"
        raise ValueError(f"maximum phi cannot be > {max_angle}")

    def _spherical_to_cartesian(r, phi, theta):
        """Convert spherical coordinate sequences to a ``(n,3)`` Cartesian coordinate array.

        Parameters
        ----------
        r : sequence[float]
            Ordered sequence of floats of radii.
        phi : sequence[float]
            Ordered sequence of floats for phi direction.
        theta : sequence[float]
            Ordered sequence of floats for theta direction.

        Returns
        -------
        np.ndarray
            ``(n, 3)`` Cartesian coordinate array.

        """
        r, phi, theta = np.meshgrid(r, phi, theta, indexing='ij')
        x, y, z = pyvista.spherical_to_cartesian(r, phi, theta)
        return np.vstack((x.ravel(), y.ravel(), z.ravel())).transpose()

    points = []

    npoints_on_axis = 0

    if np.isclose(radius[0], 0.0, rtol=0.0, atol=tol_radius):
        points.append([0.0, 0.0, 0.0])
        include_origin = True
        nr = nr - 1
        radius = radius[1:]
        npoints_on_axis += 1
    else:
        include_origin = False

    if np.isclose(theta[-1] - theta[0], 2 * np.pi, rtol=0.0, atol=tol_angle):
        duplicate_theta = True
        theta = theta[:-1]
    else:
        duplicate_theta = False

    if np.isclose(phi[0], 0.0, rtol=0.0, atol=tol_angle):
        points.extend(_spherical_to_cartesian(radius, 0.0, theta[0]))
        positive_axis = True
        phi = phi[1:]
        nphi = nphi - 1
        npoints_on_axis += nr
    else:
        positive_axis = False
    npoints_on_pos_axis = npoints_on_axis

    if np.isclose(phi[-1], np.pi, rtol=0.0, atol=tol_angle):
        points.extend(_spherical_to_cartesian(radius, np.pi, theta[0]))
        negative_axis = True
        phi = phi[:-1]
        nphi = nphi - 1
        npoints_on_axis += nr
    else:
        negative_axis = False

    # rest of points with theta changing quickest
    for ir, iphi in product(radius, phi):
        points.extend(_spherical_to_cartesian(ir, iphi, theta))

    cells = []
    celltypes = []

    def _index(ir, iphi, itheta):
        """Index for points not on axis.

        Values of ir and phi here are relative to the first nonaxis values.
        """
        if duplicate_theta:
            ntheta_ = ntheta - 1
            itheta = itheta % ntheta_
        else:
            ntheta_ = ntheta

        return npoints_on_axis + ir * nphi * ntheta_ + iphi * ntheta_ + itheta

    if include_origin:
        # First make the tetras that form with origin and axis point
        #   origin is 0
        #   first axis point is 1
        #   other points at first phi position off axis
        if positive_axis:
            for itheta in range(ntheta - 1):
                cells.append(4)
                cells.extend([0, 1, _index(0, 0, itheta), _index(0, 0, itheta + 1)])
                celltypes.append(pyvista.CellType.TETRA)

        # Next tetras that form with origin and bottom axis point
        #   origin is 0
        #   axis point is first in negative dir
        #   other points at last phi position off axis
        if negative_axis:
            for itheta in range(ntheta - 1):
                cells.append(4)
                cells.extend(
                    [
                        0,
                        npoints_on_pos_axis,
                        _index(0, nphi - 1, itheta + 1),
                        _index(0, nphi - 1, itheta),
                    ]
                )
                celltypes.append(pyvista.CellType.TETRA)

        # Pyramids that form to origin but without an axis point
        for iphi, itheta in product(range(nphi - 1), range(ntheta - 1)):
            cells.append(5)
            cells.extend(
                [
                    _index(0, iphi, itheta),
                    _index(0, iphi, itheta + 1),
                    _index(0, iphi + 1, itheta + 1),
                    _index(0, iphi + 1, itheta),
                    0,
                ]
            )
            celltypes.append(pyvista.CellType.PYRAMID)

    # Wedges form between two r levels at first and last phi position
    #   At each r level, the triangle is formed with axis point,  two theta positions
    # First go upwards
    if positive_axis:
        for ir, itheta in product(range(nr - 1), range(ntheta - 1)):
            axis0 = ir + 1 if include_origin else ir
            axis1 = ir + 2 if include_origin else ir + 1
            cells.append(6)
            cells.extend(
                [
                    axis0,
                    _index(ir, 0, itheta + 1),
                    _index(ir, 0, itheta),
                    axis1,
                    _index(ir + 1, 0, itheta + 1),
                    _index(ir + 1, 0, itheta),
                ]
            )
            celltypes.append(pyvista.CellType.WEDGE)

    # now go downwards
    if negative_axis:
        for ir, itheta in product(range(nr - 1), range(ntheta - 1)):
            axis0 = npoints_on_pos_axis + ir
            axis1 = npoints_on_pos_axis + ir + 1
            cells.append(6)
            cells.extend(
                [
                    axis0,
                    _index(ir, nphi - 1, itheta),
                    _index(ir, nphi - 1, itheta + 1),
                    axis1,
                    _index(ir + 1, nphi - 1, itheta),
                    _index(ir + 1, nphi - 1, itheta + 1),
                ]
            )
            celltypes.append(pyvista.CellType.WEDGE)

    # Form Hexahedra
    # Hexahedra form between two r levels and two phi levels and two theta levels
    #   Order by r levels
    for ir, iphi, itheta in product(range(nr - 1), range(nphi - 1), range(ntheta - 1)):
        cells.append(8)
        cells.extend(
            [
                _index(ir, iphi, itheta),
                _index(ir, iphi + 1, itheta),
                _index(ir, iphi + 1, itheta + 1),
                _index(ir, iphi, itheta + 1),
                _index(ir + 1, iphi, itheta),
                _index(ir + 1, iphi + 1, itheta),
                _index(ir + 1, iphi + 1, itheta + 1),
                _index(ir + 1, iphi, itheta + 1),
            ]
        )
        celltypes.append(pyvista.CellType.HEXAHEDRON)

    mesh = pyvista.UnstructuredGrid(cells, celltypes, points)
    translate(mesh, center, direction, start_direction=(0.0, 0.0, 1.0))
    return mesh


def Plane(
    center=(0.0, 0.0, 0.0),
    direction=(0.0, 0.0, 1.0),
    i_size=1,
    j_size=1,
    i_resolution=10,
    j_resolution=10,
):
    """Create a plane.

    Parameters
    ----------
    center : sequence[float], default: (0.0, 0.0, 0.0)
        Location of the centroid in ``[x, y, z]``.

    direction : sequence[float], default: (0.0, 0.0, 1.0)
        Direction of the plane's normal in ``[x, y, z]``.

    i_size : float, default: 1.0
        Size of the plane in the i direction.

    j_size : float, default: 1.0
        Size of the plane in the j direction.

    i_resolution : int, default: 10
        Number of points on the plane in the i direction.

    j_resolution : int, default: 10
        Number of points on the plane in the j direction.

    Returns
    -------
    pv.PolyData
        Plane mesh.

    Examples
    --------
    Create a default plane.

    >>> import pyvista as pv
    >>> mesh = pv.Plane()
    >>> mesh.point_data.clear()
    >>> mesh.plot(show_edges=True)
    """
    planeSource = _vtk.vtkPlaneSource()
    planeSource.SetXResolution(i_resolution)
    planeSource.SetYResolution(j_resolution)
    planeSource.Update()

    surf = wrap(planeSource.GetOutput())

    surf.points[:, 0] *= i_size
    surf.points[:, 1] *= j_size
    surf.rotate_y(90, inplace=True)
    translate(surf, center, direction)
    return surf


def Line(pointa=(-0.5, 0.0, 0.0), pointb=(0.5, 0.0, 0.0), resolution=1):
    """Create a line.

    Parameters
    ----------
    pointa : sequence[float], default: (-0.5, 0.0, 0.0)
        Location in ``[x, y, z]``.

    pointb : sequence[float], default: (0.5, 0.0, 0.0)
        Location in ``[x, y, z]``.

    resolution : int, default: 1
        Number of pieces to divide line into.

    Returns
    -------
    pv.PolyData
        Line mesh.

    Examples
    --------
    Create a line between ``(0, 0, 0)`` and ``(0, 0, 1)``.

    >>> import pyvista as pv
    >>> mesh = pv.Line((0, 0, 0), (0, 0, 1))
    >>> mesh.plot(color='k', line_width=10)

    """
    if resolution <= 0:
        raise ValueError('Resolution must be positive')
    if np.array(pointa).size != 3:
        raise TypeError('Point A must be a length three tuple of floats.')
    if np.array(pointb).size != 3:
        raise TypeError('Point B must be a length three tuple of floats.')
    src = _vtk.vtkLineSource()
    src.SetPoint1(*pointa)
    src.SetPoint2(*pointb)
    src.SetResolution(resolution)
    src.Update()
    line = wrap(src.GetOutput())
    # Compute distance of every point along line
    compute = lambda p0, p1: np.sqrt(np.sum((p1 - p0) ** 2, axis=1))
    distance = compute(np.array(pointa), line.points)
    line['Distance'] = distance
    return line


def MultipleLines(points=[[-0.5, 0.0, 0.0], [0.5, 0.0, 0.0]]):
    """Create multiple lines.

    Parameters
    ----------
    points : array_like[float], default: [[-0.5, 0.0, 0.0], [0.5, 0.0, 0.0]]
        List of points defining a broken line.

    Returns
    -------
    pv.PolyData
        Line mesh.

    Examples
    --------
    Create a multiple lines between ``(0, 0, 0)``, ``(1, 1, 1)`` and ``(0, 0, 1)``.

    >>> import pyvista as pv
    >>> mesh = pv.MultipleLines(points=[[0, 0, 0], [1, 1, 1], [0, 0, 1]])
    >>> plotter = pv.Plotter()
    >>> actor = plotter.add_mesh(mesh, color='k', line_width=10)
    >>> plotter.camera.azimuth = 45
    >>> plotter.camera.zoom(0.8)
    >>> plotter.show()
    """
    return MultipleLinesSource(points=points).output


def Tube(pointa=(-0.5, 0.0, 0.0), pointb=(0.5, 0.0, 0.0), resolution=1, radius=1.0, n_sides=15):
    """Create a tube.

    Parameters
    ----------
    pointa : sequence[float], default: (-0.5, 0.0, 0.0)
        Location in ``[x, y, z]``.

    pointb : sequence[float], default: (0.5, 0.0, 0.0)
        Location in ``[x, y, z]``.

    resolution : int, default: 1
        Number of pieces to divide tube into.

    radius : float, default: 1.0
        Minimum tube radius (minimum because the tube radius may vary).

    n_sides : int, default: 15
        Number of sides for the tube.

    Returns
    -------
    pv.PolyData
        Tube mesh.

    Examples
    --------
    Create a tube between ``(0, 0, 0)`` and ``(0, 0, 1)``.

    >>> import pyvista as pv
    >>> mesh = pv.Tube((0, 0, 0), (0, 0, 1))
    >>> mesh.plot()

    """
    if resolution <= 0:
        raise ValueError('Resolution must be positive.')
    if np.array(pointa).size != 3:
        raise TypeError('Point A must be a length three tuple of floats.')
    if np.array(pointb).size != 3:
        raise TypeError('Point B must be a length three tuple of floats.')
    line_src = _vtk.vtkLineSource()
    line_src.SetPoint1(*pointa)
    line_src.SetPoint2(*pointb)
    line_src.SetResolution(resolution)
    line_src.Update()

    if n_sides < 3:
        raise ValueError('Number of sides `n_sides` must be >= 3')
    tube_filter = _vtk.vtkTubeFilter()
    tube_filter.SetInputConnection(line_src.GetOutputPort())
    tube_filter.SetRadius(radius)
    tube_filter.SetNumberOfSides(n_sides)
    tube_filter.Update()

    return wrap(tube_filter.GetOutput())


def Cube(center=(0.0, 0.0, 0.0), x_length=1.0, y_length=1.0, z_length=1.0, bounds=None, clean=True):
    """Create a cube.

    It's possible to specify either the center and side lengths or
    just the bounds of the cube. If ``bounds`` are given, all other
    arguments are ignored.

    .. versionchanged:: 0.33.0
        The cube is created using ``vtk.vtkCubeSource``. For
        compatibility with :func:`pyvista.PlatonicSolid`, face indices
        are also added as cell data. For full compatibility with
        :func:`PlatonicSolid() <pyvista.PlatonicSolid>`, one has to
        use ``x_length = y_length = z_length = 2 * radius / 3**0.5``.
        The cube points are also cleaned by default now, leaving only
        the 8 corners and a watertight (manifold) mesh.

    Parameters
    ----------
    center : sequence[float], default: (0.0, 0.0, 0.0)
        Center in ``[x, y, z]``.

    x_length : float, default: 1.0
        Length of the cube in the x-direction.

    y_length : float, default: 1.0
        Length of the cube in the y-direction.

    z_length : float, default: 1.0
        Length of the cube in the z-direction.

    bounds : sequence[float], optional
        Specify the bounding box of the cube. If given, all other size
        arguments are ignored. ``(xMin, xMax, yMin, yMax, zMin, zMax)``.

    clean : bool, default: True
        Whether to clean the raw points of the mesh, making the cube
        manifold. Note that this will degrade the texture coordinates
        that come with the mesh, so if you plan to map a texture on
        the cube, consider setting this to ``False``.

        .. versionadded:: 0.33.0

    Returns
    -------
    pv.PolyData
        Mesh of the cube.

    Examples
    --------
    Create a default cube.

    >>> import pyvista as pv
    >>> mesh = pv.Cube()
    >>> mesh.plot(show_edges=True, line_width=5)

    """
    src = _vtk.vtkCubeSource()
    if bounds is not None:
        if np.array(bounds).size != 6:
            raise TypeError(
                'Bounds must be given as length 6 tuple: (xMin, xMax, yMin, yMax, zMin, zMax)'
            )
        src.SetBounds(bounds)
    else:
        src.SetCenter(center)
        src.SetXLength(x_length)
        src.SetYLength(y_length)
        src.SetZLength(z_length)
    src.Update()
    cube = wrap(src.GetOutput())

    # add face index data for compatibility with PlatonicSolid
    # but make it inactive for backwards compatibility
    cube.cell_data.set_array([1, 4, 0, 3, 5, 2], 'FaceIndex')

    # clean duplicate points
    if clean:
        cube.clean(inplace=True)

    return cube


def Box(bounds=(-1.0, 1.0, -1.0, 1.0, -1.0, 1.0), level=0, quads=True):
    """Create a box with solid faces for the given bounds.

    Parameters
    ----------
    bounds : sequence[float], default: (-1.0, 1.0, -1.0, 1.0, -1.0, 1.0)
        Specify the bounding box of the cube.
        ``(xMin, xMax, yMin, yMax, zMin, zMax)``.

    level : int, default: 0
        Level of subdivision of the faces.

    quads : bool, default: True
        Flag to tell the source to generate either a quad or two
        triangle for a set of four points.

    Returns
    -------
    pv.PolyData
        Mesh of the box.

    Examples
    --------
    Create a box with subdivision ``level=2``.

    >>> import pyvista as pv
    >>> mesh = pv.Box(level=2)
    >>> mesh.plot(show_edges=True)

    """
    if np.array(bounds).size != 6:
        raise TypeError(
            'Bounds must be given as length 6 tuple: (xMin, xMax, yMin, yMax, zMin, zMax)'
        )
    src = _vtk.vtkTessellatedBoxSource()
    src.SetLevel(level)
    src.SetQuads(quads)
    src.SetBounds(bounds)
    src.Update()
    return wrap(src.GetOutput())


def Cone(
    center=(0.0, 0.0, 0.0),
    direction=(1.0, 0.0, 0.0),
    height=1.0,
    radius=None,
    capping=True,
    angle=None,
    resolution=6,
):
    """Create a cone.

    Parameters
    ----------
    center : sequence[float], default: (0.0, 0.0, 0.0)
        Center in ``[x, y, z]``. Axis of the cone passes through this
        point.

    direction : sequence[float], default: (1.0, 0.0, 0.0)
        Direction vector in ``[x, y, z]``. Orientation vector of the
        cone.

    height : float, default: 1.0
        Height along the cone in its specified direction.

    radius : float, optional
        Base radius of the cone.

    capping : bool, optional
        Enable or disable the capping the base of the cone with a
        polygon.

    angle : float, optional
        The angle in degrees between the axis of the cone and a
        generatrix.

    resolution : int, default: 6
        Number of facets used to represent the cone.

    Returns
    -------
    pv.PolyData
        Cone mesh.

    Examples
    --------
    Create a default Cone.

    >>> import pyvista as pv
    >>> mesh = pv.Cone()
    >>> mesh.plot(show_edges=True, line_width=5)
    """
    algo = ConeSource(
        capping=capping,
        direction=direction,
        center=center,
        height=height,
        angle=angle,
        radius=radius,
        resolution=resolution,
    )
    return algo.output


def Polygon(center=(0.0, 0.0, 0.0), radius=1.0, normal=(0.0, 0.0, 1.0), n_sides=6, fill=True):
    """Create a polygon.

    Parameters
    ----------
    center : sequence[float], default: (0.0, 0.0, 0.0)
        Center in ``[x, y, z]``. Central axis of the polygon passes
        through this point.

    radius : float, default: 1.0
        The radius of the polygon.

    normal : sequence[float], default: (0.0, 0.0, 1.0)
        Direction vector in ``[x, y, z]``. Orientation vector of the polygon.

    n_sides : int, default: 6
        Number of sides of the polygon.

    fill : bool, default: True
        Enable or disable producing filled polygons.

    Returns
    -------
    pv.PolyData
        Mesh of the polygon.

    Examples
    --------
    Create an 8 sided polygon.

    >>> import pyvista as pv
    >>> mesh = pv.Polygon(n_sides=8)
    >>> mesh.plot(show_edges=True, line_width=5)

    """
    src = _vtk.vtkRegularPolygonSource()
    src.SetGeneratePolygon(fill)
    src.SetCenter(center)
    src.SetNumberOfSides(n_sides)
    src.SetRadius(radius)
    src.SetNormal(normal)
    src.Update()
    return wrap(src.GetOutput())


def Disc(center=(0.0, 0.0, 0.0), inner=0.25, outer=0.5, normal=(0.0, 0.0, 1.0), r_res=1, c_res=6):
    """Create a polygonal disk with a hole in the center.

    The disk has zero height. The user can specify the inner and outer
    radius of the disk, and the radial and circumferential resolution
    of the polygonal representation.

    Parameters
    ----------
    center : sequence[float], default: (0.0, 0.0, 0.0)
        Center in ``[x, y, z]``. Middle of the axis of the disc.

    inner : float, default: 0.25
        The inner radius.

    outer : float, default: 0.5
        The outer radius.

    normal : sequence[float], default: (0.0, 0.0, 1.0)
        Direction vector in ``[x, y, z]``. Orientation vector of the disc.

    r_res : int, default: 1
        Number of points in radial direction.

    c_res : int, default: 6
        Number of points in circumferential direction.

    Returns
    -------
    pv.PolyData
        Disk mesh.

    Examples
    --------
    Create a disc with 50 points in the circumferential direction.

    >>> import pyvista as pv
    >>> mesh = pv.Disc(c_res=50)
    >>> mesh.plot(show_edges=True, line_width=5)

    """
    src = _vtk.vtkDiskSource()
    src.SetInnerRadius(inner)
    src.SetOuterRadius(outer)
    src.SetRadialResolution(r_res)
    src.SetCircumferentialResolution(c_res)
    src.Update()
    normal = np.array(normal)
    center = np.array(center)
    surf = wrap(src.GetOutput())
    surf.rotate_y(90, inplace=True)
    translate(surf, center, normal)
    return surf


def Text3D(string, depth=0.5):
    """Create 3D text from a string.

    Parameters
    ----------
    string : str
        String to generate 3D text from.

    depth : float, default: 0.5
        Depth of the text.

    Returns
    -------
    pv.PolyData
        3D text mesh.

    Examples
    --------
    >>> import pyvista as pv
    >>> text_mesh = pv.Text3D('PyVista')
    >>> text_mesh.plot(cpos='xy')
    """
    from vtkmodules.vtkRenderingFreeType import vtkVectorText

    vec_text = vtkVectorText()
    vec_text.SetText(string)

    extrude = _vtk.vtkLinearExtrusionFilter()
    extrude.SetInputConnection(vec_text.GetOutputPort())
    extrude.SetExtrusionTypeToNormalExtrusion()
    extrude.SetVector(0, 0, 1)
    extrude.SetScaleFactor(depth)

    tri_filter = _vtk.vtkTriangleFilter()
    tri_filter.SetInputConnection(extrude.GetOutputPort())
    tri_filter.Update()
    return wrap(tri_filter.GetOutput())


def Wavelet(
    extent=(-10, 10, -10, 10, -10, 10),
    center=(0.0, 0.0, 0.0),
    maximum=255.0,
    x_freq=60.0,
    y_freq=30.0,
    z_freq=40.0,
    x_mag=10.0,
    y_mag=18.0,
    z_mag=5.0,
    std=0.5,
    subsample_rate=1,
):
    """Create a wavelet.

    Produces images with pixel values determined by
    ``Maximum*Gaussian*x_mag*sin(x_freq*x)*sin(y_freq*y)*cos(z_freq*z)``

    Values are float scalars on point data with name ``"RTData"``.

    Parameters
    ----------
    extent : sequence[int], default: (-10, 10, -10, 10, -10, 10)
        Set/Get the extent of the whole output image.

    center : sequence[float], default: (0.0, 0.0, 0.0)
        Center of the wavelet.

    maximum : float, default: 255.0
        Maximum of the wavelet function.

    x_freq : float, default: 60.0
        Natural frequency in the x direction.

    y_freq : float, default: 30.0
        Natural frequency in the y direction.

    z_freq : float, default: 40.0
        Natural frequency in the z direction.

    x_mag : float, default: 10.0
        Magnitude in the x direction.

    y_mag : float, default: 18.0
        Magnitude in the y direction.

    z_mag : float, default: 5.0
        Magnitude in the z direction.

    std : float, default: 0.5
        Standard deviation.

    subsample_rate : int, default: 1
        The sub-sample rate.

    Returns
    -------
    pv.PolyData
        Wavelet mesh.

    Examples
    --------
    >>> import pyvista as pv
    >>> wavelet = pv.Wavelet(
    ...     extent=(0, 50, 0, 50, 0, 10),
    ...     x_freq=20,
    ...     y_freq=10,
    ...     z_freq=1,
    ...     x_mag=100,
    ...     y_mag=100,
    ...     z_mag=1000,
    ... )
    >>> wavelet.plot(show_scalar_bar=False)

    Extract lower valued cells of the wavelet and create a surface from it.

    >>> thresh = wavelet.threshold(800).extract_surface()
    >>> thresh.plot(show_scalar_bar=False)

    Smooth it to create "waves"

    >>> waves = thresh.smooth(n_iter=100, relaxation_factor=0.1)
    >>> waves.plot(color='white', smooth_shading=True, show_edges=True)

    """
    wavelet_source = _vtk.vtkRTAnalyticSource()
    wavelet_source.SetWholeExtent(*extent)
    wavelet_source.SetCenter(center)
    wavelet_source.SetMaximum(maximum)
    wavelet_source.SetXFreq(x_freq)
    wavelet_source.SetYFreq(y_freq)
    wavelet_source.SetZFreq(z_freq)
    wavelet_source.SetXMag(x_mag)
    wavelet_source.SetYMag(y_mag)
    wavelet_source.SetZMag(z_mag)
    wavelet_source.SetStandardDeviation(std)
    wavelet_source.SetSubsampleRate(subsample_rate)
    wavelet_source.Update()
    return wrap(wavelet_source.GetOutput())


def CircularArc(pointa, pointb, center, resolution=100, negative=False):
    """Create a circular arc defined by two endpoints and a center.

    The number of segments composing the polyline is controlled by
    setting the object resolution.

    Parameters
    ----------
    pointa : sequence[float]
        Position of the first end point.

    pointb : sequence[float]
        Position of the other end point.

    center : sequence[float]
        Center of the circle that defines the arc.

    resolution : int, default: 100
        The number of segments of the polyline that draws the arc.
        Resolution of 1 will just create a line.

    negative : bool, default: False
        By default the arc spans the shortest angular sector between
        ``pointa`` and ``pointb``.

        By setting this to ``True``, the longest angular sector is
        used instead (i.e. the negative coterminal angle to the
        shortest one).

    Returns
    -------
    pv.PolyData
        Circular arc mesh.

    Examples
    --------
    Create a quarter arc centered at the origin in the xy plane.

    >>> import pyvista as pv
    >>> arc = pv.CircularArc([-1, 0, 0], [0, 1, 0], [0, 0, 0])
    >>> pl = pv.Plotter()
    >>> _ = pl.add_mesh(arc, color='k', line_width=10)
    >>> _ = pl.show_bounds(location='all', font_size=30, use_2d=True)
    >>> _ = pl.view_xy()
    >>> pl.show()
    """
    check_valid_vector(pointa, 'pointa')
    check_valid_vector(pointb, 'pointb')
    check_valid_vector(center, 'center')
    if not np.isclose(
        np.linalg.norm(np.array(pointa) - np.array(center)),
        np.linalg.norm(np.array(pointb) - np.array(center)),
    ):
        raise ValueError("pointa and pointb are not equidistant from center")

    # fix half-arc bug: if a half arc travels directly through the
    # center point, it becomes a line
    pointb = list(pointb)
    pointb[0] -= 1e-10
    pointb[1] -= 1e-10

    arc = _vtk.vtkArcSource()
    arc.SetPoint1(*pointa)
    arc.SetPoint2(*pointb)
    arc.SetCenter(*center)
    arc.SetResolution(resolution)
    arc.SetNegative(negative)

    arc.Update()
    angle = np.deg2rad(arc.GetAngle())
    arc = wrap(arc.GetOutput())
    # Compute distance of every point along circular arc
    center = np.array(center).ravel()
    radius = np.sqrt(np.sum((arc.points[0] - center) ** 2, axis=0))
    angles = np.arange(0.0, 1.0 + 1.0 / resolution, 1.0 / resolution) * angle
    arc['Distance'] = radius * angles
    return arc


def CircularArcFromNormal(center, resolution=100, normal=None, polar=None, angle=None):
    """Create a circular arc defined by normal to the plane of the arc, and an angle.

    The number of segments composing the polyline is controlled by
    setting the object resolution.

    Parameters
    ----------
    center : sequence[float]
        Center of the circle that defines the arc.

    resolution : int, default: 100
        The number of segments of the polyline that draws the arc.
        Resolution of 1 will just create a line.

    normal : sequence[float], optional
        The normal vector to the plane of the arc.  By default it
        points in the positive Z direction.

    polar : sequence[float], optional
        Starting point of the arc in polar coordinates.  By default it
        is the unit vector in the positive x direction.

    angle : float, optional
        Arc length (in degrees) beginning at the polar vector.  The
        direction is counterclockwise.  By default it is 90.

    Returns
    -------
    pv.PolyData
        Circular arc mesh.

    Examples
    --------
    Quarter arc centered at the origin in the xy plane.

    >>> import pyvista as pv
    >>> normal = [0, 0, 1]
    >>> polar = [-1, 0, 0]
    >>> arc = pv.CircularArcFromNormal(
    ...     [0, 0, 0], normal=normal, polar=polar
    ... )
    >>> pl = pv.Plotter()
    >>> _ = pl.add_mesh(arc, color='k', line_width=10)
    >>> _ = pl.show_bounds(location='all', font_size=30, use_2d=True)
    >>> _ = pl.view_xy()
    >>> pl.show()
    """
    check_valid_vector(center, 'center')
    if normal is None:
        normal = [0, 0, 1]
    if polar is None:
        polar = [1, 0, 0]
    if angle is None:
        angle = 90.0

    arc = _vtk.vtkArcSource()
    arc.SetCenter(*center)
    arc.SetResolution(resolution)
    arc.UseNormalAndAngleOn()
    check_valid_vector(normal, 'normal')
    arc.SetNormal(*normal)
    check_valid_vector(polar, 'polar')
    arc.SetPolarVector(*polar)
    arc.SetAngle(angle)
    arc.Update()
    angle = np.deg2rad(arc.GetAngle())
    arc = wrap(arc.GetOutput())
    # Compute distance of every point along circular arc
    center = np.array(center)
    radius = np.sqrt(np.sum((arc.points[0] - center) ** 2, axis=0))
    angles = np.linspace(0.0, angle, resolution + 1)
    arc['Distance'] = radius * angles
    return arc


def Pyramid(points=None):
    """Create a pyramid defined by 5 points.

    Parameters
    ----------
    points : array_like[float], optional
        Points of the pyramid.  Points are ordered such that the first
        four points are the four counterclockwise points on the
        quadrilateral face, and the last point is the apex.

        Defaults to pyramid in example.

    Returns
    -------
    pv.UnstructuredGrid
        Unstructured grid containing a single pyramid cell.

    Examples
    --------
    >>> import pyvista as pv
    >>> pointa = [1.0, 1.0, 0.0]
    >>> pointb = [-1.0, 1.0, 0.0]
    >>> pointc = [-1.0, -1.0, 0.0]
    >>> pointd = [1.0, -1.0, 0.0]
    >>> pointe = [0.0, 0.0, 1.608]
    >>> pyramid = pv.Pyramid([pointa, pointb, pointc, pointd, pointe])
    >>> pyramid.plot(show_edges=True, line_width=5)
    """
    if points is None:
        points = [
            [1.0, 1.0, 0.0],
            [-1.0, 1.0, 0.0],
            [-1.0, -1.0, 0.0],
            [1.0, -1.0, 0.0],
            [0.0, 0.0, (4 - 2**0.5) ** 0.5],
        ]

    if len(points) != 5:
        raise TypeError('Points must be given as length 5 np.ndarray or list.')

    check_valid_vector(points[0], 'points[0]')
    check_valid_vector(points[1], 'points[1]')
    check_valid_vector(points[2], 'points[2]')
    check_valid_vector(points[3], 'points[3]')
    check_valid_vector(points[4], 'points[4]')

    pyramid = _vtk.vtkPyramid()
    pyramid.GetPointIds().SetId(0, 0)
    pyramid.GetPointIds().SetId(1, 1)
    pyramid.GetPointIds().SetId(2, 2)
    pyramid.GetPointIds().SetId(3, 3)
    pyramid.GetPointIds().SetId(4, 4)

    ug = _vtk.vtkUnstructuredGrid()
    ug.SetPoints(pv.vtk_points(np.array(points), False))
    ug.InsertNextCell(pyramid.GetCellType(), pyramid.GetPointIds())

    return wrap(ug)


def Triangle(points=None):
    """Create a triangle defined by 3 points.

    Parameters
    ----------
    points : array_like[float], optional
        Points of the triangle.  Defaults to a right isosceles
        triangle (see example).

    Returns
    -------
    pv.PolyData
        Triangle mesh.

    Examples
    --------
    >>> import pyvista as pv
    >>> pointa = [0, 0, 0]
    >>> pointb = [1, 0, 0]
    >>> pointc = [0.5, 0.707, 0]
    >>> triangle = pv.Triangle([pointa, pointb, pointc])
    >>> triangle.plot(show_edges=True, line_width=5)
    """
    if points is None:
        points = [[0, 0, 0], [1, 0, 0], [0.5, 0.5**0.5, 0]]

    if len(points) != 3:
        raise TypeError('Points must be given as length 3 np.ndarray or list')

    check_valid_vector(points[0], 'points[0]')
    check_valid_vector(points[1], 'points[1]')
    check_valid_vector(points[2], 'points[2]')

    cells = np.array([[3, 0, 1, 2]])
    return wrap(pv.PolyData(points, cells))


def Rectangle(points=None):
    """Create a rectangle defined by 3 points.

    .. deprecated:: 0.39.0
       To deal with more than 3 points use :func:`pyvista.Quadrilateral()
       <pyvista.examples.cells.Quadrilateral>` instead.

    The 3 points must define an orthogonal set of vectors.

    Parameters
    ----------
    points : array_like[float], optional
        Points of the rectangle. Defaults to a unit square in xy-plane.

    Returns
    -------
    pv.PolyData
        Rectangle mesh.

    Examples
    --------
    >>> import pyvista as pv
    >>> pointa = [1.0, 0.0, 0.0]
    >>> pointb = [1.0, 1.0, 0.0]
    >>> pointc = [0.0, 1.0, 0.0]
    >>> rectangle = pv.Rectangle([pointa, pointb, pointc])
    >>> rectangle.plot(show_edges=True, line_width=5)
    """
    if points is None:
        points = [[1.0, 0.0, 0.0], [1.0, 1.0, 0.0], [0.0, 1.0, 0.0]]
    if len(points) == 4:
        warnings.warn(
            'Rectangle defined by 4 points is deprecated. Please use ``pyvista.Quadrilateral``.',
            PyVistaDeprecationWarning,
        )
        return Quadrilateral(points)
    if len(points) != 3:
        raise TypeError('Points must be given as length 3 np.ndarray or list')

    points, _ = _coerce_pointslike_arg(points)

    point_0 = points[0]
    point_1 = points[1]
    point_2 = points[2]

    vec_01 = point_1 - point_0
    vec_02 = point_2 - point_0
    vec_12 = point_2 - point_1

    scalar_pdct_01_02 = np.dot(vec_01, vec_02)
    scalar_pdct_01_12 = np.dot(vec_01, vec_12)
    scalar_pdct_02_12 = np.dot(vec_02, vec_12)

    null_scalar_products = [
        val
        for val in [scalar_pdct_01_02, scalar_pdct_01_12, scalar_pdct_02_12]
        if np.isclose(val, 0)
    ]
    if len(null_scalar_products) == 0:
        raise ValueError("The three points should defined orthogonal vectors")
    if len(null_scalar_products) > 1:
        raise ValueError("Unable to build a rectangle with less than three different points")

    points = np.array([point_0, point_1, point_2, point_0])
    if np.isclose(scalar_pdct_01_02, 0):
        points[3] = point_0 + vec_01 + vec_02
        cells = np.array([[4, 0, 1, 3, 2]])
    elif np.isclose(scalar_pdct_01_12, 0):
        points[3] = point_1 + vec_12 - vec_01
        cells = np.array([[4, 0, 1, 2, 3]])
    else:
        points[3] = point_2 - vec_02 - vec_12
        cells = np.array([[4, 0, 2, 1, 3]])

    return pv.PolyData(points, cells)


def Quadrilateral(points=None):
    """Create a quadrilateral defined by 4 points.

    Parameters
    ----------
    points : array_like[float], optional
        Points of the quadrilateral.  Defaults to a unit square in xy-plane.

    Returns
    -------
    pv.PolyData
        Quadrilateral mesh.

    Examples
    --------
    >>> import pyvista as pv
    >>> pointa = [1.0, 0.0, 0.0]
    >>> pointb = [1.0, 1.0, 0.0]
    >>> pointc = [0.0, 1.0, 0.0]
    >>> pointd = [0.0, 0.0, 0.0]
    >>> quadrilateral = pv.Quadrilateral([pointa, pointb, pointc, pointd])
    >>> quadrilateral.plot(show_edges=True, line_width=5)

    """
    if points is None:
        points = [[1.0, 0.0, 0.0], [1.0, 1.0, 0.0], [0.0, 1.0, 0.0], [0.0, 0.0, 0.0]]
    if len(points) != 4:
        raise TypeError('Points must be given as length 4 np.ndarray or list')

    points, _ = _coerce_pointslike_arg(points)

    cells = np.array([[4, 0, 1, 2, 3]])
    return wrap(pv.PolyData(points, cells))


def Circle(radius=0.5, resolution=100):
    """Create a single PolyData circle defined by radius in the XY plane.

    Parameters
    ----------
    radius : float, default: 0.5
        Radius of circle.

    resolution : int, default: 100
        Number of points on the circle.

    Returns
    -------
    pv.PolyData
        Circle mesh.

    Notes
    -----
    .. versionchanged:: 0.38.0
       Prior to version 0.38, this method had incorrect results, producing
       inconsistent edge lengths and a duplicated point which is now fixed.

    Examples
    --------
    >>> import pyvista as pv
    >>> radius = 0.5
    >>> circle = pv.Circle(radius)
    >>> circle.plot(show_edges=True, line_width=5)

    """
    points = np.zeros((resolution, 3))
    theta = np.linspace(0.0, 2.0 * np.pi, resolution, endpoint=False)
    points[:, 0] = radius * np.cos(theta)
    points[:, 1] = radius * np.sin(theta)
    cells = np.array([np.append(np.array([resolution]), np.arange(resolution))])
    return wrap(pv.PolyData(points, cells))


def Ellipse(semi_major_axis=0.5, semi_minor_axis=0.2, resolution=100):
    """Create a single PolyData ellipse defined by the Semi-major and Semi-minor axes in the XY plane.

    Parameters
    ----------
    semi_major_axis : float, default: 0.5
        Semi-major axis of ellipse.

    semi_minor_axis : float, default: 0.2
        Semi-minor axis of ellipse.

    resolution : int, default: 100
        Number of points on the ellipse.

    Returns
    -------
    pv.PolyData
        Ellipse mesh.

    Notes
    -----
    .. versionchanged:: 0.38.0
       Prior to version 0.38, this method had incorrect results, producing
       inconsistent edge lengths and a duplicated point which is now fixed.

    Examples
    --------
    >>> import pyvista as pv
    >>> ellipse = pv.Ellipse(semi_major_axis=8, semi_minor_axis=4)
    >>> ellipse.plot(show_edges=True, line_width=5)
    """
    points = np.zeros((resolution, 3))
    theta = np.linspace(0.0, 2.0 * np.pi, resolution, endpoint=False)
    points[:, 0] = semi_major_axis * np.cos(theta)
    points[:, 1] = semi_minor_axis * np.sin(theta)
    cells = np.array([np.append(np.array([resolution]), np.arange(resolution))])
    return wrap(pv.PolyData(points, cells))


def Superquadric(
    center=(0.0, 0.0, 0.0),
    scale=(1.0, 1.0, 1.0),
    size=0.5,
    theta_roundness=1.0,
    phi_roundness=1.0,
    theta_resolution=16,
    phi_resolution=16,
    toroidal=False,
    thickness=1 / 3,
):
    """Create a superquadric.

    Parameters
    ----------
    center : sequence[float], default: (0.0, 0.0, 0.0)
        Center of the superquadric in ``[x, y, z]``.

    scale : sequence[float], default: (1.0, 1.0, 1.0)
        Scale factors of the superquadric in ``[x, y, z]``.

    size : float, default: 0.5
        Superquadric isotropic size.

    theta_roundness : float, default: 1.0
        Superquadric east/west roundness.
        Values range from 0 (rectangular) to 1 (circular) to higher orders.

    phi_roundness : float, default: 1.0
        Superquadric north/south roundness.
        Values range from 0 (rectangular) to 1 (circular) to higher orders.

    theta_resolution : int, default: 16
        Number of points in the longitude direction.
        Values are rounded to nearest multiple of 4.

    phi_resolution : int, default: 16
        Number of points in the latitude direction.
        Values are rounded to nearest multiple of 8.

    toroidal : bool, default: False
        Whether or not the superquadric is toroidal (``True``)
        or ellipsoidal (``False``).

    thickness : float, default: 0.3333333333
        Superquadric ring thickness.
        Only applies if toroidal is set to ``True``.

    Returns
    -------
    pv.PolyData
        Superquadric mesh.

    See Also
    --------
    pv.ParametricSuperEllipsoid :
        Parametric superquadric if toroidal is ``False``.
    pv.ParametricSuperToroid :
        Parametric superquadric if toroidal is ``True``.

    Examples
    --------
    >>> import pyvista as pv
    >>> superquadric = pv.Superquadric(
    ...     scale=(3.0, 1.0, 0.5),
    ...     phi_roundness=0.1,
    ...     theta_roundness=0.5,
    ... )
    >>> superquadric.plot(show_edges=True)

    """
    superquadricSource = _vtk.vtkSuperquadricSource()
    superquadricSource.SetCenter(center)
    superquadricSource.SetScale(scale)
    superquadricSource.SetSize(size)
    superquadricSource.SetThetaRoundness(theta_roundness)
    superquadricSource.SetPhiRoundness(phi_roundness)
    superquadricSource.SetThetaResolution(round(theta_resolution / 4) * 4)
    superquadricSource.SetPhiResolution(round(phi_resolution / 8) * 8)
    superquadricSource.SetToroidal(toroidal)
    superquadricSource.SetThickness(thickness)
    superquadricSource.Update()
    return wrap(superquadricSource.GetOutput())


def PlatonicSolid(kind='tetrahedron', radius=1.0, center=(0.0, 0.0, 0.0)):
    """Create a Platonic solid of a given size.

    Parameters
    ----------
    kind : str | int, default: 'tetrahedron'
        The kind of Platonic solid to create. Either the name of the
        polyhedron or an integer index:

            * ``'tetrahedron'`` or ``0``
            * ``'cube'`` or ``1``
            * ``'octahedron'`` or ``2``
            * ``'icosahedron'`` or ``3``
            * ``'dodecahedron'`` or ``4``

    radius : float, default: 1.0
        The radius of the circumscribed sphere for the solid to create.

    center : sequence[float], default: (0.0, 0.0, 0.0)
        Sequence defining the center of the solid to create.

    Returns
    -------
    pv.PolyData
        One of the five Platonic solids. Cell scalars are defined that
        assign integer labels to each face (with array name
        ``"FaceIndex"``).

    Examples
    --------
    Create and plot a dodecahedron.

    >>> import pyvista as pv
    >>> dodeca = pv.PlatonicSolid('dodecahedron')
    >>> dodeca.plot(categories=True)

    See :ref:`platonic_example` for more examples using this filter.

    """
    kinds = {
        'tetrahedron': 0,
        'cube': 1,
        'octahedron': 2,
        'icosahedron': 3,
        'dodecahedron': 4,
    }
    if isinstance(kind, str):
        if kind not in kinds:
            raise ValueError(f'Invalid Platonic solid kind "{kind}".')
        kind = kinds[kind]
    elif isinstance(kind, int) and kind not in range(5):
        raise ValueError(f'Invalid Platonic solid index "{kind}".')
    elif not isinstance(kind, int):
        raise ValueError(f'Invalid Platonic solid index type "{type(kind).__name__}".')
    check_valid_vector(center, 'center')

    solid = _vtk.vtkPlatonicSolidSource()
    solid.SetSolidType(kind)
    solid.Update()
    solid = wrap(solid.GetOutput())
    # rename and activate cell scalars
    cell_data = solid.cell_data.get_array(0)
    solid.clear_data()
    solid.cell_data['FaceIndex'] = cell_data
    # scale and translate
    solid.scale(radius, inplace=True)
    solid.points += np.asanyarray(center) - solid.center
    return solid


def Tetrahedron(radius=1.0, center=(0.0, 0.0, 0.0)):
    """Create a tetrahedron of a given size.

    A tetrahedron is composed of four congruent equilateral triangles.

    Parameters
    ----------
    radius : float, default: 1.0
        The radius of the circumscribed sphere for the tetrahedron.

    center : sequence[float], default: (0.0, 0.0, 0.0)
        Three-length sequence defining the center of the tetrahedron.

    Returns
    -------
    pv.PolyData
        Mesh for the tetrahedron. Cell scalars are defined that assign
        integer labels to each face (with array name ``"FaceIndex"``).

    Examples
    --------
    Create and plot a tetrahedron.

    >>> import pyvista as pv
    >>> tetra = pv.Tetrahedron()
    >>> tetra.plot(categories=True)

    See :ref:`platonic_example` for more examples using this filter.

    """
    return PlatonicSolid(kind='tetrahedron', radius=radius, center=center)


def Octahedron(radius=1.0, center=(0.0, 0.0, 0.0)):
    """Create an octahedron of a given size.

    An octahedron is composed of eight congruent equilateral
    triangles.

    Parameters
    ----------
    radius : float, default: 1.0
        The radius of the circumscribed sphere for the octahedron.

    center : sequence[float], default: (0.0, 0.0, 0.0)
        Three-length sequence defining the center of the octahedron.

    Returns
    -------
    pv.PolyData
        Mesh for the octahedron. Cell scalars are defined that assign
        integer labels to each face (with array name ``"FaceIndex"``).

    Examples
    --------
    Create and plot an octahedron.

    >>> import pyvista as pv
    >>> tetra = pv.Octahedron()
    >>> tetra.plot(categories=True)

    See :ref:`platonic_example` for more examples using this filter.

    """
    return PlatonicSolid(kind='octahedron', radius=radius, center=center)


def Dodecahedron(radius=1.0, center=(0.0, 0.0, 0.0)):
    """Create a dodecahedron of a given size.

    A dodecahedron is composed of twelve congruent regular pentagons.

    Parameters
    ----------
    radius : float, default: 1.0
        The radius of the circumscribed sphere for the dodecahedron.

    center : sequence[float], default: (0.0, 0.0, 0.0)
        Three-length sequence defining the center of the dodecahedron.

    Returns
    -------
    pv.PolyData
        Mesh for the dodecahedron. Cell scalars are defined that assign
        integer labels to each face (with array name ``"FaceIndex"``).

    Examples
    --------
    Create and plot a dodecahedron.

    >>> import pyvista as pv
    >>> tetra = pv.Dodecahedron()
    >>> tetra.plot(categories=True)

    See :ref:`platonic_example` for more examples using this filter.

    """
    return PlatonicSolid(kind='dodecahedron', radius=radius, center=center)


def Icosahedron(radius=1.0, center=(0.0, 0.0, 0.0)):
    """Create an icosahedron of a given size.

    An icosahedron is composed of twenty congruent equilateral
    triangles.

    Parameters
    ----------
    radius : float, default: 1.0
        The radius of the circumscribed sphere for the icosahedron.

    center : sequence[float], default: (0.0, 0.0, 0.0)
        Three-length sequence defining the center of the icosahedron.

    Returns
    -------
    pv.PolyData
        Mesh for the icosahedron. Cell scalars are defined that assign
        integer labels to each face (with array name ``"FaceIndex"``).

    Examples
    --------
    Create and plot an icosahedron.

    >>> import pyvista as pv
    >>> tetra = pv.Icosahedron()
    >>> tetra.plot(categories=True)

    See :ref:`platonic_example` for more examples using this filter.

    """
    return PlatonicSolid(kind='icosahedron', radius=radius, center=center)


def Icosphere(radius=1.0, center=(0.0, 0.0, 0.0), nsub=3):
    """Create an icosphere.

    An icosphere is a `geodesic polyhedron
    <https://en.wikipedia.org/wiki/Geodesic_polyhedron>`_, which is a
    convex polyhedron made from triangles.

    Geodesic polyhedra are constructed by subdividing faces of simpler
    polyhedra, and then projecting the new vertices onto the surface of
    a sphere. A geodesic polyhedron has straight edges and flat faces
    that approximate a sphere,

    Parameters
    ----------
    radius : float, default: 1.0
        Radius of the icosphere.

    center : sequence[float], default: (0.0, 0.0, 0.0)
        Center of the icosphere.

    nsub : int, default: 3
        This is the number of times each triangle of the original
        :func:`pyvista.Icosahedron` is subdivided.

    Returns
    -------
    pv.PolyData
        Mesh of the icosphere.

    See Also
    --------
    pv.Sphere

    Examples
    --------
    Create the icosphere and plot it with edges.

    >>> import pyvista as pv
    >>> icosphere = pv.Icosphere()
    >>> icosphere.plot(show_edges=True)

    Show how this icosphere was created.

    >>> import numpy as np
    >>> icosahedron = pv.Icosahedron()
    >>> icosahedron.clear_data()  # remove extra scalars
    >>> icosahedron_sub = icosahedron.subdivide(nsub=3)
    >>> pl = pv.Plotter(shape=(1, 3))
    >>> _ = pl.add_mesh(icosahedron, show_edges=True)
    >>> pl.subplot(0, 1)
    >>> _ = pl.add_mesh(icosahedron_sub, show_edges=True)
    >>> pl.subplot(0, 2)
    >>> _ = pl.add_mesh(icosphere, show_edges=True)
    >>> pl.show()

    Show how the triangles are not uniform in area. This is because the
    ones farther from the edges from the original triangles have farther
    to travel to the sphere.

    >>> icosphere = pv.Icosphere(nsub=4)
    >>> icosphere.compute_cell_sizes().plot(scalars='Area')

    """
    mesh = Icosahedron()
    mesh.clear_data()
    mesh = mesh.subdivide(nsub=nsub)

    # scale to desired radius and translate origin
    dist = np.linalg.norm(mesh.points, axis=1, keepdims=True)  # distance from origin
    mesh.points = mesh.points * (radius / dist) + center
    return mesh<|MERGE_RESOLUTION|>--- conflicted
+++ resolved
@@ -359,12 +359,8 @@
 
     See Also
     --------
-<<<<<<< HEAD
     pyvista.Icosphere : Sphere created from projection of icosahedron.
     pyvista.SolidSphere : Sphere that fills 3D space.
-=======
-    pv.Icosphere
->>>>>>> 545c1d17
 
     Examples
     --------
