"""Provides an easy way of generating several geometric objects."""

from __future__ import annotations

import contextlib
from itertools import product
from typing import Literal
from typing import cast

import numpy as np

import pyvista
from pyvista.core import _vtk_core as _vtk

from .arrays import _coerce_pointslike_arg
from .geometric_sources import ArrowSource
from .geometric_sources import BoxSource
from .geometric_sources import ConeSource
from .geometric_sources import CubeSource
from .geometric_sources import CylinderSource
from .geometric_sources import DiscSource
from .geometric_sources import LineSource
from .geometric_sources import MultipleLinesSource
from .geometric_sources import PlaneSource
from .geometric_sources import PlatonicSolidSource
from .geometric_sources import PolygonSource
from .geometric_sources import SphereSource
from .geometric_sources import SuperquadricSource
from .geometric_sources import Text3DSource
from .geometric_sources import translate

with contextlib.suppress(ImportError):
    from .geometric_sources import CapsuleSource

from typing import TYPE_CHECKING

from .helpers import wrap
from .misc import check_valid_vector

if TYPE_CHECKING:  # pragma: no cover
    from pyvista import ImageData
    from pyvista import PolyData
    from pyvista import StructuredGrid
    from pyvista import UnstructuredGrid
    from pyvista.core._typing_core import MatrixLike
    from pyvista.core._typing_core import NumpyArray
    from pyvista.core._typing_core import VectorLike

NORMALS = {
    'x': [1, 0, 0],
    'y': [0, 1, 0],
    'z': [0, 0, 1],
    '-x': [-1, 0, 0],
    '-y': [0, -1, 0],
    '-z': [0, 0, -1],
}


def Capsule(
    center: VectorLike[float] = (0.0, 0.0, 0.0),
    direction: VectorLike[float] = (1.0, 0.0, 0.0),
    radius: float = 0.5,
    cylinder_length: float = 1.0,
    resolution: int = 30,
) -> PolyData:
    """Create the surface of a capsule.

    .. warning::
       :func:`pyvista.Capsule` function rotates the :class:`pyvista.CapsuleSource` 's :class:`pyvista.PolyData` in its own way.
       It rotates the :attr:`pyvista.CapsuleSource.output` 90 degrees in z-axis, translates and
       orients the mesh to a new ``center`` and ``direction``.

    .. note::
       A class:`pyvista.CylinderSource` is used to generate the capsule mesh. For vtk versions
       below 9.3, a class:`pyvista.CapsuleSource` is used instead. The mesh geometries are similar but
       not identical.

    .. versionadded:: 0.44.0

    Parameters
    ----------
    center : sequence[float], default: (0.0, 0.0, 0.0)
        Location of the centroid in ``[x, y, z]``.

    direction : sequence[float], default: (1.0, 0.0, 0.0)
        Direction the capsule points to in ``[x, y, z]``.

    radius : float, default: 0.5
        Radius of the capsule.

    cylinder_length : float, default: 1.0
        Cylinder length of the capsule.

    resolution : int, default: 30
        Number of points on the circular face of the cylinder.

    Returns
    -------
    pyvista.PolyData
        Capsule surface.

    See Also
    --------
    pyvista.Cylinder

    Examples
    --------
    Create a capsule using default parameters.

    >>> import pyvista as pv
    >>> capsule = pv.Capsule()
    >>> capsule.plot(show_edges=True)

    """
    if pyvista.vtk_version_info >= (9, 3):  # pragma: no cover
        algo = CylinderSource(
            center=center,
            direction=direction,
            radius=radius,
            height=cylinder_length,
            capping=True,
            resolution=resolution,
        )
        algo.capsule_cap = True
    else:
        algo = CapsuleSource(  # type: ignore[assignment]
            center=(0, 0, 0),
            direction=(1, 0, 0),
            radius=radius,
            cylinder_length=cylinder_length,
            theta_resolution=resolution,
            phi_resolution=resolution,
        )
    output = cast(pyvista.PolyData, wrap(algo.output))
    output.rotate_z(90, inplace=True)
    translate(output, center, direction)
    return output


def Cylinder(
    center: VectorLike[float] = (0.0, 0.0, 0.0),
    direction: VectorLike[float] = (1.0, 0.0, 0.0),
    radius: float = 0.5,
    height: float = 1.0,
    resolution: int = 100,
    capping: bool = True,
) -> PolyData:
    """Create the surface of a cylinder.

    .. warning::
       :func:`pyvista.Cylinder` function rotates the :class:`pyvista.CylinderSource` 's :class:`pyvista.PolyData` in its own way.
       It rotates the :attr:`pyvista.CylinderSource.output` 90 degrees in z-axis, translates and
       orients the mesh to a new ``center`` and ``direction``.

    See also :func:`pyvista.CylinderStructured`.

    Parameters
    ----------
    center : sequence[float], default: (0.0, 0.0, 0.0)
        Location of the centroid in ``[x, y, z]``.

    direction : sequence[float], default: (1.0, 0.0, 0.0)
        Direction cylinder points to  in ``[x, y, z]``.

    radius : float, default: 0.5
        Radius of the cylinder.

    height : float, default: 1.0
        Height of the cylinder.

    resolution : int, default: 100
        Number of points on the circular face of the cylinder.

    capping : bool, default: True
        Cap cylinder ends with polygons.

    Returns
    -------
    pyvista.PolyData
        Cylinder surface.

    Examples
    --------
    >>> import pyvista as pv
    >>> cylinder = pv.Cylinder(
    ...     center=[1, 2, 3], direction=[1, 1, 1], radius=1, height=2
    ... )
    >>> cylinder.plot(show_edges=True, line_width=5, cpos='xy')

    >>> pl = pv.Plotter()
    >>> _ = pl.add_mesh(
    ...     pv.Cylinder(
    ...         center=[1, 2, 3], direction=[1, 1, 1], radius=1, height=2
    ...     ),
    ...     show_edges=True,
    ...     line_width=5,
    ... )
    >>> pl.camera_position = "xy"
    >>> pl.show()

    The above examples are similar in terms of their behavior.

    """
    algo = CylinderSource(
        center=center,
        direction=direction,
        radius=radius,
        height=height,
        capping=capping,
        resolution=resolution,
    )
    output = cast(pyvista.PolyData, wrap(algo.output))
    output.rotate_z(90, inplace=True)
    translate(output, center, direction)
    return output


def CylinderStructured(
    radius: float = 0.5,
    height: float = 1.0,
    center: VectorLike[float] = (0.0, 0.0, 0.0),
    direction: VectorLike[float] = (1.0, 0.0, 0.0),
    theta_resolution: int = 32,
    z_resolution: int = 10,
) -> StructuredGrid:
    """Create a cylinder mesh as a :class:`pyvista.StructuredGrid`.

    The end caps are left open. This can create a surface mesh if a single
    value for the ``radius`` is given or a 3D mesh if multiple radii are given
    as a list/array in the ``radius`` argument.

    Parameters
    ----------
    radius : float | sequence[float], default: 0.5
        Radius of the cylinder. If a sequence, then describes the
        radial coordinates of the cells as a range of values as
        specified by the ``radius``.

    height : float, default: 1.0
        Height of the cylinder along its Z-axis.

    center : sequence[float], default: (0.0, 0.0, 0.0)
        Location of the centroid in ``[x, y, z]``.

    direction : sequence[float], default: (1.0, 0.0, 0.0)
        Direction cylinder Z-axis in ``[x, y, z]``.

    theta_resolution : int, default: 32
        Number of points on the circular face of the cylinder.
        Ignored if ``radius`` is an iterable.

    z_resolution : int, default: 10
        Number of points along the height (Z-axis) of the cylinder.

    Returns
    -------
    pyvista.StructuredGrid
        Structured cylinder.

    Notes
    -----
    .. versionchanged:: 0.38.0
       Prior to version 0.38, this method had incorrect results, producing
       inconsistent number of points on the circular face of the cylinder.

    Examples
    --------
    Default structured cylinder

    >>> import pyvista as pv
    >>> mesh = pv.CylinderStructured()
    >>> mesh.plot(show_edges=True)

    Structured cylinder with an inner radius of 1, outer of 2, with 5
    segments.

    >>> import numpy as np
    >>> mesh = pv.CylinderStructured(radius=np.linspace(1, 2, 5))
    >>> mesh.plot(show_edges=True)

    """
    # Define grid in polar coordinates
    r = np.array([radius]).ravel()
    nr = len(r)
    theta = np.linspace(0, 2 * np.pi, num=theta_resolution + 1)
    radius_matrix, theta_matrix = np.meshgrid(r, theta)

    # Transform to cartesian space
    X = radius_matrix * np.cos(theta_matrix)
    Y = radius_matrix * np.sin(theta_matrix)

    # Make all the nodes in the grid
    xx = np.array([X] * z_resolution).ravel()
    yy = np.array([Y] * z_resolution).ravel()
    dz = height / (z_resolution - 1)
    zz = np.empty(yy.size)
    zz = np.full((X.size, z_resolution), dz)
    zz *= np.arange(z_resolution)
    zz = zz.ravel(order='f')  # type: ignore[arg-type]

    # Create the grid
    grid = pyvista.StructuredGrid()
    grid.points = np.c_[xx, yy, zz]
    grid.dimensions = [nr, theta_resolution + 1, z_resolution]

    # Center at origin
    grid.points -= np.array(grid.center)  # type: ignore[misc]

    # rotate initially to face +X direction
    grid.rotate_y(90, inplace=True)

    # rotate points 180 for compatibility with previous versions
    grid.rotate_x(180, inplace=True)

    # move to final position
    translate(grid, center=center, direction=direction)
    return grid


def Arrow(
    start: VectorLike[float] = (0.0, 0.0, 0.0),
    direction: VectorLike[float] = (1.0, 0.0, 0.0),
    tip_length: float = 0.25,
    tip_radius: float = 0.1,
    tip_resolution: int = 20,
    shaft_radius: float = 0.05,
    shaft_resolution: int = 20,
    scale: float | Literal['auto'] = 1.0,
) -> PolyData:
    """Create an arrow.

    Parameters
    ----------
    start : sequence[float], default: (0.0, 0.0, 0.0)
        Start location in ``[x, y, z]``.

    direction : sequence[float], default: (1.0, 0.0, 0.0)
        Direction the arrow points to in ``[x, y, z]``.

    tip_length : float, default: 0.25
        Length of the tip.

    tip_radius : float, default: 0.1
        Radius of the tip.

    tip_resolution : int, default: 20
        Number of faces around the tip.

    shaft_radius : float, default: 0.05
        Radius of the shaft.

    shaft_resolution : int, default: 20
        Number of faces around the shaft.

    scale : float | str, optional
        Scale factor of the entire object, defaults to a scale of 1.
        ``'auto'`` scales to length of direction array.

    Returns
    -------
    pyvista.PolyData
        Arrow mesh.

    Examples
    --------
    Plot a default arrow.

    >>> import pyvista as pv
    >>> mesh = pv.Arrow()
    >>> mesh.plot(show_edges=True)

    """
    arrow = ArrowSource(
        tip_length=tip_length,
        tip_radius=tip_radius,
        tip_resolution=tip_resolution,
        shaft_radius=shaft_radius,
        shaft_resolution=shaft_resolution,
    )
    surf = arrow.output

    if scale == 'auto':
        scale = float(np.linalg.norm(direction))
    if isinstance(scale, (float, int)):
        surf.points *= scale  # type: ignore[misc]
    elif scale is not None:
        raise TypeError("Scale must be either float, int or 'auto'.")

    translate(surf, start, direction)
    return surf


def Sphere(
    radius: float = 0.5,
    center: VectorLike[float] = (0.0, 0.0, 0.0),
    direction: VectorLike[float] = (0.0, 0.0, 1.0),
    theta_resolution: int = 30,
    phi_resolution: int = 30,
    start_theta: float = 0.0,
    end_theta: float = 360.0,
    start_phi: float = 0.0,
    end_phi: float = 180.0,
) -> PolyData:
    """Create a sphere.

    A sphere describes a 2D surface in comparison to
    :func:`pyvista.SolidSphere`, which fills a 3D volume.

    PyVista uses a convention where ``theta`` represents the azimuthal
    angle (similar to degrees longitude on the globe) and ``phi``
    represents the polar angle (similar to degrees latitude on the
    globe). In contrast to latitude on the globe, here
    ``phi`` is 0 degrees at the North Pole and 180 degrees at the South
    Pole. ``phi=0`` is on the positive z-axis by default.
    ``theta=0`` is on the positive x-axis by default.

    Parameters
    ----------
    radius : float, default: 0.5
        Sphere radius.

    center : sequence[float], default: (0.0, 0.0, 0.0)
        Center coordinate vector in ``[x, y, z]``.

    direction : sequence[float], default: (0.0, 0.0, 1.0)
        Direction coordinate vector in ``[x, y, z]`` pointing from ``center`` to
        the sphere's north pole at zero degrees ``phi``.

    theta_resolution : int, default: 30
        Set the number of points in the azimuthal direction (ranging
        from ``start_theta`` to ``end_theta``).

    phi_resolution : int, default: 30
        Set the number of points in the polar direction (ranging from
        ``start_phi`` to ``end_phi``).

    start_theta : float, default: 0.0
        Starting azimuthal angle in degrees ``[0, 360]``.

    end_theta : float, default: 360.0
        Ending azimuthal angle in degrees ``[0, 360]``.

    start_phi : float, default: 0.0
        Starting polar angle in degrees ``[0, 180]``.

    end_phi : float, default: 180.0
        Ending polar angle in degrees ``[0, 180]``.

    Returns
    -------
    pyvista.PolyData
        Sphere mesh.

    See Also
    --------
    pyvista.Icosphere : Sphere created from projection of icosahedron.
    pyvista.SolidSphere : Sphere that fills 3D space.

    Examples
    --------
    Create a sphere using default parameters.

    >>> import pyvista as pv
    >>> sphere = pv.Sphere()
    >>> sphere.plot(show_edges=True)

    Create a quarter sphere by setting ``end_theta``.

    >>> sphere = pv.Sphere(end_theta=90)
    >>> out = sphere.plot(show_edges=True)

    Create a hemisphere by setting ``end_phi``.

    >>> sphere = pv.Sphere(end_phi=90)
    >>> out = sphere.plot(show_edges=True)

    """
    sphere = SphereSource(
        radius=radius,
        theta_resolution=theta_resolution,
        phi_resolution=phi_resolution,
        start_theta=start_theta,
        end_theta=end_theta,
        start_phi=start_phi,
        end_phi=end_phi,
    )
    surf = sphere.output
    surf.rotate_y(90, inplace=True)
    translate(surf, center, direction)
    return surf


def SolidSphere(
    outer_radius: float = 0.5,
    inner_radius: float = 0.0,
    radius_resolution: int = 5,
    start_theta: float = 0.0,
    end_theta: float | None = None,
    theta_resolution: int = 30,
    start_phi: float = 0.0,
    end_phi: float | None = None,
    phi_resolution: int = 30,
    center: VectorLike[float] = (0.0, 0.0, 0.0),
    direction: VectorLike[float] = (0.0, 0.0, 1.0),
    radians: bool = False,
    tol_radius: float = 1.0e-8,
    tol_angle: float | None = None,
) -> UnstructuredGrid:
    """Create a solid sphere.

    A solid sphere fills space in 3D in comparison to
    :func:`pyvista.Sphere`, which is a 2D surface.

    This function uses a linear sampling of each spherical
    coordinate, whereas :func:`pyvista.SolidSphereGeneric`
    allows for nonuniform sampling. Angles are by default
    specified in degrees.

    PyVista uses a convention where ``theta`` represents the azimuthal
    angle (similar to degrees longitude on the globe) and ``phi``
    represents the polar angle (similar to degrees latitude on the
    globe). In contrast to latitude on the globe, here
    ``phi`` is 0 degrees at the North Pole and 180 degrees at the South
    Pole. ``phi=0`` is on the positive z-axis by default.
    ``theta=0`` is on the positive x-axis by default.

    While values for theta can be any value with a maximum span of
    360 degrees, large magnitudes may result in problems with endpoint
    overlap detection.

    Parameters
    ----------
    outer_radius : float, default: 0.5
        Outer radius of sphere.  Must be non-negative.

    inner_radius : float, default: 0.0
        Inner radius of sphere.  Must be non-negative
        and smaller than ``outer_radius``.

    radius_resolution : int, default: 5
        Number of points in radial direction.

    start_theta : float, default: 0.0
        Starting azimuthal angle.

    end_theta : float, default: 360.0
        Ending azimuthal angle.
        ``end_theta`` must be greater than ``start_theta``.

    theta_resolution : int, default: 30
        Number of points in ``theta`` direction.

    start_phi : float, default: 0.0
        Starting polar angle.
        ``phi`` must lie between 0 and 180 in degrees.

    end_phi : float, default: 180.0
        Ending polar angle.
        ``phi`` must lie between 0 and 180 in degrees.
        ``end_phi`` must be greater than ``start_phi``.

    phi_resolution : int, default: 30
        Number of points in ``phi`` direction,
        inclusive of polar axis, i.e. ``phi=0`` and ``phi=180``
        in degrees, if applicable.

    center : sequence[float], default: (0.0, 0.0, 0.0)
        Center coordinate vector in ``[x, y, z]``.

    direction : sequence[float], default: (0.0, 0.0, 1.0)
        Direction coordinate vector in ``[x, y, z]`` pointing from ``center`` to
        the sphere's north pole at zero degrees ``phi``.

    radians : bool, default: False
        Whether to use radians for ``theta`` and ``phi``. Default is degrees.

    tol_radius : float, default: 1.0e-8
        Absolute tolerance for endpoint detection for ``radius``.

    tol_angle : float, optional
        Absolute tolerance for endpoint detection
        for ``phi`` and ``theta``. Unit is determined by choice
        of ``radians`` parameter.  Default is 1.0e-8 degrees or
        1.0e-8 degrees converted to radians.

    Returns
    -------
    pyvista.UnstructuredGrid
        Solid sphere mesh.

    See Also
    --------
    pyvista.Sphere: Sphere that describes outer 2D surface.
    pyvista.SolidSphereGeneric: Uses more flexible parameter definition.

    Examples
    --------
    Create a solid sphere.

    >>> import pyvista as pv
    >>> import numpy as np
    >>> solid_sphere = pv.SolidSphere()
    >>> solid_sphere.plot(show_edges=True)

    A solid sphere is 3D in comparison to the 2d :func:`pyvista.Sphere`.
    Generate a solid hemisphere to see the internal structure.

    >>> isinstance(solid_sphere, pv.UnstructuredGrid)
    True
    >>> partial_solid_sphere = pv.SolidSphere(
    ...     start_theta=180, end_theta=360
    ... )
    >>> partial_solid_sphere.plot(show_edges=True)

    To see the cell structure inside the solid sphere,
    only 1/4 of the sphere is generated. The cells are exploded
    and colored by radial position.

    >>> partial_solid_sphere = pv.SolidSphere(
    ...     start_theta=180,
    ...     end_theta=360,
    ...     start_phi=0,
    ...     end_phi=90,
    ...     radius_resolution=5,
    ...     theta_resolution=8,
    ...     phi_resolution=8,
    ... )
    >>> partial_solid_sphere["cell_radial_pos"] = np.linalg.norm(
    ...     partial_solid_sphere.cell_centers().points, axis=-1
    ... )
    >>> partial_solid_sphere.explode(1).plot()

    """
    if end_theta is None:
        end_theta = 2 * np.pi if radians else 360.0
    if end_phi is None:
        end_phi = np.pi if radians else 180.0

    radius = np.linspace(inner_radius, outer_radius, radius_resolution)
    theta = np.linspace(start_theta, end_theta, theta_resolution)
    phi = np.linspace(start_phi, end_phi, phi_resolution)
    return SolidSphereGeneric(
        radius,
        theta,
        phi,
        center,
        direction,
        radians=radians,
        tol_radius=tol_radius,
        tol_angle=tol_angle,
    )


def SolidSphereGeneric(
    radius: VectorLike[float] | None = None,
    theta: VectorLike[float] | None = None,
    phi: VectorLike[float] | None = None,
    center: VectorLike[float] = (0.0, 0.0, 0.0),
    direction: VectorLike[float] = (0.0, 0.0, 1.0),
    radians: bool = False,
    tol_radius: float = 1.0e-8,
    tol_angle: float | None = None,
) -> UnstructuredGrid:
    """Create a solid sphere with flexible sampling.

    A solid sphere fills space in 3D in comparison to
    :func:`pyvista.Sphere`, which is a 2D surface.

    This function allows user defined sampling of each spherical
    coordinate, whereas :func:`pyvista.SolidSphere`
    only allows linear sampling.   Angles are by default
    specified in degrees.

    PyVista uses a convention where ``theta`` represents the azimuthal
    angle (similar to degrees longitude on the globe) and ``phi``
    represents the polar angle (similar to degrees latitude on the
    globe). In contrast to latitude on the globe, here
    ``phi`` is 0 degrees at the North Pole and 180 degrees at the South
    Pole. ``phi=0`` is on the positive z-axis by default.
    ``theta=0`` is on the positive x-axis by default.

    Parameters
    ----------
    radius : sequence[float], optional
        A monotonically increasing sequence of values specifying radial
        points. Must have at least two points and be non-negative.

    theta : sequence[float], optional
        A monotonically increasing sequence of values specifying ``theta``
        points. Must have at least two points.  Can have any value as long
        as range is within 360 degrees. Large magnitudes may result in
        problems with endpoint overlap detection.

    phi : sequence[float], optional
        A monotonically increasing sequence of values specifying ``phi``
        points. Must have at least two points.  Must be between
        0 and 180 degrees.

    center : sequence[float], default: (0.0, 0.0, 0.0)
        Center coordinate vector in ``[x, y, z]``.

    direction : sequence[float], default: (0.0, 0.0, 1.0)
        Direction coordinate vector in ``[x, y, z]`` pointing from ``center`` to
        the sphere's north pole at zero degrees ``phi``.

    radians : bool, default: False
        Whether to use radians for ``theta`` and ``phi``. Default is degrees.

    tol_radius : float, default: 1.0e-8
        Absolute tolerance for endpoint detection for ``radius``.

    tol_angle : float, optional
        Absolute tolerance for endpoint detection
        for ``phi`` and ``theta``. Unit is determined by choice
        of ``radians`` parameter.  Default is 1.0e-8 degrees or
        1.0e-8 degrees converted to radians.

    Returns
    -------
    pyvista.UnstructuredGrid
        Solid sphere mesh.

    See Also
    --------
    pyvista.SolidSphere: Sphere creation using linear sampling.
    pyvista.Sphere: Sphere that describes outer 2D surface.

    Examples
    --------
    Linearly sampling spherical coordinates does not lead to
    cells of all the same size at each radial position.
    Cells near the poles have smaller sizes.

    >>> import pyvista as pv
    >>> import numpy as np
    >>> solid_sphere = pv.SolidSphereGeneric(
    ...     radius=np.linspace(0, 0.5, 2),
    ...     theta=np.linspace(180, 360, 30),
    ...     phi=np.linspace(0, 180, 30),
    ... )
    >>> solid_sphere = solid_sphere.compute_cell_sizes()
    >>> solid_sphere.plot(
    ...     scalars="Volume", show_edges=True, clim=[3e-5, 5e-4]
    ... )

    Sampling the polar angle in a nonlinear manner allows for consistent cell volumes.  See
    `Sphere Point Picking <https://mathworld.wolfram.com/SpherePointPicking.html>`_.

    >>> phi = np.rad2deg(np.arccos(np.linspace(1, -1, 30)))
    >>> solid_sphere = pv.SolidSphereGeneric(
    ...     radius=np.linspace(0, 0.5, 2),
    ...     theta=np.linspace(180, 360, 30),
    ...     phi=phi,
    ... )
    >>> solid_sphere = solid_sphere.compute_cell_sizes()
    >>> solid_sphere.plot(
    ...     scalars="Volume", show_edges=True, clim=[3e-5, 5e-4]
    ... )

    """
    if radius is None:
        radius = np.linspace(0, 0.5, 5)
    radius = np.asanyarray(radius)

    # Default tolerance from user is set in degrees
    # But code is in radians.
    if tol_angle is None:
        tol_angle_ = np.deg2rad(1e-8)
    else:
        tol_angle_ = tol_angle if radians else np.deg2rad(tol_angle)

    if theta is None:
        theta = np.linspace(0, 2 * np.pi, 30)
    else:
        theta = np.asanyarray(theta) if radians else np.deg2rad(theta)

    if phi is None:
        phi = np.linspace(0, np.pi, 30)
    else:
        phi = np.asanyarray(phi) if radians else np.deg2rad(phi)

    # Hereafter all degrees are in radians
    # radius, phi, theta are now np.ndarrays

    nr = len(radius)
    ntheta = len(theta)
    nphi = len(phi)

    if nr < 2:
        raise ValueError('radius resolution must be 2 or more')
    if ntheta < 2:
        raise ValueError('theta resolution must be 2 or more')
    if nphi < 2:
        raise ValueError('phi resolution must be 2 or more')

    def _is_sorted(a: NumpyArray[float]) -> np.bool_:
        return np.all(a[:-1] < a[1:])

    if not _is_sorted(radius):
        raise ValueError('radius is not monotonically increasing')
    if not _is_sorted(theta):
        raise ValueError('theta is not monotonically increasing')
    if not _is_sorted(phi):
        raise ValueError('phi is not monotonically increasing')

    def _greater_than_equal_or_close(value1: float, value2: float, atol: float) -> bool | np.bool_:
        return value1 >= value2 or np.isclose(value1, value2, rtol=0.0, atol=atol)

    def _less_than_equal_or_close(value1: float, value2: float, atol: float) -> bool | np.bool_:
        return value1 <= value2 or np.isclose(value1, value2, rtol=0.0, atol=atol)

    if not _greater_than_equal_or_close(radius[0], 0.0, tol_radius):
        raise ValueError('minimum radius cannot be negative')

    # range of theta cannot be greater than 360 degrees
    if not _less_than_equal_or_close(theta[-1] - theta[0], 2 * np.pi, tol_angle_):
        max_angle = '2 * np.pi' if radians else '360 degrees'
        raise ValueError(f'max theta and min theta must be within {max_angle}')

    if not _greater_than_equal_or_close(phi[0], 0.0, tol_angle_):
        raise ValueError('minimum phi cannot be negative')
    if not _less_than_equal_or_close(phi[-1], np.pi, tol_angle_):
        max_angle = 'np.pi' if radians else '180 degrees'
        raise ValueError(f'maximum phi cannot be > {max_angle}')

    def _spherical_to_cartesian(
        r: float | VectorLike[float],
        phi: float | VectorLike[float],
        theta: float | VectorLike[float],
    ) -> NumpyArray[float]:
        """Convert spherical coordinate sequences to a ``(n,3)`` Cartesian coordinate array.

        Parameters
        ----------
        r : sequence[float]
            Ordered sequence of floats of radii.
        phi : sequence[float]
            Ordered sequence of floats for phi direction.
        theta : sequence[float]
            Ordered sequence of floats for theta direction.

        Returns
        -------
        np.ndarray
            ``(n, 3)`` Cartesian coordinate array.

        """
        r, phi, theta = np.meshgrid(r, phi, theta, indexing='ij')
        x, y, z = pyvista.spherical_to_cartesian(r, phi, theta)
        return np.vstack((x.ravel(), y.ravel(), z.ravel())).transpose()

    points = []

    npoints_on_axis = 0

    if np.isclose(radius[0], 0.0, rtol=0.0, atol=tol_radius):
        points.append([0.0, 0.0, 0.0])
        include_origin = True
        nr = nr - 1
        radius = radius[1:]
        npoints_on_axis += 1
    else:
        include_origin = False

    if np.isclose(theta[-1] - theta[0], 2 * np.pi, rtol=0.0, atol=tol_angle_):
        duplicate_theta = True
        theta = theta[:-1]
    else:
        duplicate_theta = False

    if np.isclose(phi[0], 0.0, rtol=0.0, atol=tol_angle_):
        points.extend(_spherical_to_cartesian(radius, 0.0, theta[0]))
        positive_axis = True
        phi = phi[1:]
        nphi = nphi - 1
        npoints_on_axis += nr
    else:
        positive_axis = False
    npoints_on_pos_axis = npoints_on_axis

    if np.isclose(phi[-1], np.pi, rtol=0.0, atol=tol_angle_):
        points.extend(_spherical_to_cartesian(radius, np.pi, theta[0]))
        negative_axis = True
        phi = phi[:-1]
        nphi = nphi - 1
        npoints_on_axis += nr
    else:
        negative_axis = False

    # rest of points with theta changing quickest
    for ir, iphi in product(radius, phi):
        points.extend(_spherical_to_cartesian(ir, iphi, theta))

    cells = []
    celltypes = []

    def _index(ir: int, iphi: int, itheta: int) -> int:
        """Index for points not on axis.

        Values of ir and phi here are relative to the first nonaxis values.
        """
        if duplicate_theta:
            ntheta_ = ntheta - 1
            itheta = itheta % ntheta_
        else:
            ntheta_ = ntheta

        return npoints_on_axis + ir * nphi * ntheta_ + iphi * ntheta_ + itheta

    if include_origin:
        # First make the tetras that form with origin and axis point
        #   origin is 0
        #   first axis point is 1
        #   other points at first phi position off axis
        if positive_axis:
            for itheta in range(ntheta - 1):
                cells.append(4)
                cells.extend([0, 1, _index(0, 0, itheta), _index(0, 0, itheta + 1)])
                celltypes.append(pyvista.CellType.TETRA)

        # Next tetras that form with origin and bottom axis point
        #   origin is 0
        #   axis point is first in negative dir
        #   other points at last phi position off axis
        if negative_axis:
            for itheta in range(ntheta - 1):
                cells.append(4)
                cells.extend(
                    [
                        0,
                        npoints_on_pos_axis,
                        _index(0, nphi - 1, itheta + 1),
                        _index(0, nphi - 1, itheta),
                    ],
                )
                celltypes.append(pyvista.CellType.TETRA)

        # Pyramids that form to origin but without an axis point
        for iphi, itheta in product(range(nphi - 1), range(ntheta - 1)):
            cells.append(5)
            cells.extend(
                [
                    _index(0, iphi, itheta),
                    _index(0, iphi, itheta + 1),
                    _index(0, iphi + 1, itheta + 1),
                    _index(0, iphi + 1, itheta),
                    0,
                ],
            )
            celltypes.append(pyvista.CellType.PYRAMID)

    # Wedges form between two r levels at first and last phi position
    #   At each r level, the triangle is formed with axis point,  two theta positions
    # First go upwards
    if positive_axis:
        for ir, itheta in product(range(nr - 1), range(ntheta - 1)):
            axis0 = ir + 1 if include_origin else ir
            axis1 = ir + 2 if include_origin else ir + 1
            cells.append(6)
            cells.extend(
                [
                    axis0,
                    _index(ir, 0, itheta + 1),
                    _index(ir, 0, itheta),
                    axis1,
                    _index(ir + 1, 0, itheta + 1),
                    _index(ir + 1, 0, itheta),
                ],
            )
            celltypes.append(pyvista.CellType.WEDGE)

    # now go downwards
    if negative_axis:
        for ir, itheta in product(range(nr - 1), range(ntheta - 1)):
            axis0 = npoints_on_pos_axis + ir
            axis1 = npoints_on_pos_axis + ir + 1
            cells.append(6)
            cells.extend(
                [
                    axis0,
                    _index(ir, nphi - 1, itheta),
                    _index(ir, nphi - 1, itheta + 1),
                    axis1,
                    _index(ir + 1, nphi - 1, itheta),
                    _index(ir + 1, nphi - 1, itheta + 1),
                ],
            )
            celltypes.append(pyvista.CellType.WEDGE)

    # Form Hexahedra
    # Hexahedra form between two r levels and two phi levels and two theta levels
    #   Order by r levels
    for ir, iphi, itheta in product(range(nr - 1), range(nphi - 1), range(ntheta - 1)):
        cells.append(8)
        cells.extend(
            [
                _index(ir, iphi, itheta),
                _index(ir, iphi + 1, itheta),
                _index(ir, iphi + 1, itheta + 1),
                _index(ir, iphi, itheta + 1),
                _index(ir + 1, iphi, itheta),
                _index(ir + 1, iphi + 1, itheta),
                _index(ir + 1, iphi + 1, itheta + 1),
                _index(ir + 1, iphi, itheta + 1),
            ],
        )
        celltypes.append(pyvista.CellType.HEXAHEDRON)

    mesh = pyvista.UnstructuredGrid(cells, celltypes, points)
    mesh.rotate_y(90, inplace=True)
    translate(mesh, center, direction)
    return mesh


def Plane(
    center: VectorLike[float] = (0.0, 0.0, 0.0),
    direction: VectorLike[float] = (0.0, 0.0, 1.0),
    i_size: int = 1,
    j_size: int = 1,
    i_resolution: int = 10,
    j_resolution: int = 10,
) -> PolyData:
    """Create a plane.

    Parameters
    ----------
    center : sequence[float], default: (0.0, 0.0, 0.0)
        Location of the centroid in ``[x, y, z]``.

    direction : sequence[float], default: (0.0, 0.0, 1.0)
        Direction of the plane's normal in ``[x, y, z]``.

    i_size : float, default: 1.0
        Size of the plane in the i direction.

    j_size : float, default: 1.0
        Size of the plane in the j direction.

    i_resolution : int, default: 10
        Number of points on the plane in the i direction.

    j_resolution : int, default: 10
        Number of points on the plane in the j direction.

    Returns
    -------
    pyvista.PolyData
        Plane mesh.

    Examples
    --------
    Create a default plane.

    >>> import pyvista as pv
    >>> mesh = pv.Plane()
    >>> mesh.point_data.clear()
    >>> mesh.plot(show_edges=True)

    """
    planeSource = PlaneSource(i_resolution=i_resolution, j_resolution=j_resolution)
    surf = planeSource.output

    surf.points[:, 0] *= i_size
    surf.points[:, 1] *= j_size
    surf.rotate_y(90, inplace=True)
    translate(surf, center, direction)
    return surf


def Line(
    pointa: VectorLike[float] = (-0.5, 0.0, 0.0),
    pointb: VectorLike[float] = (0.5, 0.0, 0.0),
    resolution: int = 1,
) -> PolyData:
    """Create a line.

    Parameters
    ----------
    pointa : sequence[float], default: (-0.5, 0.0, 0.0)
        Location in ``[x, y, z]``.

    pointb : sequence[float], default: (0.5, 0.0, 0.0)
        Location in ``[x, y, z]``.

    resolution : int, default: 1
        Number of pieces to divide line into.

    Returns
    -------
    pyvista.PolyData
        Line mesh.

    Examples
    --------
    Create a line between ``(0, 0, 0)`` and ``(0, 0, 1)``.

    >>> import pyvista as pv
    >>> mesh = pv.Line((0, 0, 0), (0, 0, 1))
    >>> mesh.plot(color='k', line_width=10)

    """
    src = LineSource(pointa, pointb, resolution)
    line = src.output
    # Compute distance of every point along line
    compute = lambda p0, p1: np.sqrt(np.sum((p1 - p0) ** 2, axis=1))
    distance = compute(np.array(pointa), line.points)
    line['Distance'] = distance
    return line


def MultipleLines(points: MatrixLike[float] | None = None) -> PolyData:
    """Create multiple lines.

    Parameters
    ----------
    points : array_like[float], default: [[-0.5, 0.0, 0.0], [0.5, 0.0, 0.0]]
        List of points defining a broken line.

    Returns
    -------
    pyvista.PolyData
        Line mesh.

    Examples
    --------
    Create a multiple lines between ``(0, 0, 0)``, ``(1, 1, 1)`` and ``(0, 0, 1)``.

    >>> import pyvista as pv
    >>> mesh = pv.MultipleLines(points=[[0, 0, 0], [1, 1, 1], [0, 0, 1]])
    >>> plotter = pv.Plotter()
    >>> actor = plotter.add_mesh(mesh, color='k', line_width=10)
    >>> plotter.camera.azimuth = 45
    >>> plotter.camera.zoom(0.8)
    >>> plotter.show()

    """
    if points is None:
        points = [[-0.5, 0.0, 0.0], [0.5, 0.0, 0.0]]
    return MultipleLinesSource(points=points).output


def Tube(
    pointa: VectorLike[float] = (-0.5, 0.0, 0.0),
    pointb: VectorLike[float] = (0.5, 0.0, 0.0),
    resolution: int = 1,
    radius: float = 1.0,
    n_sides: int = 15,
<<<<<<< HEAD
    capping: bool = False,
) -> pyvista.PolyData:
=======
) -> PolyData:
>>>>>>> 78c7eed4
    """Create a tube.

    Parameters
    ----------
    pointa : sequence[float], default: (-0.5, 0.0, 0.0)
        Location in ``[x, y, z]``.

    pointb : sequence[float], default: (0.5, 0.0, 0.0)
        Location in ``[x, y, z]``.

    resolution : int, default: 1
        Number of pieces to divide tube into.

    radius : float, default: 1.0
        Minimum tube radius (minimum because the tube radius may vary).

    n_sides : int, default: 15
        Number of sides for the tube.

    capping : bool, default: False
        Turn on/off whether to cap the ends with polygons.

            .. versionadded:: 0.45

    Returns
    -------
    pyvista.PolyData
        Tube mesh.

    Examples
    --------
    Create a tube between ``(0, 0, 0)`` and ``(0, 0, 1)``.

    >>> import pyvista as pv
    >>> mesh = pv.Tube((0, 0, 0), (0, 0, 1))
    >>> mesh.plot()

    """
    line_src = LineSource(pointa, pointb, resolution)
    return line_src.output.tube(radius=radius, n_sides=n_sides, capping=capping)


def Cube(
    center: VectorLike[float] = (0.0, 0.0, 0.0),
    x_length: float = 1.0,
    y_length: float = 1.0,
    z_length: float = 1.0,
    bounds: VectorLike[float] | None = None,
    clean: bool = True,
    point_dtype: str = 'float32',
) -> PolyData:
    """Create a cube.

    It's possible to specify either the center and side lengths or
    just the bounds of the cube. If ``bounds`` are given, all other
    arguments are ignored.

    .. versionchanged:: 0.33.0
        The cube is created using ``vtk.vtkCubeSource``. For
        compatibility with :func:`pyvista.PlatonicSolid`, face indices
        are also added as cell data. For full compatibility with
        :func:`PlatonicSolid() <pyvista.PlatonicSolid>`, one has to
        use ``x_length = y_length = z_length = 2 * radius / 3**0.5``.
        The cube points are also cleaned by default now, leaving only
        the 8 corners and a watertight (manifold) mesh.

    Parameters
    ----------
    center : sequence[float], default: (0.0, 0.0, 0.0)
        Center in ``[x, y, z]``.

    x_length : float, default: 1.0
        Length of the cube in the x-direction.

    y_length : float, default: 1.0
        Length of the cube in the y-direction.

    z_length : float, default: 1.0
        Length of the cube in the z-direction.

    bounds : sequence[float], optional
        Specify the bounding box of the cube. If given, all other size
        arguments are ignored. ``(x_min, x_max, y_min, y_max, z_min, z_max)``.

    clean : bool, default: True
        Whether to clean the raw points of the mesh, making the cube
        manifold. Note that this will degrade the texture coordinates
        that come with the mesh, so if you plan to map a texture on
        the cube, consider setting this to ``False``.

        .. versionadded:: 0.33.0

    point_dtype : str, default: 'float32'
        Set the desired output point types. It must be either 'float32' or 'float64'.

        .. versionadded:: 0.44.0

    Returns
    -------
    pyvista.PolyData
        Mesh of the cube.

    Examples
    --------
    Create a default cube.

    >>> import pyvista as pv
    >>> mesh = pv.Cube()
    >>> mesh.plot(show_edges=True, line_width=5)

    """
    algo = CubeSource(
        center=center,
        x_length=x_length,
        y_length=y_length,
        z_length=z_length,
        bounds=bounds,
        point_dtype=point_dtype,
    )
    cube = algo.output

    # add face index data for compatibility with PlatonicSolid
    # but make it inactive for backwards compatibility
    cube.cell_data.set_array([1, 4, 0, 3, 5, 2], 'FaceIndex')

    # clean duplicate points
    if clean:
        cube.clean(inplace=True)

    return cube


def Box(
    bounds: VectorLike[float] = (-1.0, 1.0, -1.0, 1.0, -1.0, 1.0),
    level: int = 0,
    quads: bool = True,
) -> PolyData:
    """Create a box with solid faces for the given bounds.

    Parameters
    ----------
    bounds : sequence[float], default: (-1.0, 1.0, -1.0, 1.0, -1.0, 1.0)
        Specify the bounding box of the cube.
        ``(x_min, x_max, y_min, y_max, z_min, z_max)``.

    level : int, default: 0
        Level of subdivision of the faces.

    quads : bool, default: True
        Flag to tell the source to generate either a quad or two
        triangle for a set of four points.

    Returns
    -------
    pyvista.PolyData
        Mesh of the box.

    Examples
    --------
    Create a box with subdivision ``level=2``.

    >>> import pyvista as pv
    >>> mesh = pv.Box(level=2)
    >>> mesh.plot(show_edges=True)

    """
    return BoxSource(level=level, quads=quads, bounds=bounds).output


def Cone(
    center: VectorLike[float] = (0.0, 0.0, 0.0),
    direction: VectorLike[float] = (1.0, 0.0, 0.0),
    height: float = 1.0,
    radius: float | None = None,
    capping: bool = True,
    angle: float | None = None,
    resolution: int = 6,
) -> PolyData:
    """Create a cone.

    Parameters
    ----------
    center : sequence[float], default: (0.0, 0.0, 0.0)
        Center in ``[x, y, z]``. Axis of the cone passes through this
        point.

    direction : sequence[float], default: (1.0, 0.0, 0.0)
        Direction vector in ``[x, y, z]``. Orientation vector of the
        cone.

    height : float, default: 1.0
        Height along the cone in its specified direction.

    radius : float, optional
        Base radius of the cone.

    capping : bool, optional
        Enable or disable the capping the base of the cone with a
        polygon.

    angle : float, optional
        The angle in degrees between the axis of the cone and a
        generatrix.

    resolution : int, default: 6
        Number of facets used to represent the cone.

    Returns
    -------
    pyvista.PolyData
        Cone mesh.

    Examples
    --------
    Create a default Cone.

    >>> import pyvista as pv
    >>> mesh = pv.Cone()
    >>> mesh.plot(show_edges=True, line_width=5)

    """
    algo = ConeSource(
        capping=capping,
        direction=direction,
        center=center,
        height=height,
        angle=angle,
        radius=radius,
        resolution=resolution,
    )
    return algo.output


def Polygon(
    center: VectorLike[float] = (0.0, 0.0, 0.0),
    radius: float = 1.0,
    normal: VectorLike[float] = (0.0, 0.0, 1.0),
    n_sides: int = 6,
    fill: bool = True,
) -> PolyData:
    """Create a polygon.

    Parameters
    ----------
    center : sequence[float], default: (0.0, 0.0, 0.0)
        Center in ``[x, y, z]``. Central axis of the polygon passes
        through this point.

    radius : float, default: 1.0
        The radius of the polygon.

    normal : sequence[float], default: (0.0, 0.0, 1.0)
        Direction vector in ``[x, y, z]``. Orientation vector of the polygon.

    n_sides : int, default: 6
        Number of sides of the polygon.

    fill : bool, default: True
        Enable or disable producing filled polygons.

    Returns
    -------
    pyvista.PolyData
        Mesh of the polygon.

    Examples
    --------
    Create an 8 sided polygon.

    >>> import pyvista as pv
    >>> mesh = pv.Polygon(n_sides=8)
    >>> mesh.plot(show_edges=True, line_width=5)

    """
    src = PolygonSource(fill=fill, center=center, n_sides=n_sides, radius=radius, normal=normal)
    return src.output


def Disc(
    center: VectorLike[float] = (0.0, 0.0, 0.0),
    inner: float = 0.25,
    outer: float = 0.5,
    normal: VectorLike[float] = (0.0, 0.0, 1.0),
    r_res: int = 1,
    c_res: int = 6,
) -> PolyData:
    """Create a polygonal disk with a hole in the center.

    The disk has zero height. The user can specify the inner and outer
    radius of the disk, and the radial and circumferential resolution
    of the polygonal representation.

    Parameters
    ----------
    center : sequence[float], default: (0.0, 0.0, 0.0)
        Center in ``[x, y, z]``. Middle of the axis of the disc.

    inner : float, default: 0.25
        The inner radius.

    outer : float, default: 0.5
        The outer radius.

    normal : sequence[float], default: (0.0, 0.0, 1.0)
        Direction vector in ``[x, y, z]``. Orientation vector of the disc.

    r_res : int, default: 1
        Number of points in radial direction.

    c_res : int, default: 6
        Number of points in circumferential direction.

    Returns
    -------
    pyvista.PolyData
        Disk mesh.

    Examples
    --------
    Create a disc with 50 points in the circumferential direction.

    >>> import pyvista as pv
    >>> mesh = pv.Disc(c_res=50)
    >>> mesh.plot(show_edges=True, line_width=5)

    """
    algo = DiscSource(inner=inner, outer=outer, r_res=r_res, c_res=c_res)
    normal = np.array(normal)
    center = np.array(center)
    surf = algo.output
    surf.rotate_y(90, inplace=True)
    translate(surf, center, normal)
    return surf


def Text3D(
    string: str,
    depth: float | None = None,
    width: float | None = None,
    height: float | None = None,
    center: VectorLike[float] = (0.0, 0.0, 0.0),
    normal: VectorLike[float] = (0.0, 0.0, 1.0),
) -> PolyData:
    """Create 3D text from a string.

    The text may be configured to have a specified width, height or depth.

    Parameters
    ----------
    string : str
        String to generate 3D text from. If ``None`` or an empty string,
        the output mesh will have a single point at :attr:`center`.

    depth : float, optional
        Depth of the text. If ``None``, the depth is set to half
        the :attr:`height` by default. Set to ``0.0`` for planar
        text.

        .. versionchanged:: 0.43

            The default depth is now calculated dynamically as
            half the height. Previously, the default depth had
            a fixed value of ``0.5``.

    width : float, optional
        Width of the text. If ``None``, the width is scaled
        proportional to :attr:`height`.

        .. versionadded:: 0.43

    height : float, optional
        Height of the text. If ``None``, the height is scaled
        proportional to :attr:`width`.

        .. versionadded:: 0.43

    center : Sequence[float], default: (0.0, 0.0, 0.0)
        Center of the text, defined as the middle of the axis-aligned
        bounding box of the text.

        .. versionadded:: 0.43

    normal : Sequence[float], default: (0.0, 0.0, 1.0)
        Normal direction of the text. The direction is parallel to the
        :attr:`depth` of the text and points away from the front surface
        of the text.

        .. versionadded:: 0.43


    Returns
    -------
    pyvista.PolyData
        3D text mesh.

    Examples
    --------
    >>> import pyvista as pv
    >>> text_mesh = pv.Text3D('PyVista')
    >>> text_mesh.plot(cpos='xy')

    """
    return Text3DSource(
        string,
        width=width,
        height=height,
        depth=depth,
        center=center,
        normal=normal,
        process_empty_string=True,
    ).output


def Wavelet(
    extent: VectorLike[float] = (-10, 10, -10, 10, -10, 10),
    center: VectorLike[float] = (0.0, 0.0, 0.0),
    maximum: float = 255.0,
    x_freq: float = 60.0,
    y_freq: float = 30.0,
    z_freq: float = 40.0,
    x_mag: float = 10.0,
    y_mag: float = 18.0,
    z_mag: float = 5.0,
    std: float = 0.5,
    subsample_rate: int = 1,
) -> ImageData:
    """Create a wavelet.

    Produces images with pixel values determined by
    ``Maximum*Gaussian*x_mag*sin(x_freq*x)*sin(y_freq*y)*cos(z_freq*z)``

    Values are float scalars on point data with name ``"RTData"``.

    Parameters
    ----------
    extent : sequence[int], default: (-10, 10, -10, 10, -10, 10)
        Set/Get the extent of the whole output image.

    center : sequence[float], default: (0.0, 0.0, 0.0)
        Center of the wavelet.

    maximum : float, default: 255.0
        Maximum of the wavelet function.

    x_freq : float, default: 60.0
        Natural frequency in the x direction.

    y_freq : float, default: 30.0
        Natural frequency in the y direction.

    z_freq : float, default: 40.0
        Natural frequency in the z direction.

    x_mag : float, default: 10.0
        Magnitude in the x direction.

    y_mag : float, default: 18.0
        Magnitude in the y direction.

    z_mag : float, default: 5.0
        Magnitude in the z direction.

    std : float, default: 0.5
        Standard deviation.

    subsample_rate : int, default: 1
        The sub-sample rate.

    Returns
    -------
    pyvista.ImageData
        Wavelet mesh.

    Examples
    --------
    >>> import pyvista as pv
    >>> wavelet = pv.Wavelet(
    ...     extent=(0, 50, 0, 50, 0, 10),
    ...     x_freq=20,
    ...     y_freq=10,
    ...     z_freq=1,
    ...     x_mag=100,
    ...     y_mag=100,
    ...     z_mag=1000,
    ... )
    >>> wavelet.plot(show_scalar_bar=False)

    Extract lower valued cells of the wavelet and create a surface from it.

    >>> thresh = wavelet.threshold(800).extract_surface()
    >>> thresh.plot(show_scalar_bar=False)

    Smooth it to create "waves"

    >>> waves = thresh.smooth(n_iter=100, relaxation_factor=0.1)
    >>> waves.plot(color='white', smooth_shading=True, show_edges=True)

    """
    wavelet_source = _vtk.vtkRTAnalyticSource()
    wavelet_source.SetWholeExtent(*extent)
    wavelet_source.SetCenter(*center)
    wavelet_source.SetMaximum(maximum)
    wavelet_source.SetXFreq(x_freq)
    wavelet_source.SetYFreq(y_freq)
    wavelet_source.SetZFreq(z_freq)
    wavelet_source.SetXMag(x_mag)
    wavelet_source.SetYMag(y_mag)
    wavelet_source.SetZMag(z_mag)
    wavelet_source.SetStandardDeviation(std)
    wavelet_source.SetSubsampleRate(subsample_rate)
    wavelet_source.Update()
    return cast(pyvista.ImageData, wrap(wavelet_source.GetOutput()))


def CircularArc(
    pointa: VectorLike[float],
    pointb: VectorLike[float],
    center: VectorLike[float],
    resolution: int = 100,
    negative: bool = False,
) -> PolyData:
    """Create a circular arc defined by two endpoints and a center.

    The number of segments composing the polyline is controlled by
    setting the object resolution.

    Parameters
    ----------
    pointa : sequence[float]
        Position of the first end point.

    pointb : sequence[float]
        Position of the other end point.

    center : sequence[float]
        Center of the circle that defines the arc.

    resolution : int, default: 100
        The number of segments of the polyline that draws the arc.
        Resolution of 1 will just create a line.

    negative : bool, default: False
        By default the arc spans the shortest angular sector between
        ``pointa`` and ``pointb``.

        By setting this to ``True``, the longest angular sector is
        used instead (i.e. the negative coterminal angle to the
        shortest one).

    Returns
    -------
    pyvista.PolyData
        Circular arc mesh.

    Examples
    --------
    Create a quarter arc centered at the origin in the xy plane.

    >>> import pyvista as pv
    >>> arc = pv.CircularArc([-1, 0, 0], [0, 1, 0], [0, 0, 0])
    >>> pl = pv.Plotter()
    >>> _ = pl.add_mesh(arc, color='k', line_width=10)
    >>> _ = pl.show_bounds(location='all', font_size=30, use_2d=True)
    >>> _ = pl.view_xy()
    >>> pl.show()

    """
    check_valid_vector(pointa, 'pointa')
    check_valid_vector(pointb, 'pointb')
    check_valid_vector(center, 'center')
    if not np.isclose(
        np.linalg.norm(np.array(pointa) - np.array(center)),
        np.linalg.norm(np.array(pointb) - np.array(center)),
    ):
        raise ValueError('pointa and pointb are not equidistant from center')

    # fix half-arc bug: if a half arc travels directly through the
    # center point, it becomes a line
    pointb = list(pointb)
    pointb[0] -= 1e-10
    pointb[1] -= 1e-10

    arc = _vtk.vtkArcSource()
    arc.SetPoint1(*pointa)
    arc.SetPoint2(*pointb)
    arc.SetCenter(*center)
    arc.SetResolution(resolution)
    arc.SetNegative(negative)

    arc.Update()
    angle = np.deg2rad(arc.GetAngle())
    arc = wrap(arc.GetOutput())  # type: ignore[assignment]
    # Compute distance of every point along circular arc
    center = np.array(center).ravel()
    radius = np.sqrt(np.sum((arc.points[0] - center) ** 2, axis=0))  # type: ignore[attr-defined]
    angles = np.linspace(0.0, 1.0, arc.n_points) * angle  # type: ignore[attr-defined]
    arc['Distance'] = radius * angles  # type: ignore[index]
    return cast(pyvista.PolyData, arc)


def CircularArcFromNormal(
    center: VectorLike[float],
    resolution: int = 100,
    normal: VectorLike[float] | None = None,
    polar: VectorLike[float] | None = None,
    angle: float | None = None,
) -> PolyData:
    """Create a circular arc defined by normal to the plane of the arc, and an angle.

    The number of segments composing the polyline is controlled by
    setting the object resolution.

    Parameters
    ----------
    center : sequence[float]
        Center of the circle that defines the arc.

    resolution : int, default: 100
        The number of segments of the polyline that draws the arc.
        Resolution of 1 will just create a line.

    normal : sequence[float], optional
        The normal vector to the plane of the arc.  By default it
        points in the positive Z direction.

    polar : sequence[float], optional
        Starting point of the arc in polar coordinates.  By default it
        is the unit vector in the positive x direction.

    angle : float, optional
        Arc length (in degrees) beginning at the polar vector.  The
        direction is counterclockwise.  By default it is 90.

    Returns
    -------
    pyvista.PolyData
        Circular arc mesh.

    Examples
    --------
    Quarter arc centered at the origin in the xy plane.

    >>> import pyvista as pv
    >>> normal = [0, 0, 1]
    >>> polar = [-1, 0, 0]
    >>> arc = pv.CircularArcFromNormal(
    ...     [0, 0, 0], normal=normal, polar=polar
    ... )
    >>> pl = pv.Plotter()
    >>> _ = pl.add_mesh(arc, color='k', line_width=10)
    >>> _ = pl.show_bounds(location='all', font_size=30, use_2d=True)
    >>> _ = pl.view_xy()
    >>> pl.show()

    """
    check_valid_vector(center, 'center')
    if normal is None:
        normal = [0, 0, 1]
    if polar is None:
        polar = [1, 0, 0]
    angle_ = 90.0 if angle is None else angle

    arc = _vtk.vtkArcSource()
    arc.SetCenter(*center)
    arc.SetResolution(resolution)
    arc.UseNormalAndAngleOn()
    check_valid_vector(normal, 'normal')
    arc.SetNormal(*normal)
    check_valid_vector(polar, 'polar')
    arc.SetPolarVector(*polar)
    arc.SetAngle(angle_)
    arc.Update()
    angle_ = np.deg2rad(arc.GetAngle())
    arc = wrap(arc.GetOutput())  # type: ignore[assignment]
    # Compute distance of every point along circular arc
    center = np.array(center)
    radius = np.sqrt(np.sum((arc.points[0] - center) ** 2, axis=0))  # type: ignore[attr-defined]
    angles = np.linspace(0.0, angle_, resolution + 1)
    arc['Distance'] = radius * angles  # type: ignore[index]
    return cast(pyvista.PolyData, arc)


def Pyramid(points: MatrixLike[float] | None = None) -> UnstructuredGrid:
    """Create a pyramid defined by 5 points.

    Parameters
    ----------
    points : array_like[float], optional
        Points of the pyramid.  Points are ordered such that the first
        four points are the four counterclockwise points on the
        quadrilateral face, and the last point is the apex.

        Defaults to pyramid in example.

    Returns
    -------
    pyvista.UnstructuredGrid
        Unstructured grid containing a single pyramid cell.

    Examples
    --------
    >>> import pyvista as pv
    >>> pointa = [1.0, 1.0, 0.0]
    >>> pointb = [-1.0, 1.0, 0.0]
    >>> pointc = [-1.0, -1.0, 0.0]
    >>> pointd = [1.0, -1.0, 0.0]
    >>> pointe = [0.0, 0.0, 1.608]
    >>> pyramid = pv.Pyramid([pointa, pointb, pointc, pointd, pointe])
    >>> pyramid.plot(show_edges=True, line_width=5)

    """
    if points is None:
        points = [
            [1.0, 1.0, 0.0],
            [-1.0, 1.0, 0.0],
            [-1.0, -1.0, 0.0],
            [1.0, -1.0, 0.0],
            [0.0, 0.0, (4 - 2**0.5) ** 0.5],
        ]

    if len(points) != 5:
        raise TypeError('Points must be given as length 5 np.ndarray or list.')

    check_valid_vector(points[0], 'points[0]')
    check_valid_vector(points[1], 'points[1]')
    check_valid_vector(points[2], 'points[2]')
    check_valid_vector(points[3], 'points[3]')
    check_valid_vector(points[4], 'points[4]')

    pyramid = _vtk.vtkPyramid()
    pyramid.GetPointIds().SetId(0, 0)
    pyramid.GetPointIds().SetId(1, 1)
    pyramid.GetPointIds().SetId(2, 2)
    pyramid.GetPointIds().SetId(3, 3)
    pyramid.GetPointIds().SetId(4, 4)

    ug = _vtk.vtkUnstructuredGrid()
    ug.SetPoints(pyvista.vtk_points(np.array(points), False))
    ug.InsertNextCell(pyramid.GetCellType(), pyramid.GetPointIds())

    return cast(pyvista.UnstructuredGrid, wrap(ug))


def Triangle(points: MatrixLike[float] | None = None) -> PolyData:
    """Create a triangle defined by 3 points.

    Parameters
    ----------
    points : array_like[float], optional
        Points of the triangle.  Defaults to a right isosceles
        triangle (see example).

    Returns
    -------
    pyvista.PolyData
        Triangle mesh.

    Examples
    --------
    >>> import pyvista as pv
    >>> pointa = [0, 0, 0]
    >>> pointb = [1, 0, 0]
    >>> pointc = [0.5, 0.707, 0]
    >>> triangle = pv.Triangle([pointa, pointb, pointc])
    >>> triangle.plot(show_edges=True, line_width=5)

    """
    if points is None:
        points = [[0, 0, 0], [1, 0, 0], [0.5, 0.5**0.5, 0]]

    if len(points) != 3:
        raise TypeError('Points must be given as length 3 np.ndarray or list')

    check_valid_vector(points[0], 'points[0]')
    check_valid_vector(points[1], 'points[1]')
    check_valid_vector(points[2], 'points[2]')

    cells = np.array([[3, 0, 1, 2]])
    return cast(pyvista.PolyData, wrap(pyvista.PolyData(points, cells)))


def Rectangle(points: MatrixLike[float] | None = None) -> PolyData:
    """Create a rectangle defined by 3 points.

    The 3 points must define an orthogonal set of vectors.

    Parameters
    ----------
    points : array_like[float], optional
        Points of the rectangle. Defaults to a unit square in xy-plane.

    Returns
    -------
    pyvista.PolyData
        Rectangle mesh.

    Examples
    --------
    >>> import pyvista as pv
    >>> pointa = [1.0, 0.0, 0.0]
    >>> pointb = [1.0, 1.0, 0.0]
    >>> pointc = [0.0, 1.0, 0.0]
    >>> rectangle = pv.Rectangle([pointa, pointb, pointc])
    >>> rectangle.plot(show_edges=True, line_width=5)

    """
    if points is None:
        points = [[1.0, 0.0, 0.0], [1.0, 1.0, 0.0], [0.0, 1.0, 0.0]]
    if len(points) != 3:
        raise TypeError('Points must be given as length 3 np.ndarray or list')

    points, _ = _coerce_pointslike_arg(points)

    point_0 = points[0]
    point_1 = points[1]
    point_2 = points[2]

    vec_01 = point_1 - point_0
    vec_02 = point_2 - point_0
    vec_12 = point_2 - point_1

    mag_01 = np.linalg.norm(vec_01)
    mag_02 = np.linalg.norm(vec_02)
    mag_12 = np.linalg.norm(vec_12)

    if np.isclose(mag_01, 0) or np.isclose(mag_02, 0) or np.isclose(mag_12, 0):
        raise ValueError('Unable to build a rectangle with less than three different points')

    scalar_pdct_01_02 = np.dot(vec_01, vec_02) / min(mag_01, mag_02) ** 2  # type: ignore[call-overload]
    scalar_pdct_01_12 = np.dot(vec_01, vec_12) / min(mag_01, mag_12) ** 2  # type: ignore[call-overload]
    scalar_pdct_02_12 = np.dot(vec_02, vec_12) / min(mag_02, mag_12) ** 2  # type: ignore[call-overload]

    null_scalar_products = [
        val
        for val in [scalar_pdct_01_02, scalar_pdct_01_12, scalar_pdct_02_12]
        if np.isclose(val, 0)
    ]
    if len(null_scalar_products) == 0:
        raise ValueError('The three points should defined orthogonal vectors')

    points = np.array([point_0, point_1, point_2, point_0])
    if np.isclose(scalar_pdct_01_02, 0):
        points[3] = point_0 + vec_01 + vec_02
        cells = np.array([[4, 0, 1, 3, 2]])
    elif np.isclose(scalar_pdct_01_12, 0):
        points[3] = point_1 + vec_12 - vec_01
        cells = np.array([[4, 0, 1, 2, 3]])
    else:
        points[3] = point_2 - vec_02 - vec_12
        cells = np.array([[4, 0, 2, 1, 3]])

    return cast(pyvista.PolyData, wrap(pyvista.PolyData(points, cells)))


def Quadrilateral(points: MatrixLike[float] | None = None) -> PolyData:
    """Create a quadrilateral defined by 4 points.

    Parameters
    ----------
    points : array_like[float], optional
        Points of the quadrilateral.  Defaults to a unit square in xy-plane.

    Returns
    -------
    pyvista.PolyData
        Quadrilateral mesh.

    Examples
    --------
    >>> import pyvista as pv
    >>> pointa = [1.0, 0.0, 0.0]
    >>> pointb = [1.0, 1.0, 0.0]
    >>> pointc = [0.0, 1.0, 0.0]
    >>> pointd = [0.0, 0.0, 0.0]
    >>> quadrilateral = pv.Quadrilateral([pointa, pointb, pointc, pointd])
    >>> quadrilateral.plot(show_edges=True, line_width=5)

    """
    if points is None:
        points = [[1.0, 0.0, 0.0], [1.0, 1.0, 0.0], [0.0, 1.0, 0.0], [0.0, 0.0, 0.0]]
    if len(points) != 4:
        raise TypeError('Points must be given as length 4 np.ndarray or list')

    points, _ = _coerce_pointslike_arg(points)

    cells = np.array([[4, 0, 1, 2, 3]])
    return cast(pyvista.PolyData, wrap(pyvista.PolyData(points, cells)))


def Circle(radius: float = 0.5, resolution: int = 100) -> PolyData:
    """Create a single PolyData circle defined by radius in the XY plane.

    Parameters
    ----------
    radius : float, default: 0.5
        Radius of circle.

    resolution : int, default: 100
        Number of points on the circle.

    Returns
    -------
    pyvista.PolyData
        Circle mesh.

    Notes
    -----
    .. versionchanged:: 0.38.0
       Prior to version 0.38, this method had incorrect results, producing
       inconsistent edge lengths and a duplicated point which is now fixed.

    Examples
    --------
    >>> import pyvista as pv
    >>> radius = 0.5
    >>> circle = pv.Circle(radius)
    >>> circle.plot(show_edges=True, line_width=5)

    """
    points = np.zeros((resolution, 3))
    theta = np.linspace(0.0, 2.0 * np.pi, resolution, endpoint=False)
    points[:, 0] = radius * np.cos(theta)
    points[:, 1] = radius * np.sin(theta)
    cells = np.array([np.append(np.array([resolution]), np.arange(resolution))])
    return cast(pyvista.PolyData, wrap(pyvista.PolyData(points, cells)))


def Ellipse(
    semi_major_axis: float = 0.5, semi_minor_axis: float = 0.2, resolution: int = 100
) -> PolyData:
    """Create a single PolyData ellipse defined by the Semi-major and Semi-minor axes in the XY plane.

    Parameters
    ----------
    semi_major_axis : float, default: 0.5
        Semi-major axis of ellipse.

    semi_minor_axis : float, default: 0.2
        Semi-minor axis of ellipse.

    resolution : int, default: 100
        Number of points on the ellipse.

    Returns
    -------
    pyvista.PolyData
        Ellipse mesh.

    Notes
    -----
    .. versionchanged:: 0.38.0
       Prior to version 0.38, this method had incorrect results, producing
       inconsistent edge lengths and a duplicated point which is now fixed.

    Examples
    --------
    >>> import pyvista as pv
    >>> ellipse = pv.Ellipse(semi_major_axis=8, semi_minor_axis=4)
    >>> ellipse.plot(show_edges=True, line_width=5)

    """
    points = np.zeros((resolution, 3))
    theta = np.linspace(0.0, 2.0 * np.pi, resolution, endpoint=False)
    points[:, 0] = semi_major_axis * np.cos(theta)
    points[:, 1] = semi_minor_axis * np.sin(theta)
    cells = np.array([np.append(np.array([resolution]), np.arange(resolution))])
    return cast(pyvista.PolyData, wrap(pyvista.PolyData(points, cells)))


def Superquadric(
    center: VectorLike[float] = (0.0, 0.0, 0.0),
    scale: VectorLike[float] = (1.0, 1.0, 1.0),
    size: float = 0.5,
    theta_roundness: float = 1.0,
    phi_roundness: float = 1.0,
    theta_resolution: int = 16,
    phi_resolution: int = 16,
    toroidal: bool = False,
    thickness: float = 1 / 3,
) -> PolyData:
    """Create a superquadric.

    Parameters
    ----------
    center : sequence[float], default: (0.0, 0.0, 0.0)
        Center of the superquadric in ``[x, y, z]``.

    scale : sequence[float], default: (1.0, 1.0, 1.0)
        Scale factors of the superquadric in ``[x, y, z]``.

    size : float, default: 0.5
        Superquadric isotropic size.

    theta_roundness : float, default: 1.0
        Superquadric east/west roundness.
        Values range from 0 (rectangular) to 1 (circular) to higher orders.

    phi_roundness : float, default: 1.0
        Superquadric north/south roundness.
        Values range from 0 (rectangular) to 1 (circular) to higher orders.

    theta_resolution : int, default: 16
        Number of points in the longitude direction.
        Values are rounded to nearest multiple of 4.

    phi_resolution : int, default: 16
        Number of points in the latitude direction.
        Values are rounded to nearest multiple of 8.

    toroidal : bool, default: False
        Whether or not the superquadric is toroidal (``True``)
        or ellipsoidal (``False``).

    thickness : float, default: 0.3333333333
        Superquadric ring thickness.
        Only applies if toroidal is set to ``True``.

    Returns
    -------
    pyvista.PolyData
        Superquadric mesh.

    See Also
    --------
    pyvista.ParametricSuperEllipsoid :
        Parametric superquadric if toroidal is ``False``.
    pyvista.ParametricSuperToroid :
        Parametric superquadric if toroidal is ``True``.

    Examples
    --------
    >>> import pyvista as pv
    >>> superquadric = pv.Superquadric(
    ...     scale=(3.0, 1.0, 0.5),
    ...     phi_roundness=0.1,
    ...     theta_roundness=0.5,
    ... )
    >>> superquadric.plot(show_edges=True)

    """
    source = SuperquadricSource(
        center=center,
        scale=scale,
        size=size,
        theta_roundness=theta_roundness,
        phi_roundness=phi_roundness,
        theta_resolution=theta_resolution,
        phi_resolution=phi_resolution,
        toroidal=toroidal,
        thickness=thickness,
    )
    return source.output


def PlatonicSolid(
    kind: str = 'tetrahedron', radius: float = 1.0, center: VectorLike[float] = (0.0, 0.0, 0.0)
) -> PolyData:
    """Create a Platonic solid of a given size.

    Parameters
    ----------
    kind : str | int, default: 'tetrahedron'
        The kind of Platonic solid to create. Either the name of the
        polyhedron or an integer index:

            * ``'tetrahedron'`` or ``0``
            * ``'cube'`` or ``1``
            * ``'octahedron'`` or ``2``
            * ``'icosahedron'`` or ``3``
            * ``'dodecahedron'`` or ``4``

    radius : float, default: 1.0
        The radius of the circumscribed sphere for the solid to create.

    center : sequence[float], default: (0.0, 0.0, 0.0)
        Sequence defining the center of the solid to create.

    Returns
    -------
    pyvista.PolyData
        One of the five Platonic solids. Cell scalars are defined that
        assign integer labels to each face (with array name
        ``"FaceIndex"``).

    Examples
    --------
    Create and plot a dodecahedron.

    >>> import pyvista as pv
    >>> dodeca = pv.PlatonicSolid('dodecahedron')
    >>> dodeca.plot(categories=True)

    See :ref:`platonic_example` for more examples using this filter.

    """
    check_valid_vector(center, 'center')

    source = PlatonicSolidSource()
    source.kind = kind
    solid = source.output
    # rename and activate cell scalars
    cell_data = solid.cell_data.get_array(0)
    solid.clear_data()
    solid.cell_data['FaceIndex'] = cell_data
    # scale and translate
    solid.scale(radius, inplace=True)
    solid.points += np.asanyarray(center) - solid.center  # type: ignore[misc]
    return solid


def Tetrahedron(radius: float = 1.0, center: VectorLike[float] = (0.0, 0.0, 0.0)) -> PolyData:
    """Create a tetrahedron of a given size.

    A tetrahedron is composed of four congruent equilateral triangles.

    Parameters
    ----------
    radius : float, default: 1.0
        The radius of the circumscribed sphere for the tetrahedron.

    center : sequence[float], default: (0.0, 0.0, 0.0)
        Three-length sequence defining the center of the tetrahedron.

    Returns
    -------
    pyvista.PolyData
        Mesh for the tetrahedron. Cell scalars are defined that assign
        integer labels to each face (with array name ``"FaceIndex"``).

    Examples
    --------
    Create and plot a tetrahedron.

    >>> import pyvista as pv
    >>> tetra = pv.Tetrahedron()
    >>> tetra.plot(categories=True)

    See :ref:`platonic_example` for more examples using this filter.

    """
    return PlatonicSolid(kind='tetrahedron', radius=radius, center=center)


def Octahedron(radius: float = 1.0, center: VectorLike[float] = (0.0, 0.0, 0.0)) -> PolyData:
    """Create an octahedron of a given size.

    An octahedron is composed of eight congruent equilateral
    triangles.

    Parameters
    ----------
    radius : float, default: 1.0
        The radius of the circumscribed sphere for the octahedron.

    center : sequence[float], default: (0.0, 0.0, 0.0)
        Three-length sequence defining the center of the octahedron.

    Returns
    -------
    pyvista.PolyData
        Mesh for the octahedron. Cell scalars are defined that assign
        integer labels to each face (with array name ``"FaceIndex"``).

    Examples
    --------
    Create and plot an octahedron.

    >>> import pyvista as pv
    >>> tetra = pv.Octahedron()
    >>> tetra.plot(categories=True)

    See :ref:`platonic_example` for more examples using this filter.

    """
    return PlatonicSolid(kind='octahedron', radius=radius, center=center)


def Dodecahedron(radius: float = 1.0, center: VectorLike[float] = (0.0, 0.0, 0.0)) -> PolyData:
    """Create a dodecahedron of a given size.

    A dodecahedron is composed of twelve congruent regular pentagons.

    Parameters
    ----------
    radius : float, default: 1.0
        The radius of the circumscribed sphere for the dodecahedron.

    center : sequence[float], default: (0.0, 0.0, 0.0)
        Three-length sequence defining the center of the dodecahedron.

    Returns
    -------
    pyvista.PolyData
        Mesh for the dodecahedron. Cell scalars are defined that assign
        integer labels to each face (with array name ``"FaceIndex"``).

    Examples
    --------
    Create and plot a dodecahedron.

    >>> import pyvista as pv
    >>> tetra = pv.Dodecahedron()
    >>> tetra.plot(categories=True)

    See :ref:`platonic_example` for more examples using this filter.

    """
    return PlatonicSolid(kind='dodecahedron', radius=radius, center=center)


def Icosahedron(radius: float = 1.0, center: VectorLike[float] = (0.0, 0.0, 0.0)) -> PolyData:
    """Create an icosahedron of a given size.

    An icosahedron is composed of twenty congruent equilateral
    triangles.

    Parameters
    ----------
    radius : float, default: 1.0
        The radius of the circumscribed sphere for the icosahedron.

    center : sequence[float], default: (0.0, 0.0, 0.0)
        Three-length sequence defining the center of the icosahedron.

    Returns
    -------
    pyvista.PolyData
        Mesh for the icosahedron. Cell scalars are defined that assign
        integer labels to each face (with array name ``"FaceIndex"``).

    Examples
    --------
    Create and plot an icosahedron.

    >>> import pyvista as pv
    >>> tetra = pv.Icosahedron()
    >>> tetra.plot(categories=True)

    See :ref:`platonic_example` for more examples using this filter.

    """
    return PlatonicSolid(kind='icosahedron', radius=radius, center=center)


def Icosphere(
    radius: float = 1.0, center: VectorLike[float] = (0.0, 0.0, 0.0), nsub: int = 3
) -> PolyData:
    """Create an icosphere.

    An icosphere is a `geodesic polyhedron
    <https://en.wikipedia.org/wiki/Geodesic_polyhedron>`_, which is a
    convex polyhedron made from triangles.

    Geodesic polyhedra are constructed by subdividing faces of simpler
    polyhedra, and then projecting the new vertices onto the surface of
    a sphere. A geodesic polyhedron has straight edges and flat faces
    that approximate a sphere,

    Parameters
    ----------
    radius : float, default: 1.0
        Radius of the icosphere.

    center : sequence[float], default: (0.0, 0.0, 0.0)
        Center of the icosphere.

    nsub : int, default: 3
        This is the number of times each triangle of the original
        :func:`pyvista.Icosahedron` is subdivided.

    Returns
    -------
    pyvista.PolyData
        Mesh of the icosphere.

    See Also
    --------
    pyvista.Sphere

    Examples
    --------
    Create the icosphere and plot it with edges.

    >>> import pyvista as pv
    >>> icosphere = pv.Icosphere()
    >>> icosphere.plot(show_edges=True)

    Show how this icosphere was created.

    >>> import numpy as np
    >>> icosahedron = pv.Icosahedron()
    >>> icosahedron.clear_data()  # remove extra scalars
    >>> icosahedron_sub = icosahedron.subdivide(nsub=3)
    >>> pl = pv.Plotter(shape=(1, 3))
    >>> _ = pl.add_mesh(icosahedron, show_edges=True)
    >>> pl.subplot(0, 1)
    >>> _ = pl.add_mesh(icosahedron_sub, show_edges=True)
    >>> pl.subplot(0, 2)
    >>> _ = pl.add_mesh(icosphere, show_edges=True)
    >>> pl.show()

    Show how the triangles are not uniform in area. This is because the
    ones farther from the edges from the original triangles have farther
    to travel to the sphere.

    >>> icosphere = pv.Icosphere(nsub=4)
    >>> icosphere.compute_cell_sizes().plot(scalars='Area')

    """
    mesh = Icosahedron()
    mesh.clear_data()
    mesh = mesh.subdivide(nsub=nsub)

    # scale to desired radius and translate origin
    dist = np.linalg.norm(mesh.points, axis=1, keepdims=True)  # distance from origin
    mesh.points = mesh.points * (radius / dist) + center
    return mesh<|MERGE_RESOLUTION|>--- conflicted
+++ resolved
@@ -1145,12 +1145,8 @@
     resolution: int = 1,
     radius: float = 1.0,
     n_sides: int = 15,
-<<<<<<< HEAD
     capping: bool = False,
-) -> pyvista.PolyData:
-=======
 ) -> PolyData:
->>>>>>> 78c7eed4
     """Create a tube.
 
     Parameters
