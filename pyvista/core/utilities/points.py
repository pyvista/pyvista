"""Points related utilities."""

from __future__ import annotations

from typing import TYPE_CHECKING
from typing import Literal
from typing import overload
import warnings

import numpy as np

import pyvista
from pyvista.core import _validation
from pyvista.core import _vtk_core as _vtk

if TYPE_CHECKING:  # pragma: no cover
    from pyvista import PolyData
    from pyvista.core._typing_core import MatrixLike
    from pyvista.core._typing_core import NumpyArray
    from pyvista.core._typing_core import VectorLike


def vtk_points(
<<<<<<< HEAD
    points: VectorLike[float] | MatrixLike[float], deep: bool = True, force_float: bool = False
=======
    points: VectorLike[float] | MatrixLike[float],
    deep: bool = True,
    force_float: bool = False,
    allow_empty: bool = True,
>>>>>>> 96509080
) -> _vtk.vtkPoints:
    """Convert numpy array or array-like to a ``vtkPoints`` object.

    Parameters
    ----------
    points : numpy.ndarray or sequence
        Points to convert.  Should be 1 or 2 dimensional.  Accepts a
        single point or several points.

    deep : bool, default: True
        Perform a deep copy of the array.  Only applicable if
        ``points`` is a :class:`numpy.ndarray`.

    force_float : bool, default: False
        Casts the datatype to ``float32`` if points datatype is
        non-float.  Set this to ``False`` to allow non-float types,
        though this may lead to truncation of intermediate floats
        when transforming datasets.

    allow_empty : bool, default: True
        Allow ``points`` to be an empty array. If ``False``, points
        must be strictly one- or two-dimensional.

        .. versionadded:: 0.45

    Returns
    -------
    vtk.vtkPoints
        The vtkPoints object.

    Examples
    --------
    >>> import pyvista as pv
    >>> import numpy as np
    >>> points = np.random.default_rng().random((10, 3))
    >>> vpoints = pv.vtk_points(points)
    >>> vpoints  # doctest:+SKIP
    (vtkmodules.vtkCommonCore.vtkPoints)0x7f0c2e26af40

    """
    try:
        points_ = _validation.validate_arrayNx3(points, name='points')
    except ValueError as e:
        if 'points has shape (0,)' in repr(e) and allow_empty:
            points_ = np.empty(shape=(0, 3), dtype=np.array(points).dtype)
        else:
            raise

    if force_float and not np.issubdtype(points_.dtype, np.floating):
        warnings.warn(
            'Points is not a float type. This can cause issues when '
            'transforming or applying filters. Casting to '
            '``np.float32``. Disable this by passing '
            '``force_float=False``.',
        )
        points_ = points_.astype(np.float32)

    # use the underlying vtk data if present to avoid memory leaks
    if not deep and isinstance(points_, pyvista.pyvista_ndarray) and points_.VTKObject is not None:
        vtk_object = points_.VTKObject

        # we can only use the underlying data if `points` is not a slice of
        # the VTK data object
        if vtk_object.GetSize() == points_.size:
            vtkpts = _vtk.vtkPoints()
            vtkpts.SetData(points_.VTKObject)
            return vtkpts
        else:
            deep = True

    # points must be contiguous
    points_ = np.require(points_, requirements=['C'])
    vtkpts = _vtk.vtkPoints()
    vtk_arr = _vtk.numpy_to_vtk(points_, deep=deep)
    vtkpts.SetData(vtk_arr)

    return vtkpts


def line_segments_from_points(points: VectorLike[float] | MatrixLike[float]) -> PolyData:
    """Generate non-connected line segments from points.

    Assumes points are ordered as line segments and an even number of
    points.

    Parameters
    ----------
    points : array_like[float]
        Points representing line segments. An even number must be
        given as every two vertices represent a single line
        segment. For example, two line segments would be represented
        as ``np.array([[0, 0, 0], [1, 0, 0], [1, 0, 0], [1, 1, 0]])``.

    Returns
    -------
    pyvista.PolyData
        PolyData with lines and cells.

    Examples
    --------
    This example plots two line segments at right angles to each other.

    >>> import pyvista as pv
    >>> import numpy as np
    >>> points = np.array([[0, 0, 0], [1, 0, 0], [1, 0, 0], [1, 1, 0]])
    >>> lines = pv.line_segments_from_points(points)
    >>> lines.plot()

    """
    if len(points) % 2 != 0:
        raise ValueError('An even number of points must be given to define each segment.')
    # Assuming ordered points, create array defining line order
    n_points = len(points)
    n_lines = n_points // 2
    lines = np.c_[
        (
            2 * np.ones(n_lines, np.int_),
            np.arange(0, n_points - 1, step=2),
            np.arange(1, n_points + 1, step=2),
        )
    ]
    poly = pyvista.PolyData()
    poly.points = points  # type: ignore[assignment]
    poly.lines = lines
    return poly


def lines_from_points(
    points: VectorLike[float] | MatrixLike[float], close: bool = False
) -> PolyData:
    """Make a connected line set given an array of points.

    Parameters
    ----------
    points : array_like[float]
        Points representing the vertices of the connected
        segments. For example, two line segments would be represented
        as ``np.array([[0, 0, 0], [1, 0, 0], [1, 1, 0]])``.

    close : bool, default: False
        If ``True``, close the line segments into a loop.

    Returns
    -------
    pyvista.PolyData
        PolyData with lines and cells.

    Examples
    --------
    >>> import numpy as np
    >>> import pyvista as pv
    >>> points = np.array([[0, 0, 0], [1, 0, 0], [1, 1, 0]])
    >>> poly = pv.lines_from_points(points)
    >>> poly.plot(line_width=5)

    """
    poly = pyvista.PolyData()
    poly.points = points  # type: ignore[assignment]
    cells = np.full((len(points) - 1, 3), 2, dtype=np.int_)
    cells[:, 1] = np.arange(0, len(points) - 1, dtype=np.int_)
    cells[:, 2] = np.arange(1, len(points), dtype=np.int_)
    if close:
        cells = np.append(cells, [[2, len(points) - 1, 0]], axis=0)
    poly.lines = cells
    return poly


def fit_plane_to_points(
    points: MatrixLike[float],
    return_meta: bool = False,
    resolution: int = 10,
    init_normal: VectorLike[float] | None = None,
) -> PolyData | tuple[PolyData, float, NumpyArray[float]]:
    """Fit a plane to points using its :func:`principal_axes`.

    The plane is automatically sized and oriented to fit the extents of
    the points.

    .. versionchanged:: 0.42.0
        The generated plane is now sized and oriented to match the points.

    .. versionchanged:: 0.42.0
        The center of the plane (returned if ``return_meta=True``) is now
        computed as the center of the generated plane mesh. In previous
        versions, the center of the input points was returned.

    .. versionchanged:: 0.45.0
        The internal method used for fitting the plane has changed. Previously, singular
        value decomposition (SVD) was used, but eigenvectors are now used instead.
        See warning below.

    .. warning::
        The sign of the plane's normal vector prior to version 0.45 may differ
        from the latest version. This may impact methods which rely on the plane's
        direction. Use ``init_normal`` to control the sign explicitly.

    Parameters
    ----------
    points : array_like[float]
        Size ``[N x 3]`` sequence of points to fit a plane through.

    return_meta : bool, default: False
        If ``True``, also returns the center and normal of the
        generated plane.

    resolution : int, default: 10
        Number of points on the plane mesh along its edges. Specify two numbers to
        set the resolution along the plane's long and short edge (respectively) or
        a single number to set both edges to have the same resolution.

        .. versionadded:: 0.45.0

    init_normal : VectorLike[float] | str, optional
        Flip the normal of the plane such that it best aligns with this vector. Can be
        a vector or string specifying the axis by name (e.g. ``'x'`` or ``'-x'``, etc.).

        .. versionadded:: 0.45.0

    Returns
    -------
    pyvista.PolyData
        Plane mesh.

    pyvista.pyvista_ndarray
        Plane center if ``return_meta=True``.

    pyvista.pyvista_ndarray
        Plane normal if ``return_meta=True``.

    See Also
    --------
    fit_line_to_points
        Fit a line using the first principal axis of the points.

    principal_axes
        Compute axes vectors which best fit a set of points.

    Examples
    --------
    Fit a plane to a random point cloud.

    >>> import pyvista as pv
    >>> import numpy as np
    >>> from pyvista import examples
    >>>
    >>> rng = np.random.default_rng(seed=0)
    >>> cloud = rng.random((10, 3))
    >>> cloud[:, 2] *= 0.1
    >>>
    >>> plane = pv.fit_plane_to_points(cloud)

    Plot the point cloud and fitted plane.

    >>> pl = pv.Plotter()
    >>> _ = pl.add_mesh(plane, style='wireframe', line_width=4)
    >>> _ = pl.add_points(
    ...     cloud,
    ...     render_points_as_spheres=True,
    ...     color='r',
    ...     point_size=30,
    ... )
    >>> pl.show()

    Fit a plane to a mesh and return its metadata. Set the plane resolution to 1
    so that the plane has no internal points or edges.

    >>> mesh = examples.download_shark()
    >>> plane, center, normal = pv.fit_plane_to_points(
    ...     mesh.points, return_meta=True, resolution=1
    ... )

    Plot the mesh and fitted plane.

    >>> pl = pv.Plotter()
    >>> _ = pl.add_mesh(plane, show_edges=True, opacity=0.25)
    >>> _ = pl.add_mesh(mesh, color='gray')
    >>> pl.camera_position = [
    ...     (-117, 76, 235),
    ...     (1.69, -1.38, 0),
    ...     (0.189, 0.957, -0.22),
    ... ]
    >>> pl.show()

    Use the metadata with :meth:`pyvista.DataSetFilter.clip` to split the mesh into
    two.

    >>> first_half, second_half = mesh.clip(
    ...     origin=center, normal=normal, return_clipped=True
    ... )

    Plot the two halves of the clipped mesh.

    >>> pl = pv.Plotter()
    >>> _ = pl.add_mesh(first_half, color='red')
    >>> _ = pl.add_mesh(second_half, color='blue')
    >>> pl.camera_position = [
    ...     (-143, 43, 40),
    ...     (-8.7, -11, -14),
    ...     (0.25, 0.92, -0.29),
    ... ]
    >>> pl.show()

    Note that it is pointing in the positive z-direction.

    >>> normal
    pyvista_ndarray([5.2734075e-09, 6.7008443e-08, 1.0000000e+00],
                    dtype=float32)

    Use ``init_normal`` to flip the sign and make it negative instead.

    >>> _, _, normal = pv.fit_plane_to_points(
    ...     mesh.points, return_meta=True, init_normal='-z'
    ... )
    >>> normal
    pyvista_ndarray([-5.2734155e-09, -6.7008422e-08, -1.0000000e+00],
                    dtype=float32)

    """
    valid_resolution = _validation.validate_array(
        resolution,
        must_have_shape=[(), (2,)],
        must_be_integer=True,
        broadcast_to=(2,),
        dtype_out=int,
    )
    i_resolution, j_resolution = valid_resolution

    # Align points to the xyz-axes
    aligned, matrix = pyvista.PolyData(points).align_xyz(
        return_matrix=True, axis_2_direction=init_normal
    )

    # Fit plane to xyz-aligned mesh
    aligned_bnds = aligned.bounds
    i_size = aligned_bnds.x_max - aligned_bnds.x_min
    j_size = aligned_bnds.y_max - aligned_bnds.y_min
    plane = pyvista.Plane(
        i_size=i_size,
        j_size=j_size,
        i_resolution=i_resolution,
        j_resolution=j_resolution,
    )

    # Transform plane back to input points positioning
    inverse_matrix = pyvista.Transform(matrix).inverse_matrix
    plane.transform(inverse_matrix, inplace=True)

    if return_meta:
        # Compute center and normal from the plane's points and normals
        center = np.mean(plane.points, axis=0)
        normal = np.mean(plane.point_normals, axis=0)
        return plane, center, normal
    return plane


def fit_line_to_points(
    points: MatrixLike[float],
    *,
    resolution: int = 1,
    init_direction: VectorLike[float] | None = None,
    return_meta: bool = False,
) -> PolyData | tuple[PolyData, float, NumpyArray[float]]:
    """Fit a line to points using its :func:`principal_axes`.

    The line is automatically sized and oriented to fit the extents of
    the points.

    .. versionadded:: 0.45.0

    Parameters
    ----------
    points : MatrixLike[float]
        Size ``[N x 3]`` array of points to fit a line through.

    resolution : int, default: 1
        Number of pieces to divide the line into.

    init_direction : VectorLike[float], optional
        Flip the direction of the line's points such that it best aligns with this
        vector. Can be a vector or string specifying the axis by name (e.g. ``'x'``
        or ``'-x'``, etc.).

    return_meta : bool, default: False
        If ``True``, also returns the length (magnitude) and direction of the line.

    See Also
    --------
    fit_plane_to_points
        Fit a plane using the first two principal axes of the points.

    principal_axes
        Compute axes vectors which best fit a set of points.

    Returns
    -------
    pyvista.PolyData
        Line mesh.

    float
        Line length if ``return_meta=True``.

    numpy.ndarray
        Line direction (unit vector) if ``return_meta=True``.

    Examples
    --------
    Download a point cloud. The points trace a path along topographical surface.

    >>> import pyvista as pv
    >>> from pyvista import examples
    >>> mesh = examples.download_gpr_path()

    Fit a line to the points and plot the result. The line of best fit is colored red.

    >>> line = pv.fit_line_to_points(mesh.points)

    >>> pl = pv.Plotter()
    >>> _ = pl.add_mesh(mesh, color='black', line_width=10)
    >>> _ = pl.add_mesh(line, color='red', line_width=5)
    >>> pl.show()

    Fit a line to a mesh and return the metadata.

    >>> mesh = examples.download_human()
    >>> line, length, direction = pv.fit_line_to_points(
    ...     mesh.points, return_meta=True
    ... )

    Show the length of the line.

    >>> length
    167.6145387467733

    Plot the line as an arrow to show its direction.

    >>> arrow = pv.Arrow(
    ...     start=line.points[0],
    ...     direction=direction,
    ...     scale=length,
    ...     tip_length=0.2,
    ...     tip_radius=0.04,
    ...     shaft_radius=0.01,
    ... )

    >>> pl = pv.Plotter()
    >>> _ = pl.add_mesh(mesh, opacity=0.5)
    >>> _ = pl.add_mesh(arrow, color='red')
    >>> pl.show()

    Set ``init_direction`` to the positive z-axis to flip the line's direction.

    >>> mesh = examples.download_human()
    >>> line, length, direction = pv.fit_line_to_points(
    ...     mesh.points, init_direction='z', return_meta=True
    ... )

    Plot the results again with an arrow.

    >>> arrow = pv.Arrow(
    ...     start=line.points[0],
    ...     direction=direction,
    ...     scale=length,
    ...     tip_length=0.2,
    ...     tip_radius=0.04,
    ...     shaft_radius=0.01,
    ... )

    >>> pl = pv.Plotter()
    >>> _ = pl.add_mesh(mesh, opacity=0.5)
    >>> _ = pl.add_mesh(arrow, color='red')
    >>> pl.show()

    """
    # Align points to the xyz-axes
    aligned, matrix = pyvista.PolyData(points).align_xyz(
        axis_0_direction=init_direction, return_matrix=True
    )

    # Fit line to xyz-aligned mesh
    point_a = (aligned.bounds.x_min, 0, 0)
    point_b = (aligned.bounds.x_max, 0, 0)
    line_mesh = pyvista.LineSource(point_a, point_b, resolution=resolution).output

    # Transform line back to input points positioning
    inverse_matrix = pyvista.Transform(matrix).inverse_matrix
    line_mesh.transform(inverse_matrix, inplace=True)

    if return_meta:
        return line_mesh, line_mesh.length, matrix[0, :3]
    return line_mesh


def make_tri_mesh(points: NumpyArray[float], faces: NumpyArray[int]) -> PolyData:
    """Construct a ``pyvista.PolyData`` mesh using points and faces arrays.

    Construct a mesh from an Nx3 array of points and an Mx3 array of
    triangle indices, resulting in a mesh with N vertices and M
    triangles.  This function does not require the standard VTK
    "padding" column and simplifies mesh creation.

    Parameters
    ----------
    points : np.ndarray
        Array of points with shape ``(N, 3)`` storing the vertices of the
        triangle mesh.

    faces : np.ndarray
        Array of indices with shape ``(M, 3)`` containing the triangle
        indices.

    Returns
    -------
    pyvista.PolyData
        PolyData instance containing the triangle mesh.

    Examples
    --------
    This example discretizes the unit square into a triangle mesh with
    nine vertices and eight faces.

    >>> import numpy as np
    >>> import pyvista as pv
    >>> points = np.array(
    ...     [
    ...         [0, 0, 0],
    ...         [0.5, 0, 0],
    ...         [1, 0, 0],
    ...         [0, 0.5, 0],
    ...         [0.5, 0.5, 0],
    ...         [1, 0.5, 0],
    ...         [0, 1, 0],
    ...         [0.5, 1, 0],
    ...         [1, 1, 0],
    ...     ]
    ... )
    >>> faces = np.array(
    ...     [
    ...         [0, 1, 4],
    ...         [4, 7, 6],
    ...         [2, 5, 4],
    ...         [4, 5, 8],
    ...         [0, 4, 3],
    ...         [3, 4, 6],
    ...         [1, 2, 4],
    ...         [4, 8, 7],
    ...     ]
    ... )
    >>> tri_mesh = pv.make_tri_mesh(points, faces)
    >>> tri_mesh.plot(show_edges=True, line_width=5)

    """
    if points.shape[1] != 3:
        raise ValueError('Points array should have shape (N, 3).')
    if faces.ndim != 2 or faces.shape[1] != 3:
        raise ValueError('Face array should have shape (M, 3).')
    cells = np.empty((faces.shape[0], 4), dtype=faces.dtype)
    cells[:, 0] = 3
    cells[:, 1:] = faces
    return pyvista.PolyData(points, cells)


def vector_poly_data(
    orig: VectorLike[float] | MatrixLike[float], vec: VectorLike[float] | MatrixLike[float]
) -> PolyData:
    """Create a pyvista.PolyData object composed of vectors.

    Parameters
    ----------
    orig : array_like[float]
        Array of vector origins.

    vec : array_like[float]
        Array of vectors.

    Returns
    -------
    pyvista.PolyData
        Mesh containing the ``orig`` points along with the
        ``'vectors'`` and ``'mag'`` point arrays representing the
        vectors and magnitude of the vectors at each point.

    Examples
    --------
    Create basic vector field.  This is a point cloud where each point
    has a vector and magnitude attached to it.

    >>> import pyvista as pv
    >>> import numpy as np
    >>> x, y = np.meshgrid(np.linspace(-5, 5, 10), np.linspace(-5, 5, 10))
    >>> points = np.vstack((x.ravel(), y.ravel(), np.zeros(x.size))).T
    >>> u = x / np.sqrt(x**2 + y**2)
    >>> v = y / np.sqrt(x**2 + y**2)
    >>> vectors = np.vstack(
    ...     (u.ravel() ** 3, v.ravel() ** 3, np.zeros(u.size))
    ... ).T
    >>> pdata = pv.vector_poly_data(points, vectors)
    >>> pdata.point_data.keys()
    ['vectors', 'mag']

    Convert these to arrows and plot it.

    >>> pdata.glyph(orient='vectors', scale='mag').plot()

    """
    # shape, dimension checking
    if not isinstance(orig, np.ndarray):
        orig = np.asarray(orig)

    if not isinstance(vec, np.ndarray):
        vec = np.asarray(vec)

    if orig.ndim != 2:
        orig = orig.reshape((-1, 3))
    elif orig.shape[1] != 3:
        raise ValueError('orig array must be 3D')

    if vec.ndim != 2:
        vec = vec.reshape((-1, 3))
    elif vec.shape[1] != 3:
        raise ValueError('vec array must be 3D')

    # Create vtk points and cells objects
    vpts = _vtk.vtkPoints()
    vpts.SetData(_vtk.numpy_to_vtk(np.ascontiguousarray(orig), deep=True))

    npts = orig.shape[0]
    vcells = pyvista.core.cell.CellArray.from_regular_cells(
        np.arange(npts, dtype=pyvista.ID_TYPE).reshape((npts, 1)),
    )

    # Create vtkPolyData object
    pdata = _vtk.vtkPolyData()
    pdata.SetPoints(vpts)
    pdata.SetVerts(vcells)

    # Add vectors to polydata
    name = 'vectors'
    vtkfloat = _vtk.numpy_to_vtk(np.ascontiguousarray(vec), deep=True)
    vtkfloat.SetName(name)
    pdata.GetPointData().AddArray(vtkfloat)
    pdata.GetPointData().SetActiveVectors(name)

    # Add magnitude of vectors to polydata
    name = 'mag'
    scalars = (vec * vec).sum(1) ** 0.5
    vtkfloat = _vtk.numpy_to_vtk(np.ascontiguousarray(scalars), deep=True)
    vtkfloat.SetName(name)
    pdata.GetPointData().AddArray(vtkfloat)
    pdata.GetPointData().SetActiveScalars(name)

    return pyvista.PolyData(pdata)


@overload
def principal_axes(points: MatrixLike[float]) -> NumpyArray[float]: ...
@overload
def principal_axes(
    points: MatrixLike[float],
    *,
    return_std: Literal[True] = True,
) -> tuple[NumpyArray[float], NumpyArray[float]]: ...
@overload
def principal_axes(
    points: MatrixLike[float],
    *,
    return_std: Literal[False] = False,
) -> NumpyArray[float]: ...
@overload
def principal_axes(
    points: MatrixLike[float], *, return_std: bool = ...
) -> NumpyArray[float] | tuple[NumpyArray[float], NumpyArray[float]]: ...
def principal_axes(
    points: MatrixLike[float], *, return_std: bool = False
) -> NumpyArray[float] | tuple[NumpyArray[float], NumpyArray[float]]:
    """Compute the principal axes of a set of points.

    Principal axes are orthonormal vectors that best fit a set of points. The axes
    are also known as the principal components in Principal Component Analysis (PCA),
    or the right singular vectors from the Singular Value Decomposition (SVD).

    The axes are computed as the eigenvectors of the covariance matrix from the
    mean-centered points, and are processed to ensure that they form a right-handed
    coordinate frame.

    The axes explain the total variance of the points. The first axis explains the
    largest percentage of variance, followed by the second axis, followed again by
    the third axis which explains the smallest percentage of variance.

    The axes may be used to build an oriented bounding box or to align the points to
    another set of axes (e.g. the world XYZ axes).

    .. note::
        The computed axes are not unique, and the sign of each axis direction can be
        arbitrarily changed.

    .. note::
        This implementation creates a temporary array of the same size as the input
        array, and is therefore not optimal in terms of its memory requirements.
        A more memory-efficient computation may be supported in a future release.

    .. versionadded:: 0.45.0

    See Also
    --------
    fit_plane_to_points
        Fit a plane to points using the first two principal axes.

    pyvista.DataSetFilters.align_xyz
        Filter which aligns principal axes to the x-y-z axes.

    Parameters
    ----------
    points : MatrixLike[float]
        Nx3 array of points.

    return_std : bool, default: False
        If ``True``, also returns the standard deviation of the points along each axis.
        Standard deviation is computed as the square root of the eigenvalues of the
        mean-centered covariance matrix.

    Returns
    -------
    numpy.ndarray
        3x3 orthonormal array with the principal axes as row vectors.

    numpy.ndarray
        Three-item array of the standard deviations along each axis.

    Examples
    --------
    >>> import pyvista as pv
    >>> import numpy as np
    >>> rng = np.random.default_rng(seed=0)  # only seeding for the example

    Create a mesh with points that have the largest variation in ``X``,
    followed by ``Y``, then ``Z``.

    >>> radii = np.array((6, 3, 1))  # x-y-z radii
    >>> mesh = pv.ParametricEllipsoid(
    ...     xradius=radii[0], yradius=radii[1], zradius=radii[2]
    ... )

    Plot the mesh and highlight its points in black.

    >>> p = pv.Plotter()
    >>> _ = p.add_mesh(mesh)
    >>> _ = p.add_points(mesh, color='black')
    >>> _ = p.show_grid()
    >>> p.show()

    Compute its principal axes and return the standard deviations.

    >>> axes, std = pv.principal_axes(mesh.points, return_std=True)
    >>> axes
    pyvista_ndarray([[-1.0000000e+00, -3.8287229e-08,  3.6589407e-10],
                     [-3.8287229e-08,  1.0000000e+00, -3.0685656e-09],
                     [-3.6589393e-10, -3.0685656e-09, -1.0000000e+00]],
                    dtype=float32)

    Note that the principal axes have ones along the diagonal and zeros
    in the off-diagonal. This indicates that the first principal axis is
    aligned with the x-axis, the second with the y-axis, and third with
    the z-axis. This is expected, since the mesh is already axis-aligned.

    However, since the signs of the principal axes are arbitrary, the
    first and third axes in this case have a negative direction.

    Show the standard deviation along each axis.

    >>> std
    array([3.014956 , 1.507478 , 0.7035637], dtype=float32)

    Compare this to using :meth:`numpy.std` for the computation.

    >>> np.std(mesh.points, axis=0)
    pyvista_ndarray([3.0149572, 1.5074761, 0.7035699], dtype=float32)

    Since the points are axis-aligned, the two results agree in this case. In general,
    however, these two methods differ in that :meth:`numpy.std` with `axis=0` computes
    the standard deviation along the `x-y-z` axes, whereas the standard deviation
    returned by :meth:`principal_axes` is computed along the principal axes.

    Convert the values to proportions for analysis.

    >>> std / sum(std)
    array([0.5769149 , 0.28845742, 0.1346276 ], dtype=float32)

    From this result, we can determine that the axes explain approximately
    58%, 29%, and 13% of the total variance in the points, respectively.

    Let's compare this to the proportions of the known radii of the ellipsoid.

    >>> radii / sum(radii)
    array([0.6, 0.3, 0.1])

    Note how the two ratios are similar, but do not match exactly. This is
    because the points of the ellipsoid are prolate and are denser near the
    poles. If the points were normally distributed, however, the proportions
    would match exactly.

    Create an array of normally distributed points scaled along the x-y-z axes.
    Use the same scaling as the radii of the ellipsoid from the previous example.

    >>> normal_points = rng.normal(size=(1000, 3))
    >>> scaled_points = normal_points * radii
    >>> axes, std = pv.principal_axes(scaled_points, return_std=True)
    >>> axes
    array([[-0.99997578,  0.00682346,  0.00136972],
           [ 0.00681368,  0.99995213, -0.00702282],
           [-0.00141757, -0.00701331, -0.9999744 ]])

    Once again, the axes have ones along the diagonal as expected since the
    points are already axis-aligned. Now let's examine the standard deviation
    and compare the relative proportions.

    >>> std
    array([5.94466738, 2.89590334, 1.02103169])

    >>> std / sum(std)
    array([0.60280948, 0.29365444, 0.10353608])

    >>> radii / sum(radii)
    array([0.6, 0.3, 0.1])

    Since the points are normally distributed, the relative proportion of
    the standard deviation matches the scaling of the axes almost perfectly.

    """
    points = _validation.validate_arrayNx3(points)

    points_centered = points - np.mean(points, axis=0)
    eig_vals, eig_vectors = np.linalg.eigh(points_centered.T @ points_centered)
    axes = eig_vectors.T[::-1]  # columns, ascending order -> rows, descending order

    # Ensure axes form a right-handed coordinate frame
    if np.linalg.det(axes) < 0:
        axes[2] *= -1

    if return_std:
        # Compute standard deviation and swap order from ascending -> descending
        std = np.sqrt(np.abs(eig_vals) / len(points))[::-1]
        return axes, std
    return axes<|MERGE_RESOLUTION|>--- conflicted
+++ resolved
@@ -21,14 +21,10 @@
 
 
 def vtk_points(
-<<<<<<< HEAD
-    points: VectorLike[float] | MatrixLike[float], deep: bool = True, force_float: bool = False
-=======
     points: VectorLike[float] | MatrixLike[float],
     deep: bool = True,
     force_float: bool = False,
     allow_empty: bool = True,
->>>>>>> 96509080
 ) -> _vtk.vtkPoints:
     """Convert numpy array or array-like to a ``vtkPoints`` object.
 
