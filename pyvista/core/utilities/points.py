--- conflicted
+++ resolved
@@ -226,20 +226,12 @@
 
         .. versionadded:: 0.45.0
 
-<<<<<<< HEAD
-    init_normal : VectorLike[float], optional
+    init_normal : VectorLike[float] | str, optional
         Flip the normal of the plane such that it best aligns with this vector. Can be
         a vector or string specifying the axis by name (e.g. ``'x'`` or ``'-x'``, etc.).
 
         .. versionadded:: 0.45.0
 
-    See Also
-    --------
-    principal_axes
-        Compute axes vectors which best fit a set of points.
-
-=======
->>>>>>> 3ee47bc1
     Returns
     -------
     pyvista.PolyData
