"""Points related utilities."""

<<<<<<< HEAD
import random
=======
from __future__ import annotations

>>>>>>> 47e37efe
import warnings

import numpy as np

import pyvista
from pyvista.core import _vtk_core as _vtk
from pyvista.core.utilities.arrays import _coerce_pointslike_arg
from pyvista.core.utilities.geometric_objects import NORMALS
from pyvista.core.utilities.misc import check_valid_vector
from pyvista.core.utilities.transformations import (
    apply_transformation_to_points,
    axes_rotation_matrix,
)


def vtk_points(points, deep=True, force_float=False):
    """Convert numpy array or array-like to a ``vtkPoints`` object.

    Parameters
    ----------
    points : numpy.ndarray or sequence
        Points to convert.  Should be 1 or 2 dimensional.  Accepts a
        single point or several points.

    deep : bool, default: True
        Perform a deep copy of the array.  Only applicable if
        ``points`` is a :class:`numpy.ndarray`.

    force_float : bool, default: False
        Casts the datatype to ``float32`` if points datatype is
        non-float.  Set this to ``False`` to allow non-float types,
        though this may lead to truncation of intermediate floats
        when transforming datasets.

    Returns
    -------
    vtk.vtkPoints
        The vtkPoints object.

    Examples
    --------
    >>> import pyvista as pv
    >>> import numpy as np
    >>> points = np.random.default_rng().random((10, 3))
    >>> vpoints = pv.vtk_points(points)
    >>> vpoints  # doctest:+SKIP
    (vtkmodules.vtkCommonCore.vtkPoints)0x7f0c2e26af40

    """
    points = np.asanyarray(points)

    # verify is numeric
    if not np.issubdtype(points.dtype, np.number):
        raise TypeError('Points must be a numeric type')

    if force_float:
        if not np.issubdtype(points.dtype, np.floating):
            warnings.warn(
                'Points is not a float type. This can cause issues when '
                'transforming or applying filters. Casting to '
                '``np.float32``. Disable this by passing '
                '``force_float=False``.',
            )
            points = points.astype(np.float32)

    # check dimensionality
    if points.ndim == 1:
        points = points.reshape(-1, 3)
    elif points.ndim > 2:
        raise ValueError(f'Dimension of ``points`` should be 1 or 2, not {points.ndim}')

    # verify shape
    if points.shape[1] != 3:
        raise ValueError(
            'Points array must contain three values per point. '
            f'Shape is {points.shape} and should be (X, 3)',
        )

    # use the underlying vtk data if present to avoid memory leaks
    if not deep and isinstance(points, pyvista.pyvista_ndarray):
        if points.VTKObject is not None:
            vtk_object = points.VTKObject

            # we can only use the underlying data if `points` is not a slice of
            # the VTK data object
            if vtk_object.GetSize() == points.size:
                vtkpts = _vtk.vtkPoints()
                vtkpts.SetData(points.VTKObject)
                return vtkpts
            else:
                deep = True

    # points must be contiguous
    points = np.require(points, requirements=['C'])
    vtkpts = _vtk.vtkPoints()
    vtk_arr = _vtk.numpy_to_vtk(points, deep=deep)
    vtkpts.SetData(vtk_arr)

    return vtkpts


def line_segments_from_points(points):
    """Generate non-connected line segments from points.

    Assumes points are ordered as line segments and an even number of
    points.

    Parameters
    ----------
    points : array_like[float]
        Points representing line segments. An even number must be
        given as every two vertices represent a single line
        segment. For example, two line segments would be represented
        as ``np.array([[0, 0, 0], [1, 0, 0], [1, 0, 0], [1, 1, 0]])``.

    Returns
    -------
    pyvista.PolyData
        PolyData with lines and cells.

    Examples
    --------
    This example plots two line segments at right angles to each other.

    >>> import pyvista as pv
    >>> import numpy as np
    >>> points = np.array([[0, 0, 0], [1, 0, 0], [1, 0, 0], [1, 1, 0]])
    >>> lines = pv.line_segments_from_points(points)
    >>> lines.plot()

    """
    if len(points) % 2 != 0:
        raise ValueError("An even number of points must be given to define each segment.")
    # Assuming ordered points, create array defining line order
    n_points = len(points)
    n_lines = n_points // 2
    lines = np.c_[
        (
            2 * np.ones(n_lines, np.int_),
            np.arange(0, n_points - 1, step=2),
            np.arange(1, n_points + 1, step=2),
        )
    ]
    poly = pyvista.PolyData()
    poly.points = points
    poly.lines = lines
    return poly


def lines_from_points(points, close=False):
    """Make a connected line set given an array of points.

    Parameters
    ----------
    points : array_like[float]
        Points representing the vertices of the connected
        segments. For example, two line segments would be represented
        as ``np.array([[0, 0, 0], [1, 0, 0], [1, 1, 0]])``.

    close : bool, default: False
        If ``True``, close the line segments into a loop.

    Returns
    -------
    pyvista.PolyData
        PolyData with lines and cells.

    Examples
    --------
    >>> import numpy as np
    >>> import pyvista as pv
    >>> points = np.array([[0, 0, 0], [1, 0, 0], [1, 1, 0]])
    >>> poly = pv.lines_from_points(points)
    >>> poly.plot(line_width=5)

    """
    poly = pyvista.PolyData()
    poly.points = points
    cells = np.full((len(points) - 1, 3), 2, dtype=np.int_)
    cells[:, 1] = np.arange(0, len(points) - 1, dtype=np.int_)
    cells[:, 2] = np.arange(1, len(points), dtype=np.int_)
    if close:
        cells = np.append(cells, [[2, len(points) - 1, 0]], axis=0)
    poly.lines = cells
    return poly


def principal_axes_transform(points, transformed_center="origin", return_inverse=False, **kwargs):
    """Compute the principal axes transform.

    The principal axes transform uses the :func:`~pyvista.principal_axes_vectors`
    to compute a 4x4 transformation matrix which aligns the principal axes
    of the points to the XYZ axes. The transformed center can be controlled
    to create origin-centered points (with ``transformed_center="origin"``)
    or to align the principal axes with the XYZ axes but keep the points
    centered at their initial center (with ``transformed_center="centroid"``).

    The transform applies the following transformations in sequence:
        * translation from the centroid of ``points`` to the origin
        * rotation defined by the principal axes`
        * translation from the origin to ``transformed_center``

    See :func:`~pyvista.principal_axes_vectors` for more information and
    for additional keyword arguments.

    .. versionadded:: 0.43.0

    Notes
    -----
    If the transform cannot be computed, the identity matrix is returned.

    See Also
    --------
    :func:`~pyvista.axes_rotation`
        Apply a rotation by axes vectors.

    Parameters
    ----------
    points : array_like[float]
        Points array. Accepts a single point or several points as a
        Nx3 array.

    transformed_center : sequence[float] | str, default: "origin"
        Desired location of the points center after the transformation
        is applied. May be a sequence of three values or one of:
        * ``"origin"`` : Alias for ``(0, 0, 0)``
        * ``"centroid"`` : Alias for ``np.mean(points, axis=0)``
        Has no effect if ``return_transforms`` is ``False``.

    return_inverse : bool, False
        If ``True``, the inverse of the transform is also returned.

    **kwargs : dict, optional
        Keyword arguments passed to :func:`~pyvista.principal_axes_vectors`.

    Returns
    -------
    numpy.ndarray
        4x4 transformation matrix which aligns the points to the XYZ axes
        at the origin.

    numpy.ndarray
        4x4 inverse transformation matrix if ``return_inverse`` is ``True``.
    """
    # Examples
    # --------
    # Compute the principal axes transform for a mesh.
    # >>> import pyvista as pv
    # >>> from pyvista import examples
    # >>> mesh = examples.download_face()
    # >>> mesh.points *= 5  # scale mesh for visualization
    # >>> matrix = pv.principal_axes_transform(mesh.points)
    # >>> matrix
    # array([[-5.79430342e-01, -3.02252942e-04, -8.15021694e-01,
    #         -8.62259164e-02],
    #        [ 6.74928480e-04,  9.99999404e-01, -8.50685057e-04,
    #          6.39482565e-01],
    #        [ 8.15021455e-01, -1.04299409e-03, -5.79429805e-01,
    #         -4.70775854e-01],
    #        [ 0.00000000e+00,  0.00000000e+00,  0.00000000e+00,
    #          1.00000000e+00]])
    #
    # Apply the transformation and compare the result to the input. Notice
    # that the transformed mesh is centered at the origin and aligned with
    # the XYZ axes.
    # >>> mesh_transformed = mesh.transform(matrix, inplace=False)
    # >>> def plot_meshes():
    # ...     p = pv.Plotter()
    # ...     _ = p.add_mesh(
    # ...         mesh, label='Input', color='lightblue', show_edges=True
    # ...     )
    # ...     _ = p.add_mesh(
    # ...         mesh_transformed,
    # ...         label='Transformed',
    # ...         color='goldenrod',
    # ...         show_edges=True,
    # ...     )
    # ...     _ = p.add_axes_at_origin()
    # ...     _ = p.add_legend()
    # ...     _ = p.camera.zoom(2)
    # ...     p.show()
    # ...
    # >>> plot_meshes()
    #
    # It is possible to adjust the transform so that the sign of one
    # or more principal axes have a meaningful interpretation. For example,
    # the face of the original mesh is generally "looking" towards the
    # ``+X`` direction, and we can see from the transformed mesh that this
    # direction correlates with the third principal axis (i.e. the z-axis
    # of the transformed mesh). Therefore, if we want the face of the
    # transformed mesh to be "looking" down instead of up, we can specify
    # an approximate direction vector for the third principal axis as the
    # ``-X`` direction with ``axis_2_direction='-x'``.
    # >>> matrix = pv.principal_axes_transform(
    # ...     mesh.points, axis_2_direction='-x'
    # ... )
    # >>> mesh_transformed = mesh.transform(matrix, inplace=False)
    # >>> plot_meshes()
    #
    # The face is now looking down in the ``-Z`` direction as desired.
    # However, the top of the face has now flipped in the new transform
    # relative to the previous one, and is pointing in the ``-Y``
    # direction. Similar to above, we can adjust the transform so that the
    # direction of the second principal axis (which corresponds to the
    # y-axis) is such that the top of the face points in the ``+Y``
    # direction. Since the top of the face in the original mesh
    # points approximately in the ``+Y`` direction, we set
    # ``axis_1_direction='y'.
    # >>> matrix = pv.principal_axes_transform(
    # ...     mesh.points, axis_1_direction='y', axis_2_direction='-x'
    # ... )
    # >>> mesh_transformed = mesh.transform(matrix, inplace=False)
    # >>> plot_meshes()

    axes, transform, inverse = principal_axes_vectors(
        points,
        transformed_center=transformed_center,
        return_transforms=True,
        **kwargs,
    )
    if return_inverse:
        return transform, inverse
    return transform


def principal_axes_vectors(
    points,
    axis_0_direction=None,
    axis_1_direction=None,
    axis_2_direction=None,
    swap_equal_axes=None,
    project_xyz=False,
    return_transforms=False,
    transformed_center="origin",
    sample_count=10000,
    precision=np.double,
):
    """Compute the principal axes vectors of a set of points.

    Principal axes are orthonormal vectors that best fit a set of
    points. The axes are also known as the principal components of the
    points in Principal Component Analysis (PCA). For numerical
    stability, the axes are computed as the right singular vectors from
    the Singular Value Decomposition (SVD) of the mean-centered points.

    The axes explain the total variance of the points. The first axis
    explains the largest percentage of variance, followed by the second
    axis, followed again by the third axis which explains the smallest
    percentage of variance. The axes can be used to build a
    transformation matrix to align a mesh to the XYZ axes.

    The computed axes are not unique, and the sign of each axis direction
    can be arbitrarily changed (as long the axes define a right-handed
    coordinate frame). Similarly, axes which explain variance equally can
    be arbitrarily reordered. As such, approximate direction vectors may
    optionally be specified to control the axis directions, and equally-
    weighted axes may optionally be reordered. This can be useful for
    cases where axis directions for a local coordinate frame have a
    clear physical meaning.

    .. warning::

        This function has a large memory storage requirement of``O(N^2)``
        which can be an issue for large point arrays. To reduce this
        requirement, the points are randomly sampled by default. Sampling
        can be disabled, however, if desired. For reference, the
        approximate memory requirement for double precision (default) is:

        .. list-table::
            :widths: 25 25
            :header-rows: 1

            * - Number of points
              - Minimum memory required
            * - 10,000
              - < 1 GiB
            * - 40,000
              - 12 GiB
            * - 100,000
              - 75 GiB

        If using single precision, the requirement is halved.

    .. versionadded:: 0.43.0

    See Also
    --------
    :attr:`~pyvista.DataSet.principal_axes`
        Compute the principal axes of a mesh.
    :func:`~pyvista.principal_axes_transform`
        Compute the principal axes transform.
    :func:`~pyvista.fit_plane_to_points`
        Use the principal axes to fit a plane.
    :func:`~pyvista.axes_rotation`
        Apply a rotation by axes vectors.

    Parameters
    ----------
    points : array_like[float]
        Points array. Accepts a single point or several points as a
        Nx3 array.

    axis_0_direction : sequence[float] | str, optional
        Approximate direction vector of the first axis. If set, the
        sign of the first principal axis will be flipped such that it
        best aligns with this vector. Has no effect if this vector is
        perpendicular to the first principal axis. Can be a sequence
        of three elements specifying the ``(x, y, z)`` direction or a
        string specifying a conventional direction (e.g. ``'x'`` for
        ``(1, 0, 0)`` or ``'-x'`` for ``(-1, 0, 0)``, etc.).

    axis_1_direction : sequence[float] | str, optional
        Approximate direction vector of the second axis. If set, the
        sign of the second principal axis will be flipped such that it
        best aligns with this vector. Has no effect if this vector is
        perpendicular to the second principal axis.

    axis_2_direction : sequence[float] | str, optional
        Approximate direction vector of the third axis. If set, the
        sign of the third principal axis will be flipped such that it
        best aligns with this vector. Has no effect if this vector is
        perpendicular to the third principal axis. Has no effect if
        ``axis_0_direction`` and ``axis_1_direction`` are set.

    swap_equal_axes : bool, optional
        If ``True``, principal axes which explain variance equally
        (e.g. when points have reflection symmetry) may be swapped based
        on their relative alignment (projection) onto each of the X, Y,
        and Z axes. Swapping is performed as follows: first, principal
        axes are labelled according to the axis (``X``, ``Y``, or ``Z``)
        which they are most closely aligned with; then, the principal
        axes are sorted by their label. For example, if principal axis 1
        maps to ``Z`` and principal axis 2 maps to ``X``, the axes are
        swapped so that the order is ``X-Z`` instead of ``Z-X``.

        .. note::
            Swapping may cause the sign of a principal axis to be
            flipped to ensure the axes form a right-handed coordinate
            frame. Use the ``axis_#_direction`` parameters to control
            the axes signs if needed.

    project_xyz : bool, False
        If ``True``, the following default values are set:
        * ``axis_0_direction='x'``
        * ``axis_1_direction='y'``
        * ``axis_2_direction='z'``
        * ``reorder_equal_axes=True``
        Default values are only applied if the respective parameter has
        not been set. As such, these values can be overridden.
        This parameter can be used, for example, to project the
        principal axes of X-Y planar data onto the positive XYZ axes to
        ensure the principal axes all have a positive direction.

        .. note::

            The ``project_xyz`` and ``axis_#_direction`` parameters only control
            the signs of the individual principal axes and do not apply a
            transformation to reorient the axes as a set.

    return_transforms : bool, False
        If ``True``, two 4x4 transformation matrices are also returned.
        The first matrix applies the following transformations in sequence:
        * translation from the centroid of ``points`` to the origin
        * rotation defined by the principal axes`
        * translation from the origin to ``transformed_center``
        The second transform is the inverse of the first.

    transformed_center : sequence[float] | str, default: "origin"
        Desired location of the points center after the transformation
        is applied. May be a sequence of three values or one of:
        * ``"origin"``: Alias for ``(0, 0, 0)``
        * ``"centroid"``: Alias for ``np.mean(points, axis=0)``
        Has no effect if ``return_transforms`` is ``False``.

    sample_count : int, default: 10000
        If set, the input points may be randomly sampled to reduce the
        time and memory required for the computation. Has no effect if
        the number of input points is less than this value. Can be set
        to ``None`` to disable sampling.

    precision : str, default: np.double
        Control the precision of the SVD computation. Use ``np.double``
        for better precision and ``np.single`` to reduce the time and
        memory requirements for the computation. The returned values
        will also have this type.

    Raises
    ------
    MemoryError
        If there is insufficient memory to compute the principal axes.

    Returns
    -------
    numpy.ndarray
        3x3 array with the principal axes as row vectors.

    numpy.ndarray
        4x4 transformation matrix if ``return_transforms=True``.

    numpy.ndarray
        4x4 inverse transformation matrix if ``return_transforms=True``.
    """
    # Examples
    # --------
    # Create a mesh with points that have the largest variation in ``X``,
    # followed by ``Y``, then ``Z``.
    # >>> import pyvista as pv
    # >>> mesh = pv.ParametricEllipsoid(xradius=10, yradius=5, zradius=1)
    # >>> p = pv.Plotter()
    # >>> _ = p.add_mesh(mesh)
    # >>> _ = p.show_grid()
    # >>> p.show()
    #
    # Compute its principal axes
    # >>> principal_axes = pv.principal_axes_vectors(mesh.points)
    #
    # Note that the principal axes have ones along the diagonal and zeros
    # in the off diagonals. This indicates that the first principal axis is
    # aligned with the x-axis, the second with the y-axis, and third with
    # the z-axis, as expected, since the mesh is already axis-aligned.
    # >>> principal_axes
    # array([[-1.0000000e+00,  5.7725526e-11, -9.1508944e-19],
    #        [ 5.7725526e-11,  1.0000000e+00, -3.8939370e-18],
    #        [ 9.1508944e-19, -3.8939370e-18, -1.0000000e+00]], dtype=float32)
    #
    # However, since the signs of the principal axes are arbitrary, the
    # first and third axes in this case have a negative direction. To
    # project the positive XYZ axes directions onto the principal axes,
    # use ``project_xyz=True``.
    # >>> principal_axes = pv.principal_axes_vectors(
    # ...     mesh.points, project_xyz=True
    # ... )
    # >>> principal_axes
    # array([[ 1.0000000e+00, -5.7725526e-11,  9.1508944e-19],
    #        [ 5.7725526e-11,  1.0000000e+00, -3.8939370e-18],
    #        [-9.1508944e-19,  3.8939370e-18,  1.0000000e+00]], dtype=float32)
    #
    # The signs of the principal axes can also be controlled by specifying
    # approximate axis directions.
    # >>> principal_axes = pv.principal_axes_vectors(
    # ...     mesh.points, axis_0_direction='-x', axis_1_direction='-y'
    # ... )
    # >>> principal_axes
    # array([[-1.0000000e+00,  5.7725526e-11, -9.1508944e-19],
    #        [-5.7725526e-11, -1.0000000e+00,  3.8939370e-18],
    #        [-9.1508944e-19,  3.8939370e-18,  1.0000000e+00]], dtype=float32)
    #
    # Note, however, that since the ``project_xyz`` and ``axis_#_direction``
    # parameters only control the signs of the axes, they cannot be used
    # to reorient them. For example, the following code does not orient
    # the first principal axes to point in a specified direction.
    # >>> principal_axes = pv.principal_axes_vectors(
    # ...     mesh.points, axis_0_direction=[4, 5, 6]
    # ... )
    # >>> principal_axes
    # array([[ 1.0000000e+00, -5.7725526e-11,  9.1508944e-19],
    #        [ 5.7725526e-11,  1.0000000e+00, -3.8939370e-18],
    #        [-9.1508944e-19,  3.8939370e-18,  1.0000000e+00]], dtype=float32)
    from numpy.core._exceptions import _ArrayMemoryError

    def _default_values():
        default_axes = np.eye(3)
        default_transform = np.eye(4)
        if return_transforms:
            return default_axes, default_transform, default_transform
        return default_axes

    def _validate_vector(vector, name):
        if vector is not None:
            if isinstance(vector, str):
                vector = vector.lower()
                valid_strings = list(NORMALS.keys())
                if vector not in valid_strings:
                    raise ValueError(
                        f"Vector string for {name} must be one of {valid_strings}, got {vector} instead.",
                    )
                vector = NORMALS[vector]
            check_valid_vector(vector, name=name)
        return vector

    axis_0_direction = _validate_vector(axis_0_direction, name='axis_0_direction')
    axis_1_direction = _validate_vector(axis_1_direction, name='axis_1_direction')
    axis_2_direction = _validate_vector(axis_2_direction, name='axis_2_direction')

    # Compare all direction vectors with each other
    directions = [axis_0_direction, axis_1_direction, axis_2_direction]
    for i, vec1 in enumerate(directions):
        for vec2 in directions[i + 1 : :]:
            if vec1 is not None and vec2 is not None and np.allclose(vec1, vec2):
                raise ValueError("Direction vectors must be distinct.")

    if project_xyz:
        # Set values only if not yet set
        axis_0_direction = [1, 0, 0] if not axis_0_direction else None
        axis_1_direction = [0, 1, 0] if not axis_1_direction else None
        axis_2_direction = [0, 0, 1] if not axis_2_direction else None
        swap_equal_axes = True if swap_equal_axes is None else None

    # Validate points
    data, _ = _coerce_pointslike_arg(points, copy=True)
    if not np.issubdtype(data.dtype, np.floating):
        data = data.astype(np.float32)
    if len(data) == 0:
        return _default_values()

    # Validate precision
    precision = np.array(np.empty(0), dtype=precision).dtype.type
    if precision not in [np.single, np.double]:
        raise TypeError(f"Precision must be np.single or np.double, got {precision} instead.")

    # Center data
    centroid = np.mean(data, axis=0)
    data -= centroid

    # Validate transformed center
    if return_transforms:
        if isinstance(transformed_center, str):
            if transformed_center == "origin":
                transformed_center = (0, 0, 0)
            elif transformed_center == "centroid":
                transformed_center = centroid
            else:
                raise ValueError(
                    f"Expected one of {['origin', 'centroid']}, got {transformed_center} instead.",
                )
        check_valid_vector(transformed_center, name="transform_location")

    # Sample data
    if sample_count is not None:
        data = random_sample_points(data, count=sample_count, pass_through=True, seed=42)

    # Compute principal axes
    try:
        if precision is np.double:
            # Use SVD as it's numerically more stable than using PCA (below)
            _, axes_values, axes_vectors = np.linalg.svd(data)  # row vectors, descending order

            ## Equivalently (up to a difference in axis sign, non-uniqueness of
            ## vectors, and numerical error), the axes may also be computed using
            ## PCA, i.e. using covariance and eigenvalue decomposition.
            # covariance = np.cov(data, rowvar=False)
            # _, axes_vectors = np.linalg.eigh(covariance)  # column vectors, ascending order
            # axes_vectors = axes_vectors.T[::-1]  # row vectors, descending order

        elif precision is np.single:
            _, axes_values, axes_vectors = _svd_single(data)
        else:
            # This line should not be reachable
            raise NotImplementedError(f"Type {precision} precision is not valid.")

    except _ArrayMemoryError as e:
        msg = (
            f"Failed to allocate memory to compute the principal axes for "
            f"N={len(data)} points. Consider reducing the number of points"
            f"with `sample_count` or using some other method."
        )
        raise MemoryError(msg) from e

    if swap_equal_axes:
        # Note: Swapping may create a left-handed coordinate frame. This
        # is fixed later with a cross-product
        axes_vectors = _swap_axes(axes_vectors, axes_values)

    # Normalize to unit-length, flip directions, and ensure vectors form
    # a right-handed coordinate system
    i_vector = axes_vectors[0] / np.linalg.norm(axes_vectors[0])
    if axis_0_direction is not None:
        sign = np.sign(np.dot(i_vector, axis_0_direction))
        if sign != 0:  # Only change sign if not perpendicular
            i_vector *= sign

    j_vector = axes_vectors[1] / np.linalg.norm(axes_vectors[1])
    if axis_1_direction is not None:
        sign = np.sign(np.dot(j_vector, axis_1_direction))
        if sign != 0:
            j_vector *= sign

    k_vector = np.cross(i_vector, j_vector)
    if axis_2_direction is not None:
        sign = np.sign(np.dot(k_vector, axis_2_direction))
        cannot_be_changed = axis_0_direction is not None and axis_1_direction is not None
        if sign == 0 or cannot_be_changed:
            pass
        else:
            # Need to modify two vectors to keep system as right-handed
            if axis_1_direction is not None:
                # Do not modify j vector
                i_vector *= sign
                k_vector *= sign
            else:
                # Do not modify i vector
                j_vector *= sign
                k_vector *= sign

    axes_vectors = np.vstack((i_vector, j_vector, k_vector))

    if return_transforms:
        transform, inverse = axes_rotation_matrix(
            axes_vectors,
            point_initial=centroid,
            point_final=transformed_center,
            return_inverse=True,
        )
        return axes_vectors, transform, inverse
    return axes_vectors


def _swap_axes(vectors, values):
    """Swap axes vectors based on their respective values.

    This function is intended to be used by :func:`principal_axes_vectors`
    and is only exposed as a module-level function for testing purposes.

    """

    def _swap(axis_a, axis_b):
        axis_order = np.argmax(np.abs(vectors), axis=1)
        if axis_order[axis_a] > axis_order[axis_b]:
            vectors[[axis_a, axis_b]] = vectors[[axis_b, axis_a]]

    if np.isclose(values[0], values[1]) and np.isclose(values[1], values[2]):
        # Sort all axes by largest 'x' component
        vectors = vectors[np.argsort(np.abs(vectors)[:, 0])[::-1]]
        _swap(1, 2)
    else:
        if np.isclose(values[0], values[1]):
            _swap(0, 1)
        elif np.isclose(values[1], values[2]):
            _swap(1, 2)
    return vectors


def _svd_single(a):
    """Compute single-precision SVD.

    The function is a customized recreating of `numpy.linalg.svd` with
    modifications for single floats. Stock SVD always computes with
    double floats, which is not always practical.

    In contrast to numpy's general SVD, this version:
        - assumes that we have an array of real numbers
        - assumes that M > N
        - always computes uv (compute_uv==True)
        - always returns full matrices (full_matrices==True)

    Warning: No checks are done to validate the assumptions above.

    """
    # Import locally instead of at module level to avoid cluttering
    # the namespace with internal NumPy functions
    from numpy.linalg.linalg import (
        _assert_stacked_2d,
        _makearray,
        _raise_linalgerror_svd_nonconvergence,
        _umath_linalg,
        get_linalg_error_extobj,
    )

    a, wrap = _makearray(a)
    _assert_stacked_2d(a)
    result_t = np.single

    extobj = get_linalg_error_extobj(_raise_linalgerror_svd_nonconvergence)

    gufunc = _umath_linalg.svd_n_f  # compute full uv with M < N

    # default signature is 'd->ddd' for double floats
    # swap 'd' with 'f' for single floats
    signature = 'f->fff'
    u, s, vh = gufunc(a, signature=signature, extobj=extobj)
    u = u.astype(result_t, copy=False)
    s = s.astype(result_t, copy=False)
    vh = vh.astype(result_t, copy=False)
    return wrap(u), s, wrap(vh)


def fit_plane_to_points(
    points,
    return_meta=False,
    i_resolution=10,
    j_resolution=10,
    normal_direction=None,
):
    """Fit a plane to a set of points.

    The plane is fitted to the points using :func:~pyvista.principal_axes_vectors,
    and is automatically sized to fit the extent of the points.

    Optionally, the sign of the normal can be controlled by specifying
    an approximate normal direction. This can be useful, for example,
    in cases where the normal direction has a clear physical meaning.

    .. versionchanged:: 0.42.0
        The center of the plane (returned if ``return_meta=True``) is now
        computed as the center of the generated plane mesh. In previous
        versions, the center of the input points was returned.

    .. versionchanged:: 0.43.0
        If ``points`` is type ``numpy.double``, the points of the generated
        plane will also be type ``numpy.double``

    See Also
    --------
    :func:`~pyvista.principal_axes_vectors`
        Compute the best fit axes to a set of points.

    Parameters
    ----------
    points : array_like[float]
        Size ``[N x 3]`` sequence of points to fit a plane through.

    return_meta : bool, default: False
        If ``True``, also returns the center and normal of the
        generated plane.

        .. note::
            The center of the generated plane mesh may not coincide with
            the center of the points.

    i_resolution : int, default: 10
        Number of points on the plane mesh in the direction of its long
        edge.

        .. versionadded:: 0.43.0

    j_resolution : int, default: 10
        Number of points on the plane mesh in the direction of its short
        edge.

        .. versionadded:: 0.43.0

    normal_direction : sequence[float] | str, optional
        Approximate direction vector of the plane's normal. If set, the
        sign of the plane's normal will be flipped such that it best
        aligns with this vector. Can be a sequence of three elements
        specifying the ``(x, y, z)`` direction or a string specifying
        a conventional direction (e.g. ``'x'`` for ``(1, 0, 0)`` or
        ``'-x'`` for ``(-1, 0, 0)``, etc.).

        .. versionadded:: 0.43.0

    Returns
    -------
    pyvista.PolyData
        Plane mesh.

    numpy.ndarray
        Plane center if ``return_meta=True``.

    numpy.ndarray
        Plane normal if ``return_meta=True``.

    Examples
    --------
    Fit a plane to a random point cloud.

    >>> import pyvista as pv
    >>> import numpy as np
    >>>
    >>> # Create point cloud
    >>> rng = np.random.default_rng(seed=0)
    >>> cloud = rng.random((10, 3))
    >>> cloud[:, 2] *= 0.1
    >>>
    >>> # Fit plane
    >>> plane, center, normal = pv.fit_plane_to_points(
    ...     cloud, return_meta=True
    ... )
    >>>
    >>> # Plot the fitted plane
    >>> pl = pv.Plotter()
    >>> _ = pl.add_mesh(
    ...     plane, color='lightblue', style='wireframe', line_width=4
    ... )
    >>> _ = pl.add_points(
    ...     cloud,
    ...     render_points_as_spheres=True,
    ...     color='r',
    ...     point_size=30,
    ... )
    >>> pl.show()

    The plane's normal in this example points in the negative z direction
    >>> normal
    array([-0.02878024, -0.01055844, -0.99953   ])

    To control the sign of the normal, specify the approximate normal
    direction when fitting the plane
    >>> plane, center, normal = pv.fit_plane_to_points(
    ...     cloud, return_meta=True, normal_direction='z'
    ... )
    >>> normal
    array([0.02878024, 0.01055844, 0.99953   ])

    Fit a plane to a mesh.

    >>> import pyvista as pv
    >>> from pyvista import examples
    >>>
    >>> # Create mesh
    >>> mesh = examples.download_shark()
    >>>
    >>> # Fit plane. Set the plane resolution to one to only extract
    >>> # the plane's corner points
    >>> plane = pv.fit_plane_to_points(
    ...     mesh.points, i_resolution=1, j_resolution=1
    ... )
    >>>
    >>> # Plot the fitted plane
    >>> pl = pv.Plotter()
    >>> _ = pl.add_mesh(
    ...     plane, show_edges=True, color='lightblue', opacity=0.25
    ... )
    >>> _ = pl.add_mesh(mesh, color='gray')
    >>> pl.camera_position = [
    ...     (-117, 76, 235),
    ...     (1.69, -1.38, 0),
    ...     (0.189, 0.957, -0.22),
    ... ]
    >>> pl.show()

    """
    # Get best-fit axes and transforms
    axes_vectors, transform, inverse = principal_axes_vectors(
        points,
        axis_2_direction=normal_direction,
        return_transforms=True,
    )
    dtype = axes_vectors.dtype

    # Align points to XYZ axes
    points_aligned = apply_transformation_to_points(transform, points)

    # Compute plane size and center from XY bounds
    xmin, xmax = np.min(points_aligned[:, 0]), np.max(points_aligned[:, 0])
    ymin, ymax = np.min(points_aligned[:, 1]), np.max(points_aligned[:, 1])
    i_size = xmax - xmin
    j_size = ymax - ymin
    center_aligned = np.array([(xmax + xmin) / 2, (ymax + ymin) / 2, 0])

    # Compute plane normal direction sign using axes as a rotation matrix
    normal_aligned = axes_vectors @ axes_vectors[2]
    sign = np.sign(normal_aligned[2])

    # Initialize plane aligned with XYZ axes
    # Set center and direction manually afterward to preserve precision
    # and set the correct orientation
    plane = pyvista.Plane(
        center=(0.0, 0.0, 0.0),
        direction=(0.0, 0.0, 1 * sign),
        i_size=i_size,
        j_size=j_size,
        i_resolution=i_resolution,
        j_resolution=j_resolution,
    )
    if dtype.type is np.double:
        plane.points_to_double()

    # Shift plane to its axis-aligned center
    plane.points += center_aligned

    # Transform plane to the points' original coordinate frame
    plane.transform(inverse)

    if return_meta:
        # Recompute center from the actual plane being returned.
        # This is done to remove any error from the transformations and
        # ensure the plane's geometry matches the meta variable
        center = np.mean(plane.points, axis=0)

        # Unlike with center, for the normal we return the vector computed
        # directly from the principal axes since any normals derived
        # from the actual plane will have errors from the edge points,
        # are limited to float32, and have a variable number of cell normals
        normal = axes_vectors[2]
        return plane, center, normal
    return plane


def make_tri_mesh(points, faces):
    """Construct a ``pyvista.PolyData`` mesh using points and faces arrays.

    Construct a mesh from an Nx3 array of points and an Mx3 array of
    triangle indices, resulting in a mesh with N vertices and M
    triangles.  This function does not require the standard VTK
    "padding" column and simplifies mesh creation.

    Parameters
    ----------
    points : np.ndarray
        Array of points with shape ``(N, 3)`` storing the vertices of the
        triangle mesh.

    faces : np.ndarray
        Array of indices with shape ``(M, 3)`` containing the triangle
        indices.

    Returns
    -------
    pyvista.PolyData
        PolyData instance containing the triangle mesh.

    Examples
    --------
    This example discretizes the unit square into a triangle mesh with
    nine vertices and eight faces.

    >>> import numpy as np
    >>> import pyvista as pv
    >>> points = np.array(
    ...     [
    ...         [0, 0, 0],
    ...         [0.5, 0, 0],
    ...         [1, 0, 0],
    ...         [0, 0.5, 0],
    ...         [0.5, 0.5, 0],
    ...         [1, 0.5, 0],
    ...         [0, 1, 0],
    ...         [0.5, 1, 0],
    ...         [1, 1, 0],
    ...     ]
    ... )
    >>> faces = np.array(
    ...     [
    ...         [0, 1, 4],
    ...         [4, 7, 6],
    ...         [2, 5, 4],
    ...         [4, 5, 8],
    ...         [0, 4, 3],
    ...         [3, 4, 6],
    ...         [1, 2, 4],
    ...         [4, 8, 7],
    ...     ]
    ... )
    >>> tri_mesh = pv.make_tri_mesh(points, faces)
    >>> tri_mesh.plot(show_edges=True, line_width=5)

    """
    if points.shape[1] != 3:
        raise ValueError("Points array should have shape (N, 3).")
    if faces.ndim != 2 or faces.shape[1] != 3:
        raise ValueError("Face array should have shape (M, 3).")
    cells = np.empty((faces.shape[0], 4), dtype=faces.dtype)
    cells[:, 0] = 3
    cells[:, 1:] = faces
    return pyvista.PolyData(points, cells)


def vector_poly_data(orig, vec):
    """Create a pyvista.PolyData object composed of vectors.

    Parameters
    ----------
    orig : array_like[float]
        Array of vector origins.

    vec : array_like[float]
        Array of vectors.

    Returns
    -------
    pyvista.PolyData
        Mesh containing the ``orig`` points along with the
        ``'vectors'`` and ``'mag'`` point arrays representing the
        vectors and magnitude of the vectors at each point.

    Examples
    --------
    Create basic vector field.  This is a point cloud where each point
    has a vector and magnitude attached to it.

    >>> import pyvista as pv
    >>> import numpy as np
    >>> x, y = np.meshgrid(np.linspace(-5, 5, 10), np.linspace(-5, 5, 10))
    >>> points = np.vstack((x.ravel(), y.ravel(), np.zeros(x.size))).T
    >>> u = x / np.sqrt(x**2 + y**2)
    >>> v = y / np.sqrt(x**2 + y**2)
    >>> vectors = np.vstack(
    ...     (u.ravel() ** 3, v.ravel() ** 3, np.zeros(u.size))
    ... ).T
    >>> pdata = pv.vector_poly_data(points, vectors)
    >>> pdata.point_data.keys()
    ['vectors', 'mag']

    Convert these to arrows and plot it.

    >>> pdata.glyph(orient='vectors', scale='mag').plot()

    """
    # shape, dimension checking
    if not isinstance(orig, np.ndarray):
        orig = np.asarray(orig)

    if not isinstance(vec, np.ndarray):
        vec = np.asarray(vec)

    if orig.ndim != 2:
        orig = orig.reshape((-1, 3))
    elif orig.shape[1] != 3:
        raise ValueError('orig array must be 3D')

    if vec.ndim != 2:
        vec = vec.reshape((-1, 3))
    elif vec.shape[1] != 3:
        raise ValueError('vec array must be 3D')

    # Create vtk points and cells objects
    vpts = _vtk.vtkPoints()
    vpts.SetData(_vtk.numpy_to_vtk(np.ascontiguousarray(orig), deep=True))

    npts = orig.shape[0]
    vcells = pyvista.core.cell.CellArray.from_regular_cells(
        np.arange(npts, dtype=pyvista.ID_TYPE).reshape((npts, 1)),
    )

    # Create vtkPolyData object
    pdata = _vtk.vtkPolyData()
    pdata.SetPoints(vpts)
    pdata.SetVerts(vcells)

    # Add vectors to polydata
    name = 'vectors'
    vtkfloat = _vtk.numpy_to_vtk(np.ascontiguousarray(vec), deep=True)
    vtkfloat.SetName(name)
    pdata.GetPointData().AddArray(vtkfloat)
    pdata.GetPointData().SetActiveVectors(name)

    # Add magnitude of vectors to polydata
    name = 'mag'
    scalars = (vec * vec).sum(1) ** 0.5
    vtkfloat = _vtk.numpy_to_vtk(np.ascontiguousarray(scalars), deep=True)
    vtkfloat.SetName(name)
    pdata.GetPointData().AddArray(vtkfloat)
    pdata.GetPointData().SetActiveScalars(name)

    return pyvista.PolyData(pdata)


def random_sample_points(points, count, seed=None, pass_through=False):
    """Randomly sample a set of points.

    Parameters
    ----------
    points : array_like[float]
        Nx3 points array to sample.

    count : int
        Number of points to return.

    seed : int
        Value to initialize random number generator.

    pass_through : bool, default: False
        If ``True``, the points are returned as-is without sampling
        when ``count`` is greater than the number of ``points``.

    Returns
    -------
    numpy.ndarray
        Array of sampled points.

    """
    if seed is not None:
        random.seed(seed)  # make sampling deterministic
    points, _ = _coerce_pointslike_arg(points)
    N = len(points)
    if count > N and pass_through:
        return points
    sample_idx = random.sample(range(N), count)
    return points[sample_idx]<|MERGE_RESOLUTION|>--- conflicted
+++ resolved
@@ -1,11 +1,8 @@
 """Points related utilities."""
 
-<<<<<<< HEAD
+from __future__ import annotations
+
 import random
-=======
-from __future__ import annotations
-
->>>>>>> 47e37efe
 import warnings
 
 import numpy as np
@@ -15,10 +12,8 @@
 from pyvista.core.utilities.arrays import _coerce_pointslike_arg
 from pyvista.core.utilities.geometric_objects import NORMALS
 from pyvista.core.utilities.misc import check_valid_vector
-from pyvista.core.utilities.transformations import (
-    apply_transformation_to_points,
-    axes_rotation_matrix,
-)
+from pyvista.core.utilities.transformations import apply_transformation_to_points
+from pyvista.core.utilities.transformations import axes_rotation_matrix
 
 
 def vtk_points(points, deep=True, force_float=False):
@@ -756,13 +751,11 @@
     """
     # Import locally instead of at module level to avoid cluttering
     # the namespace with internal NumPy functions
-    from numpy.linalg.linalg import (
-        _assert_stacked_2d,
-        _makearray,
-        _raise_linalgerror_svd_nonconvergence,
-        _umath_linalg,
-        get_linalg_error_extobj,
-    )
+    from numpy.linalg.linalg import _assert_stacked_2d
+    from numpy.linalg.linalg import _makearray
+    from numpy.linalg.linalg import _raise_linalgerror_svd_nonconvergence
+    from numpy.linalg.linalg import _umath_linalg
+    from numpy.linalg.linalg import get_linalg_error_extobj
 
     a, wrap = _makearray(a)
     _assert_stacked_2d(a)
