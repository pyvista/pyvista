"""Points related utilities."""

from __future__ import annotations

from typing import TYPE_CHECKING
import warnings

import numpy as np

import pyvista
from pyvista.core import _validation
from pyvista.core import _vtk_core as _vtk

if TYPE_CHECKING:  # pragma: no cover
    from pyvista.core._typing_core import MatrixLike


def vtk_points(points, deep=True, force_float=False):
    """Convert numpy array or array-like to a ``vtkPoints`` object.

    Parameters
    ----------
    points : numpy.ndarray or sequence
        Points to convert.  Should be 1 or 2 dimensional.  Accepts a
        single point or several points.

    deep : bool, default: True
        Perform a deep copy of the array.  Only applicable if
        ``points`` is a :class:`numpy.ndarray`.

    force_float : bool, default: False
        Casts the datatype to ``float32`` if points datatype is
        non-float.  Set this to ``False`` to allow non-float types,
        though this may lead to truncation of intermediate floats
        when transforming datasets.

    Returns
    -------
    vtk.vtkPoints
        The vtkPoints object.

    Examples
    --------
    >>> import pyvista as pv
    >>> import numpy as np
    >>> points = np.random.default_rng().random((10, 3))
    >>> vpoints = pv.vtk_points(points)
    >>> vpoints  # doctest:+SKIP
    (vtkmodules.vtkCommonCore.vtkPoints)0x7f0c2e26af40

    """
    points = np.asanyarray(points)

    # verify is numeric
    if not np.issubdtype(points.dtype, np.number):
        raise TypeError('Points must be a numeric type')

    if force_float and not np.issubdtype(points.dtype, np.floating):
        warnings.warn(
            'Points is not a float type. This can cause issues when '
            'transforming or applying filters. Casting to '
            '``np.float32``. Disable this by passing '
            '``force_float=False``.',
        )
        points = points.astype(np.float32)

    # check dimensionality
    if points.ndim == 1:
        points = points.reshape(-1, 3)
    elif points.ndim > 2:
        raise ValueError(f'Dimension of ``points`` should be 1 or 2, not {points.ndim}')

    # verify shape
    if points.shape[1] != 3:
        raise ValueError(
            'Points array must contain three values per point. '
            f'Shape is {points.shape} and should be (X, 3)',
        )

    # use the underlying vtk data if present to avoid memory leaks
    if not deep and isinstance(points, pyvista.pyvista_ndarray) and points.VTKObject is not None:
        vtk_object = points.VTKObject

        # we can only use the underlying data if `points` is not a slice of
        # the VTK data object
        if vtk_object.GetSize() == points.size:
            vtkpts = _vtk.vtkPoints()
            vtkpts.SetData(points.VTKObject)
            return vtkpts
        else:
            deep = True

    # points must be contiguous
    points = np.require(points, requirements=['C'])
    vtkpts = _vtk.vtkPoints()
    vtk_arr = _vtk.numpy_to_vtk(points, deep=deep)
    vtkpts.SetData(vtk_arr)

    return vtkpts


def line_segments_from_points(points):
    """Generate non-connected line segments from points.

    Assumes points are ordered as line segments and an even number of
    points.

    Parameters
    ----------
    points : array_like[float]
        Points representing line segments. An even number must be
        given as every two vertices represent a single line
        segment. For example, two line segments would be represented
        as ``np.array([[0, 0, 0], [1, 0, 0], [1, 0, 0], [1, 1, 0]])``.

    Returns
    -------
    pyvista.PolyData
        PolyData with lines and cells.

    Examples
    --------
    This example plots two line segments at right angles to each other.

    >>> import pyvista as pv
    >>> import numpy as np
    >>> points = np.array([[0, 0, 0], [1, 0, 0], [1, 0, 0], [1, 1, 0]])
    >>> lines = pv.line_segments_from_points(points)
    >>> lines.plot()

    """
    if len(points) % 2 != 0:
        raise ValueError("An even number of points must be given to define each segment.")
    # Assuming ordered points, create array defining line order
    n_points = len(points)
    n_lines = n_points // 2
    lines = np.c_[
        (
            2 * np.ones(n_lines, np.int_),
            np.arange(0, n_points - 1, step=2),
            np.arange(1, n_points + 1, step=2),
        )
    ]
    poly = pyvista.PolyData()
    poly.points = points
    poly.lines = lines
    return poly


def lines_from_points(points, close=False):
    """Make a connected line set given an array of points.

    Parameters
    ----------
    points : array_like[float]
        Points representing the vertices of the connected
        segments. For example, two line segments would be represented
        as ``np.array([[0, 0, 0], [1, 0, 0], [1, 1, 0]])``.

    close : bool, default: False
        If ``True``, close the line segments into a loop.

    Returns
    -------
    pyvista.PolyData
        PolyData with lines and cells.

    Examples
    --------
    >>> import numpy as np
    >>> import pyvista as pv
    >>> points = np.array([[0, 0, 0], [1, 0, 0], [1, 1, 0]])
    >>> poly = pv.lines_from_points(points)
    >>> poly.plot(line_width=5)

    """
    poly = pyvista.PolyData()
    poly.points = points
    cells = np.full((len(points) - 1, 3), 2, dtype=np.int_)
    cells[:, 1] = np.arange(0, len(points) - 1, dtype=np.int_)
    cells[:, 2] = np.arange(1, len(points), dtype=np.int_)
    if close:
        cells = np.append(cells, [[2, len(points) - 1, 0]], axis=0)
    poly.lines = cells
    return poly


<<<<<<< HEAD
def fit_plane_to_points(points, return_meta=False):
    """Fit a plane to points using its :func:`principal_axes`.
=======
def fit_plane_to_points(points, return_meta=False, resolution=10):
    """Fit a plane to a set of points using the SVD algorithm.
>>>>>>> 35e69412

    The plane is automatically sized and oriented to fit the extents of
    the points.

    .. versionchanged:: 0.42.0
        The generated plane is now sized and oriented to match the points.

    .. versionchanged:: 0.42.0
        The center of the plane (returned if ``return_meta=True``) is now
        computed as the center of the generated plane mesh. In previous
        versions, the center of the input points was returned.

    Parameters
    ----------
    points : array_like[float]
        Size ``[N x 3]`` sequence of points to fit a plane through.

    return_meta : bool, default: False
        If ``True``, also returns the center and normal of the
        generated plane.

<<<<<<< HEAD
    See Also
    --------
    principal_axes
        Compute axes vectors which best fit a set of points.
=======
    resolution : int, default: 10
        Number of points on the plane mesh along its edges. Specify two numbers to
        set the resolution along the plane's long and short edge (respectively) or
        a single number to set both edges to have the same resolution.

        .. versionadded:: 0.45.0
>>>>>>> 35e69412

    Returns
    -------
    pyvista.PolyData
        Plane mesh.

    numpy.ndarray
        Plane center if ``return_meta=True``.

    numpy.ndarray
        Plane normal if ``return_meta=True``.

    Examples
    --------
    Fit a plane to a random point cloud.

    >>> import pyvista as pv
    >>> import numpy as np
    >>> from pyvista import examples
    >>>
    >>> rng = np.random.default_rng(seed=0)
    >>> cloud = rng.random((10, 3))
    >>> cloud[:, 2] *= 0.1
    >>>
    >>> plane = pv.fit_plane_to_points(cloud)

    Plot the point cloud and fitted plane.

    >>> pl = pv.Plotter()
    >>> _ = pl.add_mesh(plane, style='wireframe', line_width=4)
    >>> _ = pl.add_points(
    ...     cloud,
    ...     render_points_as_spheres=True,
    ...     color='r',
    ...     point_size=30,
    ... )
    >>> pl.show()

    Fit a plane to a mesh and return its meta-data. Set the plane resolution to 1
    so that the plane has no internal points or edges.

    >>> mesh = examples.download_shark()
    >>> plane, center, normal = pv.fit_plane_to_points(
    ...     mesh.points, return_meta=True, resolution=1
    ... )

    Plot the mesh and fitted plane.

    >>> pl = pv.Plotter()
    >>> _ = pl.add_mesh(plane, show_edges=True, opacity=0.25)
    >>> _ = pl.add_mesh(mesh, color='gray')
    >>> pl.camera_position = [
    ...     (-117, 76, 235),
    ...     (1.69, -1.38, 0),
    ...     (0.189, 0.957, -0.22),
    ... ]
    >>> pl.show()

    Use the meta data with :meth:`pyvista.DataSetFilter.clip` to split the mesh into
    two.

    >>> first_half, second_half = mesh.clip(
    ...     origin=center, normal=normal, return_clipped=True
    ... )

    Plot the two halves of the clipped mesh.

    >>> pl = pv.Plotter()
    >>> _ = pl.add_mesh(first_half, color='red')
    >>> _ = pl.add_mesh(second_half, color='blue')
    >>> pl.camera_position = [
    ...     (-143, 43, 40),
    ...     (-8.7, -11, -14),
    ...     (0.25, 0.92, -0.29),
    ... ]
    >>> pl.show()
    """
<<<<<<< HEAD
    # Align points to the xyz-axes
    aligned, matrix = pyvista.PolyData(points).align_xyz(return_matrix=True)

    # Fit plane to xyz-aligned mesh
    aligned_bnds = aligned.bounds
    i_size = aligned_bnds.x_max - aligned_bnds.x_min
    j_size = aligned_bnds.y_max - aligned_bnds.y_min
    plane = pyvista.Plane(
        i_size=i_size,
        j_size=j_size,
    )

    # Transform plane back to input points positioning
    inverse_matrix = pyvista.Transform(matrix).inverse_matrix
    plane.transform(inverse_matrix, inplace=True)
=======
    valid_resolution = _validation.validate_array(
        resolution,
        must_have_shape=[(), (2,)],
        must_be_integer=True,
        broadcast_to=(2,),
        dtype_out=int,
    )
    i_resolution, j_resolution = valid_resolution

    # Apply SVD to get orthogonal basis vectors to define the plane
    data = np.array(points)
    data_center = data.mean(axis=0)
    _, _, Vh = np.linalg.svd(data - data_center)
    i_vector = Vh[0]
    j_vector = Vh[1]
    normal = np.cross(i_vector, j_vector)

    # Create rotation matrix from basis vectors
    rotate_transform = np.eye(4)
    rotate_transform[:3, :3] = np.vstack((i_vector, j_vector, normal))
    rotate_transform_inv = rotate_transform.T

    # Project and transform points to align and center data to the XY plane
    poly = pyvista.PolyData(points)
    projected = poly.project_points_to_plane(origin=data_center, normal=normal)
    projected.points -= data_center
    projected.transform(rotate_transform)

    # Compute size of the plane
    i_size = projected.bounds.x_max - projected.bounds.x_min
    j_size = projected.bounds.y_max - projected.bounds.y_min

    # The center of the input data does not necessarily coincide with
    # the center of the plane. The true center of the plane is the
    # middle of the bounding box of the projected + transformed data
    # relative to the input data's center
    center = rotate_transform_inv[:3, :3] @ projected.center + data_center

    # Initialize plane then move to final position
    plane = pyvista.Plane(
        center=(0, 0, 0),
        direction=(0, 0, 1),
        i_size=i_size,
        j_size=j_size,
        i_resolution=i_resolution,
        j_resolution=j_resolution,
    )
    plane.transform(rotate_transform_inv)
    plane.points += center
>>>>>>> 35e69412

    if return_meta:
        # Compute center and normal from the plane's points and normals
        center = np.mean(plane.points, axis=0)
        normal = np.mean(plane.point_normals, axis=0)
        return plane, center, normal
    return plane


def make_tri_mesh(points, faces):
    """Construct a ``pyvista.PolyData`` mesh using points and faces arrays.

    Construct a mesh from an Nx3 array of points and an Mx3 array of
    triangle indices, resulting in a mesh with N vertices and M
    triangles.  This function does not require the standard VTK
    "padding" column and simplifies mesh creation.

    Parameters
    ----------
    points : np.ndarray
        Array of points with shape ``(N, 3)`` storing the vertices of the
        triangle mesh.

    faces : np.ndarray
        Array of indices with shape ``(M, 3)`` containing the triangle
        indices.

    Returns
    -------
    pyvista.PolyData
        PolyData instance containing the triangle mesh.

    Examples
    --------
    This example discretizes the unit square into a triangle mesh with
    nine vertices and eight faces.

    >>> import numpy as np
    >>> import pyvista as pv
    >>> points = np.array(
    ...     [
    ...         [0, 0, 0],
    ...         [0.5, 0, 0],
    ...         [1, 0, 0],
    ...         [0, 0.5, 0],
    ...         [0.5, 0.5, 0],
    ...         [1, 0.5, 0],
    ...         [0, 1, 0],
    ...         [0.5, 1, 0],
    ...         [1, 1, 0],
    ...     ]
    ... )
    >>> faces = np.array(
    ...     [
    ...         [0, 1, 4],
    ...         [4, 7, 6],
    ...         [2, 5, 4],
    ...         [4, 5, 8],
    ...         [0, 4, 3],
    ...         [3, 4, 6],
    ...         [1, 2, 4],
    ...         [4, 8, 7],
    ...     ]
    ... )
    >>> tri_mesh = pv.make_tri_mesh(points, faces)
    >>> tri_mesh.plot(show_edges=True, line_width=5)

    """
    if points.shape[1] != 3:
        raise ValueError("Points array should have shape (N, 3).")
    if faces.ndim != 2 or faces.shape[1] != 3:
        raise ValueError("Face array should have shape (M, 3).")
    cells = np.empty((faces.shape[0], 4), dtype=faces.dtype)
    cells[:, 0] = 3
    cells[:, 1:] = faces
    return pyvista.PolyData(points, cells)


def vector_poly_data(orig, vec):
    """Create a pyvista.PolyData object composed of vectors.

    Parameters
    ----------
    orig : array_like[float]
        Array of vector origins.

    vec : array_like[float]
        Array of vectors.

    Returns
    -------
    pyvista.PolyData
        Mesh containing the ``orig`` points along with the
        ``'vectors'`` and ``'mag'`` point arrays representing the
        vectors and magnitude of the vectors at each point.

    Examples
    --------
    Create basic vector field.  This is a point cloud where each point
    has a vector and magnitude attached to it.

    >>> import pyvista as pv
    >>> import numpy as np
    >>> x, y = np.meshgrid(np.linspace(-5, 5, 10), np.linspace(-5, 5, 10))
    >>> points = np.vstack((x.ravel(), y.ravel(), np.zeros(x.size))).T
    >>> u = x / np.sqrt(x**2 + y**2)
    >>> v = y / np.sqrt(x**2 + y**2)
    >>> vectors = np.vstack(
    ...     (u.ravel() ** 3, v.ravel() ** 3, np.zeros(u.size))
    ... ).T
    >>> pdata = pv.vector_poly_data(points, vectors)
    >>> pdata.point_data.keys()
    ['vectors', 'mag']

    Convert these to arrows and plot it.

    >>> pdata.glyph(orient='vectors', scale='mag').plot()

    """
    # shape, dimension checking
    if not isinstance(orig, np.ndarray):
        orig = np.asarray(orig)

    if not isinstance(vec, np.ndarray):
        vec = np.asarray(vec)

    if orig.ndim != 2:
        orig = orig.reshape((-1, 3))
    elif orig.shape[1] != 3:
        raise ValueError('orig array must be 3D')

    if vec.ndim != 2:
        vec = vec.reshape((-1, 3))
    elif vec.shape[1] != 3:
        raise ValueError('vec array must be 3D')

    # Create vtk points and cells objects
    vpts = _vtk.vtkPoints()
    vpts.SetData(_vtk.numpy_to_vtk(np.ascontiguousarray(orig), deep=True))

    npts = orig.shape[0]
    vcells = pyvista.core.cell.CellArray.from_regular_cells(
        np.arange(npts, dtype=pyvista.ID_TYPE).reshape((npts, 1)),
    )

    # Create vtkPolyData object
    pdata = _vtk.vtkPolyData()
    pdata.SetPoints(vpts)
    pdata.SetVerts(vcells)

    # Add vectors to polydata
    name = 'vectors'
    vtkfloat = _vtk.numpy_to_vtk(np.ascontiguousarray(vec), deep=True)
    vtkfloat.SetName(name)
    pdata.GetPointData().AddArray(vtkfloat)
    pdata.GetPointData().SetActiveVectors(name)

    # Add magnitude of vectors to polydata
    name = 'mag'
    scalars = (vec * vec).sum(1) ** 0.5
    vtkfloat = _vtk.numpy_to_vtk(np.ascontiguousarray(scalars), deep=True)
    vtkfloat.SetName(name)
    pdata.GetPointData().AddArray(vtkfloat)
    pdata.GetPointData().SetActiveScalars(name)

    return pyvista.PolyData(pdata)


def principal_axes(points: MatrixLike[float], *, return_std: bool = False):
    """Compute the principal axes of a set of points.

    Principal axes are orthonormal vectors that best fit a set of points. The axes
    are also known as the principal components in Principal Component Analysis (PCA),
    or the right singular vectors from the Singular Value Decomposition (SVD).

    The axes are computed as the eigenvectors of the covariance matrix from the
    mean-centered points, and are processed to ensure that they form a right-handed
    coordinate frame.

    The axes explain the total variance of the points. The first axis explains the
    largest percentage of variance, followed by the second axis, followed again by
    the third axis which explains the smallest percentage of variance.

    The axes may be used to build an oriented bounding box or to align the points to
    another set of axes (e.g. the world XYZ axes).

    .. note::
        The computed axes are not unique, and the sign of each axis direction can be
        arbitrarily changed.

    .. note::
        This implementation creates a temporary array of the same size as the input
        array, and is therefore not optimal in terms of its memory requirements.
        A more memory-efficient computation may be supported in a future release.

    .. versionadded:: 0.45.0

    See Also
    --------
    fit_plane_to_points
        Fit a plane to points using the first two principal axes.

    pyvista.DataSetFilters.align_xyz
        Filter which aligns principal axes to the x-y-z axes.

    Parameters
    ----------
    points : MatrixLike[float]
        Nx3 array of points.

    return_std : bool, default: False
        If ``True``, also returns the standard deviation of the points along each axis.
        Standard deviation is computed as the square root of the eigenvalues of the
        mean-centered covariance matrix.

    Returns
    -------
    numpy.ndarray
        3x3 orthonormal array with the principal axes as row vectors.

    numpy.ndarray
        Three-item array of the standard deviations along each axis.

    Examples
    --------
    >>> import pyvista as pv
    >>> import numpy as np
    >>> rng = np.random.default_rng(seed=0)  # only seeding for the example

    Create a mesh with points that have the largest variation in ``X``,
    followed by ``Y``, then ``Z``.

    >>> radii = np.array((6, 3, 1))  # x-y-z radii
    >>> mesh = pv.ParametricEllipsoid(
    ...     xradius=radii[0], yradius=radii[1], zradius=radii[2]
    ... )

    Plot the mesh and highlight its points in black.

    >>> p = pv.Plotter()
    >>> _ = p.add_mesh(mesh)
    >>> _ = p.add_points(mesh, color='black')
    >>> _ = p.show_grid()
    >>> p.show()

    Compute its principal axes and return the standard deviations.

    >>> axes, std = pv.principal_axes(mesh.points, return_std=True)
    >>> axes
    pyvista_ndarray([[-1.0000000e+00, -3.8287229e-08,  3.6589407e-10],
                     [-3.8287229e-08,  1.0000000e+00, -3.0685656e-09],
                     [-3.6589393e-10, -3.0685656e-09, -1.0000000e+00]],
                    dtype=float32)

    Note that the principal axes have ones along the diagonal and zeros
    in the off-diagonal. This indicates that the first principal axis is
    aligned with the x-axis, the second with the y-axis, and third with
    the z-axis. This is expected, since the mesh is already axis-aligned.

    However, since the signs of the principal axes are arbitrary, the
    first and third axes in this case have a negative direction.

    Show the standard deviation along each axis.

    >>> std
    array([3.014956 , 1.507478 , 0.7035637], dtype=float32)

    Compare this to using :meth:`numpy.std` for the computation.

    >>> np.std(mesh.points, axis=0)
    pyvista_ndarray([3.0149572, 1.5074761, 0.7035699], dtype=float32)

    Since the points are axis-aligned, the two results agree in this case. In general,
    however, these two methods differ in that :meth:`numpy.std` with `axis=0` computes
    the standard deviation along the `x-y-z` axes, whereas the standard deviation
    returned by :meth:`principal_axes` is computed along the principal axes.

    Convert the values to proportions for analysis.

    >>> std / sum(std)
    array([0.5769149 , 0.28845742, 0.1346276 ], dtype=float32)

    From this result, we can determine that the axes explain approximately
    58%, 29%, and 13% of the total variance in the points, respectively.

    Let's compare this to the proportions of the known radii of the ellipsoid.

    >>> radii / sum(radii)
    array([0.6, 0.3, 0.1])

    Note how the two ratios are similar, but do not match exactly. This is
    because the points of the ellipsoid are prolate and are denser near the
    poles. If the points were normally distributed, however, the proportions
    would match exactly.

    Create an array of normally distributed points scaled along the x-y-z axes.
    Use the same scaling as the radii of the ellipsoid from the previous example.

    >>> normal_points = rng.normal(size=(1000, 3))
    >>> scaled_points = normal_points * radii
    >>> axes, std = pv.principal_axes(scaled_points, return_std=True)
    >>> axes
    array([[-0.99997578,  0.00682346,  0.00136972],
           [ 0.00681368,  0.99995213, -0.00702282],
           [-0.00141757, -0.00701331, -0.9999744 ]])

    Once again, the axes have ones along the diagonal as expected since the
    points are already axis-aligned. Now let's examine the standard deviation
    and compare the relative proportions.

    >>> std
    array([5.94466738, 2.89590334, 1.02103169])

    >>> std / sum(std)
    array([0.60280948, 0.29365444, 0.10353608])

    >>> radii / sum(radii)
    array([0.6, 0.3, 0.1])

    Since the points are normally distributed, the relative proportion of
    the standard deviation matches the scaling of the axes almost perfectly.
    """
    points = _validation.validate_arrayNx3(points)

    points_centered = points - np.mean(points, axis=0)
    eig_vals, eig_vectors = np.linalg.eigh(points_centered.T @ points_centered)
    axes = eig_vectors.T[::-1]  # columns, ascending order -> rows, descending order

    # Ensure axes form a right-handed coordinate frame
    if np.linalg.det(axes) < 0:
        axes[2] *= -1

    if return_std:
        # Compute standard deviation and swap order from ascending -> descending
        std = np.sqrt(eig_vals / len(points))[::-1]
        return axes, std
    return axes<|MERGE_RESOLUTION|>--- conflicted
+++ resolved
@@ -185,13 +185,8 @@
     return poly
 
 
-<<<<<<< HEAD
-def fit_plane_to_points(points, return_meta=False):
+def fit_plane_to_points(points, return_meta=False, resolution=10):
     """Fit a plane to points using its :func:`principal_axes`.
-=======
-def fit_plane_to_points(points, return_meta=False, resolution=10):
-    """Fit a plane to a set of points using the SVD algorithm.
->>>>>>> 35e69412
 
     The plane is automatically sized and oriented to fit the extents of
     the points.
@@ -213,19 +208,17 @@
         If ``True``, also returns the center and normal of the
         generated plane.
 
-<<<<<<< HEAD
-    See Also
-    --------
-    principal_axes
-        Compute axes vectors which best fit a set of points.
-=======
     resolution : int, default: 10
         Number of points on the plane mesh along its edges. Specify two numbers to
         set the resolution along the plane's long and short edge (respectively) or
         a single number to set both edges to have the same resolution.
 
         .. versionadded:: 0.45.0
->>>>>>> 35e69412
+
+    See Also
+    --------
+    principal_axes
+        Compute axes vectors which best fit a set of points.
 
     Returns
     -------
@@ -303,23 +296,6 @@
     ... ]
     >>> pl.show()
     """
-<<<<<<< HEAD
-    # Align points to the xyz-axes
-    aligned, matrix = pyvista.PolyData(points).align_xyz(return_matrix=True)
-
-    # Fit plane to xyz-aligned mesh
-    aligned_bnds = aligned.bounds
-    i_size = aligned_bnds.x_max - aligned_bnds.x_min
-    j_size = aligned_bnds.y_max - aligned_bnds.y_min
-    plane = pyvista.Plane(
-        i_size=i_size,
-        j_size=j_size,
-    )
-
-    # Transform plane back to input points positioning
-    inverse_matrix = pyvista.Transform(matrix).inverse_matrix
-    plane.transform(inverse_matrix, inplace=True)
-=======
     valid_resolution = _validation.validate_array(
         resolution,
         must_have_shape=[(), (2,)],
@@ -329,47 +305,23 @@
     )
     i_resolution, j_resolution = valid_resolution
 
-    # Apply SVD to get orthogonal basis vectors to define the plane
-    data = np.array(points)
-    data_center = data.mean(axis=0)
-    _, _, Vh = np.linalg.svd(data - data_center)
-    i_vector = Vh[0]
-    j_vector = Vh[1]
-    normal = np.cross(i_vector, j_vector)
-
-    # Create rotation matrix from basis vectors
-    rotate_transform = np.eye(4)
-    rotate_transform[:3, :3] = np.vstack((i_vector, j_vector, normal))
-    rotate_transform_inv = rotate_transform.T
-
-    # Project and transform points to align and center data to the XY plane
-    poly = pyvista.PolyData(points)
-    projected = poly.project_points_to_plane(origin=data_center, normal=normal)
-    projected.points -= data_center
-    projected.transform(rotate_transform)
-
-    # Compute size of the plane
-    i_size = projected.bounds.x_max - projected.bounds.x_min
-    j_size = projected.bounds.y_max - projected.bounds.y_min
-
-    # The center of the input data does not necessarily coincide with
-    # the center of the plane. The true center of the plane is the
-    # middle of the bounding box of the projected + transformed data
-    # relative to the input data's center
-    center = rotate_transform_inv[:3, :3] @ projected.center + data_center
-
-    # Initialize plane then move to final position
+    # Align points to the xyz-axes
+    aligned, matrix = pyvista.PolyData(points).align_xyz(return_matrix=True)
+
+    # Fit plane to xyz-aligned mesh
+    aligned_bnds = aligned.bounds
+    i_size = aligned_bnds.x_max - aligned_bnds.x_min
+    j_size = aligned_bnds.y_max - aligned_bnds.y_min
     plane = pyvista.Plane(
-        center=(0, 0, 0),
-        direction=(0, 0, 1),
         i_size=i_size,
         j_size=j_size,
         i_resolution=i_resolution,
         j_resolution=j_resolution,
     )
-    plane.transform(rotate_transform_inv)
-    plane.points += center
->>>>>>> 35e69412
+
+    # Transform plane back to input points positioning
+    inverse_matrix = pyvista.Transform(matrix).inverse_matrix
+    plane.transform(inverse_matrix, inplace=True)
 
     if return_meta:
         # Compute center and normal from the plane's points and normals
