"""Core error utilities."""

from __future__ import annotations

import importlib.util
import logging
from pathlib import Path
import re
import signal
import sys
import threading
import traceback
from typing import TYPE_CHECKING
from typing import NamedTuple
import warnings

from pyvista._deprecate_positional_args import _deprecate_positional_args
from pyvista._warn_external import warn_external
from pyvista.core import _vtk_core as _vtk
from pyvista.core.errors import VTKExecutionError
from pyvista.core.errors import VTKExecutionWarning
from pyvista.core.utilities.misc import _NoNewAttrMixin

if TYPE_CHECKING:
    from typing_extensions import Self


def set_error_output_file(filename):
    """Set a file to write out the VTK errors.

    Parameters
    ----------
    filename : str, Path
        Path to the file to write VTK errors to.

    Returns
    -------
    :vtk:`vtkFileOutputWindow`
        VTK file output window.
    :vtk:`vtkOutputWindow`
        VTK output window.

    """
    filename = Path(filename).expanduser().resolve()
    fileOutputWindow = _vtk.vtkFileOutputWindow()
    fileOutputWindow.SetFileName(filename)
    outputWindow = _vtk.vtkOutputWindow()
    outputWindow.SetInstance(fileOutputWindow)
    return fileOutputWindow, outputWindow


class VtkErrorCatcher:
    """Context manager to temporarily catch VTK errors.

    Parameters
    ----------
    raise_errors : bool, default: False
        Raise a ``pyvista.VTKExecutionError`` (a runtime error) when a VTK error
        is observed.

        .. versionchanged:: 0.47

            A ``pyvista.VTKExecutionError`` is now raised instead of a generic
            ``RuntimeError``.

    send_to_logging : bool, default: True
        Determine whether VTK errors raised within the context should
        also be sent to logging.

    emit_warnings : bool, default: False
<<<<<<< HEAD
        Emit a ``RuntimeWarning`` when a VTK warning is encountered.

        .. versionadded:: 0.46
=======
        Emit a ``pyvista.VTKExecutionWarning`` (a runtime warning) when a VTK warning
        is observed.

        .. versionadded:: 0.47
>>>>>>> 658be8da

    Examples
    --------
    Catch VTK errors using the context manager. This only sends to
    logging by default.

    >>> import pyvista as pv
    >>> with pv.VtkErrorCatcher() as error_catcher:
    ...     sphere = pv.Sphere()

    Raise VTK errors as Python errors and emit VTK warnings as Python warnings.

    >>> with pv.VtkErrorCatcher(
    ...     raise_errors=True, emit_warnings=True
    ... ) as error_catcher:
    ...     sphere = pv.Sphere()

    """

    @_deprecate_positional_args
    def __init__(
        self,
        raise_errors: bool = False,  # noqa: FBT001, FBT002
        send_to_logging: bool = True,  # noqa: FBT001, FBT002
        emit_warnings: bool = False,  # noqa: FBT001, FBT002
    ) -> None:
        """Initialize context manager."""
        self.raise_errors = raise_errors
        self.send_to_logging = send_to_logging
        self.emit_warnings = emit_warnings

    def __enter__(self: Self) -> Self:
        """Observe VTK string output window for errors."""
        self._start_observing()
        return self

    def _start_observing(self):
        output_window = _vtk.vtkStringOutputWindow()
        error_win = _vtk.vtkOutputWindow()
        self._error_output_orig = error_win.GetInstance()
        error_win.SetInstance(output_window)

        obs = Observer(event_type='ErrorEvent', log=self.send_to_logging, store_history=True)
        obs.observe(output_window)
        self._error_observer = obs

        obs = Observer(event_type='WarningEvent', log=self.send_to_logging, store_history=True)
        obs.observe(output_window)
        self._warning_observer = obs

    def __exit__(self, *args):
        """Stop observing VTK string output window."""
        self._stop_observing()
        self._emit_warnings_and_raise_errors()

    def _stop_observing(self):
        error_win = _vtk.vtkOutputWindow()
        error_win.SetInstance(self._error_output_orig)

    def _emit_warnings_and_raise_errors(self):
        if self.emit_warnings and self.warning_events:
            self._emit_warning(self._runtime_warning_message)
        if self.raise_errors and self.error_events:
            self._raise_error(self._runtime_error_message)

    @property
    def events(self) -> list[VtkEvent]:  # numpydoc ignore=RT01
<<<<<<< HEAD
        """List of VTK error events observed."""
=======
        """List of all VTK warning and error events observed.

        .. versionadded:: 0.47

        """
>>>>>>> 658be8da
        return [*self._warning_observer.event_history, *self._error_observer.event_history]

    @property
    def error_events(self) -> list[VtkEvent]:  # numpydoc ignore=RT01
<<<<<<< HEAD
        """List of VTK error events observed."""
=======
        """List of VTK error events observed.

        .. versionadded:: 0.47

        """
>>>>>>> 658be8da
        return self._error_observer.event_history

    @property
    def warning_events(self) -> list[VtkEvent]:  # numpydoc ignore=RT01
<<<<<<< HEAD
        """List of VTK error events observed."""
=======
        """List of VTK error events observed.

        .. versionadded:: 0.47

        """
>>>>>>> 658be8da
        return self._warning_observer.event_history

    @property
    def _runtime_error_message(self) -> str:  # numpydoc ignore=RT01
        """List of VTK error events formatted as runtime errors."""
        return '\n'.join([str(e) for e in self.error_events])

    @property
    def _runtime_warning_message(self) -> str:  # numpydoc ignore=RT01
        """List of VTK error events formatted as runtime errors."""
        return '\n'.join([str(e) for e in self.warning_events])

    def _raise_error(self, message: str):
<<<<<<< HEAD
        raise pyvista.VTKOutputMessageError(message)

    def _emit_warning(self, message: str):
        warnings.warn(message, pyvista.VTKOutputMessageWarning)
=======
        raise VTKExecutionError(message)

    def _emit_warning(self, message: str):
        warn_external(message, VTKExecutionWarning)
>>>>>>> 658be8da


class VtkEvent(NamedTuple):
    """Named tuple to store VTK event information."""

    kind: str
    path: str
    address: str
    alert: str
    line: str
    name: str

    def __str__(self):
        if all(self):
            return (
                f'{self.kind}: In {self.path}, line {self.line}\n'
                f'{self.name} ({self.address}): {self.alert}'
            ).strip()
        return self.alert


class Observer(_NoNewAttrMixin):
    """A standard class for observing VTK objects."""

    @_deprecate_positional_args(allowed=['event_type'])
    def __init__(
        self,
        event_type='ErrorEvent',
        log: bool = True,  # noqa: FBT001, FBT002
        store_history: bool = False,  # noqa: FBT001, FBT002
    ) -> None:
        """Initialize observer."""
        self.__event_occurred: bool = False
        self.__message: str | None = None
        self.__message_etc: str | None = None
        self.CallDataType = 'string0'
        self.__observing: bool = False
        self.event_type = event_type
        self.__log = log

        self.store_history = store_history
        self.event_history: list[VtkEvent] = []
        self._event_history_etc: list[str] = []

    @staticmethod
    def parse_message(message) -> VtkEvent:  # numpydoc ignore=RT01
        """Parse the given message."""
        regex = re.compile(
            r'(?P<kind>[a-zA-Z]+):\sIn\s(?P<path>.+?),\sline\s(?P<line>\d+)\r?\n'
            r'(?P<name>\w+) \((?P<address>0x[0-9a-fA-F]+)\):\s(?P<alert>.+)',
            re.DOTALL,
        )

        match = regex.match(message)
        if match:
            d = match.groupdict()
            kind = d.get('kind', '')
            path = d.get('path', '')
            line = d.get('line', '')
            name = d.get('name', '')
            address = d.get('address', '')
            alert = d.get('alert', '').strip()
            return VtkEvent(
                kind=kind, path=path, line=line, name=name, address=address, alert=alert
            )
        return VtkEvent(kind='', path='', line='', name='', address='', alert=message.strip())

    def log_message(self, kind, alert) -> None:
        """Parse different event types and passes them to logging."""
        if kind == 'ERROR':
            logging.error(alert)  # noqa: LOG015
        else:
            logging.warning(alert)  # noqa: LOG015

    def __call__(self, _obj, _event, message) -> None:
        """Declare standard call function for the observer.

        On an event occurrence, this function executes.

        """
        verbosity = pyvista.vtk_verbosity()
        if verbosity == 'off' or (verbosity == 'error' and self.event_type == 'WarningEvent'):
            # Ignore callback
            return
        try:
            self.__event_occurred = True
            self.__message_etc = message
            event = self.parse_message(message)
            self.__message = event.alert
            if self.store_history:
                self.event_history.append(event)
                self._event_history_etc.append(message)
            if self.__log:
                self.log_message(event.kind, event.alert)
        except Exception:  # noqa: BLE001  # pragma: no cover
            try:
                if len(message) > 120:
                    message = f'{message[:100]!r} ... ({len(message)} characters)'
                else:
                    message = repr(message)
                print(
                    f'PyVista error in handling VTK error message:\n{message}',
                    file=sys.__stdout__,
                )
                traceback.print_tb(sys.last_traceback, file=sys.__stderr__)
            except Exception:  # noqa: BLE001
                pass

    def has_event_occurred(self):  # numpydoc ignore=RT01
        """Ask self if an error has occurred since last queried.

        This resets the observer's status.

        """
        occ = self.__event_occurred
        self.__event_occurred = False
        return occ

    @_deprecate_positional_args
    def get_message(self, etc: bool = False):  # noqa: FBT001, FBT002
        """Get the last set error message.

        Returns
        -------
        str
            The last set error message.

        """
        if etc:
            return self.__message_etc
        return self.__message

    def observe(self, algorithm):
        """Make this an observer of an algorithm."""
        if self.__observing:
            msg = 'This error observer is already observing an algorithm.'
            raise RuntimeError(msg)
        if hasattr(algorithm, 'GetExecutive') and algorithm.GetExecutive() is not None:
            algorithm.GetExecutive().AddObserver(self.event_type, self)
        algorithm.AddObserver(self.event_type, self)
        self.__observing = True


def send_errors_to_logging():  # numpydoc ignore=RT01
    """Send all VTK error/warning messages to Python's logging module."""
    error_output = _vtk.vtkStringOutputWindow()
    error_win = _vtk.vtkOutputWindow()
    error_win.SetInstance(error_output)
    obs = Observer()
    return obs.observe(error_output)


class ProgressMonitor(_NoNewAttrMixin):
    """A standard class for monitoring the progress of a VTK algorithm.

    This must be use in a ``with`` context and it will block keyboard
    interrupts from happening until the exit event as interrupts will crash
    the kernel if the VTK algorithm is still executing.

    Parameters
    ----------
    algorithm
        VTK algorithm or filter.

    message : str, default: ""
        Message to display in the progress bar.

    """

    def __init__(self, algorithm, message=''):
        """Initialize observer."""
        if not importlib.util.find_spec('tqdm'):
            msg = 'Please install `tqdm` to monitor algorithms.'
            raise ImportError(msg)
        self.event_type = _vtk.vtkCommand.ProgressEvent
        self.progress = 0.0
        self._last_progress = self.progress
        self.algorithm = algorithm
        self.message = message
        self._interrupt_signal_received = False
        self._old_progress = 0
        self._old_handler = None
        self._progress_bar = None

    def handler(self, sig, frame) -> None:
        """Pass signal to custom interrupt handler."""
        self._interrupt_signal_received = (sig, frame)  # type: ignore[assignment]
        logging.debug('SIGINT received. Delaying KeyboardInterrupt until VTK algorithm finishes.')  # noqa: LOG015

    def __call__(self, obj, *args) -> None:  # noqa: ARG002
        """Call progress update callback.

        On an event occurrence, this function executes.
        """
        if self._interrupt_signal_received:
            obj.AbortExecuteOn()
        else:
            progress = obj.GetProgress()
            step = progress - self._old_progress
            self._progress_bar.update(step)  # type: ignore[union-attr]
            self._old_progress = progress

    def __enter__(self):
        """Enter event for ``with`` context."""
        from tqdm import tqdm  # noqa: PLC0415

        # check if in main thread
        if threading.current_thread().__class__.__name__ == '_MainThread':
            self._old_handler = signal.signal(signal.SIGINT, self.handler)
        self._progress_bar = tqdm(
            total=1,
            leave=True,
            bar_format='{l_bar}{bar}[{elapsed}<{remaining}]',
        )
        self._progress_bar.set_description(self.message)
        self.algorithm.AddObserver(self.event_type, self)
        return self._progress_bar

    def __exit__(self, *args) -> None:
        """Exit event for ``with`` context."""
        self._progress_bar.total = 1  # type: ignore[union-attr]
        self._progress_bar.refresh()  # type: ignore[union-attr]
        self._progress_bar.close()  # type: ignore[union-attr]
        self.algorithm.RemoveObservers(self.event_type)
        if threading.current_thread().__class__.__name__ == '_MainThread':
            signal.signal(signal.SIGINT, self._old_handler)<|MERGE_RESOLUTION|>--- conflicted
+++ resolved
@@ -12,8 +12,8 @@
 import traceback
 from typing import TYPE_CHECKING
 from typing import NamedTuple
-import warnings
-
+
+import pyvista as pv
 from pyvista._deprecate_positional_args import _deprecate_positional_args
 from pyvista._warn_external import warn_external
 from pyvista.core import _vtk_core as _vtk
@@ -68,16 +68,10 @@
         also be sent to logging.
 
     emit_warnings : bool, default: False
-<<<<<<< HEAD
-        Emit a ``RuntimeWarning`` when a VTK warning is encountered.
-
-        .. versionadded:: 0.46
-=======
         Emit a ``pyvista.VTKExecutionWarning`` (a runtime warning) when a VTK warning
         is observed.
 
         .. versionadded:: 0.47
->>>>>>> 658be8da
 
     Examples
     --------
@@ -145,41 +139,29 @@
 
     @property
     def events(self) -> list[VtkEvent]:  # numpydoc ignore=RT01
-<<<<<<< HEAD
-        """List of VTK error events observed."""
-=======
         """List of all VTK warning and error events observed.
 
         .. versionadded:: 0.47
 
         """
->>>>>>> 658be8da
         return [*self._warning_observer.event_history, *self._error_observer.event_history]
 
     @property
     def error_events(self) -> list[VtkEvent]:  # numpydoc ignore=RT01
-<<<<<<< HEAD
-        """List of VTK error events observed."""
-=======
         """List of VTK error events observed.
 
         .. versionadded:: 0.47
 
         """
->>>>>>> 658be8da
         return self._error_observer.event_history
 
     @property
     def warning_events(self) -> list[VtkEvent]:  # numpydoc ignore=RT01
-<<<<<<< HEAD
-        """List of VTK error events observed."""
-=======
         """List of VTK error events observed.
 
         .. versionadded:: 0.47
 
         """
->>>>>>> 658be8da
         return self._warning_observer.event_history
 
     @property
@@ -193,17 +175,10 @@
         return '\n'.join([str(e) for e in self.warning_events])
 
     def _raise_error(self, message: str):
-<<<<<<< HEAD
-        raise pyvista.VTKOutputMessageError(message)
-
-    def _emit_warning(self, message: str):
-        warnings.warn(message, pyvista.VTKOutputMessageWarning)
-=======
         raise VTKExecutionError(message)
 
     def _emit_warning(self, message: str):
         warn_external(message, VTKExecutionWarning)
->>>>>>> 658be8da
 
 
 class VtkEvent(NamedTuple):
@@ -284,7 +259,7 @@
         On an event occurrence, this function executes.
 
         """
-        verbosity = pyvista.vtk_verbosity()
+        verbosity = pv.vtk_verbosity()
         if verbosity == 'off' or (verbosity == 'error' and self.event_type == 'WarningEvent'):
             # Ignore callback
             return
