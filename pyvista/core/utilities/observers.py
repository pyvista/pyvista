--- conflicted
+++ resolved
@@ -228,16 +228,9 @@
 
     def __init__(self, algorithm, message=''):
         """Initialize observer."""
-<<<<<<< HEAD
-        try:
-            from tqdm import tqdm  # noqa: F401
-        except ImportError:
+        if not importlib.util.find_spec('tqdm'):
             msg = 'Please install `tqdm` to monitor algorithms.'
             raise ImportError(msg)
-=======
-        if not importlib.util.find_spec('tqdm'):
-            raise ImportError('Please install `tqdm` to monitor algorithms.')
->>>>>>> 9ef2be8d
         self.event_type = _vtk.vtkCommand.ProgressEvent
         self.progress = 0.0
         self._last_progress = self.progress
