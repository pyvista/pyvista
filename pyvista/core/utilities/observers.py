--- conflicted
+++ resolved
@@ -65,11 +65,7 @@
 
     """
 
-<<<<<<< HEAD
-    def __init__(self, raise_errors=False, send_to_logging=True) -> None:
-=======
     def __init__(self, raise_errors: bool = False, send_to_logging: bool = True):
->>>>>>> 5d458509
         """Initialize context manager."""
         self.raise_errors = raise_errors
         self.send_to_logging = send_to_logging
@@ -106,11 +102,7 @@
 class Observer:
     """A standard class for observing VTK objects."""
 
-<<<<<<< HEAD
-    def __init__(self, event_type='ErrorEvent', log=True, store_history=False) -> None:
-=======
     def __init__(self, event_type='ErrorEvent', log: bool = True, store_history: bool = False):
->>>>>>> 5d458509
         """Initialize observer."""
         self.__event_occurred = False
         self.__message = None
