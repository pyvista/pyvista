--- conflicted
+++ resolved
@@ -318,7 +318,6 @@
 vtk_snake_case = _vtkSnakeCase()
 
 
-<<<<<<< HEAD
 _VTKMessagePolicyOptions = Literal['mixed', 'warning', 'error', 'off']
 
 
@@ -362,90 +361,15 @@
     >>> _ = pv.vtk_snake_case('allow')
     >>> pv.PolyData().information
     <vtkmodules.vtkCommonCore.vtkInformation...
-=======
-_AllowNewAttributesOptions = Literal['private', True, False]
-
-
-class _AllowNewAttributes(_StateManager[_AllowNewAttributesOptions]):
-    """Context manager to control setting new attributes on PyVista classes.
-
-    Python allows arbitrarily setting new attributes on objects at any time,
-    but PyVista's classes do not always allow this. By default, setting a
-    new attribute is only allowed when the attribute's name has a leading
-    underscore "``_``", i.e. it is a private attribute; attempting to
-    set a new public attribute raises an ``AttributeError``.
-
-    This context manager may be used to allow or disallow setting `any` new
-    attribute, public or private, either globally or within a context.
-
-    .. versionadded:: 0.47
-
-    Parameters
-    ----------
-    mode : 'private' | bool
-        Control if setting new attributes is allowed.
-
-        - ``'private'``: Allow setting private attributes, but do not allow setting public
-          attributes.
-        - ``True``: Allow setting any new attribute, either private or public.
-        - ``False``: Do not allow setting new attributes, regardless if they are private or public.
-
-        ``'private'`` is used by default, ``True`` removes all restrictions, and ``False``
-        is most strict.
-
-        .. note::
-
-            An attribute is considered private if its name has a leading underscore "``_``".
-
-    See Also
-    --------
-    pyvista.set_new_attribute
-        Function for setting any new attribute on a PyVista object.
-
-    Notes
-    -----
-    Allowing new attributes by default outside ``__init__`` and/or without formally defining
-    class properties was found to be a source of bugs for both developers and users of PyVista.
-    It's very easy to set the wrong attribute name (e.g. ``interpolate`` vs. ``interpolation``)
-    without any errors being generated, and users transitioning from older versions of PyVista
-    would have code that sets attributes which were once valid, but have since been deprecated and
-    removed. Attempting to set an attribute which is not already defined now raises an
-    ``AttributeError`` to clearly signal that there is a potential problem with this line of code.
-
-    Examples
-    --------
-    Get the default attribute mode.
-
-    >>> import pyvista as pv
-    >>> pv.allow_new_attributes()
-    'private'
-
-    Setting new `private` attributes on PyVista objects is allowed by default.
-
-    >>> mesh = pv.PolyData()
-    >>> mesh._foo = 42  # OK
-    >>> mesh.foo = 42  # ERROR # doctest: +SKIP
-
-    Do not allow setting new attributes.
-
-    >>> _ = pv.allow_new_attributes(False)
-    >>> mesh._foo = 42  # ERROR # doctest:+SKIP
-    >>> mesh.foo = 42  # ERROR # doctest:+SKIP
->>>>>>> 658be8da
 
     Note that this state is global and will persist between function calls. Set it
     back to its original state explicitly.
 
-<<<<<<< HEAD
     >>> _ = pv.vtk_snake_case('error')
-=======
-    >>> _ = pv.allow_new_attributes('private')
->>>>>>> 658be8da
 
     Use it as a context manager instead. This way, the state is only temporarily
     modified and is automatically restored.
 
-<<<<<<< HEAD
     >>> with pv.vtk_snake_case('allow'):
     ...     _ = pv.PolyData().information
 
@@ -536,7 +460,85 @@
             return vtk_message_policy._call_function(func)
     else:
         return vtk_message_policy._call_function(func)
-=======
+
+
+_AllowNewAttributesOptions = Literal['private', True, False]
+
+
+class _AllowNewAttributes(_StateManager[_AllowNewAttributesOptions]):
+    """Context manager to control setting new attributes on PyVista classes.
+
+    Python allows arbitrarily setting new attributes on objects at any time,
+    but PyVista's classes do not always allow this. By default, setting a
+    new attribute is only allowed when the attribute's name has a leading
+    underscore "``_``", i.e. it is a private attribute; attempting to
+    set a new public attribute raises an ``AttributeError``.
+
+    This context manager may be used to allow or disallow setting `any` new
+    attribute, public or private, either globally or within a context.
+
+    .. versionadded:: 0.47
+
+    Parameters
+    ----------
+    mode : 'private' | bool
+        Control if setting new attributes is allowed.
+
+        - ``'private'``: Allow setting private attributes, but do not allow setting public
+          attributes.
+        - ``True``: Allow setting any new attribute, either private or public.
+        - ``False``: Do not allow setting new attributes, regardless if they are private or public.
+
+        ``'private'`` is used by default, ``True`` removes all restrictions, and ``False``
+        is most strict.
+
+        .. note::
+
+            An attribute is considered private if its name has a leading underscore "``_``".
+
+    See Also
+    --------
+    pyvista.set_new_attribute
+        Function for setting any new attribute on a PyVista object.
+
+    Notes
+    -----
+    Allowing new attributes by default outside ``__init__`` and/or without formally defining
+    class properties was found to be a source of bugs for both developers and users of PyVista.
+    It's very easy to set the wrong attribute name (e.g. ``interpolate`` vs. ``interpolation``)
+    without any errors being generated, and users transitioning from older versions of PyVista
+    would have code that sets attributes which were once valid, but have since been deprecated and
+    removed. Attempting to set an attribute which is not already defined now raises an
+    ``AttributeError`` to clearly signal that there is a potential problem with this line of code.
+
+    Examples
+    --------
+    Get the default attribute mode.
+
+    >>> import pyvista as pv
+    >>> pv.allow_new_attributes()
+    'private'
+
+    Setting new `private` attributes on PyVista objects is allowed by default.
+
+    >>> mesh = pv.PolyData()
+    >>> mesh._foo = 42  # OK
+    >>> mesh.foo = 42  # ERROR # doctest: +SKIP
+
+    Do not allow setting new attributes.
+
+    >>> _ = pv.allow_new_attributes(False)
+    >>> mesh._foo = 42  # ERROR # doctest:+SKIP
+    >>> mesh.foo = 42  # ERROR # doctest:+SKIP
+
+    Note that this state is global and will persist between function calls. Set it
+    back to its original state explicitly.
+
+    >>> _ = pv.allow_new_attributes('private')
+
+    Use it as a context manager instead. This way, the state is only temporarily
+    modified and is automatically restored.
+
     >>> with pv.allow_new_attributes(True):
     ...     mesh._foo = 42  # OK
     ...     mesh.foo = 42  # OK
@@ -559,5 +561,4 @@
         pv._ALLOW_NEW_ATTRIBUTES_MODE = state
 
 
-allow_new_attributes = _AllowNewAttributes()
->>>>>>> 658be8da
+allow_new_attributes = _AllowNewAttributes()