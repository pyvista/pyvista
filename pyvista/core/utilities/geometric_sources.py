"""Provides an easy way of generating several geometric sources.

Also includes some pure-python helpers.

"""
from typing import Sequence, Tuple, Union

import numpy as np
from vtkmodules.vtkRenderingFreeType import vtkVectorText

import pyvista
from pyvista.core import _vtk_core as _vtk
from pyvista.core._typing_core import BoundsLike, Matrix, Vector
from pyvista.core.utilities.misc import _check_range, _reciprocal, no_new_attr

from .arrays import _coerce_pointslike_arg
from .helpers import wrap


def translate(surf, center=(0.0, 0.0, 0.0), direction=(1.0, 0.0, 0.0)):
    """Translate and orient a mesh to a new center and direction.

    By default, the input mesh is considered centered at the origin
    and facing in the x direction.

    Parameters
    ----------
    surf : pyvista.core.pointset.PolyData
        Mesh to be translated and oriented.
    center : tuple, optional, default: (0.0, 0.0, 0.0)
        Center point to which the mesh should be translated.
    direction : tuple, optional, default: (1.0, 0.0, 0.0)
        Direction vector along which the mesh should be oriented.

    """
    normx = np.array(direction) / np.linalg.norm(direction)
    normy_temp = [0.0, 1.0, 0.0]

    # Adjust normy if collinear with normx since cross-product will
    # be zero otherwise
    if np.allclose(normx, [0, 1, 0]):
        normy_temp = [-1.0, 0.0, 0.0]
    elif np.allclose(normx, [0, -1, 0]):
        normy_temp = [1.0, 0.0, 0.0]

    normz = np.cross(normx, normy_temp)
    normz /= np.linalg.norm(normz)
    normy = np.cross(normz, normx)

    trans = np.zeros((4, 4))
    trans[:3, 0] = normx
    trans[:3, 1] = normy
    trans[:3, 2] = normz
    trans[3, 3] = 1

    surf.transform(trans)
    if not np.allclose(center, [0.0, 0.0, 0.0]):
        surf.points += np.array(center)


@no_new_attr
class ConeSource(_vtk.vtkConeSource):
    """Cone source algorithm class.

    Parameters
    ----------
    center : sequence[float], default: (0.0, 0.0, 0.0)
        Center in ``[x, y, z]``. Axis of the cone passes through this
        point.

    direction : sequence[float], default: (1.0, 0.0, 0.0)
        Direction vector in ``[x, y, z]``. Orientation vector of the
        cone.

    height : float, default: 1.0
        Height along the cone in its specified direction.

    radius : float, optional
        Base radius of the cone.

    capping : bool, default: True
        Enable or disable the capping the base of the cone with a
        polygon.

    angle : float, optional
        The angle in degrees between the axis of the cone and a
        generatrix.

    resolution : int, default: 6
        Number of facets used to represent the cone.

    Examples
    --------
    Create a default ConeSource.

    >>> import pyvista as pv
    >>> source = pv.ConeSource()
    >>> source.output.plot(show_edges=True, line_width=5)
    """

    def __init__(
        self,
        center=(0.0, 0.0, 0.0),
        direction=(1.0, 0.0, 0.0),
        height=1.0,
        radius=None,
        capping=True,
        angle=None,
        resolution=6,
    ):
        """Initialize the cone source class."""
        super().__init__()
        self.center = center
        self.direction = direction
        self.height = height
        self.capping = capping
        if angle is not None and radius is not None:
            raise ValueError(
                "Both radius and angle cannot be specified. They are mutually exclusive."
            )
        elif angle is not None and radius is None:
            self.angle = angle
        elif angle is None and radius is not None:
            self.radius = radius
        elif angle is None and radius is None:
            self.radius = 0.5
        self.resolution = resolution

    @property
    def center(self) -> Sequence[float]:
        """Get the center in ``[x, y, z]``. Axis of the cone passes through this point.

        Returns
        -------
        sequence[float]
            Center in ``[x, y, z]``. Axis of the cone passes through this
            point.
        """
        return self.GetCenter()

    @center.setter
    def center(self, center: Sequence[float]):
        """Set the center in ``[x, y, z]``. Axis of the cone passes through this point.

        Parameters
        ----------
        center : sequence[float]
            Center in ``[x, y, z]``. Axis of the cone passes through this
            point.
        """
        self.SetCenter(center)

    @property
    def direction(self) -> Sequence[float]:
        """Get the direction vector in ``[x, y, z]``. Orientation vector of the cone.

        Returns
        -------
        sequence[float]
            Direction vector in ``[x, y, z]``. Orientation vector of the
            cone.
        """
        return self.GetDirection()

    @direction.setter
    def direction(self, direction: Sequence[float]):
        """Set the direction in ``[x, y, z]``. Axis of the cone passes through this point.

        Parameters
        ----------
        direction : sequence[float]
            Direction vector in ``[x, y, z]``. Orientation vector of the
            cone.
        """
        self.SetDirection(direction)

    @property
    def height(self) -> float:
        """Get the height along the cone in its specified direction.

        Returns
        -------
        float
            Height along the cone in its specified direction.
        """
        return self.GetHeight()

    @height.setter
    def height(self, height: float):
        """Set the height of the cone.

        Parameters
        ----------
        height : float
            Height of the cone.
        """
        self.SetHeight(height)

    @property
    def radius(self) -> bool:
        """Get base radius of the cone.

        Returns
        -------
        float
            Base radius of the cone.
        """
        return self.GetRadius()

    @radius.setter
    def radius(self, radius: float):
        """Set base radius of the cone.

        Parameters
        ----------
        radius : float
            Base radius of the cone.
        """
        self.SetRadius(radius)

    @property
    def capping(self) -> bool:
        """Enable or disable the capping the base of the cone with a polygon.

        Returns
        -------
        bool
            Enable or disable the capping the base of the cone with a
            polygon.
        """
        return self.GetCapping()

    @capping.setter
    def capping(self, capping: bool):
        """Set base capping of the cone.

        Parameters
        ----------
        capping : bool, optional
            Enable or disable the capping the base of the cone with a
            polygon.
        """
        self.SetCapping(capping)

    @property
    def angle(self) -> float:
        """Get the angle in degrees between the axis of the cone and a generatrix.

        Returns
        -------
        float
            The angle in degrees between the axis of the cone and a
            generatrix.
        """
        return self.GetAngle()

    @angle.setter
    def angle(self, angle: float):
        """Set the angle in degrees between the axis of the cone and a generatrix.

        Parameters
        ----------
        angle : float, optional
            The angle in degrees between the axis of the cone and a
            generatrix.
        """
        self.SetAngle(angle)

    @property
    def resolution(self) -> int:
        """Get number of points on the circular face of the cone.

        Returns
        -------
        int
            Number of points on the circular face of the cone.
        """
        return self.GetResolution()

    @resolution.setter
    def resolution(self, resolution: int):
        """Set number of points on the circular face of the cone.

        Parameters
        ----------
        resolution : int
            Number of points on the circular face of the cone.
        """
        self.SetResolution(resolution)

    @property
    def output(self):
        """Get the output data object for a port on this algorithm.

        Returns
        -------
        pyvista.PolyData
            Cone surface.
        """
        self.Update()
        return wrap(self.GetOutput())


@no_new_attr
class CylinderSource(_vtk.vtkCylinderSource):
    """Cylinder source algorithm class.

    .. warning::
       :func:`pyvista.Cylinder` function rotates the :class:`pyvista.CylinderSource` 's
       :class:`pyvista.PolyData` in its own way.
       It rotates the :attr:`pyvista.CylinderSource.output` 90 degrees in z-axis, translates and
       orients the mesh to a new ``center`` and ``direction``.

    Parameters
    ----------
    center : sequence[float], default: (0.0, 0.0, 0.0)
        Location of the centroid in ``[x, y, z]``.

    direction : sequence[float], default: (1.0, 0.0, 0.0)
        Direction cylinder points to  in ``[x, y, z]``.

    radius : float, default: 0.5
        Radius of the cylinder.

    height : float, default: 1.0
        Height of the cylinder.

    capping : bool, default: True
        Cap cylinder ends with polygons.

    resolution : int, default: 100
        Number of points on the circular face of the cylinder.

    Examples
    --------
    Create a default CylinderSource.

    >>> import pyvista as pv
    >>> source = pv.CylinderSource()
    >>> source.output.plot(show_edges=True, line_width=5)

    Display a 3D plot of a default :class:`CylinderSource`.

    >>> import pyvista as pv
    >>> pl = pv.Plotter()
    >>> _ = pl.add_mesh(pv.CylinderSource(), show_edges=True, line_width=5)
    >>> pl.show()

    Visualize the output of :class:`CylinderSource` in a 3D plot.

    >>> pl = pv.Plotter()
    >>> _ = pl.add_mesh(
    ...     pv.CylinderSource().output, show_edges=True, line_width=5
    ... )
    >>> pl.show()

    The above examples are similar in terms of their behavior.
    """

    _new_attr_exceptions = ['_center', '_direction']

    def __init__(
        self,
        center=(0.0, 0.0, 0.0),
        direction=(1.0, 0.0, 0.0),
        radius=0.5,
        height=1.0,
        capping=True,
        resolution=100,
    ):
        """Initialize the cylinder source class."""
        super().__init__()
        self._center = center
        self._direction = direction
        self.radius = radius
        self.height = height
        self.resolution = resolution
        self.capping = capping

    @property
    def center(self) -> Sequence[float]:
        """Get location of the centroid in ``[x, y, z]``.

        Returns
        -------
        sequence[float]
            Center in ``[x, y, z]``. Axis of the cylinder passes through this
            point.
        """
        return self._center

    @center.setter
    def center(self, center: Sequence[float]):
        """Set location of the centroid in ``[x, y, z]``.

        Parameters
        ----------
        center : sequence[float]
            Center in ``[x, y, z]``. Axis of the cylinder passes through this
            point.
        """
        self._center = center

    @property
    def direction(self) -> Sequence[float]:
        """Get the direction vector in ``[x, y, z]``. Orientation vector of the cylinder.

        Returns
        -------
        sequence[float]
            Direction vector in ``[x, y, z]``. Orientation vector of the
            cylinder.
        """
        return self._direction

    @direction.setter
    def direction(self, direction: Sequence[float]):
        """Set the direction in ``[x, y, z]``. Axis of the cylinder passes through this point.

        Parameters
        ----------
        direction : sequence[float]
            Direction vector in ``[x, y, z]``. Orientation vector of the
            cylinder.
        """
        self._direction = direction

    @property
    def radius(self) -> bool:
        """Get radius of the cylinder.

        Returns
        -------
        float
            Radius of the cylinder.
        """
        return self.GetRadius()

    @radius.setter
    def radius(self, radius: float):
        """Set radius of the cylinder.

        Parameters
        ----------
        radius : float
            Radius of the cylinder.
        """
        self.SetRadius(radius)

    @property
    def height(self) -> float:
        """Get the height of the cylinder.

        Returns
        -------
        float
            Height of the cylinder.
        """
        return self.GetHeight()

    @height.setter
    def height(self, height: float):
        """Set the height of the cylinder.

        Parameters
        ----------
        height : float
            Height of the cylinder.
        """
        self.SetHeight(height)

    @property
    def resolution(self) -> int:
        """Get number of points on the circular face of the cylinder.

        Returns
        -------
        int
            Number of points on the circular face of the cone.
        """
        return self.GetResolution()

    @resolution.setter
    def resolution(self, resolution: int):
        """Set number of points on the circular face of the cone.

        Parameters
        ----------
        resolution : int
            Number of points on the circular face of the cone.
        """
        self.SetResolution(resolution)

    @property
    def capping(self) -> bool:
        """Get cap cylinder ends with polygons.

        Returns
        -------
        bool
            Cap cylinder ends with polygons.
        """
        return self.GetCapping()

    @capping.setter
    def capping(self, capping: bool):
        """Set cap cylinder ends with polygons.

        Parameters
        ----------
        capping : bool, optional
            Cap cylinder ends with polygons.
        """
        self.SetCapping(capping)

    @property
    def output(self):
        """Get the output data object for a port on this algorithm.

        Returns
        -------
        pyvista.PolyData
            Cylinder surface.
        """
        self.Update()
        return wrap(self.GetOutput())


@no_new_attr
class MultipleLinesSource(_vtk.vtkLineSource):
    """Multiple lines source algorithm class.

    Parameters
    ----------
    points : array_like[float], default: [[-0.5, 0.0, 0.0], [0.5, 0.0, 0.0]]
        List of points defining a broken line.
    """

    _new_attr_exceptions = ['points']

    def __init__(self, points=[[-0.5, 0.0, 0.0], [0.5, 0.0, 0.0]]):
        """Initialize the multiple lines source class."""
        super().__init__()
        self.points = points

    @property
    def points(self) -> np.ndarray:
        """Return the points defining a broken line.

        Returns
        -------
        np.ndarray
            Points defining a broken line.
        """
        return _vtk.vtk_to_numpy(self.GetPoints().GetData())

    @points.setter
    def points(self, points: Union[Matrix, Vector]):
        """Set the list of points defining a broken line.

        Parameters
        ----------
        points : array_like[float]
            List of points defining a broken line.
        """
        points, _ = _coerce_pointslike_arg(points)
        if not (len(points) >= 2):
            raise ValueError('>=2 points need to define multiple lines.')
        self.SetPoints(pyvista.vtk_points(points))

    @property
    def output(self):
        """Get the output data object for a port on this algorithm.

        Returns
        -------
        pyvista.PolyData
            Line mesh.
        """
        self.Update()
        return wrap(self.GetOutput())


class Text3DSource(vtkVectorText):
    """3D text from a string.

    Generate 3D text from a string with a specified width, height or depth.

    .. versionadded:: 0.43

    Parameters
    ----------
    string : str, default: ""
        Text string of the source.

    depth : float, optional
        Depth of the text. If ``None``, the depth is set to half
        the :attr:`height` by default. Set to ``0.0`` for planar
        text.

    width : float, optional
        Width of the text. If ``None``, the width is scaled
        proportional to :attr:`height`.

    height : float, optional
        Height of the text. If ``None``, the height is scaled
        proportional to :attr:`width`.

    center : Sequence[float], default: (0.0, 0.0, 0.0)
        Center of the text, defined as the middle of the axis-aligned
        bounding box of the text.

    normal : Sequence[float], default: (0.0, 0.0, 1.0)
        Normal direction of the text. The direction is parallel to the
        :attr:`depth` of the text and points away from the front surface
        of the text.

    process_empty_string : bool, default: True
        If ``True``, when :attr:`string` is empty the :attr:`output` is a
        single point located at :attr:`center` instead of an empty mesh.
        See :attr:`process_empty_string` for details.

    """

    _new_attr_exceptions = [
        '_center',
        '_height',
        '_width',
        '_depth',
        '_normal',
        '_process_empty_string',
        '_output',
        '_extrude_filter',
        '_tri_filter',
        '_modified',
    ]

    def __init__(
        self,
        string=None,
        depth=None,
        width=None,
        height=None,
        center=(0, 0, 0),
        normal=(0, 0, 1),
        process_empty_string=True,
    ):
        """Initialize source."""
        super().__init__()

        # Create output filters to make text 3D
        extrude = _vtk.vtkLinearExtrusionFilter()
        extrude.SetInputConnection(self.GetOutputPort())
        extrude.SetExtrusionTypeToNormalExtrusion()
        extrude.SetVector(0, 0, 1)
        self._extrude_filter = extrude

        tri_filter = _vtk.vtkTriangleFilter()
        tri_filter.SetInputConnection(extrude.GetOutputPort())
        self._tri_filter = tri_filter

        self._output = pyvista.PolyData()

        # Set params
        self.string = "" if string is None else string
        self._process_empty_string = process_empty_string
        self._center = center
        self._normal = normal
        self._height = height
        self._width = width
        self._depth = depth
        self._modified = True

    def __setattr__(self, name, value):  # numpydoc ignore=GL08
        """Override to set modified flag and disable setting new attributes."""
        if hasattr(self, name) and name != '_modified':
            # Set modified flag
            old_value = getattr(self, name)
            if not np.array_equal(old_value, value):
                object.__setattr__(self, name, value)
                object.__setattr__(self, '_modified', True)
        else:
            # Do not allow setting attributes.
            # This is similar to using @no_new_attr decorator but without
            # the __setattr__ override since this class defines its own override
            # for setting the modified flag
            if name in Text3DSource._new_attr_exceptions:
                object.__setattr__(self, name, value)
            else:
                raise AttributeError(
                    f'Attribute "{name}" does not exist and cannot be added to type '
                    f'{self.__class__.__name__}'
                )

    @property
    def string(self) -> str:  # numpydoc ignore=RT01
        """Return or set the text string."""
        return self.GetText()

    @string.setter
    def string(self, string: str):  # numpydoc ignore=GL08
        self.SetText("" if string is None else string)

    @property
    def process_empty_string(self) -> bool:  # numpydoc ignore=RT01
        """Return or set flag to control behavior when empty strings are set.

        When :attr:`string` is empty or only contains whitespace, the :attr:`output`
        mesh will be empty. This can cause the bounds of the output to be undefined.

        If ``True``, the output is modified to instead have a single point located
        at :attr:`center`.

        """
        return self._process_empty_string

    @process_empty_string.setter
    def process_empty_string(self, value: bool):  # numpydoc ignore=GL08
        self._process_empty_string = value

    @property
    def center(self) -> Tuple[float, float, float]:  # numpydoc ignore=RT01
        """Return or set the center of the text.

        The center is defined as the middle of the axis-aligned bounding box
        of the text.
        """
        return self._center

    @center.setter
    def center(self, center: Sequence[float]):  # numpydoc ignore=GL08
        self._center = float(center[0]), float(center[1]), float(center[2])

    @property
    def normal(self) -> Tuple[float, float, float]:  # numpydoc ignore=RT01
        """Return or set the normal direction of the text.

        The normal direction is parallel to the :attr:`depth` of the text, and
        points away from the front surface of the text.
        """
        return self._normal

    @normal.setter
    def normal(self, normal: Sequence[float]):  # numpydoc ignore=GL08
        self._normal = float(normal[0]), float(normal[1]), float(normal[2])

    @property
    def width(self) -> float:  # numpydoc ignore=RT01
        """Return or set the width of the text."""
        return self._width

    @width.setter
    def width(self, width: float):  # numpydoc ignore=GL08
        _check_range(width, rng=(0, float('inf')), parm_name='width') if width is not None else None
        self._width = width

    @property
    def height(self) -> float:  # numpydoc ignore=RT01
        """Return or set the height of the text."""
        return self._height

    @height.setter
    def height(self, height: float):  # numpydoc ignore=GL08
        _check_range(
            height, rng=(0, float('inf')), parm_name='height'
        ) if height is not None else None
        self._height = height

    @property
    def depth(self) -> float:  # numpydoc ignore=RT01
        """Return or set the depth of the text."""
        return self._depth

    @depth.setter
    def depth(self, depth: float):  # numpydoc ignore=GL08
        _check_range(depth, rng=(0, float('inf')), parm_name='depth') if depth is not None else None
        self._depth = depth

    def update(self):
        """Update the output of the source."""
        if self._modified:
            is_empty_string = self.string == "" or self.string.isspace()
            is_2d = self.depth == 0 or (self.depth is None and self.height == 0)
            if is_empty_string or is_2d:
                # Do not apply filters
                self.Update()
                out = self.GetOutput()
            else:
                # 3D case, apply filters
                self._tri_filter.Update()
                out = self._tri_filter.GetOutput()

            # Modify output object
            self._output.copy_from(out)

            # For empty strings, the bounds are either default values (+/- 1) initially or
            # become uninitialized (+/- VTK_DOUBLE_MAX) if set to empty a second time
            if is_empty_string and self.process_empty_string:
                # Add a single point to 'fix' the bounds
                self._output.points = (0.0, 0.0, 0.0)

            self._transform_output()
            self._modified = False

    @property
    def output(self) -> _vtk.vtkPolyData:  # numpydoc ignore=RT01
        """Get the output of the source.

        The source is automatically updated by :meth:`update` prior
        to returning the output.
        """
        self.update()
        return self._output

    def _transform_output(self):
        """Scale, rotate, and translate the output mesh."""
        # Create aliases
        out, width, height, depth = self._output, self.width, self.height, self.depth
        width_set, height_set, depth_set = width is not None, height is not None, depth is not None

        # Scale mesh
        bnds = out.bounds
        size_w, size_h, size_d = bnds[1] - bnds[0], bnds[3] - bnds[2], bnds[5] - bnds[4]
        scale_w, scale_h, scale_d = _reciprocal((size_w, size_h, size_d))

        # Scale width and height first
        if width_set and height_set:
            # Scale independently
            scale_w *= width
            scale_h *= height
        elif not width_set and height_set:
            # Scale proportional to height
            scale_h *= height
            scale_w = scale_h
        elif width_set and not height_set:
            # Scale proportional to width
            scale_w *= width
            scale_h = scale_w
        else:
            # Do not scale
            scale_w = 1
            scale_h = 1

        out.points[:, 0] *= scale_w
        out.points[:, 1] *= scale_h

        # Scale depth
        if depth_set:
            if depth == 0:
                # Do not scale since depth is already zero (no extrusion)
                scale_d = 1
            else:
                scale_d *= depth
        else:
            # Scale to half the height by default
            scale_d *= size_h * scale_h * 0.5

        out.points[:, 2] *= scale_d

        # Center points at origin
        out.points -= out.center

        # Move to final position.
        # Only rotate if non-default normal.
        if not np.array_equal(self.normal, (0, 0, 1)):
            out.rotate_x(90, inplace=True)
            out.rotate_z(90, inplace=True)
            translate(out, self.center, self.normal)
        else:
            out.points += self.center


@no_new_attr
<<<<<<< HEAD
class DiscSource(_vtk.vtkDiskSource):
    """Disc source algorithm class.
=======
class CubeSource(_vtk.vtkCubeSource):
    """Cube source algorithm class.
>>>>>>> 09cc31d9

    .. versionadded:: 0.44.0

    Parameters
    ----------
    center : sequence[float], default: (0.0, 0.0, 0.0)
<<<<<<< HEAD
        Center in ``[x, y, z]``. Middle of the axis of the disc.

    inner : float, default: 0.25
        The inner radius.

    outer : float, default: 0.5
        The outer radius.

    r_res : int, default: 1
        Number of points in radial direction.

    c_res : int, default: 6
        Number of points in circumferential direction.

    Examples
    --------
    Create a disc with 50 points in the circumferential direction.

    >>> import pyvista as pv
    >>> source = pv.DiscSource(c_res=50)
    >>> source.output.plot(show_edges=True, line_width=5)
    """

    _new_attr_exceptions = ["center"]

    def __init__(self, center=(0.0, 0.0, 0.0), inner=0.25, outer=0.5, r_res=1, c_res=6):
        """Initialize the disc source class."""
        super().__init__()
        if pyvista.vtk_version_info >= (9, 2):  # pragma: no cover
            self.center = center
        self.inner = inner
        self.outer = outer
        self.r_res = r_res
        self.c_res = c_res
=======
        Center in ``[x, y, z]``.

    x_length : float, default: 1.0
        Length of the cube in the x-direction.

    y_length : float, default: 1.0
        Length of the cube in the y-direction.

    z_length : float, default: 1.0
        Length of the cube in the z-direction.

    bounds : sequence[float], optional
        Specify the bounding box of the cube. If given, all other size
        arguments are ignored. ``(xMin, xMax, yMin, yMax, zMin, zMax)``.

    Examples
    --------
    Create a default CubeSource.

    >>> import pyvista as pv
    >>> source = pv.CubeSource()
    >>> source.output.plot(show_edges=True, line_width=5)
    """

    _new_attr_exceptions = [
        "bounds",
        "_bounds",
    ]

    def __init__(
        self, center=(0.0, 0.0, 0.0), x_length=1.0, y_length=1.0, z_length=1.0, bounds=None
    ):
        """Initialize the cube source class."""
        super().__init__()
        if bounds is not None:
            self.bounds = bounds
        else:
            self.center = center
            self.x_length = x_length
            self.y_length = y_length
            self.z_length = z_length

    @property
    def bounds(self) -> BoundsLike:  # numpydoc ignore=RT01
        """Return or set the bounding box of the cube."""
        return self._bounds

    @bounds.setter
    def bounds(self, bounds: BoundsLike):  # numpydoc ignore=GL08
        if np.array(bounds).size != 6:
            raise TypeError(
                'Bounds must be given as length 6 tuple: (xMin, xMax, yMin, yMax, zMin, zMax)'
            )
        self._bounds = bounds
        self.SetBounds(bounds)
>>>>>>> 09cc31d9

    @property
    def center(self) -> Sequence[float]:
        """Get the center in ``[x, y, z]``.

        Returns
        -------
        sequence[float]
            Center in ``[x, y, z]``.
        """
<<<<<<< HEAD
        if pyvista.vtk_version_info >= (9, 2):  # pragma: no cover
            return self.GetCenter()
        else:
            return (0.0, 0.0, 0.0)
=======
        return self.GetCenter()
>>>>>>> 09cc31d9

    @center.setter
    def center(self, center: Sequence[float]):
        """Set the center in ``[x, y, z]``.

        Parameters
        ----------
        center : sequence[float]
            Center in ``[x, y, z]``.
        """
<<<<<<< HEAD
        if pyvista.vtk_version_info >= (9, 2):  # pragma: no cover
            self.SetCenter(center)
        else:
            from pyvista.core.errors import VTKVersionError

            raise VTKVersionError(
                'To change vtkDiskSource with `center` requires VTK 9.2 or later.'
            )

    @property
    def inner(self) -> float:
        """Get the inner radius.
=======
        self.SetCenter(center)

    @property
    def x_length(self) -> float:
        """Get the x length along the cube in its specified direction.
>>>>>>> 09cc31d9

        Returns
        -------
        float
<<<<<<< HEAD
            The inner radius.
        """
        return self.GetInnerRadius()

    @inner.setter
    def inner(self, inner: float):
        """Set the inner radius.

        Parameters
        ----------
        inner : float
            The inner radius.
        """
        self.SetInnerRadius(inner)

    @property
    def outer(self) -> float:
        """Get the outer radius.
=======
            XLength along the cone in its specified direction.
        """
        return self.GetXLength()

    @x_length.setter
    def x_length(self, x_length: float):
        """Set the x length of the cube.

        Parameters
        ----------
        x_length : float
            XLength of the cone.
        """
        self.SetXLength(x_length)

    @property
    def y_length(self) -> float:
        """Get the y length along the cube in its specified direction.
>>>>>>> 09cc31d9

        Returns
        -------
        float
<<<<<<< HEAD
            The outer radius.
        """
        return self.GetOuterRadius()

    @outer.setter
    def outer(self, outer: float):
        """Set the outer radius.

        Parameters
        ----------
        outer : float
            The outer radius.
        """
        self.SetOuterRadius(outer)

    @property
    def r_res(self) -> int:
        """Get number of points in radial direction.

        Returns
        -------
        int
            Number of points in radial direction.
        """
        return self.GetRadialResolution()

    @r_res.setter
    def r_res(self, r_res: int):
        """Set number of points in radial direction.

        Parameters
        ----------
        r_res : int
            Number of points in radial direction.
        """
        self.SetRadialResolution(r_res)

    @property
    def c_res(self) -> int:
        """Get number of points in circumferential direction.

        Returns
        -------
        int
            Number of points in circumferential direction.
        """
        return self.GetCircumferentialResolution()

    @c_res.setter
    def c_res(self, c_res: int):
        """Set number of points in circumferential direction.

        Parameters
        ----------
        c_res : int
            Number of points in circumferential direction.
        """
        self.SetCircumferentialResolution(c_res)
=======
            YLength along the cone in its specified direction.
        """
        return self.GetYLength()

    @y_length.setter
    def y_length(self, y_length: float):
        """Set the y length of the cube.

        Parameters
        ----------
        y_length : float
            YLength of the cone.
        """
        self.SetYLength(y_length)

    @property
    def z_length(self) -> float:
        """Get the z length along the cube in its specified direction.

        Returns
        -------
        float
            ZLength along the cone in its specified direction.
        """
        return self.GetZLength()

    @z_length.setter
    def z_length(self, z_length: float):
        """Set the z length of the cube.

        Parameters
        ----------
        z_length : float
            ZLength of the cone.
        """
        self.SetZLength(z_length)
>>>>>>> 09cc31d9

    @property
    def output(self):
        """Get the output data object for a port on this algorithm.

        Returns
        -------
        pyvista.PolyData
<<<<<<< HEAD
            Line mesh.
=======
            Cube surface.
>>>>>>> 09cc31d9
        """
        self.Update()
        return wrap(self.GetOutput())<|MERGE_RESOLUTION|>--- conflicted
+++ resolved
@@ -871,55 +871,14 @@
 
 
 @no_new_attr
-<<<<<<< HEAD
-class DiscSource(_vtk.vtkDiskSource):
-    """Disc source algorithm class.
-=======
 class CubeSource(_vtk.vtkCubeSource):
     """Cube source algorithm class.
->>>>>>> 09cc31d9
 
     .. versionadded:: 0.44.0
 
     Parameters
     ----------
     center : sequence[float], default: (0.0, 0.0, 0.0)
-<<<<<<< HEAD
-        Center in ``[x, y, z]``. Middle of the axis of the disc.
-
-    inner : float, default: 0.25
-        The inner radius.
-
-    outer : float, default: 0.5
-        The outer radius.
-
-    r_res : int, default: 1
-        Number of points in radial direction.
-
-    c_res : int, default: 6
-        Number of points in circumferential direction.
-
-    Examples
-    --------
-    Create a disc with 50 points in the circumferential direction.
-
-    >>> import pyvista as pv
-    >>> source = pv.DiscSource(c_res=50)
-    >>> source.output.plot(show_edges=True, line_width=5)
-    """
-
-    _new_attr_exceptions = ["center"]
-
-    def __init__(self, center=(0.0, 0.0, 0.0), inner=0.25, outer=0.5, r_res=1, c_res=6):
-        """Initialize the disc source class."""
-        super().__init__()
-        if pyvista.vtk_version_info >= (9, 2):  # pragma: no cover
-            self.center = center
-        self.inner = inner
-        self.outer = outer
-        self.r_res = r_res
-        self.c_res = c_res
-=======
         Center in ``[x, y, z]``.
 
     x_length : float, default: 1.0
@@ -975,7 +934,6 @@
             )
         self._bounds = bounds
         self.SetBounds(bounds)
->>>>>>> 09cc31d9
 
     @property
     def center(self) -> Sequence[float]:
@@ -986,14 +944,7 @@
         sequence[float]
             Center in ``[x, y, z]``.
         """
-<<<<<<< HEAD
-        if pyvista.vtk_version_info >= (9, 2):  # pragma: no cover
-            return self.GetCenter()
-        else:
-            return (0.0, 0.0, 0.0)
-=======
         return self.GetCenter()
->>>>>>> 09cc31d9
 
     @center.setter
     def center(self, center: Sequence[float]):
@@ -1004,7 +955,138 @@
         center : sequence[float]
             Center in ``[x, y, z]``.
         """
-<<<<<<< HEAD
+        self.SetCenter(center)
+
+    @property
+    def x_length(self) -> float:
+        """Get the x length along the cube in its specified direction.
+
+        Returns
+        -------
+        float
+            XLength along the cone in its specified direction.
+        """
+        return self.GetXLength()
+
+    @x_length.setter
+    def x_length(self, x_length: float):
+        """Set the x length of the cube.
+
+        Parameters
+        ----------
+        x_length : float
+            XLength of the cone.
+        """
+        self.SetXLength(x_length)
+
+    @property
+    def y_length(self) -> float:
+        """Get the y length along the cube in its specified direction.
+
+        Returns
+        -------
+        float
+            YLength along the cone in its specified direction.
+        """
+        return self.GetYLength()
+
+    @y_length.setter
+    def y_length(self, y_length: float):
+        """Set the y length of the cube.
+
+        Parameters
+        ----------
+        y_length : float
+            YLength of the cone.
+        """
+        self.SetYLength(y_length)
+
+    @property
+    def z_length(self) -> float:
+        """Get the z length along the cube in its specified direction.
+
+        Returns
+        -------
+        float
+            ZLength along the cone in its specified direction.
+        """
+        return self.GetZLength()
+
+    @z_length.setter
+    def z_length(self, z_length: float):
+        """Set the z length of the cube.
+
+        Parameters
+        ----------
+        z_length : float
+            ZLength of the cone.
+        """
+        self.SetZLength(z_length)
+
+    @property
+    def output(self):
+        """Get the output data object for a port on this algorithm.
+
+        Returns
+        -------
+        pyvista.PolyData
+            Cube surface.
+        """
+        self.Update()
+        return wrap(self.GetOutput())
+
+class DiscSource(_vtk.vtkDiskSource):
+    """Disc source algorithm class.
+        Center in ``[x, y, z]``. Middle of the axis of the disc.
+
+    .. versionadded:: 0.44.0
+
+    Parameters
+    ----------
+    center : sequence[float], default: (0.0, 0.0, 0.0)
+
+    inner : float, default: 0.25
+        The inner radius.
+
+    outer : float, default: 0.5
+        The outer radius.
+
+    r_res : int, default: 1
+        Number of points in radial direction.
+
+    c_res : int, default: 6
+        Number of points in circumferential direction.
+
+    Examples
+    --------
+    Create a disc with 50 points in the circumferential direction.
+
+    >>> import pyvista as pv
+    >>> source = pv.DiscSource(c_res=50)
+    >>> source.output.plot(show_edges=True, line_width=5)
+    """
+
+    _new_attr_exceptions = ["center"]
+
+    def __init__(self, center=(0.0, 0.0, 0.0), inner=0.25, outer=0.5, r_res=1, c_res=6):
+        """Initialize the disc source class."""
+        super().__init__()
+        if pyvista.vtk_version_info >= (9, 2):  # pragma: no cover
+            self.center = center
+        self.inner = inner
+        self.outer = outer
+        self.r_res = r_res
+        self.c_res = c_res
+
+    @property
+    def center(self) -> Sequence[float]:
+        """Get the center in ``[x, y, z]``.
+
+        Returns
+        -------
+        sequence[float]
+            Center in ``[x, y, z]``.
+        """
         if pyvista.vtk_version_info >= (9, 2):  # pragma: no cover
             self.SetCenter(center)
         else:
@@ -1014,22 +1096,25 @@
                 'To change vtkDiskSource with `center` requires VTK 9.2 or later.'
             )
 
+    @center.setter
+    def center(self, center: Sequence[float]):
+        """Set the center in ``[x, y, z]``.
+
+        Parameters
+        ----------
+        center : sequence[float]
+            Center in ``[x, y, z]``.
+        """
+        self.SetCenter(center)
+
     @property
     def inner(self) -> float:
         """Get the inner radius.
-=======
-        self.SetCenter(center)
-
-    @property
-    def x_length(self) -> float:
-        """Get the x length along the cube in its specified direction.
->>>>>>> 09cc31d9
+            The inner radius.
 
         Returns
         -------
         float
-<<<<<<< HEAD
-            The inner radius.
         """
         return self.GetInnerRadius()
 
@@ -1047,31 +1132,10 @@
     @property
     def outer(self) -> float:
         """Get the outer radius.
-=======
-            XLength along the cone in its specified direction.
-        """
-        return self.GetXLength()
-
-    @x_length.setter
-    def x_length(self, x_length: float):
-        """Set the x length of the cube.
-
-        Parameters
-        ----------
-        x_length : float
-            XLength of the cone.
-        """
-        self.SetXLength(x_length)
-
-    @property
-    def y_length(self) -> float:
-        """Get the y length along the cube in its specified direction.
->>>>>>> 09cc31d9
 
         Returns
         -------
         float
-<<<<<<< HEAD
             The outer radius.
         """
         return self.GetOuterRadius()
@@ -1130,44 +1194,6 @@
             Number of points in circumferential direction.
         """
         self.SetCircumferentialResolution(c_res)
-=======
-            YLength along the cone in its specified direction.
-        """
-        return self.GetYLength()
-
-    @y_length.setter
-    def y_length(self, y_length: float):
-        """Set the y length of the cube.
-
-        Parameters
-        ----------
-        y_length : float
-            YLength of the cone.
-        """
-        self.SetYLength(y_length)
-
-    @property
-    def z_length(self) -> float:
-        """Get the z length along the cube in its specified direction.
-
-        Returns
-        -------
-        float
-            ZLength along the cone in its specified direction.
-        """
-        return self.GetZLength()
-
-    @z_length.setter
-    def z_length(self, z_length: float):
-        """Set the z length of the cube.
-
-        Parameters
-        ----------
-        z_length : float
-            ZLength of the cone.
-        """
-        self.SetZLength(z_length)
->>>>>>> 09cc31d9
 
     @property
     def output(self):
@@ -1176,11 +1202,7 @@
         Returns
         -------
         pyvista.PolyData
-<<<<<<< HEAD
             Line mesh.
-=======
-            Cube surface.
->>>>>>> 09cc31d9
         """
         self.Update()
         return wrap(self.GetOutput())