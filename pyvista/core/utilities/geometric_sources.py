--- conflicted
+++ resolved
@@ -1962,19 +1962,279 @@
 
 
 @no_new_attr
-<<<<<<< HEAD
+class ArrowSource(_vtk.vtkArrowSource):
+    """Create a arrow source.
+
+    .. versionadded:: 0.44
+
+    Parameters
+    ----------
+    tip_length : float, default: 0.25
+        Length of the tip.
+
+    tip_radius : float, default: 0.1
+        Radius of the tip.
+
+    tip_resolution : int, default: 20
+        Number of faces around the tip.
+
+    shaft_radius : float, default: 0.05
+        Radius of the shaft.
+
+    shaft_resolution : int, default: 20
+        Number of faces around the shaft.
+    """
+
+    def __init__(
+        self,
+        tip_length=0.25,
+        tip_radius=0.1,
+        tip_resolution=20,
+        shaft_radius=0.05,
+        shaft_resolution=20,
+    ):
+        """Initialize source."""
+        self.tip_length = tip_length
+        self.tip_radius = tip_radius
+        self.tip_resolution = tip_resolution
+        self.shaft_radius = shaft_radius
+        self.shaft_resolution = shaft_resolution
+
+    @property
+    def tip_length(self) -> int:
+        """Get the length of the tip.
+
+        Returns
+        -------
+        int
+            The length of the tip.
+        """
+        return self.GetTipLength()
+
+    @tip_length.setter
+    def tip_length(self, tip_length: int):
+        """Set the length of the tip.
+
+        Parameters
+        ----------
+        tip_length : int
+            The length of the tip.
+        """
+        self.SetTipLength(tip_length)
+
+    @property
+    def tip_radius(self) -> int:
+        """Get the radius of the tip.
+
+        Returns
+        -------
+        int
+            The radius of the tip.
+        """
+        return self.GetTipRadius()
+
+    @tip_radius.setter
+    def tip_radius(self, tip_radius: int):
+        """Set the radius of the tip.
+
+        Parameters
+        ----------
+        tip_radius : int
+            The radius of the tip.
+        """
+        self.SetTipRadius(tip_radius)
+
+    @property
+    def tip_resolution(self) -> int:
+        """Get the number of faces around the tip.
+
+        Returns
+        -------
+        int
+            The number of faces around the tip.
+        """
+        return self.GetTipResolution()
+
+    @tip_resolution.setter
+    def tip_resolution(self, tip_resolution: int):
+        """Set the number of faces around the tip.
+
+        Parameters
+        ----------
+        tip_resolution : int
+            The number of faces around the tip.
+        """
+        self.SetTipResolution(tip_resolution)
+
+    @property
+    def shaft_resolution(self) -> int:
+        """Get the number of faces around the shaft.
+
+        Returns
+        -------
+        int
+            The number of faces around the shaft.
+        """
+        return self.GetShaftResolution()
+
+    @shaft_resolution.setter
+    def shaft_resolution(self, shaft_resolution: int):
+        """Set the number of faces around the shaft.
+
+        Parameters
+        ----------
+        shaft_resolution : int
+            The number of faces around the shaft.
+        """
+        self.SetShaftResolution(shaft_resolution)
+
+    @property
+    def shaft_radius(self) -> int:
+        """Get the radius of the shaft.
+
+        Returns
+        -------
+        int
+            The radius of the shaft.
+        """
+        return self.GetShaftRadius()
+
+    @shaft_radius.setter
+    def shaft_radius(self, shaft_radius: int):
+        """Set the radius of the shaft.
+
+        Parameters
+        ----------
+        shaft_radius : int
+            The radius of the shaft.
+        """
+        self.SetShaftRadius(shaft_radius)
+
+    @property
+    def output(self):
+        """Get the output data object for a port on this algorithm.
+
+        Returns
+        -------
+        pyvista.PolyData
+            Plane mesh.
+        """
+        self.Update()
+        return wrap(self.GetOutput())
+
+
+@no_new_attr
+class BoxSource(_vtk.vtkTessellatedBoxSource):
+    """Create a box source.
+
+    .. versionadded:: 0.44
+
+    Parameters
+    ----------
+    bounds : sequence[float], default: (-1.0, 1.0, -1.0, 1.0, -1.0, 1.0)
+        Specify the bounding box of the cube.
+        ``(xMin, xMax, yMin, yMax, zMin, zMax)``.
+
+    level : int, default: 0
+        Level of subdivision of the faces.
+
+    quads : bool, default: True
+        Flag to tell the source to generate either a quad or two
+        triangle for a set of four points.
+
+    """
+
+    _new_attr_exceptions = [
+        "bounds",
+        "_bounds",
+    ]
+
+    def __init__(self, bounds=(-1.0, 1.0, -1.0, 1.0, -1.0, 1.0), level=0, quads=True):
+        """Initialize source."""
+        super().__init__()
+        self.bounds = bounds
+        self.level = level
+        self.quads = quads
+
+    @property
+    def bounds(self) -> BoundsLike:  # numpydoc ignore=RT01
+        """Return or set the bounding box of the cube."""
+        return self._bounds
+
+    @bounds.setter
+    def bounds(self, bounds: BoundsLike):  # numpydoc ignore=GL08
+        if np.array(bounds).size != 6:
+            raise TypeError(
+                'Bounds must be given as length 6 tuple: (xMin, xMax, yMin, yMax, zMin, zMax)'
+            )
+        self._bounds = bounds
+        self.SetBounds(bounds)
+
+    @property
+    def level(self) -> int:
+        """Get level of subdivision of the faces.
+
+        Returns
+        -------
+        int
+            Level of subdivision of the faces.
+        """
+        return self.GetLevel()
+
+    @level.setter
+    def level(self, level: int):
+        """Set level of subdivision of the faces.
+
+        Parameters
+        ----------
+        level : int
+            Level of subdivision of the faces.
+        """
+        self.SetLevel(level)
+
+    @property
+    def quads(self) -> bool:
+        """Flag to tell the source to generate either a quad or two triangle for a set of four points.
+
+        Returns
+        -------
+        bool
+            Flag to tell the source to generate either a quad or two
+            triangle for a set of four points.
+        """
+        return bool(self.GetQuads())
+
+    @quads.setter
+    def quads(self, quads: bool):
+        """Set flag to tell the source to generate either a quad or two triangle for a set of four points.
+
+        Parameters
+        ----------
+        quads : bool, optional
+            Flag to tell the source to generate either a quad or two
+            triangle for a set of four points.
+        """
+        self.SetQuads(quads)
+
+    @property
+    def output(self):
+        """Get the output data object for a port on this algorithm.
+
+        Returns
+        -------
+        pyvista.PolyData
+            Plane mesh.
+        """
+        self.Update()
+        return wrap(self.GetOutput())
+@no_new_attr
 class SuperquadricSource(_vtk.vtkSuperquadricSource):
     """Create superquadric source.
-=======
-class ArrowSource(_vtk.vtkArrowSource):
-    """Create a arrow source.
->>>>>>> 3323e338
 
     .. versionadded:: 0.44
 
     Parameters
     ----------
-<<<<<<< HEAD
     center : sequence[float], default: (0.0, 0.0, 0.0)
         Center of the superquadric in ``[x, y, z]``.
 
@@ -2007,27 +2267,10 @@
     thickness : float, default: 0.3333333333
         Superquadric ring thickness.
         Only applies if toroidal is set to ``True``.
-=======
-    tip_length : float, default: 0.25
-        Length of the tip.
-
-    tip_radius : float, default: 0.1
-        Radius of the tip.
-
-    tip_resolution : int, default: 20
-        Number of faces around the tip.
-
-    shaft_radius : float, default: 0.05
-        Radius of the shaft.
-
-    shaft_resolution : int, default: 20
-        Number of faces around the shaft.
->>>>>>> 3323e338
     """
 
     def __init__(
         self,
-<<<<<<< HEAD
         center=(0.0, 0.0, 0.0),
         scale=(1.0, 1.0, 1.0),
         size=0.5,
@@ -2249,129 +2492,6 @@
             Superquadric ring thickness.
         """
         self.SetThickness(thickness)
-=======
-        tip_length=0.25,
-        tip_radius=0.1,
-        tip_resolution=20,
-        shaft_radius=0.05,
-        shaft_resolution=20,
-    ):
-        """Initialize source."""
-        self.tip_length = tip_length
-        self.tip_radius = tip_radius
-        self.tip_resolution = tip_resolution
-        self.shaft_radius = shaft_radius
-        self.shaft_resolution = shaft_resolution
-
-    @property
-    def tip_length(self) -> int:
-        """Get the length of the tip.
-
-        Returns
-        -------
-        int
-            The length of the tip.
-        """
-        return self.GetTipLength()
-
-    @tip_length.setter
-    def tip_length(self, tip_length: int):
-        """Set the length of the tip.
-
-        Parameters
-        ----------
-        tip_length : int
-            The length of the tip.
-        """
-        self.SetTipLength(tip_length)
-
-    @property
-    def tip_radius(self) -> int:
-        """Get the radius of the tip.
-
-        Returns
-        -------
-        int
-            The radius of the tip.
-        """
-        return self.GetTipRadius()
-
-    @tip_radius.setter
-    def tip_radius(self, tip_radius: int):
-        """Set the radius of the tip.
-
-        Parameters
-        ----------
-        tip_radius : int
-            The radius of the tip.
-        """
-        self.SetTipRadius(tip_radius)
-
-    @property
-    def tip_resolution(self) -> int:
-        """Get the number of faces around the tip.
-
-        Returns
-        -------
-        int
-            The number of faces around the tip.
-        """
-        return self.GetTipResolution()
-
-    @tip_resolution.setter
-    def tip_resolution(self, tip_resolution: int):
-        """Set the number of faces around the tip.
-
-        Parameters
-        ----------
-        tip_resolution : int
-            The number of faces around the tip.
-        """
-        self.SetTipResolution(tip_resolution)
-
-    @property
-    def shaft_resolution(self) -> int:
-        """Get the number of faces around the shaft.
-
-        Returns
-        -------
-        int
-            The number of faces around the shaft.
-        """
-        return self.GetShaftResolution()
-
-    @shaft_resolution.setter
-    def shaft_resolution(self, shaft_resolution: int):
-        """Set the number of faces around the shaft.
-
-        Parameters
-        ----------
-        shaft_resolution : int
-            The number of faces around the shaft.
-        """
-        self.SetShaftResolution(shaft_resolution)
-
-    @property
-    def shaft_radius(self) -> int:
-        """Get the radius of the shaft.
-
-        Returns
-        -------
-        int
-            The radius of the shaft.
-        """
-        return self.GetShaftRadius()
-
-    @shaft_radius.setter
-    def shaft_radius(self, shaft_radius: int):
-        """Set the radius of the shaft.
-
-        Parameters
-        ----------
-        shaft_radius : int
-            The radius of the shaft.
-        """
-        self.SetShaftRadius(shaft_radius)
 
     @property
     def output(self):
@@ -2383,111 +2503,4 @@
             Plane mesh.
         """
         self.Update()
-        return wrap(self.GetOutput())
-
-
-@no_new_attr
-class BoxSource(_vtk.vtkTessellatedBoxSource):
-    """Create a box source.
-
-    .. versionadded:: 0.44
-
-    Parameters
-    ----------
-    bounds : sequence[float], default: (-1.0, 1.0, -1.0, 1.0, -1.0, 1.0)
-        Specify the bounding box of the cube.
-        ``(xMin, xMax, yMin, yMax, zMin, zMax)``.
-
-    level : int, default: 0
-        Level of subdivision of the faces.
-
-    quads : bool, default: True
-        Flag to tell the source to generate either a quad or two
-        triangle for a set of four points.
-
-    """
-
-    _new_attr_exceptions = [
-        "bounds",
-        "_bounds",
-    ]
-
-    def __init__(self, bounds=(-1.0, 1.0, -1.0, 1.0, -1.0, 1.0), level=0, quads=True):
-        """Initialize source."""
-        super().__init__()
-        self.bounds = bounds
-        self.level = level
-        self.quads = quads
-
-    @property
-    def bounds(self) -> BoundsLike:  # numpydoc ignore=RT01
-        """Return or set the bounding box of the cube."""
-        return self._bounds
-
-    @bounds.setter
-    def bounds(self, bounds: BoundsLike):  # numpydoc ignore=GL08
-        if np.array(bounds).size != 6:
-            raise TypeError(
-                'Bounds must be given as length 6 tuple: (xMin, xMax, yMin, yMax, zMin, zMax)'
-            )
-        self._bounds = bounds
-        self.SetBounds(bounds)
-
-    @property
-    def level(self) -> int:
-        """Get level of subdivision of the faces.
-
-        Returns
-        -------
-        int
-            Level of subdivision of the faces.
-        """
-        return self.GetLevel()
-
-    @level.setter
-    def level(self, level: int):
-        """Set level of subdivision of the faces.
-
-        Parameters
-        ----------
-        level : int
-            Level of subdivision of the faces.
-        """
-        self.SetLevel(level)
-
-    @property
-    def quads(self) -> bool:
-        """Flag to tell the source to generate either a quad or two triangle for a set of four points.
-
-        Returns
-        -------
-        bool
-            Flag to tell the source to generate either a quad or two
-            triangle for a set of four points.
-        """
-        return bool(self.GetQuads())
-
-    @quads.setter
-    def quads(self, quads: bool):
-        """Set flag to tell the source to generate either a quad or two triangle for a set of four points.
-
-        Parameters
-        ----------
-        quads : bool, optional
-            Flag to tell the source to generate either a quad or two
-            triangle for a set of four points.
-        """
-        self.SetQuads(quads)
->>>>>>> 3323e338
-
-    @property
-    def output(self):
-        """Get the output data object for a port on this algorithm.
-
-        Returns
-        -------
-        pyvista.PolyData
-            Plane mesh.
-        """
-        self.Update()
         return wrap(self.GetOutput())