"""Provides an easy way of generating several geometric sources.

Also includes some pure-python helpers.

"""

from __future__ import annotations

from enum import IntEnum
import itertools
from typing import TYPE_CHECKING
from typing import Any
from typing import ClassVar
from typing import Literal
from typing import cast
from typing import get_args

import numpy as np
from vtkmodules.vtkRenderingFreeType import vtkVectorText

import pyvista
from pyvista.core import _validation
from pyvista.core import _vtk_core as _vtk
from pyvista.core._typing_core import BoundsTuple
from pyvista.core.utilities.arrays import _coerce_pointslike_arg
from pyvista.core.utilities.helpers import wrap
from pyvista.core.utilities.misc import _check_range
from pyvista.core.utilities.misc import _reciprocal
from pyvista.core.utilities.misc import no_new_attr

if TYPE_CHECKING:  # pragma: no cover
    from collections.abc import Sequence

    from pyvista.core._typing_core import MatrixLike
    from pyvista.core._typing_core import NumpyArray
    from pyvista.core._typing_core import VectorLike
    from pyvista.core.dataset import DataSet
    from pyvista.core.pointset import PolyData


SINGLE_PRECISION = _vtk.vtkAlgorithm.SINGLE_PRECISION
DOUBLE_PRECISION = _vtk.vtkAlgorithm.DOUBLE_PRECISION


def translate(
    surf: DataSet,
    center: VectorLike[float] = (0.0, 0.0, 0.0),
    direction: VectorLike[float] = (1.0, 0.0, 0.0),
) -> None:
    """Translate and orient a mesh to a new center and direction.

    By default, the input mesh is considered centered at the origin
    and facing in the x direction.

    Parameters
    ----------
    surf : pyvista.core.pointset.PolyData
        Mesh to be translated and oriented.
    center : tuple, optional, default: (0.0, 0.0, 0.0)
        Center point to which the mesh should be translated.
    direction : tuple, optional, default: (1.0, 0.0, 0.0)
        Direction vector along which the mesh should be oriented.

    """
    normx = np.array(direction) / np.linalg.norm(direction)
    normy_temp = [0.0, 1.0, 0.0]

    # Adjust normy if collinear with normx since cross-product will
    # be zero otherwise
    if np.allclose(normx, [0, 1, 0]):
        normy_temp = [-1.0, 0.0, 0.0]
    elif np.allclose(normx, [0, -1, 0]):
        normy_temp = [1.0, 0.0, 0.0]

    normz = np.cross(normx, normy_temp)
    normz /= np.linalg.norm(normz)
    normy = np.cross(normz, normx)

    trans = np.zeros((4, 4))
    trans[:3, 0] = normx
    trans[:3, 1] = normy
    trans[:3, 2] = normz
    trans[3, 3] = 1

    surf.transform(trans)  # type: ignore[misc]
    if not np.allclose(center, [0.0, 0.0, 0.0]):
        surf.points += np.array(center, dtype=surf.points.dtype)  # type: ignore[misc]


if _vtk.vtk_version_info < (9, 3):

    @no_new_attr
    class CapsuleSource(_vtk.vtkCapsuleSource):
        """Capsule source algorithm class.

        .. versionadded:: 0.44.0

        Parameters
        ----------
        center : sequence[float], default: (0.0, 0.0, 0.0)
            Center in ``[x, y, z]``.

        direction : sequence[float], default: (1.0, 0.0, 0.0)
            Direction of the capsule in ``[x, y, z]``.

        radius : float, default: 0.5
            Radius of the capsule.

        cylinder_length : float, default: 1.0
            Cylinder length of the capsule.

        theta_resolution : int, default: 30
            Set the number of points in the azimuthal direction (ranging
            from ``start_theta`` to ``end_theta``).

        phi_resolution : int, default: 30
            Set the number of points in the polar direction (ranging from
            ``start_phi`` to ``end_phi``).

        Examples
        --------
        Create a default CapsuleSource.

        >>> import pyvista as pv
        >>> source = pv.CapsuleSource()
        >>> source.output.plot(show_edges=True, line_width=5)

        """

        _new_attr_exceptions: ClassVar[list[str]] = ['_direction', 'direction']

        def __init__(
            self: CapsuleSource,
            center: VectorLike[float] = (0.0, 0.0, 0.0),
            direction: VectorLike[float] = (1.0, 0.0, 0.0),
            radius: float = 0.5,
            cylinder_length: float = 1.0,
            theta_resolution: int = 30,
            phi_resolution: int = 30,
        ) -> None:
            """Initialize the capsule source class."""
            super().__init__()
            self.center = center  # type: ignore[assignment]
            self.direction = direction  # type: ignore[assignment]
            self.radius = radius
            self.cylinder_length = cylinder_length
            self.theta_resolution = theta_resolution
            self.phi_resolution = phi_resolution

        @property
        def center(self: CapsuleSource) -> tuple[float, float, float]:
            """Get the center in ``[x, y, z]``. Axis of the capsule passes through this point.

            Returns
            -------
            tuple[float, float, float]
                Center in ``[x, y, z]``. Axis of the capsule passes through this
                point.

            """
            return self.GetCenter()

        @center.setter
        def center(self: CapsuleSource, center: VectorLike[float]) -> None:
            """Set the center in ``[x, y, z]``. Axis of the capsule passes through this point.

            Parameters
            ----------
            center : sequence[float]
                Center in ``[x, y, z]``. Axis of the capsule passes through this
                point.

            """
            self.SetCenter(*center)

        @property
        def direction(self: CapsuleSource) -> tuple[float, float, float]:
            """Get the direction vector in ``[x, y, z]``. Orientation vector of the capsule.

            Returns
            -------
            sequence[float]
                Direction vector in ``[x, y, z]``. Orientation vector of the
                capsule.

            """
            return self._direction

        @direction.setter
        def direction(self: CapsuleSource, direction: VectorLike[float]) -> None:
            """Set the direction in ``[x, y, z]``. Axis of the capsule passes through this point.

            Parameters
            ----------
            direction : sequence[float]
                Direction vector in ``[x, y, z]``. Orientation vector of the
                capsule.

            """
            valid_direction = _validation.validate_array3(direction, dtype_out=float, to_tuple=True)
            self._direction = cast(tuple[float, float, float], valid_direction)

        @property
        def cylinder_length(self: CapsuleSource) -> float:
            """Get the cylinder length along the capsule in its specified direction.

            Returns
            -------
            float
                Cylinder length along the capsule in its specified direction.

            """
            return self.GetCylinderLength()

        @cylinder_length.setter
        def cylinder_length(self: CapsuleSource, length: float) -> None:
            """Set the cylinder length of the capsule.

            Parameters
            ----------
            length : float
                Cylinder length of the capsule.

            """
            self.SetCylinderLength(length)

        @property
        def radius(self: CapsuleSource) -> float:
            """Get base radius of the capsule.

            Returns
            -------
            float
                Base radius of the capsule.

            """
            return self.GetRadius()

        @radius.setter
        def radius(self: CapsuleSource, radius: float) -> None:
            """Set base radius of the capsule.

            Parameters
            ----------
            radius : float
                Base radius of the capsule.

            """
            self.SetRadius(radius)

        @property
        def theta_resolution(self: CapsuleSource) -> int:
            """Get the number of points in the azimuthal direction.

            Returns
            -------
            int
                The number of points in the azimuthal direction.

            """
            return self.GetThetaResolution()

        @theta_resolution.setter
        def theta_resolution(self: CapsuleSource, theta_resolution: int) -> None:
            """Set the number of points in the azimuthal direction.

            Parameters
            ----------
            theta_resolution : int
                The number of points in the azimuthal direction.

            """
            self.SetThetaResolution(theta_resolution)

        @property
        def phi_resolution(self: CapsuleSource) -> int:
            """Get the number of points in the polar direction.

            Returns
            -------
            int
                The number of points in the polar direction.

            """
            return self.GetPhiResolution()

        @phi_resolution.setter
        def phi_resolution(self: CapsuleSource, phi_resolution: int) -> None:
            """Set the number of points in the polar direction.

            Parameters
            ----------
            phi_resolution : int
                The number of points in the polar direction.

            """
            self.SetPhiResolution(phi_resolution)

        @property
        def output(self: CapsuleSource) -> PolyData:
            """Get the output data object for a port on this algorithm.

            Returns
            -------
            pyvista.PolyData
                Capsule surface.

            """
            self.Update()
            return cast(pyvista.PolyData, wrap(self.GetOutput()))


@no_new_attr
class ConeSource(_vtk.vtkConeSource):
    """Cone source algorithm class.

    Parameters
    ----------
    center : sequence[float], default: (0.0, 0.0, 0.0)
        Center in ``[x, y, z]``. Axis of the cone passes through this
        point.

    direction : sequence[float], default: (1.0, 0.0, 0.0)
        Direction vector in ``[x, y, z]``. Orientation vector of the
        cone.

    height : float, default: 1.0
        Height along the cone in its specified direction.

    radius : float, optional
        Base radius of the cone.

    capping : bool, default: True
        Enable or disable the capping the base of the cone with a
        polygon.

    angle : float, optional
        The angle in degrees between the axis of the cone and a
        generatrix.

    resolution : int, default: 6
        Number of facets used to represent the cone.

    Examples
    --------
    Create a default ConeSource.

    >>> import pyvista as pv
    >>> source = pv.ConeSource()
    >>> source.output.plot(show_edges=True, line_width=5)

    """

    def __init__(
        self: ConeSource,
        center: VectorLike[float] = (0.0, 0.0, 0.0),
        direction: VectorLike[float] = (1.0, 0.0, 0.0),
        height: float = 1.0,
        radius: float | None = None,
        capping: bool = True,
        angle: float | None = None,
        resolution: int = 6,
    ) -> None:
        """Initialize the cone source class."""
        super().__init__()
        self.center = center  # type: ignore[assignment]
        self.direction = direction  # type: ignore[assignment]
        self.height = height
        self.capping = capping
        if angle is not None and radius is not None:
            raise ValueError(
                'Both radius and angle cannot be specified. They are mutually exclusive.',
            )
        elif angle is not None and radius is None:
            self.angle = angle
        elif angle is None and radius is not None:
            self.radius = radius
        elif angle is None and radius is None:
            self.radius = 0.5
        self.resolution = resolution

    @property
    def center(self: ConeSource) -> tuple[float, float, float]:
        """Get the center in ``[x, y, z]``. Axis of the cone passes through this point.

        Returns
        -------
        tuple[float, float, float]
            Center in ``[x, y, z]``. Axis of the cone passes through this
            point.

        """
        return self.GetCenter()

    @center.setter
    def center(self: ConeSource, center: VectorLike[float]) -> None:
        """Set the center in ``[x, y, z]``. Axis of the cone passes through this point.

        Parameters
        ----------
        center : sequence[float]
            Center in ``[x, y, z]``. Axis of the cone passes through this
            point.

        """
        self.SetCenter(*center)

    @property
    def direction(self: ConeSource) -> tuple[float, float, float]:
        """Get the direction vector in ``[x, y, z]``. Orientation vector of the cone.

        Returns
        -------
        sequence[float]
            Direction vector in ``[x, y, z]``. Orientation vector of the
            cone.

        """
        return self.GetDirection()

    @direction.setter
    def direction(self: ConeSource, direction: VectorLike[float]) -> None:
        """Set the direction in ``[x, y, z]``. Axis of the cone passes through this point.

        Parameters
        ----------
        direction : sequence[float]
            Direction vector in ``[x, y, z]``. Orientation vector of the
            cone.

        """
        self.SetDirection(*direction)

    @property
    def height(self: ConeSource) -> float:
        """Get the height along the cone in its specified direction.

        Returns
        -------
        float
            Height along the cone in its specified direction.

        """
        return self.GetHeight()

    @height.setter
    def height(self: ConeSource, height: float) -> None:
        """Set the height of the cone.

        Parameters
        ----------
        height : float
            Height of the cone.

        """
        self.SetHeight(height)

    @property
    def radius(self: ConeSource) -> float:
        """Get base radius of the cone.

        Returns
        -------
        float
            Base radius of the cone.

        """
        return self.GetRadius()

    @radius.setter
    def radius(self: ConeSource, radius: float) -> None:
        """Set base radius of the cone.

        Parameters
        ----------
        radius : float
            Base radius of the cone.

        """
        self.SetRadius(radius)

    @property
    def capping(self: ConeSource) -> bool:
        """Enable or disable the capping the base of the cone with a polygon.

        Returns
        -------
        bool
            Enable or disable the capping the base of the cone with a
            polygon.

        """
        return bool(self.GetCapping())

    @capping.setter
    def capping(self: ConeSource, capping: bool) -> None:
        """Set base capping of the cone.

        Parameters
        ----------
        capping : bool, optional
            Enable or disable the capping the base of the cone with a
            polygon.

        """
        self.SetCapping(capping)

    @property
    def angle(self: ConeSource) -> float:
        """Get the angle in degrees between the axis of the cone and a generatrix.

        Returns
        -------
        float
            The angle in degrees between the axis of the cone and a
            generatrix.

        """
        return self.GetAngle()

    @angle.setter
    def angle(self: ConeSource, angle: float) -> None:
        """Set the angle in degrees between the axis of the cone and a generatrix.

        Parameters
        ----------
        angle : float, optional
            The angle in degrees between the axis of the cone and a
            generatrix.

        """
        self.SetAngle(angle)

    @property
    def resolution(self: ConeSource) -> int:
        """Get number of points on the circular face of the cone.

        Returns
        -------
        int
            Number of points on the circular face of the cone.

        """
        return self.GetResolution()

    @resolution.setter
    def resolution(self: ConeSource, resolution: int) -> None:
        """Set number of points on the circular face of the cone.

        Parameters
        ----------
        resolution : int
            Number of points on the circular face of the cone.

        """
        self.SetResolution(resolution)

    @property
    def output(self: ConeSource) -> PolyData:
        """Get the output data object for a port on this algorithm.

        Returns
        -------
        pyvista.PolyData
            Cone surface.

        """
        self.Update()
        return cast(pyvista.PolyData, wrap(self.GetOutput()))


@no_new_attr
class CylinderSource(_vtk.vtkCylinderSource):
    """Cylinder source algorithm class.

    .. warning::
       :func:`pyvista.Cylinder` function rotates the :class:`pyvista.CylinderSource` 's
       :class:`pyvista.PolyData` in its own way.
       It rotates the :attr:`pyvista.CylinderSource.output` 90 degrees in z-axis, translates and
       orients the mesh to a new ``center`` and ``direction``.

    Parameters
    ----------
    center : sequence[float], default: (0.0, 0.0, 0.0)
        Location of the centroid in ``[x, y, z]``.

    direction : sequence[float], default: (1.0, 0.0, 0.0)
        Direction cylinder points to  in ``[x, y, z]``.

    radius : float, default: 0.5
        Radius of the cylinder.

    height : float, default: 1.0
        Height of the cylinder.

    capping : bool, default: True
        Cap cylinder ends with polygons.

    resolution : int, default: 100
        Number of points on the circular face of the cylinder.

    Examples
    --------
    Create a default CylinderSource.

    >>> import pyvista as pv
    >>> source = pv.CylinderSource()
    >>> source.output.plot(show_edges=True, line_width=5)

    Display a 3D plot of a default :class:`CylinderSource`.

    >>> import pyvista as pv
    >>> pl = pv.Plotter()
    >>> _ = pl.add_mesh(pv.CylinderSource(), show_edges=True, line_width=5)
    >>> pl.show()

    Visualize the output of :class:`CylinderSource` in a 3D plot.

    >>> pl = pv.Plotter()
    >>> _ = pl.add_mesh(
    ...     pv.CylinderSource().output, show_edges=True, line_width=5
    ... )
    >>> pl.show()

    The above examples are similar in terms of their behavior.

    """

    _new_attr_exceptions: ClassVar[list[str]] = ['_center', 'center', '_direction', 'direction']

    def __init__(
        self: CylinderSource,
        center: VectorLike[float] = (0.0, 0.0, 0.0),
        direction: VectorLike[float] = (1.0, 0.0, 0.0),
        radius: float = 0.5,
        height: float = 1.0,
        capping: bool = True,
        resolution: int = 100,
    ) -> None:
        """Initialize the cylinder source class."""
        super().__init__()
        self.center = center  # type: ignore[assignment]
        self.direction = direction  # type: ignore[assignment]
        self.radius = radius
        self.height = height
        self.resolution = resolution
        self.capping = capping

    @property
    def center(self: CylinderSource) -> tuple[float, float, float]:
        """Get location of the centroid in ``[x, y, z]``.

        Returns
        -------
        tuple[float, float, float]
            Center in ``[x, y, z]``. Axis of the cylinder passes through this
            point.

        """
        return self._center

    @center.setter
    def center(self: CylinderSource, center: VectorLike[float]) -> None:
        """Set location of the centroid in ``[x, y, z]``.

        Parameters
        ----------
        center : sequence[float]
            Center in ``[x, y, z]``. Axis of the cylinder passes through this
            point.

        """
        valid_center = _validation.validate_array3(center, dtype_out=float, to_tuple=True)
        self._center = cast(tuple[float, float, float], valid_center)

    @property
    def direction(self: CylinderSource) -> tuple[float, float, float]:
        """Get the direction vector in ``[x, y, z]``. Orientation vector of the cylinder.

        Returns
        -------
        sequence[float]
            Direction vector in ``[x, y, z]``. Orientation vector of the
            cylinder.

        """
        return self._direction

    @direction.setter
    def direction(self: CylinderSource, direction: VectorLike[float]) -> None:
        """Set the direction in ``[x, y, z]``. Axis of the cylinder passes through this point.

        Parameters
        ----------
        direction : sequence[float]
            Direction vector in ``[x, y, z]``. Orientation vector of the
            cylinder.

        """
        valid_direction = _validation.validate_array3(direction, dtype_out=float, to_tuple=True)
        self._direction = cast(tuple[float, float, float], valid_direction)

    @property
    def radius(self: CylinderSource) -> float:
        """Get radius of the cylinder.

        Returns
        -------
        float
            Radius of the cylinder.

        """
        return self.GetRadius()

    @radius.setter
    def radius(self: CylinderSource, radius: float) -> None:
        """Set radius of the cylinder.

        Parameters
        ----------
        radius : float
            Radius of the cylinder.

        """
        self.SetRadius(radius)

    @property
    def height(self: CylinderSource) -> float:
        """Get the height of the cylinder.

        Returns
        -------
        float
            Height of the cylinder.

        """
        return self.GetHeight()

    @height.setter
    def height(self: CylinderSource, height: float) -> None:
        """Set the height of the cylinder.

        Parameters
        ----------
        height : float
            Height of the cylinder.

        """
        self.SetHeight(height)

    @property
    def resolution(self: CylinderSource) -> int:
        """Get number of points on the circular face of the cylinder.

        Returns
        -------
        int
            Number of points on the circular face of the cone.

        """
        return self.GetResolution()

    @resolution.setter
    def resolution(self: CylinderSource, resolution: int) -> None:
        """Set number of points on the circular face of the cone.

        Parameters
        ----------
        resolution : int
            Number of points on the circular face of the cone.

        """
        self.SetResolution(resolution)

    @property
    def capping(self: CylinderSource) -> bool:
        """Get cap cylinder ends with polygons.

        Returns
        -------
        bool
            Cap cylinder ends with polygons.

        """
        return bool(self.GetCapping())

    @capping.setter
    def capping(self: CylinderSource, capping: bool) -> None:
        """Set cap cylinder ends with polygons.

        Parameters
        ----------
        capping : bool, optional
            Cap cylinder ends with polygons.

        """
        self.SetCapping(capping)

    @property
    def capsule_cap(self: CylinderSource) -> bool:
        """Get whether the capping should make the cylinder a capsule.

        .. versionadded:: 0.44.0

        Returns
        -------
        bool
            Capsule cap.

        """
        return bool(self.GetCapsuleCap())

    @capsule_cap.setter
    def capsule_cap(self: CylinderSource, capsule_cap: bool) -> None:
        """Set whether the capping should make the cylinder a capsule.

        Parameters
        ----------
        capsule_cap : bool
            Capsule cap.

        """
        self.SetCapsuleCap(capsule_cap)

    @property
    def output(self: CylinderSource) -> PolyData:
        """Get the output data object for a port on this algorithm.

        Returns
        -------
        pyvista.PolyData
            Cylinder surface.

        """
        self.Update()
        return cast(pyvista.PolyData, wrap(self.GetOutput()))


@no_new_attr
class MultipleLinesSource(_vtk.vtkLineSource):
    """Multiple lines source algorithm class.

    Parameters
    ----------
    points : array_like[float], default: [[-0.5, 0.0, 0.0], [0.5, 0.0, 0.0]]
        List of points defining a broken line.

    """

    _new_attr_exceptions: ClassVar[list[str]] = ['points']

    def __init__(self: MultipleLinesSource, points: MatrixLike[float] | None = None) -> None:
        """Initialize the multiple lines source class."""
        if points is None:
            points = [[-0.5, 0.0, 0.0], [0.5, 0.0, 0.0]]
        super().__init__()
        self.points = points  # type: ignore[assignment]

    @property
    def points(self: MultipleLinesSource) -> NumpyArray[float]:
        """Return the points defining a broken line.

        Returns
        -------
        np.ndarray
            Points defining a broken line.

        """
        return _vtk.vtk_to_numpy(self.GetPoints().GetData())

    @points.setter
    def points(self: MultipleLinesSource, points: MatrixLike[float] | VectorLike[float]) -> None:
        """Set the list of points defining a broken line.

        Parameters
        ----------
        points : VectorLike[float] | MatrixLike[float]
            List of points defining a broken line.

        """
        points, _ = _coerce_pointslike_arg(points)
        if not (len(points) >= 2):
            raise ValueError('>=2 points need to define multiple lines.')
        self.SetPoints(pyvista.vtk_points(points))

    @property
    def output(self: MultipleLinesSource) -> PolyData:
        """Get the output data object for a port on this algorithm.

        Returns
        -------
        pyvista.PolyData
            Line mesh.

        """
        self.Update()
        return cast(pyvista.PolyData, wrap(self.GetOutput()))


class Text3DSource(vtkVectorText):
    """3D text from a string.

    Generate 3D text from a string with a specified width, height or depth.

    .. versionadded:: 0.43

    Parameters
    ----------
    string : str, default: ""
        Text string of the source.

    depth : float, optional
        Depth of the text. If ``None``, the depth is set to half
        the :attr:`height` by default. Set to ``0.0`` for planar
        text.

    width : float, optional
        Width of the text. If ``None``, the width is scaled
        proportional to :attr:`height`.

    height : float, optional
        Height of the text. If ``None``, the height is scaled
        proportional to :attr:`width`.

    center : Sequence[float], default: (0.0, 0.0, 0.0)
        Center of the text, defined as the middle of the axis-aligned
        bounding box of the text.

    normal : Sequence[float], default: (0.0, 0.0, 1.0)
        Normal direction of the text. The direction is parallel to the
        :attr:`depth` of the text and points away from the front surface
        of the text.

    process_empty_string : bool, default: True
        If ``True``, when :attr:`string` is empty the :attr:`output` is a
        single point located at :attr:`center` instead of an empty mesh.
        See :attr:`process_empty_string` for details.

    """

    _new_attr_exceptions: ClassVar[list[str]] = [
        'center',
        '_center',
        '_height',
        '_width',
        '_depth',
        'normal',
        '_normal',
        '_process_empty_string',
        '_output',
        '_modified',
    ]

    def __init__(
        self: Text3DSource,
        string: str | None = None,
        depth: float | None = None,
        width: float | None = None,
        height: float | None = None,
        center: VectorLike[float] = (0.0, 0.0, 0.0),
        normal: VectorLike[float] = (0.0, 0.0, 1.0),
        process_empty_string: bool = True,
    ) -> None:
        """Initialize source."""
        super().__init__()

        self._output = pyvista.PolyData()

        # Set params
        self.string = '' if string is None else string
        self._process_empty_string = process_empty_string
        self.center = center  # type: ignore[assignment]
        self.normal = normal  # type: ignore[assignment]
        self._height = height
        self._width = width
        self._depth = depth
        self._modified = True

<<<<<<< HEAD
    def __setattr__(self, name: str, value) -> None:
=======
    def __setattr__(self: Text3DSource, name: str, value: Any) -> None:  # numpydoc ignore=GL08
>>>>>>> 82278d20
        """Override to set modified flag and disable setting new attributes."""
        if hasattr(self, name) and name != '_modified':
            # Set modified flag
            old_value = getattr(self, name)
            if not np.array_equal(old_value, value):
                object.__setattr__(self, name, value)
                object.__setattr__(self, '_modified', True)
        else:
            # Do not allow setting attributes.
            # This is similar to using @no_new_attr decorator but without
            # the __setattr__ override since this class defines its own override
            # for setting the modified flag
            if name in Text3DSource._new_attr_exceptions:
                object.__setattr__(self, name, value)
            else:
                raise AttributeError(
                    f'Attribute "{name}" does not exist and cannot be added to type '
                    f'{self.__class__.__name__}',
                )

    @property
    def string(self: Text3DSource) -> str:  # numpydoc ignore=RT01
        """Return or set the text string."""
        return self.GetText()

    @string.setter
<<<<<<< HEAD
    def string(self, string: str) -> None:
=======
    def string(self: Text3DSource, string: str) -> None:  # numpydoc ignore=GL08
>>>>>>> 82278d20
        self.SetText('' if string is None else string)

    @property
    def process_empty_string(self: Text3DSource) -> bool:  # numpydoc ignore=RT01
        """Return or set flag to control behavior when empty strings are set.

        When :attr:`string` is empty or only contains whitespace, the :attr:`output`
        mesh will be empty. This can cause the bounds of the output to be undefined.

        If ``True``, the output is modified to instead have a single point located
        at :attr:`center`.

        """
        return self._process_empty_string

    @process_empty_string.setter
<<<<<<< HEAD
    def process_empty_string(self, value: bool) -> None:
=======
    def process_empty_string(self: Text3DSource, value: bool) -> None:  # numpydoc ignore=GL08
>>>>>>> 82278d20
        self._process_empty_string = value

    @property
    def center(self: Text3DSource) -> tuple[float, float, float]:  # numpydoc ignore=RT01
        """Return or set the center of the text.

        The center is defined as the middle of the axis-aligned bounding box
        of the text.
        """
        return self._center

    @center.setter
<<<<<<< HEAD
    def center(self, center: VectorLike[float]) -> None:
=======
    def center(self: Text3DSource, center: VectorLike[float]) -> None:  # numpydoc ignore=GL08
>>>>>>> 82278d20
        valid_center = _validation.validate_array3(center, dtype_out=float, to_tuple=True)
        self._center = cast(tuple[float, float, float], valid_center)

    @property
    def normal(self: Text3DSource) -> tuple[float, float, float]:  # numpydoc ignore=RT01
        """Return or set the normal direction of the text.

        The normal direction is parallel to the :attr:`depth` of the text, and
        points away from the front surface of the text.
        """
        return self._normal

    @normal.setter
<<<<<<< HEAD
    def normal(self, normal: VectorLike[float]) -> None:
        normal_ = _validation.validate_array3(normal, dtype_out=float, to_tuple=True)
        self._normal = cast(tuple[float, float, float], normal_)
=======
    def normal(self: Text3DSource, normal: VectorLike[float]) -> None:  # numpydoc ignore=GL08
        valid_normal = _validation.validate_array3(normal, dtype_out=float, to_tuple=True)
        self._normal = cast(tuple[float, float, float], valid_normal)
>>>>>>> 82278d20

    @property
    def width(self: Text3DSource) -> float | None:  # numpydoc ignore=RT01
        """Return or set the width of the text."""
        return self._width

    @width.setter
<<<<<<< HEAD
    def width(self, width: float) -> None:
=======
    def width(self: Text3DSource, width: float) -> None:  # numpydoc ignore=GL08
>>>>>>> 82278d20
        _check_range(width, rng=(0, float('inf')), parm_name='width') if width is not None else None
        self._width = width

    @property
    def height(self: Text3DSource) -> float | None:  # numpydoc ignore=RT01
        """Return or set the height of the text."""
        return self._height

    @height.setter
<<<<<<< HEAD
    def height(self, height: float) -> None:
=======
    def height(self: Text3DSource, height: float) -> None:  # numpydoc ignore=GL08
>>>>>>> 82278d20
        (
            _check_range(height, rng=(0, float('inf')), parm_name='height')
            if height is not None
            else None
        )
        self._height = height

    @property
    def depth(self: Text3DSource) -> float | None:  # numpydoc ignore=RT01
        """Return or set the depth of the text."""
        return self._depth

    @depth.setter
<<<<<<< HEAD
    def depth(self, depth: float) -> None:
=======
    def depth(self: Text3DSource, depth: float) -> None:  # numpydoc ignore=GL08
>>>>>>> 82278d20
        _check_range(depth, rng=(0, float('inf')), parm_name='depth') if depth is not None else None
        self._depth = depth

    def update(self: Text3DSource) -> None:
        """Update the output of the source."""
        if self._modified:
            is_empty_string = self.string == '' or self.string.isspace()
            is_2d = self.depth == 0 or (self.depth is None and self.height == 0)
            if is_empty_string or is_2d:
                # Do not apply filters
                self.Update()
                out = self.GetOutput()
            else:
                # 3D case, apply filters
                # Create output filters to make text 3D
                extrude = _vtk.vtkLinearExtrusionFilter()
                extrude.SetInputConnection(self.GetOutputPort())
                extrude.SetExtrusionTypeToNormalExtrusion()
                extrude.SetVector(0, 0, 1)

                tri_filter = _vtk.vtkTriangleFilter()
                tri_filter.SetInputConnection(extrude.GetOutputPort())
                tri_filter.Update()
                out = tri_filter.GetOutput()

            # Modify output object
            self._output.copy_from(out)

            # For empty strings, the bounds are either default values (+/- 1) initially or
            # become uninitialized (+/- VTK_DOUBLE_MAX) if set to empty a second time
            if is_empty_string and self.process_empty_string:
                # Add a single point to 'fix' the bounds
                self._output.points = (0.0, 0.0, 0.0)  # type: ignore[assignment]

            self._transform_output()
            self._modified = False

    @property
    def output(self: Text3DSource) -> _vtk.vtkPolyData:  # numpydoc ignore=RT01
        """Get the output of the source.

        The source is automatically updated by :meth:`update` prior
        to returning the output.
        """
        self.update()
        return self._output

    def _transform_output(self: Text3DSource) -> None:
        """Scale, rotate, and translate the output mesh."""
        # Create aliases
        out, width, height, depth = self._output, self.width, self.height, self.depth
        width_set, height_set, depth_set = width is not None, height is not None, depth is not None

        # Scale mesh
        bnds = out.bounds
        size_w, size_h, size_d = (
            bnds.x_max - bnds.x_min,
            bnds.y_max - bnds.y_min,
            bnds.z_max - bnds.z_min,
        )
        scale_w, scale_h, scale_d = _reciprocal((size_w, size_h, size_d))

        # Scale width and height first
        if width_set and height_set:
            # Scale independently
            scale_w *= width
            scale_h *= height
        elif not width_set and height_set:
            # Scale proportional to height
            scale_h *= height
            scale_w = scale_h
        elif width_set and not height_set:
            # Scale proportional to width
            scale_w *= width
            scale_h = scale_w
        else:
            # Do not scale
            scale_w = 1
            scale_h = 1

        out.points[:, 0] *= scale_w
        out.points[:, 1] *= scale_h

        # Scale depth
        if depth_set:
            if depth == 0:
                # Do not scale since depth is already zero (no extrusion)
                scale_d = 1
            else:
                scale_d *= depth
        else:
            # Scale to half the height by default
            scale_d *= size_h * scale_h * 0.5

        out.points[:, 2] *= scale_d

        # Center points at origin
        out.points -= out.center  # type: ignore[misc]

        # Move to final position.
        # Only rotate if non-default normal.
        if not np.array_equal(self.normal, (0, 0, 1)):
            out.rotate_x(90, inplace=True)
            out.rotate_z(90, inplace=True)
            translate(out, self.center, self.normal)
        else:
            out.points += self.center  # type: ignore[misc]


@no_new_attr
class CubeSource(_vtk.vtkCubeSource):
    """Cube source algorithm class.

    .. versionadded:: 0.44.0

    Parameters
    ----------
    center : sequence[float], default: (0.0, 0.0, 0.0)
        Center in ``[x, y, z]``.

    x_length : float, default: 1.0
        Length of the cube in the x-direction.

    y_length : float, default: 1.0
        Length of the cube in the y-direction.

    z_length : float, default: 1.0
        Length of the cube in the z-direction.

    bounds : sequence[float], optional
        Specify the bounding box of the cube. If given, all other size
        arguments are ignored. ``(x_min, x_max, y_min, y_max, z_min, z_max)``.

    point_dtype : str, default: 'float32'
        Set the desired output point types. It must be either 'float32' or 'float64'.

        .. versionadded:: 0.44.0

    Examples
    --------
    Create a default CubeSource.

    >>> import pyvista as pv
    >>> source = pv.CubeSource()
    >>> source.output.plot(show_edges=True, line_width=5)

    """

    _new_attr_exceptions: ClassVar[list[str]] = [
        'bounds',
        '_bounds',
    ]

    def __init__(
        self: CubeSource,
        center: VectorLike[float] = (0.0, 0.0, 0.0),
        x_length: float = 1.0,
        y_length: float = 1.0,
        z_length: float = 1.0,
        bounds: VectorLike[float] | None = None,
        point_dtype: str = 'float32',
    ) -> None:
        """Initialize the cube source class."""
        super().__init__()
        if bounds is not None:
            self.bounds = bounds  # type: ignore[assignment]
        else:
            self.center = center  # type: ignore[assignment]
            self.x_length = x_length
            self.y_length = y_length
            self.z_length = z_length
        self.point_dtype = point_dtype

    @property
    def bounds(self: CubeSource) -> BoundsTuple:  # numpydoc ignore=RT01
        """Return or set the bounding box of the cube."""
        bnds = [0.0] * 6
        self.GetBounds(bnds)
        return BoundsTuple(*bnds)

    @bounds.setter
<<<<<<< HEAD
    def bounds(self, bounds: VectorLike[float]):
=======
    def bounds(self: CubeSource, bounds: VectorLike[float]) -> None:  # numpydoc ignore=GL08
>>>>>>> 82278d20
        if np.array(bounds).size != 6:
            raise TypeError(
                'Bounds must be given as length 6 tuple: (x_min, x_max, y_min, y_max, z_min, z_max)',
            )
        self.SetBounds(bounds)  # type: ignore[arg-type]

    @property
    def center(self: CubeSource) -> tuple[float, float, float]:
        """Get the center in ``[x, y, z]``.

        Returns
        -------
        tuple[float, float, float]
            Center in ``[x, y, z]``.

        """
        return self.GetCenter()

    @center.setter
    def center(self: CubeSource, center: VectorLike[float]) -> None:
        """Set the center in ``[x, y, z]``.

        Parameters
        ----------
        center : sequence[float]
            Center in ``[x, y, z]``.

        """
        self.SetCenter(*center)

    @property
    def x_length(self: CubeSource) -> float:
        """Get the x length along the cube in its specified direction.

        Returns
        -------
        float
            XLength along the cone in its specified direction.

        """
        return self.GetXLength()

    @x_length.setter
    def x_length(self: CubeSource, x_length: float) -> None:
        """Set the x length of the cube.

        Parameters
        ----------
        x_length : float
            XLength of the cone.

        """
        self.SetXLength(x_length)

    @property
    def y_length(self: CubeSource) -> float:
        """Get the y length along the cube in its specified direction.

        Returns
        -------
        float
            YLength along the cone in its specified direction.

        """
        return self.GetYLength()

    @y_length.setter
    def y_length(self: CubeSource, y_length: float) -> None:
        """Set the y length of the cube.

        Parameters
        ----------
        y_length : float
            YLength of the cone.

        """
        self.SetYLength(y_length)

    @property
    def z_length(self: CubeSource) -> float:
        """Get the z length along the cube in its specified direction.

        Returns
        -------
        float
            ZLength along the cone in its specified direction.

        """
        return self.GetZLength()

    @z_length.setter
    def z_length(self: CubeSource, z_length: float) -> None:
        """Set the z length of the cube.

        Parameters
        ----------
        z_length : float
            ZLength of the cone.

        """
        self.SetZLength(z_length)

    @property
    def output(self: CubeSource) -> PolyData:
        """Get the output data object for a port on this algorithm.

        Returns
        -------
        pyvista.PolyData
            Cube surface.

        """
        self.Update()
        return cast(pyvista.PolyData, wrap(self.GetOutput()))

    @property
    def point_dtype(self: CubeSource) -> str:
        """Get the desired output point types.

        Returns
        -------
        str
            Desired output point types.
            It must be either 'float32' or 'float64'.

        """
        precision = self.GetOutputPointsPrecision()
        return {
            SINGLE_PRECISION: 'float32',
            DOUBLE_PRECISION: 'float64',
        }[precision]  # type: ignore[index]

    @point_dtype.setter
    def point_dtype(self: CubeSource, point_dtype: str) -> None:
        """Set the desired output point types.

        Parameters
        ----------
        point_dtype : str, default: 'float32'
            Set the desired output point types.
            It must be either 'float32' or 'float64'.

        Returns
        -------
        point_dtype: str
            Desired output point types.

        """
        if point_dtype not in ['float32', 'float64']:
            raise ValueError("Point dtype must be either 'float32' or 'float64'")
        precision = {
            'float32': SINGLE_PRECISION,
            'float64': DOUBLE_PRECISION,
        }[point_dtype]
        self.SetOutputPointsPrecision(precision)


@no_new_attr
class DiscSource(_vtk.vtkDiskSource):
    """Disc source algorithm class.

    .. versionadded:: 0.44.0

    Parameters
    ----------
    center : sequence[float], default: (0.0, 0.0, 0.0)
        Center in ``[x, y, z]``. Middle of the axis of the disc.

    inner : float, default: 0.25
        The inner radius.

    outer : float, default: 0.5
        The outer radius.

    r_res : int, default: 1
        Number of points in radial direction.

    c_res : int, default: 6
        Number of points in circumferential direction.

    Examples
    --------
    Create a disc with 50 points in the circumferential direction.

    >>> import pyvista as pv
    >>> source = pv.DiscSource(c_res=50)
    >>> source.output.plot(show_edges=True, line_width=5)

    """

    _new_attr_exceptions: ClassVar[list[str]] = ['center']

    def __init__(
        self: DiscSource,
        center: VectorLike[float] | None = None,
        inner: float = 0.25,
        outer: float = 0.5,
        r_res: int = 1,
        c_res: int = 6,
    ) -> None:
        """Initialize the disc source class."""
        super().__init__()
        if center is not None:
            self.center = center  # type: ignore[assignment]
        self.inner = inner
        self.outer = outer
        self.r_res = r_res
        self.c_res = c_res

    @property
    def center(self: DiscSource) -> tuple[float, float, float]:
        """Get the center in ``[x, y, z]``.

        Returns
        -------
        tuple[float, float, float]
            Center in ``[x, y, z]``.

        """
        if pyvista.vtk_version_info >= (9, 2):  # pragma: no cover
            return self.GetCenter()
        else:  # pragma: no cover
            return (0.0, 0.0, 0.0)

    @center.setter
    def center(self: DiscSource, center: VectorLike[float]) -> None:
        """Set the center in ``[x, y, z]``.

        Parameters
        ----------
        center : sequence[float]
            Center in ``[x, y, z]``.

        """
        if pyvista.vtk_version_info >= (9, 2):  # pragma: no cover
            self.SetCenter(*center)
        else:  # pragma: no cover
            from pyvista.core.errors import VTKVersionError

            raise VTKVersionError(
                'To change vtkDiskSource with `center` requires VTK 9.2 or later.',
            )

    @property
    def inner(self: DiscSource) -> float:
        """Get the inner radius.

        Returns
        -------
        float
            The inner radius.

        """
        return self.GetInnerRadius()

    @inner.setter
    def inner(self: DiscSource, inner: float) -> None:
        """Set the inner radius.

        Parameters
        ----------
        inner : float
            The inner radius.

        """
        self.SetInnerRadius(inner)

    @property
    def outer(self: DiscSource) -> float:
        """Get the outer radius.

        Returns
        -------
        float
            The outer radius.

        """
        return self.GetOuterRadius()

    @outer.setter
    def outer(self: DiscSource, outer: float) -> None:
        """Set the outer radius.

        Parameters
        ----------
        outer : float
            The outer radius.

        """
        self.SetOuterRadius(outer)

    @property
    def r_res(self: DiscSource) -> int:
        """Get number of points in radial direction.

        Returns
        -------
        int
            Number of points in radial direction.

        """
        return self.GetRadialResolution()

    @r_res.setter
    def r_res(self: DiscSource, r_res: int) -> None:
        """Set number of points in radial direction.

        Parameters
        ----------
        r_res : int
            Number of points in radial direction.

        """
        self.SetRadialResolution(r_res)

    @property
    def c_res(self: DiscSource) -> int:
        """Get number of points in circumferential direction.

        Returns
        -------
        int
            Number of points in circumferential direction.

        """
        return self.GetCircumferentialResolution()

    @c_res.setter
    def c_res(self: DiscSource, c_res: int) -> None:
        """Set number of points in circumferential direction.

        Parameters
        ----------
        c_res : int
            Number of points in circumferential direction.

        """
        self.SetCircumferentialResolution(c_res)

    @property
    def output(self: DiscSource) -> PolyData:
        """Get the output data object for a port on this algorithm.

        Returns
        -------
        pyvista.PolyData
            Line mesh.

        """
        self.Update()
        return cast(pyvista.PolyData, wrap(self.GetOutput()))


@no_new_attr
class LineSource(_vtk.vtkLineSource):
    """Create a line.

    .. versionadded:: 0.44

    Parameters
    ----------
    pointa : sequence[float], default: (-0.5, 0.0, 0.0)
        Location in ``[x, y, z]``.

    pointb : sequence[float], default: (0.5, 0.0, 0.0)
        Location in ``[x, y, z]``.

    resolution : int, default: 1
        Number of pieces to divide line into.

    """

    def __init__(
        self: LineSource,
        pointa: VectorLike[float] = (-0.5, 0.0, 0.0),
        pointb: VectorLike[float] = (0.5, 0.0, 0.0),
        resolution: int = 1,
    ) -> None:
        """Initialize source."""
        super().__init__()
        self.pointa = pointa  # type: ignore[assignment]
        self.pointb = pointb  # type: ignore[assignment]
        self.resolution = resolution

    @property
    def pointa(self: LineSource) -> tuple[float, float, float]:
        """Location in ``[x, y, z]``.

        Returns
        -------
        sequence[float]
            Location in ``[x, y, z]``.

        """
        return self.GetPoint1()

    @pointa.setter
    def pointa(self: LineSource, pointa: VectorLike[float]) -> None:
        """Set the Location in ``[x, y, z]``.

        Parameters
        ----------
        pointa : sequence[float]
            Location in ``[x, y, z]``.

        """
        self.SetPoint1(*pointa)

    @property
    def pointb(self: LineSource) -> tuple[float, float, float]:
        """Location in ``[x, y, z]``.

        Returns
        -------
        sequence[float]
            Location in ``[x, y, z]``.

        """
        return self.GetPoint2()

    @pointb.setter
    def pointb(self: LineSource, pointb: VectorLike[float]) -> None:
        """Set the Location in ``[x, y, z]``.

        Parameters
        ----------
        pointb : sequence[float]
            Location in ``[x, y, z]``.

        """
        self.SetPoint2(*pointb)

    @property
    def resolution(self: LineSource) -> int:
        """Number of pieces to divide line into.

        Returns
        -------
        int
            Number of pieces to divide line into.

        """
        return self.GetResolution()

    @resolution.setter
    def resolution(self: LineSource, resolution: int) -> None:
        """Set number of pieces to divide line into.

        Parameters
        ----------
        resolution : int
            Number of pieces to divide line into.

        """
        if resolution <= 0:
            raise ValueError('Resolution must be positive')
        self.SetResolution(resolution)

    @property
    def output(self: LineSource) -> PolyData:
        """Get the output data object for a port on this algorithm.

        Returns
        -------
        pyvista.PolyData
            Line mesh.

        """
        self.Update()
        return cast(pyvista.PolyData, wrap(self.GetOutput()))


@no_new_attr
class SphereSource(_vtk.vtkSphereSource):
    """Sphere source algorithm class.

    .. versionadded:: 0.44.0

    Parameters
    ----------
    radius : float, default: 0.5
        Sphere radius.

    center : sequence[float], default: (0.0, 0.0, 0.0)
        Center coordinate vector in ``[x, y, z]``.

    theta_resolution : int, default: 30
        Set the number of points in the azimuthal direction (ranging
        from ``start_theta`` to ``end_theta``).

    phi_resolution : int, default: 30
        Set the number of points in the polar direction (ranging from
        ``start_phi`` to ``end_phi``).

    start_theta : float, default: 0.0
        Starting azimuthal angle in degrees ``[0, 360]``.

    end_theta : float, default: 360.0
        Ending azimuthal angle in degrees ``[0, 360]``.

    start_phi : float, default: 0.0
        Starting polar angle in degrees ``[0, 180]``.

    end_phi : float, default: 180.0
        Ending polar angle in degrees ``[0, 180]``.

    See Also
    --------
    pyvista.Icosphere : Sphere created from projection of icosahedron.
    pyvista.SolidSphere : Sphere that fills 3D space.

    Examples
    --------
    Create a sphere using default parameters.

    >>> import pyvista as pv
    >>> sphere = pv.SphereSource()
    >>> sphere.output.plot(show_edges=True)

    Create a quarter sphere by setting ``end_theta``.

    >>> sphere = pv.SphereSource(end_theta=90)
    >>> out = sphere.output.plot(show_edges=True)

    Create a hemisphere by setting ``end_phi``.

    >>> sphere = pv.SphereSource(end_phi=90)
    >>> out = sphere.output.plot(show_edges=True)

    """

    def __init__(
        self: SphereSource,
        radius: float = 0.5,
        center: VectorLike[float] | None = None,
        theta_resolution: int = 30,
        phi_resolution: int = 30,
        start_theta: float = 0.0,
        end_theta: float = 360.0,
        start_phi: float = 0.0,
        end_phi: float = 180.0,
    ) -> None:
        """Initialize the sphere source class."""
        super().__init__()
        self.radius = radius
        if center is not None:  # pragma: no cover
            self.center = center  # type: ignore[assignment]
        self.theta_resolution = theta_resolution
        self.phi_resolution = phi_resolution
        self.start_theta = start_theta
        self.end_theta = end_theta
        self.start_phi = start_phi
        self.end_phi = end_phi

    @property
    def center(self: SphereSource) -> tuple[float, float, float]:
        """Get the center in ``[x, y, z]``.

        Returns
        -------
        tuple[float, float, float]
            Center in ``[x, y, z]``.

        """
        if pyvista.vtk_version_info >= (9, 2):
            return self.GetCenter()
        else:  # pragma: no cover
            return (0.0, 0.0, 0.0)

    @center.setter
    def center(self: SphereSource, center: VectorLike[float]) -> None:
        """Set the center in ``[x, y, z]``.

        Parameters
        ----------
        center : sequence[float]
            Center in ``[x, y, z]``.

        """
        if pyvista.vtk_version_info >= (9, 2):
            self.SetCenter(*center)
        else:  # pragma: no cover
            from pyvista.core.errors import VTKVersionError

            raise VTKVersionError(
                'To change vtkSphereSource with `center` requires VTK 9.2 or later.',
            )

    @property
    def radius(self: SphereSource) -> float:
        """Get sphere radius.

        Returns
        -------
        float
            Sphere radius.

        """
        return self.GetRadius()

    @radius.setter
    def radius(self: SphereSource, radius: float) -> None:
        """Set sphere radius.

        Parameters
        ----------
        radius : float
            Sphere radius.

        """
        self.SetRadius(radius)

    @property
    def theta_resolution(self: SphereSource) -> int:
        """Get the number of points in the azimuthal direction.

        Returns
        -------
        int
            The number of points in the azimuthal direction.

        """
        return self.GetThetaResolution()

    @theta_resolution.setter
    def theta_resolution(self: SphereSource, theta_resolution: int) -> None:
        """Set the number of points in the azimuthal direction.

        Parameters
        ----------
        theta_resolution : int
            The number of points in the azimuthal direction.

        """
        self.SetThetaResolution(theta_resolution)

    @property
    def phi_resolution(self: SphereSource) -> int:
        """Get the number of points in the polar direction.

        Returns
        -------
        int
            The number of points in the polar direction.

        """
        return self.GetPhiResolution()

    @phi_resolution.setter
    def phi_resolution(self: SphereSource, phi_resolution: int) -> None:
        """Set the number of points in the polar direction.

        Parameters
        ----------
        phi_resolution : int
            The number of points in the polar direction.

        """
        self.SetPhiResolution(phi_resolution)

    @property
    def start_theta(self: SphereSource) -> float:
        """Get starting azimuthal angle in degrees ``[0, 360]``.

        Returns
        -------
        float
            The number of points in the azimuthal direction.

        """
        return self.GetStartTheta()

    @start_theta.setter
    def start_theta(self: SphereSource, start_theta: float) -> None:
        """Set starting azimuthal angle in degrees ``[0, 360]``.

        Parameters
        ----------
        start_theta : float
            The number of points in the azimuthal direction.

        """
        self.SetStartTheta(start_theta)

    @property
    def end_theta(self: SphereSource) -> float:
        """Get ending azimuthal angle in degrees ``[0, 360]``.

        Returns
        -------
        float
            The number of points in the azimuthal direction.

        """
        return self.GetEndTheta()

    @end_theta.setter
    def end_theta(self: SphereSource, end_theta: float) -> None:
        """Set ending azimuthal angle in degrees ``[0, 360]``.

        Parameters
        ----------
        end_theta : float
            The number of points in the azimuthal direction.

        """
        self.SetEndTheta(end_theta)

    @property
    def start_phi(self: SphereSource) -> float:
        """Get starting polar angle in degrees ``[0, 360]``.

        Returns
        -------
        float
            The number of points in the polar direction.

        """
        return self.GetStartPhi()

    @start_phi.setter
    def start_phi(self: SphereSource, start_phi: float) -> None:
        """Set starting polar angle in degrees ``[0, 360]``.

        Parameters
        ----------
        start_phi : float
            The number of points in the polar direction.

        """
        self.SetStartPhi(start_phi)

    @property
    def end_phi(self: SphereSource) -> float:
        """Get ending polar angle in degrees ``[0, 360]``.

        Returns
        -------
        float
            The number of points in the polar direction.

        """
        return self.GetEndPhi()

    @end_phi.setter
    def end_phi(self: SphereSource, end_phi: float) -> None:
        """Set ending polar angle in degrees ``[0, 360]``.

        Parameters
        ----------
        end_phi : float
            The number of points in the polar direction.

        """
        self.SetEndPhi(end_phi)

    @property
    def output(self: SphereSource) -> PolyData:
        """Get the output data object for a port on this algorithm.

        Returns
        -------
        pyvista.PolyData
            Sphere surface.

        """
        self.Update()
        return cast(pyvista.PolyData, wrap(self.GetOutput()))


@no_new_attr
class PolygonSource(_vtk.vtkRegularPolygonSource):
    """Polygon source algorithm class.

    .. versionadded:: 0.44.0

    Parameters
    ----------
    center : sequence[float], default: (0.0, 0.0, 0.0)
        Center in ``[x, y, z]``. Central axis of the polygon passes
        through this point.

    radius : float, default: 1.0
        The radius of the polygon.

    normal : sequence[float], default: (0.0, 0.0, 1.0)
        Direction vector in ``[x, y, z]``. Orientation vector of the polygon.

    n_sides : int, default: 6
        Number of sides of the polygon.

    fill : bool, default: True
        Enable or disable producing filled polygons.

    Examples
    --------
    Create an 8 sided polygon.

    >>> import pyvista as pv
    >>> source = pv.PolygonSource(n_sides=8)
    >>> source.output.plot(show_edges=True, line_width=5)

    """

    def __init__(
        self: PolygonSource,
        center: VectorLike[float] = (0.0, 0.0, 0.0),
        radius: float = 1.0,
        normal: VectorLike[float] = (0.0, 0.0, 1.0),
        n_sides: int = 6,
        fill: bool = True,
    ) -> None:
        """Initialize the polygon source class."""
        super().__init__()
        self.center = center  # type: ignore[assignment]
        self.radius = radius
        self.normal = normal  # type: ignore[assignment]
        self.n_sides = n_sides
        self.fill = fill

    @property
    def center(self: PolygonSource) -> tuple[float, float, float]:
        """Get the center in ``[x, y, z]``.

        Returns
        -------
        tuple[float, float, float]
            Center in ``[x, y, z]``.

        """
        return self.GetCenter()

    @center.setter
    def center(self: PolygonSource, center: VectorLike[float]) -> None:
        """Set the center in ``[x, y, z]``.

        Parameters
        ----------
        center : sequence[float]
            Center in ``[x, y, z]``.

        """
        self.SetCenter(*center)

    @property
    def radius(self: PolygonSource) -> float:
        """Get the radius of the polygon.

        Returns
        -------
        float
            The radius of the polygon.

        """
        return self.GetRadius()

    @radius.setter
    def radius(self: PolygonSource, radius: float) -> None:
        """Set the radius of the polygon.

        Parameters
        ----------
        radius : float
            The radius of the polygon.

        """
        self.SetRadius(radius)

    @property
    def normal(self: PolygonSource) -> tuple[float, float, float]:
        """Get the normal in ``[x, y, z]``.

        Returns
        -------
        sequence[float]
            Normal in ``[x, y, z]``.

        """
        return self.GetNormal()

    @normal.setter
    def normal(self: PolygonSource, normal: VectorLike[float]) -> None:
        """Set the normal in ``[x, y, z]``.

        Parameters
        ----------
        normal : sequence[float]
            Normal in ``[x, y, z]``.

        """
        self.SetNormal(*normal)

    @property
    def n_sides(self: PolygonSource) -> int:
        """Get number of sides of the polygon.

        Returns
        -------
        int
            Number of sides of the polygon.

        """
        return self.GetNumberOfSides()

    @n_sides.setter
    def n_sides(self: PolygonSource, n_sides: int) -> None:
        """Set number of sides of the polygon.

        Parameters
        ----------
        n_sides : int
            Number of sides of the polygon.

        """
        self.SetNumberOfSides(n_sides)

    @property
    def fill(self: PolygonSource) -> bool:
        """Get enable or disable producing filled polygons.

        Returns
        -------
        bool
            Enable or disable producing filled polygons.

        """
        return bool(self.GetGeneratePolygon())

    @fill.setter
    def fill(self: PolygonSource, fill: bool) -> None:
        """Set enable or disable producing filled polygons.

        Parameters
        ----------
        fill : bool, optional
            Enable or disable producing filled polygons.

        """
        self.SetGeneratePolygon(fill)

    @property
    def output(self: PolygonSource) -> PolyData:
        """Get the output data object for a port on this algorithm.

        Returns
        -------
        pyvista.PolyData
            Polygon surface.

        """
        self.Update()
        return cast(pyvista.PolyData, wrap(self.GetOutput()))


@no_new_attr
class PlatonicSolidSource(_vtk.vtkPlatonicSolidSource):
    """Platonic solid source algorithm class.

    .. versionadded:: 0.44.0

    Parameters
    ----------
    kind : str | int, default: 'tetrahedron'
        The kind of Platonic solid to create. Either the name of the
        polyhedron or an integer index:

            * ``'tetrahedron'`` or ``0``
            * ``'cube'`` or ``1``
            * ``'octahedron'`` or ``2``
            * ``'icosahedron'`` or ``3``
            * ``'dodecahedron'`` or ``4``

    Examples
    --------
    Create and plot a dodecahedron.

    >>> import pyvista as pv
    >>> dodeca = pv.PlatonicSolidSource('dodecahedron')
    >>> dodeca.output.plot(categories=True)

    See :ref:`platonic_example` for more examples using this filter.

    """

    _new_attr_exceptions: ClassVar[list[str]] = ['_kinds']

    def __init__(self: PlatonicSolidSource, kind: str = 'tetrahedron') -> None:
        """Initialize the platonic solid source class."""
        super().__init__()
        self._kinds: dict[str, int] = {
            'tetrahedron': 0,
            'cube': 1,
            'octahedron': 2,
            'icosahedron': 3,
            'dodecahedron': 4,
        }
        self.kind = kind

    @property
    def kind(self: PlatonicSolidSource) -> str:
        """Get the kind of Platonic solid to create.

        Returns
        -------
        str
            The kind of Platonic solid to create.

        """
        return list(self._kinds.keys())[self.GetSolidType()]

    @kind.setter
    def kind(self: PlatonicSolidSource, kind: str | int) -> None:
        """Set the kind of Platonic solid to create.

        Parameters
        ----------
        kind : str | int, default: 'tetrahedron'
            The kind of Platonic solid to create. Either the name of the
            polyhedron or an integer index:

                * ``'tetrahedron'`` or ``0``
                * ``'cube'`` or ``1``
                * ``'octahedron'`` or ``2``
                * ``'icosahedron'`` or ``3``
                * ``'dodecahedron'`` or ``4``

        """
        if isinstance(kind, str):
            if kind not in self._kinds:
                raise ValueError(f'Invalid Platonic solid kind "{kind}".')
            kind = self._kinds[kind]
        elif isinstance(kind, int) and kind not in range(5):
            raise ValueError(f'Invalid Platonic solid index "{kind}".')
        elif not isinstance(kind, int):
            raise ValueError(f'Invalid Platonic solid index type "{type(kind).__name__}".')
        self.SetSolidType(kind)

    @property
    def output(self: PlatonicSolidSource) -> PolyData:
        """Get the output data object for a port on this algorithm.

        Returns
        -------
        pyvista.PolyData
            PlatonicSolid surface.

        """
        self.Update()
        return cast(pyvista.PolyData, wrap(self.GetOutput()))


@no_new_attr
class PlaneSource(_vtk.vtkPlaneSource):
    """Create a plane source.

    The plane is defined by specifying an origin point, and then
    two other points that, together with the origin, define two
    axes for the plane (magnitude and direction). These axes do
    not have to be orthogonal - so you can create a parallelogram.
    The axes must not be parallel.

    .. versionadded:: 0.44

    Parameters
    ----------
    i_resolution : int, default: 10
        Number of points on the plane in the i direction.

    j_resolution : int, default: 10
        Number of points on the plane in the j direction.

    center : sequence[float], default: (0.0, 0.0, 0.0)
        Center in ``[x, y, z]``.

    origin : sequence[float], default: (-0.5, -0.5, 0.0)
        Origin in ``[x, y, z]``.

    point_a : sequence[float], default: (0.5, -0.5, 0.0)
        Location in ``[x, y, z]``.

    point_b : sequence[float], default: (-0.5, 0.5, 0.0)
        Location in ``[x, y, z]``.

    """

    def __init__(
        self: PlaneSource,
        i_resolution: int = 10,
        j_resolution: int = 10,
        center: VectorLike[float] = (0.0, 0.0, 0.0),
        origin: VectorLike[float] = (-0.5, -0.5, 0.0),
        point_a: VectorLike[float] = (0.5, -0.5, 0.0),
        point_b: VectorLike[float] = (-0.5, 0.5, 0.0),
    ) -> None:
        """Initialize source."""
        super().__init__()
        self.i_resolution = i_resolution
        self.j_resolution = j_resolution
        self.center = center  # type: ignore[assignment]
        self.origin = origin  # type: ignore[assignment]
        self.point_a = point_a  # type: ignore[assignment]
        self.point_b = point_b  # type: ignore[assignment]

    @property
    def i_resolution(self: PlaneSource) -> int:
        """Number of points on the plane in the i direction.

        Returns
        -------
        int
            Number of points on the plane in the i direction.

        """
        return self.GetXResolution()

    @i_resolution.setter
    def i_resolution(self: PlaneSource, i_resolution: int) -> None:
        """Set number of points on the plane in the i direction.

        Parameters
        ----------
        i_resolution : int
            Number of points on the plane in the i direction.

        """
        self.SetXResolution(i_resolution)

    @property
    def j_resolution(self: PlaneSource) -> int:
        """Number of points on the plane in the j direction.

        Returns
        -------
        int
            Number of points on the plane in the j direction.

        """
        return self.GetYResolution()

    @j_resolution.setter
    def j_resolution(self: PlaneSource, j_resolution: int) -> None:
        """Set number of points on the plane in the j direction.

        Parameters
        ----------
        j_resolution : int
            Number of points on the plane in the j direction.

        """
        self.SetYResolution(j_resolution)

    @property
    def center(self: PlaneSource) -> tuple[float, float, float]:
        """Get the center in ``[x, y, z]``.

        The center of the plane is translated to the specified point.

        Returns
        -------
        tuple[float, float, float]
            Center in ``[x, y, z]``.

        """
        return self.GetCenter()

    @center.setter
    def center(self: PlaneSource, center: VectorLike[float]) -> None:
        """Set the center in ``[x, y, z]``.

        Parameters
        ----------
        center : sequence[float]
            Center in ``[x, y, z]``.

        """
        self.SetCenter(*center)

    @property
    def origin(self: PlaneSource) -> tuple[float, float, float]:
        """Get the origin in ``[x, y, z]``.

        Returns
        -------
        sequence[float]
            Origin in ``[x, y, z]``.

        """
        return self.GetOrigin()

    @origin.setter
    def origin(self: PlaneSource, origin: VectorLike[float]) -> None:
        """Set the origin in ``[x, y, z]``.

        Parameters
        ----------
        origin : sequence[float]
            Origin in ``[x, y, z]``.

        """
        self.SetOrigin(*origin)

    @property
    def point_a(self: PlaneSource) -> tuple[float, float, float]:
        """Get the Location in ``[x, y, z]``.

        Returns
        -------
        sequence[float]
            Location in ``[x, y, z]``.

        """
        return self.GetPoint1()

    @point_a.setter
    def point_a(self: PlaneSource, point_a: VectorLike[float]) -> None:
        """Set the Location in ``[x, y, z]``.

        Parameters
        ----------
        point_a : sequence[float]
            Location in ``[x, y, z]``.

        """
        self.SetPoint1(*point_a)

    @property
    def point_b(self: PlaneSource) -> tuple[float, float, float]:
        """Get the Location in ``[x, y, z]``.

        Returns
        -------
        sequence[float]
            Location in ``[x, y, z]``.

        """
        return self.GetPoint2()

    @point_b.setter
    def point_b(self: PlaneSource, point_b: VectorLike[float]) -> None:
        """Set the Location in ``[x, y, z]``.

        Parameters
        ----------
        point_b : sequence[float]
            Location in ``[x, y, z]``.

        """
        self.SetPoint2(point_b)  # type: ignore[call-overload]

    @property
    def output(self: PlaneSource) -> PolyData:
        """Get the output data object for a port on this algorithm.

        Returns
        -------
        pyvista.PolyData
            Plane mesh.

        """
        self.Update()
        return cast(pyvista.PolyData, wrap(self.GetOutput()))

    @property
    def normal(self: PlaneSource) -> tuple[float, float, float]:  # numpydoc ignore: RT01
        """Get the plane's normal vector."""
        origin = np.array(self.origin)
        v1 = self.point_a - origin
        v2 = self.point_b - origin
        normal = np.cross(v1, v2)
        norm = np.linalg.norm(normal)
        # Avoid div by zero and return +z normal by default
        return tuple((normal / norm).tolist()) if norm else (0.0, 0.0, 1.0)

    def flip_normal(self: PlaneSource) -> None:
        """Flip the plane's normal.

        This method modifies the plane's :attr:`point_a` and :attr:`point_b` by
        swapping them.
        """
        point_a = self.point_a
        self.point_a = self.point_b
        self.point_b = point_a

    def push(self: PlaneSource, distance: float) -> None:  # numpydoc ignore: PR01
        """Translate the plane in the direction of the normal by the distance specified."""
        _validation.validate_number(distance, dtype_out=float)
        self.center = (self.center + np.array(self.normal) * distance).tolist()


@no_new_attr
class ArrowSource(_vtk.vtkArrowSource):
    """Create a arrow source.

    .. versionadded:: 0.44

    Parameters
    ----------
    tip_length : float, default: 0.25
        Length of the tip.

    tip_radius : float, default: 0.1
        Radius of the tip.

    tip_resolution : int, default: 20
        Number of faces around the tip.

    shaft_radius : float, default: 0.05
        Radius of the shaft.

    shaft_resolution : int, default: 20
        Number of faces around the shaft.

    """

    def __init__(
        self: ArrowSource,
        tip_length: float = 0.25,
        tip_radius: float = 0.1,
        tip_resolution: int = 20,
        shaft_radius: float = 0.05,
        shaft_resolution: int = 20,
    ) -> None:
        """Initialize source."""
        self.tip_length = tip_length
        self.tip_radius = tip_radius
        self.tip_resolution = tip_resolution
        self.shaft_radius = shaft_radius
        self.shaft_resolution = shaft_resolution

    @property
    def tip_length(self: ArrowSource) -> float:
        """Get the length of the tip.

        Returns
        -------
        int
            The length of the tip.

        """
        return self.GetTipLength()

    @tip_length.setter
    def tip_length(self: ArrowSource, tip_length: float) -> None:
        """Set the length of the tip.

        Parameters
        ----------
        tip_length : int
            The length of the tip.

        """
        self.SetTipLength(tip_length)

    @property
    def tip_radius(self: ArrowSource) -> float:
        """Get the radius of the tip.

        Returns
        -------
        int
            The radius of the tip.

        """
        return self.GetTipRadius()

    @tip_radius.setter
    def tip_radius(self: ArrowSource, tip_radius: float) -> None:
        """Set the radius of the tip.

        Parameters
        ----------
        tip_radius : int
            The radius of the tip.

        """
        self.SetTipRadius(tip_radius)

    @property
    def tip_resolution(self: ArrowSource) -> int:
        """Get the number of faces around the tip.

        Returns
        -------
        int
            The number of faces around the tip.

        """
        return self.GetTipResolution()

    @tip_resolution.setter
    def tip_resolution(self: ArrowSource, tip_resolution: int) -> None:
        """Set the number of faces around the tip.

        Parameters
        ----------
        tip_resolution : int
            The number of faces around the tip.

        """
        self.SetTipResolution(tip_resolution)

    @property
    def shaft_resolution(self: ArrowSource) -> int:
        """Get the number of faces around the shaft.

        Returns
        -------
        int
            The number of faces around the shaft.

        """
        return self.GetShaftResolution()

    @shaft_resolution.setter
    def shaft_resolution(self: ArrowSource, shaft_resolution: int) -> None:
        """Set the number of faces around the shaft.

        Parameters
        ----------
        shaft_resolution : int
            The number of faces around the shaft.

        """
        self.SetShaftResolution(shaft_resolution)

    @property
    def shaft_radius(self: ArrowSource) -> float:
        """Get the radius of the shaft.

        Returns
        -------
        int
            The radius of the shaft.

        """
        return self.GetShaftRadius()

    @shaft_radius.setter
    def shaft_radius(self: ArrowSource, shaft_radius: float) -> None:
        """Set the radius of the shaft.

        Parameters
        ----------
        shaft_radius : int
            The radius of the shaft.

        """
        self.SetShaftRadius(shaft_radius)

    @property
    def output(self: ArrowSource) -> PolyData:
        """Get the output data object for a port on this algorithm.

        Returns
        -------
        pyvista.PolyData
            Plane mesh.

        """
        self.Update()
        return cast(pyvista.PolyData, wrap(self.GetOutput()))


@no_new_attr
class BoxSource(_vtk.vtkTessellatedBoxSource):
    """Create a box source.

    .. versionadded:: 0.44

    Parameters
    ----------
    bounds : sequence[float], default: (-1.0, 1.0, -1.0, 1.0, -1.0, 1.0)
        Specify the bounds of the box.
        ``(x_min, x_max, y_min, y_max, z_min, z_max)``.

    level : int, default: 0
        Level of subdivision of the faces.

    quads : bool, default: True
        Flag to tell the source to generate either a quad or two
        triangle for a set of four points.

    """

    _new_attr_exceptions: ClassVar[list[str]] = [
        'bounds',
        '_bounds',
    ]

    def __init__(
        self: BoxSource,
        bounds: VectorLike[float] = (-1.0, 1.0, -1.0, 1.0, -1.0, 1.0),
        level: int = 0,
        quads: bool = True,
    ) -> None:
        """Initialize source."""
        super().__init__()
        self.bounds = bounds  # type: ignore[assignment]
        self.level = level
        self.quads = quads

    @property
    def bounds(self: BoxSource) -> BoundsTuple:  # numpydoc ignore=RT01
        """Return or set the bounds of the box."""
        return BoundsTuple(*self.GetBounds())

    @bounds.setter
<<<<<<< HEAD
    def bounds(self, bounds: VectorLike[float]):
=======
    def bounds(self: BoxSource, bounds: VectorLike[float]) -> None:  # numpydoc ignore=GL08
>>>>>>> 82278d20
        if np.array(bounds).size != 6:
            raise TypeError(
                'Bounds must be given as length 6 tuple: (x_min, x_max, y_min, y_max, z_min, z_max)',
            )
        self.SetBounds(bounds)  # type: ignore[arg-type]

    @property
    def level(self: BoxSource) -> int:
        """Get level of subdivision of the faces.

        Returns
        -------
        int
            Level of subdivision of the faces.

        """
        return self.GetLevel()

    @level.setter
    def level(self: BoxSource, level: int) -> None:
        """Set level of subdivision of the faces.

        Parameters
        ----------
        level : int
            Level of subdivision of the faces.

        """
        self.SetLevel(level)

    @property
    def quads(self: BoxSource) -> bool:
        """Flag to tell the source to generate either a quad or two triangle for a set of four points.

        Returns
        -------
        bool
            Flag to tell the source to generate either a quad or two
            triangle for a set of four points.

        """
        return bool(self.GetQuads())

    @quads.setter
    def quads(self: BoxSource, quads: bool) -> None:
        """Set flag to tell the source to generate either a quad or two triangle for a set of four points.

        Parameters
        ----------
        quads : bool, optional
            Flag to tell the source to generate either a quad or two
            triangle for a set of four points.

        """
        self.SetQuads(quads)

    @property
    def output(self: BoxSource) -> PolyData:
        """Get the output data object for a port on this algorithm.

        Returns
        -------
        pyvista.PolyData
            Plane mesh.

        """
        self.Update()
        return cast(pyvista.PolyData, wrap(self.GetOutput()))


@no_new_attr
class SuperquadricSource(_vtk.vtkSuperquadricSource):
    """Create superquadric source.

    .. versionadded:: 0.44

    Parameters
    ----------
    center : sequence[float], default: (0.0, 0.0, 0.0)
        Center of the superquadric in ``[x, y, z]``.

    scale : sequence[float], default: (1.0, 1.0, 1.0)
        Scale factors of the superquadric in ``[x, y, z]``.

    size : float, default: 0.5
        Superquadric isotropic size.

    theta_roundness : float, default: 1.0
        Superquadric east/west roundness.
        Values range from 0 (rectangular) to 1 (circular) to higher orders.

    phi_roundness : float, default: 1.0
        Superquadric north/south roundness.
        Values range from 0 (rectangular) to 1 (circular) to higher orders.

    theta_resolution : int, default: 16
        Number of points in the longitude direction.
        Values are rounded to nearest multiple of 4.

    phi_resolution : int, default: 16
        Number of points in the latitude direction.
        Values are rounded to nearest multiple of 8.

    toroidal : bool, default: False
        Whether or not the superquadric is toroidal (``True``)
        or ellipsoidal (``False``).

    thickness : float, default: 0.3333333333
        Superquadric ring thickness.
        Only applies if toroidal is set to ``True``.

    """

    def __init__(
        self: SuperquadricSource,
        center: VectorLike[float] = (0.0, 0.0, 0.0),
        scale: VectorLike[float] = (1.0, 1.0, 1.0),
        size: float = 0.5,
        theta_roundness: float = 1.0,
        phi_roundness: float = 1.0,
        theta_resolution: int = 16,
        phi_resolution: int = 16,
        toroidal: bool = False,
        thickness: float = 1 / 3,
    ) -> None:
        """Initialize source."""
        super().__init__()
        self.center = center  # type: ignore[assignment]
        self.scale = scale  # type: ignore[assignment]
        self.size = size
        self.theta_roundness = theta_roundness
        self.phi_roundness = phi_roundness
        self.theta_resolution = theta_resolution
        self.phi_resolution = phi_resolution
        self.toroidal = toroidal
        self.thickness = thickness

    @property
    def center(self: SuperquadricSource) -> tuple[float, float, float]:
        """Center of the superquadric in ``[x, y, z]``.

        Returns
        -------
        tuple[float, float, float]
            Center of the superquadric in ``[x, y, z]``.

        """
        return self.GetCenter()

    @center.setter
    def center(self: SuperquadricSource, center: VectorLike[float]) -> None:
        """Set center of the superquadric in ``[x, y, z]``.

        Parameters
        ----------
        center : sequence[float]
            Center of the superquadric in ``[x, y, z]``.

        """
        self.SetCenter(*center)

    @property
    def scale(self: SuperquadricSource) -> tuple[float, float, float]:
        """Scale factors of the superquadric in ``[x, y, z]``.

        Returns
        -------
        sequence[float]
            Scale factors of the superquadric in ``[x, y, z]``.

        """
        return self.GetScale()

    @scale.setter
    def scale(self: SuperquadricSource, scale: VectorLike[float]) -> None:
        """Set scale factors of the superquadric in ``[x, y, z]``.

        Parameters
        ----------
        scale : sequence[float]
           Scale factors of the superquadric in ``[x, y, z]``.

        """
        self.SetScale(*scale)

    @property
    def size(self: SuperquadricSource) -> float:
        """Superquadric isotropic size.

        Returns
        -------
        float
            Superquadric isotropic size.

        """
        return self.GetSize()

    @size.setter
    def size(self: SuperquadricSource, size: float) -> None:
        """Set superquadric isotropic size.

        Parameters
        ----------
        size : float
            Superquadric isotropic size.

        """
        self.SetSize(size)

    @property
    def theta_roundness(self: SuperquadricSource) -> float:
        """Superquadric east/west roundness.

        Returns
        -------
        float
            Superquadric east/west roundness.

        """
        return self.GetThetaRoundness()

    @theta_roundness.setter
    def theta_roundness(self: SuperquadricSource, theta_roundness: float) -> None:
        """Set superquadric east/west roundness.

        Parameters
        ----------
        theta_roundness : float
            Superquadric east/west roundness.

        """
        self.SetThetaRoundness(theta_roundness)

    @property
    def phi_roundness(self: SuperquadricSource) -> float:
        """Superquadric north/south roundness.

        Returns
        -------
        float
            Superquadric north/south roundness.

        """
        return self.GetPhiRoundness()

    @phi_roundness.setter
    def phi_roundness(self: SuperquadricSource, phi_roundness: float) -> None:
        """Set superquadric north/south roundness.

        Parameters
        ----------
        phi_roundness : float
            Superquadric north/south roundness.

        """
        self.SetPhiRoundness(phi_roundness)

    @property
    def theta_resolution(self: SuperquadricSource) -> float:
        """Number of points in the longitude direction.

        Returns
        -------
        float
            Number of points in the longitude direction.

        """
        return self.GetThetaResolution()

    @theta_resolution.setter
    def theta_resolution(self: SuperquadricSource, theta_resolution: float) -> None:
        """Set number of points in the longitude direction.

        Parameters
        ----------
        theta_resolution : float
            Number of points in the longitude direction.

        """
        self.SetThetaResolution(round(theta_resolution / 4) * 4)

    @property
    def phi_resolution(self: SuperquadricSource) -> float:
        """Number of points in the latitude direction.

        Returns
        -------
        float
            Number of points in the latitude direction.

        """
        return self.GetPhiResolution()

    @phi_resolution.setter
    def phi_resolution(self: SuperquadricSource, phi_resolution: float) -> None:
        """Set number of points in the latitude direction.

        Parameters
        ----------
        phi_resolution : float
            Number of points in the latitude direction.

        """
        self.SetPhiResolution(round(phi_resolution / 8) * 8)

    @property
    def toroidal(self: SuperquadricSource) -> bool:
        """Whether or not the superquadric is toroidal (``True``) or ellipsoidal (``False``).

        Returns
        -------
        bool
            Whether or not the superquadric is toroidal (``True``)
            or ellipsoidal (``False``).

        """
        return self.GetToroidal()  # type: ignore[return-value]

    @toroidal.setter
    def toroidal(self: SuperquadricSource, toroidal: bool) -> None:
        """Set whether or not the superquadric is toroidal (``True``) or ellipsoidal (``False``).

        Parameters
        ----------
        toroidal : bool
            Whether or not the superquadric is toroidal (``True``)
            or ellipsoidal (``False``).

        """
        self.SetToroidal(toroidal)

    @property
    def thickness(self: SuperquadricSource) -> float:
        """Superquadric ring thickness.

        Returns
        -------
        float
            Superquadric ring thickness.

        """
        return self.GetThickness()

    @thickness.setter
    def thickness(self: SuperquadricSource, thickness: float) -> None:
        """Set superquadric ring thickness.

        Parameters
        ----------
        thickness : float
            Superquadric ring thickness.

        """
        self.SetThickness(thickness)

    @property
    def output(self: SuperquadricSource) -> PolyData:
        """Get the output data object for a port on this algorithm.

        Returns
        -------
        pyvista.PolyData
            Plane mesh.

        """
        self.Update()
        return cast(pyvista.PolyData, wrap(self.GetOutput()))


class _AxisEnum(IntEnum):
    x = 0
    y = 1
    z = 2


class _PartEnum(IntEnum):
    shaft = 0
    tip = 1


class AxesGeometrySource:
    """Create axes geometry source.

    Source for generating fully 3-dimensional axes shaft and tip geometry.

    By default, the shafts are cylinders and the tips are cones, though other geometries
    such as spheres and cubes are also supported. The use of an arbitrary dataset
    for the shafts and/or tips is also supported.

    Unlike :class:`pyvista.AxesActor`, the output from this source is a
    :class:`pyvista.MultiBlock`, not an actor, and does not support colors or labels.
    The generated axes are "true-to-scale" by default, i.e. a shaft with a
    radius of 0.1 will truly have a radius of 0.1, and the axes may be oriented
    arbitrarily in space (this is not the case for :class:`pyvista.AxesActor`).

    Parameters
    ----------
    shaft_type : str | pyvista.DataSet, default: 'cylinder'
        Shaft type for all axes. Can be any of the following:

        - ``'cylinder'``
        - ``'sphere'``
        - ``'hemisphere'``
        - ``'cone'``
        - ``'pyramid'``
        - ``'cube'``
        - ``'octahedron'``

        Alternatively, any arbitrary 3-dimensional :class:`pyvista.DataSet` may be
        specified. In this case, the dataset must be oriented such that it "points" in
        the positive z direction.

    shaft_radius : float, default: 0.025
        Radius of the axes shafts.

    shaft_length : float | VectorLike[float], default: 0.8
        Length of the shaft for each axis.

    tip_type : str | pyvista.DataSet, default: 'cone'
        Tip type for all axes. Can be any of the following:

        - ``'cylinder'``
        - ``'sphere'``
        - ``'hemisphere'``
        - ``'cone'``
        - ``'pyramid'``
        - ``'cube'``
        - ``'octahedron'``

        Alternatively, any arbitrary 3-dimensional :class:`pyvista.DataSet` may be
        specified. In this case, the dataset must be oriented such that it "points" in
        the positive z direction.

    tip_radius : float, default: 0.1
        Radius of the axes tips.

    tip_length : float | VectorLike[float], default: 0.2
        Length of the tip for each axis.

    symmetric : bool, default: False
        Mirror the axes such that they extend to negative values.

    symmetric_bounds : bool, default: False
        Make the bounds of the axes symmetric. This option is similar to
        :attr:`symmetric`, except only the bounds are made to be symmetric,
        not the actual geometry. Has no effect if :attr:`symmetric` is ``True``.

    """

    GeometryTypes = Literal[
        'cylinder',
        'sphere',
        'hemisphere',
        'cone',
        'pyramid',
        'cube',
        'octahedron',
    ]
    GEOMETRY_TYPES: ClassVar[tuple[str]] = get_args(GeometryTypes)

    def __init__(
        self: AxesGeometrySource,
        *,
        shaft_type: GeometryTypes | DataSet = 'cylinder',
        shaft_radius: float = 0.025,
        shaft_length: float | VectorLike[float] = 0.8,
        tip_type: GeometryTypes | DataSet = 'cone',
        tip_radius: float = 0.1,
        tip_length: float | VectorLike[float] = 0.2,
        symmetric: bool = False,
        symmetric_bounds: bool = False,
    ) -> None:
        super().__init__()
        # Init datasets
        names = ['x_shaft', 'y_shaft', 'z_shaft', 'x_tip', 'y_tip', 'z_tip']
        polys = [pyvista.PolyData() for _ in range(len(names))]
        self._output = pyvista.MultiBlock(dict(zip(names, polys)))

        # Store shaft/tip references in separate vars for convenience
        self._shaft_datasets = (polys[0], polys[1], polys[2])
        self._tip_datasets = (polys[3], polys[4], polys[5])

        # Also store datasets for internal use
        self._shaft_datasets_normalized = [pyvista.PolyData() for _ in range(3)]
        self._tip_datasets_normalized = [pyvista.PolyData() for _ in range(3)]

        # Set geometry-dependent params
        self.shaft_type = shaft_type  # type: ignore[assignment]
        self.shaft_radius = shaft_radius
        self.shaft_length = shaft_length  # type: ignore[assignment]
        self.tip_type = tip_type  # type: ignore[assignment]
        self.tip_radius = tip_radius
        self.tip_length = tip_length  # type: ignore[assignment]

        # Set flags
        self._symmetric = symmetric
        self._symmetric_bounds = symmetric_bounds

    def __repr__(self: AxesGeometrySource) -> str:
        """Representation of the axes."""
        attr = [
            f'{type(self).__name__} ({hex(id(self))})',
            f"  Shaft type:                 '{self.shaft_type}'",
            f'  Shaft radius:               {self.shaft_radius}',
            f'  Shaft length:               {self.shaft_length}',
            f"  Tip type:                   '{self.tip_type}'",
            f'  Tip radius:                 {self.tip_radius}',
            f'  Tip length:                 {self.tip_length}',
            f'  Symmetric:                  {self.symmetric}',
            f'  Symmetric bounds:           {self.symmetric_bounds}',
        ]
        return '\n'.join(attr)

    @property
    def symmetric(self: AxesGeometrySource) -> bool:  # numpydoc ignore=RT01
        """Mirror the axes such that they extend to negative values.

        Examples
        --------
        >>> import pyvista as pv
        >>> axes_geometry_source = pv.AxesGeometrySource(symmetric=True)
        >>> axes_geometry_source.output.plot()

        """
        return self._symmetric

    @symmetric.setter
<<<<<<< HEAD
    def symmetric(self, val: bool) -> None:
=======
    def symmetric(self: AxesGeometrySource, val: bool) -> None:  # numpydoc ignore=GL08
>>>>>>> 82278d20
        self._symmetric = val

    @property
    def symmetric_bounds(self: AxesGeometrySource) -> bool:  # numpydoc ignore=RT01
        """Enable or disable symmetry in the axes bounds.

        This option is similar to :attr:`symmetric`, except instead of making
        the axes parts symmetric, only the bounds of the axes are made to be
        symmetric. This is achieved by adding a single invisible cell to each tip
        dataset along each axis to simulate the symmetry. Setting this
        parameter primarily affects camera positioning and is useful if the
        axes are used as a widget, as it allows for the axes to rotate
        about its origin.

        Examples
        --------
        Get the symmetric bounds of the axes.

        >>> import pyvista as pv
        >>> axes_geometry_source = pv.AxesGeometrySource(
        ...     symmetric_bounds=True
        ... )
        >>> axes_geometry_source.output.bounds
        BoundsTuple(x_min=-1.0, x_max=1.0, y_min=-1.0, y_max=1.0, z_min=-1.0, z_max=1.0)

        >>> axes_geometry_source.output.center
        (0.0, 0.0, 0.0)

        Get the asymmetric bounds.

        >>> axes_geometry_source.symmetric_bounds = False
        >>> axes_geometry_source.output.bounds
        BoundsTuple(x_min=-0.10000000149011612, x_max=1.0, y_min=-0.10000000149011612, y_max=1.0, z_min=-0.10000000149011612, z_max=1.0)

        >>> axes_geometry_source.output.center
        (0.45, 0.45, 0.45)

        Show the difference in camera positioning with and without
        symmetric bounds. Orientation is added for visualization.

        Create actors.

        >>> axes_sym = pv.AxesAssembly(
        ...     orientation=(90, 0, 0), symmetric_bounds=True
        ... )
        >>> axes_asym = pv.AxesAssembly(
        ...     orientation=(90, 0, 0), symmetric_bounds=False
        ... )

        Show multi-window plot.

        >>> pl = pv.Plotter(shape=(1, 2))
        >>> pl.subplot(0, 0)
        >>> _ = pl.add_text("Symmetric bounds")
        >>> _ = pl.add_actor(axes_sym)
        >>> pl.subplot(0, 1)
        >>> _ = pl.add_text("Asymmetric bounds")
        >>> _ = pl.add_actor(axes_asym)
        >>> pl.show()

        """
        return self._symmetric_bounds

    @symmetric_bounds.setter
<<<<<<< HEAD
    def symmetric_bounds(self, val: bool) -> None:
=======
    def symmetric_bounds(self: AxesGeometrySource, val: bool) -> None:  # numpydoc ignore=GL08
>>>>>>> 82278d20
        self._symmetric_bounds = val

    @property
    def shaft_length(
        self: AxesGeometrySource,
    ) -> tuple[float, float, float]:  # numpydoc ignore=RT01
        """Length of the shaft for each axis.

        Value must be non-negative.

        Examples
        --------
        >>> import pyvista as pv
        >>> axes_geometry_source = pv.AxesGeometrySource()
        >>> axes_geometry_source.shaft_length
        (0.8, 0.8, 0.8)
        >>> axes_geometry_source.shaft_length = 0.7
        >>> axes_geometry_source.shaft_length
        (0.7, 0.7, 0.7)
        >>> axes_geometry_source.shaft_length = (1.0, 0.9, 0.5)
        >>> axes_geometry_source.shaft_length
        (1.0, 0.9, 0.5)

        """
        return tuple(self._shaft_length.tolist())

    @shaft_length.setter
<<<<<<< HEAD
    def shaft_length(self, length: float | VectorLike[float]) -> None:
=======
    def shaft_length(
        self: AxesGeometrySource, length: float | VectorLike[float]
    ) -> None:  # numpydoc ignore=GL08
>>>>>>> 82278d20
        self._shaft_length: NumpyArray[float] = _validation.validate_array3(
            length,
            broadcast=True,
            must_be_in_range=[0.0, np.inf],
            name='Shaft length',
        )

    @property
    def tip_length(self: AxesGeometrySource) -> tuple[float, float, float]:  # numpydoc ignore=RT01
        """Length of the tip for each axis.

        Value must be non-negative.

        Examples
        --------
        >>> import pyvista as pv
        >>> axes_geometry_source = pv.AxesGeometrySource()
        >>> axes_geometry_source.tip_length
        (0.2, 0.2, 0.2)
        >>> axes_geometry_source.tip_length = 0.3
        >>> axes_geometry_source.tip_length
        (0.3, 0.3, 0.3)
        >>> axes_geometry_source.tip_length = (0.1, 0.4, 0.2)
        >>> axes_geometry_source.tip_length
        (0.1, 0.4, 0.2)

        """
        return tuple(self._tip_length.tolist())

    @tip_length.setter
<<<<<<< HEAD
    def tip_length(self, length: float | VectorLike[float]) -> None:
=======
    def tip_length(
        self: AxesGeometrySource, length: float | VectorLike[float]
    ) -> None:  # numpydoc ignore=GL08
>>>>>>> 82278d20
        self._tip_length: NumpyArray[float] = _validation.validate_array3(
            length,
            broadcast=True,
            must_be_in_range=[0.0, np.inf],
            name='Tip length',
        )

    @property
    def tip_radius(self: AxesGeometrySource) -> float:  # numpydoc ignore=RT01
        """Radius of the axes tips.

        Value must be non-negative.

        Examples
        --------
        >>> import pyvista as pv
        >>> axes_geometry_source = pv.AxesGeometrySource()
        >>> axes_geometry_source.tip_radius
        0.1
        >>> axes_geometry_source.tip_radius = 0.2
        >>> axes_geometry_source.tip_radius
        0.2

        """
        return self._tip_radius

    @tip_radius.setter
<<<<<<< HEAD
    def tip_radius(self, radius: float) -> None:
=======
    def tip_radius(self: AxesGeometrySource, radius: float) -> None:  # numpydoc ignore=GL08
>>>>>>> 82278d20
        _validation.check_range(radius, (0, float('inf')), name='tip radius')
        self._tip_radius = radius

    @property
    def shaft_radius(self: AxesGeometrySource) -> float:  # numpydoc ignore=RT01
        """Radius of the axes shafts.

        Value must be non-negative.

        Examples
        --------
        >>> import pyvista as pv
        >>> axes_geometry_source = pv.AxesGeometrySource()
        >>> axes_geometry_source.shaft_radius
        0.025
        >>> axes_geometry_source.shaft_radius = 0.05
        >>> axes_geometry_source.shaft_radius
        0.05

        """
        return self._shaft_radius

    @shaft_radius.setter
<<<<<<< HEAD
    def shaft_radius(self, radius: float) -> None:
=======
    def shaft_radius(self: AxesGeometrySource, radius: float) -> None:  # numpydoc ignore=GL08
>>>>>>> 82278d20
        _validation.check_range(radius, (0, float('inf')), name='shaft radius')
        self._shaft_radius = radius

    @property
    def shaft_type(self: AxesGeometrySource) -> str:  # numpydoc ignore=RT01
        """Shaft type for all axes.

        Must be a string, e.g. ``'cylinder'`` or ``'cube'`` or any other supported
        geometry. Alternatively, any arbitrary 3-dimensional :class:`pyvista.DataSet`
        may also be specified. In this case, the dataset must be oriented such that it
        "points" in the positive z direction.

        Examples
        --------
        Show a list of all shaft type options.

        >>> import pyvista as pv
        >>> pv.AxesGeometrySource.GEOMETRY_TYPES
        ('cylinder', 'sphere', 'hemisphere', 'cone', 'pyramid', 'cube', 'octahedron')

        Show the default shaft type and modify it.

        >>> axes_geometry_source = pv.AxesGeometrySource()
        >>> axes_geometry_source.shaft_type
        'cylinder'
        >>> axes_geometry_source.shaft_type = 'cube'
        >>> axes_geometry_source.shaft_type
        'cube'

        Set the shaft type to any 3-dimensional dataset.

        >>> axes_geometry_source.shaft_type = pv.Superquadric()
        >>> axes_geometry_source.shaft_type
        'custom'

        """
        return self._shaft_type

    @shaft_type.setter
<<<<<<< HEAD
    def shaft_type(self, shaft_type: GeometryTypes | pyvista.DataSet) -> None:
=======
    def shaft_type(
        self: AxesGeometrySource, shaft_type: GeometryTypes | DataSet
    ) -> None:  # numpydoc ignore=GL08
>>>>>>> 82278d20
        self._shaft_type = self._set_normalized_datasets(part=_PartEnum.shaft, geometry=shaft_type)

    @property
    def tip_type(self: AxesGeometrySource) -> str:  # numpydoc ignore=RT01
        """Tip type for all axes.

        Must be a string, e.g. ``'cone'`` or ``'sphere'`` or any other supported
        geometry. Alternatively, any arbitrary 3-dimensional :class:`pyvista.DataSet`
        may also be specified. In this case, the dataset must be oriented such that it
        "points" in the positive z direction.

        Examples
        --------
        Show a list of all shaft type options.

        >>> import pyvista as pv
        >>> pv.AxesGeometrySource.GEOMETRY_TYPES
        ('cylinder', 'sphere', 'hemisphere', 'cone', 'pyramid', 'cube', 'octahedron')

        Show the default tip type and modify it.

        >>> axes_geometry_source = pv.AxesGeometrySource()
        >>> axes_geometry_source.tip_type
        'cone'
        >>> axes_geometry_source.tip_type = 'sphere'
        >>> axes_geometry_source.tip_type
        'sphere'

        Set the tip type to any 3-dimensional dataset.

        >>> axes_geometry_source.tip_type = pv.Text3D('O')
        >>> axes_geometry_source.tip_type
        'custom'

        >>> axes_geometry_source.output.plot(cpos='xy')

        """
        return self._tip_type

    @tip_type.setter
<<<<<<< HEAD
    def tip_type(self, tip_type: str | pyvista.DataSet) -> None:
=======
    def tip_type(self: AxesGeometrySource, tip_type: str | DataSet) -> None:  # numpydoc ignore=GL08
>>>>>>> 82278d20
        self._tip_type = self._set_normalized_datasets(part=_PartEnum.tip, geometry=tip_type)

    def _set_normalized_datasets(
        self: AxesGeometrySource, part: _PartEnum, geometry: str | DataSet
    ) -> str:
        geometry_name, new_datasets = AxesGeometrySource._make_axes_parts(geometry)
        datasets = (
            self._shaft_datasets_normalized
            if part == _PartEnum.shaft
            else self._tip_datasets_normalized
        )
        datasets[_AxisEnum.x].copy_from(new_datasets[_AxisEnum.x])
        datasets[_AxisEnum.y].copy_from(new_datasets[_AxisEnum.y])
        datasets[_AxisEnum.z].copy_from(new_datasets[_AxisEnum.z])
        return geometry_name

    def _reset_shaft_and_tip_geometry(self: AxesGeometrySource) -> None:
        # Store local copies of properties for iterating
        shaft_radius, shaft_length = self.shaft_radius, self.shaft_length
        tip_radius, tip_length = (
            self.tip_radius,
            self.tip_length,
        )

        nested_datasets = [self._shaft_datasets, self._tip_datasets]
        nested_datasets_normalized = [
            self._shaft_datasets_normalized,
            self._tip_datasets_normalized,
        ]
        for part_type, axis in itertools.product(_PartEnum, _AxisEnum):
            # Reset part by copying from the normalized version
            part_normalized = nested_datasets_normalized[part_type][axis]
            part = nested_datasets[part_type][axis]
            part.copy_from(part_normalized)

            # Offset so axis bounds are [0, 1]
            part.points[:, axis] += 0.5

            # Scale by length along axis, scale by radius off-axis
            radius, length = (
                (shaft_radius, shaft_length)
                if part_type == _PartEnum.shaft
                else (tip_radius, tip_length)
            )
            diameter = radius * 2
            scale = [diameter] * 3
            scale[axis] = length[axis]
            part.scale(scale, inplace=True)

            if part_type == _PartEnum.tip:
                # Move tip to end of shaft
                part.points[:, axis] += shaft_length[axis]

            if self.symmetric:
                # Flip and append to part
                origin = [0, 0, 0]
                normal = [0, 0, 0]
                normal[axis] = 1
                flipped = part.flip_normal(normal=normal, point=origin)
                part.append_polydata(flipped, inplace=True)
            elif self.symmetric_bounds and part_type == _PartEnum.tip:
                # For this feature we add a single degenerate cell
                # at the tip and flip its position
                point = [0, 0, 0]
                total_length = shaft_length[axis] + tip_length[axis]
                point[axis] = total_length  # type: ignore[call-overload]
                flipped_point = np.array([point]) * -1  # Flip point
                point_id = part.n_points
                new_face = [3, point_id, point_id, point_id]

                # Update mesh
                part.points = np.append(part.points, flipped_point, axis=0)  # type: ignore[assignment]
                part.faces = np.append(part.faces, new_face)

    def update(self: AxesGeometrySource) -> None:
        """Update the output of the source."""
        self._reset_shaft_and_tip_geometry()

    @property
    def output(self: AxesGeometrySource) -> pyvista.MultiBlock:
        """Get the output of the source.

        The output is a :class:`pyvista.MultiBlock` with six blocks: one for each part
        of the axes. The blocks are ordered by shafts first then tips, and in x-y-z order.
        Specifically, they are named as follows:

            (``'x_shaft'``, ``'y_shaft'``, ``'z_shaft'``, ``'x_tip'``, ``'y_tip'``, ``'z_tip'``)

        The source is automatically updated by :meth:`update` prior to returning
        the output.

        Returns
        -------
        pyvista.MultiBlock
            Composite mesh with separate shaft and tip datasets.

        """
        self.update()
        return self._output

    @staticmethod
    def _make_default_part(geometry: str) -> PolyData:
        """Create part geometry with its length axis pointing in the +z direction."""
        resolution = 50
        if geometry == 'cylinder':
            return pyvista.Cylinder(direction=(0, 0, 1), resolution=resolution)
        elif geometry == 'sphere':
            return pyvista.Sphere(phi_resolution=resolution, theta_resolution=resolution)
        elif geometry == 'hemisphere':
            return pyvista.SolidSphere(end_phi=90).extract_geometry()
        elif geometry == 'cone':
            return pyvista.Cone(direction=(0, 0, 1), resolution=resolution)
        elif geometry == 'pyramid':
            return pyvista.Pyramid().extract_geometry()
        elif geometry == 'cube':
            return pyvista.Cube()
        elif geometry == 'octahedron':
            mesh = pyvista.Octahedron()
            mesh.cell_data.remove('FaceIndex')
            return mesh
        else:
            _validation.check_contains(
                item=geometry,
                container=AxesGeometrySource.GEOMETRY_TYPES,
                name='Geometry',
            )
            raise NotImplementedError(
                f"Geometry '{geometry}' is not implemented"
            )  # pragma: no cover

    @staticmethod
    def _make_any_part(geometry: str | DataSet) -> tuple[str, PolyData]:
        part: DataSet
        part_poly: PolyData
        if isinstance(geometry, str):
            name = geometry
            part = AxesGeometrySource._make_default_part(
                geometry,
            )
        elif isinstance(geometry, pyvista.DataSet):
            name = 'custom'
            part = geometry.copy()
        else:
            raise TypeError(
                f'Geometry must be a string or pyvista.DataSet. Got {type(geometry)}.',
            )
        part_poly = part if isinstance(part, pyvista.PolyData) else part.extract_geometry()
        part_poly = AxesGeometrySource._normalize_part(part_poly)
        return name, part_poly

    @staticmethod
    def _normalize_part(part: PolyData) -> PolyData:
        """Scale and translate part to have origin-centered bounding box with edge length one."""
        # Center points at origin
        # mypy ignore since pyvista_ndarray is not compatible with np.ndarray, see GH#5434
        part.points -= part.center  # type: ignore[misc]

        # Scale so bounding box edges have length one
        bnds = part.bounds
        axis_length = np.array(
            (bnds.x_max - bnds.x_min, bnds.y_max - bnds.y_min, bnds.z_max - bnds.z_min)
        )
        if np.any(axis_length < 1e-8):
            raise ValueError(f'Custom axes part must be 3D. Got bounds: {bnds}.')
        part.scale(np.reciprocal(axis_length), inplace=True)
        return part

    @staticmethod
    def _make_axes_parts(
        geometry: str | DataSet,
    ) -> tuple[str, tuple[PolyData, PolyData, PolyData]]:
        """Return three axis-aligned normalized parts centered at the origin."""
        name, part_z = AxesGeometrySource._make_any_part(geometry)
        part_x = part_z.copy().rotate_y(90)
        part_y = part_z.copy().rotate_x(-90)
        return name, (part_x, part_y, part_z)


class OrthogonalPlanesSource:
    """Orthogonal planes source.

    This source generates three orthogonal planes. The :attr:`output` is a
    :class:`~pyvista.MultiBlock` with named plane meshes ``'yz'``, ``'zx'``, ``'xy'``.
    The meshes are ordered such that the first, second, and third plane is perpendicular
    to the x, y, and z-axis, respectively.

    .. versionadded:: 0.45

    Parameters
    ----------
    bounds : VectorLike[float], default: (-1.0, 1.0, -1.0, 1.0, -1.0, 1.0)
        Specify the bounds of the planes in the form: ``(x_min, x_max, y_min, y_max, z_min, z_max)``.
        The generated planes are centered in these bounds.

    resolution : int | VectorLike[int], default: 2
        Number of points on the planes in the x-y-z directions. Use a single number
        for a uniform resolution, or three values to set independent resolutions.

    normal_sign : '+' | '-' | sequence['+' | '-'], default: '+'
        Sign of the plane's normal vectors. Use a single value to set all normals to
        the same sign, or three values to set them independently.

    names : sequence[str], default: ('xy','yz','zx')
        Name of each plane in the generated :class:`~pyvista.MultiBlock`.

    Examples
    --------
    Generate default orthogonal planes.

    >>> import pyvista as pv
    >>> from pyvista import examples
    >>> planes_source = pv.OrthogonalPlanesSource()
    >>> output = planes_source.output
    >>> output.plot()

    Modify the planes to fit a mesh's bounds.

    >>> human = examples.download_human()
    >>> planes_source.bounds = human.bounds
    >>> planes_source.update()

    Plot the mesh and the planes.

    >>> pl = pv.Plotter()
    >>> _ = pl.add_mesh(human, scalars='Color', rgb=True)
    >>> _ = pl.add_mesh(output, opacity=0.3, show_edges=True)
    >>> pl.show()

    The planes are centered geometrically, but the frontal plane is positioned a bit
    too far forward. Use :meth:`push` to move the frontal plane.

    >>> planes_source.push(0.0, -10.0, 0)
    >>> planes_source.update()

    >>> pl = pv.Plotter()
    >>> _ = pl.add_mesh(human, scalars='Color', rgb=True)
    >>> _ = pl.add_mesh(
    ...     output, opacity=0.3, show_edges=True, line_width=10
    ... )
    >>> pl.view_yz()
    >>> pl.show()

    """

    def __init__(
        self: OrthogonalPlanesSource,
        bounds: VectorLike[float] = (-1.0, 1.0, -1.0, 1.0, -1.0, 1.0),
        *,
        resolution: int | VectorLike[int] = 2,
        normal_sign: Literal['+', '-'] | Sequence[str] = '+',
        names: Sequence[str] = ('yz', 'zx', 'xy'),
    ) -> None:
        # Init sources and the output dataset
        self._output = pyvista.MultiBlock([pyvista.PolyData() for _ in range(3)])
        self.sources = tuple(pyvista.PlaneSource() for _ in range(3))

        # Init properties
        self.bounds = bounds  # type: ignore[assignment]
        self.resolution = resolution  # type: ignore[assignment]
        self.normal_sign = normal_sign  # type: ignore[assignment]
        self.names = names  # type: ignore[assignment]

    @property
    def normal_sign(self: OrthogonalPlanesSource) -> tuple[str, str, str]:  # numpydoc ignore=RT01
        """Return or set the sign of the plane's normal vectors."""
        return cast(tuple[str, str, str], self._normal_sign)

    @normal_sign.setter
<<<<<<< HEAD
    def normal_sign(self, sign: Literal['+', '-'] | Sequence[str] = '+') -> None:
        def _check_sign(sign_) -> None:
=======
    def normal_sign(
        self: OrthogonalPlanesSource, sign: Literal['+', '-'] | Sequence[str] = '+'
    ) -> None:  # numpydoc ignore=GL08
        def _check_sign(sign_: str) -> None:
>>>>>>> 82278d20
            allowed = ['+', '-']
            _validation.check_contains(item=sign_, container=allowed, name='normal sign')

        valid_sign: Sequence[str]
        _validation.check_instance(sign, (tuple, list, str), name='normal sign')
        if isinstance(sign, str):
            _check_sign(sign)
            valid_sign = [sign] * 3
        else:
            _validation.check_length(sign, exact_length=3)
            [_check_sign(s) for s in sign]  # type: ignore[func-returns-value]
            valid_sign = sign
        self._normal_sign = tuple(valid_sign)

        # Modify sources
        for source, axis_vector, sign in zip(self.sources, np.eye(3), valid_sign):
            has_positive_normal = np.dot(source.normal, axis_vector) > 0
            if has_positive_normal and sign == '-':
                source.flip_normal()

    @property
    def resolution(self: OrthogonalPlanesSource) -> tuple[int, int, int]:  # numpydoc ignore=RT01
        """Return or set the resolution of the planes."""
        return cast(tuple[int, int, int], tuple(self._resolution))

    @resolution.setter
<<<<<<< HEAD
    def resolution(self, resolution: int | VectorLike[int]) -> None:
=======
    def resolution(
        self: OrthogonalPlanesSource, resolution: int | VectorLike[int]
    ) -> None:  # numpydoc ignore=GL08
>>>>>>> 82278d20
        valid_resolution = _validation.validate_array3(
            resolution, broadcast=True, to_tuple=True, name='resolution'
        )
        self._resolution = valid_resolution

        # Modify sources
        x_res, y_res, z_res = valid_resolution
        yz_source, zx_source, xy_source = self.sources

        yz_source.i_resolution = y_res
        yz_source.j_resolution = z_res
        zx_source.i_resolution = z_res
        zx_source.j_resolution = x_res
        xy_source.i_resolution = x_res
        xy_source.j_resolution = y_res

    @property
    def bounds(self: OrthogonalPlanesSource) -> BoundsTuple:  # numpydoc ignore=RT01
        """Return or set the bounds of the planes."""
        return self._bounds

    @bounds.setter
<<<<<<< HEAD
    def bounds(self, bounds: BoundsTuple) -> None:
=======
    def bounds(self: OrthogonalPlanesSource, bounds: BoundsTuple) -> None:  # numpydoc ignore=GL08
>>>>>>> 82278d20
        bounds_tuple = _validation.validate_array(
            bounds, dtype_out=float, must_have_length=6, to_tuple=True, name='bounds'
        )
        self._bounds = BoundsTuple(*bounds_tuple)

        # Modify sources
        x_min, x_max, y_min, y_max, z_min, z_max = bounds_tuple
        x_size, y_size, z_size = x_max - x_min, y_max - y_min, z_max - z_min
        center = (x_max + x_min) / 2, (y_max + y_min) / 2, (z_max + z_min) / 2
        ORIGIN = (0.0, 0.0, 0.0)
        yz_source, zx_source, xy_source = self.sources

        xy_source.point_a = x_size, 0.0, 0.0
        xy_source.point_b = 0.0, y_size, 0.0
        xy_source.origin = ORIGIN
        xy_source.center = center

        yz_source.point_a = 0.0, y_size, 0.0
        yz_source.point_b = 0.0, 0.0, z_size
        yz_source.origin = ORIGIN
        yz_source.center = center

        zx_source.point_a = 0.0, 0.0, z_size
        zx_source.point_b = x_size, 0.0, 0.0
        zx_source.origin = ORIGIN
        zx_source.center = center

    @property
    def names(self: OrthogonalPlanesSource) -> tuple[str, str, str]:  # numpydoc ignore=RT01
        """Return or set the names of the planes."""
        return self._names

    @names.setter
<<<<<<< HEAD
    def names(self, names: Sequence[str]) -> None:
=======
    def names(self: OrthogonalPlanesSource, names: Sequence[str]) -> None:  # numpydoc ignore=GL08
>>>>>>> 82278d20
        _validation.check_instance(names, (tuple, list), name='names')
        _validation.check_iterable_items(names, str, name='names')
        _validation.check_length(names, exact_length=3, name='names')
        valid_names = cast(tuple[str, str, str], tuple(names))
        self._names = valid_names

        output = self._output
        for i, name in enumerate(valid_names):
            output.set_block_name(i, name)

    def push(
        self: OrthogonalPlanesSource, *distance: float | VectorLike[float]
    ) -> None:  # numpydoc ignore=RT01
        """Translate each plane by the specified distance along its normal.

        Internally, this method calls :meth:`pyvista.PlaneSource.push` on each
        plane source.

        Parameters
        ----------
        *distance : float | VectorLike[float], default: (0.0, 0.0, 0.0)
            Distance to move each plane.

        """
        valid_distance = _validation.validate_array3(
            distance, broadcast=True, dtype_out=float, to_tuple=True
        )
        for source, dist in zip(self.sources, valid_distance):
            source.push(dist)

    def update(self: OrthogonalPlanesSource) -> None:
        """Update the output of the source."""
        for source, plane in zip(self.sources, self._output):
            plane.copy_from(source.output)

    @property
    def output(self: OrthogonalPlanesSource) -> pyvista.MultiBlock:
        """Get the output of the source.

        The output is a :class:`pyvista.MultiBlock` with three blocks: one for each
        plane. The blocks are named ``'yz'``, ``'zx'``, ``'xy'``, and are ordered such
        that the first, second, and third plane is perpendicular to the x, y, and
        z-axis, respectively.

        The source is automatically updated by :meth:`update` prior to returning
        the output.

        Returns
        -------
        pyvista.MultiBlock
            Composite mesh with three planes.

        """
        self.update()
        return self._output


@no_new_attr
class CubeFacesSource(CubeSource):
    """Generate the faces of a cube.

    This source generates a :class:`~pyvista.MultiBlock` with the six :class:`PolyData`
    comprising the faces of a cube.

    The faces may be shrunk or exploded to create equal-sized gaps or intersections
    between the faces. Additionally, the faces may be converted to frames with a
    constant-width border.

    .. versionadded:: 0.45.0

    Parameters
    ----------
    center : VectorLike[float], default: (0.0, 0.0, 0.0)
        Center in ``[x, y, z]``.

    x_length : float, default: 1.0
        Length of the cube in the x-direction.

    y_length : float, default: 1.0
        Length of the cube in the y-direction.

    z_length : float, default: 1.0
        Length of the cube in the z-direction.

    bounds : sequence[float], optional
        Specify the bounding box of the cube. If given, all other size
        arguments are ignored. ``(x_min, x_max, y_min, y_max, z_min, z_max)``.

    frame_width : float, optional
        Convert the faces into frames with the specified width. If set, the center
        portion of each face is removed and the output faces will each have four quad
        cells (one for each side of the frame) instead of a single quad cell. Values
        must be between ``0.0`` (minimal frame) and ``1.0`` (large frame). The frame is
        scaled to ensure it has a constant width.

    shrink_factor : float, optional
        Shrink or grow the cube's faces. If set, this is the factor by which to shrink
        or grow each face. The amount of shrinking or growth is relative to the smallest
        edge length of the cube, and all sides of the faces are shrunk by the same
        (constant) value.

        .. note::
            - A value of ``1.0`` has no effect.
            - Values between ``0.0`` and ``1.0`` will shrink the faces.
            - Values greater than ``1.0`` will grow the faces.

        This has a similar effect to using :meth:`~pyvista.DataSetFilters.shrink`.

    explode_factor : float, optional
        Push the faces away from (or pull them toward) the cube's center. If set, this
        is the factor by which to move each face. The magnitude of the move is relative
        to the smallest edge length of the cube, and all faces are moved by the same
        (constant) amount.

        .. note::
            - A value of ``0.0`` has no effect.
            - Increasing positive values will push the faces farther away (explode).
            - Decreasing negative values will pull the faces closer together (implode).

        This has a similar effect to using :meth:`~pyvista.DataSetFilters.explode`.

    names : sequence[str], default: ('+X','-X','+Y','-Y','+Z','-Z')
        Name of each face in the generated :class:`~pyvista.MultiBlock`.

    point_dtype : str, default: 'float32'
        Set the desired output point types. It must be either 'float32' or 'float64'.

    Examples
    --------
    Generate the default faces of a cube.

    >>> import pyvista as pv
    >>> from pyvista import examples
    >>> cube_faces_source = pv.CubeFacesSource()
    >>> output = cube_faces_source.output
    >>> output.plot(show_edges=True, line_width=10)

    The output is similar to that of :class:`CubeSource` except it's a
    :class:`~pyvista.MultiBlock`.

    >>> output
    MultiBlock (...)
      N Blocks:   6
      X Bounds:   -5.000e-01, 5.000e-01
      Y Bounds:   -5.000e-01, 5.000e-01
      Z Bounds:   -5.000e-01, 5.000e-01

    >>> cube_source = pv.CubeSource()
    >>> cube_source.output
    PolyData (...)
      N Cells:    6
      N Points:   24
      N Strips:   0
      X Bounds:   -5.000e-01, 5.000e-01
      Y Bounds:   -5.000e-01, 5.000e-01
      Z Bounds:   -5.000e-01, 5.000e-01
      N Arrays:   2

    Use :attr:`explode_factor` to explode the faces.

    >>> cube_faces_source.explode_factor = 0.5
    >>> cube_faces_source.update()
    >>> output.plot(show_edges=True, line_width=10)

    Use :attr:`shrink_factor` to also shrink the faces.

    >>> cube_faces_source.shrink_factor = 0.5
    >>> cube_faces_source.update()
    >>> output.plot(show_edges=True, line_width=10)

    Fit cube faces to a dataset and only plot four of them.

    >>> mesh = examples.load_airplane()
    >>> cube_faces_source = pv.CubeFacesSource(bounds=mesh.bounds)
    >>> output = cube_faces_source.output

    >>> pl = pv.Plotter()
    >>> _ = pl.add_mesh(mesh, color='tomato')
    >>> _ = pl.add_mesh(output['+X'], opacity=0.5)
    >>> _ = pl.add_mesh(output['-X'], opacity=0.5)
    >>> _ = pl.add_mesh(output['+Y'], opacity=0.5)
    >>> _ = pl.add_mesh(output['-Y'], opacity=0.5)
    >>> pl.show()

    Generate a frame instead of full faces.

    >>> mesh = pv.ParametricEllipsoid(5, 4, 3)
    >>> cube_faces_source = pv.CubeFacesSource(
    ...     bounds=mesh.bounds, frame_width=0.1
    ... )
    >>> output = cube_faces_source.output

    >>> pl = pv.Plotter()
    >>> _ = pl.add_mesh(mesh, color='tomato')
    >>> _ = pl.add_mesh(output, show_edges=True, line_width=10)
    >>> pl.show()

    """

    _new_attr_exceptions: ClassVar[list[str]] = [
        '_output',
        '_names',
        'names',
        '_frame_width',
        'frame_width',
        '_shrink_factor',
        'shrink_factor',
        '_explode_factor',
        'explode_factor',
        '_bounds',
        'bounds',
    ]

    class _FaceIndex(IntEnum):
        X_NEG = 0
        X_POS = 1
        Y_NEG = 2
        Y_POS = 3
        Z_NEG = 4
        Z_POS = 5

    def __init__(
        self: CubeFacesSource,
        *,
        center: VectorLike[float] = (0.0, 0.0, 0.0),
        x_length: float = 1.0,
        y_length: float = 1.0,
        z_length: float = 1.0,
        bounds: VectorLike[float] | None = None,
        frame_width: float | None = None,
        shrink_factor: float | None = None,
        explode_factor: float | None = None,
        names: Sequence[str] = ('+X', '-X', '+Y', '-Y', '+Z', '-Z'),
        point_dtype: str = 'float32',
    ) -> None:
        # Init CubeSource
        super().__init__(
            center=center,
            x_length=x_length,
            y_length=y_length,
            z_length=z_length,
            bounds=bounds,
            point_dtype=point_dtype,
        )
        # Init output
        self._output = pyvista.MultiBlock([pyvista.PolyData() for _ in range(6)])

        # Set properties
        self.frame_width = frame_width
        self.shrink_factor = shrink_factor
        self.explode_factor = explode_factor
        self.names = names  # type: ignore[assignment]

    @property
    def frame_width(self: CubeFacesSource) -> float | None:  # numpydoc ignore=RT01
        """Convert the faces into frames with the specified border width.

        If set, the center portion of each face is removed and the :attr:`output`
        :class:`pyvista.PolyData` will each have four quad cells (one for each
        side of the frame) instead of a single quad cell. Values must be between ``0.0``
        (minimal frame) and ``1.0`` (large frame). The frame is scaled to ensure it has
        a constant width.

        Examples
        --------
        >>> import pyvista as pv
        >>> cube_faces_source = pv.CubeFacesSource(
        ...     x_length=3, y_length=2, z_length=1, frame_width=0.2
        ... )
        >>> cube_faces_source.output.plot(show_edges=True, line_width=10)

        >>> cube_faces_source.frame_width = 0.8
        >>> cube_faces_source.output.plot(show_edges=True, line_width=10)

        """
        return self._frame_width

    @frame_width.setter
<<<<<<< HEAD
    def frame_width(self, width: float | None) -> None:
=======
    def frame_width(self: CubeFacesSource, width: float | None) -> None:  # numpydoc ignore=GL08
>>>>>>> 82278d20
        self._frame_width = (
            width
            if width is None
            else _validation.validate_number(width, must_be_in_range=[0.0, 1.0], name='frame width')
        )

    @property
    def shrink_factor(self: CubeFacesSource) -> float | None:  # numpydoc ignore=RT01
        """Shrink or grow the cube's faces.

        If set, this is the factor by which to shrink or grow each face. The amount of
        shrinking or growth is relative to the smallest edge length of the cube, and
        all sides of the faces are shrunk by the same (constant) value.

        .. note::
            - A value of ``1.0`` has no effect.
            - Values between ``0.0`` and ``1.0`` will shrink the faces.
            - Values greater than ``1.0`` will grow the faces.

        This has a similar effect to using :meth:`~pyvista.DataSetFilters.shrink`.

        Examples
        --------
        >>> import pyvista as pv
        >>> cube_faces_source = pv.CubeFacesSource(
        ...     x_length=3, y_length=2, z_length=1, shrink_factor=0.8
        ... )
        >>> output = cube_faces_source.output
        >>> output.plot(show_edges=True, line_width=10)

        Note how all edges are shrunk by the same (constant) amount in terms of absolute
        distance. Compare this to :meth:`~pyvista.DataSetFilters.shrink` where the
        amount of shrinkage is relative to the size of the faces.

        >>> exploded = pv.merge(output).shrink(0.8)
        >>> exploded.plot(show_edges=True, line_width=10)

        """
        return self._shrink_factor

    @shrink_factor.setter
<<<<<<< HEAD
    def shrink_factor(self, factor: float | None) -> None:
=======
    def shrink_factor(self: CubeFacesSource, factor: float | None) -> None:  # numpydoc ignore=GL08
>>>>>>> 82278d20
        self._shrink_factor = (
            factor
            if factor is None
            else _validation.validate_number(
                factor, must_be_in_range=[0.0, np.inf], name='shrink factor'
            )
        )

    @property
    def explode_factor(self: CubeFacesSource) -> float | None:  # numpydoc ignore=RT01
        """Push the faces away from (or pull them toward) the cube's center.

        If set, this is the factor by which to move each face. The magnitude of the
        move is relative to the smallest edge length of the cube, and all faces are
        moved by the same (constant) amount.

        .. note::
            - A value of ``0.0`` has no effect.
            - Increasing positive values will push the faces farther away (explode).
            - Decreasing negative values will pull the faces closer together (implode).

        This has a similar effect to using :meth:`~pyvista.DataSetFilters.explode`.

        Examples
        --------
        >>> import pyvista as pv
        >>> cube_faces_source = pv.CubeFacesSource(
        ...     x_length=3, y_length=2, z_length=1, explode_factor=0.2
        ... )
        >>> output = cube_faces_source.output
        >>> output.plot(show_edges=True, line_width=10)

        Note how all faces are moved by the same amount. Compare this to using
        :meth:`~pyvista.DataSetFilters.explode` where the distance each face moves
        is relative to distance of each face to the center of the cube.

        >>> exploded = pv.merge(output).explode(0.2)
        >>> exploded.plot(show_edges=True, line_width=10)

        """
        return self._explode_factor

    @explode_factor.setter
<<<<<<< HEAD
    def explode_factor(self, factor: float | None) -> None:
=======
    def explode_factor(self: CubeFacesSource, factor: float | None) -> None:  # numpydoc ignore=GL08
>>>>>>> 82278d20
        self._explode_factor = (
            factor if factor is None else _validation.validate_number(factor, name='explode factor')
        )

    @property
    def names(self: CubeFacesSource) -> tuple[str, str, str, str, str, str]:  # numpydoc ignore=RT01
        """Return or set the names of the faces.

        Specify three strings, one for each '+/-' face pair, or six strings, one for
        each individual face.

        If three strings, plus ``'+'`` and minus ``'-'`` characters are added to
        the names.

        Examples
        --------
        >>> import pyvista as pv
        >>> cube_faces = pv.CubeFacesSource()

        Use three strings to set the names. Plus ``'+'`` and minus ``'-'``
        characters are added automatically.

        >>> cube_faces.names = ['U', 'V', 'W']
        >>> cube_faces.names
        ('+U', '-U', '+V', '-V', '+W', '-W')

        Alternatively, use six strings to set the names explicitly.

        >>> cube_faces.names = [
        ...     'right',
        ...     'left',
        ...     'anterior',
        ...     'posterior',
        ...     'superior',
        ...     'inferior',
        ... ]
        >>> cube_faces.names
        ('right', 'left', 'anterior', 'posterior', 'superior', 'inferior')

        """
        return self._names

    @names.setter
    def names(
<<<<<<< HEAD
        self, names: list[str] | tuple[str, str, str] | tuple[str, str, str, str, str, str]
    ) -> None:
=======
        self: CubeFacesSource,
        names: list[str] | tuple[str, str, str] | tuple[str, str, str, str, str, str],
    ) -> None:  # numpydoc ignore=GL08
>>>>>>> 82278d20
        name = 'face names'
        _validation.check_instance(names, (list, tuple), name=name)
        _validation.check_iterable_items(names, str, name=name)
        _validation.check_length(names, exact_length=[3, 6], name=name)
        valid_names = (
            tuple(names)
            if len(names) == 6
            else (
                '+' + names[0],
                '-' + names[0],
                '+' + names[1],
                '-' + names[1],
                '+' + names[2],
                '-' + names[2],
            )
        )
        self._names = cast(tuple[str, str, str, str, str, str], valid_names)

    def update(self: CubeFacesSource) -> None:
        """Update the output of the source."""

        def _scale_points(
            points_: NumpyArray[float], origin_: NumpyArray[float], scale_: NumpyArray[float]
        ) -> NumpyArray[float]:
            points_ -= origin_
            points_ *= scale_
            points_ += origin_
            return points_

        def _create_frame_from_quad_points(
            quad_points: NumpyArray[float], center: NumpyArray[float], scale: NumpyArray[float]
        ) -> tuple[NumpyArray[float], NumpyArray[float]]:
            """Create a picture-frame from 4 points defining a rectangle.

            The inner points of the frame are generated by scaling the quad_points by
            the length-3 scaling factor.
            """
            inner_points = _scale_points(quad_points.copy(), center, scale)

            # Define frame quads from outer and inner points
            quad1_points = np.vstack((quad_points[[0, 1]], inner_points[[1, 0]]))
            quad2_points = np.vstack((quad_points[[1, 2]], inner_points[[2, 1]]))
            quad3_points = np.vstack((quad_points[[2, 3]], inner_points[[3, 2]]))
            quad4_points = np.vstack((quad_points[[3, 0]], inner_points[[0, 3]]))
            frame_points = np.vstack((quad1_points, quad2_points, quad3_points, quad4_points))
            frame_faces = np.array(
                [[4, 0, 1, 2, 3], [4, 4, 5, 6, 7], [4, 8, 9, 10, 11], [4, 12, 13, 14, 15]]
            ).ravel()
            return frame_points, frame_faces

        # Get initial cube output
        cube = CubeSource.output.fget(self)  # type: ignore[attr-defined]

        # Extract list of points for each face in the desired order
        cube_points, cube_faces = cube.points, cube.regular_faces
        Index = CubeFacesSource._FaceIndex
        face_points = [
            cube_points[cube_faces[Index.X_POS]],
            cube_points[cube_faces[Index.X_NEG]],
            cube_points[cube_faces[Index.Y_POS]],
            cube_points[cube_faces[Index.Y_NEG]],
            cube_points[cube_faces[Index.Z_POS]],
            cube_points[cube_faces[Index.Z_NEG]],
        ]

        # Calc lengths/properties of cube
        cube_center = np.array(cube.center)
        bnds = cube.bounds
        x_len = np.linalg.norm(bnds[1] - bnds[0])
        y_len = np.linalg.norm(bnds[3] - bnds[2])
        z_len = np.linalg.norm(bnds[5] - bnds[4])
        lengths = np.array((x_len, y_len, z_len))
        min_length = np.min(lengths)

        # Store vars for updating the output
        shrink_factor = self.shrink_factor
        explode_factor = self.explode_factor
        frame_width = self.frame_width
        output = self._output

        # Modify each face mesh of the output
        for index, (name, points) in enumerate(zip(self.names, face_points)):
            output.set_block_name(index, name)
            face_poly = output[index]
            face_center = np.mean(points, axis=0)

            if shrink_factor is not None:
                # Shrink proportional to the smallest face
                shrink_scale = shrink_factor + (1 - shrink_factor) * (1 - min_length / lengths)
                _scale_points(points, face_center, shrink_scale)

            if explode_factor is not None:
                # Move away from center by some distance proportional to the smallest face
                explode_scale = min_length * explode_factor
                direction = face_center - cube_center
                direction /= np.linalg.norm(direction)
                vector = direction * explode_scale
                points += vector

            # Set poly as a single quad cell
            face_poly.points = points  # type: ignore[union-attr]
            face_poly.faces = [4, 0, 1, 2, 3]  # type: ignore[union-attr]

            if frame_width is not None:
                # Create frame proportional to the smallest face
                frame_scale = 1 - (frame_width * min_length / lengths)
                frame_points, frame_faces = _create_frame_from_quad_points(
                    points, face_center, frame_scale
                )
                # Set poly as four quad cells of the frame
                face_poly.points = frame_points  # type: ignore[union-attr]
                face_poly.faces = frame_faces  # type: ignore[union-attr]

    @property
    def output(self: CubeFacesSource) -> pyvista.MultiBlock:  # type: ignore[override]
        """Get the output of the source.

        The output is a :class:`pyvista.MultiBlock` with six blocks: one for each
        face. The blocks are named and ordered as ``('+X','-X','+Y','-Y','+Z','-Z')``.

        The source is automatically updated by :meth:`update` prior to returning
        the output.

        Returns
        -------
        pyvista.MultiBlock
            Composite mesh with six cube faces.

        """
        self.update()
        return self._output<|MERGE_RESOLUTION|>--- conflicted
+++ resolved
@@ -976,11 +976,7 @@
         self._depth = depth
         self._modified = True
 
-<<<<<<< HEAD
-    def __setattr__(self, name: str, value) -> None:
-=======
-    def __setattr__(self: Text3DSource, name: str, value: Any) -> None:  # numpydoc ignore=GL08
->>>>>>> 82278d20
+    def __setattr__(self: Text3DSource, name: str, value: Any) -> None:  #
         """Override to set modified flag and disable setting new attributes."""
         if hasattr(self, name) and name != '_modified':
             # Set modified flag
@@ -1007,11 +1003,7 @@
         return self.GetText()
 
     @string.setter
-<<<<<<< HEAD
-    def string(self, string: str) -> None:
-=======
-    def string(self: Text3DSource, string: str) -> None:  # numpydoc ignore=GL08
->>>>>>> 82278d20
+    def string(self: Text3DSource, string: str) -> None:  #
         self.SetText('' if string is None else string)
 
     @property
@@ -1028,11 +1020,7 @@
         return self._process_empty_string
 
     @process_empty_string.setter
-<<<<<<< HEAD
-    def process_empty_string(self, value: bool) -> None:
-=======
-    def process_empty_string(self: Text3DSource, value: bool) -> None:  # numpydoc ignore=GL08
->>>>>>> 82278d20
+    def process_empty_string(self: Text3DSource, value: bool) -> None:  #
         self._process_empty_string = value
 
     @property
@@ -1045,11 +1033,7 @@
         return self._center
 
     @center.setter
-<<<<<<< HEAD
-    def center(self, center: VectorLike[float]) -> None:
-=======
-    def center(self: Text3DSource, center: VectorLike[float]) -> None:  # numpydoc ignore=GL08
->>>>>>> 82278d20
+    def center(self: Text3DSource, center: VectorLike[float]) -> None:  #
         valid_center = _validation.validate_array3(center, dtype_out=float, to_tuple=True)
         self._center = cast(tuple[float, float, float], valid_center)
 
@@ -1063,15 +1047,9 @@
         return self._normal
 
     @normal.setter
-<<<<<<< HEAD
-    def normal(self, normal: VectorLike[float]) -> None:
-        normal_ = _validation.validate_array3(normal, dtype_out=float, to_tuple=True)
-        self._normal = cast(tuple[float, float, float], normal_)
-=======
-    def normal(self: Text3DSource, normal: VectorLike[float]) -> None:  # numpydoc ignore=GL08
+    def normal(self: Text3DSource, normal: VectorLike[float]) -> None:  #
         valid_normal = _validation.validate_array3(normal, dtype_out=float, to_tuple=True)
         self._normal = cast(tuple[float, float, float], valid_normal)
->>>>>>> 82278d20
 
     @property
     def width(self: Text3DSource) -> float | None:  # numpydoc ignore=RT01
@@ -1079,11 +1057,7 @@
         return self._width
 
     @width.setter
-<<<<<<< HEAD
-    def width(self, width: float) -> None:
-=======
-    def width(self: Text3DSource, width: float) -> None:  # numpydoc ignore=GL08
->>>>>>> 82278d20
+    def width(self: Text3DSource, width: float) -> None:  #
         _check_range(width, rng=(0, float('inf')), parm_name='width') if width is not None else None
         self._width = width
 
@@ -1093,11 +1067,7 @@
         return self._height
 
     @height.setter
-<<<<<<< HEAD
-    def height(self, height: float) -> None:
-=======
-    def height(self: Text3DSource, height: float) -> None:  # numpydoc ignore=GL08
->>>>>>> 82278d20
+    def height(self: Text3DSource, height: float) -> None:  #
         (
             _check_range(height, rng=(0, float('inf')), parm_name='height')
             if height is not None
@@ -1111,11 +1081,7 @@
         return self._depth
 
     @depth.setter
-<<<<<<< HEAD
-    def depth(self, depth: float) -> None:
-=======
-    def depth(self: Text3DSource, depth: float) -> None:  # numpydoc ignore=GL08
->>>>>>> 82278d20
+    def depth(self: Text3DSource, depth: float) -> None:  #
         _check_range(depth, rng=(0, float('inf')), parm_name='depth') if depth is not None else None
         self._depth = depth
 
@@ -1297,11 +1263,7 @@
         return BoundsTuple(*bnds)
 
     @bounds.setter
-<<<<<<< HEAD
-    def bounds(self, bounds: VectorLike[float]):
-=======
-    def bounds(self: CubeSource, bounds: VectorLike[float]) -> None:  # numpydoc ignore=GL08
->>>>>>> 82278d20
+    def bounds(self: CubeSource, bounds: VectorLike[float]) -> None:  #
         if np.array(bounds).size != 6:
             raise TypeError(
                 'Bounds must be given as length 6 tuple: (x_min, x_max, y_min, y_max, z_min, z_max)',
@@ -2809,11 +2771,7 @@
         return BoundsTuple(*self.GetBounds())
 
     @bounds.setter
-<<<<<<< HEAD
-    def bounds(self, bounds: VectorLike[float]):
-=======
-    def bounds(self: BoxSource, bounds: VectorLike[float]) -> None:  # numpydoc ignore=GL08
->>>>>>> 82278d20
+    def bounds(self: BoxSource, bounds: VectorLike[float]) -> None:  #
         if np.array(bounds).size != 6:
             raise TypeError(
                 'Bounds must be given as length 6 tuple: (x_min, x_max, y_min, y_max, z_min, z_max)',
@@ -3341,11 +3299,7 @@
         return self._symmetric
 
     @symmetric.setter
-<<<<<<< HEAD
-    def symmetric(self, val: bool) -> None:
-=======
-    def symmetric(self: AxesGeometrySource, val: bool) -> None:  # numpydoc ignore=GL08
->>>>>>> 82278d20
+    def symmetric(self: AxesGeometrySource, val: bool) -> None:  #
         self._symmetric = val
 
     @property
@@ -3410,11 +3364,7 @@
         return self._symmetric_bounds
 
     @symmetric_bounds.setter
-<<<<<<< HEAD
-    def symmetric_bounds(self, val: bool) -> None:
-=======
-    def symmetric_bounds(self: AxesGeometrySource, val: bool) -> None:  # numpydoc ignore=GL08
->>>>>>> 82278d20
+    def symmetric_bounds(self: AxesGeometrySource, val: bool) -> None:  #
         self._symmetric_bounds = val
 
     @property
@@ -3442,13 +3392,7 @@
         return tuple(self._shaft_length.tolist())
 
     @shaft_length.setter
-<<<<<<< HEAD
-    def shaft_length(self, length: float | VectorLike[float]) -> None:
-=======
-    def shaft_length(
-        self: AxesGeometrySource, length: float | VectorLike[float]
-    ) -> None:  # numpydoc ignore=GL08
->>>>>>> 82278d20
+    def shaft_length(self: AxesGeometrySource, length: float | VectorLike[float]) -> None:  #
         self._shaft_length: NumpyArray[float] = _validation.validate_array3(
             length,
             broadcast=True,
@@ -3479,13 +3423,7 @@
         return tuple(self._tip_length.tolist())
 
     @tip_length.setter
-<<<<<<< HEAD
-    def tip_length(self, length: float | VectorLike[float]) -> None:
-=======
-    def tip_length(
-        self: AxesGeometrySource, length: float | VectorLike[float]
-    ) -> None:  # numpydoc ignore=GL08
->>>>>>> 82278d20
+    def tip_length(self: AxesGeometrySource, length: float | VectorLike[float]) -> None:  #
         self._tip_length: NumpyArray[float] = _validation.validate_array3(
             length,
             broadcast=True,
@@ -3513,11 +3451,7 @@
         return self._tip_radius
 
     @tip_radius.setter
-<<<<<<< HEAD
-    def tip_radius(self, radius: float) -> None:
-=======
-    def tip_radius(self: AxesGeometrySource, radius: float) -> None:  # numpydoc ignore=GL08
->>>>>>> 82278d20
+    def tip_radius(self: AxesGeometrySource, radius: float) -> None:  #
         _validation.check_range(radius, (0, float('inf')), name='tip radius')
         self._tip_radius = radius
 
@@ -3541,11 +3475,7 @@
         return self._shaft_radius
 
     @shaft_radius.setter
-<<<<<<< HEAD
-    def shaft_radius(self, radius: float) -> None:
-=======
-    def shaft_radius(self: AxesGeometrySource, radius: float) -> None:  # numpydoc ignore=GL08
->>>>>>> 82278d20
+    def shaft_radius(self: AxesGeometrySource, radius: float) -> None:  #
         _validation.check_range(radius, (0, float('inf')), name='shaft radius')
         self._shaft_radius = radius
 
@@ -3585,13 +3515,7 @@
         return self._shaft_type
 
     @shaft_type.setter
-<<<<<<< HEAD
-    def shaft_type(self, shaft_type: GeometryTypes | pyvista.DataSet) -> None:
-=======
-    def shaft_type(
-        self: AxesGeometrySource, shaft_type: GeometryTypes | DataSet
-    ) -> None:  # numpydoc ignore=GL08
->>>>>>> 82278d20
+    def shaft_type(self: AxesGeometrySource, shaft_type: GeometryTypes | DataSet) -> None:  #
         self._shaft_type = self._set_normalized_datasets(part=_PartEnum.shaft, geometry=shaft_type)
 
     @property
@@ -3632,11 +3556,7 @@
         return self._tip_type
 
     @tip_type.setter
-<<<<<<< HEAD
-    def tip_type(self, tip_type: str | pyvista.DataSet) -> None:
-=======
-    def tip_type(self: AxesGeometrySource, tip_type: str | DataSet) -> None:  # numpydoc ignore=GL08
->>>>>>> 82278d20
+    def tip_type(self: AxesGeometrySource, tip_type: str | DataSet) -> None:  #
         self._tip_type = self._set_normalized_datasets(part=_PartEnum.tip, geometry=tip_type)
 
     def _set_normalized_datasets(
@@ -3905,15 +3825,10 @@
         return cast(tuple[str, str, str], self._normal_sign)
 
     @normal_sign.setter
-<<<<<<< HEAD
-    def normal_sign(self, sign: Literal['+', '-'] | Sequence[str] = '+') -> None:
-        def _check_sign(sign_) -> None:
-=======
     def normal_sign(
         self: OrthogonalPlanesSource, sign: Literal['+', '-'] | Sequence[str] = '+'
-    ) -> None:  # numpydoc ignore=GL08
+    ) -> None:  #
         def _check_sign(sign_: str) -> None:
->>>>>>> 82278d20
             allowed = ['+', '-']
             _validation.check_contains(item=sign_, container=allowed, name='normal sign')
 
@@ -3940,13 +3855,7 @@
         return cast(tuple[int, int, int], tuple(self._resolution))
 
     @resolution.setter
-<<<<<<< HEAD
-    def resolution(self, resolution: int | VectorLike[int]) -> None:
-=======
-    def resolution(
-        self: OrthogonalPlanesSource, resolution: int | VectorLike[int]
-    ) -> None:  # numpydoc ignore=GL08
->>>>>>> 82278d20
+    def resolution(self: OrthogonalPlanesSource, resolution: int | VectorLike[int]) -> None:  #
         valid_resolution = _validation.validate_array3(
             resolution, broadcast=True, to_tuple=True, name='resolution'
         )
@@ -3969,11 +3878,7 @@
         return self._bounds
 
     @bounds.setter
-<<<<<<< HEAD
-    def bounds(self, bounds: BoundsTuple) -> None:
-=======
-    def bounds(self: OrthogonalPlanesSource, bounds: BoundsTuple) -> None:  # numpydoc ignore=GL08
->>>>>>> 82278d20
+    def bounds(self: OrthogonalPlanesSource, bounds: BoundsTuple) -> None:  #
         bounds_tuple = _validation.validate_array(
             bounds, dtype_out=float, must_have_length=6, to_tuple=True, name='bounds'
         )
@@ -4007,11 +3912,7 @@
         return self._names
 
     @names.setter
-<<<<<<< HEAD
-    def names(self, names: Sequence[str]) -> None:
-=======
-    def names(self: OrthogonalPlanesSource, names: Sequence[str]) -> None:  # numpydoc ignore=GL08
->>>>>>> 82278d20
+    def names(self: OrthogonalPlanesSource, names: Sequence[str]) -> None:  #
         _validation.check_instance(names, (tuple, list), name='names')
         _validation.check_iterable_items(names, str, name='names')
         _validation.check_length(names, exact_length=3, name='names')
@@ -4290,11 +4191,7 @@
         return self._frame_width
 
     @frame_width.setter
-<<<<<<< HEAD
-    def frame_width(self, width: float | None) -> None:
-=======
-    def frame_width(self: CubeFacesSource, width: float | None) -> None:  # numpydoc ignore=GL08
->>>>>>> 82278d20
+    def frame_width(self: CubeFacesSource, width: float | None) -> None:  #
         self._frame_width = (
             width
             if width is None
@@ -4336,11 +4233,7 @@
         return self._shrink_factor
 
     @shrink_factor.setter
-<<<<<<< HEAD
-    def shrink_factor(self, factor: float | None) -> None:
-=======
-    def shrink_factor(self: CubeFacesSource, factor: float | None) -> None:  # numpydoc ignore=GL08
->>>>>>> 82278d20
+    def shrink_factor(self: CubeFacesSource, factor: float | None) -> None:  #
         self._shrink_factor = (
             factor
             if factor is None
@@ -4384,11 +4277,7 @@
         return self._explode_factor
 
     @explode_factor.setter
-<<<<<<< HEAD
-    def explode_factor(self, factor: float | None) -> None:
-=======
-    def explode_factor(self: CubeFacesSource, factor: float | None) -> None:  # numpydoc ignore=GL08
->>>>>>> 82278d20
+    def explode_factor(self: CubeFacesSource, factor: float | None) -> None:  #
         self._explode_factor = (
             factor if factor is None else _validation.validate_number(factor, name='explode factor')
         )
@@ -4433,14 +4322,9 @@
 
     @names.setter
     def names(
-<<<<<<< HEAD
-        self, names: list[str] | tuple[str, str, str] | tuple[str, str, str, str, str, str]
-    ) -> None:
-=======
         self: CubeFacesSource,
         names: list[str] | tuple[str, str, str] | tuple[str, str, str, str, str, str],
-    ) -> None:  # numpydoc ignore=GL08
->>>>>>> 82278d20
+    ) -> None:  #
         name = 'face names'
         _validation.check_instance(names, (list, tuple), name=name)
         _validation.check_iterable_items(names, str, name=name)
