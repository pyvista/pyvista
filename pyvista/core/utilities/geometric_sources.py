--- conflicted
+++ resolved
@@ -6,11 +6,7 @@
 
 from __future__ import annotations
 
-<<<<<<< HEAD
-from typing import TYPE_CHECKING, Dict, Sequence, Tuple, Union
-=======
-from typing import ClassVar, Dict, List, Sequence, Tuple, Union
->>>>>>> 5e2e5b2c
+from typing import TYPE_CHECKING, ClassVar, Dict, List, Sequence, Tuple, Union
 
 import numpy as np
 from vtkmodules.vtkRenderingFreeType import vtkVectorText
