--- conflicted
+++ resolved
@@ -2301,24 +2301,11 @@
 
         if isinstance(kind, str):
             if kind not in self._kinds:
-<<<<<<< HEAD
-                msg = f'Invalid Platonic solid kind "{kind}".'
-                raise ValueError(msg)
-            kind = self._kinds[kind]
-        elif isinstance(kind, int) and kind not in range(5):
-            msg = f'Invalid Platonic solid index "{kind}".'
-            raise ValueError(msg)
-        elif not isinstance(kind, int):
-            msg = f'Invalid Platonic solid index type "{type(kind).__name__}".'
-            raise ValueError(msg)
-        self.SetSolidType(kind)
-=======
                 raise ValueError(f'Invalid Platonic solid kind "{kind}".')
             self.SetSolidType(self._kinds[kind])
             return
 
         raise ValueError(f'Invalid Platonic solid index type "{type(kind).__name__}".')
->>>>>>> f1eaf171
 
     @property
     def output(self: PlatonicSolidSource) -> PolyData:
