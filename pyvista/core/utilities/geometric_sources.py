"""Provides an easy way of generating several geometric sources.

Also includes some pure-python helpers.

"""

from __future__ import annotations

from enum import IntEnum
import itertools
from typing import TYPE_CHECKING
from typing import Any
from typing import ClassVar
from typing import Literal
from typing import cast
from typing import get_args

import numpy as np
from vtkmodules.vtkRenderingFreeType import vtkVectorText

import pyvista
from pyvista.core import _validation
from pyvista.core import _vtk_core as _vtk
from pyvista.core._typing_core import BoundsTuple
from pyvista.core.utilities.arrays import _coerce_pointslike_arg
from pyvista.core.utilities.helpers import wrap
from pyvista.core.utilities.misc import _check_range
from pyvista.core.utilities.misc import _reciprocal
from pyvista.core.utilities.misc import no_new_attr

if TYPE_CHECKING:
    from collections.abc import Sequence

    from pyvista.core._typing_core import ConcreteDataSetType
    from pyvista.core._typing_core import MatrixLike
    from pyvista.core._typing_core import NumpyArray
    from pyvista.core._typing_core import VectorLike
    from pyvista.core._typing_core._dataset_types import ConcreteDataSetAlias
    from pyvista.core.dataset import DataSet
    from pyvista.core.pointset import PolyData


SINGLE_PRECISION = _vtk.vtkAlgorithm.SINGLE_PRECISION
DOUBLE_PRECISION = _vtk.vtkAlgorithm.DOUBLE_PRECISION


def translate(
    surf: ConcreteDataSetType,
    center: VectorLike[float] = (0.0, 0.0, 0.0),
    direction: VectorLike[float] = (1.0, 0.0, 0.0),
) -> None:
    """Translate and orient a mesh to a new center and direction.

    By default, the input mesh is considered centered at the origin
    and facing in the x direction.

    Parameters
    ----------
    surf : pyvista.core.pointset.PolyData
        Mesh to be translated and oriented.
    center : tuple, optional, default: (0.0, 0.0, 0.0)
        Center point to which the mesh should be translated.
    direction : tuple, optional, default: (1.0, 0.0, 0.0)
        Direction vector along which the mesh should be oriented.

    """
    normx = np.array(direction) / np.linalg.norm(direction)
    normy_temp = [0.0, 1.0, 0.0]

    # Adjust normy if collinear with normx since cross-product will
    # be zero otherwise
    if np.allclose(normx, [0, 1, 0]):
        normy_temp = [-1.0, 0.0, 0.0]
    elif np.allclose(normx, [0, -1, 0]):
        normy_temp = [1.0, 0.0, 0.0]

    normz = np.cross(normx, normy_temp)
    normz /= np.linalg.norm(normz)
    normy = np.cross(normz, normx)

    trans = np.zeros((4, 4))
    trans[:3, 0] = normx
    trans[:3, 1] = normy
    trans[:3, 2] = normz
    trans[3, 3] = 1

    surf.transform(trans, inplace=True)
    if not np.allclose(center, [0.0, 0.0, 0.0]):
        surf.points += np.array(center, dtype=surf.points.dtype)


if _vtk.vtk_version_info < (9, 3):

    @no_new_attr
    class CapsuleSource(_vtk.vtkCapsuleSource):
        """Capsule source algorithm class.

        .. versionadded:: 0.44.0

        Parameters
        ----------
        center : sequence[float], default: (0.0, 0.0, 0.0)
            Center in ``[x, y, z]``.

        direction : sequence[float], default: (1.0, 0.0, 0.0)
            Direction of the capsule in ``[x, y, z]``.

        radius : float, default: 0.5
            Radius of the capsule.

        cylinder_length : float, default: 1.0
            Cylinder length of the capsule.

        theta_resolution : int, default: 30
            Set the number of points in the azimuthal direction (ranging
            from ``start_theta`` to ``end_theta``).

        phi_resolution : int, default: 30
            Set the number of points in the polar direction (ranging from
            ``start_phi`` to ``end_phi``).

        Examples
        --------
        Create a default CapsuleSource.

        >>> import pyvista as pv
        >>> source = pv.CapsuleSource()
        >>> source.output.plot(show_edges=True, line_width=5)

        """

        _new_attr_exceptions: ClassVar[list[str]] = ['_direction', 'direction']

        def __init__(
            self: CapsuleSource,
            center: VectorLike[float] = (0.0, 0.0, 0.0),
            direction: VectorLike[float] = (1.0, 0.0, 0.0),
            radius: float = 0.5,
            cylinder_length: float = 1.0,
            theta_resolution: int = 30,
            phi_resolution: int = 30,
        ) -> None:
            """Initialize the capsule source class."""
            super().__init__()
            self.center = center  # type: ignore[assignment]
            self.direction = direction  # type: ignore[assignment]
            self.radius = radius
            self.cylinder_length = cylinder_length
            self.theta_resolution = theta_resolution
            self.phi_resolution = phi_resolution

        @property
        def center(self: CapsuleSource) -> tuple[float, float, float]:
            """Get the center in ``[x, y, z]``. Axis of the capsule passes through this point.

            Returns
            -------
            tuple[float, float, float]
                Center in ``[x, y, z]``. Axis of the capsule passes through this
                point.

            """
            return self.GetCenter()

        @center.setter
        def center(self: CapsuleSource, center: VectorLike[float]) -> None:
            """Set the center in ``[x, y, z]``. Axis of the capsule passes through this point.

            Parameters
            ----------
            center : sequence[float]
                Center in ``[x, y, z]``. Axis of the capsule passes through this
                point.

            """
            self.SetCenter(*center)

        @property
        def direction(self: CapsuleSource) -> tuple[float, float, float]:
            """Get the direction vector in ``[x, y, z]``. Orientation vector of the capsule.

            Returns
            -------
            sequence[float]
                Direction vector in ``[x, y, z]``. Orientation vector of the
                capsule.

            """
            return self._direction

        @direction.setter
        def direction(self: CapsuleSource, direction: VectorLike[float]) -> None:
            """Set the direction in ``[x, y, z]``. Axis of the capsule passes through this point.

            Parameters
            ----------
            direction : sequence[float]
                Direction vector in ``[x, y, z]``. Orientation vector of the
                capsule.

            """
            valid_direction = _validation.validate_array3(direction, dtype_out=float, to_tuple=True)
            self._direction = cast(tuple[float, float, float], valid_direction)

        @property
        def cylinder_length(self: CapsuleSource) -> float:
            """Get the cylinder length along the capsule in its specified direction.

            Returns
            -------
            float
                Cylinder length along the capsule in its specified direction.

            """
            return self.GetCylinderLength()

        @cylinder_length.setter
        def cylinder_length(self: CapsuleSource, length: float) -> None:
            """Set the cylinder length of the capsule.

            Parameters
            ----------
            length : float
                Cylinder length of the capsule.

            """
            self.SetCylinderLength(length)

        @property
        def radius(self: CapsuleSource) -> float:
            """Get base radius of the capsule.

            Returns
            -------
            float
                Base radius of the capsule.

            """
            return self.GetRadius()

        @radius.setter
        def radius(self: CapsuleSource, radius: float) -> None:
            """Set base radius of the capsule.

            Parameters
            ----------
            radius : float
                Base radius of the capsule.

            """
            self.SetRadius(radius)

        @property
        def theta_resolution(self: CapsuleSource) -> int:
            """Get the number of points in the azimuthal direction.

            Returns
            -------
            int
                The number of points in the azimuthal direction.

            """
            return self.GetThetaResolution()

        @theta_resolution.setter
        def theta_resolution(self: CapsuleSource, theta_resolution: int) -> None:
            """Set the number of points in the azimuthal direction.

            Parameters
            ----------
            theta_resolution : int
                The number of points in the azimuthal direction.

            """
            self.SetThetaResolution(theta_resolution)

        @property
        def phi_resolution(self: CapsuleSource) -> int:
            """Get the number of points in the polar direction.

            Returns
            -------
            int
                The number of points in the polar direction.

            """
            return self.GetPhiResolution()

        @phi_resolution.setter
        def phi_resolution(self: CapsuleSource, phi_resolution: int) -> None:
            """Set the number of points in the polar direction.

            Parameters
            ----------
            phi_resolution : int
                The number of points in the polar direction.

            """
            self.SetPhiResolution(phi_resolution)

        @property
        def output(self: CapsuleSource) -> PolyData:
            """Get the output data object for a port on this algorithm.

            Returns
            -------
            pyvista.PolyData
                Capsule surface.

            """
            self.Update()
            return wrap(self.GetOutput())


@no_new_attr
class ConeSource(_vtk.vtkConeSource):
    """Cone source algorithm class.

    Parameters
    ----------
    center : sequence[float], default: (0.0, 0.0, 0.0)
        Center in ``[x, y, z]``. Axis of the cone passes through this
        point.

    direction : sequence[float], default: (1.0, 0.0, 0.0)
        Direction vector in ``[x, y, z]``. Orientation vector of the
        cone.

    height : float, default: 1.0
        Height along the cone in its specified direction.

    radius : float, optional
        Base radius of the cone.

    capping : bool, default: True
        Enable or disable the capping the base of the cone with a
        polygon.

    angle : float, optional
        The angle in degrees between the axis of the cone and a
        generatrix.

    resolution : int, default: 6
        Number of facets used to represent the cone.

    Examples
    --------
    Create a default ConeSource.

    >>> import pyvista as pv
    >>> source = pv.ConeSource()
    >>> source.output.plot(show_edges=True, line_width=5)

    """

    def __init__(
        self: ConeSource,
        center: VectorLike[float] = (0.0, 0.0, 0.0),
        direction: VectorLike[float] = (1.0, 0.0, 0.0),
        height: float = 1.0,
        radius: float | None = None,
        capping: bool = True,
        angle: float | None = None,
        resolution: int = 6,
    ) -> None:
        """Initialize the cone source class."""
        super().__init__()
        self.center = center  # type: ignore[assignment]
        self.direction = direction  # type: ignore[assignment]
        self.height = height
        self.capping = capping
        if angle is not None and radius is not None:
            msg = 'Both radius and angle cannot be specified. They are mutually exclusive.'
            raise ValueError(msg)
        elif angle is not None and radius is None:
            self.angle = angle
        elif angle is None and radius is not None:
            self.radius = radius
        elif angle is None and radius is None:
            self.radius = 0.5
        self.resolution = resolution

    @property
    def center(self: ConeSource) -> tuple[float, float, float]:
        """Get the center in ``[x, y, z]``. Axis of the cone passes through this point.

        Returns
        -------
        tuple[float, float, float]
            Center in ``[x, y, z]``. Axis of the cone passes through this
            point.

        """
        return self.GetCenter()

    @center.setter
    def center(self: ConeSource, center: VectorLike[float]) -> None:
        """Set the center in ``[x, y, z]``. Axis of the cone passes through this point.

        Parameters
        ----------
        center : sequence[float]
            Center in ``[x, y, z]``. Axis of the cone passes through this
            point.

        """
        self.SetCenter(*center)

    @property
    def direction(self: ConeSource) -> tuple[float, float, float]:
        """Get the direction vector in ``[x, y, z]``. Orientation vector of the cone.

        Returns
        -------
        sequence[float]
            Direction vector in ``[x, y, z]``. Orientation vector of the
            cone.

        """
        return self.GetDirection()

    @direction.setter
    def direction(self: ConeSource, direction: VectorLike[float]) -> None:
        """Set the direction in ``[x, y, z]``. Axis of the cone passes through this point.

        Parameters
        ----------
        direction : sequence[float]
            Direction vector in ``[x, y, z]``. Orientation vector of the
            cone.

        """
        self.SetDirection(*direction)

    @property
    def height(self: ConeSource) -> float:
        """Get the height along the cone in its specified direction.

        Returns
        -------
        float
            Height along the cone in its specified direction.

        """
        return self.GetHeight()

    @height.setter
    def height(self: ConeSource, height: float) -> None:
        """Set the height of the cone.

        Parameters
        ----------
        height : float
            Height of the cone.

        """
        self.SetHeight(height)

    @property
    def radius(self: ConeSource) -> float:
        """Get base radius of the cone.

        Returns
        -------
        float
            Base radius of the cone.

        """
        return self.GetRadius()

    @radius.setter
    def radius(self: ConeSource, radius: float) -> None:
        """Set base radius of the cone.

        Parameters
        ----------
        radius : float
            Base radius of the cone.

        """
        self.SetRadius(radius)

    @property
    def capping(self: ConeSource) -> bool:
        """Enable or disable the capping the base of the cone with a polygon.

        Returns
        -------
        bool
            Enable or disable the capping the base of the cone with a
            polygon.

        """
        return bool(self.GetCapping())

    @capping.setter
    def capping(self: ConeSource, capping: bool) -> None:
        """Set base capping of the cone.

        Parameters
        ----------
        capping : bool, optional
            Enable or disable the capping the base of the cone with a
            polygon.

        """
        self.SetCapping(capping)

    @property
    def angle(self: ConeSource) -> float:
        """Get the angle in degrees between the axis of the cone and a generatrix.

        Returns
        -------
        float
            The angle in degrees between the axis of the cone and a
            generatrix.

        """
        return self.GetAngle()

    @angle.setter
    def angle(self: ConeSource, angle: float) -> None:
        """Set the angle in degrees between the axis of the cone and a generatrix.

        Parameters
        ----------
        angle : float, optional
            The angle in degrees between the axis of the cone and a
            generatrix.

        """
        self.SetAngle(angle)

    @property
    def resolution(self: ConeSource) -> int:
        """Get number of points on the circular face of the cone.

        Returns
        -------
        int
            Number of points on the circular face of the cone.

        """
        return self.GetResolution()

    @resolution.setter
    def resolution(self: ConeSource, resolution: int) -> None:
        """Set number of points on the circular face of the cone.

        Parameters
        ----------
        resolution : int
            Number of points on the circular face of the cone.

        """
        self.SetResolution(resolution)

    @property
    def output(self: ConeSource) -> PolyData:
        """Get the output data object for a port on this algorithm.

        Returns
        -------
        pyvista.PolyData
            Cone surface.

        """
        self.Update()
        return wrap(self.GetOutput())


@no_new_attr
class CylinderSource(_vtk.vtkCylinderSource):
    """Cylinder source algorithm class.

    .. warning::
       :func:`pyvista.Cylinder` function rotates the :class:`pyvista.CylinderSource` 's
       :class:`pyvista.PolyData` in its own way.
       It rotates the :attr:`pyvista.CylinderSource.output` 90 degrees in z-axis, translates and
       orients the mesh to a new ``center`` and ``direction``.

    Parameters
    ----------
    center : sequence[float], default: (0.0, 0.0, 0.0)
        Location of the centroid in ``[x, y, z]``.

    direction : sequence[float], default: (1.0, 0.0, 0.0)
        Direction cylinder points to  in ``[x, y, z]``.

    radius : float, default: 0.5
        Radius of the cylinder.

    height : float, default: 1.0
        Height of the cylinder.

    capping : bool, default: True
        Cap cylinder ends with polygons.

    resolution : int, default: 100
        Number of points on the circular face of the cylinder.

    Examples
    --------
    Create a default CylinderSource.

    >>> import pyvista as pv
    >>> source = pv.CylinderSource()
    >>> source.output.plot(show_edges=True, line_width=5)

    Display a 3D plot of a default :class:`CylinderSource`.

    >>> import pyvista as pv
    >>> pl = pv.Plotter()
    >>> _ = pl.add_mesh(pv.CylinderSource(), show_edges=True, line_width=5)
    >>> pl.show()

    Visualize the output of :class:`CylinderSource` in a 3D plot.

    >>> pl = pv.Plotter()
    >>> _ = pl.add_mesh(pv.CylinderSource().output, show_edges=True, line_width=5)
    >>> pl.show()

    The above examples are similar in terms of their behavior.

    """

    _new_attr_exceptions: ClassVar[list[str]] = ['_center', 'center', '_direction', 'direction']

    def __init__(
        self: CylinderSource,
        center: VectorLike[float] = (0.0, 0.0, 0.0),
        direction: VectorLike[float] = (1.0, 0.0, 0.0),
        radius: float = 0.5,
        height: float = 1.0,
        capping: bool = True,
        resolution: int = 100,
    ) -> None:
        """Initialize the cylinder source class."""
        super().__init__()
        self.center = center  # type: ignore[assignment]
        self.direction = direction  # type: ignore[assignment]
        self.radius = radius
        self.height = height
        self.resolution = resolution
        self.capping = capping

    @property
    def center(self: CylinderSource) -> tuple[float, float, float]:
        """Get location of the centroid in ``[x, y, z]``.

        Returns
        -------
        tuple[float, float, float]
            Center in ``[x, y, z]``. Axis of the cylinder passes through this
            point.

        """
        return self._center

    @center.setter
    def center(self: CylinderSource, center: VectorLike[float]) -> None:
        """Set location of the centroid in ``[x, y, z]``.

        Parameters
        ----------
        center : sequence[float]
            Center in ``[x, y, z]``. Axis of the cylinder passes through this
            point.

        """
        valid_center = _validation.validate_array3(center, dtype_out=float, to_tuple=True)
        self._center = cast(tuple[float, float, float], valid_center)

    @property
    def direction(self: CylinderSource) -> tuple[float, float, float]:
        """Get the direction vector in ``[x, y, z]``. Orientation vector of the cylinder.

        Returns
        -------
        sequence[float]
            Direction vector in ``[x, y, z]``. Orientation vector of the
            cylinder.

        """
        return self._direction

    @direction.setter
    def direction(self: CylinderSource, direction: VectorLike[float]) -> None:
        """Set the direction in ``[x, y, z]``. Axis of the cylinder passes through this point.

        Parameters
        ----------
        direction : sequence[float]
            Direction vector in ``[x, y, z]``. Orientation vector of the
            cylinder.

        """
        valid_direction = _validation.validate_array3(direction, dtype_out=float, to_tuple=True)
        self._direction = cast(tuple[float, float, float], valid_direction)

    @property
    def radius(self: CylinderSource) -> float:
        """Get radius of the cylinder.

        Returns
        -------
        float
            Radius of the cylinder.

        """
        return self.GetRadius()

    @radius.setter
    def radius(self: CylinderSource, radius: float) -> None:
        """Set radius of the cylinder.

        Parameters
        ----------
        radius : float
            Radius of the cylinder.

        """
        self.SetRadius(radius)

    @property
    def height(self: CylinderSource) -> float:
        """Get the height of the cylinder.

        Returns
        -------
        float
            Height of the cylinder.

        """
        return self.GetHeight()

    @height.setter
    def height(self: CylinderSource, height: float) -> None:
        """Set the height of the cylinder.

        Parameters
        ----------
        height : float
            Height of the cylinder.

        """
        self.SetHeight(height)

    @property
    def resolution(self: CylinderSource) -> int:
        """Get number of points on the circular face of the cylinder.

        Returns
        -------
        int
            Number of points on the circular face of the cone.

        """
        return self.GetResolution()

    @resolution.setter
    def resolution(self: CylinderSource, resolution: int) -> None:
        """Set number of points on the circular face of the cone.

        Parameters
        ----------
        resolution : int
            Number of points on the circular face of the cone.

        """
        self.SetResolution(resolution)

    @property
    def capping(self: CylinderSource) -> bool:
        """Get cap cylinder ends with polygons.

        Returns
        -------
        bool
            Cap cylinder ends with polygons.

        """
        return bool(self.GetCapping())

    @capping.setter
    def capping(self: CylinderSource, capping: bool) -> None:
        """Set cap cylinder ends with polygons.

        Parameters
        ----------
        capping : bool, optional
            Cap cylinder ends with polygons.

        """
        self.SetCapping(capping)

    @property
    def capsule_cap(self: CylinderSource) -> bool:
        """Get whether the capping should make the cylinder a capsule.

        .. versionadded:: 0.44.0

        Returns
        -------
        bool
            Capsule cap.

        """
        return bool(self.GetCapsuleCap())

    @capsule_cap.setter
    def capsule_cap(self: CylinderSource, capsule_cap: bool) -> None:
        """Set whether the capping should make the cylinder a capsule.

        Parameters
        ----------
        capsule_cap : bool
            Capsule cap.

        """
        self.SetCapsuleCap(capsule_cap)

    @property
    def output(self: CylinderSource) -> PolyData:
        """Get the output data object for a port on this algorithm.

        Returns
        -------
        pyvista.PolyData
            Cylinder surface.

        """
        self.Update()
        return wrap(self.GetOutput())


@no_new_attr
class MultipleLinesSource(_vtk.vtkLineSource):
    """Multiple lines source algorithm class.

    Parameters
    ----------
    points : array_like[float], default: [[-0.5, 0.0, 0.0], [0.5, 0.0, 0.0]]
        List of points defining a broken line.

    """

    _new_attr_exceptions: ClassVar[list[str]] = ['points']

    def __init__(self: MultipleLinesSource, points: MatrixLike[float] | None = None) -> None:
        """Initialize the multiple lines source class."""
        if points is None:
            points = [[-0.5, 0.0, 0.0], [0.5, 0.0, 0.0]]
        super().__init__()
        self.points = points  # type: ignore[assignment]

    @property
    def points(self: MultipleLinesSource) -> NumpyArray[float]:
        """Return the points defining a broken line.

        Returns
        -------
        np.ndarray
            Points defining a broken line.

        """
        return _vtk.vtk_to_numpy(self.GetPoints().GetData())

    @points.setter
    def points(self: MultipleLinesSource, points: MatrixLike[float] | VectorLike[float]) -> None:
        """Set the list of points defining a broken line.

        Parameters
        ----------
        points : VectorLike[float] | MatrixLike[float]
            List of points defining a broken line.

        """
        points, _ = _coerce_pointslike_arg(points)
        if not (len(points) >= 2):
            msg = '>=2 points need to define multiple lines.'
            raise ValueError(msg)
        self.SetPoints(pyvista.vtk_points(points))

    @property
    def output(self: MultipleLinesSource) -> PolyData:
        """Get the output data object for a port on this algorithm.

        Returns
        -------
        pyvista.PolyData
            Line mesh.

        """
        self.Update()
        return wrap(self.GetOutput())


class Text3DSource(vtkVectorText):
    """3D text from a string.

    Generate 3D text from a string with a specified width, height or depth.

    .. versionadded:: 0.43

    Parameters
    ----------
    string : str, default: ""
        Text string of the source.

    depth : float, optional
        Depth of the text. If ``None``, the depth is set to half
        the :attr:`height` by default. Set to ``0.0`` for planar
        text.

    width : float, optional
        Width of the text. If ``None``, the width is scaled
        proportional to :attr:`height`.

    height : float, optional
        Height of the text. If ``None``, the height is scaled
        proportional to :attr:`width`.

    center : Sequence[float], default: (0.0, 0.0, 0.0)
        Center of the text, defined as the middle of the axis-aligned
        bounding box of the text.

    normal : Sequence[float], default: (0.0, 0.0, 1.0)
        Normal direction of the text. The direction is parallel to the
        :attr:`depth` of the text and points away from the front surface
        of the text.

    process_empty_string : bool, default: True
        If ``True``, when :attr:`string` is empty the :attr:`output` is a
        single point located at :attr:`center` instead of an empty mesh.
        See :attr:`process_empty_string` for details.

    """

    _new_attr_exceptions: ClassVar[list[str]] = [
        'center',
        '_center',
        '_height',
        '_width',
        '_depth',
        'normal',
        '_normal',
        '_process_empty_string',
        '_output',
        '_modified',
    ]

    def __init__(
        self: Text3DSource,
        string: str | None = None,
        depth: float | None = None,
        width: float | None = None,
        height: float | None = None,
        center: VectorLike[float] = (0.0, 0.0, 0.0),
        normal: VectorLike[float] = (0.0, 0.0, 1.0),
        process_empty_string: bool = True,
    ) -> None:
        """Initialize source."""
        super().__init__()

        self._output = pyvista.PolyData()

        # Set params
        self.string = '' if string is None else string
        self._process_empty_string = process_empty_string
        self.center = center  # type: ignore[assignment]
        self.normal = normal  # type: ignore[assignment]
        self._height = height
        self._width = width
        self._depth = depth
        self._modified = True

    def __setattr__(self: Text3DSource, name: str, value: Any) -> None:
        """Override to set modified flag and disable setting new attributes."""
        if hasattr(self, name) and name != '_modified':
            # Set modified flag
            old_value = getattr(self, name)
            if not np.array_equal(old_value, value):
                object.__setattr__(self, name, value)
                object.__setattr__(self, '_modified', True)
        # Do not allow setting attributes.
        # This is similar to using @no_new_attr decorator but without
        # the __setattr__ override since this class defines its own override
        # for setting the modified flag
        elif name in Text3DSource._new_attr_exceptions:
            object.__setattr__(self, name, value)
        else:
<<<<<<< HEAD
            # Do not allow setting attributes.
            # This is similar to using @no_new_attr decorator but without
            # the __setattr__ override since this class defines its own override
            # for setting the modified flag
            if name in Text3DSource._new_attr_exceptions:
                object.__setattr__(self, name, value)
            else:
                msg = (
                    f'Attribute "{name}" does not exist and cannot be added to type '
                    f'{self.__class__.__name__}'
                )
                raise AttributeError(msg)
=======
            raise AttributeError(
                f'Attribute "{name}" does not exist and cannot be added to type '
                f'{self.__class__.__name__}',
            )
>>>>>>> b1956de4

    @property
    def string(self: Text3DSource) -> str:  # numpydoc ignore=RT01
        """Return or set the text string."""
        return self.GetText()

    @string.setter
    def string(self: Text3DSource, string: str | None) -> None:
        self.SetText('' if string is None else string)

    @property
    def process_empty_string(self: Text3DSource) -> bool:  # numpydoc ignore=RT01
        """Return or set flag to control behavior when empty strings are set.

        When :attr:`string` is empty or only contains whitespace, the :attr:`output`
        mesh will be empty. This can cause the bounds of the output to be undefined.

        If ``True``, the output is modified to instead have a single point located
        at :attr:`center`.

        """
        return self._process_empty_string

    @process_empty_string.setter
    def process_empty_string(self: Text3DSource, value: bool) -> None:
        self._process_empty_string = value

    @property
    def center(self: Text3DSource) -> tuple[float, float, float]:  # numpydoc ignore=RT01
        """Return or set the center of the text.

        The center is defined as the middle of the axis-aligned bounding box
        of the text.
        """
        return self._center

    @center.setter
    def center(self: Text3DSource, center: VectorLike[float]) -> None:
        valid_center = _validation.validate_array3(center, dtype_out=float, to_tuple=True)
        self._center = cast(tuple[float, float, float], valid_center)

    @property
    def normal(self: Text3DSource) -> tuple[float, float, float]:  # numpydoc ignore=RT01
        """Return or set the normal direction of the text.

        The normal direction is parallel to the :attr:`depth` of the text, and
        points away from the front surface of the text.
        """
        return self._normal

    @normal.setter
    def normal(self: Text3DSource, normal: VectorLike[float]) -> None:
        normal_ = _validation.validate_array3(normal, dtype_out=float, to_tuple=True)
        self._normal = cast(tuple[float, float, float], normal_)

    @property
    def width(self: Text3DSource) -> float | None:  # numpydoc ignore=RT01
        """Return or set the width of the text."""
        return self._width

    @width.setter
    def width(self: Text3DSource, width: float | None) -> None:
        _check_range(width, rng=(0, float('inf')), parm_name='width') if width is not None else None
        self._width = width

    @property
    def height(self: Text3DSource) -> float | None:  # numpydoc ignore=RT01
        """Return or set the height of the text."""
        return self._height

    @height.setter
    def height(self: Text3DSource, height: float | None) -> None:
        (
            _check_range(height, rng=(0, float('inf')), parm_name='height')
            if height is not None
            else None
        )
        self._height = height

    @property
    def depth(self: Text3DSource) -> float | None:  # numpydoc ignore=RT01
        """Return or set the depth of the text."""
        return self._depth

    @depth.setter
    def depth(self: Text3DSource, depth: float | None) -> None:
        _check_range(depth, rng=(0, float('inf')), parm_name='depth') if depth is not None else None
        self._depth = depth

    def update(self: Text3DSource) -> None:
        """Update the output of the source."""
        if self._modified:
            is_empty_string = self.string == '' or self.string.isspace()
            is_2d = self.depth == 0 or (self.depth is None and self.height == 0)
            if is_empty_string or is_2d:
                # Do not apply filters
                self.Update()
                out = self.GetOutput()
            else:
                # 3D case, apply filters
                # Create output filters to make text 3D
                extrude = _vtk.vtkLinearExtrusionFilter()
                extrude.SetInputConnection(self.GetOutputPort())
                extrude.SetExtrusionTypeToNormalExtrusion()
                extrude.SetVector(0, 0, 1)

                tri_filter = _vtk.vtkTriangleFilter()
                tri_filter.SetInputConnection(extrude.GetOutputPort())
                tri_filter.Update()
                out = tri_filter.GetOutput()

            # Modify output object
            self._output.copy_from(out)

            # For empty strings, the bounds are either default values (+/- 1) initially or
            # become uninitialized (+/- VTK_DOUBLE_MAX) if set to empty a second time
            if is_empty_string and self.process_empty_string:
                # Add a single point to 'fix' the bounds
                self._output.points = (0.0, 0.0, 0.0)  # type: ignore[assignment]

            self._transform_output()
            self._modified = False

    @property
    def output(self: Text3DSource) -> PolyData:  # numpydoc ignore=RT01
        """Get the output of the source.

        The source is automatically updated by :meth:`update` prior
        to returning the output.
        """
        self.update()
        return self._output

    def _transform_output(self: Text3DSource) -> None:
        """Scale, rotate, and translate the output mesh."""
        # Create aliases
        out, width, height, depth = self._output, self.width, self.height, self.depth
        width_set, height_set, depth_set = width is not None, height is not None, depth is not None

        # Scale mesh
        bnds = out.bounds
        size_w, size_h, size_d = (
            bnds.x_max - bnds.x_min,
            bnds.y_max - bnds.y_min,
            bnds.z_max - bnds.z_min,
        )
        scale_w, scale_h, scale_d = _reciprocal((size_w, size_h, size_d))

        # Scale width and height first
        if width_set and height_set:
            # Scale independently
            scale_w *= width
            scale_h *= height
        elif not width_set and height_set:
            # Scale proportional to height
            scale_h *= height
            scale_w = scale_h
        elif width_set and not height_set:
            # Scale proportional to width
            scale_w *= width
            scale_h = scale_w
        else:
            # Do not scale
            scale_w = 1
            scale_h = 1

        out.points[:, 0] *= scale_w
        out.points[:, 1] *= scale_h

        # Scale depth
        if depth_set:
            if depth == 0:
                # Do not scale since depth is already zero (no extrusion)
                scale_d = 1
            else:
                scale_d *= depth
        else:
            # Scale to half the height by default
            scale_d *= size_h * scale_h * 0.5

        out.points[:, 2] *= scale_d

        # Center points at origin
        out.points -= out.center  # type: ignore[misc]

        # Move to final position.
        # Only rotate if non-default normal.
        if not np.array_equal(self.normal, (0, 0, 1)):
            out.rotate_x(90, inplace=True)
            out.rotate_z(90, inplace=True)
            translate(out, self.center, self.normal)
        else:
            out.points += self.center  # type: ignore[misc]


@no_new_attr
class CubeSource(_vtk.vtkCubeSource):
    """Cube source algorithm class.

    .. versionadded:: 0.44.0

    Parameters
    ----------
    center : sequence[float], default: (0.0, 0.0, 0.0)
        Center in ``[x, y, z]``.

    x_length : float, default: 1.0
        Length of the cube in the x-direction.

    y_length : float, default: 1.0
        Length of the cube in the y-direction.

    z_length : float, default: 1.0
        Length of the cube in the z-direction.

    bounds : sequence[float], optional
        Specify the bounding box of the cube. If given, all other size
        arguments are ignored. ``(x_min, x_max, y_min, y_max, z_min, z_max)``.

    point_dtype : str, default: 'float32'
        Set the desired output point types. It must be either 'float32' or 'float64'.

        .. versionadded:: 0.44.0

    Examples
    --------
    Create a default CubeSource.

    >>> import pyvista as pv
    >>> source = pv.CubeSource()
    >>> source.output.plot(show_edges=True, line_width=5)

    """

    _new_attr_exceptions: ClassVar[list[str]] = [
        'bounds',
        '_bounds',
    ]

    def __init__(
        self: CubeSource,
        center: VectorLike[float] = (0.0, 0.0, 0.0),
        x_length: float = 1.0,
        y_length: float = 1.0,
        z_length: float = 1.0,
        bounds: VectorLike[float] | None = None,
        point_dtype: str = 'float32',
    ) -> None:
        """Initialize the cube source class."""
        super().__init__()
        if bounds is not None:
            self.bounds = bounds  # type: ignore[assignment]
        else:
            self.center = center  # type: ignore[assignment]
            self.x_length = x_length
            self.y_length = y_length
            self.z_length = z_length
        self.point_dtype = point_dtype

    @property
    def bounds(self: CubeSource) -> BoundsTuple:  # numpydoc ignore=RT01
        """Return or set the bounding box of the cube."""
        bnds = [0.0] * 6
        self.GetBounds(bnds)
        return BoundsTuple(*bnds)

    @bounds.setter
    def bounds(self: CubeSource, bounds: VectorLike[float]) -> None:
        if np.array(bounds).size != 6:
            msg = (
                'Bounds must be given as length 6 tuple: (x_min, x_max, y_min, y_max, z_min, z_max)'
            )
            raise TypeError(msg)
        self.SetBounds(bounds)  # type: ignore[arg-type]

    @property
    def center(self: CubeSource) -> tuple[float, float, float]:
        """Get the center in ``[x, y, z]``.

        Returns
        -------
        tuple[float, float, float]
            Center in ``[x, y, z]``.

        """
        return self.GetCenter()

    @center.setter
    def center(self: CubeSource, center: VectorLike[float]) -> None:
        """Set the center in ``[x, y, z]``.

        Parameters
        ----------
        center : sequence[float]
            Center in ``[x, y, z]``.

        """
        self.SetCenter(*center)

    @property
    def x_length(self: CubeSource) -> float:
        """Get the x length along the cube in its specified direction.

        Returns
        -------
        float
            XLength along the cone in its specified direction.

        """
        return self.GetXLength()

    @x_length.setter
    def x_length(self: CubeSource, x_length: float) -> None:
        """Set the x length of the cube.

        Parameters
        ----------
        x_length : float
            XLength of the cone.

        """
        self.SetXLength(x_length)

    @property
    def y_length(self: CubeSource) -> float:
        """Get the y length along the cube in its specified direction.

        Returns
        -------
        float
            YLength along the cone in its specified direction.

        """
        return self.GetYLength()

    @y_length.setter
    def y_length(self: CubeSource, y_length: float) -> None:
        """Set the y length of the cube.

        Parameters
        ----------
        y_length : float
            YLength of the cone.

        """
        self.SetYLength(y_length)

    @property
    def z_length(self: CubeSource) -> float:
        """Get the z length along the cube in its specified direction.

        Returns
        -------
        float
            ZLength along the cone in its specified direction.

        """
        return self.GetZLength()

    @z_length.setter
    def z_length(self: CubeSource, z_length: float) -> None:
        """Set the z length of the cube.

        Parameters
        ----------
        z_length : float
            ZLength of the cone.

        """
        self.SetZLength(z_length)

    @property
    def output(self: CubeSource) -> PolyData:
        """Get the output data object for a port on this algorithm.

        Returns
        -------
        pyvista.PolyData
            Cube surface.

        """
        self.Update()
        return wrap(self.GetOutput())

    @property
    def point_dtype(self: CubeSource) -> str:
        """Get the desired output point types.

        Returns
        -------
        str
            Desired output point types.
            It must be either 'float32' or 'float64'.

        """
        precision = self.GetOutputPointsPrecision()
        return {
            SINGLE_PRECISION: 'float32',
            DOUBLE_PRECISION: 'float64',
        }[precision]  # type: ignore[index]

    @point_dtype.setter
    def point_dtype(self: CubeSource, point_dtype: str) -> None:
        """Set the desired output point types.

        Parameters
        ----------
        point_dtype : str, default: 'float32'
            Set the desired output point types.
            It must be either 'float32' or 'float64'.

        Returns
        -------
        point_dtype: str
            Desired output point types.

        """
        if point_dtype not in ['float32', 'float64']:
            msg = "Point dtype must be either 'float32' or 'float64'"
            raise ValueError(msg)
        precision = {
            'float32': SINGLE_PRECISION,
            'float64': DOUBLE_PRECISION,
        }[point_dtype]
        self.SetOutputPointsPrecision(precision)


@no_new_attr
class DiscSource(_vtk.vtkDiskSource):
    """Disc source algorithm class.

    .. versionadded:: 0.44.0

    Parameters
    ----------
    center : sequence[float], default: (0.0, 0.0, 0.0)
        Center in ``[x, y, z]``. Middle of the axis of the disc.

    inner : float, default: 0.25
        The inner radius.

    outer : float, default: 0.5
        The outer radius.

    r_res : int, default: 1
        Number of points in radial direction.

    c_res : int, default: 6
        Number of points in circumferential direction.

    Examples
    --------
    Create a disc with 50 points in the circumferential direction.

    >>> import pyvista as pv
    >>> source = pv.DiscSource(c_res=50)
    >>> source.output.plot(show_edges=True, line_width=5)

    """

    _new_attr_exceptions: ClassVar[list[str]] = ['center']

    def __init__(
        self: DiscSource,
        center: VectorLike[float] | None = None,
        inner: float = 0.25,
        outer: float = 0.5,
        r_res: int = 1,
        c_res: int = 6,
    ) -> None:
        """Initialize the disc source class."""
        super().__init__()
        if center is not None:
            self.center = center  # type: ignore[assignment]
        self.inner = inner
        self.outer = outer
        self.r_res = r_res
        self.c_res = c_res

    @property
    def center(self: DiscSource) -> tuple[float, float, float]:
        """Get the center in ``[x, y, z]``.

        Returns
        -------
        tuple[float, float, float]
            Center in ``[x, y, z]``.

        """
        if pyvista.vtk_version_info >= (9, 2):  # pragma: no cover
            return self.GetCenter()
        else:  # pragma: no cover
            return (0.0, 0.0, 0.0)

    @center.setter
    def center(self: DiscSource, center: VectorLike[float]) -> None:
        """Set the center in ``[x, y, z]``.

        Parameters
        ----------
        center : sequence[float]
            Center in ``[x, y, z]``.

        """
        if pyvista.vtk_version_info >= (9, 2):  # pragma: no cover
            self.SetCenter(*center)
        else:  # pragma: no cover
            from pyvista.core.errors import VTKVersionError

            msg = 'To change vtkDiskSource with `center` requires VTK 9.2 or later.'
            raise VTKVersionError(msg)

    @property
    def inner(self: DiscSource) -> float:
        """Get the inner radius.

        Returns
        -------
        float
            The inner radius.

        """
        return self.GetInnerRadius()

    @inner.setter
    def inner(self: DiscSource, inner: float) -> None:
        """Set the inner radius.

        Parameters
        ----------
        inner : float
            The inner radius.

        """
        self.SetInnerRadius(inner)

    @property
    def outer(self: DiscSource) -> float:
        """Get the outer radius.

        Returns
        -------
        float
            The outer radius.

        """
        return self.GetOuterRadius()

    @outer.setter
    def outer(self: DiscSource, outer: float) -> None:
        """Set the outer radius.

        Parameters
        ----------
        outer : float
            The outer radius.

        """
        self.SetOuterRadius(outer)

    @property
    def r_res(self: DiscSource) -> int:
        """Get number of points in radial direction.

        Returns
        -------
        int
            Number of points in radial direction.

        """
        return self.GetRadialResolution()

    @r_res.setter
    def r_res(self: DiscSource, r_res: int) -> None:
        """Set number of points in radial direction.

        Parameters
        ----------
        r_res : int
            Number of points in radial direction.

        """
        self.SetRadialResolution(r_res)

    @property
    def c_res(self: DiscSource) -> int:
        """Get number of points in circumferential direction.

        Returns
        -------
        int
            Number of points in circumferential direction.

        """
        return self.GetCircumferentialResolution()

    @c_res.setter
    def c_res(self: DiscSource, c_res: int) -> None:
        """Set number of points in circumferential direction.

        Parameters
        ----------
        c_res : int
            Number of points in circumferential direction.

        """
        self.SetCircumferentialResolution(c_res)

    @property
    def output(self: DiscSource) -> PolyData:
        """Get the output data object for a port on this algorithm.

        Returns
        -------
        pyvista.PolyData
            Line mesh.

        """
        self.Update()
        return wrap(self.GetOutput())


@no_new_attr
class LineSource(_vtk.vtkLineSource):
    """Create a line.

    .. versionadded:: 0.44

    Parameters
    ----------
    pointa : sequence[float], default: (-0.5, 0.0, 0.0)
        Location in ``[x, y, z]``.

    pointb : sequence[float], default: (0.5, 0.0, 0.0)
        Location in ``[x, y, z]``.

    resolution : int, default: 1
        Number of pieces to divide line into.

    """

    def __init__(
        self: LineSource,
        pointa: VectorLike[float] = (-0.5, 0.0, 0.0),
        pointb: VectorLike[float] = (0.5, 0.0, 0.0),
        resolution: int = 1,
    ) -> None:
        """Initialize source."""
        super().__init__()
        self.pointa = pointa  # type: ignore[assignment]
        self.pointb = pointb  # type: ignore[assignment]
        self.resolution = resolution

    @property
    def pointa(self: LineSource) -> tuple[float, float, float]:
        """Location in ``[x, y, z]``.

        Returns
        -------
        sequence[float]
            Location in ``[x, y, z]``.

        """
        return self.GetPoint1()

    @pointa.setter
    def pointa(self: LineSource, pointa: VectorLike[float]) -> None:
        """Set the Location in ``[x, y, z]``.

        Parameters
        ----------
        pointa : sequence[float]
            Location in ``[x, y, z]``.

        """
        self.SetPoint1(*pointa)

    @property
    def pointb(self: LineSource) -> tuple[float, float, float]:
        """Location in ``[x, y, z]``.

        Returns
        -------
        sequence[float]
            Location in ``[x, y, z]``.

        """
        return self.GetPoint2()

    @pointb.setter
    def pointb(self: LineSource, pointb: VectorLike[float]) -> None:
        """Set the Location in ``[x, y, z]``.

        Parameters
        ----------
        pointb : sequence[float]
            Location in ``[x, y, z]``.

        """
        self.SetPoint2(*pointb)

    @property
    def resolution(self: LineSource) -> int:
        """Number of pieces to divide line into.

        Returns
        -------
        int
            Number of pieces to divide line into.

        """
        return self.GetResolution()

    @resolution.setter
    def resolution(self: LineSource, resolution: int) -> None:
        """Set number of pieces to divide line into.

        Parameters
        ----------
        resolution : int
            Number of pieces to divide line into.

        """
        if resolution <= 0:
            msg = 'Resolution must be positive'
            raise ValueError(msg)
        self.SetResolution(resolution)

    @property
    def output(self: LineSource) -> PolyData:
        """Get the output data object for a port on this algorithm.

        Returns
        -------
        pyvista.PolyData
            Line mesh.

        """
        self.Update()
        return wrap(self.GetOutput())


@no_new_attr
class SphereSource(_vtk.vtkSphereSource):
    """Sphere source algorithm class.

    .. versionadded:: 0.44.0

    Parameters
    ----------
    radius : float, default: 0.5
        Sphere radius.

    center : sequence[float], default: (0.0, 0.0, 0.0)
        Center coordinate vector in ``[x, y, z]``.

    theta_resolution : int, default: 30
        Set the number of points in the azimuthal direction (ranging
        from ``start_theta`` to ``end_theta``).

    phi_resolution : int, default: 30
        Set the number of points in the polar direction (ranging from
        ``start_phi`` to ``end_phi``).

    start_theta : float, default: 0.0
        Starting azimuthal angle in degrees ``[0, 360]``.

    end_theta : float, default: 360.0
        Ending azimuthal angle in degrees ``[0, 360]``.

    start_phi : float, default: 0.0
        Starting polar angle in degrees ``[0, 180]``.

    end_phi : float, default: 180.0
        Ending polar angle in degrees ``[0, 180]``.

    See Also
    --------
    pyvista.Icosphere : Sphere created from projection of icosahedron.
    pyvista.SolidSphere : Sphere that fills 3D space.

    Examples
    --------
    Create a sphere using default parameters.

    >>> import pyvista as pv
    >>> sphere = pv.SphereSource()
    >>> sphere.output.plot(show_edges=True)

    Create a quarter sphere by setting ``end_theta``.

    >>> sphere = pv.SphereSource(end_theta=90)
    >>> out = sphere.output.plot(show_edges=True)

    Create a hemisphere by setting ``end_phi``.

    >>> sphere = pv.SphereSource(end_phi=90)
    >>> out = sphere.output.plot(show_edges=True)

    """

    def __init__(
        self: SphereSource,
        radius: float = 0.5,
        center: VectorLike[float] | None = None,
        theta_resolution: int = 30,
        phi_resolution: int = 30,
        start_theta: float = 0.0,
        end_theta: float = 360.0,
        start_phi: float = 0.0,
        end_phi: float = 180.0,
    ) -> None:
        """Initialize the sphere source class."""
        super().__init__()
        self.radius = radius
        if center is not None:  # pragma: no cover
            self.center = center  # type: ignore[assignment]
        self.theta_resolution = theta_resolution
        self.phi_resolution = phi_resolution
        self.start_theta = start_theta
        self.end_theta = end_theta
        self.start_phi = start_phi
        self.end_phi = end_phi

    @property
    def center(self: SphereSource) -> tuple[float, float, float]:
        """Get the center in ``[x, y, z]``.

        Returns
        -------
        tuple[float, float, float]
            Center in ``[x, y, z]``.

        """
        if pyvista.vtk_version_info >= (9, 2):
            return self.GetCenter()
        else:  # pragma: no cover
            return (0.0, 0.0, 0.0)

    @center.setter
    def center(self: SphereSource, center: VectorLike[float]) -> None:
        """Set the center in ``[x, y, z]``.

        Parameters
        ----------
        center : sequence[float]
            Center in ``[x, y, z]``.

        """
        if pyvista.vtk_version_info >= (9, 2):
            self.SetCenter(*center)
        else:  # pragma: no cover
            from pyvista.core.errors import VTKVersionError

            msg = 'To change vtkSphereSource with `center` requires VTK 9.2 or later.'
            raise VTKVersionError(msg)

    @property
    def radius(self: SphereSource) -> float:
        """Get sphere radius.

        Returns
        -------
        float
            Sphere radius.

        """
        return self.GetRadius()

    @radius.setter
    def radius(self: SphereSource, radius: float) -> None:
        """Set sphere radius.

        Parameters
        ----------
        radius : float
            Sphere radius.

        """
        self.SetRadius(radius)

    @property
    def theta_resolution(self: SphereSource) -> int:
        """Get the number of points in the azimuthal direction.

        Returns
        -------
        int
            The number of points in the azimuthal direction.

        """
        return self.GetThetaResolution()

    @theta_resolution.setter
    def theta_resolution(self: SphereSource, theta_resolution: int) -> None:
        """Set the number of points in the azimuthal direction.

        Parameters
        ----------
        theta_resolution : int
            The number of points in the azimuthal direction.

        """
        self.SetThetaResolution(theta_resolution)

    @property
    def phi_resolution(self: SphereSource) -> int:
        """Get the number of points in the polar direction.

        Returns
        -------
        int
            The number of points in the polar direction.

        """
        return self.GetPhiResolution()

    @phi_resolution.setter
    def phi_resolution(self: SphereSource, phi_resolution: int) -> None:
        """Set the number of points in the polar direction.

        Parameters
        ----------
        phi_resolution : int
            The number of points in the polar direction.

        """
        self.SetPhiResolution(phi_resolution)

    @property
    def start_theta(self: SphereSource) -> float:
        """Get starting azimuthal angle in degrees ``[0, 360]``.

        Returns
        -------
        float
            The number of points in the azimuthal direction.

        """
        return self.GetStartTheta()

    @start_theta.setter
    def start_theta(self: SphereSource, start_theta: float) -> None:
        """Set starting azimuthal angle in degrees ``[0, 360]``.

        Parameters
        ----------
        start_theta : float
            The number of points in the azimuthal direction.

        """
        self.SetStartTheta(start_theta)

    @property
    def end_theta(self: SphereSource) -> float:
        """Get ending azimuthal angle in degrees ``[0, 360]``.

        Returns
        -------
        float
            The number of points in the azimuthal direction.

        """
        return self.GetEndTheta()

    @end_theta.setter
    def end_theta(self: SphereSource, end_theta: float) -> None:
        """Set ending azimuthal angle in degrees ``[0, 360]``.

        Parameters
        ----------
        end_theta : float
            The number of points in the azimuthal direction.

        """
        self.SetEndTheta(end_theta)

    @property
    def start_phi(self: SphereSource) -> float:
        """Get starting polar angle in degrees ``[0, 360]``.

        Returns
        -------
        float
            The number of points in the polar direction.

        """
        return self.GetStartPhi()

    @start_phi.setter
    def start_phi(self: SphereSource, start_phi: float) -> None:
        """Set starting polar angle in degrees ``[0, 360]``.

        Parameters
        ----------
        start_phi : float
            The number of points in the polar direction.

        """
        self.SetStartPhi(start_phi)

    @property
    def end_phi(self: SphereSource) -> float:
        """Get ending polar angle in degrees ``[0, 360]``.

        Returns
        -------
        float
            The number of points in the polar direction.

        """
        return self.GetEndPhi()

    @end_phi.setter
    def end_phi(self: SphereSource, end_phi: float) -> None:
        """Set ending polar angle in degrees ``[0, 360]``.

        Parameters
        ----------
        end_phi : float
            The number of points in the polar direction.

        """
        self.SetEndPhi(end_phi)

    @property
    def output(self: SphereSource) -> PolyData:
        """Get the output data object for a port on this algorithm.

        Returns
        -------
        pyvista.PolyData
            Sphere surface.

        """
        self.Update()
        return wrap(self.GetOutput())


@no_new_attr
class PolygonSource(_vtk.vtkRegularPolygonSource):
    """Polygon source algorithm class.

    .. versionadded:: 0.44.0

    Parameters
    ----------
    center : sequence[float], default: (0.0, 0.0, 0.0)
        Center in ``[x, y, z]``. Central axis of the polygon passes
        through this point.

    radius : float, default: 1.0
        The radius of the polygon.

    normal : sequence[float], default: (0.0, 0.0, 1.0)
        Direction vector in ``[x, y, z]``. Orientation vector of the polygon.

    n_sides : int, default: 6
        Number of sides of the polygon.

    fill : bool, default: True
        Enable or disable producing filled polygons.

    Examples
    --------
    Create an 8 sided polygon.

    >>> import pyvista as pv
    >>> source = pv.PolygonSource(n_sides=8)
    >>> source.output.plot(show_edges=True, line_width=5)

    """

    def __init__(
        self: PolygonSource,
        center: VectorLike[float] = (0.0, 0.0, 0.0),
        radius: float = 1.0,
        normal: VectorLike[float] = (0.0, 0.0, 1.0),
        n_sides: int = 6,
        fill: bool = True,
    ) -> None:
        """Initialize the polygon source class."""
        super().__init__()
        self.center = center  # type: ignore[assignment]
        self.radius = radius
        self.normal = normal  # type: ignore[assignment]
        self.n_sides = n_sides
        self.fill = fill

    @property
    def center(self: PolygonSource) -> tuple[float, float, float]:
        """Get the center in ``[x, y, z]``.

        Returns
        -------
        tuple[float, float, float]
            Center in ``[x, y, z]``.

        """
        return self.GetCenter()

    @center.setter
    def center(self: PolygonSource, center: VectorLike[float]) -> None:
        """Set the center in ``[x, y, z]``.

        Parameters
        ----------
        center : sequence[float]
            Center in ``[x, y, z]``.

        """
        self.SetCenter(*center)

    @property
    def radius(self: PolygonSource) -> float:
        """Get the radius of the polygon.

        Returns
        -------
        float
            The radius of the polygon.

        """
        return self.GetRadius()

    @radius.setter
    def radius(self: PolygonSource, radius: float) -> None:
        """Set the radius of the polygon.

        Parameters
        ----------
        radius : float
            The radius of the polygon.

        """
        self.SetRadius(radius)

    @property
    def normal(self: PolygonSource) -> tuple[float, float, float]:
        """Get the normal in ``[x, y, z]``.

        Returns
        -------
        sequence[float]
            Normal in ``[x, y, z]``.

        """
        return self.GetNormal()

    @normal.setter
    def normal(self: PolygonSource, normal: VectorLike[float]) -> None:
        """Set the normal in ``[x, y, z]``.

        Parameters
        ----------
        normal : sequence[float]
            Normal in ``[x, y, z]``.

        """
        self.SetNormal(*normal)

    @property
    def n_sides(self: PolygonSource) -> int:
        """Get number of sides of the polygon.

        Returns
        -------
        int
            Number of sides of the polygon.

        """
        return self.GetNumberOfSides()

    @n_sides.setter
    def n_sides(self: PolygonSource, n_sides: int) -> None:
        """Set number of sides of the polygon.

        Parameters
        ----------
        n_sides : int
            Number of sides of the polygon.

        """
        self.SetNumberOfSides(n_sides)

    @property
    def fill(self: PolygonSource) -> bool:
        """Get enable or disable producing filled polygons.

        Returns
        -------
        bool
            Enable or disable producing filled polygons.

        """
        return bool(self.GetGeneratePolygon())

    @fill.setter
    def fill(self: PolygonSource, fill: bool) -> None:
        """Set enable or disable producing filled polygons.

        Parameters
        ----------
        fill : bool, optional
            Enable or disable producing filled polygons.

        """
        self.SetGeneratePolygon(fill)

    @property
    def output(self: PolygonSource) -> PolyData:
        """Get the output data object for a port on this algorithm.

        Returns
        -------
        pyvista.PolyData
            Polygon surface.

        """
        self.Update()
        return wrap(self.GetOutput())


@no_new_attr
class PlatonicSolidSource(_vtk.vtkPlatonicSolidSource):
    """Platonic solid source algorithm class.

    .. versionadded:: 0.44.0

    Parameters
    ----------
    kind : str | int, default: 'tetrahedron'
        The kind of Platonic solid to create. Either the name of the
        polyhedron or an integer index:

            * ``'tetrahedron'`` or ``0``
            * ``'cube'`` or ``1``
            * ``'octahedron'`` or ``2``
            * ``'icosahedron'`` or ``3``
            * ``'dodecahedron'`` or ``4``

    Examples
    --------
    Create and plot a dodecahedron.

    >>> import pyvista as pv
    >>> dodeca = pv.PlatonicSolidSource('dodecahedron')
    >>> dodeca.output.plot(categories=True)

    See :ref:`platonic_example` for more examples using this filter.

    """

    _new_attr_exceptions: ClassVar[list[str]] = ['_kinds']

    def __init__(self: PlatonicSolidSource, kind: str = 'tetrahedron') -> None:
        """Initialize the platonic solid source class."""
        super().__init__()
        self._kinds: dict[str, int] = {
            'tetrahedron': 0,
            'cube': 1,
            'octahedron': 2,
            'icosahedron': 3,
            'dodecahedron': 4,
        }
        self.kind = kind

    @property
    def kind(self: PlatonicSolidSource) -> str:
        """Get the kind of Platonic solid to create.

        Returns
        -------
        str
            The kind of Platonic solid to create.

        """
        return list(self._kinds.keys())[self.GetSolidType()]

    @kind.setter
    def kind(self: PlatonicSolidSource, kind: str | int) -> None:
        """Set the kind of Platonic solid to create.

        Parameters
        ----------
        kind : str | int, default: 'tetrahedron'
            The kind of Platonic solid to create. Either the name of the
            polyhedron or an integer index:

                * ``'tetrahedron'`` or ``0``
                * ``'cube'`` or ``1``
                * ``'octahedron'`` or ``2``
                * ``'icosahedron'`` or ``3``
                * ``'dodecahedron'`` or ``4``

        """
        if isinstance(kind, int):
            if kind not in range(5):
                msg = f'Invalid Platonic solid index "{kind}".'
                raise ValueError(msg)
            self.SetSolidType(kind)
            return

        if isinstance(kind, str):
            if kind not in self._kinds:
                msg = f'Invalid Platonic solid kind "{kind}".'
                raise ValueError(msg)
            self.SetSolidType(self._kinds[kind])
            return

        msg = f'Invalid Platonic solid index type "{type(kind).__name__}".'  # type: ignore[unreachable]
        raise ValueError(msg)

    @property
    def output(self: PlatonicSolidSource) -> PolyData:
        """Get the output data object for a port on this algorithm.

        Returns
        -------
        pyvista.PolyData
            PlatonicSolid surface.

        """
        self.Update()
        return wrap(self.GetOutput())


@no_new_attr
class PlaneSource(_vtk.vtkPlaneSource):
    """Create a plane source.

    The plane is defined by specifying an origin point, and then
    two other points that, together with the origin, define two
    axes for the plane (magnitude and direction). These axes do
    not have to be orthogonal - so you can create a parallelogram.
    The axes must not be parallel.

    .. versionadded:: 0.44

    Parameters
    ----------
    i_resolution : int, default: 10
        Number of points on the plane in the i direction.

    j_resolution : int, default: 10
        Number of points on the plane in the j direction.

    center : sequence[float], default: (0.0, 0.0, 0.0)
        Center in ``[x, y, z]``.

    origin : sequence[float], default: (-0.5, -0.5, 0.0)
        Origin in ``[x, y, z]``.

    point_a : sequence[float], default: (0.5, -0.5, 0.0)
        Location in ``[x, y, z]``.

    point_b : sequence[float], default: (-0.5, 0.5, 0.0)
        Location in ``[x, y, z]``.

    """

    def __init__(
        self: PlaneSource,
        i_resolution: int = 10,
        j_resolution: int = 10,
        center: VectorLike[float] = (0.0, 0.0, 0.0),
        origin: VectorLike[float] = (-0.5, -0.5, 0.0),
        point_a: VectorLike[float] = (0.5, -0.5, 0.0),
        point_b: VectorLike[float] = (-0.5, 0.5, 0.0),
    ) -> None:
        """Initialize source."""
        super().__init__()
        self.i_resolution = i_resolution
        self.j_resolution = j_resolution
        self.center = center  # type: ignore[assignment]
        self.origin = origin  # type: ignore[assignment]
        self.point_a = point_a  # type: ignore[assignment]
        self.point_b = point_b  # type: ignore[assignment]

    @property
    def i_resolution(self: PlaneSource) -> int:
        """Number of points on the plane in the i direction.

        Returns
        -------
        int
            Number of points on the plane in the i direction.

        """
        return self.GetXResolution()

    @i_resolution.setter
    def i_resolution(self: PlaneSource, i_resolution: int) -> None:
        """Set number of points on the plane in the i direction.

        Parameters
        ----------
        i_resolution : int
            Number of points on the plane in the i direction.

        """
        self.SetXResolution(i_resolution)

    @property
    def j_resolution(self: PlaneSource) -> int:
        """Number of points on the plane in the j direction.

        Returns
        -------
        int
            Number of points on the plane in the j direction.

        """
        return self.GetYResolution()

    @j_resolution.setter
    def j_resolution(self: PlaneSource, j_resolution: int) -> None:
        """Set number of points on the plane in the j direction.

        Parameters
        ----------
        j_resolution : int
            Number of points on the plane in the j direction.

        """
        self.SetYResolution(j_resolution)

    @property
    def center(self: PlaneSource) -> tuple[float, float, float]:
        """Get the center in ``[x, y, z]``.

        The center of the plane is translated to the specified point.

        Returns
        -------
        tuple[float, float, float]
            Center in ``[x, y, z]``.

        """
        return self.GetCenter()

    @center.setter
    def center(self: PlaneSource, center: VectorLike[float]) -> None:
        """Set the center in ``[x, y, z]``.

        Parameters
        ----------
        center : sequence[float]
            Center in ``[x, y, z]``.

        """
        self.SetCenter(*center)

    @property
    def origin(self: PlaneSource) -> tuple[float, float, float]:
        """Get the origin in ``[x, y, z]``.

        Returns
        -------
        sequence[float]
            Origin in ``[x, y, z]``.

        """
        return self.GetOrigin()

    @origin.setter
    def origin(self: PlaneSource, origin: VectorLike[float]) -> None:
        """Set the origin in ``[x, y, z]``.

        Parameters
        ----------
        origin : sequence[float]
            Origin in ``[x, y, z]``.

        """
        self.SetOrigin(*origin)

    @property
    def point_a(self: PlaneSource) -> tuple[float, float, float]:
        """Get the Location in ``[x, y, z]``.

        Returns
        -------
        sequence[float]
            Location in ``[x, y, z]``.

        """
        return self.GetPoint1()

    @point_a.setter
    def point_a(self: PlaneSource, point_a: VectorLike[float]) -> None:
        """Set the Location in ``[x, y, z]``.

        Parameters
        ----------
        point_a : sequence[float]
            Location in ``[x, y, z]``.

        """
        self.SetPoint1(*point_a)

    @property
    def point_b(self: PlaneSource) -> tuple[float, float, float]:
        """Get the Location in ``[x, y, z]``.

        Returns
        -------
        sequence[float]
            Location in ``[x, y, z]``.

        """
        return self.GetPoint2()

    @point_b.setter
    def point_b(self: PlaneSource, point_b: VectorLike[float]) -> None:
        """Set the Location in ``[x, y, z]``.

        Parameters
        ----------
        point_b : sequence[float]
            Location in ``[x, y, z]``.

        """
        self.SetPoint2(point_b)  # type: ignore[call-overload]

    @property
    def output(self: PlaneSource) -> PolyData:
        """Get the output data object for a port on this algorithm.

        Returns
        -------
        pyvista.PolyData
            Plane mesh.

        """
        self.Update()
        return wrap(self.GetOutput())

    @property
    def normal(self: PlaneSource) -> tuple[float, float, float]:  # numpydoc ignore: RT01
        """Get the plane's normal vector."""
        origin = np.array(self.origin)
        v1 = self.point_a - origin
        v2 = self.point_b - origin
        normal = np.cross(v1, v2)
        norm = np.linalg.norm(normal)
        # Avoid div by zero and return +z normal by default
        return tuple((normal / norm).tolist()) if norm else (0.0, 0.0, 1.0)

    def flip_normal(self: PlaneSource) -> None:
        """Flip the plane's normal.

        This method modifies the plane's :attr:`point_a` and :attr:`point_b` by
        swapping them.
        """
        point_a = self.point_a
        self.point_a = self.point_b
        self.point_b = point_a

    def push(self: PlaneSource, distance: float) -> None:  # numpydoc ignore: PR01
        """Translate the plane in the direction of the normal by the distance specified."""
        _validation.validate_number(distance, dtype_out=float)
        self.center = (self.center + np.array(self.normal) * distance).tolist()


@no_new_attr
class ArrowSource(_vtk.vtkArrowSource):
    """Create a arrow source.

    .. versionadded:: 0.44

    Parameters
    ----------
    tip_length : float, default: 0.25
        Length of the tip.

    tip_radius : float, default: 0.1
        Radius of the tip.

    tip_resolution : int, default: 20
        Number of faces around the tip.

    shaft_radius : float, default: 0.05
        Radius of the shaft.

    shaft_resolution : int, default: 20
        Number of faces around the shaft.

    """

    def __init__(
        self: ArrowSource,
        tip_length: float = 0.25,
        tip_radius: float = 0.1,
        tip_resolution: int = 20,
        shaft_radius: float = 0.05,
        shaft_resolution: int = 20,
    ) -> None:
        """Initialize source."""
        self.tip_length = tip_length
        self.tip_radius = tip_radius
        self.tip_resolution = tip_resolution
        self.shaft_radius = shaft_radius
        self.shaft_resolution = shaft_resolution

    @property
    def tip_length(self: ArrowSource) -> float:
        """Get the length of the tip.

        Returns
        -------
        int
            The length of the tip.

        """
        return self.GetTipLength()

    @tip_length.setter
    def tip_length(self: ArrowSource, tip_length: float) -> None:
        """Set the length of the tip.

        Parameters
        ----------
        tip_length : int
            The length of the tip.

        """
        self.SetTipLength(tip_length)

    @property
    def tip_radius(self: ArrowSource) -> float:
        """Get the radius of the tip.

        Returns
        -------
        int
            The radius of the tip.

        """
        return self.GetTipRadius()

    @tip_radius.setter
    def tip_radius(self: ArrowSource, tip_radius: float) -> None:
        """Set the radius of the tip.

        Parameters
        ----------
        tip_radius : int
            The radius of the tip.

        """
        self.SetTipRadius(tip_radius)

    @property
    def tip_resolution(self: ArrowSource) -> int:
        """Get the number of faces around the tip.

        Returns
        -------
        int
            The number of faces around the tip.

        """
        return self.GetTipResolution()

    @tip_resolution.setter
    def tip_resolution(self: ArrowSource, tip_resolution: int) -> None:
        """Set the number of faces around the tip.

        Parameters
        ----------
        tip_resolution : int
            The number of faces around the tip.

        """
        self.SetTipResolution(tip_resolution)

    @property
    def shaft_resolution(self: ArrowSource) -> int:
        """Get the number of faces around the shaft.

        Returns
        -------
        int
            The number of faces around the shaft.

        """
        return self.GetShaftResolution()

    @shaft_resolution.setter
    def shaft_resolution(self: ArrowSource, shaft_resolution: int) -> None:
        """Set the number of faces around the shaft.

        Parameters
        ----------
        shaft_resolution : int
            The number of faces around the shaft.

        """
        self.SetShaftResolution(shaft_resolution)

    @property
    def shaft_radius(self: ArrowSource) -> float:
        """Get the radius of the shaft.

        Returns
        -------
        int
            The radius of the shaft.

        """
        return self.GetShaftRadius()

    @shaft_radius.setter
    def shaft_radius(self: ArrowSource, shaft_radius: float) -> None:
        """Set the radius of the shaft.

        Parameters
        ----------
        shaft_radius : int
            The radius of the shaft.

        """
        self.SetShaftRadius(shaft_radius)

    @property
    def output(self: ArrowSource) -> PolyData:
        """Get the output data object for a port on this algorithm.

        Returns
        -------
        pyvista.PolyData
            Plane mesh.

        """
        self.Update()
        return wrap(self.GetOutput())


@no_new_attr
class BoxSource(_vtk.vtkTessellatedBoxSource):
    """Create a box source.

    .. versionadded:: 0.44

    Parameters
    ----------
    bounds : sequence[float], default: (-1.0, 1.0, -1.0, 1.0, -1.0, 1.0)
        Specify the bounds of the box.
        ``(x_min, x_max, y_min, y_max, z_min, z_max)``.

    level : int, default: 0
        Level of subdivision of the faces.

    quads : bool, default: True
        Flag to tell the source to generate either a quad or two
        triangle for a set of four points.

    """

    _new_attr_exceptions: ClassVar[list[str]] = [
        'bounds',
        '_bounds',
    ]

    def __init__(
        self: BoxSource,
        bounds: VectorLike[float] = (-1.0, 1.0, -1.0, 1.0, -1.0, 1.0),
        level: int = 0,
        quads: bool = True,
    ) -> None:
        """Initialize source."""
        super().__init__()
        self.bounds = bounds  # type: ignore[assignment]
        self.level = level
        self.quads = quads

    @property
    def bounds(self: BoxSource) -> BoundsTuple:  # numpydoc ignore=RT01
        """Return or set the bounds of the box."""
        return BoundsTuple(*self.GetBounds())

    @bounds.setter
    def bounds(self: BoxSource, bounds: VectorLike[float]) -> None:
        if np.array(bounds).size != 6:
            msg = (
                'Bounds must be given as length 6 tuple: (x_min, x_max, y_min, y_max, z_min, z_max)'
            )
            raise TypeError(msg)
        self.SetBounds(bounds)  # type: ignore[arg-type]

    @property
    def level(self: BoxSource) -> int:
        """Get level of subdivision of the faces.

        Returns
        -------
        int
            Level of subdivision of the faces.

        """
        return self.GetLevel()

    @level.setter
    def level(self: BoxSource, level: int) -> None:
        """Set level of subdivision of the faces.

        Parameters
        ----------
        level : int
            Level of subdivision of the faces.

        """
        self.SetLevel(level)

    @property
    def quads(self: BoxSource) -> bool:
        """Flag to tell the source to generate either a quad or two triangle for a set of four points.

        Returns
        -------
        bool
            Flag to tell the source to generate either a quad or two
            triangle for a set of four points.

        """
        return bool(self.GetQuads())

    @quads.setter
    def quads(self: BoxSource, quads: bool) -> None:
        """Set flag to tell the source to generate either a quad or two triangle for a set of four points.

        Parameters
        ----------
        quads : bool, optional
            Flag to tell the source to generate either a quad or two
            triangle for a set of four points.

        """
        self.SetQuads(quads)

    @property
    def output(self: BoxSource) -> PolyData:
        """Get the output data object for a port on this algorithm.

        Returns
        -------
        pyvista.PolyData
            Plane mesh.

        """
        self.Update()
        return wrap(self.GetOutput())


@no_new_attr
class SuperquadricSource(_vtk.vtkSuperquadricSource):
    """Create superquadric source.

    .. versionadded:: 0.44

    Parameters
    ----------
    center : sequence[float], default: (0.0, 0.0, 0.0)
        Center of the superquadric in ``[x, y, z]``.

    scale : sequence[float], default: (1.0, 1.0, 1.0)
        Scale factors of the superquadric in ``[x, y, z]``.

    size : float, default: 0.5
        Superquadric isotropic size.

    theta_roundness : float, default: 1.0
        Superquadric east/west roundness.
        Values range from 0 (rectangular) to 1 (circular) to higher orders.

    phi_roundness : float, default: 1.0
        Superquadric north/south roundness.
        Values range from 0 (rectangular) to 1 (circular) to higher orders.

    theta_resolution : int, default: 16
        Number of points in the longitude direction.
        Values are rounded to nearest multiple of 4.

    phi_resolution : int, default: 16
        Number of points in the latitude direction.
        Values are rounded to nearest multiple of 8.

    toroidal : bool, default: False
        Whether or not the superquadric is toroidal (``True``)
        or ellipsoidal (``False``).

    thickness : float, default: 0.3333333333
        Superquadric ring thickness.
        Only applies if toroidal is set to ``True``.

    """

    def __init__(
        self: SuperquadricSource,
        center: VectorLike[float] = (0.0, 0.0, 0.0),
        scale: VectorLike[float] = (1.0, 1.0, 1.0),
        size: float = 0.5,
        theta_roundness: float = 1.0,
        phi_roundness: float = 1.0,
        theta_resolution: int = 16,
        phi_resolution: int = 16,
        toroidal: bool = False,
        thickness: float = 1 / 3,
    ) -> None:
        """Initialize source."""
        super().__init__()
        self.center = center  # type: ignore[assignment]
        self.scale = scale  # type: ignore[assignment]
        self.size = size
        self.theta_roundness = theta_roundness
        self.phi_roundness = phi_roundness
        self.theta_resolution = theta_resolution
        self.phi_resolution = phi_resolution
        self.toroidal = toroidal
        self.thickness = thickness

    @property
    def center(self: SuperquadricSource) -> tuple[float, float, float]:
        """Center of the superquadric in ``[x, y, z]``.

        Returns
        -------
        tuple[float, float, float]
            Center of the superquadric in ``[x, y, z]``.

        """
        return self.GetCenter()

    @center.setter
    def center(self: SuperquadricSource, center: VectorLike[float]) -> None:
        """Set center of the superquadric in ``[x, y, z]``.

        Parameters
        ----------
        center : sequence[float]
            Center of the superquadric in ``[x, y, z]``.

        """
        self.SetCenter(*center)

    @property
    def scale(self: SuperquadricSource) -> tuple[float, float, float]:
        """Scale factors of the superquadric in ``[x, y, z]``.

        Returns
        -------
        sequence[float]
            Scale factors of the superquadric in ``[x, y, z]``.

        """
        return self.GetScale()

    @scale.setter
    def scale(self: SuperquadricSource, scale: VectorLike[float]) -> None:
        """Set scale factors of the superquadric in ``[x, y, z]``.

        Parameters
        ----------
        scale : sequence[float]
           Scale factors of the superquadric in ``[x, y, z]``.

        """
        self.SetScale(*scale)

    @property
    def size(self: SuperquadricSource) -> float:
        """Superquadric isotropic size.

        Returns
        -------
        float
            Superquadric isotropic size.

        """
        return self.GetSize()

    @size.setter
    def size(self: SuperquadricSource, size: float) -> None:
        """Set superquadric isotropic size.

        Parameters
        ----------
        size : float
            Superquadric isotropic size.

        """
        self.SetSize(size)

    @property
    def theta_roundness(self: SuperquadricSource) -> float:
        """Superquadric east/west roundness.

        Returns
        -------
        float
            Superquadric east/west roundness.

        """
        return self.GetThetaRoundness()

    @theta_roundness.setter
    def theta_roundness(self: SuperquadricSource, theta_roundness: float) -> None:
        """Set superquadric east/west roundness.

        Parameters
        ----------
        theta_roundness : float
            Superquadric east/west roundness.

        """
        self.SetThetaRoundness(theta_roundness)

    @property
    def phi_roundness(self: SuperquadricSource) -> float:
        """Superquadric north/south roundness.

        Returns
        -------
        float
            Superquadric north/south roundness.

        """
        return self.GetPhiRoundness()

    @phi_roundness.setter
    def phi_roundness(self: SuperquadricSource, phi_roundness: float) -> None:
        """Set superquadric north/south roundness.

        Parameters
        ----------
        phi_roundness : float
            Superquadric north/south roundness.

        """
        self.SetPhiRoundness(phi_roundness)

    @property
    def theta_resolution(self: SuperquadricSource) -> float:
        """Number of points in the longitude direction.

        Returns
        -------
        float
            Number of points in the longitude direction.

        """
        return self.GetThetaResolution()

    @theta_resolution.setter
    def theta_resolution(self: SuperquadricSource, theta_resolution: float) -> None:
        """Set number of points in the longitude direction.

        Parameters
        ----------
        theta_resolution : float
            Number of points in the longitude direction.

        """
        self.SetThetaResolution(round(theta_resolution / 4) * 4)

    @property
    def phi_resolution(self: SuperquadricSource) -> float:
        """Number of points in the latitude direction.

        Returns
        -------
        float
            Number of points in the latitude direction.

        """
        return self.GetPhiResolution()

    @phi_resolution.setter
    def phi_resolution(self: SuperquadricSource, phi_resolution: float) -> None:
        """Set number of points in the latitude direction.

        Parameters
        ----------
        phi_resolution : float
            Number of points in the latitude direction.

        """
        self.SetPhiResolution(round(phi_resolution / 8) * 8)

    @property
    def toroidal(self: SuperquadricSource) -> bool:
        """Whether or not the superquadric is toroidal (``True``) or ellipsoidal (``False``).

        Returns
        -------
        bool
            Whether or not the superquadric is toroidal (``True``)
            or ellipsoidal (``False``).

        """
        return self.GetToroidal()  # type: ignore[return-value]

    @toroidal.setter
    def toroidal(self: SuperquadricSource, toroidal: bool) -> None:
        """Set whether or not the superquadric is toroidal (``True``) or ellipsoidal (``False``).

        Parameters
        ----------
        toroidal : bool
            Whether or not the superquadric is toroidal (``True``)
            or ellipsoidal (``False``).

        """
        self.SetToroidal(toroidal)

    @property
    def thickness(self: SuperquadricSource) -> float:
        """Superquadric ring thickness.

        Returns
        -------
        float
            Superquadric ring thickness.

        """
        return self.GetThickness()

    @thickness.setter
    def thickness(self: SuperquadricSource, thickness: float) -> None:
        """Set superquadric ring thickness.

        Parameters
        ----------
        thickness : float
            Superquadric ring thickness.

        """
        self.SetThickness(thickness)

    @property
    def output(self: SuperquadricSource) -> PolyData:
        """Get the output data object for a port on this algorithm.

        Returns
        -------
        pyvista.PolyData
            Plane mesh.

        """
        self.Update()
        return wrap(self.GetOutput())


class _AxisEnum(IntEnum):
    x = 0
    y = 1
    z = 2


class _PartEnum(IntEnum):
    shaft = 0
    tip = 1


class AxesGeometrySource:
    """Create axes geometry source.

    Source for generating fully 3-dimensional axes shaft and tip geometry.

    By default, the shafts are cylinders and the tips are cones, though other geometries
    such as spheres and cubes are also supported. The use of an arbitrary dataset
    for the shafts and/or tips is also supported.

    Unlike :class:`pyvista.AxesActor`, the output from this source is a
    :class:`pyvista.MultiBlock`, not an actor, and does not support colors or labels.
    The generated axes are "true-to-scale" by default, i.e. a shaft with a
    radius of 0.1 will truly have a radius of 0.1, and the axes may be oriented
    arbitrarily in space (this is not the case for :class:`pyvista.AxesActor`).

    Parameters
    ----------
    shaft_type : str | pyvista.DataSet, default: 'cylinder'
        Shaft type for all axes. Can be any of the following:

        - ``'cylinder'``
        - ``'sphere'``
        - ``'hemisphere'``
        - ``'cone'``
        - ``'pyramid'``
        - ``'cube'``
        - ``'octahedron'``

        Alternatively, any arbitrary 3-dimensional :class:`pyvista.DataSet` may be
        specified. In this case, the dataset must be oriented such that it "points" in
        the positive z direction.

    shaft_radius : float, default: 0.025
        Radius of the axes shafts.

    shaft_length : float | VectorLike[float], default: 0.8
        Length of the shaft for each axis.

    tip_type : str | pyvista.DataSet, default: 'cone'
        Tip type for all axes. Can be any of the following:

        - ``'cylinder'``
        - ``'sphere'``
        - ``'hemisphere'``
        - ``'cone'``
        - ``'pyramid'``
        - ``'cube'``
        - ``'octahedron'``

        Alternatively, any arbitrary 3-dimensional :class:`pyvista.DataSet` may be
        specified. In this case, the dataset must be oriented such that it "points" in
        the positive z direction.

    tip_radius : float, default: 0.1
        Radius of the axes tips.

    tip_length : float | VectorLike[float], default: 0.2
        Length of the tip for each axis.

    symmetric : bool, default: False
        Mirror the axes such that they extend to negative values.

    symmetric_bounds : bool, default: False
        Make the bounds of the axes symmetric. This option is similar to
        :attr:`symmetric`, except only the bounds are made to be symmetric,
        not the actual geometry. Has no effect if :attr:`symmetric` is ``True``.

    """

    GeometryTypes = Literal[
        'cylinder',
        'sphere',
        'hemisphere',
        'cone',
        'pyramid',
        'cube',
        'octahedron',
    ]
    GEOMETRY_TYPES: ClassVar[tuple[str]] = get_args(GeometryTypes)

    def __init__(
        self: AxesGeometrySource,
        *,
        shaft_type: GeometryTypes | DataSet = 'cylinder',
        shaft_radius: float = 0.025,
        shaft_length: float | VectorLike[float] = 0.8,
        tip_type: GeometryTypes | DataSet = 'cone',
        tip_radius: float = 0.1,
        tip_length: float | VectorLike[float] = 0.2,
        symmetric: bool = False,
        symmetric_bounds: bool = False,
    ) -> None:
        super().__init__()
        # Init datasets
        names = ['x_shaft', 'y_shaft', 'z_shaft', 'x_tip', 'y_tip', 'z_tip']
        polys = [pyvista.PolyData() for _ in range(len(names))]
        self._output = pyvista.MultiBlock(dict(zip(names, polys)))

        # Store shaft/tip references in separate vars for convenience
        self._shaft_datasets = (polys[0], polys[1], polys[2])
        self._tip_datasets = (polys[3], polys[4], polys[5])

        # Also store datasets for internal use
        self._shaft_datasets_normalized = [pyvista.PolyData() for _ in range(3)]
        self._tip_datasets_normalized = [pyvista.PolyData() for _ in range(3)]

        # Set geometry-dependent params
        self.shaft_type = shaft_type  # type: ignore[assignment]
        self.shaft_radius = shaft_radius
        self.shaft_length = shaft_length  # type: ignore[assignment]
        self.tip_type = tip_type  # type: ignore[assignment]
        self.tip_radius = tip_radius
        self.tip_length = tip_length  # type: ignore[assignment]

        # Set flags
        self._symmetric = symmetric
        self._symmetric_bounds = symmetric_bounds

    def __repr__(self: AxesGeometrySource) -> str:
        """Representation of the axes."""
        attr = [
            f'{type(self).__name__} ({hex(id(self))})',
            f"  Shaft type:                 '{self.shaft_type}'",
            f'  Shaft radius:               {self.shaft_radius}',
            f'  Shaft length:               {self.shaft_length}',
            f"  Tip type:                   '{self.tip_type}'",
            f'  Tip radius:                 {self.tip_radius}',
            f'  Tip length:                 {self.tip_length}',
            f'  Symmetric:                  {self.symmetric}',
            f'  Symmetric bounds:           {self.symmetric_bounds}',
        ]
        return '\n'.join(attr)

    @property
    def symmetric(self: AxesGeometrySource) -> bool:  # numpydoc ignore=RT01
        """Mirror the axes such that they extend to negative values.

        Examples
        --------
        >>> import pyvista as pv
        >>> axes_geometry_source = pv.AxesGeometrySource(symmetric=True)
        >>> axes_geometry_source.output.plot()

        """
        return self._symmetric

    @symmetric.setter
    def symmetric(self: AxesGeometrySource, val: bool) -> None:
        self._symmetric = val

    @property
    def symmetric_bounds(self: AxesGeometrySource) -> bool:  # numpydoc ignore=RT01
        """Enable or disable symmetry in the axes bounds.

        This option is similar to :attr:`symmetric`, except instead of making
        the axes parts symmetric, only the bounds of the axes are made to be
        symmetric. This is achieved by adding a single invisible cell to each tip
        dataset along each axis to simulate the symmetry. Setting this
        parameter primarily affects camera positioning and is useful if the
        axes are used as a widget, as it allows for the axes to rotate
        about its origin.

        Examples
        --------
        Get the symmetric bounds of the axes.

        >>> import pyvista as pv
        >>> axes_geometry_source = pv.AxesGeometrySource(symmetric_bounds=True)
        >>> axes_geometry_source.output.bounds
        BoundsTuple(x_min=-1.0, x_max=1.0, y_min=-1.0, y_max=1.0, z_min=-1.0, z_max=1.0)

        >>> axes_geometry_source.output.center
        (0.0, 0.0, 0.0)

        Get the asymmetric bounds.

        >>> axes_geometry_source.symmetric_bounds = False
        >>> axes_geometry_source.output.bounds
        BoundsTuple(x_min=-0.10000000149011612, x_max=1.0, y_min=-0.10000000149011612, y_max=1.0, z_min=-0.10000000149011612, z_max=1.0)

        >>> axes_geometry_source.output.center
        (0.45, 0.45, 0.45)

        Show the difference in camera positioning with and without
        symmetric bounds. Orientation is added for visualization.

        Create actors.

        >>> axes_sym = pv.AxesAssembly(orientation=(90, 0, 0), symmetric_bounds=True)
        >>> axes_asym = pv.AxesAssembly(orientation=(90, 0, 0), symmetric_bounds=False)

        Show multi-window plot.

        >>> pl = pv.Plotter(shape=(1, 2))
        >>> pl.subplot(0, 0)
        >>> _ = pl.add_text('Symmetric bounds')
        >>> _ = pl.add_actor(axes_sym)
        >>> pl.subplot(0, 1)
        >>> _ = pl.add_text('Asymmetric bounds')
        >>> _ = pl.add_actor(axes_asym)
        >>> pl.show()

        """
        return self._symmetric_bounds

    @symmetric_bounds.setter
    def symmetric_bounds(self: AxesGeometrySource, val: bool) -> None:
        self._symmetric_bounds = val

    @property
    def shaft_length(
        self: AxesGeometrySource,
    ) -> tuple[float, float, float]:  # numpydoc ignore=RT01
        """Length of the shaft for each axis.

        Value must be non-negative.

        Examples
        --------
        >>> import pyvista as pv
        >>> axes_geometry_source = pv.AxesGeometrySource()
        >>> axes_geometry_source.shaft_length
        (0.8, 0.8, 0.8)
        >>> axes_geometry_source.shaft_length = 0.7
        >>> axes_geometry_source.shaft_length
        (0.7, 0.7, 0.7)
        >>> axes_geometry_source.shaft_length = (1.0, 0.9, 0.5)
        >>> axes_geometry_source.shaft_length
        (1.0, 0.9, 0.5)

        """
        return tuple(self._shaft_length.tolist())

    @shaft_length.setter
    def shaft_length(self: AxesGeometrySource, length: float | VectorLike[float]) -> None:
        self._shaft_length: NumpyArray[float] = _validation.validate_array3(
            length,
            broadcast=True,
            must_be_in_range=[0.0, np.inf],
            name='Shaft length',
        )

    @property
    def tip_length(self: AxesGeometrySource) -> tuple[float, float, float]:  # numpydoc ignore=RT01
        """Length of the tip for each axis.

        Value must be non-negative.

        Examples
        --------
        >>> import pyvista as pv
        >>> axes_geometry_source = pv.AxesGeometrySource()
        >>> axes_geometry_source.tip_length
        (0.2, 0.2, 0.2)
        >>> axes_geometry_source.tip_length = 0.3
        >>> axes_geometry_source.tip_length
        (0.3, 0.3, 0.3)
        >>> axes_geometry_source.tip_length = (0.1, 0.4, 0.2)
        >>> axes_geometry_source.tip_length
        (0.1, 0.4, 0.2)

        """
        return tuple(self._tip_length.tolist())

    @tip_length.setter
    def tip_length(self: AxesGeometrySource, length: float | VectorLike[float]) -> None:
        self._tip_length: NumpyArray[float] = _validation.validate_array3(
            length,
            broadcast=True,
            must_be_in_range=[0.0, np.inf],
            name='Tip length',
        )

    @property
    def tip_radius(self: AxesGeometrySource) -> float:  # numpydoc ignore=RT01
        """Radius of the axes tips.

        Value must be non-negative.

        Examples
        --------
        >>> import pyvista as pv
        >>> axes_geometry_source = pv.AxesGeometrySource()
        >>> axes_geometry_source.tip_radius
        0.1
        >>> axes_geometry_source.tip_radius = 0.2
        >>> axes_geometry_source.tip_radius
        0.2

        """
        return self._tip_radius

    @tip_radius.setter
    def tip_radius(self: AxesGeometrySource, radius: float) -> None:
        _validation.check_range(radius, (0, float('inf')), name='tip radius')
        self._tip_radius = radius

    @property
    def shaft_radius(self: AxesGeometrySource) -> float:  # numpydoc ignore=RT01
        """Radius of the axes shafts.

        Value must be non-negative.

        Examples
        --------
        >>> import pyvista as pv
        >>> axes_geometry_source = pv.AxesGeometrySource()
        >>> axes_geometry_source.shaft_radius
        0.025
        >>> axes_geometry_source.shaft_radius = 0.05
        >>> axes_geometry_source.shaft_radius
        0.05

        """
        return self._shaft_radius

    @shaft_radius.setter
    def shaft_radius(self: AxesGeometrySource, radius: float) -> None:
        _validation.check_range(radius, (0, float('inf')), name='shaft radius')
        self._shaft_radius = radius

    @property
    def shaft_type(self: AxesGeometrySource) -> str:  # numpydoc ignore=RT01
        """Shaft type for all axes.

        Must be a string, e.g. ``'cylinder'`` or ``'cube'`` or any other supported
        geometry. Alternatively, any arbitrary 3-dimensional :class:`pyvista.DataSet`
        may also be specified. In this case, the dataset must be oriented such that it
        "points" in the positive z direction.

        Examples
        --------
        Show a list of all shaft type options.

        >>> import pyvista as pv
        >>> pv.AxesGeometrySource.GEOMETRY_TYPES
        ('cylinder', 'sphere', 'hemisphere', 'cone', 'pyramid', 'cube', 'octahedron')

        Show the default shaft type and modify it.

        >>> axes_geometry_source = pv.AxesGeometrySource()
        >>> axes_geometry_source.shaft_type
        'cylinder'
        >>> axes_geometry_source.shaft_type = 'cube'
        >>> axes_geometry_source.shaft_type
        'cube'

        Set the shaft type to any 3-dimensional dataset.

        >>> axes_geometry_source.shaft_type = pv.Superquadric()
        >>> axes_geometry_source.shaft_type
        'custom'

        """
        return self._shaft_type

    @shaft_type.setter
    def shaft_type(
        self: AxesGeometrySource, shaft_type: GeometryTypes | ConcreteDataSetAlias
    ) -> None:
        self._shaft_type = self._set_normalized_datasets(part=_PartEnum.shaft, geometry=shaft_type)

    @property
    def tip_type(self: AxesGeometrySource) -> str:  # numpydoc ignore=RT01
        """Tip type for all axes.

        Must be a string, e.g. ``'cone'`` or ``'sphere'`` or any other supported
        geometry. Alternatively, any arbitrary 3-dimensional :class:`pyvista.DataSet`
        may also be specified. In this case, the dataset must be oriented such that it
        "points" in the positive z direction.

        Examples
        --------
        Show a list of all shaft type options.

        >>> import pyvista as pv
        >>> pv.AxesGeometrySource.GEOMETRY_TYPES
        ('cylinder', 'sphere', 'hemisphere', 'cone', 'pyramid', 'cube', 'octahedron')

        Show the default tip type and modify it.

        >>> axes_geometry_source = pv.AxesGeometrySource()
        >>> axes_geometry_source.tip_type
        'cone'
        >>> axes_geometry_source.tip_type = 'sphere'
        >>> axes_geometry_source.tip_type
        'sphere'

        Set the tip type to any 3-dimensional dataset.

        >>> axes_geometry_source.tip_type = pv.Text3D('O')
        >>> axes_geometry_source.tip_type
        'custom'

        >>> axes_geometry_source.output.plot(cpos='xy')

        """
        return self._tip_type

    @tip_type.setter
    def tip_type(self: AxesGeometrySource, tip_type: str | ConcreteDataSetAlias) -> None:
        self._tip_type = self._set_normalized_datasets(part=_PartEnum.tip, geometry=tip_type)

    def _set_normalized_datasets(
        self: AxesGeometrySource, part: _PartEnum, geometry: str | ConcreteDataSetAlias
    ) -> str:
        geometry_name, new_datasets = AxesGeometrySource._make_axes_parts(geometry)
        datasets = (
            self._shaft_datasets_normalized
            if part == _PartEnum.shaft
            else self._tip_datasets_normalized
        )
        datasets[_AxisEnum.x].copy_from(new_datasets[_AxisEnum.x])
        datasets[_AxisEnum.y].copy_from(new_datasets[_AxisEnum.y])
        datasets[_AxisEnum.z].copy_from(new_datasets[_AxisEnum.z])
        return geometry_name

    def _reset_shaft_and_tip_geometry(self: AxesGeometrySource) -> None:
        # Store local copies of properties for iterating
        shaft_radius, shaft_length = self.shaft_radius, self.shaft_length
        tip_radius, tip_length = (
            self.tip_radius,
            self.tip_length,
        )

        nested_datasets = [self._shaft_datasets, self._tip_datasets]
        nested_datasets_normalized = [
            self._shaft_datasets_normalized,
            self._tip_datasets_normalized,
        ]
        for part_type, axis in itertools.product(_PartEnum, _AxisEnum):
            # Reset part by copying from the normalized version
            part_normalized = nested_datasets_normalized[part_type][axis]
            part = nested_datasets[part_type][axis]
            part.copy_from(part_normalized)

            # Offset so axis bounds are [0, 1]
            part.points[:, axis] += 0.5

            # Scale by length along axis, scale by radius off-axis
            radius, length = (
                (shaft_radius, shaft_length)
                if part_type == _PartEnum.shaft
                else (tip_radius, tip_length)
            )
            diameter = radius * 2
            scale = [diameter] * 3
            scale[axis] = length[axis]
            part.scale(scale, inplace=True)

            if part_type == _PartEnum.tip:
                # Move tip to end of shaft
                part.points[:, axis] += shaft_length[axis]

            if self.symmetric:
                # Flip and append to part
                origin = [0, 0, 0]
                normal = [0, 0, 0]
                normal[axis] = 1
                flipped = part.flip_normal(normal=normal, point=origin)
                part.append_polydata(flipped, inplace=True)
            elif self.symmetric_bounds and part_type == _PartEnum.tip:
                # For this feature we add a single degenerate cell
                # at the tip and flip its position
                point = [0, 0, 0]
                total_length = shaft_length[axis] + tip_length[axis]
                point[axis] = total_length  # type: ignore[call-overload]
                flipped_point = np.array([point]) * -1  # Flip point
                point_id = part.n_points
                new_face = [3, point_id, point_id, point_id]

                # Update mesh
                part.points = np.append(part.points, flipped_point, axis=0)  # type: ignore[assignment]
                part.faces = np.append(part.faces, new_face)

    def update(self: AxesGeometrySource) -> None:
        """Update the output of the source."""
        self._reset_shaft_and_tip_geometry()

    @property
    def output(self: AxesGeometrySource) -> pyvista.MultiBlock:
        """Get the output of the source.

        The output is a :class:`pyvista.MultiBlock` with six blocks: one for each part
        of the axes. The blocks are ordered by shafts first then tips, and in x-y-z order.
        Specifically, they are named as follows:

            (``'x_shaft'``, ``'y_shaft'``, ``'z_shaft'``, ``'x_tip'``, ``'y_tip'``, ``'z_tip'``)

        The source is automatically updated by :meth:`update` prior to returning
        the output.

        Returns
        -------
        pyvista.MultiBlock
            Composite mesh with separate shaft and tip datasets.

        """
        self.update()
        return self._output

    @staticmethod
    def _make_default_part(geometry: str) -> PolyData:
        """Create part geometry with its length axis pointing in the +z direction."""
        resolution = 50
        if geometry == 'cylinder':
            return pyvista.Cylinder(direction=(0, 0, 1), resolution=resolution)
        elif geometry == 'sphere':
            return pyvista.Sphere(phi_resolution=resolution, theta_resolution=resolution)
        elif geometry == 'hemisphere':
            return pyvista.SolidSphere(end_phi=90).extract_geometry()
        elif geometry == 'cone':
            return pyvista.Cone(direction=(0, 0, 1), resolution=resolution)
        elif geometry == 'pyramid':
            return pyvista.Pyramid().extract_geometry()
        elif geometry == 'cube':
            return pyvista.Cube()
        elif geometry == 'octahedron':
            mesh = pyvista.Octahedron()
            mesh.cell_data.remove('FaceIndex')
            return mesh
        else:
            _validation.check_contains(
                AxesGeometrySource.GEOMETRY_TYPES,
                must_contain=geometry,
                name='Geometry',
            )
            msg = f"Geometry '{geometry}' is not implemented"
            raise NotImplementedError(msg)  # pragma: no cover

    @staticmethod
    def _make_any_part(geometry: str | ConcreteDataSetType) -> tuple[str, PolyData]:
        part: ConcreteDataSetAlias
        part_poly: PolyData
        if isinstance(geometry, str):
            name = geometry
            part = AxesGeometrySource._make_default_part(
                geometry,
            )
        elif isinstance(geometry, pyvista.DataSet):
            name = 'custom'
            part = geometry.copy()
        else:
            msg = f'Geometry must be a string or pyvista.DataSet. Got {type(geometry)}.'  # type: ignore[unreachable]
            raise TypeError(msg)
        part_poly = part if isinstance(part, pyvista.PolyData) else part.extract_geometry()
        part_poly = AxesGeometrySource._normalize_part(part_poly)
        return name, part_poly

    @staticmethod
    def _normalize_part(part: PolyData) -> PolyData:
        """Scale and translate part to have origin-centered bounding box with edge length one."""
        # Center points at origin
        # mypy ignore since pyvista_ndarray is not compatible with np.ndarray, see GH#5434
        part.points -= part.center  # type: ignore[misc]

        # Scale so bounding box edges have length one
        bnds = part.bounds
        axis_length = np.array(
            (bnds.x_max - bnds.x_min, bnds.y_max - bnds.y_min, bnds.z_max - bnds.z_min)
        )
        if np.any(axis_length < 1e-8):
            msg = f'Custom axes part must be 3D. Got bounds: {bnds}.'
            raise ValueError(msg)
        part.scale(np.reciprocal(axis_length), inplace=True)
        return part

    @staticmethod
    def _make_axes_parts(
        geometry: str | ConcreteDataSetAlias,
    ) -> tuple[str, tuple[PolyData, PolyData, PolyData]]:
        """Return three axis-aligned normalized parts centered at the origin."""
        name, part_z = AxesGeometrySource._make_any_part(geometry)
        part_x = part_z.copy().rotate_y(90)
        part_y = part_z.copy().rotate_x(-90)
        return name, (part_x, part_y, part_z)


class OrthogonalPlanesSource:
    """Orthogonal planes source.

    This source generates three orthogonal planes. The :attr:`output` is a
    :class:`~pyvista.MultiBlock` with named plane meshes ``'yz'``, ``'zx'``, ``'xy'``.
    The meshes are ordered such that the first, second, and third plane is perpendicular
    to the x, y, and z-axis, respectively.

    .. versionadded:: 0.45

    Parameters
    ----------
    bounds : VectorLike[float], default: (-1.0, 1.0, -1.0, 1.0, -1.0, 1.0)
        Specify the bounds of the planes in the form: ``(x_min, x_max, y_min, y_max, z_min, z_max)``.
        The generated planes are centered in these bounds.

    resolution : int | VectorLike[int], default: 2
        Number of points on the planes in the x-y-z directions. Use a single number
        for a uniform resolution, or three values to set independent resolutions.

    normal_sign : '+' | '-' | sequence['+' | '-'], default: '+'
        Sign of the plane's normal vectors. Use a single value to set all normals to
        the same sign, or three values to set them independently.

    names : sequence[str], default: ('xy','yz','zx')
        Name of each plane in the generated :class:`~pyvista.MultiBlock`.

    Examples
    --------
    Generate default orthogonal planes.

    >>> import pyvista as pv
    >>> from pyvista import examples
    >>> planes_source = pv.OrthogonalPlanesSource()
    >>> output = planes_source.output
    >>> output.plot()

    Modify the planes to fit a mesh's bounds.

    >>> human = examples.download_human()
    >>> planes_source.bounds = human.bounds
    >>> planes_source.update()

    Plot the mesh and the planes.

    >>> pl = pv.Plotter()
    >>> _ = pl.add_mesh(human, scalars='Color', rgb=True)
    >>> _ = pl.add_mesh(output, opacity=0.3, show_edges=True)
    >>> pl.show()

    The planes are centered geometrically, but the frontal plane is positioned a bit
    too far forward. Use :meth:`push` to move the frontal plane.

    >>> planes_source.push(0.0, -10.0, 0)
    >>> planes_source.update()

    >>> pl = pv.Plotter()
    >>> _ = pl.add_mesh(human, scalars='Color', rgb=True)
    >>> _ = pl.add_mesh(output, opacity=0.3, show_edges=True, line_width=10)
    >>> pl.view_yz()
    >>> pl.show()

    """

    def __init__(
        self: OrthogonalPlanesSource,
        bounds: VectorLike[float] = (-1.0, 1.0, -1.0, 1.0, -1.0, 1.0),
        *,
        resolution: int | VectorLike[int] = 2,
        normal_sign: Literal['+', '-'] | Sequence[str] = '+',
        names: Sequence[str] = ('yz', 'zx', 'xy'),
    ) -> None:
        # Init sources and the output dataset
        self._output = pyvista.MultiBlock([pyvista.PolyData() for _ in range(3)])
        self.sources = tuple(pyvista.PlaneSource() for _ in range(3))

        # Init properties
        self.bounds = bounds  # type: ignore[assignment]
        self.resolution = resolution  # type: ignore[assignment]
        self.normal_sign = normal_sign  # type: ignore[assignment]
        self.names = names  # type: ignore[assignment]

    @property
    def normal_sign(self: OrthogonalPlanesSource) -> tuple[str, str, str]:  # numpydoc ignore=RT01
        """Return or set the sign of the plane's normal vectors."""
        return cast(tuple[str, str, str], self._normal_sign)

    @normal_sign.setter
    def normal_sign(
        self: OrthogonalPlanesSource, sign: Literal['+', '-'] | Sequence[str] = '+'
    ) -> None:
        def _check_sign(sign_: str) -> None:
            allowed = ['+', '-']
            _validation.check_contains(allowed, must_contain=sign_, name='normal sign')

        valid_sign: Sequence[str]
        _validation.check_instance(sign, (tuple, list, str), name='normal sign')
        if isinstance(sign, str):
            _check_sign(sign)
            valid_sign = [sign] * 3
        else:
            _validation.check_length(sign, exact_length=3)
            [_check_sign(s) for s in sign]  # type: ignore[func-returns-value]
            valid_sign = sign
        self._normal_sign = tuple(valid_sign)

        # Modify sources
        for source, axis_vector, sign in zip(self.sources, np.eye(3), valid_sign):
            has_positive_normal = np.dot(source.normal, axis_vector) > 0
            if has_positive_normal and sign == '-':
                source.flip_normal()

    @property
    def resolution(self: OrthogonalPlanesSource) -> tuple[int, int, int]:  # numpydoc ignore=RT01
        """Return or set the resolution of the planes."""
        return cast(tuple[int, int, int], tuple(self._resolution))

    @resolution.setter
    def resolution(self: OrthogonalPlanesSource, resolution: int | VectorLike[int]) -> None:
        valid_resolution = _validation.validate_array3(
            resolution, broadcast=True, to_tuple=True, name='resolution'
        )
        self._resolution = valid_resolution

        # Modify sources
        x_res, y_res, z_res = valid_resolution
        yz_source, zx_source, xy_source = self.sources

        yz_source.i_resolution = y_res
        yz_source.j_resolution = z_res
        zx_source.i_resolution = z_res
        zx_source.j_resolution = x_res
        xy_source.i_resolution = x_res
        xy_source.j_resolution = y_res

    @property
    def bounds(self: OrthogonalPlanesSource) -> BoundsTuple:  # numpydoc ignore=RT01
        """Return or set the bounds of the planes."""
        return self._bounds

    @bounds.setter
    def bounds(self: OrthogonalPlanesSource, bounds: BoundsTuple) -> None:
        bounds_tuple = _validation.validate_array(
            bounds, dtype_out=float, must_have_length=6, to_tuple=True, name='bounds'
        )
        self._bounds = BoundsTuple(*bounds_tuple)

        # Modify sources
        x_min, x_max, y_min, y_max, z_min, z_max = bounds_tuple
        x_size, y_size, z_size = x_max - x_min, y_max - y_min, z_max - z_min
        center = (x_max + x_min) / 2, (y_max + y_min) / 2, (z_max + z_min) / 2
        ORIGIN = (0.0, 0.0, 0.0)
        yz_source, zx_source, xy_source = self.sources

        xy_source.point_a = x_size, 0.0, 0.0
        xy_source.point_b = 0.0, y_size, 0.0
        xy_source.origin = ORIGIN
        xy_source.center = center

        yz_source.point_a = 0.0, y_size, 0.0
        yz_source.point_b = 0.0, 0.0, z_size
        yz_source.origin = ORIGIN
        yz_source.center = center

        zx_source.point_a = 0.0, 0.0, z_size
        zx_source.point_b = x_size, 0.0, 0.0
        zx_source.origin = ORIGIN
        zx_source.center = center

    @property
    def names(self: OrthogonalPlanesSource) -> tuple[str, str, str]:  # numpydoc ignore=RT01
        """Return or set the names of the planes."""
        return self._names

    @names.setter
    def names(self: OrthogonalPlanesSource, names: Sequence[str]) -> None:
        _validation.check_instance(names, (tuple, list), name='names')
        _validation.check_iterable_items(names, str, name='names')
        _validation.check_length(names, exact_length=3, name='names')
        valid_names = cast(tuple[str, str, str], tuple(names))
        self._names = valid_names

        output = self._output
        for i, name in enumerate(valid_names):
            output.set_block_name(i, name)

    def push(
        self: OrthogonalPlanesSource, *distance: float | VectorLike[float]
    ) -> None:  # numpydoc ignore=RT01
        """Translate each plane by the specified distance along its normal.

        Internally, this method calls :meth:`pyvista.PlaneSource.push` on each
        plane source.

        Parameters
        ----------
        *distance : float | VectorLike[float], default: (0.0, 0.0, 0.0)
            Distance to move each plane.

        """
        valid_distance = _validation.validate_array3(
            distance,  # type: ignore[arg-type]
            broadcast=True,
            dtype_out=float,
            to_tuple=True,
        )
        for source, dist in zip(self.sources, valid_distance):
            source.push(dist)

    def update(self: OrthogonalPlanesSource) -> None:
        """Update the output of the source."""
        for source, plane in zip(self.sources, self._output):
            plane.copy_from(source.output)

    @property
    def output(self: OrthogonalPlanesSource) -> pyvista.MultiBlock:
        """Get the output of the source.

        The output is a :class:`pyvista.MultiBlock` with three blocks: one for each
        plane. The blocks are named ``'yz'``, ``'zx'``, ``'xy'``, and are ordered such
        that the first, second, and third plane is perpendicular to the x, y, and
        z-axis, respectively.

        The source is automatically updated by :meth:`update` prior to returning
        the output.

        Returns
        -------
        pyvista.MultiBlock
            Composite mesh with three planes.

        """
        self.update()
        return self._output


@no_new_attr
class CubeFacesSource(CubeSource):
    """Generate the faces of a cube.

    This source generates a :class:`~pyvista.MultiBlock` with the six :class:`PolyData`
    comprising the faces of a cube.

    The faces may be shrunk or exploded to create equal-sized gaps or intersections
    between the faces. Additionally, the faces may be converted to frames with a
    constant-width border.

    .. versionadded:: 0.45.0

    Parameters
    ----------
    center : VectorLike[float], default: (0.0, 0.0, 0.0)
        Center in ``[x, y, z]``.

    x_length : float, default: 1.0
        Length of the cube in the x-direction.

    y_length : float, default: 1.0
        Length of the cube in the y-direction.

    z_length : float, default: 1.0
        Length of the cube in the z-direction.

    bounds : sequence[float], optional
        Specify the bounding box of the cube. If given, all other size
        arguments are ignored. ``(x_min, x_max, y_min, y_max, z_min, z_max)``.

    frame_width : float, optional
        Convert the faces into frames with the specified width. If set, the center
        portion of each face is removed and the output faces will each have four quad
        cells (one for each side of the frame) instead of a single quad cell. Values
        must be between ``0.0`` (minimal frame) and ``1.0`` (large frame). The frame is
        scaled to ensure it has a constant width.

    shrink_factor : float, optional
        Shrink or grow the cube's faces. If set, this is the factor by which to shrink
        or grow each face. The amount of shrinking or growth is relative to the smallest
        edge length of the cube, and all sides of the faces are shrunk by the same
        (constant) value.

        .. note::
            - A value of ``1.0`` has no effect.
            - Values between ``0.0`` and ``1.0`` will shrink the faces.
            - Values greater than ``1.0`` will grow the faces.

        This has a similar effect to using :meth:`~pyvista.DataSetFilters.shrink`.

    explode_factor : float, optional
        Push the faces away from (or pull them toward) the cube's center. If set, this
        is the factor by which to move each face. The magnitude of the move is relative
        to the smallest edge length of the cube, and all faces are moved by the same
        (constant) amount.

        .. note::
            - A value of ``0.0`` has no effect.
            - Increasing positive values will push the faces farther away (explode).
            - Decreasing negative values will pull the faces closer together (implode).

        This has a similar effect to using :meth:`~pyvista.DataSetFilters.explode`.

    names : sequence[str], default: ('+X','-X','+Y','-Y','+Z','-Z')
        Name of each face in the generated :class:`~pyvista.MultiBlock`.

    point_dtype : str, default: 'float32'
        Set the desired output point types. It must be either 'float32' or 'float64'.

    Examples
    --------
    Generate the default faces of a cube.

    >>> import pyvista as pv
    >>> from pyvista import examples
    >>> cube_faces_source = pv.CubeFacesSource()
    >>> output = cube_faces_source.output
    >>> output.plot(show_edges=True, line_width=10)

    The output is similar to that of :class:`CubeSource` except it's a
    :class:`~pyvista.MultiBlock`.

    >>> output
    MultiBlock (...)
      N Blocks:   6
      X Bounds:   -5.000e-01, 5.000e-01
      Y Bounds:   -5.000e-01, 5.000e-01
      Z Bounds:   -5.000e-01, 5.000e-01

    >>> cube_source = pv.CubeSource()
    >>> cube_source.output
    PolyData (...)
      N Cells:    6
      N Points:   24
      N Strips:   0
      X Bounds:   -5.000e-01, 5.000e-01
      Y Bounds:   -5.000e-01, 5.000e-01
      Z Bounds:   -5.000e-01, 5.000e-01
      N Arrays:   2

    Use :attr:`explode_factor` to explode the faces.

    >>> cube_faces_source.explode_factor = 0.5
    >>> cube_faces_source.update()
    >>> output.plot(show_edges=True, line_width=10)

    Use :attr:`shrink_factor` to also shrink the faces.

    >>> cube_faces_source.shrink_factor = 0.5
    >>> cube_faces_source.update()
    >>> output.plot(show_edges=True, line_width=10)

    Fit cube faces to a dataset and only plot four of them.

    >>> mesh = examples.load_airplane()
    >>> cube_faces_source = pv.CubeFacesSource(bounds=mesh.bounds)
    >>> output = cube_faces_source.output

    >>> pl = pv.Plotter()
    >>> _ = pl.add_mesh(mesh, color='tomato')
    >>> _ = pl.add_mesh(output['+X'], opacity=0.5)
    >>> _ = pl.add_mesh(output['-X'], opacity=0.5)
    >>> _ = pl.add_mesh(output['+Y'], opacity=0.5)
    >>> _ = pl.add_mesh(output['-Y'], opacity=0.5)
    >>> pl.show()

    Generate a frame instead of full faces.

    >>> mesh = pv.ParametricEllipsoid(5, 4, 3)
    >>> cube_faces_source = pv.CubeFacesSource(bounds=mesh.bounds, frame_width=0.1)
    >>> output = cube_faces_source.output

    >>> pl = pv.Plotter()
    >>> _ = pl.add_mesh(mesh, color='tomato')
    >>> _ = pl.add_mesh(output, show_edges=True, line_width=10)
    >>> pl.show()

    """

    _new_attr_exceptions: ClassVar[list[str]] = [
        '_output',
        '_names',
        'names',
        '_frame_width',
        'frame_width',
        '_shrink_factor',
        'shrink_factor',
        '_explode_factor',
        'explode_factor',
        '_bounds',
        'bounds',
    ]

    class _FaceIndex(IntEnum):
        X_NEG = 0
        X_POS = 1
        Y_NEG = 2
        Y_POS = 3
        Z_NEG = 4
        Z_POS = 5

    def __init__(
        self: CubeFacesSource,
        *,
        center: VectorLike[float] = (0.0, 0.0, 0.0),
        x_length: float = 1.0,
        y_length: float = 1.0,
        z_length: float = 1.0,
        bounds: VectorLike[float] | None = None,
        frame_width: float | None = None,
        shrink_factor: float | None = None,
        explode_factor: float | None = None,
        names: Sequence[str] = ('+X', '-X', '+Y', '-Y', '+Z', '-Z'),
        point_dtype: str = 'float32',
    ) -> None:
        # Init CubeSource
        super().__init__(
            center=center,
            x_length=x_length,
            y_length=y_length,
            z_length=z_length,
            bounds=bounds,
            point_dtype=point_dtype,
        )
        # Init output
        self._output = pyvista.MultiBlock([pyvista.PolyData() for _ in range(6)])

        # Set properties
        self.frame_width = frame_width
        self.shrink_factor = shrink_factor
        self.explode_factor = explode_factor
        self.names = names  # type: ignore[assignment]

    @property
    def frame_width(self: CubeFacesSource) -> float | None:  # numpydoc ignore=RT01
        """Convert the faces into frames with the specified border width.

        If set, the center portion of each face is removed and the :attr:`output`
        :class:`pyvista.PolyData` will each have four quad cells (one for each
        side of the frame) instead of a single quad cell. Values must be between ``0.0``
        (minimal frame) and ``1.0`` (large frame). The frame is scaled to ensure it has
        a constant width.

        Examples
        --------
        >>> import pyvista as pv
        >>> cube_faces_source = pv.CubeFacesSource(
        ...     x_length=3, y_length=2, z_length=1, frame_width=0.2
        ... )
        >>> cube_faces_source.output.plot(show_edges=True, line_width=10)

        >>> cube_faces_source.frame_width = 0.8
        >>> cube_faces_source.output.plot(show_edges=True, line_width=10)

        """
        return self._frame_width

    @frame_width.setter
    def frame_width(self: CubeFacesSource, width: float | None) -> None:
        self._frame_width = (
            width
            if width is None
            else _validation.validate_number(width, must_be_in_range=[0.0, 1.0], name='frame width')
        )

    @property
    def shrink_factor(self: CubeFacesSource) -> float | None:  # numpydoc ignore=RT01
        """Shrink or grow the cube's faces.

        If set, this is the factor by which to shrink or grow each face. The amount of
        shrinking or growth is relative to the smallest edge length of the cube, and
        all sides of the faces are shrunk by the same (constant) value.

        .. note::
            - A value of ``1.0`` has no effect.
            - Values between ``0.0`` and ``1.0`` will shrink the faces.
            - Values greater than ``1.0`` will grow the faces.

        This has a similar effect to using :meth:`~pyvista.DataSetFilters.shrink`.

        Examples
        --------
        >>> import pyvista as pv
        >>> cube_faces_source = pv.CubeFacesSource(
        ...     x_length=3, y_length=2, z_length=1, shrink_factor=0.8
        ... )
        >>> output = cube_faces_source.output
        >>> output.plot(show_edges=True, line_width=10)

        Note how all edges are shrunk by the same (constant) amount in terms of absolute
        distance. Compare this to :meth:`~pyvista.DataSetFilters.shrink` where the
        amount of shrinkage is relative to the size of the faces.

        >>> exploded = pv.merge(output).shrink(0.8)
        >>> exploded.plot(show_edges=True, line_width=10)

        """
        return self._shrink_factor

    @shrink_factor.setter
    def shrink_factor(self: CubeFacesSource, factor: float | None) -> None:
        self._shrink_factor = (
            factor
            if factor is None
            else _validation.validate_number(
                factor, must_be_in_range=[0.0, np.inf], name='shrink factor'
            )
        )

    @property
    def explode_factor(self: CubeFacesSource) -> float | None:  # numpydoc ignore=RT01
        """Push the faces away from (or pull them toward) the cube's center.

        If set, this is the factor by which to move each face. The magnitude of the
        move is relative to the smallest edge length of the cube, and all faces are
        moved by the same (constant) amount.

        .. note::
            - A value of ``0.0`` has no effect.
            - Increasing positive values will push the faces farther away (explode).
            - Decreasing negative values will pull the faces closer together (implode).

        This has a similar effect to using :meth:`~pyvista.DataSetFilters.explode`.

        Examples
        --------
        >>> import pyvista as pv
        >>> cube_faces_source = pv.CubeFacesSource(
        ...     x_length=3, y_length=2, z_length=1, explode_factor=0.2
        ... )
        >>> output = cube_faces_source.output
        >>> output.plot(show_edges=True, line_width=10)

        Note how all faces are moved by the same amount. Compare this to using
        :meth:`~pyvista.DataSetFilters.explode` where the distance each face moves
        is relative to distance of each face to the center of the cube.

        >>> exploded = pv.merge(output).explode(0.2)
        >>> exploded.plot(show_edges=True, line_width=10)

        """
        return self._explode_factor

    @explode_factor.setter
    def explode_factor(self: CubeFacesSource, factor: float | None) -> None:
        self._explode_factor = (
            factor if factor is None else _validation.validate_number(factor, name='explode factor')
        )

    @property
    def names(self: CubeFacesSource) -> tuple[str, str, str, str, str, str]:  # numpydoc ignore=RT01
        """Return or set the names of the faces.

        Specify three strings, one for each '+/-' face pair, or six strings, one for
        each individual face.

        If three strings, plus ``'+'`` and minus ``'-'`` characters are added to
        the names.

        Examples
        --------
        >>> import pyvista as pv
        >>> cube_faces = pv.CubeFacesSource()

        Use three strings to set the names. Plus ``'+'`` and minus ``'-'``
        characters are added automatically.

        >>> cube_faces.names = ['U', 'V', 'W']
        >>> cube_faces.names
        ('+U', '-U', '+V', '-V', '+W', '-W')

        Alternatively, use six strings to set the names explicitly.

        >>> cube_faces.names = [
        ...     'right',
        ...     'left',
        ...     'anterior',
        ...     'posterior',
        ...     'superior',
        ...     'inferior',
        ... ]
        >>> cube_faces.names
        ('right', 'left', 'anterior', 'posterior', 'superior', 'inferior')

        """
        return self._names

    @names.setter
    def names(
        self: CubeFacesSource,
        names: list[str] | tuple[str, str, str] | tuple[str, str, str, str, str, str],
    ) -> None:
        name = 'face names'
        _validation.check_instance(names, (list, tuple), name=name)
        _validation.check_iterable_items(names, str, name=name)
        _validation.check_length(names, exact_length=[3, 6], name=name)
        valid_names = (
            tuple(names)
            if len(names) == 6
            else (
                '+' + names[0],
                '-' + names[0],
                '+' + names[1],
                '-' + names[1],
                '+' + names[2],
                '-' + names[2],
            )
        )
        self._names = cast(tuple[str, str, str, str, str, str], valid_names)

    def update(self: CubeFacesSource) -> None:
        """Update the output of the source."""

        def _scale_points(
            points_: NumpyArray[float], origin_: NumpyArray[float], scale_: NumpyArray[float]
        ) -> NumpyArray[float]:
            points_ -= origin_
            points_ *= scale_
            points_ += origin_
            return points_

        def _create_frame_from_quad_points(
            quad_points: NumpyArray[float], center: NumpyArray[float], scale: NumpyArray[float]
        ) -> tuple[NumpyArray[float], NumpyArray[float]]:
            """Create a picture-frame from 4 points defining a rectangle.

            The inner points of the frame are generated by scaling the quad_points by
            the length-3 scaling factor.
            """
            inner_points = _scale_points(quad_points.copy(), center, scale)

            # Define frame quads from outer and inner points
            quad1_points = np.vstack((quad_points[[0, 1]], inner_points[[1, 0]]))
            quad2_points = np.vstack((quad_points[[1, 2]], inner_points[[2, 1]]))
            quad3_points = np.vstack((quad_points[[2, 3]], inner_points[[3, 2]]))
            quad4_points = np.vstack((quad_points[[3, 0]], inner_points[[0, 3]]))
            frame_points = np.vstack((quad1_points, quad2_points, quad3_points, quad4_points))
            frame_faces = np.array(
                [[4, 0, 1, 2, 3], [4, 4, 5, 6, 7], [4, 8, 9, 10, 11], [4, 12, 13, 14, 15]]
            ).ravel()
            return frame_points, frame_faces

        # Get initial cube output
        cube = CubeSource.output.fget(self)  # type: ignore[attr-defined]

        # Extract list of points for each face in the desired order
        cube_points, cube_faces = cube.points, cube.regular_faces
        Index = CubeFacesSource._FaceIndex
        face_points = [
            cube_points[cube_faces[Index.X_POS]],
            cube_points[cube_faces[Index.X_NEG]],
            cube_points[cube_faces[Index.Y_POS]],
            cube_points[cube_faces[Index.Y_NEG]],
            cube_points[cube_faces[Index.Z_POS]],
            cube_points[cube_faces[Index.Z_NEG]],
        ]

        # Calc lengths/properties of cube
        cube_center = np.array(cube.center)
        bnds = cube.bounds
        x_len = np.linalg.norm(bnds[1] - bnds[0])
        y_len = np.linalg.norm(bnds[3] - bnds[2])
        z_len = np.linalg.norm(bnds[5] - bnds[4])
        lengths = np.array((x_len, y_len, z_len))
        min_length = np.min(lengths)

        # Store vars for updating the output
        shrink_factor = self.shrink_factor
        explode_factor = self.explode_factor
        frame_width = self.frame_width
        output = self._output

        # Modify each face mesh of the output
        for index, (name, points) in enumerate(zip(self.names, face_points)):
            output.set_block_name(index, name)
            face_poly = output[index]
            face_center = np.mean(points, axis=0)

            if shrink_factor is not None:
                # Shrink proportional to the smallest face
                shrink_scale = shrink_factor + (1 - shrink_factor) * (1 - min_length / lengths)
                _scale_points(points, face_center, shrink_scale)

            if explode_factor is not None:
                # Move away from center by some distance proportional to the smallest face
                explode_scale = min_length * explode_factor
                direction = face_center - cube_center
                direction /= np.linalg.norm(direction)
                vector = direction * explode_scale
                points += vector

            # Set poly as a single quad cell
            face_poly.points = points  # type: ignore[union-attr]
            face_poly.faces = [4, 0, 1, 2, 3]  # type: ignore[union-attr]

            if frame_width is not None:
                # Create frame proportional to the smallest face
                frame_scale = 1 - (frame_width * min_length / lengths)
                frame_points, frame_faces = _create_frame_from_quad_points(
                    points, face_center, frame_scale
                )
                # Set poly as four quad cells of the frame
                face_poly.points = frame_points  # type: ignore[union-attr]
                face_poly.faces = frame_faces  # type: ignore[union-attr]

    @property
    def output(self: CubeFacesSource) -> pyvista.MultiBlock:  # type: ignore[override]
        """Get the output of the source.

        The output is a :class:`pyvista.MultiBlock` with six blocks: one for each
        face. The blocks are named and ordered as ``('+X','-X','+Y','-Y','+Z','-Z')``.

        The source is automatically updated by :meth:`update` prior to returning
        the output.

        Returns
        -------
        pyvista.MultiBlock
            Composite mesh with six cube faces.

        """
        self.update()
        return self._output<|MERGE_RESOLUTION|>--- conflicted
+++ resolved
@@ -991,25 +991,10 @@
         elif name in Text3DSource._new_attr_exceptions:
             object.__setattr__(self, name, value)
         else:
-<<<<<<< HEAD
-            # Do not allow setting attributes.
-            # This is similar to using @no_new_attr decorator but without
-            # the __setattr__ override since this class defines its own override
-            # for setting the modified flag
-            if name in Text3DSource._new_attr_exceptions:
-                object.__setattr__(self, name, value)
-            else:
-                msg = (
-                    f'Attribute "{name}" does not exist and cannot be added to type '
-                    f'{self.__class__.__name__}'
-                )
-                raise AttributeError(msg)
-=======
             raise AttributeError(
                 f'Attribute "{name}" does not exist and cannot be added to type '
                 f'{self.__class__.__name__}',
             )
->>>>>>> b1956de4
 
     @property
     def string(self: Text3DSource) -> str:  # numpydoc ignore=RT01
