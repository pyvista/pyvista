"""Provides an easy way of generating several geometric sources.

Also includes some pure-python helpers.

"""
from __future__ import annotations

from typing import Sequence, Tuple, Union

import numpy as np
from vtkmodules.vtkRenderingFreeType import vtkVectorText

import pyvista
from pyvista.core import _vtk_core as _vtk
from pyvista.core._typing_core import BoundsLike, Matrix, Vector
from pyvista.core.utilities.misc import _check_range, _reciprocal, no_new_attr

from .arrays import _coerce_pointslike_arg
from .helpers import wrap


def translate(surf, center=(0.0, 0.0, 0.0), direction=(1.0, 0.0, 0.0)):
    """Translate and orient a mesh to a new center and direction.

    By default, the input mesh is considered centered at the origin
    and facing in the x direction.

    Parameters
    ----------
    surf : pyvista.core.pointset.PolyData
        Mesh to be translated and oriented.
    center : tuple, optional, default: (0.0, 0.0, 0.0)
        Center point to which the mesh should be translated.
    direction : tuple, optional, default: (1.0, 0.0, 0.0)
        Direction vector along which the mesh should be oriented.

    """
    normx = np.array(direction) / np.linalg.norm(direction)
    normy_temp = [0.0, 1.0, 0.0]

    # Adjust normy if collinear with normx since cross-product will
    # be zero otherwise
    if np.allclose(normx, [0, 1, 0]):
        normy_temp = [-1.0, 0.0, 0.0]
    elif np.allclose(normx, [0, -1, 0]):
        normy_temp = [1.0, 0.0, 0.0]

    normz = np.cross(normx, normy_temp)
    normz /= np.linalg.norm(normz)
    normy = np.cross(normz, normx)

    trans = np.zeros((4, 4))
    trans[:3, 0] = normx
    trans[:3, 1] = normy
    trans[:3, 2] = normz
    trans[3, 3] = 1

    surf.transform(trans)
    if not np.allclose(center, [0.0, 0.0, 0.0]):
        surf.points += np.array(center)


@no_new_attr
class ConeSource(_vtk.vtkConeSource):
    """Cone source algorithm class.

    Parameters
    ----------
    center : sequence[float], default: (0.0, 0.0, 0.0)
        Center in ``[x, y, z]``. Axis of the cone passes through this
        point.

    direction : sequence[float], default: (1.0, 0.0, 0.0)
        Direction vector in ``[x, y, z]``. Orientation vector of the
        cone.

    height : float, default: 1.0
        Height along the cone in its specified direction.

    radius : float, optional
        Base radius of the cone.

    capping : bool, default: True
        Enable or disable the capping the base of the cone with a
        polygon.

    angle : float, optional
        The angle in degrees between the axis of the cone and a
        generatrix.

    resolution : int, default: 6
        Number of facets used to represent the cone.

    Examples
    --------
    Create a default ConeSource.

    >>> import pyvista as pv
    >>> source = pv.ConeSource()
    >>> source.output.plot(show_edges=True, line_width=5)
    """

    def __init__(
        self,
        center=(0.0, 0.0, 0.0),
        direction=(1.0, 0.0, 0.0),
        height=1.0,
        radius=None,
        capping=True,
        angle=None,
        resolution=6,
    ):
        """Initialize the cone source class."""
        super().__init__()
        self.center = center
        self.direction = direction
        self.height = height
        self.capping = capping
        if angle is not None and radius is not None:
            raise ValueError(
                "Both radius and angle cannot be specified. They are mutually exclusive."
            )
        elif angle is not None and radius is None:
            self.angle = angle
        elif angle is None and radius is not None:
            self.radius = radius
        elif angle is None and radius is None:
            self.radius = 0.5
        self.resolution = resolution

    @property
    def center(self) -> Sequence[float]:
        """Get the center in ``[x, y, z]``. Axis of the cone passes through this point.

        Returns
        -------
        sequence[float]
            Center in ``[x, y, z]``. Axis of the cone passes through this
            point.
        """
        return self.GetCenter()

    @center.setter
    def center(self, center: Sequence[float]):
        """Set the center in ``[x, y, z]``. Axis of the cone passes through this point.

        Parameters
        ----------
        center : sequence[float]
            Center in ``[x, y, z]``. Axis of the cone passes through this
            point.
        """
        self.SetCenter(center)

    @property
    def direction(self) -> Sequence[float]:
        """Get the direction vector in ``[x, y, z]``. Orientation vector of the cone.

        Returns
        -------
        sequence[float]
            Direction vector in ``[x, y, z]``. Orientation vector of the
            cone.
        """
        return self.GetDirection()

    @direction.setter
    def direction(self, direction: Sequence[float]):
        """Set the direction in ``[x, y, z]``. Axis of the cone passes through this point.

        Parameters
        ----------
        direction : sequence[float]
            Direction vector in ``[x, y, z]``. Orientation vector of the
            cone.
        """
        self.SetDirection(direction)

    @property
    def height(self) -> float:
        """Get the height along the cone in its specified direction.

        Returns
        -------
        float
            Height along the cone in its specified direction.
        """
        return self.GetHeight()

    @height.setter
    def height(self, height: float):
        """Set the height of the cone.

        Parameters
        ----------
        height : float
            Height of the cone.
        """
        self.SetHeight(height)

    @property
    def radius(self) -> float:
        """Get base radius of the cone.

        Returns
        -------
        float
            Base radius of the cone.
        """
        return self.GetRadius()

    @radius.setter
    def radius(self, radius: float):
        """Set base radius of the cone.

        Parameters
        ----------
        radius : float
            Base radius of the cone.
        """
        self.SetRadius(radius)

    @property
    def capping(self) -> bool:
        """Enable or disable the capping the base of the cone with a polygon.

        Returns
        -------
        bool
            Enable or disable the capping the base of the cone with a
            polygon.
        """
        return self.GetCapping()

    @capping.setter
    def capping(self, capping: bool):
        """Set base capping of the cone.

        Parameters
        ----------
        capping : bool, optional
            Enable or disable the capping the base of the cone with a
            polygon.
        """
        self.SetCapping(capping)

    @property
    def angle(self) -> float:
        """Get the angle in degrees between the axis of the cone and a generatrix.

        Returns
        -------
        float
            The angle in degrees between the axis of the cone and a
            generatrix.
        """
        return self.GetAngle()

    @angle.setter
    def angle(self, angle: float):
        """Set the angle in degrees between the axis of the cone and a generatrix.

        Parameters
        ----------
        angle : float, optional
            The angle in degrees between the axis of the cone and a
            generatrix.
        """
        self.SetAngle(angle)

    @property
    def resolution(self) -> int:
        """Get number of points on the circular face of the cone.

        Returns
        -------
        int
            Number of points on the circular face of the cone.
        """
        return self.GetResolution()

    @resolution.setter
    def resolution(self, resolution: int):
        """Set number of points on the circular face of the cone.

        Parameters
        ----------
        resolution : int
            Number of points on the circular face of the cone.
        """
        self.SetResolution(resolution)

    @property
    def output(self):
        """Get the output data object for a port on this algorithm.

        Returns
        -------
        pyvista.PolyData
            Cone surface.
        """
        self.Update()
        return wrap(self.GetOutput())


@no_new_attr
class CylinderSource(_vtk.vtkCylinderSource):
    """Cylinder source algorithm class.

    .. warning::
       :func:`pyvista.Cylinder` function rotates the :class:`pyvista.CylinderSource` 's
       :class:`pyvista.PolyData` in its own way.
       It rotates the :attr:`pyvista.CylinderSource.output` 90 degrees in z-axis, translates and
       orients the mesh to a new ``center`` and ``direction``.

    Parameters
    ----------
    center : sequence[float], default: (0.0, 0.0, 0.0)
        Location of the centroid in ``[x, y, z]``.

    direction : sequence[float], default: (1.0, 0.0, 0.0)
        Direction cylinder points to  in ``[x, y, z]``.

    radius : float, default: 0.5
        Radius of the cylinder.

    height : float, default: 1.0
        Height of the cylinder.

    capping : bool, default: True
        Cap cylinder ends with polygons.

    resolution : int, default: 100
        Number of points on the circular face of the cylinder.

    Examples
    --------
    Create a default CylinderSource.

    >>> import pyvista as pv
    >>> source = pv.CylinderSource()
    >>> source.output.plot(show_edges=True, line_width=5)

    Display a 3D plot of a default :class:`CylinderSource`.

    >>> import pyvista as pv
    >>> pl = pv.Plotter()
    >>> _ = pl.add_mesh(pv.CylinderSource(), show_edges=True, line_width=5)
    >>> pl.show()

    Visualize the output of :class:`CylinderSource` in a 3D plot.

    >>> pl = pv.Plotter()
    >>> _ = pl.add_mesh(
    ...     pv.CylinderSource().output, show_edges=True, line_width=5
    ... )
    >>> pl.show()

    The above examples are similar in terms of their behavior.
    """

    _new_attr_exceptions = ['_center', '_direction']

    def __init__(
        self,
        center=(0.0, 0.0, 0.0),
        direction=(1.0, 0.0, 0.0),
        radius=0.5,
        height=1.0,
        capping=True,
        resolution=100,
    ):
        """Initialize the cylinder source class."""
        super().__init__()
        self._center = center
        self._direction = direction
        self.radius = radius
        self.height = height
        self.resolution = resolution
        self.capping = capping

    @property
    def center(self) -> Sequence[float]:
        """Get location of the centroid in ``[x, y, z]``.

        Returns
        -------
        sequence[float]
            Center in ``[x, y, z]``. Axis of the cylinder passes through this
            point.
        """
        return self._center

    @center.setter
    def center(self, center: Sequence[float]):
        """Set location of the centroid in ``[x, y, z]``.

        Parameters
        ----------
        center : sequence[float]
            Center in ``[x, y, z]``. Axis of the cylinder passes through this
            point.
        """
        self._center = center

    @property
    def direction(self) -> Sequence[float]:
        """Get the direction vector in ``[x, y, z]``. Orientation vector of the cylinder.

        Returns
        -------
        sequence[float]
            Direction vector in ``[x, y, z]``. Orientation vector of the
            cylinder.
        """
        return self._direction

    @direction.setter
    def direction(self, direction: Sequence[float]):
        """Set the direction in ``[x, y, z]``. Axis of the cylinder passes through this point.

        Parameters
        ----------
        direction : sequence[float]
            Direction vector in ``[x, y, z]``. Orientation vector of the
            cylinder.
        """
        self._direction = direction

    @property
    def radius(self) -> bool:
        """Get radius of the cylinder.

        Returns
        -------
        float
            Radius of the cylinder.
        """
        return self.GetRadius()

    @radius.setter
    def radius(self, radius: float):
        """Set radius of the cylinder.

        Parameters
        ----------
        radius : float
            Radius of the cylinder.
        """
        self.SetRadius(radius)

    @property
    def height(self) -> float:
        """Get the height of the cylinder.

        Returns
        -------
        float
            Height of the cylinder.
        """
        return self.GetHeight()

    @height.setter
    def height(self, height: float):
        """Set the height of the cylinder.

        Parameters
        ----------
        height : float
            Height of the cylinder.
        """
        self.SetHeight(height)

    @property
    def resolution(self) -> int:
        """Get number of points on the circular face of the cylinder.

        Returns
        -------
        int
            Number of points on the circular face of the cone.
        """
        return self.GetResolution()

    @resolution.setter
    def resolution(self, resolution: int):
        """Set number of points on the circular face of the cone.

        Parameters
        ----------
        resolution : int
            Number of points on the circular face of the cone.
        """
        self.SetResolution(resolution)

    @property
    def capping(self) -> bool:
        """Get cap cylinder ends with polygons.

        Returns
        -------
        bool
            Cap cylinder ends with polygons.
        """
        return self.GetCapping()

    @capping.setter
    def capping(self, capping: bool):
        """Set cap cylinder ends with polygons.

        Parameters
        ----------
        capping : bool, optional
            Cap cylinder ends with polygons.
        """
        self.SetCapping(capping)

    @property
    def output(self):
        """Get the output data object for a port on this algorithm.

        Returns
        -------
        pyvista.PolyData
            Cylinder surface.
        """
        self.Update()
        return wrap(self.GetOutput())


@no_new_attr
class MultipleLinesSource(_vtk.vtkLineSource):
    """Multiple lines source algorithm class.

    Parameters
    ----------
    points : array_like[float], default: [[-0.5, 0.0, 0.0], [0.5, 0.0, 0.0]]
        List of points defining a broken line.
    """

    _new_attr_exceptions = ['points']

    def __init__(self, points=[[-0.5, 0.0, 0.0], [0.5, 0.0, 0.0]]):
        """Initialize the multiple lines source class."""
        super().__init__()
        self.points = points

    @property
    def points(self) -> np.ndarray:
        """Return the points defining a broken line.

        Returns
        -------
        np.ndarray
            Points defining a broken line.
        """
        return _vtk.vtk_to_numpy(self.GetPoints().GetData())

    @points.setter
    def points(self, points: Union[Matrix, Vector]):
        """Set the list of points defining a broken line.

        Parameters
        ----------
        points : array_like[float]
            List of points defining a broken line.
        """
        points, _ = _coerce_pointslike_arg(points)
        if not (len(points) >= 2):
            raise ValueError('>=2 points need to define multiple lines.')
        self.SetPoints(pyvista.vtk_points(points))

    @property
    def output(self):
        """Get the output data object for a port on this algorithm.

        Returns
        -------
        pyvista.PolyData
            Line mesh.
        """
        self.Update()
        return wrap(self.GetOutput())


class Text3DSource(vtkVectorText):
    """3D text from a string.

    Generate 3D text from a string with a specified width, height or depth.

    .. versionadded:: 0.43

    Parameters
    ----------
    string : str, default: ""
        Text string of the source.

    depth : float, optional
        Depth of the text. If ``None``, the depth is set to half
        the :attr:`height` by default. Set to ``0.0`` for planar
        text.

    width : float, optional
        Width of the text. If ``None``, the width is scaled
        proportional to :attr:`height`.

    height : float, optional
        Height of the text. If ``None``, the height is scaled
        proportional to :attr:`width`.

    center : Sequence[float], default: (0.0, 0.0, 0.0)
        Center of the text, defined as the middle of the axis-aligned
        bounding box of the text.

    normal : Sequence[float], default: (0.0, 0.0, 1.0)
        Normal direction of the text. The direction is parallel to the
        :attr:`depth` of the text and points away from the front surface
        of the text.

    process_empty_string : bool, default: True
        If ``True``, when :attr:`string` is empty the :attr:`output` is a
        single point located at :attr:`center` instead of an empty mesh.
        See :attr:`process_empty_string` for details.

    """

    _new_attr_exceptions = [
        '_center',
        '_height',
        '_width',
        '_depth',
        '_normal',
        '_process_empty_string',
        '_output',
        '_extrude_filter',
        '_tri_filter',
        '_modified',
    ]

    def __init__(
        self,
        string=None,
        depth=None,
        width=None,
        height=None,
        center=(0, 0, 0),
        normal=(0, 0, 1),
        process_empty_string=True,
    ):
        """Initialize source."""
        super().__init__()

        # Create output filters to make text 3D
        extrude = _vtk.vtkLinearExtrusionFilter()
        extrude.SetInputConnection(self.GetOutputPort())
        extrude.SetExtrusionTypeToNormalExtrusion()
        extrude.SetVector(0, 0, 1)
        self._extrude_filter = extrude

        tri_filter = _vtk.vtkTriangleFilter()
        tri_filter.SetInputConnection(extrude.GetOutputPort())
        self._tri_filter = tri_filter

        self._output = pyvista.PolyData()

        # Set params
        self.string = "" if string is None else string
        self._process_empty_string = process_empty_string
        self._center = center
        self._normal = normal
        self._height = height
        self._width = width
        self._depth = depth
        self._modified = True

    def __setattr__(self, name, value):  # numpydoc ignore=GL08
        """Override to set modified flag and disable setting new attributes."""
        if hasattr(self, name) and name != '_modified':
            # Set modified flag
            old_value = getattr(self, name)
            if not np.array_equal(old_value, value):
                object.__setattr__(self, name, value)
                object.__setattr__(self, '_modified', True)
        else:
            # Do not allow setting attributes.
            # This is similar to using @no_new_attr decorator but without
            # the __setattr__ override since this class defines its own override
            # for setting the modified flag
            if name in Text3DSource._new_attr_exceptions:
                object.__setattr__(self, name, value)
            else:
                raise AttributeError(
                    f'Attribute "{name}" does not exist and cannot be added to type '
                    f'{self.__class__.__name__}'
                )

    @property
    def string(self) -> str:  # numpydoc ignore=RT01
        """Return or set the text string."""
        return self.GetText()

    @string.setter
    def string(self, string: str):  # numpydoc ignore=GL08
        self.SetText("" if string is None else string)

    @property
    def process_empty_string(self) -> bool:  # numpydoc ignore=RT01
        """Return or set flag to control behavior when empty strings are set.

        When :attr:`string` is empty or only contains whitespace, the :attr:`output`
        mesh will be empty. This can cause the bounds of the output to be undefined.

        If ``True``, the output is modified to instead have a single point located
        at :attr:`center`.

        """
        return self._process_empty_string

    @process_empty_string.setter
    def process_empty_string(self, value: bool):  # numpydoc ignore=GL08
        self._process_empty_string = value

    @property
    def center(self) -> Tuple[float, float, float]:  # numpydoc ignore=RT01
        """Return or set the center of the text.

        The center is defined as the middle of the axis-aligned bounding box
        of the text.
        """
        return self._center

    @center.setter
    def center(self, center: Sequence[float]):  # numpydoc ignore=GL08
        self._center = float(center[0]), float(center[1]), float(center[2])

    @property
    def normal(self) -> Tuple[float, float, float]:  # numpydoc ignore=RT01
        """Return or set the normal direction of the text.

        The normal direction is parallel to the :attr:`depth` of the text, and
        points away from the front surface of the text.
        """
        return self._normal

    @normal.setter
    def normal(self, normal: Sequence[float]):  # numpydoc ignore=GL08
        self._normal = float(normal[0]), float(normal[1]), float(normal[2])

    @property
    def width(self) -> float:  # numpydoc ignore=RT01
        """Return or set the width of the text."""
        return self._width

    @width.setter
    def width(self, width: float):  # numpydoc ignore=GL08
        _check_range(width, rng=(0, float('inf')), parm_name='width') if width is not None else None
        self._width = width

    @property
    def height(self) -> float:  # numpydoc ignore=RT01
        """Return or set the height of the text."""
        return self._height

    @height.setter
    def height(self, height: float):  # numpydoc ignore=GL08
        _check_range(
            height, rng=(0, float('inf')), parm_name='height'
        ) if height is not None else None
        self._height = height

    @property
    def depth(self) -> float:  # numpydoc ignore=RT01
        """Return or set the depth of the text."""
        return self._depth

    @depth.setter
    def depth(self, depth: float):  # numpydoc ignore=GL08
        _check_range(depth, rng=(0, float('inf')), parm_name='depth') if depth is not None else None
        self._depth = depth

    def update(self):
        """Update the output of the source."""
        if self._modified:
            is_empty_string = self.string == "" or self.string.isspace()
            is_2d = self.depth == 0 or (self.depth is None and self.height == 0)
            if is_empty_string or is_2d:
                # Do not apply filters
                self.Update()
                out = self.GetOutput()
            else:
                # 3D case, apply filters
                self._tri_filter.Update()
                out = self._tri_filter.GetOutput()

            # Modify output object
            self._output.copy_from(out)

            # For empty strings, the bounds are either default values (+/- 1) initially or
            # become uninitialized (+/- VTK_DOUBLE_MAX) if set to empty a second time
            if is_empty_string and self.process_empty_string:
                # Add a single point to 'fix' the bounds
                self._output.points = (0.0, 0.0, 0.0)

            self._transform_output()
            self._modified = False

    @property
    def output(self) -> _vtk.vtkPolyData:  # numpydoc ignore=RT01
        """Get the output of the source.

        The source is automatically updated by :meth:`update` prior
        to returning the output.
        """
        self.update()
        return self._output

    def _transform_output(self):
        """Scale, rotate, and translate the output mesh."""
        # Create aliases
        out, width, height, depth = self._output, self.width, self.height, self.depth
        width_set, height_set, depth_set = width is not None, height is not None, depth is not None

        # Scale mesh
        bnds = out.bounds
        size_w, size_h, size_d = bnds[1] - bnds[0], bnds[3] - bnds[2], bnds[5] - bnds[4]
        scale_w, scale_h, scale_d = _reciprocal((size_w, size_h, size_d))

        # Scale width and height first
        if width_set and height_set:
            # Scale independently
            scale_w *= width
            scale_h *= height
        elif not width_set and height_set:
            # Scale proportional to height
            scale_h *= height
            scale_w = scale_h
        elif width_set and not height_set:
            # Scale proportional to width
            scale_w *= width
            scale_h = scale_w
        else:
            # Do not scale
            scale_w = 1
            scale_h = 1

        out.points[:, 0] *= scale_w
        out.points[:, 1] *= scale_h

        # Scale depth
        if depth_set:
            if depth == 0:
                # Do not scale since depth is already zero (no extrusion)
                scale_d = 1
            else:
                scale_d *= depth
        else:
            # Scale to half the height by default
            scale_d *= size_h * scale_h * 0.5

        out.points[:, 2] *= scale_d

        # Center points at origin
        out.points -= out.center

        # Move to final position.
        # Only rotate if non-default normal.
        if not np.array_equal(self.normal, (0, 0, 1)):
            out.rotate_x(90, inplace=True)
            out.rotate_z(90, inplace=True)
            translate(out, self.center, self.normal)
        else:
            out.points += self.center


@no_new_attr
class CubeSource(_vtk.vtkCubeSource):
    """Cube source algorithm class.

    .. versionadded:: 0.44.0

    Parameters
    ----------
    center : sequence[float], default: (0.0, 0.0, 0.0)
        Center in ``[x, y, z]``.

    x_length : float, default: 1.0
        Length of the cube in the x-direction.

    y_length : float, default: 1.0
        Length of the cube in the y-direction.

    z_length : float, default: 1.0
        Length of the cube in the z-direction.

    bounds : sequence[float], optional
        Specify the bounding box of the cube. If given, all other size
        arguments are ignored. ``(xMin, xMax, yMin, yMax, zMin, zMax)``.

    Examples
    --------
    Create a default CubeSource.

    >>> import pyvista as pv
    >>> source = pv.CubeSource()
    >>> source.output.plot(show_edges=True, line_width=5)
    """

    _new_attr_exceptions = [
        "bounds",
        "_bounds",
    ]

    def __init__(
        self, center=(0.0, 0.0, 0.0), x_length=1.0, y_length=1.0, z_length=1.0, bounds=None
    ):
        """Initialize the cube source class."""
        super().__init__()
        if bounds is not None:
            self.bounds = bounds
        else:
            self.center = center
            self.x_length = x_length
            self.y_length = y_length
            self.z_length = z_length

    @property
    def bounds(self) -> BoundsLike:  # numpydoc ignore=RT01
        """Return or set the bounding box of the cube."""
        return self._bounds

    @bounds.setter
    def bounds(self, bounds: BoundsLike):  # numpydoc ignore=GL08
        if np.array(bounds).size != 6:
            raise TypeError(
                'Bounds must be given as length 6 tuple: (xMin, xMax, yMin, yMax, zMin, zMax)'
            )
        self._bounds = bounds
        self.SetBounds(bounds)

    @property
    def center(self) -> Sequence[float]:
        """Get the center in ``[x, y, z]``.

        Returns
        -------
        sequence[float]
            Center in ``[x, y, z]``.
        """
        return self.GetCenter()

    @center.setter
    def center(self, center: Sequence[float]):
        """Set the center in ``[x, y, z]``.

        Parameters
        ----------
        center : sequence[float]
            Center in ``[x, y, z]``.
        """
        self.SetCenter(center)

    @property
    def x_length(self) -> float:
        """Get the x length along the cube in its specified direction.

        Returns
        -------
        float
            XLength along the cone in its specified direction.
        """
        return self.GetXLength()

    @x_length.setter
    def x_length(self, x_length: float):
        """Set the x length of the cube.

        Parameters
        ----------
        x_length : float
            XLength of the cone.
        """
        self.SetXLength(x_length)

    @property
    def y_length(self) -> float:
        """Get the y length along the cube in its specified direction.

        Returns
        -------
        float
            YLength along the cone in its specified direction.
        """
        return self.GetYLength()

    @y_length.setter
    def y_length(self, y_length: float):
        """Set the y length of the cube.

        Parameters
        ----------
        y_length : float
            YLength of the cone.
        """
        self.SetYLength(y_length)

    @property
    def z_length(self) -> float:
        """Get the z length along the cube in its specified direction.

        Returns
        -------
        float
            ZLength along the cone in its specified direction.
        """
        return self.GetZLength()

    @z_length.setter
    def z_length(self, z_length: float):
        """Set the z length of the cube.

        Parameters
        ----------
        z_length : float
            ZLength of the cone.
        """
        self.SetZLength(z_length)

    @property
    def output(self):
        """Get the output data object for a port on this algorithm.

        Returns
        -------
        pyvista.PolyData
            Cube surface.
        """
        self.Update()
        return wrap(self.GetOutput())


class DiscSource(_vtk.vtkDiskSource):
    """Disc source algorithm class.

    .. versionadded:: 0.44.0

    Parameters
    ----------
    center : sequence[float], default: (0.0, 0.0, 0.0)
        Center in ``[x, y, z]``. Middle of the axis of the disc.

    inner : float, default: 0.25
        The inner radius.

    outer : float, default: 0.5
        The outer radius.

    r_res : int, default: 1
        Number of points in radial direction.

    c_res : int, default: 6
        Number of points in circumferential direction.

    Examples
    --------
    Create a disc with 50 points in the circumferential direction.

    >>> import pyvista as pv
    >>> source = pv.DiscSource(c_res=50)
    >>> source.output.plot(show_edges=True, line_width=5)
    """

    _new_attr_exceptions = ["center"]

    def __init__(self, center=None, inner=0.25, outer=0.5, r_res=1, c_res=6):
        """Initialize the disc source class."""
        super().__init__()
        if center is not None:
            self.center = center
        self.inner = inner
        self.outer = outer
        self.r_res = r_res
        self.c_res = c_res

    @property
    def center(self) -> Sequence[float]:
        """Get the center in ``[x, y, z]``.

        Returns
        -------
        sequence[float]
            Center in ``[x, y, z]``.
        """
        if pyvista.vtk_version_info >= (9, 2):  # pragma: no cover
            return self.GetCenter()
        else:  # pragma: no cover
            return (0.0, 0.0, 0.0)

    @center.setter
    def center(self, center: Sequence[float]):
        """Set the center in ``[x, y, z]``.

        Parameters
        ----------
        center : sequence[float]
            Center in ``[x, y, z]``.
        """
        if pyvista.vtk_version_info >= (9, 2):  # pragma: no cover
            self.SetCenter(center)
        else:  # pragma: no cover
            from pyvista.core.errors import VTKVersionError

            raise VTKVersionError(
                'To change vtkDiskSource with `center` requires VTK 9.2 or later.'
            )

    @property
    def inner(self) -> float:
        """Get the inner radius.

        Returns
        -------
        float
            The inner radius.
        """
        return self.GetInnerRadius()

    @inner.setter
    def inner(self, inner: float):
        """Set the inner radius.

        Parameters
        ----------
        inner : float
            The inner radius.
        """
        self.SetInnerRadius(inner)

    @property
    def outer(self) -> float:
        """Get the outer radius.

        Returns
        -------
        float
            The outer radius.
        """
        return self.GetOuterRadius()

    @outer.setter
    def outer(self, outer: float):
        """Set the outer radius.

        Parameters
        ----------
        outer : float
            The outer radius.
        """
        self.SetOuterRadius(outer)

    @property
    def r_res(self) -> int:
        """Get number of points in radial direction.

        Returns
        -------
        int
            Number of points in radial direction.
        """
        return self.GetRadialResolution()

    @r_res.setter
    def r_res(self, r_res: int):
        """Set number of points in radial direction.

        Parameters
        ----------
        r_res : int
            Number of points in radial direction.
        """
        self.SetRadialResolution(r_res)

    @property
    def c_res(self) -> int:
        """Get number of points in circumferential direction.

        Returns
        -------
        int
            Number of points in circumferential direction.
        """
        return self.GetCircumferentialResolution()

    @c_res.setter
    def c_res(self, c_res: int):
        """Set number of points in circumferential direction.

        Parameters
        ----------
        c_res : int
            Number of points in circumferential direction.
        """
        self.SetCircumferentialResolution(c_res)

    @property
    def output(self):
        """Get the output data object for a port on this algorithm.

        Returns
        -------
        pyvista.PolyData
            Line mesh.
        """
        self.Update()
        return wrap(self.GetOutput())


class LineSource(_vtk.vtkLineSource):
    """Create a line.

    .. versionadded:: 0.44

    Parameters
    ----------
    pointa : sequence[float], default: (-0.5, 0.0, 0.0)
        Location in ``[x, y, z]``.

    pointb : sequence[float], default: (0.5, 0.0, 0.0)
        Location in ``[x, y, z]``.

    resolution : int, default: 1
        Number of pieces to divide line into.

    """

    def __init__(
        self,
        pointa=(-0.5, 0.0, 0.0),
        pointb=(0.5, 0.0, 0.0),
        resolution=1,
    ):
        """Initialize source."""
        super().__init__()
        self.pointa = pointa
        self.pointb = pointb
        self.resolution = resolution

    @property
    def pointa(self) -> Sequence[float]:
        """Location in ``[x, y, z]``.

        Returns
        -------
        sequence[float]
            Location in ``[x, y, z]``.
        """
        return self.GetPoint1()

    @pointa.setter
    def pointa(self, pointa: Sequence[float]):
        """Set the Location in ``[x, y, z]``.

        Parameters
        ----------
        pointa : sequence[float]
            Location in ``[x, y, z]``.
        """
        if np.array(pointa).size != 3:
            raise TypeError('Point A must be a length three tuple of floats.')
        self.SetPoint1(*pointa)

    @property
    def pointb(self) -> Sequence[float]:
        """Location in ``[x, y, z]``.

        Returns
        -------
        sequence[float]
            Location in ``[x, y, z]``.
        """
        return self.GetPoint2()

    @pointb.setter
    def pointb(self, pointb: Sequence[float]):
        """Set the Location in ``[x, y, z]``.

        Parameters
        ----------
        pointb : sequence[float]
            Location in ``[x, y, z]``.
        """
        if np.array(pointb).size != 3:
            raise TypeError('Point B must be a length three tuple of floats.')
        self.SetPoint2(*pointb)

    @property
    def resolution(self) -> int:
        """Number of pieces to divide line into.

        Returns
        -------
        int
            Number of pieces to divide line into.
        """
        return self.GetResolution()

    @resolution.setter
    def resolution(self, resolution):
        """Set number of pieces to divide line into.

        Parameters
        ----------
        resolution : int
            Number of pieces to divide line into.
        """
        if resolution <= 0:
            raise ValueError('Resolution must be positive')
        self.SetResolution(resolution)

    @property
    def output(self):
        """Get the output data object for a port on this algorithm.

        Returns
        -------
        pyvista.PolyData
            Line mesh.
        """
        self.Update()
        return wrap(self.GetOutput())


@no_new_attr
<<<<<<< HEAD
class PlaneSource(_vtk.vtkPlaneSource):
    """Create a plane source.

    .. versionadded:: 0.44

    Parameters
    ----------
    i_resolution : int, default: 10
        Number of points on the plane in the i direction.

    j_resolution : int, default: 10
        Number of points on the plane in the j direction.
=======
class SphereSource(_vtk.vtkSphereSource):
    """Sphere source algorithm class.

    .. versionadded:: 0.44.0

    Parameters
    ----------
    radius : float, default: 0.5
        Sphere radius.

    center : sequence[float], default: (0.0, 0.0, 0.0)
        Center coordinate vector in ``[x, y, z]``.

    theta_resolution : int, default: 30
        Set the number of points in the azimuthal direction (ranging
        from ``start_theta`` to ``end_theta``).

    phi_resolution : int, default: 30
        Set the number of points in the polar direction (ranging from
        ``start_phi`` to ``end_phi``).

    start_theta : float, default: 0.0
        Starting azimuthal angle in degrees ``[0, 360]``.

    end_theta : float, default: 360.0
        Ending azimuthal angle in degrees ``[0, 360]``.

    start_phi : float, default: 0.0
        Starting polar angle in degrees ``[0, 180]``.

    end_phi : float, default: 180.0
        Ending polar angle in degrees ``[0, 180]``.

    See Also
    --------
    pyvista.Icosphere : Sphere created from projection of icosahedron.
    pyvista.SolidSphere : Sphere that fills 3D space.

    Examples
    --------
    Create a sphere using default parameters.

    >>> import pyvista as pv
    >>> sphere = pv.SphereSource()
    >>> sphere.output.plot(show_edges=True)

    Create a quarter sphere by setting ``end_theta``.

    >>> sphere = pv.SphereSource(end_theta=90)
    >>> out = sphere.output.plot(show_edges=True)

    Create a hemisphere by setting ``end_phi``.

    >>> sphere = pv.SphereSource(end_phi=90)
    >>> out = sphere.output.plot(show_edges=True)
>>>>>>> 71efc2fa

    """

    def __init__(
        self,
<<<<<<< HEAD
        i_resolution=10,
        j_resolution=10,
    ):
        """Initialize source."""
        super().__init__()
        self.i_resolution = i_resolution
        self.j_resolution = j_resolution

    @property
    def i_resolution(self) -> int:
        """Number of points on the plane in the i direction.
=======
        radius=0.5,
        center=None,
        theta_resolution=30,
        phi_resolution=30,
        start_theta=0.0,
        end_theta=360.0,
        start_phi=0.0,
        end_phi=180.0,
    ):
        """Initialize the sphere source class."""
        super().__init__()
        self.radius = radius
        if center is not None:  # pragma: no cover
            self.center = center
        self.theta_resolution = theta_resolution
        self.phi_resolution = phi_resolution
        self.start_theta = start_theta
        self.end_theta = end_theta
        self.start_phi = start_phi
        self.end_phi = end_phi

    @property
    def center(self) -> Sequence[float]:
        """Get the center in ``[x, y, z]``.

        Returns
        -------
        sequence[float]
            Center in ``[x, y, z]``.
        """
        if pyvista.vtk_version_info >= (9, 2):
            return self.GetCenter()
        else:  # pragma: no cover
            return (0.0, 0.0, 0.0)

    @center.setter
    def center(self, center: Sequence[float]):
        """Set the center in ``[x, y, z]``.

        Parameters
        ----------
        center : sequence[float]
            Center in ``[x, y, z]``.
        """
        if pyvista.vtk_version_info >= (9, 2):
            self.SetCenter(center)
        else:  # pragma: no cover
            from pyvista.core.errors import VTKVersionError

            raise VTKVersionError(
                'To change vtkSphereSource with `center` requires VTK 9.2 or later.'
            )

    @property
    def radius(self) -> float:
        """Get sphere radius.

        Returns
        -------
        float
            Sphere radius.
        """
        return self.GetRadius()

    @radius.setter
    def radius(self, radius: float):
        """Set sphere radius.

        Parameters
        ----------
        radius : float
            Sphere radius.
        """
        self.SetRadius(radius)

    @property
    def theta_resolution(self) -> int:
        """Get the number of points in the azimuthal direction.
>>>>>>> 71efc2fa

        Returns
        -------
        int
<<<<<<< HEAD
            Number of points on the plane in the i direction.
        """
        return self.GetXResolution()

    @i_resolution.setter
    def i_resolution(self, i_resolution: int):
        """Set number of points on the plane in the i direction.

        Parameters
        ----------
        i_resolution : int
            Number of points on the plane in the i direction.
        """
        self.SetXResolution(i_resolution)

    @property
    def j_resolution(self) -> int:
        """Number of points on the plane in the j direction.
=======
            The number of points in the azimuthal direction.
        """
        return self.GetThetaResolution()

    @theta_resolution.setter
    def theta_resolution(self, theta_resolution: int):
        """Set the number of points in the azimuthal direction.

        Parameters
        ----------
        theta_resolution : int
            The number of points in the azimuthal direction.
        """
        self.SetThetaResolution(theta_resolution)

    @property
    def phi_resolution(self) -> int:
        """Get the number of points in the polar direction.
>>>>>>> 71efc2fa

        Returns
        -------
        int
<<<<<<< HEAD
            Number of points on the plane in the j direction.
        """
        return self.GetYResolution()

    @j_resolution.setter
    def j_resolution(self, j_resolution: int):
        """Set number of points on the plane in the j direction.

        Parameters
        ----------
        j_resolution : int
            Number of points on the plane in the j direction.
        """
        self.SetYResolution(j_resolution)
=======
            The number of points in the polar direction.
        """
        return self.GetPhiResolution()

    @phi_resolution.setter
    def phi_resolution(self, phi_resolution: int):
        """Set the number of points in the polar direction.

        Parameters
        ----------
        phi_resolution : int
            The number of points in the polar direction.
        """
        self.SetPhiResolution(phi_resolution)

    @property
    def start_theta(self) -> float:
        """Get starting azimuthal angle in degrees ``[0, 360]``.

        Returns
        -------
        float
            The number of points in the azimuthal direction.
        """
        return self.GetStartTheta()

    @start_theta.setter
    def start_theta(self, start_theta: float):
        """Set starting azimuthal angle in degrees ``[0, 360]``.

        Parameters
        ----------
        start_theta : float
            The number of points in the azimuthal direction.
        """
        self.SetStartTheta(start_theta)

    @property
    def end_theta(self) -> float:
        """Get ending azimuthal angle in degrees ``[0, 360]``.

        Returns
        -------
        float
            The number of points in the azimuthal direction.
        """
        return self.GetEndTheta()

    @end_theta.setter
    def end_theta(self, end_theta: float):
        """Set ending azimuthal angle in degrees ``[0, 360]``.

        Parameters
        ----------
        end_theta : float
            The number of points in the azimuthal direction.
        """
        self.SetEndTheta(end_theta)

    @property
    def start_phi(self) -> float:
        """Get starting polar angle in degrees ``[0, 360]``.

        Returns
        -------
        float
            The number of points in the polar direction.
        """
        return self.GetStartPhi()

    @start_phi.setter
    def start_phi(self, start_phi: float):
        """Set starting polar angle in degrees ``[0, 360]``.

        Parameters
        ----------
        start_phi : float
            The number of points in the polar direction.
        """
        self.SetStartPhi(start_phi)

    @property
    def end_phi(self) -> float:
        """Get ending polar angle in degrees ``[0, 360]``.

        Returns
        -------
        float
            The number of points in the polar direction.
        """
        return self.GetEndPhi()

    @end_phi.setter
    def end_phi(self, end_phi: float):
        """Set ending polar angle in degrees ``[0, 360]``.

        Parameters
        ----------
        end_phi : float
            The number of points in the polar direction.
        """
        self.SetEndPhi(end_phi)

    @property
    def output(self):
        """Get the output data object for a port on this algorithm.

        Returns
        -------
        pyvista.PolyData
            Sphere surface.
        """
        self.Update()
        return wrap(self.GetOutput())


class PolygonSource(_vtk.vtkRegularPolygonSource):
    """Polygon source algorithm class.

    .. versionadded:: 0.44.0

    Parameters
    ----------
    center : sequence[float], default: (0.0, 0.0, 0.0)
        Center in ``[x, y, z]``. Central axis of the polygon passes
        through this point.

    radius : float, default: 1.0
        The radius of the polygon.

    normal : sequence[float], default: (0.0, 0.0, 1.0)
        Direction vector in ``[x, y, z]``. Orientation vector of the polygon.

    n_sides : int, default: 6
        Number of sides of the polygon.

    fill : bool, default: True
        Enable or disable producing filled polygons.

    Examples
    --------
    Create an 8 sided polygon.

    >>> import pyvista as pv
    >>> source = pv.PolygonSource(n_sides=8)
    >>> source.output.plot(show_edges=True, line_width=5)
    """

    def __init__(
        self, center=(0.0, 0.0, 0.0), radius=1.0, normal=(0.0, 0.0, 1.0), n_sides=6, fill=True
    ):
        """Initialize the polygon source class."""
        super().__init__()
        self.center = center
        self.radius = radius
        self.normal = normal
        self.n_sides = n_sides
        self.fill = fill

    @property
    def center(self) -> Sequence[float]:
        """Get the center in ``[x, y, z]``.

        Returns
        -------
        sequence[float]
            Center in ``[x, y, z]``.
        """
        return self.GetCenter()

    @center.setter
    def center(self, center: Sequence[float]):
        """Set the center in ``[x, y, z]``.

        Parameters
        ----------
        center : sequence[float]
            Center in ``[x, y, z]``.
        """
        self.SetCenter(center)

    @property
    def radius(self) -> float:
        """Get the radius of the polygon.

        Returns
        -------
        float
            The radius of the polygon.
        """
        return self.GetRadius()

    @radius.setter
    def radius(self, radius: float):
        """Set the radius of the polygon.

        Parameters
        ----------
        radius : float
            The radius of the polygon.
        """
        self.SetRadius(radius)

    @property
    def normal(self) -> Sequence[float]:
        """Get the normal in ``[x, y, z]``.

        Returns
        -------
        sequence[float]
            Normal in ``[x, y, z]``.
        """
        return self.GetNormal()

    @normal.setter
    def normal(self, normal: Sequence[float]):
        """Set the normal in ``[x, y, z]``.

        Parameters
        ----------
        normal : sequence[float]
            Normal in ``[x, y, z]``.
        """
        self.SetNormal(normal)

    @property
    def n_sides(self) -> int:
        """Get number of sides of the polygon.

        Returns
        -------
        int
            Number of sides of the polygon.
        """
        return self.GetNumberOfSides()

    @n_sides.setter
    def n_sides(self, n_sides: int):
        """Set number of sides of the polygon.

        Parameters
        ----------
        n_sides : int
            Number of sides of the polygon.
        """
        self.SetNumberOfSides(n_sides)

    @property
    def fill(self) -> bool:
        """Get enable or disable producing filled polygons.

        Returns
        -------
        bool
            Enable or disable producing filled polygons.
        """
        return self.GetGeneratePolygon()

    @fill.setter
    def fill(self, fill: bool):
        """Set enable or disable producing filled polygons.

        Parameters
        ----------
        fill : bool, optional
            Enable or disable producing filled polygons.
        """
        self.SetGeneratePolygon(fill)

    @property
    def output(self):
        """Get the output data object for a port on this algorithm.

        Returns
        -------
        pyvista.PolyData
            Polygon surface.
        """
        self.Update()
        return wrap(self.GetOutput())


@no_new_attr
class PlatonicSolidSource(_vtk.vtkPlatonicSolidSource):
    """Platonic solid source algorithm class.

    .. versionadded:: 0.44.0

    Parameters
    ----------
    kind : str | int, default: 'tetrahedron'
        The kind of Platonic solid to create. Either the name of the
        polyhedron or an integer index:

            * ``'tetrahedron'`` or ``0``
            * ``'cube'`` or ``1``
            * ``'octahedron'`` or ``2``
            * ``'icosahedron'`` or ``3``
            * ``'dodecahedron'`` or ``4``

    Examples
    --------
    Create and plot a dodecahedron.

    >>> import pyvista as pv
    >>> dodeca = pv.PlatonicSolidSource('dodecahedron')
    >>> dodeca.output.plot(categories=True)

    See :ref:`platonic_example` for more examples using this filter.

    """

    _new_attr_exceptions = ['_kinds']

    def __init__(self, kind='tetrahedron'):
        """Initialize the platonic solid source class."""
        super().__init__()
        self._kinds = {
            'tetrahedron': 0,
            'cube': 1,
            'octahedron': 2,
            'icosahedron': 3,
            'dodecahedron': 4,
        }
        self.kind = kind

    @property
    def kind(self) -> str:
        """Get the kind of Platonic solid to create.

        Returns
        -------
        str
            The kind of Platonic solid to create.
        """
        return list(self._kinds.keys())[self.GetSolidType()]

    @kind.setter
    def kind(self, kind: str | int):
        """Set the kind of Platonic solid to create.

        Parameters
        ----------
        kind : str | int, default: 'tetrahedron'
            The kind of Platonic solid to create. Either the name of the
            polyhedron or an integer index:

                * ``'tetrahedron'`` or ``0``
                * ``'cube'`` or ``1``
                * ``'octahedron'`` or ``2``
                * ``'icosahedron'`` or ``3``
                * ``'dodecahedron'`` or ``4``
        """
        if isinstance(kind, str):
            if kind not in self._kinds:
                raise ValueError(f'Invalid Platonic solid kind "{kind}".')
            kind = self._kinds[kind]
        elif isinstance(kind, int) and kind not in range(5):
            raise ValueError(f'Invalid Platonic solid index "{kind}".')
        elif not isinstance(kind, int):
            raise ValueError(f'Invalid Platonic solid index type "{type(kind).__name__}".')
        self.SetSolidType(kind)
>>>>>>> 71efc2fa

    @property
    def output(self):
        """Get the output data object for a port on this algorithm.

        Returns
        -------
        pyvista.PolyData
<<<<<<< HEAD
            Plane mesh.
=======
            PlatonicSolid surface.
>>>>>>> 71efc2fa
        """
        self.Update()
        return wrap(self.GetOutput())<|MERGE_RESOLUTION|>--- conflicted
+++ resolved
@@ -1330,20 +1330,6 @@
 
 
 @no_new_attr
-<<<<<<< HEAD
-class PlaneSource(_vtk.vtkPlaneSource):
-    """Create a plane source.
-
-    .. versionadded:: 0.44
-
-    Parameters
-    ----------
-    i_resolution : int, default: 10
-        Number of points on the plane in the i direction.
-
-    j_resolution : int, default: 10
-        Number of points on the plane in the j direction.
-=======
 class SphereSource(_vtk.vtkSphereSource):
     """Sphere source algorithm class.
 
@@ -1399,25 +1385,11 @@
 
     >>> sphere = pv.SphereSource(end_phi=90)
     >>> out = sphere.output.plot(show_edges=True)
->>>>>>> 71efc2fa
 
     """
 
     def __init__(
         self,
-<<<<<<< HEAD
-        i_resolution=10,
-        j_resolution=10,
-    ):
-        """Initialize source."""
-        super().__init__()
-        self.i_resolution = i_resolution
-        self.j_resolution = j_resolution
-
-    @property
-    def i_resolution(self) -> int:
-        """Number of points on the plane in the i direction.
-=======
         radius=0.5,
         center=None,
         theta_resolution=30,
@@ -1496,31 +1468,10 @@
     @property
     def theta_resolution(self) -> int:
         """Get the number of points in the azimuthal direction.
->>>>>>> 71efc2fa
 
         Returns
         -------
         int
-<<<<<<< HEAD
-            Number of points on the plane in the i direction.
-        """
-        return self.GetXResolution()
-
-    @i_resolution.setter
-    def i_resolution(self, i_resolution: int):
-        """Set number of points on the plane in the i direction.
-
-        Parameters
-        ----------
-        i_resolution : int
-            Number of points on the plane in the i direction.
-        """
-        self.SetXResolution(i_resolution)
-
-    @property
-    def j_resolution(self) -> int:
-        """Number of points on the plane in the j direction.
-=======
             The number of points in the azimuthal direction.
         """
         return self.GetThetaResolution()
@@ -1539,27 +1490,10 @@
     @property
     def phi_resolution(self) -> int:
         """Get the number of points in the polar direction.
->>>>>>> 71efc2fa
 
         Returns
         -------
         int
-<<<<<<< HEAD
-            Number of points on the plane in the j direction.
-        """
-        return self.GetYResolution()
-
-    @j_resolution.setter
-    def j_resolution(self, j_resolution: int):
-        """Set number of points on the plane in the j direction.
-
-        Parameters
-        ----------
-        j_resolution : int
-            Number of points on the plane in the j direction.
-        """
-        self.SetYResolution(j_resolution)
-=======
             The number of points in the polar direction.
         """
         return self.GetPhiResolution()
@@ -1922,7 +1856,6 @@
         elif not isinstance(kind, int):
             raise ValueError(f'Invalid Platonic solid index type "{type(kind).__name__}".')
         self.SetSolidType(kind)
->>>>>>> 71efc2fa
 
     @property
     def output(self):
@@ -1931,11 +1864,88 @@
         Returns
         -------
         pyvista.PolyData
-<<<<<<< HEAD
+            PlatonicSolid surface.
+        """
+        self.Update()
+        return wrap(self.GetOutput())
+@no_new_attr
+class PlaneSource(_vtk.vtkPlaneSource):
+    """Create a plane source.
+
+    .. versionadded:: 0.44
+
+    Parameters
+    ----------
+    i_resolution : int, default: 10
+        Number of points on the plane in the i direction.
+
+    j_resolution : int, default: 10
+        Number of points on the plane in the j direction.
+
+    """
+
+    def __init__(
+        self,
+        i_resolution=10,
+        j_resolution=10,
+    ):
+        """Initialize source."""
+        super().__init__()
+        self.i_resolution = i_resolution
+        self.j_resolution = j_resolution
+
+    @property
+    def i_resolution(self) -> int:
+        """Number of points on the plane in the i direction.
+
+        Returns
+        -------
+        int
+            Number of points on the plane in the i direction.
+        """
+        return self.GetXResolution()
+
+    @i_resolution.setter
+    def i_resolution(self, i_resolution: int):
+        """Set number of points on the plane in the i direction.
+
+        Parameters
+        ----------
+        i_resolution : int
+            Number of points on the plane in the i direction.
+        """
+        self.SetXResolution(i_resolution)
+
+    @property
+    def j_resolution(self) -> int:
+        """Number of points on the plane in the j direction.
+
+        Returns
+        -------
+        int
+            Number of points on the plane in the j direction.
+        """
+        return self.GetYResolution()
+
+    @j_resolution.setter
+    def j_resolution(self, j_resolution: int):
+        """Set number of points on the plane in the j direction.
+
+        Parameters
+        ----------
+        j_resolution : int
+            Number of points on the plane in the j direction.
+        """
+        self.SetYResolution(j_resolution)
+
+    @property
+    def output(self):
+        """Get the output data object for a port on this algorithm.
+
+        Returns
+        -------
+        pyvista.PolyData
             Plane mesh.
-=======
-            PlatonicSolid surface.
->>>>>>> 71efc2fa
         """
         self.Update()
         return wrap(self.GetOutput())