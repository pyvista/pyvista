--- conflicted
+++ resolved
@@ -21,11 +21,7 @@
 import pyvista
 from pyvista.core import _validation
 from pyvista.core import _vtk_core as _vtk
-<<<<<<< HEAD
 from pyvista.core._typing_core import BoundsTuple
-=======
-from pyvista.core._typing_core import BoundsLike
->>>>>>> 6a1cb4c6
 from pyvista.core.utilities.arrays import _coerce_pointslike_arg
 from pyvista.core.utilities.helpers import wrap
 from pyvista.core.utilities.misc import _check_range
@@ -1198,15 +1194,9 @@
     @property
     def bounds(self) -> BoundsTuple:  # numpydoc ignore=RT01
         """Return or set the bounding box of the cube."""
-<<<<<<< HEAD
-        bnds = [0] * 6
+        bnds = [0.0] * 6
         self.GetBounds(bnds)
         return BoundsTuple(*bnds)
-=======
-        bnds = [0.0] * 6
-        self.GetBounds(bnds)
-        return cast(BoundsLike, tuple(bnds))
->>>>>>> 6a1cb4c6
 
     @bounds.setter
     def bounds(self, bounds: VectorLike[float]):  # numpydoc ignore=GL08
@@ -2567,11 +2557,7 @@
     ----------
     bounds : sequence[float], default: (-1.0, 1.0, -1.0, 1.0, -1.0, 1.0)
         Specify the bounds of the box.
-<<<<<<< HEAD
         ``(x_min, x_max, y_min, y_max, z_min, z_max)``.
-=======
-        ``(xMin, xMax, yMin, yMax, zMin, zMax)``.
->>>>>>> 6a1cb4c6
 
     level : int, default: 0
         Level of subdivision of the faces.
@@ -2595,15 +2581,9 @@
         self.quads = quads
 
     @property
-<<<<<<< HEAD
     def bounds(self) -> BoundsTuple:  # numpydoc ignore=RT01
-        """Return or set the bounding box of the box."""
+        """Return or set the bounds of the box."""
         return BoundsTuple(*self.GetBounds())
-=======
-    def bounds(self) -> BoundsLike:  # numpydoc ignore=RT01
-        """Return or set the bounds of the box."""
-        return self.GetBounds()
->>>>>>> 6a1cb4c6
 
     @bounds.setter
     def bounds(self, bounds: VectorLike[float]):  # numpydoc ignore=GL08
