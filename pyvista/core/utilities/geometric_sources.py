"""Provides an easy way of generating several geometric sources.

Also includes some pure-python helpers.

"""
from typing import Sequence, Tuple, Union

import numpy as np
from vtkmodules.vtkRenderingFreeType import vtkVectorText

import pyvista
from pyvista.core import _vtk_core as _vtk
from pyvista.core._typing_core import BoundsLike, Matrix, Vector
from pyvista.core.utilities.misc import _check_range, _reciprocal, no_new_attr

from .arrays import _coerce_pointslike_arg
from .helpers import wrap


def translate(surf, center=(0.0, 0.0, 0.0), direction=(1.0, 0.0, 0.0)):
    """Translate and orient a mesh to a new center and direction.

    By default, the input mesh is considered centered at the origin
    and facing in the x direction.

    Parameters
    ----------
    surf : pyvista.core.pointset.PolyData
        Mesh to be translated and oriented.
    center : tuple, optional, default: (0.0, 0.0, 0.0)
        Center point to which the mesh should be translated.
    direction : tuple, optional, default: (1.0, 0.0, 0.0)
        Direction vector along which the mesh should be oriented.

    """
    normx = np.array(direction) / np.linalg.norm(direction)
    normy_temp = [0.0, 1.0, 0.0]

    # Adjust normy if collinear with normx since cross-product will
    # be zero otherwise
    if np.allclose(normx, [0, 1, 0]):
        normy_temp = [-1.0, 0.0, 0.0]
    elif np.allclose(normx, [0, -1, 0]):
        normy_temp = [1.0, 0.0, 0.0]

    normz = np.cross(normx, normy_temp)
    normz /= np.linalg.norm(normz)
    normy = np.cross(normz, normx)

    trans = np.zeros((4, 4))
    trans[:3, 0] = normx
    trans[:3, 1] = normy
    trans[:3, 2] = normz
    trans[3, 3] = 1

    surf.transform(trans)
    if not np.allclose(center, [0.0, 0.0, 0.0]):
        surf.points += np.array(center)


@no_new_attr
class ConeSource(_vtk.vtkConeSource):
    """Cone source algorithm class.

    Parameters
    ----------
    center : sequence[float], default: (0.0, 0.0, 0.0)
        Center in ``[x, y, z]``. Axis of the cone passes through this
        point.

    direction : sequence[float], default: (1.0, 0.0, 0.0)
        Direction vector in ``[x, y, z]``. Orientation vector of the
        cone.

    height : float, default: 1.0
        Height along the cone in its specified direction.

    radius : float, optional
        Base radius of the cone.

    capping : bool, default: True
        Enable or disable the capping the base of the cone with a
        polygon.

    angle : float, optional
        The angle in degrees between the axis of the cone and a
        generatrix.

    resolution : int, default: 6
        Number of facets used to represent the cone.

    Examples
    --------
    Create a default ConeSource.

    >>> import pyvista as pv
    >>> source = pv.ConeSource()
    >>> source.output.plot(show_edges=True, line_width=5)
    """

    def __init__(
        self,
        center=(0.0, 0.0, 0.0),
        direction=(1.0, 0.0, 0.0),
        height=1.0,
        radius=None,
        capping=True,
        angle=None,
        resolution=6,
    ):
        """Initialize the cone source class."""
        super().__init__()
        self.center = center
        self.direction = direction
        self.height = height
        self.capping = capping
        if angle is not None and radius is not None:
            raise ValueError(
                "Both radius and angle cannot be specified. They are mutually exclusive."
            )
        elif angle is not None and radius is None:
            self.angle = angle
        elif angle is None and radius is not None:
            self.radius = radius
        elif angle is None and radius is None:
            self.radius = 0.5
        self.resolution = resolution

    @property
    def center(self) -> Sequence[float]:
        """Get the center in ``[x, y, z]``. Axis of the cone passes through this point.

        Returns
        -------
        sequence[float]
            Center in ``[x, y, z]``. Axis of the cone passes through this
            point.
        """
        return self.GetCenter()

    @center.setter
    def center(self, center: Sequence[float]):
        """Set the center in ``[x, y, z]``. Axis of the cone passes through this point.

        Parameters
        ----------
        center : sequence[float]
            Center in ``[x, y, z]``. Axis of the cone passes through this
            point.
        """
        self.SetCenter(center)

    @property
    def direction(self) -> Sequence[float]:
        """Get the direction vector in ``[x, y, z]``. Orientation vector of the cone.

        Returns
        -------
        sequence[float]
            Direction vector in ``[x, y, z]``. Orientation vector of the
            cone.
        """
        return self.GetDirection()

    @direction.setter
    def direction(self, direction: Sequence[float]):
        """Set the direction in ``[x, y, z]``. Axis of the cone passes through this point.

        Parameters
        ----------
        direction : sequence[float]
            Direction vector in ``[x, y, z]``. Orientation vector of the
            cone.
        """
        self.SetDirection(direction)

    @property
    def height(self) -> float:
        """Get the height along the cone in its specified direction.

        Returns
        -------
        float
            Height along the cone in its specified direction.
        """
        return self.GetHeight()

    @height.setter
    def height(self, height: float):
        """Set the height of the cone.

        Parameters
        ----------
        height : float
            Height of the cone.
        """
        self.SetHeight(height)

    @property
    def radius(self) -> float:
        """Get base radius of the cone.

        Returns
        -------
        float
            Base radius of the cone.
        """
        return self.GetRadius()

    @radius.setter
    def radius(self, radius: float):
        """Set base radius of the cone.

        Parameters
        ----------
        radius : float
            Base radius of the cone.
        """
        self.SetRadius(radius)

    @property
    def capping(self) -> bool:
        """Enable or disable the capping the base of the cone with a polygon.

        Returns
        -------
        bool
            Enable or disable the capping the base of the cone with a
            polygon.
        """
        return self.GetCapping()

    @capping.setter
    def capping(self, capping: bool):
        """Set base capping of the cone.

        Parameters
        ----------
        capping : bool, optional
            Enable or disable the capping the base of the cone with a
            polygon.
        """
        self.SetCapping(capping)

    @property
    def angle(self) -> float:
        """Get the angle in degrees between the axis of the cone and a generatrix.

        Returns
        -------
        float
            The angle in degrees between the axis of the cone and a
            generatrix.
        """
        return self.GetAngle()

    @angle.setter
    def angle(self, angle: float):
        """Set the angle in degrees between the axis of the cone and a generatrix.

        Parameters
        ----------
        angle : float, optional
            The angle in degrees between the axis of the cone and a
            generatrix.
        """
        self.SetAngle(angle)

    @property
    def resolution(self) -> int:
        """Get number of points on the circular face of the cone.

        Returns
        -------
        int
            Number of points on the circular face of the cone.
        """
        return self.GetResolution()

    @resolution.setter
    def resolution(self, resolution: int):
        """Set number of points on the circular face of the cone.

        Parameters
        ----------
        resolution : int
            Number of points on the circular face of the cone.
        """
        self.SetResolution(resolution)

    @property
    def output(self):
        """Get the output data object for a port on this algorithm.

        Returns
        -------
        pyvista.PolyData
            Cone surface.
        """
        self.Update()
        return wrap(self.GetOutput())


@no_new_attr
class CylinderSource(_vtk.vtkCylinderSource):
    """Cylinder source algorithm class.

    .. warning::
       :func:`pyvista.Cylinder` function rotates the :class:`pyvista.CylinderSource` 's
       :class:`pyvista.PolyData` in its own way.
       It rotates the :attr:`pyvista.CylinderSource.output` 90 degrees in z-axis, translates and
       orients the mesh to a new ``center`` and ``direction``.

    Parameters
    ----------
    center : sequence[float], default: (0.0, 0.0, 0.0)
        Location of the centroid in ``[x, y, z]``.

    direction : sequence[float], default: (1.0, 0.0, 0.0)
        Direction cylinder points to  in ``[x, y, z]``.

    radius : float, default: 0.5
        Radius of the cylinder.

    height : float, default: 1.0
        Height of the cylinder.

    capping : bool, default: True
        Cap cylinder ends with polygons.

    resolution : int, default: 100
        Number of points on the circular face of the cylinder.

    Examples
    --------
    Create a default CylinderSource.

    >>> import pyvista as pv
    >>> source = pv.CylinderSource()
    >>> source.output.plot(show_edges=True, line_width=5)

    Display a 3D plot of a default :class:`CylinderSource`.

    >>> import pyvista as pv
    >>> pl = pv.Plotter()
    >>> _ = pl.add_mesh(pv.CylinderSource(), show_edges=True, line_width=5)
    >>> pl.show()

    Visualize the output of :class:`CylinderSource` in a 3D plot.

    >>> pl = pv.Plotter()
    >>> _ = pl.add_mesh(
    ...     pv.CylinderSource().output, show_edges=True, line_width=5
    ... )
    >>> pl.show()

    The above examples are similar in terms of their behavior.
    """

    _new_attr_exceptions = ['_center', '_direction']

    def __init__(
        self,
        center=(0.0, 0.0, 0.0),
        direction=(1.0, 0.0, 0.0),
        radius=0.5,
        height=1.0,
        capping=True,
        resolution=100,
    ):
        """Initialize the cylinder source class."""
        super().__init__()
        self._center = center
        self._direction = direction
        self.radius = radius
        self.height = height
        self.resolution = resolution
        self.capping = capping

    @property
    def center(self) -> Sequence[float]:
        """Get location of the centroid in ``[x, y, z]``.

        Returns
        -------
        sequence[float]
            Center in ``[x, y, z]``. Axis of the cylinder passes through this
            point.
        """
        return self._center

    @center.setter
    def center(self, center: Sequence[float]):
        """Set location of the centroid in ``[x, y, z]``.

        Parameters
        ----------
        center : sequence[float]
            Center in ``[x, y, z]``. Axis of the cylinder passes through this
            point.
        """
        self._center = center

    @property
    def direction(self) -> Sequence[float]:
        """Get the direction vector in ``[x, y, z]``. Orientation vector of the cylinder.

        Returns
        -------
        sequence[float]
            Direction vector in ``[x, y, z]``. Orientation vector of the
            cylinder.
        """
        return self._direction

    @direction.setter
    def direction(self, direction: Sequence[float]):
        """Set the direction in ``[x, y, z]``. Axis of the cylinder passes through this point.

        Parameters
        ----------
        direction : sequence[float]
            Direction vector in ``[x, y, z]``. Orientation vector of the
            cylinder.
        """
        self._direction = direction

    @property
    def radius(self) -> bool:
        """Get radius of the cylinder.

        Returns
        -------
        float
            Radius of the cylinder.
        """
        return self.GetRadius()

    @radius.setter
    def radius(self, radius: float):
        """Set radius of the cylinder.

        Parameters
        ----------
        radius : float
            Radius of the cylinder.
        """
        self.SetRadius(radius)

    @property
    def height(self) -> float:
        """Get the height of the cylinder.

        Returns
        -------
        float
            Height of the cylinder.
        """
        return self.GetHeight()

    @height.setter
    def height(self, height: float):
        """Set the height of the cylinder.

        Parameters
        ----------
        height : float
            Height of the cylinder.
        """
        self.SetHeight(height)

    @property
    def resolution(self) -> int:
        """Get number of points on the circular face of the cylinder.

        Returns
        -------
        int
            Number of points on the circular face of the cone.
        """
        return self.GetResolution()

    @resolution.setter
    def resolution(self, resolution: int):
        """Set number of points on the circular face of the cone.

        Parameters
        ----------
        resolution : int
            Number of points on the circular face of the cone.
        """
        self.SetResolution(resolution)

    @property
    def capping(self) -> bool:
        """Get cap cylinder ends with polygons.

        Returns
        -------
        bool
            Cap cylinder ends with polygons.
        """
        return self.GetCapping()

    @capping.setter
    def capping(self, capping: bool):
        """Set cap cylinder ends with polygons.

        Parameters
        ----------
        capping : bool, optional
            Cap cylinder ends with polygons.
        """
        self.SetCapping(capping)

    @property
    def output(self):
        """Get the output data object for a port on this algorithm.

        Returns
        -------
        pyvista.PolyData
            Cylinder surface.
        """
        self.Update()
        return wrap(self.GetOutput())


@no_new_attr
class MultipleLinesSource(_vtk.vtkLineSource):
    """Multiple lines source algorithm class.

    Parameters
    ----------
    points : array_like[float], default: [[-0.5, 0.0, 0.0], [0.5, 0.0, 0.0]]
        List of points defining a broken line.
    """

    _new_attr_exceptions = ['points']

    def __init__(self, points=[[-0.5, 0.0, 0.0], [0.5, 0.0, 0.0]]):
        """Initialize the multiple lines source class."""
        super().__init__()
        self.points = points

    @property
    def points(self) -> np.ndarray:
        """Return the points defining a broken line.

        Returns
        -------
        np.ndarray
            Points defining a broken line.
        """
        return _vtk.vtk_to_numpy(self.GetPoints().GetData())

    @points.setter
    def points(self, points: Union[Matrix, Vector]):
        """Set the list of points defining a broken line.

        Parameters
        ----------
        points : array_like[float]
            List of points defining a broken line.
        """
        points, _ = _coerce_pointslike_arg(points)
        if not (len(points) >= 2):
            raise ValueError('>=2 points need to define multiple lines.')
        self.SetPoints(pyvista.vtk_points(points))

    @property
    def output(self):
        """Get the output data object for a port on this algorithm.

        Returns
        -------
        pyvista.PolyData
            Line mesh.
        """
        self.Update()
        return wrap(self.GetOutput())


class Text3DSource(vtkVectorText):
    """3D text from a string.

    Generate 3D text from a string with a specified width, height or depth.

    .. versionadded:: 0.43

    Parameters
    ----------
    string : str, default: ""
        Text string of the source.

    depth : float, optional
        Depth of the text. If ``None``, the depth is set to half
        the :attr:`height` by default. Set to ``0.0`` for planar
        text.

    width : float, optional
        Width of the text. If ``None``, the width is scaled
        proportional to :attr:`height`.

    height : float, optional
        Height of the text. If ``None``, the height is scaled
        proportional to :attr:`width`.

    center : Sequence[float], default: (0.0, 0.0, 0.0)
        Center of the text, defined as the middle of the axis-aligned
        bounding box of the text.

    normal : Sequence[float], default: (0.0, 0.0, 1.0)
        Normal direction of the text. The direction is parallel to the
        :attr:`depth` of the text and points away from the front surface
        of the text.

    process_empty_string : bool, default: True
        If ``True``, when :attr:`string` is empty the :attr:`output` is a
        single point located at :attr:`center` instead of an empty mesh.
        See :attr:`process_empty_string` for details.

    """

    _new_attr_exceptions = [
        '_center',
        '_height',
        '_width',
        '_depth',
        '_normal',
        '_process_empty_string',
        '_output',
        '_extrude_filter',
        '_tri_filter',
        '_modified',
    ]

    def __init__(
        self,
        string=None,
        depth=None,
        width=None,
        height=None,
        center=(0, 0, 0),
        normal=(0, 0, 1),
        process_empty_string=True,
    ):
        """Initialize source."""
        super().__init__()

        # Create output filters to make text 3D
        extrude = _vtk.vtkLinearExtrusionFilter()
        extrude.SetInputConnection(self.GetOutputPort())
        extrude.SetExtrusionTypeToNormalExtrusion()
        extrude.SetVector(0, 0, 1)
        self._extrude_filter = extrude

        tri_filter = _vtk.vtkTriangleFilter()
        tri_filter.SetInputConnection(extrude.GetOutputPort())
        self._tri_filter = tri_filter

        self._output = pyvista.PolyData()

        # Set params
        self.string = "" if string is None else string
        self._process_empty_string = process_empty_string
        self._center = center
        self._normal = normal
        self._height = height
        self._width = width
        self._depth = depth
        self._modified = True

    def __setattr__(self, name, value):  # numpydoc ignore=GL08
        """Override to set modified flag and disable setting new attributes."""
        if hasattr(self, name) and name != '_modified':
            # Set modified flag
            old_value = getattr(self, name)
            if not np.array_equal(old_value, value):
                object.__setattr__(self, name, value)
                object.__setattr__(self, '_modified', True)
        else:
            # Do not allow setting attributes.
            # This is similar to using @no_new_attr decorator but without
            # the __setattr__ override since this class defines its own override
            # for setting the modified flag
            if name in Text3DSource._new_attr_exceptions:
                object.__setattr__(self, name, value)
            else:
                raise AttributeError(
                    f'Attribute "{name}" does not exist and cannot be added to type '
                    f'{self.__class__.__name__}'
                )

    @property
    def string(self) -> str:  # numpydoc ignore=RT01
        """Return or set the text string."""
        return self.GetText()

    @string.setter
    def string(self, string: str):  # numpydoc ignore=GL08
        self.SetText("" if string is None else string)

    @property
    def process_empty_string(self) -> bool:  # numpydoc ignore=RT01
        """Return or set flag to control behavior when empty strings are set.

        When :attr:`string` is empty or only contains whitespace, the :attr:`output`
        mesh will be empty. This can cause the bounds of the output to be undefined.

        If ``True``, the output is modified to instead have a single point located
        at :attr:`center`.

        """
        return self._process_empty_string

    @process_empty_string.setter
    def process_empty_string(self, value: bool):  # numpydoc ignore=GL08
        self._process_empty_string = value

    @property
    def center(self) -> Tuple[float, float, float]:  # numpydoc ignore=RT01
        """Return or set the center of the text.

        The center is defined as the middle of the axis-aligned bounding box
        of the text.
        """
        return self._center

    @center.setter
    def center(self, center: Sequence[float]):  # numpydoc ignore=GL08
        self._center = float(center[0]), float(center[1]), float(center[2])

    @property
    def normal(self) -> Tuple[float, float, float]:  # numpydoc ignore=RT01
        """Return or set the normal direction of the text.

        The normal direction is parallel to the :attr:`depth` of the text, and
        points away from the front surface of the text.
        """
        return self._normal

    @normal.setter
    def normal(self, normal: Sequence[float]):  # numpydoc ignore=GL08
        self._normal = float(normal[0]), float(normal[1]), float(normal[2])

    @property
    def width(self) -> float:  # numpydoc ignore=RT01
        """Return or set the width of the text."""
        return self._width

    @width.setter
    def width(self, width: float):  # numpydoc ignore=GL08
        _check_range(width, rng=(0, float('inf')), parm_name='width') if width is not None else None
        self._width = width

    @property
    def height(self) -> float:  # numpydoc ignore=RT01
        """Return or set the height of the text."""
        return self._height

    @height.setter
    def height(self, height: float):  # numpydoc ignore=GL08
        _check_range(
            height, rng=(0, float('inf')), parm_name='height'
        ) if height is not None else None
        self._height = height

    @property
    def depth(self) -> float:  # numpydoc ignore=RT01
        """Return or set the depth of the text."""
        return self._depth

    @depth.setter
    def depth(self, depth: float):  # numpydoc ignore=GL08
        _check_range(depth, rng=(0, float('inf')), parm_name='depth') if depth is not None else None
        self._depth = depth

    def update(self):
        """Update the output of the source."""
        if self._modified:
            is_empty_string = self.string == "" or self.string.isspace()
            is_2d = self.depth == 0 or (self.depth is None and self.height == 0)
            if is_empty_string or is_2d:
                # Do not apply filters
                self.Update()
                out = self.GetOutput()
            else:
                # 3D case, apply filters
                self._tri_filter.Update()
                out = self._tri_filter.GetOutput()

            # Modify output object
            self._output.copy_from(out)

            # For empty strings, the bounds are either default values (+/- 1) initially or
            # become uninitialized (+/- VTK_DOUBLE_MAX) if set to empty a second time
            if is_empty_string and self.process_empty_string:
                # Add a single point to 'fix' the bounds
                self._output.points = (0.0, 0.0, 0.0)

            self._transform_output()
            self._modified = False

    @property
    def output(self) -> _vtk.vtkPolyData:  # numpydoc ignore=RT01
        """Get the output of the source.

        The source is automatically updated by :meth:`update` prior
        to returning the output.
        """
        self.update()
        return self._output

    def _transform_output(self):
        """Scale, rotate, and translate the output mesh."""
        # Create aliases
        out, width, height, depth = self._output, self.width, self.height, self.depth
        width_set, height_set, depth_set = width is not None, height is not None, depth is not None

        # Scale mesh
        bnds = out.bounds
        size_w, size_h, size_d = bnds[1] - bnds[0], bnds[3] - bnds[2], bnds[5] - bnds[4]
        scale_w, scale_h, scale_d = _reciprocal((size_w, size_h, size_d))

        # Scale width and height first
        if width_set and height_set:
            # Scale independently
            scale_w *= width
            scale_h *= height
        elif not width_set and height_set:
            # Scale proportional to height
            scale_h *= height
            scale_w = scale_h
        elif width_set and not height_set:
            # Scale proportional to width
            scale_w *= width
            scale_h = scale_w
        else:
            # Do not scale
            scale_w = 1
            scale_h = 1

        out.points[:, 0] *= scale_w
        out.points[:, 1] *= scale_h

        # Scale depth
        if depth_set:
            if depth == 0:
                # Do not scale since depth is already zero (no extrusion)
                scale_d = 1
            else:
                scale_d *= depth
        else:
            # Scale to half the height by default
            scale_d *= size_h * scale_h * 0.5

        out.points[:, 2] *= scale_d

        # Center points at origin
        out.points -= out.center

        # Move to final position.
        # Only rotate if non-default normal.
        if not np.array_equal(self.normal, (0, 0, 1)):
            out.rotate_x(90, inplace=True)
            out.rotate_z(90, inplace=True)
            translate(out, self.center, self.normal)
        else:
            out.points += self.center


@no_new_attr
class CubeSource(_vtk.vtkCubeSource):
    """Cube source algorithm class.

    .. versionadded:: 0.44.0

    Parameters
    ----------
    center : sequence[float], default: (0.0, 0.0, 0.0)
        Center in ``[x, y, z]``.

    x_length : float, default: 1.0
        Length of the cube in the x-direction.

    y_length : float, default: 1.0
        Length of the cube in the y-direction.

    z_length : float, default: 1.0
        Length of the cube in the z-direction.

    bounds : sequence[float], optional
        Specify the bounding box of the cube. If given, all other size
        arguments are ignored. ``(xMin, xMax, yMin, yMax, zMin, zMax)``.

    Examples
    --------
    Create a default CubeSource.

    >>> import pyvista as pv
    >>> source = pv.CubeSource()
    >>> source.output.plot(show_edges=True, line_width=5)
    """

    _new_attr_exceptions = [
        "bounds",
        "_bounds",
    ]

    def __init__(
        self, center=(0.0, 0.0, 0.0), x_length=1.0, y_length=1.0, z_length=1.0, bounds=None
    ):
        """Initialize the cube source class."""
        super().__init__()
        if bounds is not None:
            self.bounds = bounds
        else:
            self.center = center
            self.x_length = x_length
            self.y_length = y_length
            self.z_length = z_length

    @property
    def bounds(self) -> BoundsLike:  # numpydoc ignore=RT01
        """Return or set the bounding box of the cube."""
        return self._bounds

    @bounds.setter
    def bounds(self, bounds: BoundsLike):  # numpydoc ignore=GL08
        if np.array(bounds).size != 6:
            raise TypeError(
                'Bounds must be given as length 6 tuple: (xMin, xMax, yMin, yMax, zMin, zMax)'
            )
        self._bounds = bounds
        self.SetBounds(bounds)

    @property
    def center(self) -> Sequence[float]:
        """Get the center in ``[x, y, z]``.

        Returns
        -------
        sequence[float]
            Center in ``[x, y, z]``.
        """
        return self.GetCenter()

    @center.setter
    def center(self, center: Sequence[float]):
        """Set the center in ``[x, y, z]``.

        Parameters
        ----------
        center : sequence[float]
            Center in ``[x, y, z]``.
        """
        self.SetCenter(center)

    @property
    def x_length(self) -> float:
        """Get the x length along the cube in its specified direction.

        Returns
        -------
        float
            XLength along the cone in its specified direction.
        """
        return self.GetXLength()

    @x_length.setter
    def x_length(self, x_length: float):
        """Set the x length of the cube.

        Parameters
        ----------
        x_length : float
            XLength of the cone.
        """
        self.SetXLength(x_length)

    @property
    def y_length(self) -> float:
        """Get the y length along the cube in its specified direction.

        Returns
        -------
        float
            YLength along the cone in its specified direction.
        """
        return self.GetYLength()

    @y_length.setter
    def y_length(self, y_length: float):
        """Set the y length of the cube.

        Parameters
        ----------
        y_length : float
            YLength of the cone.
        """
        self.SetYLength(y_length)

    @property
    def z_length(self) -> float:
        """Get the z length along the cube in its specified direction.

        Returns
        -------
        float
            ZLength along the cone in its specified direction.
        """
        return self.GetZLength()

    @z_length.setter
    def z_length(self, z_length: float):
        """Set the z length of the cube.

        Parameters
        ----------
        z_length : float
            ZLength of the cone.
        """
        self.SetZLength(z_length)

    @property
    def output(self):
        """Get the output data object for a port on this algorithm.

        Returns
        -------
        pyvista.PolyData
            Cube surface.
        """
        self.Update()
        return wrap(self.GetOutput())


class DiscSource(_vtk.vtkDiskSource):
    """Disc source algorithm class.

    .. versionadded:: 0.44.0

    Parameters
    ----------
    center : sequence[float], default: (0.0, 0.0, 0.0)
        Center in ``[x, y, z]``. Middle of the axis of the disc.

    inner : float, default: 0.25
        The inner radius.

    outer : float, default: 0.5
        The outer radius.

    r_res : int, default: 1
        Number of points in radial direction.

    c_res : int, default: 6
        Number of points in circumferential direction.

    Examples
    --------
    Create a disc with 50 points in the circumferential direction.

    >>> import pyvista as pv
    >>> source = pv.DiscSource(c_res=50)
    >>> source.output.plot(show_edges=True, line_width=5)
    """

    _new_attr_exceptions = ["center"]

    def __init__(self, center=None, inner=0.25, outer=0.5, r_res=1, c_res=6):
        """Initialize the disc source class."""
        super().__init__()
        if center is not None:
            self.center = center
        self.inner = inner
        self.outer = outer
        self.r_res = r_res
        self.c_res = c_res

    @property
    def center(self) -> Sequence[float]:
        """Get the center in ``[x, y, z]``.

        Returns
        -------
        sequence[float]
            Center in ``[x, y, z]``.
        """
        if pyvista.vtk_version_info >= (9, 2):  # pragma: no cover
            return self.GetCenter()
        else:  # pragma: no cover
            return (0.0, 0.0, 0.0)

    @center.setter
    def center(self, center: Sequence[float]):
        """Set the center in ``[x, y, z]``.

        Parameters
        ----------
        center : sequence[float]
            Center in ``[x, y, z]``.
        """
        if pyvista.vtk_version_info >= (9, 2):  # pragma: no cover
            self.SetCenter(center)
        else:  # pragma: no cover
            from pyvista.core.errors import VTKVersionError

            raise VTKVersionError(
                'To change vtkDiskSource with `center` requires VTK 9.2 or later.'
            )

    @property
    def inner(self) -> float:
        """Get the inner radius.

        Returns
        -------
        float
            The inner radius.
        """
        return self.GetInnerRadius()

    @inner.setter
    def inner(self, inner: float):
        """Set the inner radius.

        Parameters
        ----------
        inner : float
            The inner radius.
        """
        self.SetInnerRadius(inner)

    @property
    def outer(self) -> float:
        """Get the outer radius.

        Returns
        -------
        float
            The outer radius.
        """
        return self.GetOuterRadius()

    @outer.setter
    def outer(self, outer: float):
        """Set the outer radius.

        Parameters
        ----------
        outer : float
            The outer radius.
        """
        self.SetOuterRadius(outer)

    @property
    def r_res(self) -> int:
        """Get number of points in radial direction.

        Returns
        -------
        int
            Number of points in radial direction.
        """
        return self.GetRadialResolution()

    @r_res.setter
    def r_res(self, r_res: int):
        """Set number of points in radial direction.

        Parameters
        ----------
        r_res : int
            Number of points in radial direction.
        """
        self.SetRadialResolution(r_res)

    @property
    def c_res(self) -> int:
        """Get number of points in circumferential direction.

        Returns
        -------
        int
            Number of points in circumferential direction.
        """
        return self.GetCircumferentialResolution()

    @c_res.setter
    def c_res(self, c_res: int):
        """Set number of points in circumferential direction.

        Parameters
        ----------
        c_res : int
            Number of points in circumferential direction.
        """
        self.SetCircumferentialResolution(c_res)

    @property
    def output(self):
        """Get the output data object for a port on this algorithm.

        Returns
        -------
        pyvista.PolyData
            Line mesh.
        """
        self.Update()
        return wrap(self.GetOutput())


class LineSource(_vtk.vtkLineSource):
    """Create a line.

    .. versionadded:: 0.44

    Parameters
    ----------
    pointa : sequence[float], default: (-0.5, 0.0, 0.0)
        Location in ``[x, y, z]``.

    pointb : sequence[float], default: (0.5, 0.0, 0.0)
        Location in ``[x, y, z]``.

    resolution : int, default: 1
        Number of pieces to divide line into.

    """

    def __init__(
        self,
        pointa=(-0.5, 0.0, 0.0),
        pointb=(0.5, 0.0, 0.0),
        resolution=1,
    ):
        """Initialize source."""
        super().__init__()
        self.pointa = pointa
        self.pointb = pointb
        self.resolution = resolution

    @property
    def pointa(self) -> Sequence[float]:
        """Location in ``[x, y, z]``.

        Returns
        -------
        sequence[float]
            Location in ``[x, y, z]``.
        """
        return self.GetPoint1()

    @pointa.setter
    def pointa(self, pointa: Sequence[float]):
        """Set the Location in ``[x, y, z]``.

        Parameters
        ----------
        pointa : sequence[float]
            Location in ``[x, y, z]``.
        """
        if np.array(pointa).size != 3:
            raise TypeError('Point A must be a length three tuple of floats.')
        self.SetPoint1(*pointa)

    @property
    def pointb(self) -> Sequence[float]:
        """Location in ``[x, y, z]``.

        Returns
        -------
        sequence[float]
            Location in ``[x, y, z]``.
        """
        return self.GetPoint2()

    @pointb.setter
    def pointb(self, pointb: Sequence[float]):
        """Set the Location in ``[x, y, z]``.

        Parameters
        ----------
        pointb : sequence[float]
            Location in ``[x, y, z]``.
        """
        if np.array(pointb).size != 3:
            raise TypeError('Point B must be a length three tuple of floats.')
        self.SetPoint2(*pointb)

    @property
    def resolution(self) -> int:
        """Number of pieces to divide line into.

        Returns
        -------
        int
            Number of pieces to divide line into.
        """
        return self.GetResolution()

    @resolution.setter
    def resolution(self, resolution):
        """Set number of pieces to divide line into.

        Parameters
        ----------
        resolution : int
            Number of pieces to divide line into.
        """
        if resolution <= 0:
            raise ValueError('Resolution must be positive')
        self.SetResolution(resolution)

    @property
    def output(self):
        """Get the output data object for a port on this algorithm.

        Returns
        -------
        pyvista.PolyData
            Line mesh.
        """
        self.Update()
        return wrap(self.GetOutput())


@no_new_attr
<<<<<<< HEAD
class PolygonSource(_vtk.vtkRegularPolygonSource):
    """Polygon source algorithm class.
=======
class SphereSource(_vtk.vtkSphereSource):
    """Sphere source algorithm class.
>>>>>>> 9efbb5ca

    .. versionadded:: 0.44.0

    Parameters
    ----------
<<<<<<< HEAD
    center : sequence[float], default: (0.0, 0.0, 0.0)
        Center in ``[x, y, z]``. Central axis of the polygon passes
        through this point.

    radius : float, default: 1.0
        The radius of the polygon.

    normal : sequence[float], default: (0.0, 0.0, 1.0)
        Direction vector in ``[x, y, z]``. Orientation vector of the polygon.

    n_sides : int, default: 6
        Number of sides of the polygon.

    fill : bool, default: True
        Enable or disable producing filled polygons.

    Examples
    --------
    Create an 8 sided polygon.

    >>> import pyvista as pv
    >>> source = pv.PolygonSource(n_sides=8)
    >>> source.output.plot(show_edges=True, line_width=5)
    """

    def __init__(
        self, center=(0.0, 0.0, 0.0), radius=1.0, normal=(0.0, 0.0, 1.0), n_sides=6, fill=True
    ):
        """Initialize the polygon source class."""
        super().__init__()
        self.center = center
        self.radius = radius
        self.normal = normal
        self.n_sides = n_sides
        self.fill = fill
=======
    radius : float, default: 0.5
        Sphere radius.

    center : sequence[float], default: (0.0, 0.0, 0.0)
        Center coordinate vector in ``[x, y, z]``.

    theta_resolution : int, default: 30
        Set the number of points in the azimuthal direction (ranging
        from ``start_theta`` to ``end_theta``).

    phi_resolution : int, default: 30
        Set the number of points in the polar direction (ranging from
        ``start_phi`` to ``end_phi``).

    start_theta : float, default: 0.0
        Starting azimuthal angle in degrees ``[0, 360]``.

    end_theta : float, default: 360.0
        Ending azimuthal angle in degrees ``[0, 360]``.

    start_phi : float, default: 0.0
        Starting polar angle in degrees ``[0, 180]``.

    end_phi : float, default: 180.0
        Ending polar angle in degrees ``[0, 180]``.

    See Also
    --------
    pyvista.Icosphere : Sphere created from projection of icosahedron.
    pyvista.SolidSphere : Sphere that fills 3D space.

    Examples
    --------
    Create a sphere using default parameters.

    >>> import pyvista as pv
    >>> sphere = pv.SphereSource()
    >>> sphere.output.plot(show_edges=True)

    Create a quarter sphere by setting ``end_theta``.

    >>> sphere = pv.SphereSource(end_theta=90)
    >>> out = sphere.output.plot(show_edges=True)

    Create a hemisphere by setting ``end_phi``.

    >>> sphere = pv.SphereSource(end_phi=90)
    >>> out = sphere.output.plot(show_edges=True)

    """

    def __init__(
        self,
        radius=0.5,
        center=None,
        theta_resolution=30,
        phi_resolution=30,
        start_theta=0.0,
        end_theta=360.0,
        start_phi=0.0,
        end_phi=180.0,
    ):
        """Initialize the sphere source class."""
        super().__init__()
        self.radius = radius
        if center is not None:  # pragma: no cover
            self.center = center
        self.theta_resolution = theta_resolution
        self.phi_resolution = phi_resolution
        self.start_theta = start_theta
        self.end_theta = end_theta
        self.start_phi = start_phi
        self.end_phi = end_phi
>>>>>>> 9efbb5ca

    @property
    def center(self) -> Sequence[float]:
        """Get the center in ``[x, y, z]``.

        Returns
        -------
        sequence[float]
            Center in ``[x, y, z]``.
        """
<<<<<<< HEAD
        return self.GetCenter()
=======
        if pyvista.vtk_version_info >= (9, 2):
            return self.GetCenter()
        else:  # pragma: no cover
            return (0.0, 0.0, 0.0)
>>>>>>> 9efbb5ca

    @center.setter
    def center(self, center: Sequence[float]):
        """Set the center in ``[x, y, z]``.

        Parameters
        ----------
        center : sequence[float]
            Center in ``[x, y, z]``.
        """
<<<<<<< HEAD
        self.SetCenter(center)

    @property
    def radius(self) -> float:
        """Get the radius of the polygon.
=======
        if pyvista.vtk_version_info >= (9, 2):
            self.SetCenter(center)
        else:  # pragma: no cover
            from pyvista.core.errors import VTKVersionError

            raise VTKVersionError(
                'To change vtkSphereSource with `center` requires VTK 9.2 or later.'
            )

    @property
    def radius(self) -> float:
        """Get sphere radius.
>>>>>>> 9efbb5ca

        Returns
        -------
        float
<<<<<<< HEAD
            The radius of the polygon.
=======
            Sphere radius.
>>>>>>> 9efbb5ca
        """
        return self.GetRadius()

    @radius.setter
    def radius(self, radius: float):
<<<<<<< HEAD
        """Set the radius of the polygon.
=======
        """Set sphere radius.
>>>>>>> 9efbb5ca

        Parameters
        ----------
        radius : float
<<<<<<< HEAD
            The radius of the polygon.
=======
            Sphere radius.
>>>>>>> 9efbb5ca
        """
        self.SetRadius(radius)

    @property
<<<<<<< HEAD
    def normal(self) -> Sequence[float]:
        """Get the normal in ``[x, y, z]``.

        Returns
        -------
        sequence[float]
            Normal in ``[x, y, z]``.
        """
        return self.GetNormal()

    @normal.setter
    def normal(self, normal: Sequence[float]):
        """Set the normal in ``[x, y, z]``.

        Parameters
        ----------
        normal : sequence[float]
            Normal in ``[x, y, z]``.
        """
        self.SetNormal(normal)

    @property
    def n_sides(self) -> int:
        """Get number of sides of the polygon.
=======
    def theta_resolution(self) -> int:
        """Get the number of points in the azimuthal direction.

        Returns
        -------
        int
            The number of points in the azimuthal direction.
        """
        return self.GetThetaResolution()

    @theta_resolution.setter
    def theta_resolution(self, theta_resolution: int):
        """Set the number of points in the azimuthal direction.

        Parameters
        ----------
        theta_resolution : int
            The number of points in the azimuthal direction.
        """
        self.SetThetaResolution(theta_resolution)

    @property
    def phi_resolution(self) -> int:
        """Get the number of points in the polar direction.
>>>>>>> 9efbb5ca

        Returns
        -------
        int
<<<<<<< HEAD
            Number of sides of the polygon.
        """
        return self.GetNumberOfSides()

    @n_sides.setter
    def n_sides(self, n_sides: int):
        """Set number of sides of the polygon.

        Parameters
        ----------
        n_sides : int
            Number of sides of the polygon.
        """
        self.SetNumberOfSides(n_sides)

    @property
    def fill(self) -> bool:
        """Get enable or disable producing filled polygons.

        Returns
        -------
        bool
            Enable or disable producing filled polygons.
        """
        return self.GetGeneratePolygon()

    @fill.setter
    def fill(self, fill: bool):
        """Set enable or disable producing filled polygons.

        Parameters
        ----------
        fill : bool, optional
            Enable or disable producing filled polygons.
        """
        self.SetGeneratePolygon(fill)
=======
            The number of points in the polar direction.
        """
        return self.GetPhiResolution()

    @phi_resolution.setter
    def phi_resolution(self, phi_resolution: int):
        """Set the number of points in the polar direction.

        Parameters
        ----------
        phi_resolution : int
            The number of points in the polar direction.
        """
        self.SetPhiResolution(phi_resolution)

    @property
    def start_theta(self) -> float:
        """Get starting azimuthal angle in degrees ``[0, 360]``.

        Returns
        -------
        float
            The number of points in the azimuthal direction.
        """
        return self.GetStartTheta()

    @start_theta.setter
    def start_theta(self, start_theta: float):
        """Set starting azimuthal angle in degrees ``[0, 360]``.

        Parameters
        ----------
        start_theta : float
            The number of points in the azimuthal direction.
        """
        self.SetStartTheta(start_theta)

    @property
    def end_theta(self) -> float:
        """Get ending azimuthal angle in degrees ``[0, 360]``.

        Returns
        -------
        float
            The number of points in the azimuthal direction.
        """
        return self.GetEndTheta()

    @end_theta.setter
    def end_theta(self, end_theta: float):
        """Set ending azimuthal angle in degrees ``[0, 360]``.

        Parameters
        ----------
        end_theta : float
            The number of points in the azimuthal direction.
        """
        self.SetEndTheta(end_theta)

    @property
    def start_phi(self) -> float:
        """Get starting polar angle in degrees ``[0, 360]``.

        Returns
        -------
        float
            The number of points in the polar direction.
        """
        return self.GetStartPhi()

    @start_phi.setter
    def start_phi(self, start_phi: float):
        """Set starting polar angle in degrees ``[0, 360]``.

        Parameters
        ----------
        start_phi : float
            The number of points in the polar direction.
        """
        self.SetStartPhi(start_phi)

    @property
    def end_phi(self) -> float:
        """Get ending polar angle in degrees ``[0, 360]``.

        Returns
        -------
        float
            The number of points in the polar direction.
        """
        return self.GetEndPhi()

    @end_phi.setter
    def end_phi(self, end_phi: float):
        """Set ending polar angle in degrees ``[0, 360]``.

        Parameters
        ----------
        end_phi : float
            The number of points in the polar direction.
        """
        self.SetEndPhi(end_phi)
>>>>>>> 9efbb5ca

    @property
    def output(self):
        """Get the output data object for a port on this algorithm.

        Returns
        -------
        pyvista.PolyData
<<<<<<< HEAD
            Polygon surface.
=======
            Sphere surface.
>>>>>>> 9efbb5ca
        """
        self.Update()
        return wrap(self.GetOutput())<|MERGE_RESOLUTION|>--- conflicted
+++ resolved
@@ -1328,55 +1328,13 @@
 
 
 @no_new_attr
-<<<<<<< HEAD
-class PolygonSource(_vtk.vtkRegularPolygonSource):
-    """Polygon source algorithm class.
-=======
 class SphereSource(_vtk.vtkSphereSource):
     """Sphere source algorithm class.
->>>>>>> 9efbb5ca
 
     .. versionadded:: 0.44.0
 
     Parameters
     ----------
-<<<<<<< HEAD
-    center : sequence[float], default: (0.0, 0.0, 0.0)
-        Center in ``[x, y, z]``. Central axis of the polygon passes
-        through this point.
-
-    radius : float, default: 1.0
-        The radius of the polygon.
-
-    normal : sequence[float], default: (0.0, 0.0, 1.0)
-        Direction vector in ``[x, y, z]``. Orientation vector of the polygon.
-
-    n_sides : int, default: 6
-        Number of sides of the polygon.
-
-    fill : bool, default: True
-        Enable or disable producing filled polygons.
-
-    Examples
-    --------
-    Create an 8 sided polygon.
-
-    >>> import pyvista as pv
-    >>> source = pv.PolygonSource(n_sides=8)
-    >>> source.output.plot(show_edges=True, line_width=5)
-    """
-
-    def __init__(
-        self, center=(0.0, 0.0, 0.0), radius=1.0, normal=(0.0, 0.0, 1.0), n_sides=6, fill=True
-    ):
-        """Initialize the polygon source class."""
-        super().__init__()
-        self.center = center
-        self.radius = radius
-        self.normal = normal
-        self.n_sides = n_sides
-        self.fill = fill
-=======
     radius : float, default: 0.5
         Sphere radius.
 
@@ -1450,7 +1408,6 @@
         self.end_theta = end_theta
         self.start_phi = start_phi
         self.end_phi = end_phi
->>>>>>> 9efbb5ca
 
     @property
     def center(self) -> Sequence[float]:
@@ -1461,14 +1418,10 @@
         sequence[float]
             Center in ``[x, y, z]``.
         """
-<<<<<<< HEAD
-        return self.GetCenter()
-=======
         if pyvista.vtk_version_info >= (9, 2):
             return self.GetCenter()
         else:  # pragma: no cover
             return (0.0, 0.0, 0.0)
->>>>>>> 9efbb5ca
 
     @center.setter
     def center(self, center: Sequence[float]):
@@ -1479,13 +1432,6 @@
         center : sequence[float]
             Center in ``[x, y, z]``.
         """
-<<<<<<< HEAD
-        self.SetCenter(center)
-
-    @property
-    def radius(self) -> float:
-        """Get the radius of the polygon.
-=======
         if pyvista.vtk_version_info >= (9, 2):
             self.SetCenter(center)
         else:  # pragma: no cover
@@ -1498,40 +1444,261 @@
     @property
     def radius(self) -> float:
         """Get sphere radius.
->>>>>>> 9efbb5ca
 
         Returns
         -------
         float
-<<<<<<< HEAD
-            The radius of the polygon.
-=======
             Sphere radius.
->>>>>>> 9efbb5ca
         """
         return self.GetRadius()
 
     @radius.setter
     def radius(self, radius: float):
-<<<<<<< HEAD
+        """Set sphere radius.
+
+        Parameters
+        ----------
+        radius : float
+            Sphere radius.
+        """
+        self.SetRadius(radius)
+
+    @property
+    def theta_resolution(self) -> int:
+        """Get the number of points in the azimuthal direction.
+
+        Returns
+        -------
+        int
+            The number of points in the azimuthal direction.
+        """
+        return self.GetThetaResolution()
+
+    @theta_resolution.setter
+    def theta_resolution(self, theta_resolution: int):
+        """Set the number of points in the azimuthal direction.
+
+        Parameters
+        ----------
+        theta_resolution : int
+            The number of points in the azimuthal direction.
+        """
+        self.SetThetaResolution(theta_resolution)
+
+    @property
+    def phi_resolution(self) -> int:
+        """Get the number of points in the polar direction.
+
+        Returns
+        -------
+        int
+            The number of points in the polar direction.
+        """
+        return self.GetPhiResolution()
+
+    @phi_resolution.setter
+    def phi_resolution(self, phi_resolution: int):
+        """Set the number of points in the polar direction.
+
+        Parameters
+        ----------
+        phi_resolution : int
+            The number of points in the polar direction.
+        """
+        self.SetPhiResolution(phi_resolution)
+
+    @property
+    def start_theta(self) -> float:
+        """Get starting azimuthal angle in degrees ``[0, 360]``.
+
+        Returns
+        -------
+        float
+            The number of points in the azimuthal direction.
+        """
+        return self.GetStartTheta()
+
+    @start_theta.setter
+    def start_theta(self, start_theta: float):
+        """Set starting azimuthal angle in degrees ``[0, 360]``.
+
+        Parameters
+        ----------
+        start_theta : float
+            The number of points in the azimuthal direction.
+        """
+        self.SetStartTheta(start_theta)
+
+    @property
+    def end_theta(self) -> float:
+        """Get ending azimuthal angle in degrees ``[0, 360]``.
+
+        Returns
+        -------
+        float
+            The number of points in the azimuthal direction.
+        """
+        return self.GetEndTheta()
+
+    @end_theta.setter
+    def end_theta(self, end_theta: float):
+        """Set ending azimuthal angle in degrees ``[0, 360]``.
+
+        Parameters
+        ----------
+        end_theta : float
+            The number of points in the azimuthal direction.
+        """
+        self.SetEndTheta(end_theta)
+
+    @property
+    def start_phi(self) -> float:
+        """Get starting polar angle in degrees ``[0, 360]``.
+
+        Returns
+        -------
+        float
+            The number of points in the polar direction.
+        """
+        return self.GetStartPhi()
+
+    @start_phi.setter
+    def start_phi(self, start_phi: float):
+        """Set starting polar angle in degrees ``[0, 360]``.
+
+        Parameters
+        ----------
+        start_phi : float
+            The number of points in the polar direction.
+        """
+        self.SetStartPhi(start_phi)
+
+    @property
+    def end_phi(self) -> float:
+        """Get ending polar angle in degrees ``[0, 360]``.
+
+        Returns
+        -------
+        float
+            The number of points in the polar direction.
+        """
+        return self.GetEndPhi()
+
+    @end_phi.setter
+    def end_phi(self, end_phi: float):
+        """Set ending polar angle in degrees ``[0, 360]``.
+
+        Parameters
+        ----------
+        end_phi : float
+            The number of points in the polar direction.
+        """
+        self.SetEndPhi(end_phi)
+
+    @property
+    def output(self):
+        """Get the output data object for a port on this algorithm.
+
+        Returns
+        -------
+        pyvista.PolyData
+            Sphere surface.
+        """
+        self.Update()
+        return wrap(self.GetOutput())
+class PolygonSource(_vtk.vtkRegularPolygonSource):
+    """Polygon source algorithm class.
+
+    .. versionadded:: 0.44.0
+
+    Parameters
+    ----------
+    center : sequence[float], default: (0.0, 0.0, 0.0)
+        Center in ``[x, y, z]``. Central axis of the polygon passes
+        through this point.
+
+    radius : float, default: 1.0
+        The radius of the polygon.
+
+    normal : sequence[float], default: (0.0, 0.0, 1.0)
+        Direction vector in ``[x, y, z]``. Orientation vector of the polygon.
+
+    n_sides : int, default: 6
+        Number of sides of the polygon.
+
+    fill : bool, default: True
+        Enable or disable producing filled polygons.
+
+    Examples
+    --------
+    Create an 8 sided polygon.
+
+    >>> import pyvista as pv
+    >>> source = pv.PolygonSource(n_sides=8)
+    >>> source.output.plot(show_edges=True, line_width=5)
+    """
+
+    def __init__(
+        self, center=(0.0, 0.0, 0.0), radius=1.0, normal=(0.0, 0.0, 1.0), n_sides=6, fill=True
+    ):
+        """Initialize the polygon source class."""
+        super().__init__()
+        self.center = center
+        self.radius = radius
+        self.normal = normal
+        self.n_sides = n_sides
+        self.fill = fill
+
+    @property
+    def center(self) -> Sequence[float]:
+        """Get the center in ``[x, y, z]``.
+
+        Returns
+        -------
+        sequence[float]
+            Center in ``[x, y, z]``.
+        """
+        return self.GetCenter()
+
+    @center.setter
+    def center(self, center: Sequence[float]):
+        """Set the center in ``[x, y, z]``.
+
+        Parameters
+        ----------
+        center : sequence[float]
+            Center in ``[x, y, z]``.
+        """
+        self.SetCenter(center)
+
+    @property
+    def radius(self) -> float:
+        """Get the radius of the polygon.
+
+        Returns
+        -------
+        float
+            The radius of the polygon.
+        """
+        return self.GetRadius()
+
+    @radius.setter
+    def radius(self, radius: float):
+        """
+        return self.GetRadius()
+
+    @radius.setter
+    def radius(self, radius: float):
         """Set the radius of the polygon.
-=======
-        """Set sphere radius.
->>>>>>> 9efbb5ca
 
         Parameters
         ----------
         radius : float
-<<<<<<< HEAD
             The radius of the polygon.
-=======
-            Sphere radius.
->>>>>>> 9efbb5ca
         """
         self.SetRadius(radius)
 
     @property
-<<<<<<< HEAD
     def normal(self) -> Sequence[float]:
         """Get the normal in ``[x, y, z]``.
 
@@ -1556,37 +1723,10 @@
     @property
     def n_sides(self) -> int:
         """Get number of sides of the polygon.
-=======
-    def theta_resolution(self) -> int:
-        """Get the number of points in the azimuthal direction.
 
         Returns
         -------
         int
-            The number of points in the azimuthal direction.
-        """
-        return self.GetThetaResolution()
-
-    @theta_resolution.setter
-    def theta_resolution(self, theta_resolution: int):
-        """Set the number of points in the azimuthal direction.
-
-        Parameters
-        ----------
-        theta_resolution : int
-            The number of points in the azimuthal direction.
-        """
-        self.SetThetaResolution(theta_resolution)
-
-    @property
-    def phi_resolution(self) -> int:
-        """Get the number of points in the polar direction.
->>>>>>> 9efbb5ca
-
-        Returns
-        -------
-        int
-<<<<<<< HEAD
             Number of sides of the polygon.
         """
         return self.GetNumberOfSides()
@@ -1623,110 +1763,6 @@
             Enable or disable producing filled polygons.
         """
         self.SetGeneratePolygon(fill)
-=======
-            The number of points in the polar direction.
-        """
-        return self.GetPhiResolution()
-
-    @phi_resolution.setter
-    def phi_resolution(self, phi_resolution: int):
-        """Set the number of points in the polar direction.
-
-        Parameters
-        ----------
-        phi_resolution : int
-            The number of points in the polar direction.
-        """
-        self.SetPhiResolution(phi_resolution)
-
-    @property
-    def start_theta(self) -> float:
-        """Get starting azimuthal angle in degrees ``[0, 360]``.
-
-        Returns
-        -------
-        float
-            The number of points in the azimuthal direction.
-        """
-        return self.GetStartTheta()
-
-    @start_theta.setter
-    def start_theta(self, start_theta: float):
-        """Set starting azimuthal angle in degrees ``[0, 360]``.
-
-        Parameters
-        ----------
-        start_theta : float
-            The number of points in the azimuthal direction.
-        """
-        self.SetStartTheta(start_theta)
-
-    @property
-    def end_theta(self) -> float:
-        """Get ending azimuthal angle in degrees ``[0, 360]``.
-
-        Returns
-        -------
-        float
-            The number of points in the azimuthal direction.
-        """
-        return self.GetEndTheta()
-
-    @end_theta.setter
-    def end_theta(self, end_theta: float):
-        """Set ending azimuthal angle in degrees ``[0, 360]``.
-
-        Parameters
-        ----------
-        end_theta : float
-            The number of points in the azimuthal direction.
-        """
-        self.SetEndTheta(end_theta)
-
-    @property
-    def start_phi(self) -> float:
-        """Get starting polar angle in degrees ``[0, 360]``.
-
-        Returns
-        -------
-        float
-            The number of points in the polar direction.
-        """
-        return self.GetStartPhi()
-
-    @start_phi.setter
-    def start_phi(self, start_phi: float):
-        """Set starting polar angle in degrees ``[0, 360]``.
-
-        Parameters
-        ----------
-        start_phi : float
-            The number of points in the polar direction.
-        """
-        self.SetStartPhi(start_phi)
-
-    @property
-    def end_phi(self) -> float:
-        """Get ending polar angle in degrees ``[0, 360]``.
-
-        Returns
-        -------
-        float
-            The number of points in the polar direction.
-        """
-        return self.GetEndPhi()
-
-    @end_phi.setter
-    def end_phi(self, end_phi: float):
-        """Set ending polar angle in degrees ``[0, 360]``.
-
-        Parameters
-        ----------
-        end_phi : float
-            The number of points in the polar direction.
-        """
-        self.SetEndPhi(end_phi)
->>>>>>> 9efbb5ca
 
     @property
     def output(self):
@@ -1735,11 +1771,7 @@
         Returns
         -------
         pyvista.PolyData
-<<<<<<< HEAD
             Polygon surface.
-=======
-            Sphere surface.
->>>>>>> 9efbb5ca
         """
         self.Update()
         return wrap(self.GetOutput())