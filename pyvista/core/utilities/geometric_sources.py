--- conflicted
+++ resolved
@@ -1038,20 +1038,188 @@
         return wrap(self.GetOutput())
 
 
-<<<<<<< HEAD
+class DiscSource(_vtk.vtkDiskSource):
+    """Disc source algorithm class.
+
+    .. versionadded:: 0.44.0
+
+    Parameters
+    ----------
+    center : sequence[float], default: (0.0, 0.0, 0.0)
+        Center in ``[x, y, z]``. Middle of the axis of the disc.
+
+    inner : float, default: 0.25
+        The inner radius.
+
+    outer : float, default: 0.5
+        The outer radius.
+
+    r_res : int, default: 1
+        Number of points in radial direction.
+
+    c_res : int, default: 6
+        Number of points in circumferential direction.
+
+    Examples
+    --------
+    Create a disc with 50 points in the circumferential direction.
+
+    >>> import pyvista as pv
+    >>> source = pv.DiscSource(c_res=50)
+    >>> source.output.plot(show_edges=True, line_width=5)
+    """
+
+    _new_attr_exceptions = ["center"]
+
+    def __init__(self, center=None, inner=0.25, outer=0.5, r_res=1, c_res=6):
+        """Initialize the disc source class."""
+        super().__init__()
+        if center is not None:
+            self.center = center
+        self.inner = inner
+        self.outer = outer
+        self.r_res = r_res
+        self.c_res = c_res
+
+    @property
+    def center(self) -> Sequence[float]:
+        """Get the center in ``[x, y, z]``.
+
+        Returns
+        -------
+        sequence[float]
+            Center in ``[x, y, z]``.
+        """
+        if pyvista.vtk_version_info >= (9, 2):  # pragma: no cover
+            return self.GetCenter()
+        else:  # pragma: no cover
+            return (0.0, 0.0, 0.0)
+
+    @center.setter
+    def center(self, center: Sequence[float]):
+        """Set the center in ``[x, y, z]``.
+
+        Parameters
+        ----------
+        center : sequence[float]
+            Center in ``[x, y, z]``.
+        """
+        if pyvista.vtk_version_info >= (9, 2):  # pragma: no cover
+            self.SetCenter(center)
+        else:  # pragma: no cover
+            from pyvista.core.errors import VTKVersionError
+
+            raise VTKVersionError(
+                'To change vtkDiskSource with `center` requires VTK 9.2 or later.'
+            )
+
+    @property
+    def inner(self) -> float:
+        """Get the inner radius.
+
+        Returns
+        -------
+        float
+            The inner radius.
+        """
+        return self.GetInnerRadius()
+
+    @inner.setter
+    def inner(self, inner: float):
+        """Set the inner radius.
+
+        Parameters
+        ----------
+        inner : float
+            The inner radius.
+        """
+        self.SetInnerRadius(inner)
+
+    @property
+    def outer(self) -> float:
+        """Get the outer radius.
+
+        Returns
+        -------
+        float
+            The outer radius.
+        """
+        return self.GetOuterRadius()
+
+    @outer.setter
+    def outer(self, outer: float):
+        """Set the outer radius.
+
+        Parameters
+        ----------
+        outer : float
+            The outer radius.
+        """
+        self.SetOuterRadius(outer)
+
+    @property
+    def r_res(self) -> int:
+        """Get number of points in radial direction.
+
+        Returns
+        -------
+        int
+            Number of points in radial direction.
+        """
+        return self.GetRadialResolution()
+
+    @r_res.setter
+    def r_res(self, r_res: int):
+        """Set number of points in radial direction.
+
+        Parameters
+        ----------
+        r_res : int
+            Number of points in radial direction.
+        """
+        self.SetRadialResolution(r_res)
+
+    @property
+    def c_res(self) -> int:
+        """Get number of points in circumferential direction.
+
+        Returns
+        -------
+        int
+            Number of points in circumferential direction.
+        """
+        return self.GetCircumferentialResolution()
+
+    @c_res.setter
+    def c_res(self, c_res: int):
+        """Set number of points in circumferential direction.
+
+        Parameters
+        ----------
+        c_res : int
+            Number of points in circumferential direction.
+        """
+        self.SetCircumferentialResolution(c_res)
+
+    @property
+    def output(self):
+        """Get the output data object for a port on this algorithm.
+
+        Returns
+        -------
+        pyvista.PolyData
+            Line mesh.
+        """
+        self.Update()
+        return wrap(self.GetOutput())
 @no_new_attr
 class PlatonicSolidSource(_vtk.vtkPlatonicSolidSource):
     """Platonic solid source algorithm class.
-=======
-class DiscSource(_vtk.vtkDiskSource):
-    """Disc source algorithm class.
->>>>>>> 44a1ce08
 
     .. versionadded:: 0.44.0
 
     Parameters
     ----------
-<<<<<<< HEAD
     kind : str | int, default: 'tetrahedron'
         The kind of Platonic solid to create. Either the name of the
         polyhedron or an integer index:
@@ -1124,163 +1292,6 @@
         elif not isinstance(kind, int):
             raise ValueError(f'Invalid Platonic solid index type "{type(kind).__name__}".')
         self.SetSolidType(kind)
-=======
-    center : sequence[float], default: (0.0, 0.0, 0.0)
-        Center in ``[x, y, z]``. Middle of the axis of the disc.
-
-    inner : float, default: 0.25
-        The inner radius.
-
-    outer : float, default: 0.5
-        The outer radius.
-
-    r_res : int, default: 1
-        Number of points in radial direction.
-
-    c_res : int, default: 6
-        Number of points in circumferential direction.
-
-    Examples
-    --------
-    Create a disc with 50 points in the circumferential direction.
-
-    >>> import pyvista as pv
-    >>> source = pv.DiscSource(c_res=50)
-    >>> source.output.plot(show_edges=True, line_width=5)
-    """
-
-    _new_attr_exceptions = ["center"]
-
-    def __init__(self, center=None, inner=0.25, outer=0.5, r_res=1, c_res=6):
-        """Initialize the disc source class."""
-        super().__init__()
-        if center is not None:
-            self.center = center
-        self.inner = inner
-        self.outer = outer
-        self.r_res = r_res
-        self.c_res = c_res
-
-    @property
-    def center(self) -> Sequence[float]:
-        """Get the center in ``[x, y, z]``.
-
-        Returns
-        -------
-        sequence[float]
-            Center in ``[x, y, z]``.
-        """
-        if pyvista.vtk_version_info >= (9, 2):  # pragma: no cover
-            return self.GetCenter()
-        else:  # pragma: no cover
-            return (0.0, 0.0, 0.0)
-
-    @center.setter
-    def center(self, center: Sequence[float]):
-        """Set the center in ``[x, y, z]``.
-
-        Parameters
-        ----------
-        center : sequence[float]
-            Center in ``[x, y, z]``.
-        """
-        if pyvista.vtk_version_info >= (9, 2):  # pragma: no cover
-            self.SetCenter(center)
-        else:  # pragma: no cover
-            from pyvista.core.errors import VTKVersionError
-
-            raise VTKVersionError(
-                'To change vtkDiskSource with `center` requires VTK 9.2 or later.'
-            )
-
-    @property
-    def inner(self) -> float:
-        """Get the inner radius.
-
-        Returns
-        -------
-        float
-            The inner radius.
-        """
-        return self.GetInnerRadius()
-
-    @inner.setter
-    def inner(self, inner: float):
-        """Set the inner radius.
-
-        Parameters
-        ----------
-        inner : float
-            The inner radius.
-        """
-        self.SetInnerRadius(inner)
-
-    @property
-    def outer(self) -> float:
-        """Get the outer radius.
-
-        Returns
-        -------
-        float
-            The outer radius.
-        """
-        return self.GetOuterRadius()
-
-    @outer.setter
-    def outer(self, outer: float):
-        """Set the outer radius.
-
-        Parameters
-        ----------
-        outer : float
-            The outer radius.
-        """
-        self.SetOuterRadius(outer)
-
-    @property
-    def r_res(self) -> int:
-        """Get number of points in radial direction.
-
-        Returns
-        -------
-        int
-            Number of points in radial direction.
-        """
-        return self.GetRadialResolution()
-
-    @r_res.setter
-    def r_res(self, r_res: int):
-        """Set number of points in radial direction.
-
-        Parameters
-        ----------
-        r_res : int
-            Number of points in radial direction.
-        """
-        self.SetRadialResolution(r_res)
-
-    @property
-    def c_res(self) -> int:
-        """Get number of points in circumferential direction.
-
-        Returns
-        -------
-        int
-            Number of points in circumferential direction.
-        """
-        return self.GetCircumferentialResolution()
-
-    @c_res.setter
-    def c_res(self, c_res: int):
-        """Set number of points in circumferential direction.
-
-        Parameters
-        ----------
-        c_res : int
-            Number of points in circumferential direction.
-        """
-        self.SetCircumferentialResolution(c_res)
->>>>>>> 44a1ce08
 
     @property
     def output(self):
@@ -1289,11 +1300,7 @@
         Returns
         -------
         pyvista.PolyData
-<<<<<<< HEAD
             Cube surface.
-=======
-            Line mesh.
->>>>>>> 44a1ce08
         """
         self.Update()
         return wrap(self.GetOutput())