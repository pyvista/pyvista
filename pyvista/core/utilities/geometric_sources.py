"""Provides an easy way of generating several geometric sources.

Also includes some pure-python helpers.

"""

from __future__ import annotations

from typing import TYPE_CHECKING
from typing import ClassVar

import numpy as np
from vtkmodules.vtkRenderingFreeType import vtkVectorText

import pyvista
from pyvista.core import _vtk_core as _vtk
from pyvista.core.utilities.misc import _check_range
from pyvista.core.utilities.misc import _reciprocal
from pyvista.core.utilities.misc import no_new_attr

from .arrays import _coerce_pointslike_arg
from .helpers import wrap

if TYPE_CHECKING:  # pragma: no cover
<<<<<<< HEAD
    from collections.abc import Sequence
=======
    from typing import Sequence
>>>>>>> e3190acc

    from pyvista.core._typing_core import BoundsLike
    from pyvista.core._typing_core import MatrixLike
    from pyvista.core._typing_core import NumpyArray
    from pyvista.core._typing_core import VectorLike

SINGLE_PRECISION = _vtk.vtkAlgorithm.SINGLE_PRECISION
DOUBLE_PRECISION = _vtk.vtkAlgorithm.DOUBLE_PRECISION


def translate(surf, center=(0.0, 0.0, 0.0), direction=(1.0, 0.0, 0.0)):
    """Translate and orient a mesh to a new center and direction.

    By default, the input mesh is considered centered at the origin
    and facing in the x direction.

    Parameters
    ----------
    surf : pyvista.core.pointset.PolyData
        Mesh to be translated and oriented.
    center : tuple, optional, default: (0.0, 0.0, 0.0)
        Center point to which the mesh should be translated.
    direction : tuple, optional, default: (1.0, 0.0, 0.0)
        Direction vector along which the mesh should be oriented.

    """
    normx = np.array(direction) / np.linalg.norm(direction)
    normy_temp = [0.0, 1.0, 0.0]

    # Adjust normy if collinear with normx since cross-product will
    # be zero otherwise
    if np.allclose(normx, [0, 1, 0]):
        normy_temp = [-1.0, 0.0, 0.0]
    elif np.allclose(normx, [0, -1, 0]):
        normy_temp = [1.0, 0.0, 0.0]

    normz = np.cross(normx, normy_temp)
    normz /= np.linalg.norm(normz)
    normy = np.cross(normz, normx)

    trans = np.zeros((4, 4))
    trans[:3, 0] = normx
    trans[:3, 1] = normy
    trans[:3, 2] = normz
    trans[3, 3] = 1

    surf.transform(trans)
    if not np.allclose(center, [0.0, 0.0, 0.0]):
        surf.points += np.array(center, dtype=surf.points.dtype)


if _vtk.vtk_version_info < (9, 3):

    @no_new_attr
    class CapsuleSource(_vtk.vtkCapsuleSource):
        """Capsule source algorithm class.

        .. versionadded:: 0.44.0

        Parameters
        ----------
        center : sequence[float], default: (0.0, 0.0, 0.0)
            Center in ``[x, y, z]``.

        direction : sequence[float], default: (1.0, 0.0, 0.0)
            Direction of the capsule in ``[x, y, z]``.

        radius : float, default: 0.5
            Radius of the capsule.

        cylinder_length : float, default: 1.0
            Cylinder length of the capsule.

        theta_resolution : int, default: 30
            Set the number of points in the azimuthal direction (ranging
            from ``start_theta`` to ``end_theta``).

        phi_resolution : int, default: 30
            Set the number of points in the polar direction (ranging from
            ``start_phi`` to ``end_phi``).

        Examples
        --------
        Create a default CapsuleSource.

        >>> import pyvista as pv
        >>> source = pv.CapsuleSource()
        >>> source.output.plot(show_edges=True, line_width=5)
        """

        _new_attr_exceptions: ClassVar[list[str]] = ['_direction']

        def __init__(
            self,
            center=(0.0, 0.0, 0.0),
            direction=(1.0, 0.0, 0.0),
            radius=0.5,
            cylinder_length=1.0,
            theta_resolution=30,
            phi_resolution=30,
        ):
            """Initialize the capsule source class."""
            super().__init__()
            self.center = center
            self._direction = direction
            self.radius = radius
            self.cylinder_length = cylinder_length
            self.theta_resolution = theta_resolution
            self.phi_resolution = phi_resolution

        @property
        def center(self) -> Sequence[float]:
            """Get the center in ``[x, y, z]``. Axis of the capsule passes through this point.

            Returns
            -------
            sequence[float]
                Center in ``[x, y, z]``. Axis of the capsule passes through this
                point.
            """
            return self.GetCenter()

        @center.setter
        def center(self, center: Sequence[float]):
            """Set the center in ``[x, y, z]``. Axis of the capsule passes through this point.

            Parameters
            ----------
            center : sequence[float]
                Center in ``[x, y, z]``. Axis of the capsule passes through this
                point.
            """
            self.SetCenter(center)

        @property
        def direction(self) -> Sequence[float]:
            """Get the direction vector in ``[x, y, z]``. Orientation vector of the capsule.

            Returns
            -------
            sequence[float]
                Direction vector in ``[x, y, z]``. Orientation vector of the
                capsule.
            """
            return self._direction

        @direction.setter
        def direction(self, direction: Sequence[float]):
            """Set the direction in ``[x, y, z]``. Axis of the capsule passes through this point.

            Parameters
            ----------
            direction : sequence[float]
                Direction vector in ``[x, y, z]``. Orientation vector of the
                capsule.
            """
            self._direction = direction

        @property
        def cylinder_length(self) -> float:
            """Get the cylinder length along the capsule in its specified direction.

            Returns
            -------
            float
                Cylinder length along the capsule in its specified direction.
            """
            return self.GetCylinderLength()

        @cylinder_length.setter
        def cylinder_length(self, length: float):
            """Set the cylinder length of the capsule.

            Parameters
            ----------
            length : float
                Cylinder length of the capsule.
            """
            self.SetCylinderLength(length)

        @property
        def radius(self) -> float:
            """Get base radius of the capsule.

            Returns
            -------
            float
                Base radius of the capsule.
            """
            return self.GetRadius()

        @radius.setter
        def radius(self, radius: float):
            """Set base radius of the capsule.

            Parameters
            ----------
            radius : float
                Base radius of the capsule.
            """
            self.SetRadius(radius)

        @property
        def theta_resolution(self) -> int:
            """Get the number of points in the azimuthal direction.

            Returns
            -------
            int
                The number of points in the azimuthal direction.
            """
            return self.GetThetaResolution()

        @theta_resolution.setter
        def theta_resolution(self, theta_resolution: int):
            """Set the number of points in the azimuthal direction.

            Parameters
            ----------
            theta_resolution : int
                The number of points in the azimuthal direction.
            """
            self.SetThetaResolution(theta_resolution)

        @property
        def phi_resolution(self) -> int:
            """Get the number of points in the polar direction.

            Returns
            -------
            int
                The number of points in the polar direction.
            """
            return self.GetPhiResolution()

        @phi_resolution.setter
        def phi_resolution(self, phi_resolution: int):
            """Set the number of points in the polar direction.

            Parameters
            ----------
            phi_resolution : int
                The number of points in the polar direction.
            """
            self.SetPhiResolution(phi_resolution)

        @property
        def output(self):
            """Get the output data object for a port on this algorithm.

            Returns
            -------
            pyvista.PolyData
                Capsule surface.
            """
            self.Update()
            return wrap(self.GetOutput())


@no_new_attr
class ConeSource(_vtk.vtkConeSource):
    """Cone source algorithm class.

    Parameters
    ----------
    center : sequence[float], default: (0.0, 0.0, 0.0)
        Center in ``[x, y, z]``. Axis of the cone passes through this
        point.

    direction : sequence[float], default: (1.0, 0.0, 0.0)
        Direction vector in ``[x, y, z]``. Orientation vector of the
        cone.

    height : float, default: 1.0
        Height along the cone in its specified direction.

    radius : float, optional
        Base radius of the cone.

    capping : bool, default: True
        Enable or disable the capping the base of the cone with a
        polygon.

    angle : float, optional
        The angle in degrees between the axis of the cone and a
        generatrix.

    resolution : int, default: 6
        Number of facets used to represent the cone.

    Examples
    --------
    Create a default ConeSource.

    >>> import pyvista as pv
    >>> source = pv.ConeSource()
    >>> source.output.plot(show_edges=True, line_width=5)
    """

    def __init__(
        self,
        center=(0.0, 0.0, 0.0),
        direction=(1.0, 0.0, 0.0),
        height=1.0,
        radius=None,
        capping=True,
        angle=None,
        resolution=6,
    ):
        """Initialize the cone source class."""
        super().__init__()
        self.center = center
        self.direction = direction
        self.height = height
        self.capping = capping
        if angle is not None and radius is not None:
            raise ValueError(
                "Both radius and angle cannot be specified. They are mutually exclusive.",
            )
        elif angle is not None and radius is None:
            self.angle = angle
        elif angle is None and radius is not None:
            self.radius = radius
        elif angle is None and radius is None:
            self.radius = 0.5
        self.resolution = resolution

    @property
    def center(self) -> Sequence[float]:
        """Get the center in ``[x, y, z]``. Axis of the cone passes through this point.

        Returns
        -------
        sequence[float]
            Center in ``[x, y, z]``. Axis of the cone passes through this
            point.
        """
        return self.GetCenter()

    @center.setter
    def center(self, center: Sequence[float]):
        """Set the center in ``[x, y, z]``. Axis of the cone passes through this point.

        Parameters
        ----------
        center : sequence[float]
            Center in ``[x, y, z]``. Axis of the cone passes through this
            point.
        """
        self.SetCenter(center)

    @property
    def direction(self) -> Sequence[float]:
        """Get the direction vector in ``[x, y, z]``. Orientation vector of the cone.

        Returns
        -------
        sequence[float]
            Direction vector in ``[x, y, z]``. Orientation vector of the
            cone.
        """
        return self.GetDirection()

    @direction.setter
    def direction(self, direction: Sequence[float]):
        """Set the direction in ``[x, y, z]``. Axis of the cone passes through this point.

        Parameters
        ----------
        direction : sequence[float]
            Direction vector in ``[x, y, z]``. Orientation vector of the
            cone.
        """
        self.SetDirection(direction)

    @property
    def height(self) -> float:
        """Get the height along the cone in its specified direction.

        Returns
        -------
        float
            Height along the cone in its specified direction.
        """
        return self.GetHeight()

    @height.setter
    def height(self, height: float):
        """Set the height of the cone.

        Parameters
        ----------
        height : float
            Height of the cone.
        """
        self.SetHeight(height)

    @property
    def radius(self) -> float:
        """Get base radius of the cone.

        Returns
        -------
        float
            Base radius of the cone.
        """
        return self.GetRadius()

    @radius.setter
    def radius(self, radius: float):
        """Set base radius of the cone.

        Parameters
        ----------
        radius : float
            Base radius of the cone.
        """
        self.SetRadius(radius)

    @property
    def capping(self) -> bool:
        """Enable or disable the capping the base of the cone with a polygon.

        Returns
        -------
        bool
            Enable or disable the capping the base of the cone with a
            polygon.
        """
        return bool(self.GetCapping())

    @capping.setter
    def capping(self, capping: bool):
        """Set base capping of the cone.

        Parameters
        ----------
        capping : bool, optional
            Enable or disable the capping the base of the cone with a
            polygon.
        """
        self.SetCapping(capping)

    @property
    def angle(self) -> float:
        """Get the angle in degrees between the axis of the cone and a generatrix.

        Returns
        -------
        float
            The angle in degrees between the axis of the cone and a
            generatrix.
        """
        return self.GetAngle()

    @angle.setter
    def angle(self, angle: float):
        """Set the angle in degrees between the axis of the cone and a generatrix.

        Parameters
        ----------
        angle : float, optional
            The angle in degrees between the axis of the cone and a
            generatrix.
        """
        self.SetAngle(angle)

    @property
    def resolution(self) -> int:
        """Get number of points on the circular face of the cone.

        Returns
        -------
        int
            Number of points on the circular face of the cone.
        """
        return self.GetResolution()

    @resolution.setter
    def resolution(self, resolution: int):
        """Set number of points on the circular face of the cone.

        Parameters
        ----------
        resolution : int
            Number of points on the circular face of the cone.
        """
        self.SetResolution(resolution)

    @property
    def output(self):
        """Get the output data object for a port on this algorithm.

        Returns
        -------
        pyvista.PolyData
            Cone surface.
        """
        self.Update()
        return wrap(self.GetOutput())


@no_new_attr
class CylinderSource(_vtk.vtkCylinderSource):
    """Cylinder source algorithm class.

    .. warning::
       :func:`pyvista.Cylinder` function rotates the :class:`pyvista.CylinderSource` 's
       :class:`pyvista.PolyData` in its own way.
       It rotates the :attr:`pyvista.CylinderSource.output` 90 degrees in z-axis, translates and
       orients the mesh to a new ``center`` and ``direction``.

    Parameters
    ----------
    center : sequence[float], default: (0.0, 0.0, 0.0)
        Location of the centroid in ``[x, y, z]``.

    direction : sequence[float], default: (1.0, 0.0, 0.0)
        Direction cylinder points to  in ``[x, y, z]``.

    radius : float, default: 0.5
        Radius of the cylinder.

    height : float, default: 1.0
        Height of the cylinder.

    capping : bool, default: True
        Cap cylinder ends with polygons.

    resolution : int, default: 100
        Number of points on the circular face of the cylinder.

    Examples
    --------
    Create a default CylinderSource.

    >>> import pyvista as pv
    >>> source = pv.CylinderSource()
    >>> source.output.plot(show_edges=True, line_width=5)

    Display a 3D plot of a default :class:`CylinderSource`.

    >>> import pyvista as pv
    >>> pl = pv.Plotter()
    >>> _ = pl.add_mesh(pv.CylinderSource(), show_edges=True, line_width=5)
    >>> pl.show()

    Visualize the output of :class:`CylinderSource` in a 3D plot.

    >>> pl = pv.Plotter()
    >>> _ = pl.add_mesh(
    ...     pv.CylinderSource().output, show_edges=True, line_width=5
    ... )
    >>> pl.show()

    The above examples are similar in terms of their behavior.
    """

    _new_attr_exceptions: ClassVar[list[str]] = ['_center', '_direction']

    def __init__(
        self,
        center=(0.0, 0.0, 0.0),
        direction=(1.0, 0.0, 0.0),
        radius=0.5,
        height=1.0,
        capping=True,
        resolution=100,
    ):
        """Initialize the cylinder source class."""
        super().__init__()
        self._center = center
        self._direction = direction
        self.radius = radius
        self.height = height
        self.resolution = resolution
        self.capping = capping

    @property
    def center(self) -> Sequence[float]:
        """Get location of the centroid in ``[x, y, z]``.

        Returns
        -------
        sequence[float]
            Center in ``[x, y, z]``. Axis of the cylinder passes through this
            point.
        """
        return self._center

    @center.setter
    def center(self, center: Sequence[float]):
        """Set location of the centroid in ``[x, y, z]``.

        Parameters
        ----------
        center : sequence[float]
            Center in ``[x, y, z]``. Axis of the cylinder passes through this
            point.
        """
        self._center = center

    @property
    def direction(self) -> Sequence[float]:
        """Get the direction vector in ``[x, y, z]``. Orientation vector of the cylinder.

        Returns
        -------
        sequence[float]
            Direction vector in ``[x, y, z]``. Orientation vector of the
            cylinder.
        """
        return self._direction

    @direction.setter
    def direction(self, direction: Sequence[float]):
        """Set the direction in ``[x, y, z]``. Axis of the cylinder passes through this point.

        Parameters
        ----------
        direction : sequence[float]
            Direction vector in ``[x, y, z]``. Orientation vector of the
            cylinder.
        """
        self._direction = direction

    @property
    def radius(self) -> float:
        """Get radius of the cylinder.

        Returns
        -------
        float
            Radius of the cylinder.
        """
        return self.GetRadius()

    @radius.setter
    def radius(self, radius: float):
        """Set radius of the cylinder.

        Parameters
        ----------
        radius : float
            Radius of the cylinder.
        """
        self.SetRadius(radius)

    @property
    def height(self) -> float:
        """Get the height of the cylinder.

        Returns
        -------
        float
            Height of the cylinder.
        """
        return self.GetHeight()

    @height.setter
    def height(self, height: float):
        """Set the height of the cylinder.

        Parameters
        ----------
        height : float
            Height of the cylinder.
        """
        self.SetHeight(height)

    @property
    def resolution(self) -> int:
        """Get number of points on the circular face of the cylinder.

        Returns
        -------
        int
            Number of points on the circular face of the cone.
        """
        return self.GetResolution()

    @resolution.setter
    def resolution(self, resolution: int):
        """Set number of points on the circular face of the cone.

        Parameters
        ----------
        resolution : int
            Number of points on the circular face of the cone.
        """
        self.SetResolution(resolution)

    @property
    def capping(self) -> bool:
        """Get cap cylinder ends with polygons.

        Returns
        -------
        bool
            Cap cylinder ends with polygons.
        """
        return bool(self.GetCapping())

    @capping.setter
    def capping(self, capping: bool):
        """Set cap cylinder ends with polygons.

        Parameters
        ----------
        capping : bool, optional
            Cap cylinder ends with polygons.
        """
        self.SetCapping(capping)

    @property
    def capsule_cap(self) -> bool:
        """Get whether the capping should make the cylinder a capsule.

        .. versionadded:: 0.44.0

        Returns
        -------
        bool
            Capsule cap.
        """
        return bool(self.GetCapsuleCap())

    @capsule_cap.setter
    def capsule_cap(self, capsule_cap: bool):
        """Set whether the capping should make the cylinder a capsule.

        Parameters
        ----------
        capsule_cap : bool
            Capsule cap.
        """
        self.SetCapsuleCap(capsule_cap)

    @property
    def output(self):
        """Get the output data object for a port on this algorithm.

        Returns
        -------
        pyvista.PolyData
            Cylinder surface.
        """
        self.Update()
        return wrap(self.GetOutput())


@no_new_attr
class MultipleLinesSource(_vtk.vtkLineSource):
    """Multiple lines source algorithm class.

    Parameters
    ----------
    points : array_like[float], default: [[-0.5, 0.0, 0.0], [0.5, 0.0, 0.0]]
        List of points defining a broken line.
    """

    _new_attr_exceptions: ClassVar[list[str]] = ['points']

    def __init__(self, points=None):
        """Initialize the multiple lines source class."""
        if points is None:
            points = [[-0.5, 0.0, 0.0], [0.5, 0.0, 0.0]]
        super().__init__()
        self.points = points

    @property
    def points(self) -> NumpyArray[float]:
        """Return the points defining a broken line.

        Returns
        -------
        np.ndarray
            Points defining a broken line.
        """
        return _vtk.vtk_to_numpy(self.GetPoints().GetData())

    @points.setter
    def points(self, points: MatrixLike[float] | VectorLike[float]):
        """Set the list of points defining a broken line.

        Parameters
        ----------
        points : VectorLike[float] | MatrixLike[float]
            List of points defining a broken line.
        """
        points, _ = _coerce_pointslike_arg(points)
        if not (len(points) >= 2):
            raise ValueError('>=2 points need to define multiple lines.')
        self.SetPoints(pyvista.vtk_points(points))

    @property
    def output(self):
        """Get the output data object for a port on this algorithm.

        Returns
        -------
        pyvista.PolyData
            Line mesh.
        """
        self.Update()
        return wrap(self.GetOutput())


class Text3DSource(vtkVectorText):
    """3D text from a string.

    Generate 3D text from a string with a specified width, height or depth.

    .. versionadded:: 0.43

    Parameters
    ----------
    string : str, default: ""
        Text string of the source.

    depth : float, optional
        Depth of the text. If ``None``, the depth is set to half
        the :attr:`height` by default. Set to ``0.0`` for planar
        text.

    width : float, optional
        Width of the text. If ``None``, the width is scaled
        proportional to :attr:`height`.

    height : float, optional
        Height of the text. If ``None``, the height is scaled
        proportional to :attr:`width`.

    center : Sequence[float], default: (0.0, 0.0, 0.0)
        Center of the text, defined as the middle of the axis-aligned
        bounding box of the text.

    normal : Sequence[float], default: (0.0, 0.0, 1.0)
        Normal direction of the text. The direction is parallel to the
        :attr:`depth` of the text and points away from the front surface
        of the text.

    process_empty_string : bool, default: True
        If ``True``, when :attr:`string` is empty the :attr:`output` is a
        single point located at :attr:`center` instead of an empty mesh.
        See :attr:`process_empty_string` for details.

    """

    _new_attr_exceptions: ClassVar[list[str]] = [
        '_center',
        '_height',
        '_width',
        '_depth',
        '_normal',
        '_process_empty_string',
        '_output',
        '_extrude_filter',
        '_tri_filter',
        '_modified',
    ]

    def __init__(
        self,
        string=None,
        depth=None,
        width=None,
        height=None,
        center=(0, 0, 0),
        normal=(0, 0, 1),
        process_empty_string=True,
    ):
        """Initialize source."""
        super().__init__()

        # Create output filters to make text 3D
        extrude = _vtk.vtkLinearExtrusionFilter()
        extrude.SetInputConnection(self.GetOutputPort())
        extrude.SetExtrusionTypeToNormalExtrusion()
        extrude.SetVector(0, 0, 1)
        self._extrude_filter = extrude

        tri_filter = _vtk.vtkTriangleFilter()
        tri_filter.SetInputConnection(extrude.GetOutputPort())
        self._tri_filter = tri_filter

        self._output = pyvista.PolyData()

        # Set params
        self.string = "" if string is None else string
        self._process_empty_string = process_empty_string
        self._center = center
        self._normal = normal
        self._height = height
        self._width = width
        self._depth = depth
        self._modified = True

    def __setattr__(self, name, value):  # numpydoc ignore=GL08
        """Override to set modified flag and disable setting new attributes."""
        if hasattr(self, name) and name != '_modified':
            # Set modified flag
            old_value = getattr(self, name)
            if not np.array_equal(old_value, value):
                object.__setattr__(self, name, value)
                object.__setattr__(self, '_modified', True)
        else:
            # Do not allow setting attributes.
            # This is similar to using @no_new_attr decorator but without
            # the __setattr__ override since this class defines its own override
            # for setting the modified flag
            if name in Text3DSource._new_attr_exceptions:
                object.__setattr__(self, name, value)
            else:
                raise AttributeError(
                    f'Attribute "{name}" does not exist and cannot be added to type '
                    f'{self.__class__.__name__}',
                )

    def __del__(self):
        """Delete filters."""
        self._tri_filter = None
        self._extrude_filter = None

    @property
    def string(self) -> str:  # numpydoc ignore=RT01
        """Return or set the text string."""
        return self.GetText()

    @string.setter
    def string(self, string: str):  # numpydoc ignore=GL08
        self.SetText("" if string is None else string)

    @property
    def process_empty_string(self) -> bool:  # numpydoc ignore=RT01
        """Return or set flag to control behavior when empty strings are set.

        When :attr:`string` is empty or only contains whitespace, the :attr:`output`
        mesh will be empty. This can cause the bounds of the output to be undefined.

        If ``True``, the output is modified to instead have a single point located
        at :attr:`center`.

        """
        return self._process_empty_string

    @process_empty_string.setter
    def process_empty_string(self, value: bool):  # numpydoc ignore=GL08
        self._process_empty_string = value

    @property
    def center(self) -> tuple[float, float, float]:  # numpydoc ignore=RT01
        """Return or set the center of the text.

        The center is defined as the middle of the axis-aligned bounding box
        of the text.
        """
        return self._center

    @center.setter
    def center(self, center: Sequence[float]):  # numpydoc ignore=GL08
        self._center = float(center[0]), float(center[1]), float(center[2])

    @property
    def normal(self) -> tuple[float, float, float]:  # numpydoc ignore=RT01
        """Return or set the normal direction of the text.

        The normal direction is parallel to the :attr:`depth` of the text, and
        points away from the front surface of the text.
        """
        return self._normal

    @normal.setter
    def normal(self, normal: Sequence[float]):  # numpydoc ignore=GL08
        self._normal = float(normal[0]), float(normal[1]), float(normal[2])

    @property
    def width(self) -> float:  # numpydoc ignore=RT01
        """Return or set the width of the text."""
        return self._width

    @width.setter
    def width(self, width: float):  # numpydoc ignore=GL08
        _check_range(width, rng=(0, float('inf')), parm_name='width') if width is not None else None
        self._width = width

    @property
    def height(self) -> float:  # numpydoc ignore=RT01
        """Return or set the height of the text."""
        return self._height

    @height.setter
    def height(self, height: float):  # numpydoc ignore=GL08
        (
            _check_range(height, rng=(0, float('inf')), parm_name='height')
            if height is not None
            else None
        )
        self._height = height

    @property
    def depth(self) -> float:  # numpydoc ignore=RT01
        """Return or set the depth of the text."""
        return self._depth

    @depth.setter
    def depth(self, depth: float):  # numpydoc ignore=GL08
        _check_range(depth, rng=(0, float('inf')), parm_name='depth') if depth is not None else None
        self._depth = depth

    def update(self):
        """Update the output of the source."""
        if self._modified:
            is_empty_string = self.string == "" or self.string.isspace()
            is_2d = self.depth == 0 or (self.depth is None and self.height == 0)
            if is_empty_string or is_2d:
                # Do not apply filters
                self.Update()
                out = self.GetOutput()
            else:
                # 3D case, apply filters
                self._tri_filter.Update()
                out = self._tri_filter.GetOutput()

            # Modify output object
            self._output.copy_from(out)

            # For empty strings, the bounds are either default values (+/- 1) initially or
            # become uninitialized (+/- VTK_DOUBLE_MAX) if set to empty a second time
            if is_empty_string and self.process_empty_string:
                # Add a single point to 'fix' the bounds
                self._output.points = (0.0, 0.0, 0.0)

            self._transform_output()
            self._modified = False

    @property
    def output(self) -> _vtk.vtkPolyData:  # numpydoc ignore=RT01
        """Get the output of the source.

        The source is automatically updated by :meth:`update` prior
        to returning the output.
        """
        self.update()
        return self._output

    def _transform_output(self):
        """Scale, rotate, and translate the output mesh."""
        # Create aliases
        out, width, height, depth = self._output, self.width, self.height, self.depth
        width_set, height_set, depth_set = width is not None, height is not None, depth is not None

        # Scale mesh
        bnds = out.bounds
        size_w, size_h, size_d = bnds[1] - bnds[0], bnds[3] - bnds[2], bnds[5] - bnds[4]
        scale_w, scale_h, scale_d = _reciprocal((size_w, size_h, size_d))

        # Scale width and height first
        if width_set and height_set:
            # Scale independently
            scale_w *= width
            scale_h *= height
        elif not width_set and height_set:
            # Scale proportional to height
            scale_h *= height
            scale_w = scale_h
        elif width_set and not height_set:
            # Scale proportional to width
            scale_w *= width
            scale_h = scale_w
        else:
            # Do not scale
            scale_w = 1
            scale_h = 1

        out.points[:, 0] *= scale_w
        out.points[:, 1] *= scale_h

        # Scale depth
        if depth_set:
            if depth == 0:
                # Do not scale since depth is already zero (no extrusion)
                scale_d = 1
            else:
                scale_d *= depth
        else:
            # Scale to half the height by default
            scale_d *= size_h * scale_h * 0.5

        out.points[:, 2] *= scale_d

        # Center points at origin
        out.points -= out.center

        # Move to final position.
        # Only rotate if non-default normal.
        if not np.array_equal(self.normal, (0, 0, 1)):
            out.rotate_x(90, inplace=True)
            out.rotate_z(90, inplace=True)
            translate(out, self.center, self.normal)
        else:
            out.points += self.center


@no_new_attr
class CubeSource(_vtk.vtkCubeSource):
    """Cube source algorithm class.

    .. versionadded:: 0.44.0

    Parameters
    ----------
    center : sequence[float], default: (0.0, 0.0, 0.0)
        Center in ``[x, y, z]``.

    x_length : float, default: 1.0
        Length of the cube in the x-direction.

    y_length : float, default: 1.0
        Length of the cube in the y-direction.

    z_length : float, default: 1.0
        Length of the cube in the z-direction.

    bounds : sequence[float], optional
        Specify the bounding box of the cube. If given, all other size
        arguments are ignored. ``(xMin, xMax, yMin, yMax, zMin, zMax)``.

    point_dtype : str, default: 'float32'
        Set the desired output point types. It must be either 'float32' or 'float64'.

        .. versionadded:: 0.44.0

    Examples
    --------
    Create a default CubeSource.

    >>> import pyvista as pv
    >>> source = pv.CubeSource()
    >>> source.output.plot(show_edges=True, line_width=5)
    """

    _new_attr_exceptions: ClassVar[list[str]] = [
        "bounds",
        "_bounds",
    ]

    def __init__(
        self,
        center=(0.0, 0.0, 0.0),
        x_length=1.0,
        y_length=1.0,
        z_length=1.0,
        bounds=None,
        point_dtype='float32',
    ):
        """Initialize the cube source class."""
        super().__init__()
        if bounds is not None:
            self.bounds = bounds
        else:
            self.center = center
            self.x_length = x_length
            self.y_length = y_length
            self.z_length = z_length
        self.point_dtype = point_dtype

    @property
    def bounds(self) -> BoundsLike:  # numpydoc ignore=RT01
        """Return or set the bounding box of the cube."""
        return self._bounds

    @bounds.setter
    def bounds(self, bounds: BoundsLike):  # numpydoc ignore=GL08
        if np.array(bounds).size != 6:
            raise TypeError(
                'Bounds must be given as length 6 tuple: (xMin, xMax, yMin, yMax, zMin, zMax)',
            )
        self._bounds = bounds
        self.SetBounds(bounds)

    @property
    def center(self) -> Sequence[float]:
        """Get the center in ``[x, y, z]``.

        Returns
        -------
        sequence[float]
            Center in ``[x, y, z]``.
        """
        return self.GetCenter()

    @center.setter
    def center(self, center: Sequence[float]):
        """Set the center in ``[x, y, z]``.

        Parameters
        ----------
        center : sequence[float]
            Center in ``[x, y, z]``.
        """
        self.SetCenter(center)

    @property
    def x_length(self) -> float:
        """Get the x length along the cube in its specified direction.

        Returns
        -------
        float
            XLength along the cone in its specified direction.
        """
        return self.GetXLength()

    @x_length.setter
    def x_length(self, x_length: float):
        """Set the x length of the cube.

        Parameters
        ----------
        x_length : float
            XLength of the cone.
        """
        self.SetXLength(x_length)

    @property
    def y_length(self) -> float:
        """Get the y length along the cube in its specified direction.

        Returns
        -------
        float
            YLength along the cone in its specified direction.
        """
        return self.GetYLength()

    @y_length.setter
    def y_length(self, y_length: float):
        """Set the y length of the cube.

        Parameters
        ----------
        y_length : float
            YLength of the cone.
        """
        self.SetYLength(y_length)

    @property
    def z_length(self) -> float:
        """Get the z length along the cube in its specified direction.

        Returns
        -------
        float
            ZLength along the cone in its specified direction.
        """
        return self.GetZLength()

    @z_length.setter
    def z_length(self, z_length: float):
        """Set the z length of the cube.

        Parameters
        ----------
        z_length : float
            ZLength of the cone.
        """
        self.SetZLength(z_length)

    @property
    def output(self):
        """Get the output data object for a port on this algorithm.

        Returns
        -------
        pyvista.PolyData
            Cube surface.
        """
        self.Update()
        return wrap(self.GetOutput())

    @property
    def point_dtype(self) -> str:
        """Get the desired output point types.

        Returns
        -------
        str
            Desired output point types.
            It must be either 'float32' or 'float64'.
        """
        precision = self.GetOutputPointsPrecision()
        return {
            SINGLE_PRECISION: 'float32',
            DOUBLE_PRECISION: 'float64',
        }[precision]

    @point_dtype.setter
    def point_dtype(self, point_dtype: str):
        """Set the desired output point types.

        Parameters
        ----------
        point_dtype : str, default: 'float32'
            Set the desired output point types.
            It must be either 'float32' or 'float64'.

        Returns
        -------
        point_dtype: str
            Desired output point types.
        """
        if point_dtype not in ['float32', 'float64']:
            raise ValueError("Point dtype must be either 'float32' or 'float64'")
        precision = {
            'float32': SINGLE_PRECISION,
            'float64': DOUBLE_PRECISION,
        }[point_dtype]
        self.SetOutputPointsPrecision(precision)


@no_new_attr
class DiscSource(_vtk.vtkDiskSource):
    """Disc source algorithm class.

    .. versionadded:: 0.44.0

    Parameters
    ----------
    center : sequence[float], default: (0.0, 0.0, 0.0)
        Center in ``[x, y, z]``. Middle of the axis of the disc.

    inner : float, default: 0.25
        The inner radius.

    outer : float, default: 0.5
        The outer radius.

    r_res : int, default: 1
        Number of points in radial direction.

    c_res : int, default: 6
        Number of points in circumferential direction.

    Examples
    --------
    Create a disc with 50 points in the circumferential direction.

    >>> import pyvista as pv
    >>> source = pv.DiscSource(c_res=50)
    >>> source.output.plot(show_edges=True, line_width=5)
    """

    _new_attr_exceptions: ClassVar[list[str]] = ["center"]

    def __init__(self, center=None, inner=0.25, outer=0.5, r_res=1, c_res=6):
        """Initialize the disc source class."""
        super().__init__()
        if center is not None:
            self.center = center
        self.inner = inner
        self.outer = outer
        self.r_res = r_res
        self.c_res = c_res

    @property
    def center(self) -> Sequence[float]:
        """Get the center in ``[x, y, z]``.

        Returns
        -------
        sequence[float]
            Center in ``[x, y, z]``.
        """
        if pyvista.vtk_version_info >= (9, 2):  # pragma: no cover
            return self.GetCenter()
        else:  # pragma: no cover
            return (0.0, 0.0, 0.0)

    @center.setter
    def center(self, center: Sequence[float]):
        """Set the center in ``[x, y, z]``.

        Parameters
        ----------
        center : sequence[float]
            Center in ``[x, y, z]``.
        """
        if pyvista.vtk_version_info >= (9, 2):  # pragma: no cover
            self.SetCenter(center)
        else:  # pragma: no cover
            from pyvista.core.errors import VTKVersionError

            raise VTKVersionError(
                'To change vtkDiskSource with `center` requires VTK 9.2 or later.',
            )

    @property
    def inner(self) -> float:
        """Get the inner radius.

        Returns
        -------
        float
            The inner radius.
        """
        return self.GetInnerRadius()

    @inner.setter
    def inner(self, inner: float):
        """Set the inner radius.

        Parameters
        ----------
        inner : float
            The inner radius.
        """
        self.SetInnerRadius(inner)

    @property
    def outer(self) -> float:
        """Get the outer radius.

        Returns
        -------
        float
            The outer radius.
        """
        return self.GetOuterRadius()

    @outer.setter
    def outer(self, outer: float):
        """Set the outer radius.

        Parameters
        ----------
        outer : float
            The outer radius.
        """
        self.SetOuterRadius(outer)

    @property
    def r_res(self) -> int:
        """Get number of points in radial direction.

        Returns
        -------
        int
            Number of points in radial direction.
        """
        return self.GetRadialResolution()

    @r_res.setter
    def r_res(self, r_res: int):
        """Set number of points in radial direction.

        Parameters
        ----------
        r_res : int
            Number of points in radial direction.
        """
        self.SetRadialResolution(r_res)

    @property
    def c_res(self) -> int:
        """Get number of points in circumferential direction.

        Returns
        -------
        int
            Number of points in circumferential direction.
        """
        return self.GetCircumferentialResolution()

    @c_res.setter
    def c_res(self, c_res: int):
        """Set number of points in circumferential direction.

        Parameters
        ----------
        c_res : int
            Number of points in circumferential direction.
        """
        self.SetCircumferentialResolution(c_res)

    @property
    def output(self):
        """Get the output data object for a port on this algorithm.

        Returns
        -------
        pyvista.PolyData
            Line mesh.
        """
        self.Update()
        return wrap(self.GetOutput())


@no_new_attr
class LineSource(_vtk.vtkLineSource):
    """Create a line.

    .. versionadded:: 0.44

    Parameters
    ----------
    pointa : sequence[float], default: (-0.5, 0.0, 0.0)
        Location in ``[x, y, z]``.

    pointb : sequence[float], default: (0.5, 0.0, 0.0)
        Location in ``[x, y, z]``.

    resolution : int, default: 1
        Number of pieces to divide line into.

    """

    def __init__(
        self,
        pointa=(-0.5, 0.0, 0.0),
        pointb=(0.5, 0.0, 0.0),
        resolution=1,
    ):
        """Initialize source."""
        super().__init__()
        self.pointa = pointa
        self.pointb = pointb
        self.resolution = resolution

    @property
    def pointa(self) -> Sequence[float]:
        """Location in ``[x, y, z]``.

        Returns
        -------
        sequence[float]
            Location in ``[x, y, z]``.
        """
        return self.GetPoint1()

    @pointa.setter
    def pointa(self, pointa: Sequence[float]):
        """Set the Location in ``[x, y, z]``.

        Parameters
        ----------
        pointa : sequence[float]
            Location in ``[x, y, z]``.
        """
        if np.array(pointa).size != 3:
            raise TypeError('Point A must be a length three tuple of floats.')
        self.SetPoint1(*pointa)

    @property
    def pointb(self) -> Sequence[float]:
        """Location in ``[x, y, z]``.

        Returns
        -------
        sequence[float]
            Location in ``[x, y, z]``.
        """
        return self.GetPoint2()

    @pointb.setter
    def pointb(self, pointb: Sequence[float]):
        """Set the Location in ``[x, y, z]``.

        Parameters
        ----------
        pointb : sequence[float]
            Location in ``[x, y, z]``.
        """
        if np.array(pointb).size != 3:
            raise TypeError('Point B must be a length three tuple of floats.')
        self.SetPoint2(*pointb)

    @property
    def resolution(self) -> int:
        """Number of pieces to divide line into.

        Returns
        -------
        int
            Number of pieces to divide line into.
        """
        return self.GetResolution()

    @resolution.setter
    def resolution(self, resolution):
        """Set number of pieces to divide line into.

        Parameters
        ----------
        resolution : int
            Number of pieces to divide line into.
        """
        if resolution <= 0:
            raise ValueError('Resolution must be positive')
        self.SetResolution(resolution)

    @property
    def output(self):
        """Get the output data object for a port on this algorithm.

        Returns
        -------
        pyvista.PolyData
            Line mesh.
        """
        self.Update()
        return wrap(self.GetOutput())


@no_new_attr
class SphereSource(_vtk.vtkSphereSource):
    """Sphere source algorithm class.

    .. versionadded:: 0.44.0

    Parameters
    ----------
    radius : float, default: 0.5
        Sphere radius.

    center : sequence[float], default: (0.0, 0.0, 0.0)
        Center coordinate vector in ``[x, y, z]``.

    theta_resolution : int, default: 30
        Set the number of points in the azimuthal direction (ranging
        from ``start_theta`` to ``end_theta``).

    phi_resolution : int, default: 30
        Set the number of points in the polar direction (ranging from
        ``start_phi`` to ``end_phi``).

    start_theta : float, default: 0.0
        Starting azimuthal angle in degrees ``[0, 360]``.

    end_theta : float, default: 360.0
        Ending azimuthal angle in degrees ``[0, 360]``.

    start_phi : float, default: 0.0
        Starting polar angle in degrees ``[0, 180]``.

    end_phi : float, default: 180.0
        Ending polar angle in degrees ``[0, 180]``.

    See Also
    --------
    pyvista.Icosphere : Sphere created from projection of icosahedron.
    pyvista.SolidSphere : Sphere that fills 3D space.

    Examples
    --------
    Create a sphere using default parameters.

    >>> import pyvista as pv
    >>> sphere = pv.SphereSource()
    >>> sphere.output.plot(show_edges=True)

    Create a quarter sphere by setting ``end_theta``.

    >>> sphere = pv.SphereSource(end_theta=90)
    >>> out = sphere.output.plot(show_edges=True)

    Create a hemisphere by setting ``end_phi``.

    >>> sphere = pv.SphereSource(end_phi=90)
    >>> out = sphere.output.plot(show_edges=True)

    """

    def __init__(
        self,
        radius=0.5,
        center=None,
        theta_resolution=30,
        phi_resolution=30,
        start_theta=0.0,
        end_theta=360.0,
        start_phi=0.0,
        end_phi=180.0,
    ):
        """Initialize the sphere source class."""
        super().__init__()
        self.radius = radius
        if center is not None:  # pragma: no cover
            self.center = center
        self.theta_resolution = theta_resolution
        self.phi_resolution = phi_resolution
        self.start_theta = start_theta
        self.end_theta = end_theta
        self.start_phi = start_phi
        self.end_phi = end_phi

    @property
    def center(self) -> Sequence[float]:
        """Get the center in ``[x, y, z]``.

        Returns
        -------
        sequence[float]
            Center in ``[x, y, z]``.
        """
        if pyvista.vtk_version_info >= (9, 2):
            return self.GetCenter()
        else:  # pragma: no cover
            return (0.0, 0.0, 0.0)

    @center.setter
    def center(self, center: Sequence[float]):
        """Set the center in ``[x, y, z]``.

        Parameters
        ----------
        center : sequence[float]
            Center in ``[x, y, z]``.
        """
        if pyvista.vtk_version_info >= (9, 2):
            self.SetCenter(center)
        else:  # pragma: no cover
            from pyvista.core.errors import VTKVersionError

            raise VTKVersionError(
                'To change vtkSphereSource with `center` requires VTK 9.2 or later.',
            )

    @property
    def radius(self) -> float:
        """Get sphere radius.

        Returns
        -------
        float
            Sphere radius.
        """
        return self.GetRadius()

    @radius.setter
    def radius(self, radius: float):
        """Set sphere radius.

        Parameters
        ----------
        radius : float
            Sphere radius.
        """
        self.SetRadius(radius)

    @property
    def theta_resolution(self) -> int:
        """Get the number of points in the azimuthal direction.

        Returns
        -------
        int
            The number of points in the azimuthal direction.
        """
        return self.GetThetaResolution()

    @theta_resolution.setter
    def theta_resolution(self, theta_resolution: int):
        """Set the number of points in the azimuthal direction.

        Parameters
        ----------
        theta_resolution : int
            The number of points in the azimuthal direction.
        """
        self.SetThetaResolution(theta_resolution)

    @property
    def phi_resolution(self) -> int:
        """Get the number of points in the polar direction.

        Returns
        -------
        int
            The number of points in the polar direction.
        """
        return self.GetPhiResolution()

    @phi_resolution.setter
    def phi_resolution(self, phi_resolution: int):
        """Set the number of points in the polar direction.

        Parameters
        ----------
        phi_resolution : int
            The number of points in the polar direction.
        """
        self.SetPhiResolution(phi_resolution)

    @property
    def start_theta(self) -> float:
        """Get starting azimuthal angle in degrees ``[0, 360]``.

        Returns
        -------
        float
            The number of points in the azimuthal direction.
        """
        return self.GetStartTheta()

    @start_theta.setter
    def start_theta(self, start_theta: float):
        """Set starting azimuthal angle in degrees ``[0, 360]``.

        Parameters
        ----------
        start_theta : float
            The number of points in the azimuthal direction.
        """
        self.SetStartTheta(start_theta)

    @property
    def end_theta(self) -> float:
        """Get ending azimuthal angle in degrees ``[0, 360]``.

        Returns
        -------
        float
            The number of points in the azimuthal direction.
        """
        return self.GetEndTheta()

    @end_theta.setter
    def end_theta(self, end_theta: float):
        """Set ending azimuthal angle in degrees ``[0, 360]``.

        Parameters
        ----------
        end_theta : float
            The number of points in the azimuthal direction.
        """
        self.SetEndTheta(end_theta)

    @property
    def start_phi(self) -> float:
        """Get starting polar angle in degrees ``[0, 360]``.

        Returns
        -------
        float
            The number of points in the polar direction.
        """
        return self.GetStartPhi()

    @start_phi.setter
    def start_phi(self, start_phi: float):
        """Set starting polar angle in degrees ``[0, 360]``.

        Parameters
        ----------
        start_phi : float
            The number of points in the polar direction.
        """
        self.SetStartPhi(start_phi)

    @property
    def end_phi(self) -> float:
        """Get ending polar angle in degrees ``[0, 360]``.

        Returns
        -------
        float
            The number of points in the polar direction.
        """
        return self.GetEndPhi()

    @end_phi.setter
    def end_phi(self, end_phi: float):
        """Set ending polar angle in degrees ``[0, 360]``.

        Parameters
        ----------
        end_phi : float
            The number of points in the polar direction.
        """
        self.SetEndPhi(end_phi)

    @property
    def output(self):
        """Get the output data object for a port on this algorithm.

        Returns
        -------
        pyvista.PolyData
            Sphere surface.
        """
        self.Update()
        return wrap(self.GetOutput())


@no_new_attr
class PolygonSource(_vtk.vtkRegularPolygonSource):
    """Polygon source algorithm class.

    .. versionadded:: 0.44.0

    Parameters
    ----------
    center : sequence[float], default: (0.0, 0.0, 0.0)
        Center in ``[x, y, z]``. Central axis of the polygon passes
        through this point.

    radius : float, default: 1.0
        The radius of the polygon.

    normal : sequence[float], default: (0.0, 0.0, 1.0)
        Direction vector in ``[x, y, z]``. Orientation vector of the polygon.

    n_sides : int, default: 6
        Number of sides of the polygon.

    fill : bool, default: True
        Enable or disable producing filled polygons.

    Examples
    --------
    Create an 8 sided polygon.

    >>> import pyvista as pv
    >>> source = pv.PolygonSource(n_sides=8)
    >>> source.output.plot(show_edges=True, line_width=5)
    """

    def __init__(
        self,
        center=(0.0, 0.0, 0.0),
        radius=1.0,
        normal=(0.0, 0.0, 1.0),
        n_sides=6,
        fill=True,
    ):
        """Initialize the polygon source class."""
        super().__init__()
        self.center = center
        self.radius = radius
        self.normal = normal
        self.n_sides = n_sides
        self.fill = fill

    @property
    def center(self) -> Sequence[float]:
        """Get the center in ``[x, y, z]``.

        Returns
        -------
        sequence[float]
            Center in ``[x, y, z]``.
        """
        return self.GetCenter()

    @center.setter
    def center(self, center: Sequence[float]):
        """Set the center in ``[x, y, z]``.

        Parameters
        ----------
        center : sequence[float]
            Center in ``[x, y, z]``.
        """
        self.SetCenter(center)

    @property
    def radius(self) -> float:
        """Get the radius of the polygon.

        Returns
        -------
        float
            The radius of the polygon.
        """
        return self.GetRadius()

    @radius.setter
    def radius(self, radius: float):
        """Set the radius of the polygon.

        Parameters
        ----------
        radius : float
            The radius of the polygon.
        """
        self.SetRadius(radius)

    @property
    def normal(self) -> Sequence[float]:
        """Get the normal in ``[x, y, z]``.

        Returns
        -------
        sequence[float]
            Normal in ``[x, y, z]``.
        """
        return self.GetNormal()

    @normal.setter
    def normal(self, normal: Sequence[float]):
        """Set the normal in ``[x, y, z]``.

        Parameters
        ----------
        normal : sequence[float]
            Normal in ``[x, y, z]``.
        """
        self.SetNormal(normal)

    @property
    def n_sides(self) -> int:
        """Get number of sides of the polygon.

        Returns
        -------
        int
            Number of sides of the polygon.
        """
        return self.GetNumberOfSides()

    @n_sides.setter
    def n_sides(self, n_sides: int):
        """Set number of sides of the polygon.

        Parameters
        ----------
        n_sides : int
            Number of sides of the polygon.
        """
        self.SetNumberOfSides(n_sides)

    @property
    def fill(self) -> bool:
        """Get enable or disable producing filled polygons.

        Returns
        -------
        bool
            Enable or disable producing filled polygons.
        """
        return bool(self.GetGeneratePolygon())

    @fill.setter
    def fill(self, fill: bool):
        """Set enable or disable producing filled polygons.

        Parameters
        ----------
        fill : bool, optional
            Enable or disable producing filled polygons.
        """
        self.SetGeneratePolygon(fill)

    @property
    def output(self):
        """Get the output data object for a port on this algorithm.

        Returns
        -------
        pyvista.PolyData
            Polygon surface.
        """
        self.Update()
        return wrap(self.GetOutput())


@no_new_attr
class PlatonicSolidSource(_vtk.vtkPlatonicSolidSource):
    """Platonic solid source algorithm class.

    .. versionadded:: 0.44.0

    Parameters
    ----------
    kind : str | int, default: 'tetrahedron'
        The kind of Platonic solid to create. Either the name of the
        polyhedron or an integer index:

            * ``'tetrahedron'`` or ``0``
            * ``'cube'`` or ``1``
            * ``'octahedron'`` or ``2``
            * ``'icosahedron'`` or ``3``
            * ``'dodecahedron'`` or ``4``

    Examples
    --------
    Create and plot a dodecahedron.

    >>> import pyvista as pv
    >>> dodeca = pv.PlatonicSolidSource('dodecahedron')
    >>> dodeca.output.plot(categories=True)

    See :ref:`platonic_example` for more examples using this filter.

    """

    _new_attr_exceptions: ClassVar[list[str]] = ['_kinds']

    def __init__(self: PlatonicSolidSource, kind='tetrahedron'):
        """Initialize the platonic solid source class."""
        super().__init__()
        self._kinds: dict[str, int] = {
            'tetrahedron': 0,
            'cube': 1,
            'octahedron': 2,
            'icosahedron': 3,
            'dodecahedron': 4,
        }
        self.kind = kind

    @property
    def kind(self) -> str:
        """Get the kind of Platonic solid to create.

        Returns
        -------
        str
            The kind of Platonic solid to create.
        """
        return list(self._kinds.keys())[self.GetSolidType()]

    @kind.setter
    def kind(self, kind: str | int):
        """Set the kind of Platonic solid to create.

        Parameters
        ----------
        kind : str | int, default: 'tetrahedron'
            The kind of Platonic solid to create. Either the name of the
            polyhedron or an integer index:

                * ``'tetrahedron'`` or ``0``
                * ``'cube'`` or ``1``
                * ``'octahedron'`` or ``2``
                * ``'icosahedron'`` or ``3``
                * ``'dodecahedron'`` or ``4``
        """
        if isinstance(kind, str):
            if kind not in self._kinds:
                raise ValueError(f'Invalid Platonic solid kind "{kind}".')
            kind = self._kinds[kind]
        elif isinstance(kind, int) and kind not in range(5):
            raise ValueError(f'Invalid Platonic solid index "{kind}".')
        elif not isinstance(kind, int):
            raise ValueError(f'Invalid Platonic solid index type "{type(kind).__name__}".')
        self.SetSolidType(kind)

    @property
    def output(self):
        """Get the output data object for a port on this algorithm.

        Returns
        -------
        pyvista.PolyData
            PlatonicSolid surface.
        """
        self.Update()
        return wrap(self.GetOutput())


@no_new_attr
class PlaneSource(_vtk.vtkPlaneSource):
    """Create a plane source.

    .. versionadded:: 0.44

    Parameters
    ----------
    i_resolution : int, default: 10
        Number of points on the plane in the i direction.

    j_resolution : int, default: 10
        Number of points on the plane in the j direction.

    """

    def __init__(
        self,
        i_resolution=10,
        j_resolution=10,
    ):
        """Initialize source."""
        super().__init__()
        self.i_resolution = i_resolution
        self.j_resolution = j_resolution

    @property
    def i_resolution(self) -> int:
        """Number of points on the plane in the i direction.

        Returns
        -------
        int
            Number of points on the plane in the i direction.
        """
        return self.GetXResolution()

    @i_resolution.setter
    def i_resolution(self, i_resolution: int):
        """Set number of points on the plane in the i direction.

        Parameters
        ----------
        i_resolution : int
            Number of points on the plane in the i direction.
        """
        self.SetXResolution(i_resolution)

    @property
    def j_resolution(self) -> int:
        """Number of points on the plane in the j direction.

        Returns
        -------
        int
            Number of points on the plane in the j direction.
        """
        return self.GetYResolution()

    @j_resolution.setter
    def j_resolution(self, j_resolution: int):
        """Set number of points on the plane in the j direction.

        Parameters
        ----------
        j_resolution : int
            Number of points on the plane in the j direction.
        """
        self.SetYResolution(j_resolution)

    @property
    def output(self):
        """Get the output data object for a port on this algorithm.

        Returns
        -------
        pyvista.PolyData
            Plane mesh.
        """
        self.Update()
        return wrap(self.GetOutput())


@no_new_attr
class ArrowSource(_vtk.vtkArrowSource):
    """Create a arrow source.

    .. versionadded:: 0.44

    Parameters
    ----------
    tip_length : float, default: 0.25
        Length of the tip.

    tip_radius : float, default: 0.1
        Radius of the tip.

    tip_resolution : int, default: 20
        Number of faces around the tip.

    shaft_radius : float, default: 0.05
        Radius of the shaft.

    shaft_resolution : int, default: 20
        Number of faces around the shaft.
    """

    def __init__(
        self,
        tip_length=0.25,
        tip_radius=0.1,
        tip_resolution=20,
        shaft_radius=0.05,
        shaft_resolution=20,
    ):
        """Initialize source."""
        self.tip_length = tip_length
        self.tip_radius = tip_radius
        self.tip_resolution = tip_resolution
        self.shaft_radius = shaft_radius
        self.shaft_resolution = shaft_resolution

    @property
    def tip_length(self) -> int:
        """Get the length of the tip.

        Returns
        -------
        int
            The length of the tip.
        """
        return self.GetTipLength()

    @tip_length.setter
    def tip_length(self, tip_length: int):
        """Set the length of the tip.

        Parameters
        ----------
        tip_length : int
            The length of the tip.
        """
        self.SetTipLength(tip_length)

    @property
    def tip_radius(self) -> int:
        """Get the radius of the tip.

        Returns
        -------
        int
            The radius of the tip.
        """
        return self.GetTipRadius()

    @tip_radius.setter
    def tip_radius(self, tip_radius: int):
        """Set the radius of the tip.

        Parameters
        ----------
        tip_radius : int
            The radius of the tip.
        """
        self.SetTipRadius(tip_radius)

    @property
    def tip_resolution(self) -> int:
        """Get the number of faces around the tip.

        Returns
        -------
        int
            The number of faces around the tip.
        """
        return self.GetTipResolution()

    @tip_resolution.setter
    def tip_resolution(self, tip_resolution: int):
        """Set the number of faces around the tip.

        Parameters
        ----------
        tip_resolution : int
            The number of faces around the tip.
        """
        self.SetTipResolution(tip_resolution)

    @property
    def shaft_resolution(self) -> int:
        """Get the number of faces around the shaft.

        Returns
        -------
        int
            The number of faces around the shaft.
        """
        return self.GetShaftResolution()

    @shaft_resolution.setter
    def shaft_resolution(self, shaft_resolution: int):
        """Set the number of faces around the shaft.

        Parameters
        ----------
        shaft_resolution : int
            The number of faces around the shaft.
        """
        self.SetShaftResolution(shaft_resolution)

    @property
    def shaft_radius(self) -> int:
        """Get the radius of the shaft.

        Returns
        -------
        int
            The radius of the shaft.
        """
        return self.GetShaftRadius()

    @shaft_radius.setter
    def shaft_radius(self, shaft_radius: int):
        """Set the radius of the shaft.

        Parameters
        ----------
        shaft_radius : int
            The radius of the shaft.
        """
        self.SetShaftRadius(shaft_radius)

    @property
    def output(self):
        """Get the output data object for a port on this algorithm.

        Returns
        -------
        pyvista.PolyData
            Plane mesh.
        """
        self.Update()
        return wrap(self.GetOutput())


@no_new_attr
class BoxSource(_vtk.vtkTessellatedBoxSource):
    """Create a box source.

    .. versionadded:: 0.44

    Parameters
    ----------
    bounds : sequence[float], default: (-1.0, 1.0, -1.0, 1.0, -1.0, 1.0)
        Specify the bounding box of the cube.
        ``(xMin, xMax, yMin, yMax, zMin, zMax)``.

    level : int, default: 0
        Level of subdivision of the faces.

    quads : bool, default: True
        Flag to tell the source to generate either a quad or two
        triangle for a set of four points.

    """

    _new_attr_exceptions: ClassVar[list[str]] = [
        "bounds",
        "_bounds",
    ]

    def __init__(self, bounds=(-1.0, 1.0, -1.0, 1.0, -1.0, 1.0), level=0, quads=True):
        """Initialize source."""
        super().__init__()
        self.bounds = bounds
        self.level = level
        self.quads = quads

    @property
    def bounds(self) -> BoundsLike:  # numpydoc ignore=RT01
        """Return or set the bounding box of the cube."""
        return self._bounds

    @bounds.setter
    def bounds(self, bounds: BoundsLike):  # numpydoc ignore=GL08
        if np.array(bounds).size != 6:
            raise TypeError(
                'Bounds must be given as length 6 tuple: (xMin, xMax, yMin, yMax, zMin, zMax)',
            )
        self._bounds = bounds
        self.SetBounds(bounds)

    @property
    def level(self) -> int:
        """Get level of subdivision of the faces.

        Returns
        -------
        int
            Level of subdivision of the faces.
        """
        return self.GetLevel()

    @level.setter
    def level(self, level: int):
        """Set level of subdivision of the faces.

        Parameters
        ----------
        level : int
            Level of subdivision of the faces.
        """
        self.SetLevel(level)

    @property
    def quads(self) -> bool:
        """Flag to tell the source to generate either a quad or two triangle for a set of four points.

        Returns
        -------
        bool
            Flag to tell the source to generate either a quad or two
            triangle for a set of four points.
        """
        return bool(self.GetQuads())

    @quads.setter
    def quads(self, quads: bool):
        """Set flag to tell the source to generate either a quad or two triangle for a set of four points.

        Parameters
        ----------
        quads : bool, optional
            Flag to tell the source to generate either a quad or two
            triangle for a set of four points.
        """
        self.SetQuads(quads)

    @property
    def output(self):
        """Get the output data object for a port on this algorithm.

        Returns
        -------
        pyvista.PolyData
            Plane mesh.
        """
        self.Update()
        return wrap(self.GetOutput())


@no_new_attr
class SuperquadricSource(_vtk.vtkSuperquadricSource):
    """Create superquadric source.

    .. versionadded:: 0.44

    Parameters
    ----------
    center : sequence[float], default: (0.0, 0.0, 0.0)
        Center of the superquadric in ``[x, y, z]``.

    scale : sequence[float], default: (1.0, 1.0, 1.0)
        Scale factors of the superquadric in ``[x, y, z]``.

    size : float, default: 0.5
        Superquadric isotropic size.

    theta_roundness : float, default: 1.0
        Superquadric east/west roundness.
        Values range from 0 (rectangular) to 1 (circular) to higher orders.

    phi_roundness : float, default: 1.0
        Superquadric north/south roundness.
        Values range from 0 (rectangular) to 1 (circular) to higher orders.

    theta_resolution : int, default: 16
        Number of points in the longitude direction.
        Values are rounded to nearest multiple of 4.

    phi_resolution : int, default: 16
        Number of points in the latitude direction.
        Values are rounded to nearest multiple of 8.

    toroidal : bool, default: False
        Whether or not the superquadric is toroidal (``True``)
        or ellipsoidal (``False``).

    thickness : float, default: 0.3333333333
        Superquadric ring thickness.
        Only applies if toroidal is set to ``True``.
    """

    def __init__(
        self,
        center=(0.0, 0.0, 0.0),
        scale=(1.0, 1.0, 1.0),
        size=0.5,
        theta_roundness=1.0,
        phi_roundness=1.0,
        theta_resolution=16,
        phi_resolution=16,
        toroidal=False,
        thickness=1 / 3,
    ):
        """Initialize source."""
        super().__init__()
        self.center = center
        self.scale = scale
        self.size = size
        self.theta_roundness = theta_roundness
        self.phi_roundness = phi_roundness
        self.theta_resolution = theta_resolution
        self.phi_resolution = phi_resolution
        self.toroidal = toroidal
        self.thickness = thickness

    @property
    def center(self) -> Sequence[float]:
        """Center of the superquadric in ``[x, y, z]``.

        Returns
        -------
        sequence[float]
            Center of the superquadric in ``[x, y, z]``.
        """
        return self.GetCenter()

    @center.setter
    def center(self, center: Sequence[float]):
        """Set center of the superquadric in ``[x, y, z]``.

        Parameters
        ----------
        center : sequence[float]
            Center of the superquadric in ``[x, y, z]``.
        """
        self.SetCenter(center)

    @property
    def scale(self) -> Sequence[float]:
        """Scale factors of the superquadric in ``[x, y, z]``.

        Returns
        -------
        sequence[float]
            Scale factors of the superquadric in ``[x, y, z]``.
        """
        return self.GetScale()

    @scale.setter
    def scale(self, scale: Sequence[float]):
        """Set scale factors of the superquadric in ``[x, y, z]``.

        Parameters
        ----------
        scale : sequence[float]
           Scale factors of the superquadric in ``[x, y, z]``.
        """
        self.SetScale(scale)

    @property
    def size(self) -> float:
        """Superquadric isotropic size.

        Returns
        -------
        float
            Superquadric isotropic size.
        """
        return self.GetSize()

    @size.setter
    def size(self, size: float):
        """Set superquadric isotropic size.

        Parameters
        ----------
        size : float
            Superquadric isotropic size.
        """
        self.SetSize(size)

    @property
    def theta_roundness(self) -> float:
        """Superquadric east/west roundness.

        Returns
        -------
        float
            Superquadric east/west roundness.
        """
        return self.GetThetaRoundness()

    @theta_roundness.setter
    def theta_roundness(self, theta_roundness: float):
        """Set superquadric east/west roundness.

        Parameters
        ----------
        theta_roundness : float
            Superquadric east/west roundness.
        """
        self.SetThetaRoundness(theta_roundness)

    @property
    def phi_roundness(self) -> float:
        """Superquadric north/south roundness.

        Returns
        -------
        float
            Superquadric north/south roundness.
        """
        return self.GetPhiRoundness()

    @phi_roundness.setter
    def phi_roundness(self, phi_roundness: float):
        """Set superquadric north/south roundness.

        Parameters
        ----------
        phi_roundness : float
            Superquadric north/south roundness.
        """
        self.SetPhiRoundness(phi_roundness)

    @property
    def theta_resolution(self) -> float:
        """Number of points in the longitude direction.

        Returns
        -------
        float
            Number of points in the longitude direction.
        """
        return self.GetThetaResolution()

    @theta_resolution.setter
    def theta_resolution(self, theta_resolution: float):
        """Set number of points in the longitude direction.

        Parameters
        ----------
        theta_resolution : float
            Number of points in the longitude direction.
        """
        self.SetThetaResolution(round(theta_resolution / 4) * 4)

    @property
    def phi_resolution(self) -> float:
        """Number of points in the latitude direction.

        Returns
        -------
        float
            Number of points in the latitude direction.
        """
        return self.GetPhiResolution()

    @phi_resolution.setter
    def phi_resolution(self, phi_resolution: float):
        """Set number of points in the latitude direction.

        Parameters
        ----------
        phi_resolution : float
            Number of points in the latitude direction.
        """
        self.SetPhiResolution(round(phi_resolution / 8) * 8)

    @property
    def toroidal(self) -> bool:
        """Whether or not the superquadric is toroidal (``True``) or ellipsoidal (``False``).

        Returns
        -------
        bool
            Whether or not the superquadric is toroidal (``True``)
            or ellipsoidal (``False``).
        """
        return self.GetToroidal()

    @toroidal.setter
    def toroidal(self, toroidal: bool):
        """Set whether or not the superquadric is toroidal (``True``) or ellipsoidal (``False``).

        Parameters
        ----------
        toroidal : bool
            Whether or not the superquadric is toroidal (``True``)
            or ellipsoidal (``False``).
        """
        self.SetToroidal(toroidal)

    @property
    def thickness(self):
        """Superquadric ring thickness.

        Returns
        -------
        float
            Superquadric ring thickness.
        """
        return self.GetThickness()

    @thickness.setter
    def thickness(self, thickness: float):
        """Set superquadric ring thickness.

        Parameters
        ----------
        thickness : float
            Superquadric ring thickness.
        """
        self.SetThickness(thickness)

    @property
    def output(self):
        """Get the output data object for a port on this algorithm.

        Returns
        -------
        pyvista.PolyData
            Plane mesh.
        """
        self.Update()
        return wrap(self.GetOutput())<|MERGE_RESOLUTION|>--- conflicted
+++ resolved
@@ -22,11 +22,7 @@
 from .helpers import wrap
 
 if TYPE_CHECKING:  # pragma: no cover
-<<<<<<< HEAD
-    from collections.abc import Sequence
-=======
     from typing import Sequence
->>>>>>> e3190acc
 
     from pyvista.core._typing_core import BoundsLike
     from pyvista.core._typing_core import MatrixLike
