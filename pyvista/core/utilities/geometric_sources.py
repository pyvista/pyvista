--- conflicted
+++ resolved
@@ -3620,6 +3620,12 @@
             valid_sign = sign
         self._normal_sign = tuple(valid_sign)
 
+        # Modify sources
+        for source, axis_vector, sign in zip(self.sources, np.eye(3), valid_sign):
+            has_positive_normal = np.dot(source.normal, axis_vector) > 0
+            if has_positive_normal and sign == '-':
+                source.flip_normal()
+
     @property
     def resolution(self) -> tuple[int, int, int]:  # numpydoc ignore=RT01
         """Return or set the resolution of the planes."""
@@ -3655,34 +3661,8 @@
         )
         self._bounds = BoundsTuple(*bounds_tuple)
 
-<<<<<<< HEAD
-    @property
-    def names(self) -> tuple[str, str, str]:  # numpydoc ignore=RT01
-        """Return or set the names of the planes."""
-        return self._names
-
-    @names.setter
-    def names(self, names: Sequence[str]):  # numpydoc ignore=GL08
-        _validation.check_instance(names, (tuple, list), name='names')
-        _validation.check_iterable_items(names, str, name='names')
-        _validation.check_length(names, exact_length=3, name='names')
-        self._names = cast(Tuple[str, str, str], tuple(names))
-
-    def update(self):
-        """Update the output of the source."""
-        ORIGIN = (0.0, 0.0, 0.0)
-
-        # Unpack vars
-        yz_source, zx_source, xy_source = self._plane_sources
-        x_res, y_res, z_res = self.resolution
-        x_min, x_max, y_min, y_max, z_min, z_max = self.bounds
-        flip_yz, flip_zx, flip_xy = self.normal_sign == np.array(['-', '-', '-'])
-
-        # Compute bounds-related vars
-=======
         # Modify sources
         x_min, x_max, y_min, y_max, z_min, z_max = bounds_tuple
->>>>>>> a8f053fe
         x_size, y_size, z_size = x_max - x_min, y_max - y_min, z_max - z_min
         center = (x_max + x_min) / 2, (y_max + y_min) / 2, (z_max + z_min) / 2
         ORIGIN = (0.0, 0.0, 0.0)
@@ -3692,34 +3672,16 @@
         xy_source.point_b = 0.0, y_size, 0.0
         xy_source.origin = ORIGIN
         xy_source.center = center
-<<<<<<< HEAD
-        if flip_xy:
-            xy_source.flip_normal()
-        xy_source.Update()
-=======
->>>>>>> a8f053fe
 
         yz_source.point_a = 0.0, y_size, 0.0
         yz_source.point_b = 0.0, 0.0, z_size
         yz_source.origin = ORIGIN
         yz_source.center = center
-<<<<<<< HEAD
-        if flip_yz:
-            yz_source.flip_normal()
-        yz_source.Update()
-=======
->>>>>>> a8f053fe
 
         zx_source.point_a = 0.0, 0.0, z_size
         zx_source.point_b = x_size, 0.0, 0.0
         zx_source.origin = ORIGIN
         zx_source.center = center
-<<<<<<< HEAD
-        if flip_zx:
-            zx_source.flip_normal()
-        zx_source.Update()
-=======
->>>>>>> a8f053fe
 
     @property
     def names(self) -> tuple[str, str, str]:  # numpydoc ignore=RT01
@@ -3735,21 +3697,13 @@
         self._names = valid_names
 
         output = self._output
-<<<<<<< HEAD
-        for index, (name, source, plane) in enumerate(zip(self.names, self._plane_sources, output)):
-            plane.copy_from(source.GetOutput())
-            output.set_block_name(index, name)
-=======
         for i, name in enumerate(valid_names):
             output.set_block_name(i, name)
 
     def update(self):
         """Update the output of the source."""
-        for source, plane, sign in zip(self.sources, self._output, self.normal_sign):
+        for source, plane in zip(self.sources, self._output):
             plane.copy_from(source.output)
-            if sign == '-':
-                plane['Normals'] *= -1
->>>>>>> a8f053fe
 
     @property
     def output(self) -> pyvista.MultiBlock:
